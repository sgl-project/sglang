--- conflicted
+++ resolved
@@ -814,7 +814,6 @@
         .set(count as f64);
     }
 
-<<<<<<< HEAD
     /// Record manual policy execution branch
     pub fn record_worker_manual_policy_branch(branch: &'static str) {
         counter!(
@@ -822,7 +821,8 @@
             "branch" => branch
         )
         .increment(1);
-=======
+    }
+
     /// Set worker health status
     pub fn set_worker_health(worker_url: &str, healthy: bool) {
         gauge!(
@@ -830,7 +830,6 @@
             "worker" => worker_url.to_string()
         )
         .set(if healthy { 1.0 } else { 0.0 });
->>>>>>> 1ba897f3
     }
 
     // ========================================================================
