use std::collections::HashMap;

use clap::{ArgAction, Parser, Subcommand, ValueEnum};
<<<<<<< HEAD
use rand::{distr::Alphanumeric, Rng};
use sgl_model_gateway::{
=======
use smg::{
>>>>>>> 8ca95970
    auth::{ApiKeyEntry, ControlPlaneAuthConfig, JwtConfig, Role},
    config::{
        CircuitBreakerConfig, ConfigError, ConfigResult, DiscoveryConfig, HealthCheckConfig,
        HistoryBackend, MetricsConfig, OracleConfig, PolicyConfig, PostgresConfig, RetryConfig,
        RouterConfig, RoutingMode, TokenizerCacheConfig, TraceConfig,
    },
    core::ConnectionMode,
    mesh::service::MeshServerConfig,
    observability::{
        metrics::PrometheusConfig,
        otel_trace::{is_otel_enabled, shutdown_otel},
    },
    server::{self, ServerConfig},
    service_discovery::ServiceDiscoveryConfig,
    version,
};
fn parse_prefill_args() -> Vec<(String, Option<u16>)> {
    let args: Vec<String> = std::env::args().collect();
    let mut prefill_entries = Vec::new();
    let mut i = 0;

    while i < args.len() {
        if args[i] == "--prefill" && i + 1 < args.len() {
            let url = args[i + 1].clone();
            let bootstrap_port = if i + 2 < args.len() && !args[i + 2].starts_with("--") {
                if let Ok(port) = args[i + 2].parse::<u16>() {
                    i += 1;
                    Some(port)
                } else if args[i + 2].to_lowercase() == "none" {
                    i += 1;
                    None
                } else {
                    None
                }
            } else {
                None
            };
            prefill_entries.push((url, bootstrap_port));
            i += 2;
        } else {
            i += 1;
        }
    }

    prefill_entries
}

#[derive(Copy, Clone, Debug, Eq, PartialEq, ValueEnum)]
pub enum Backend {
    #[value(name = "sglang")]
    Sglang,
    #[value(name = "vllm")]
    Vllm,
    #[value(name = "trtllm")]
    Trtllm,
    #[value(name = "openai")]
    Openai,
    #[value(name = "anthropic")]
    Anthropic,
}

impl std::fmt::Display for Backend {
    fn fmt(&self, f: &mut std::fmt::Formatter<'_>) -> std::fmt::Result {
        let s = match self {
            Backend::Sglang => "sglang",
            Backend::Vllm => "vllm",
            Backend::Trtllm => "trtllm",
            Backend::Openai => "openai",
            Backend::Anthropic => "anthropic",
        };
        write!(f, "{}", s)
    }
}

#[derive(Parser, Debug)]
#[command(name = "sglang-router", alias = "smg", alias = "amg")]
#[command(about = "SGLang Model Gateway - High-performance inference gateway")]
#[command(args_conflicts_with_subcommands = true)]
#[command(long_about = r#"
SGLang Model Gateway - Rust-based inference gateway

Usage:
  smg launch [OPTIONS]     Launch router (short command)
  amg launch [OPTIONS]     Launch router (alternative)
  sglang-router [OPTIONS]  Launch router (full name)

Examples:
  # Regular mode
  smg launch --worker-urls http://worker1:8000 http://worker2:8000

  # PD disaggregated mode
  smg launch --pd-disaggregation \
    --prefill http://127.0.0.1:30001 9001 \
    --prefill http://127.0.0.2:30002 9002 \
    --decode http://127.0.0.3:30003 \
    --decode http://127.0.0.4:30004 \
    --policy cache_aware

  # With different policies
  smg launch --pd-disaggregation \
    --prefill http://127.0.0.1:30001 9001 \
    --prefill http://127.0.0.2:30002 \
    --decode http://127.0.0.3:30003 \
    --decode http://127.0.0.4:30004 \
    --prefill-policy cache_aware --decode-policy power_of_two

"#)]
struct Cli {
    #[command(subcommand)]
    command: Option<Commands>,

    #[command(flatten)]
    router_args: CliArgs,
}

#[derive(Subcommand, Debug)]
enum Commands {
    /// Launch the router (same as running without subcommand)
    #[command(visible_alias = "start")]
    Launch {
        #[command(flatten)]
        args: CliArgs,
    },
}

#[derive(Parser, Debug)]
struct CliArgs {
    // ==================== Worker Configuration ====================
    /// Host address to bind the router server
    #[arg(long, default_value = "0.0.0.0", help_heading = "Worker Configuration")]
    host: String,

    /// Port number to bind the router server
    #[arg(long, default_value_t = 30000, help_heading = "Worker Configuration")]
    port: u16,

    /// List of worker URLs (supports IPv4 and IPv6)
    #[arg(long, num_args = 0.., help_heading = "Worker Configuration")]
    worker_urls: Vec<String>,

    // ==================== Routing Policy ====================
    /// Load balancing policy to use
    #[arg(long, default_value = "cache_aware", value_parser = ["random", "round_robin", "cache_aware", "power_of_two", "prefix_hash", "manual"], help_heading = "Routing Policy")]
    policy: String,

    /// Cache threshold (0.0-1.0) for cache-aware routing
    #[arg(long, default_value_t = 0.3, help_heading = "Routing Policy")]
    cache_threshold: f32,

    /// Absolute threshold for load balancing trigger
    #[arg(long, default_value_t = 64, help_heading = "Routing Policy")]
    balance_abs_threshold: usize,

    /// Relative threshold for load balancing trigger
    #[arg(long, default_value_t = 1.5, help_heading = "Routing Policy")]
    balance_rel_threshold: f32,

    /// Interval in seconds between cache eviction operations
    #[arg(long, default_value_t = 120, help_heading = "Routing Policy")]
    eviction_interval: u64,

    /// Maximum size of the approximation tree for cache-aware routing
    #[arg(long, default_value_t = 67108864, help_heading = "Routing Policy")]
    max_tree_size: usize,

    /// Maximum idle time in seconds before eviction (for manual policy)
    #[arg(long, default_value_t = 14400, help_heading = "Routing Policy")]
    max_idle_secs: u64,

    /// Number of prefix tokens to use for prefix_hash policy
    #[arg(long, default_value_t = 256, help_heading = "Routing Policy")]
    prefix_token_count: usize,

    /// Load factor threshold for prefix_hash policy
    #[arg(long, default_value_t = 1.25, help_heading = "Routing Policy")]
    prefix_hash_load_factor: f64,

    /// Enable data parallelism aware scheduling
    #[arg(long, default_value_t = false, help_heading = "Routing Policy")]
    dp_aware: bool,

    /// Enable IGW (Inference Gateway) mode for multi-model support
    #[arg(long, default_value_t = false, help_heading = "Routing Policy")]
    enable_igw: bool,

    // ==================== PD Disaggregation ====================
    /// Enable PD (Prefill-Decode) disaggregated mode
    #[arg(long, default_value_t = false, help_heading = "PD Disaggregation")]
    pd_disaggregation: bool,

    /// Decode server URLs (can be specified multiple times)
    #[arg(long, action = ArgAction::Append, help_heading = "PD Disaggregation")]
    decode: Vec<String>,

    /// Specific policy for prefill nodes in PD mode
    #[arg(long, value_parser = ["random", "round_robin", "cache_aware", "power_of_two", "prefix_hash", "manual"], help_heading = "PD Disaggregation")]
    prefill_policy: Option<String>,

    /// Specific policy for decode nodes in PD mode
    #[arg(long, value_parser = ["random", "round_robin", "cache_aware", "power_of_two", "prefix_hash", "manual"], help_heading = "PD Disaggregation")]
    decode_policy: Option<String>,

    /// Timeout in seconds for worker startup and registration
    #[arg(long, default_value_t = 1800, help_heading = "PD Disaggregation")]
    worker_startup_timeout_secs: u64,

    /// Interval in seconds between worker startup checks
    #[arg(long, default_value_t = 30, help_heading = "PD Disaggregation")]
    worker_startup_check_interval: u64,

    // ==================== Service Discovery (Kubernetes) ====================
    /// Enable Kubernetes service discovery
    #[arg(
        long,
        default_value_t = false,
        help_heading = "Service Discovery (Kubernetes)"
    )]
    service_discovery: bool,

    /// Label selector for Kubernetes service discovery (format: key=value)
    #[arg(long, num_args = 0.., help_heading = "Service Discovery (Kubernetes)")]
    selector: Vec<String>,

    /// Port to use for discovered worker pods
    #[arg(
        long,
        default_value_t = 80,
        help_heading = "Service Discovery (Kubernetes)"
    )]
    service_discovery_port: u16,

    /// Kubernetes namespace to watch for pods
    #[arg(long, help_heading = "Service Discovery (Kubernetes)")]
    service_discovery_namespace: Option<String>,

    /// Label selector for prefill server pods in PD mode
    #[arg(long, num_args = 0.., help_heading = "Service Discovery (Kubernetes)")]
    prefill_selector: Vec<String>,

    /// Label selector for decode server pods in PD mode
    #[arg(long, num_args = 0.., help_heading = "Service Discovery (Kubernetes)")]
    decode_selector: Vec<String>,

    // ==================== Logging ====================
    /// Directory to store log files
    #[arg(long, help_heading = "Logging")]
    log_dir: Option<String>,

    /// Set the logging level
    #[arg(long, default_value = "info", value_parser = ["debug", "info", "warn", "error"], help_heading = "Logging")]
    log_level: String,

    // ==================== Prometheus Metrics ====================
    /// Port to expose Prometheus metrics
    #[arg(long, default_value_t = 29000, help_heading = "Prometheus Metrics")]
    prometheus_port: u16,

    /// Host address to bind the Prometheus metrics server
    #[arg(long, default_value = "0.0.0.0", help_heading = "Prometheus Metrics")]
    prometheus_host: String,

    /// Custom buckets for Prometheus duration metrics
    #[arg(long, num_args = 0.., help_heading = "Prometheus Metrics")]
    prometheus_duration_buckets: Vec<f64>,

    // ==================== Request Handling ====================
    /// Custom HTTP headers to check for request IDs
    #[arg(long, num_args = 0.., help_heading = "Request Handling")]
    request_id_headers: Vec<String>,

    /// Request timeout in seconds
    #[arg(long, default_value_t = 1800, help_heading = "Request Handling")]
    request_timeout_secs: u64,

    /// Grace period in seconds to wait for in-flight requests during shutdown
    #[arg(long, default_value_t = 180, help_heading = "Request Handling")]
    shutdown_grace_period_secs: u64,

    /// Maximum payload size in bytes
    #[arg(long, default_value_t = 536870912, help_heading = "Request Handling")]
    max_payload_size: usize,

    /// CORS allowed origins
    #[arg(long, num_args = 0.., help_heading = "Request Handling")]
    cors_allowed_origins: Vec<String>,

    // ==================== Rate Limiting ====================
    /// Maximum concurrent requests (-1 to disable)
    #[arg(long, default_value_t = -1, help_heading = "Rate Limiting")]
    max_concurrent_requests: i32,

    /// Queue size for pending requests when limit reached
    #[arg(long, default_value_t = 100, help_heading = "Rate Limiting")]
    queue_size: usize,

    /// Maximum time in seconds a request can wait in queue
    #[arg(long, default_value_t = 60, help_heading = "Rate Limiting")]
    queue_timeout_secs: u64,

    /// Token bucket refill rate (tokens per second)
    #[arg(long, help_heading = "Rate Limiting")]
    rate_limit_tokens_per_second: Option<i32>,

    // ==================== Retry Configuration ====================
    /// Maximum number of retry attempts
    #[arg(long, default_value_t = 5, help_heading = "Retry Configuration")]
    retry_max_retries: u32,

    /// Initial backoff delay in milliseconds
    #[arg(long, default_value_t = 50, help_heading = "Retry Configuration")]
    retry_initial_backoff_ms: u64,

    /// Maximum backoff delay in milliseconds
    #[arg(long, default_value_t = 30000, help_heading = "Retry Configuration")]
    retry_max_backoff_ms: u64,

    /// Multiplier for exponential backoff
    #[arg(long, default_value_t = 1.5, help_heading = "Retry Configuration")]
    retry_backoff_multiplier: f32,

    /// Jitter factor (0.0-1.0) for retry delays
    #[arg(long, default_value_t = 0.2, help_heading = "Retry Configuration")]
    retry_jitter_factor: f32,

    /// Disable automatic retries
    #[arg(long, default_value_t = false, help_heading = "Retry Configuration")]
    disable_retries: bool,

    // ==================== Circuit Breaker ====================
    /// Number of failures before circuit opens
    #[arg(long, default_value_t = 10, help_heading = "Circuit Breaker")]
    cb_failure_threshold: u32,

    /// Successes needed in half-open state to close
    #[arg(long, default_value_t = 3, help_heading = "Circuit Breaker")]
    cb_success_threshold: u32,

    /// Seconds before attempting to close open circuit
    #[arg(long, default_value_t = 60, help_heading = "Circuit Breaker")]
    cb_timeout_duration_secs: u64,

    /// Sliding window duration for tracking failures
    #[arg(long, default_value_t = 120, help_heading = "Circuit Breaker")]
    cb_window_duration_secs: u64,

    /// Disable circuit breaker
    #[arg(long, default_value_t = false, help_heading = "Circuit Breaker")]
    disable_circuit_breaker: bool,

    // ==================== Health Checks ====================
    /// Failures before marking worker unhealthy
    #[arg(long, default_value_t = 3, help_heading = "Health Checks")]
    health_failure_threshold: u32,

    /// Successes before marking worker healthy
    #[arg(long, default_value_t = 2, help_heading = "Health Checks")]
    health_success_threshold: u32,

    /// Timeout in seconds for health check requests
    #[arg(long, default_value_t = 5, help_heading = "Health Checks")]
    health_check_timeout_secs: u64,

    /// Interval in seconds between health checks
    #[arg(long, default_value_t = 60, help_heading = "Health Checks")]
    health_check_interval_secs: u64,

    /// Health check endpoint path
    #[arg(long, default_value = "/health", help_heading = "Health Checks")]
    health_check_endpoint: String,

    // ==================== Tokenizer ====================
    /// Model path for loading tokenizer (HuggingFace ID or local path)
    #[arg(long, help_heading = "Tokenizer")]
    model_path: Option<String>,

    /// Explicit tokenizer path (overrides model_path)
    #[arg(long, help_heading = "Tokenizer")]
    tokenizer_path: Option<String>,

    /// Chat template path
    #[arg(long, help_heading = "Tokenizer")]
    chat_template: Option<String>,

    /// Enable L0 (exact match) tokenizer cache
    #[arg(long, default_value_t = false, help_heading = "Tokenizer")]
    tokenizer_cache_enable_l0: bool,

    /// Maximum entries in L0 tokenizer cache
    #[arg(long, default_value_t = 10000, help_heading = "Tokenizer")]
    tokenizer_cache_l0_max_entries: usize,

    /// Enable L1 (prefix matching) tokenizer cache
    #[arg(long, default_value_t = false, help_heading = "Tokenizer")]
    tokenizer_cache_enable_l1: bool,

    /// Maximum memory for L1 tokenizer cache in bytes
    #[arg(long, default_value_t = 52428800, help_heading = "Tokenizer")]
    tokenizer_cache_l1_max_memory: usize,

    // ==================== Parsers ====================
    /// Parser for reasoning models (e.g., deepseek-r1, qwen3)
    #[arg(long, help_heading = "Parsers")]
    reasoning_parser: Option<String>,

    /// Parser for tool-call interactions
    #[arg(long, help_heading = "Parsers")]
    tool_call_parser: Option<String>,

    /// Path to MCP server configuration file
    #[arg(long, help_heading = "Parsers")]
    mcp_config_path: Option<String>,

    // ==================== Backend ====================
    /// Backend runtime to use
    #[arg(long, value_enum, default_value_t = Backend::Sglang, alias = "runtime", help_heading = "Backend")]
    backend: Backend,

    /// History storage backend
    #[arg(long, default_value = "memory", value_parser = ["memory", "none", "oracle","postgres"], help_heading = "Backend")]
    history_backend: String,

    /// Enable WebAssembly support
    #[arg(long, default_value_t = false, help_heading = "Backend")]
    enable_wasm: bool,

    // ==================== Oracle Database ====================
    /// Path to Oracle ATP wallet directory
    #[arg(long, env = "ATP_WALLET_PATH", help_heading = "Oracle Database")]
    oracle_wallet_path: Option<String>,

    /// Oracle TNS alias from tnsnames.ora
    #[arg(long, env = "ATP_TNS_ALIAS", help_heading = "Oracle Database")]
    oracle_tns_alias: Option<String>,

    /// Oracle connection descriptor/DSN
    #[arg(long, env = "ATP_DSN", help_heading = "Oracle Database")]
    oracle_dsn: Option<String>,

    /// Oracle database username
    #[arg(long, env = "ATP_USER", help_heading = "Oracle Database")]
    oracle_user: Option<String>,

    /// Oracle database password
    #[arg(long, env = "ATP_PASSWORD", help_heading = "Oracle Database")]
    oracle_password: Option<String>,

    /// Minimum Oracle connection pool size
    #[arg(long, env = "ATP_POOL_MIN", help_heading = "Oracle Database")]
    oracle_pool_min: Option<usize>,

    /// Maximum Oracle connection pool size
    #[arg(long, env = "ATP_POOL_MAX", help_heading = "Oracle Database")]
    oracle_pool_max: Option<usize>,

    /// Oracle connection pool timeout in seconds
    #[arg(long, env = "ATP_POOL_TIMEOUT_SECS", help_heading = "Oracle Database")]
    oracle_pool_timeout_secs: Option<u64>,

    // ==================== PostgreSQL Database ====================
    /// PostgreSQL database connection URL
    #[arg(long, help_heading = "PostgreSQL Database")]
    postgres_db_url: Option<String>,

    /// Maximum PostgreSQL connection pool size
    #[arg(long, help_heading = "PostgreSQL Database")]
    postgres_pool_max_size: Option<usize>,

    // ==================== TLS/mTLS Security ====================
    /// Path to server TLS certificate (PEM format)
    #[arg(long, help_heading = "TLS/mTLS Security")]
    tls_cert_path: Option<String>,

    /// Path to server TLS private key (PEM format)
    #[arg(long, help_heading = "TLS/mTLS Security")]
    tls_key_path: Option<String>,

    // ==================== Tracing (OpenTelemetry) ====================
    /// Enable OpenTelemetry tracing
    #[arg(
        long,
        default_value_t = false,
        help_heading = "Tracing (OpenTelemetry)"
    )]
    enable_trace: bool,

    /// OTLP collector endpoint (format: host:port)
    #[arg(
        long,
        default_value = "localhost:4317",
        help_heading = "Tracing (OpenTelemetry)"
    )]
    otlp_traces_endpoint: String,

    // ==================== Control Plane Authentication ====================
    /// API key for worker authorization
    #[arg(long, help_heading = "Control Plane Authentication")]
    api_key: Option<String>,

    /// JWT issuer URL for OIDC authentication
    #[arg(
        long,
        env = "JWT_ISSUER",
        help_heading = "Control Plane Authentication"
    )]
    jwt_issuer: Option<String>,

    /// Expected JWT audience claim
    #[arg(
        long,
        env = "JWT_AUDIENCE",
        help_heading = "Control Plane Authentication"
    )]
    jwt_audience: Option<String>,

    /// Explicit JWKS URI (discovered from issuer if not set)
    #[arg(
        long,
        env = "JWT_JWKS_URI",
        help_heading = "Control Plane Authentication"
    )]
    jwt_jwks_uri: Option<String>,

    /// JWT claim name containing the role
    #[arg(
        long,
        default_value = "roles",
        help_heading = "Control Plane Authentication"
    )]
    jwt_role_claim: String,

    /// Role mapping from IDP to gateway role (format: idp_role=gateway_role)
    #[arg(long, action = ArgAction::Append, help_heading = "Control Plane Authentication")]
    jwt_role_mapping: Vec<String>,

    /// API keys for control plane access (format: id:name:role:key)
    #[arg(long = "control-plane-api-keys", action = ArgAction::Append, env = "CONTROL_PLANE_API_KEYS", help_heading = "Control Plane Authentication")]
    control_plane_api_keys: Vec<String>,

    /// Disable audit logging for control plane operations
    #[arg(
        long,
        default_value_t = false,
        help_heading = "Control Plane Authentication"
    )]
    disable_audit_logging: bool,

    // ==================== Mesh Server ====================
    #[arg(long, default_value_t = false)]
    enable_mesh: bool,

    #[arg(long)]
    mesh_server_name: Option<String>,

    #[arg(long, default_value = "0.0.0.0")]
    mesh_host: String,

    #[arg(long, default_value_t = 39527)]
    mesh_port: u16,

    #[arg(long, num_args = 0..)]
    mesh_peer_urls: Vec<String>,
}

enum OracleConnectSource {
    Dsn { descriptor: String },
    Wallet { path: String, alias: String },
}

/// Parse role mapping from CLI format "idp_role=gateway_role"
fn parse_role_mapping(mapping: &str) -> Option<(String, Role)> {
    let parts: Vec<&str> = mapping.splitn(2, '=').collect();
    if parts.len() != 2 {
        eprintln!(
            "WARNING: Invalid role mapping format '{}'. Expected 'idp_role=gateway_role'",
            mapping
        );
        return None;
    }
    let idp_role = parts[0].to_string();
    let gateway_role = match parts[1].to_lowercase().as_str() {
        "admin" => Role::Admin,
        "user" => Role::User,
        other => {
            eprintln!(
                "WARNING: Invalid gateway role '{}' in mapping. Valid roles: admin, user",
                other
            );
            return None;
        }
    };
    Some((idp_role, gateway_role))
}

/// Parse control plane API key from CLI format "id:name:role:key"
fn parse_control_plane_api_key(key_str: &str) -> Option<ApiKeyEntry> {
    let parts: Vec<&str> = key_str.splitn(4, ':').collect();
    if parts.len() != 4 {
        eprintln!(
            "WARNING: Invalid control-plane-api-key format '{}'. Expected 'id:name:role:key'",
            key_str
        );
        return None;
    }
    let id = parts[0];
    let name = parts[1];
    let role_str = parts[2];
    let key = parts[3];

    let role = match role_str.to_lowercase().as_str() {
        "admin" => Role::Admin,
        "user" => Role::User,
        other => {
            eprintln!(
                "WARNING: Invalid role '{}' in control-plane-api-key. Valid roles: admin, user",
                other
            );
            return None;
        }
    };

    Some(ApiKeyEntry::new(id, name, key, role))
}

impl CliArgs {
    /// Build control plane authentication configuration from CLI args.
    fn build_control_plane_auth_config(&self) -> ControlPlaneAuthConfig {
        // Build JWT config if issuer and audience are provided
        let jwt = match (&self.jwt_issuer, &self.jwt_audience) {
            (Some(issuer), Some(audience)) => {
                let role_mapping: HashMap<String, Role> = self
                    .jwt_role_mapping
                    .iter()
                    .filter_map(|m| parse_role_mapping(m))
                    .collect();

                let mut jwt_config = JwtConfig::new(issuer.clone(), audience.clone());
                jwt_config.role_claim = self.jwt_role_claim.clone();
                jwt_config.role_mapping = role_mapping;
                if let Some(jwks_uri) = &self.jwt_jwks_uri {
                    jwt_config.jwks_uri = Some(jwks_uri.clone());
                }
                Some(jwt_config)
            }
            (Some(_), None) => {
                eprintln!("WARNING: --jwt-issuer provided but --jwt-audience is missing. JWT auth disabled.");
                None
            }
            (None, Some(_)) => {
                eprintln!("WARNING: --jwt-audience provided but --jwt-issuer is missing. JWT auth disabled.");
                None
            }
            (None, None) => None,
        };

        // Build API keys from CLI args
        let api_keys: Vec<ApiKeyEntry> = self
            .control_plane_api_keys
            .iter()
            .filter_map(|k| parse_control_plane_api_key(k))
            .collect();

        ControlPlaneAuthConfig {
            jwt,
            api_keys,
            audit_enabled: !self.disable_audit_logging,
        }
    }

    fn determine_connection_mode(worker_urls: &[String]) -> ConnectionMode {
        for url in worker_urls {
            if url.starts_with("grpc://") || url.starts_with("grpcs://") {
                return ConnectionMode::Grpc { port: None };
            }
        }
        ConnectionMode::Http
    }

    fn parse_selector(selector_list: &[String]) -> HashMap<String, String> {
        let mut map = HashMap::new();
        for item in selector_list {
            if let Some(eq_pos) = item.find('=') {
                let key = item[..eq_pos].to_string();
                let value = item[eq_pos + 1..].to_string();
                map.insert(key, value);
            }
        }
        map
    }

    fn parse_policy(&self, policy_str: &str) -> PolicyConfig {
        match policy_str {
            "random" => PolicyConfig::Random,
            "round_robin" => PolicyConfig::RoundRobin,
            "cache_aware" => PolicyConfig::CacheAware {
                cache_threshold: self.cache_threshold,
                balance_abs_threshold: self.balance_abs_threshold,
                balance_rel_threshold: self.balance_rel_threshold,
                eviction_interval_secs: self.eviction_interval,
                max_tree_size: self.max_tree_size,
            },
            "power_of_two" => PolicyConfig::PowerOfTwo {
                load_check_interval_secs: 5,
            },
            "prefix_hash" => PolicyConfig::PrefixHash {
                prefix_token_count: self.prefix_token_count,
                load_factor: self.prefix_hash_load_factor,
            },
            "manual" => PolicyConfig::Manual {
                eviction_interval_secs: self.eviction_interval,
                max_idle_secs: self.max_idle_secs,
            },
            _ => PolicyConfig::RoundRobin,
        }
    }

    fn resolve_oracle_connect_details(&self) -> ConfigResult<OracleConnectSource> {
        if let Some(dsn) = self.oracle_dsn.clone() {
            return Ok(OracleConnectSource::Dsn { descriptor: dsn });
        }

        let wallet_path = self
            .oracle_wallet_path
            .clone()
            .ok_or(ConfigError::MissingRequired {
                field: "oracle_wallet_path or ATP_WALLET_PATH".to_string(),
            })?;

        let tns_alias = self
            .oracle_tns_alias
            .clone()
            .ok_or(ConfigError::MissingRequired {
                field: "oracle_tns_alias or ATP_TNS_ALIAS".to_string(),
            })?;

        Ok(OracleConnectSource::Wallet {
            path: wallet_path,
            alias: tns_alias,
        })
    }

    fn build_oracle_config(&self) -> ConfigResult<OracleConfig> {
        let (wallet_path, connect_descriptor) = match self.resolve_oracle_connect_details()? {
            OracleConnectSource::Dsn { descriptor } => (None, descriptor),
            OracleConnectSource::Wallet { path, alias } => (Some(path), alias),
        };
        let username = self
            .oracle_user
            .clone()
            .ok_or(ConfigError::MissingRequired {
                field: "oracle_user or ATP_USER".to_string(),
            })?;
        let password = self
            .oracle_password
            .clone()
            .ok_or(ConfigError::MissingRequired {
                field: "oracle_password or ATP_PASSWORD".to_string(),
            })?;

        let pool_min = self
            .oracle_pool_min
            .unwrap_or_else(OracleConfig::default_pool_min);
        let pool_max = self
            .oracle_pool_max
            .unwrap_or_else(OracleConfig::default_pool_max);

        if pool_min == 0 {
            return Err(ConfigError::InvalidValue {
                field: "oracle_pool_min".to_string(),
                value: pool_min.to_string(),
                reason: "pool minimum must be at least 1".to_string(),
            });
        }

        if pool_max < pool_min {
            return Err(ConfigError::InvalidValue {
                field: "oracle_pool_max".to_string(),
                value: pool_max.to_string(),
                reason: "pool maximum must be greater than or equal to minimum".to_string(),
            });
        }

        let pool_timeout_secs = self
            .oracle_pool_timeout_secs
            .unwrap_or_else(OracleConfig::default_pool_timeout_secs);

        Ok(OracleConfig {
            wallet_path,
            connect_descriptor,
            username,
            password,
            pool_min,
            pool_max,
            pool_timeout_secs,
        })
    }

    fn build_postgres_config(&self) -> ConfigResult<PostgresConfig> {
        let db_url = self.postgres_db_url.clone().unwrap_or_default();
        let pool_max = self
            .postgres_pool_max_size
            .unwrap_or_else(PostgresConfig::default_pool_max);
        let pcf = PostgresConfig { db_url, pool_max };
        pcf.validate().map_err(|e| ConfigError::ValidationFailed {
            reason: e.to_string(),
        })?;
        Ok(pcf)
    }

    fn to_router_config(
        &self,
        prefill_urls: Vec<(String, Option<u16>)>,
    ) -> ConfigResult<RouterConfig> {
        // Determine routing mode based on backend type and PD disaggregation flag
        // IGW mode doesn't change routing mode, only affects router initialization
        let mode = if matches!(self.backend, Backend::Openai) {
            RoutingMode::OpenAI {
                worker_urls: self.worker_urls.clone(),
            }
        } else if self.pd_disaggregation {
            RoutingMode::PrefillDecode {
                prefill_urls,
                decode_urls: self.decode.clone(),
                prefill_policy: self.prefill_policy.as_ref().map(|p| self.parse_policy(p)),
                decode_policy: self.decode_policy.as_ref().map(|p| self.parse_policy(p)),
            }
        } else {
            RoutingMode::Regular {
                worker_urls: self.worker_urls.clone(),
            }
        };

        let policy = self.parse_policy(&self.policy);

        let discovery = if self.service_discovery {
            Some(DiscoveryConfig {
                enabled: true,
                namespace: self.service_discovery_namespace.clone(),
                port: self.service_discovery_port,
                check_interval_secs: 60,
                selector: Self::parse_selector(&self.selector),
                prefill_selector: Self::parse_selector(&self.prefill_selector),
                decode_selector: Self::parse_selector(&self.decode_selector),
                bootstrap_port_annotation: "sglang.ai/bootstrap-port".to_string(),
                router_selector: HashMap::new(), // Can be set via config file
                router_mesh_port_annotation: "sglang.ai/ha-port".to_string(),
            })
        } else {
            None
        };

        let metrics = Some(MetricsConfig {
            port: self.prometheus_port,
            host: self.prometheus_host.clone(),
        });

        let trace_config = Some(TraceConfig {
            enable_trace: self.enable_trace,
            otlp_traces_endpoint: self.otlp_traces_endpoint.clone(),
        });

        let mut all_urls = Vec::new();
        match &mode {
            RoutingMode::Regular { worker_urls } => {
                all_urls.extend(worker_urls.clone());
            }
            RoutingMode::PrefillDecode {
                prefill_urls,
                decode_urls,
                ..
            } => {
                for (url, _) in prefill_urls {
                    all_urls.push(url.clone());
                }
                all_urls.extend(decode_urls.clone());
            }
            RoutingMode::OpenAI { .. } => {}
        }
        let connection_mode = match &mode {
            RoutingMode::OpenAI { .. } => ConnectionMode::Http,
            _ => Self::determine_connection_mode(&all_urls),
        };

        let history_backend = match self.history_backend.as_str() {
            "none" => HistoryBackend::None,
            "oracle" => HistoryBackend::Oracle,
            "postgres" => HistoryBackend::Postgres,
            _ => HistoryBackend::Memory,
        };

        let oracle = if history_backend == HistoryBackend::Oracle {
            Some(self.build_oracle_config()?)
        } else {
            None
        };
        let postgres = if history_backend == HistoryBackend::Postgres {
            Some(self.build_postgres_config()?)
        } else {
            None
        };

        let builder = RouterConfig::builder()
            .mode(mode)
            .policy(policy)
            .connection_mode(connection_mode)
            .host(&self.host)
            .port(self.port)
            .max_payload_size(self.max_payload_size)
            .request_timeout_secs(self.request_timeout_secs)
            .worker_startup_timeout_secs(self.worker_startup_timeout_secs)
            .worker_startup_check_interval_secs(self.worker_startup_check_interval)
            .max_concurrent_requests(self.max_concurrent_requests)
            .queue_size(self.queue_size)
            .queue_timeout_secs(self.queue_timeout_secs)
            .cors_allowed_origins(self.cors_allowed_origins.clone())
            .retry_config(RetryConfig {
                max_retries: self.retry_max_retries,
                initial_backoff_ms: self.retry_initial_backoff_ms,
                max_backoff_ms: self.retry_max_backoff_ms,
                backoff_multiplier: self.retry_backoff_multiplier,
                jitter_factor: self.retry_jitter_factor,
            })
            .circuit_breaker_config(CircuitBreakerConfig {
                failure_threshold: self.cb_failure_threshold,
                success_threshold: self.cb_success_threshold,
                timeout_duration_secs: self.cb_timeout_duration_secs,
                window_duration_secs: self.cb_window_duration_secs,
            })
            .health_check_config(HealthCheckConfig {
                failure_threshold: self.health_failure_threshold,
                success_threshold: self.health_success_threshold,
                timeout_secs: self.health_check_timeout_secs,
                check_interval_secs: self.health_check_interval_secs,
                endpoint: self.health_check_endpoint.clone(),
            })
            .tokenizer_cache(TokenizerCacheConfig {
                enable_l0: self.tokenizer_cache_enable_l0,
                l0_max_entries: self.tokenizer_cache_l0_max_entries,
                enable_l1: self.tokenizer_cache_enable_l1,
                l1_max_memory: self.tokenizer_cache_l1_max_memory,
            })
            .history_backend(history_backend)
            .log_level(&self.log_level)
            .maybe_api_key(self.api_key.as_ref())
            .maybe_discovery(discovery)
            .maybe_metrics(metrics)
            .maybe_trace(trace_config)
            .maybe_log_dir(self.log_dir.as_ref())
            .maybe_request_id_headers(
                (!self.request_id_headers.is_empty()).then(|| self.request_id_headers.clone()),
            )
            .maybe_rate_limit_tokens_per_second(self.rate_limit_tokens_per_second)
            .maybe_model_path(self.model_path.as_ref())
            .maybe_tokenizer_path(self.tokenizer_path.as_ref())
            .maybe_chat_template(self.chat_template.as_ref())
            .maybe_oracle(oracle)
            .maybe_postgres(postgres)
            .maybe_reasoning_parser(self.reasoning_parser.as_ref())
            .maybe_tool_call_parser(self.tool_call_parser.as_ref())
            .maybe_mcp_config_path(self.mcp_config_path.as_ref())
            .dp_aware(self.dp_aware)
            .retries(!self.disable_retries)
            .circuit_breaker(!self.disable_circuit_breaker)
            .enable_wasm(self.enable_wasm)
            .igw(self.enable_igw)
            .maybe_server_cert_and_key(self.tls_cert_path.as_ref(), self.tls_key_path.as_ref());

        builder.build()
    }

    fn to_server_config(&self, router_config: RouterConfig) -> ServerConfig {
        let service_discovery_config = if self.service_discovery {
            // Get router discovery config from router_config.discovery if available
            let (router_selector, router_mesh_port_annotation) = router_config
                .discovery
                .as_ref()
                .map(|d| {
                    (
                        d.router_selector.clone(),
                        d.router_mesh_port_annotation.clone(),
                    )
                })
                .unwrap_or_else(|| (HashMap::new(), "sglang.ai/mesh-port".to_string()));

            Some(ServiceDiscoveryConfig {
                enabled: true,
                selector: Self::parse_selector(&self.selector),
                check_interval: std::time::Duration::from_secs(60),
                port: self.service_discovery_port,
                namespace: self.service_discovery_namespace.clone(),
                pd_mode: self.pd_disaggregation,
                prefill_selector: Self::parse_selector(&self.prefill_selector),
                decode_selector: Self::parse_selector(&self.decode_selector),
                bootstrap_port_annotation: "sglang.ai/bootstrap-port".to_string(),
                router_selector,
                router_mesh_port_annotation,
            })
        } else {
            None
        };

        let prometheus_config = Some(PrometheusConfig {
            port: self.prometheus_port,
            host: self.prometheus_host.clone(),
            duration_buckets: if self.prometheus_duration_buckets.is_empty() {
                None
            } else {
                Some(self.prometheus_duration_buckets.clone())
            },
        });

        // Build control plane auth config
        let control_plane_auth = {
            let config = self.build_control_plane_auth_config();
            if config.is_enabled() {
                Some(config)
            } else {
                None
            }
        };

        // ==================== Mesh Server ====================
        let mesh_server_config = if self.enable_mesh {
            let self_name = if let Some(name) = &self.mesh_server_name {
                name.to_string()
            } else {
                // If name is not set, use a random name
                let mut rng = rand::rng();
                let random_string: String =
                    (0..4).map(|_| rng.sample(Alphanumeric) as char).collect();
                format!("Mesh_{}", random_string)
            };

            let peer = self
                .mesh_peer_urls
                .first()
                .and_then(|url| url.parse::<std::net::SocketAddr>().ok());
            if let Ok(addr) =
                format!("{}:{}", self.mesh_host, self.mesh_port).parse::<std::net::SocketAddr>()
            {
                Some(MeshServerConfig {
                    self_name,
                    self_addr: addr,
                    init_peer: peer,
                })
            } else {
                tracing::warn!("Invalid mesh server address, so mesh server will not be started");
                None
            }
        } else {
            None
        };

        ServerConfig {
            host: self.host.clone(),
            port: self.port,
            router_config,
            max_payload_size: self.max_payload_size,
            log_dir: self.log_dir.clone(),
            log_level: Some(self.log_level.clone()),
            service_discovery_config,
            prometheus_config,
            request_timeout_secs: self.request_timeout_secs,
            request_id_headers: if self.request_id_headers.is_empty() {
                None
            } else {
                Some(self.request_id_headers.clone())
            },
            shutdown_grace_period_secs: self.shutdown_grace_period_secs,
            control_plane_auth,
            mesh_server_config,
        }
    }
}

fn main() -> Result<(), Box<dyn std::error::Error>> {
    // Check for version flags before parsing other args to avoid errors
    let args: Vec<String> = std::env::args().collect();
    for arg in &args {
        if arg == "--version" || arg == "-V" {
            println!("{}", version::get_version_string());
            return Ok(());
        }
        if arg == "--version-verbose" {
            println!("{}", version::get_verbose_version_string());
            return Ok(());
        }
    }

    let prefill_urls = parse_prefill_args();

    let mut filtered_args: Vec<String> = Vec::new();
    let raw_args: Vec<String> = std::env::args().collect();
    let mut i = 0;

    while i < raw_args.len() {
        if raw_args[i] == "--prefill" && i + 1 < raw_args.len() {
            i += 2;
            if i < raw_args.len()
                && !raw_args[i].starts_with("--")
                && (raw_args[i].parse::<u16>().is_ok() || raw_args[i].to_lowercase() == "none")
            {
                i += 1;
            }
        } else {
            filtered_args.push(raw_args[i].clone());
            i += 1;
        }
    }

    let cli = Cli::parse_from(filtered_args);

    // Handle subcommands or use direct args
    let mut cli_args = match cli.command {
        Some(Commands::Launch { args }) => args,
        None => cli.router_args,
    };

    // Automatically enable IGW mode when service discovery is turned on
    if cli_args.service_discovery && !cli_args.enable_igw {
        println!("INFO: IGW mode automatically enabled because service discovery is turned on");
        cli_args.enable_igw = true;
    }

    println!("SGLang Router starting...");
    println!("Host: {}:{}", cli_args.host, cli_args.port);
    let mode_str = if cli_args.enable_igw {
        "IGW (Inference Gateway)".to_string()
    } else if matches!(cli_args.backend, Backend::Openai) {
        "OpenAI Backend".to_string()
    } else if cli_args.pd_disaggregation {
        "PD Disaggregated".to_string()
    } else {
        format!("Regular ({})", cli_args.backend)
    };
    println!("Mode: {}", mode_str);

    match cli_args.backend {
        Backend::Vllm | Backend::Trtllm | Backend::Anthropic => {
            println!(
                "WARNING: runtime '{}' not implemented yet; falling back to regular routing. \
Provide --worker-urls or PD flags as usual.",
                cli_args.backend
            );
        }
        Backend::Sglang | Backend::Openai => {}
    }

    if !cli_args.enable_igw {
        println!("Policy: {}", cli_args.policy);

        if cli_args.pd_disaggregation && !prefill_urls.is_empty() {
            println!("Prefill nodes: {:?}", prefill_urls);
            println!("Decode nodes: {:?}", cli_args.decode);
        }
    }

    let router_config = cli_args.to_router_config(prefill_urls)?;
    router_config.validate()?;
    let server_config = cli_args.to_server_config(router_config);
    let runtime = tokio::runtime::Runtime::new()?;
    runtime.block_on(async move { server::startup(server_config).await })?;
    if is_otel_enabled() {
        shutdown_otel();
    }
    Ok(())
}<|MERGE_RESOLUTION|>--- conflicted
+++ resolved
@@ -1,12 +1,8 @@
 use std::collections::HashMap;
 
 use clap::{ArgAction, Parser, Subcommand, ValueEnum};
-<<<<<<< HEAD
 use rand::{distr::Alphanumeric, Rng};
-use sgl_model_gateway::{
-=======
 use smg::{
->>>>>>> 8ca95970
     auth::{ApiKeyEntry, ControlPlaneAuthConfig, JwtConfig, Role},
     config::{
         CircuitBreakerConfig, ConfigError, ConfigResult, DiscoveryConfig, HealthCheckConfig,
