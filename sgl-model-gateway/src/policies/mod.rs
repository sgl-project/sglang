//! Load balancing policies for SGLang router
//!
//! This module provides a unified abstraction for routing policies that work
//! across both regular and prefill-decode (PD) routing modes.

use std::{fmt::Debug, sync::Arc};

use crate::core::Worker;

mod bucket;
mod cache_aware;
mod factory;
mod power_of_two;
mod random;
mod registry;
mod round_robin;
pub mod tree;

pub use bucket::BucketPolicy;
pub use cache_aware::CacheAwarePolicy;
pub use factory::PolicyFactory;
pub use power_of_two::PowerOfTwoPolicy;
pub use random::RandomPolicy;
pub use registry::PolicyRegistry;
pub use round_robin::RoundRobinPolicy;

/// Core trait for load balancing policies
///
/// This trait provides a unified interface for implementing routing algorithms
/// that can work with both regular single-worker selection and PD dual-worker selection.
pub trait LoadBalancingPolicy: Send + Sync + Debug {
    /// Select a single worker from the available workers
    ///
    /// This is used for regular routing mode where requests go to a single worker.
    /// Now uses Arc<dyn Worker> for better performance and to avoid unnecessary cloning.
    ///
    /// # Arguments
    /// * `workers` - Available workers to select from
    /// * `info` - Additional information for routing decisions
    fn select_worker(&self, workers: &[Arc<dyn Worker>], info: &SelectWorkerInfo) -> Option<usize>;

    /// Update policy state after request completion
    ///
    /// This is called when a request completes (successfully or not) to allow
    /// policies to update their internal state.
    fn on_request_complete(&self, _worker_url: &str, _success: bool) {
        // Default: no-op for stateless policies
    }

    /// Get policy name for metrics and debugging
    fn name(&self) -> &'static str;

    /// Check if this policy needs request text for routing decisions
    fn needs_request_text(&self) -> bool {
        false // Default: most policies don't need request text
    }

    /// Update worker load information
    ///
    /// This is called periodically with current load information for load-aware policies.
    fn update_loads(&self, _loads: &std::collections::HashMap<String, isize>) {
        // Default: no-op for policies that don't use load information
    }

    /// Reset any internal state
    ///
    /// This is useful for policies that maintain state (e.g., round-robin counters).
    fn reset(&self) {
        // Default: no-op for stateless policies
    }

    /// Get as Any for downcasting
    fn as_any(&self) -> &dyn std::any::Any;
}

/// Configuration for cache-aware policy
#[derive(Debug, Clone)]
pub struct CacheAwareConfig {
    pub cache_threshold: f32,
    pub balance_abs_threshold: usize,
    pub balance_rel_threshold: f32,
    pub eviction_interval_secs: u64,
    pub max_tree_size: usize,
}

impl Default for CacheAwareConfig {
    fn default() -> Self {
        Self {
            cache_threshold: 0.5,
            balance_abs_threshold: 32,
            balance_rel_threshold: 1.1,
            eviction_interval_secs: 30,
            max_tree_size: 10000,
        }
    }
}

#[derive(Debug, Clone)]
pub struct BucketConfig {
    pub balance_abs_threshold: usize,
    pub balance_rel_threshold: f32,
    pub bucket_adjust_interval_secs: usize,
}

impl Default for BucketConfig {
    fn default() -> Self {
        Self {
            balance_abs_threshold: 32,
            balance_rel_threshold: 1.0001,
            bucket_adjust_interval_secs: 5,
        }
    }
}

/// Helper function to filter healthy workers and return their indices
pub(crate) fn get_healthy_worker_indices(workers: &[Arc<dyn Worker>]) -> Vec<usize> {
    workers
        .iter()
        .enumerate()
        .filter(|(_, w)| w.is_healthy() && w.circuit_breaker().can_execute())
        .map(|(idx, _)| idx)
        .collect()
}

<<<<<<< HEAD
/// Information passed to policy for worker selection
#[derive(Debug, Default, Clone)]
pub struct SelectWorkerInfo<'a> {
    /// Request text for cache-aware routing
    pub request_text: Option<&'a str>,
=======
/// Helper function to normalize model_id to a key for policy lookups.
///
/// Returns UNKNOWN_MODEL_ID for empty model_ids to ensure consistent behavior
/// across single-model and multi-model deployments.
#[inline]
pub(crate) fn normalize_model_key(model_id: &str) -> &str {
    if model_id.is_empty() {
        crate::core::UNKNOWN_MODEL_ID
    } else {
        model_id
    }
>>>>>>> ecd2d09a
}

#[cfg(test)]
mod tests {
    use super::*;
    use crate::core::{BasicWorkerBuilder, WorkerType};

    #[test]
    fn test_get_healthy_worker_indices() {
        let workers: Vec<Arc<dyn Worker>> = vec![
            Arc::new(
                BasicWorkerBuilder::new("http://w1:8000")
                    .worker_type(WorkerType::Regular)
                    .api_key("test_api_key")
                    .build(),
            ),
            Arc::new(
                BasicWorkerBuilder::new("http://w2:8000")
                    .worker_type(WorkerType::Regular)
                    .api_key("test_api_key2")
                    .build(),
            ),
            Arc::new(
                BasicWorkerBuilder::new("http://w3:8000")
                    .worker_type(WorkerType::Regular)
                    .api_key("test_api_key")
                    .build(),
            ),
        ];

        // All healthy initially
        let indices = get_healthy_worker_indices(&workers);
        assert_eq!(indices, vec![0, 1, 2]);

        // Mark one unhealthy
        workers[1].set_healthy(false);
        let indices = get_healthy_worker_indices(&workers);
        assert_eq!(indices, vec![0, 2]);
    }
}<|MERGE_RESOLUTION|>--- conflicted
+++ resolved
@@ -122,13 +122,6 @@
         .collect()
 }
 
-<<<<<<< HEAD
-/// Information passed to policy for worker selection
-#[derive(Debug, Default, Clone)]
-pub struct SelectWorkerInfo<'a> {
-    /// Request text for cache-aware routing
-    pub request_text: Option<&'a str>,
-=======
 /// Helper function to normalize model_id to a key for policy lookups.
 ///
 /// Returns UNKNOWN_MODEL_ID for empty model_ids to ensure consistent behavior
@@ -140,7 +133,13 @@
     } else {
         model_id
     }
->>>>>>> ecd2d09a
+}
+
+/// Information passed to policy for worker selection
+#[derive(Debug, Default, Clone)]
+pub struct SelectWorkerInfo<'a> {
+    /// Request text for cache-aware routing
+    pub request_text: Option<&'a str>,
 }
 
 #[cfg(test)]
