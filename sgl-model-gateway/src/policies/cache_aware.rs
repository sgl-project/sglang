--- conflicted
+++ resolved
@@ -73,12 +73,7 @@
 use tracing::debug;
 
 use super::{
-<<<<<<< HEAD
-    get_healthy_worker_indices, tree::Tree, CacheAwareConfig, LoadBalancingPolicy, SelectWorkerInfo,
-=======
-    get_healthy_worker_indices, normalize_model_key, tree::Tree, CacheAwareConfig,
-    LoadBalancingPolicy,
->>>>>>> ecd2d09a
+    get_healthy_worker_indices, normalize_model_key, tree::Tree, CacheAwareConfig, LoadBalancingPolicy, SelectWorkerInfo,
 };
 use crate::core::Worker;
 
