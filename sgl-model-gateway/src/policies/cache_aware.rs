--- conflicted
+++ resolved
@@ -311,7 +311,6 @@
                 matched_worker.to_string()
             } else {
                 RouterMetrics::record_cache_miss();
-<<<<<<< HEAD
                 // Load-Aware Fallback for Cache Misses
                 // just get smallest tenant
                 let candidate_url = tree.get_smallest_tenant();
@@ -341,12 +340,6 @@
                 } else {
                     candidate_url
                 }
-=======
-                let min_load_idx = *healthy_indices
-                    .iter()
-                    .min_by_key(|&&idx| workers[idx].load())?;
-                workers[min_load_idx].url().to_string()
->>>>>>> ce4e836b
             };
 
             // Find the index of the selected worker
