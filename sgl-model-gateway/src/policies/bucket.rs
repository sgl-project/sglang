--- conflicted
+++ resolved
@@ -1,4 +1,3 @@
-<<<<<<< HEAD
 use std::{
     collections::{HashMap, HashSet, VecDeque},
     sync::{Arc, Mutex, RwLock},
@@ -80,13 +79,7 @@
         // Group workers by model
         let mut model_workers: HashMap<String, Vec<&Arc<dyn Worker>>> = HashMap::new();
         for worker in prefill_workers {
-            // Use "default" for unknown/empty model_ids for backward compatibility
-            let model_id = worker.model_id();
-            let model_key = if model_id.is_empty() || model_id == "unknown" {
-                "default"
-            } else {
-                model_id
-            };
+            let model_key = normalize_model_key(worker.model_id());
             model_workers
                 .entry(model_key.to_string())
                 .or_default()
@@ -119,12 +112,7 @@
     }
 
     pub fn add_prefill_url(&self, worker: &dyn Worker) {
-        let model_id = worker.model_id();
-        let model_key = if model_id.is_empty() || model_id == "unknown" {
-            "default"
-        } else {
-            model_id
-        };
+        let model_key = normalize_model_key(worker.model_id());
         let bucket = self
             .buckets
             .entry(model_key.to_string())
@@ -167,12 +155,7 @@
     }
 
     pub fn remove_prefill_url(&self, worker: &dyn Worker) {
-        let model_id = worker.model_id();
-        let model_key = if model_id.is_empty() || model_id == "unknown" {
-            "default"
-        } else {
-            model_id
-        };
+        let model_key = normalize_model_key(worker.model_id());
 
         if let Some(bucket_entry) = self.buckets.get(model_key) {
             let bucket = bucket_entry.value();
@@ -232,12 +215,7 @@
 
         // Determine the model for this set of workers (router pre-filters by model)
         // All workers should be from the same model
-        let first_model = workers[healthy_indices[0]].model_id();
-        let model_key = if first_model.is_empty() || first_model == "unknown" {
-            "default"
-        } else {
-            first_model
-        };
+        let model_key = normalize_model_key(workers[healthy_indices[0]].model_id());
 
         let bucket = self
             .buckets
@@ -1337,1133 +1315,4 @@
             }
         }
     }
-}
-=======
-use std::{
-    collections::{HashMap, HashSet, VecDeque},
-    sync::{Arc, Mutex, RwLock},
-    thread,
-    time::{Duration, SystemTime},
-};
-
-use dashmap::DashMap;
-use rand::Rng;
-use tracing::{debug, error, info, warn};
-use uuid::Uuid;
-
-use super::{get_healthy_worker_indices, normalize_model_key, BucketConfig, LoadBalancingPolicy};
-use crate::core::Worker;
-
-#[derive(Debug)]
-pub struct BucketPolicy {
-    config: BucketConfig,
-    buckets: Arc<DashMap<String, Arc<RwLock<Bucket>>>>,
-    adjustment_handle: Option<thread::JoinHandle<()>>,
-}
-
-impl Default for BucketPolicy {
-    fn default() -> Self {
-        Self::new()
-    }
-}
-
-impl Drop for BucketPolicy {
-    fn drop(&mut self) {
-        if let Some(handle) = self.adjustment_handle.take() {
-            drop(handle);
-        }
-    }
-}
-
-impl BucketPolicy {
-    pub fn new() -> Self {
-        Self::with_config(BucketConfig::default())
-    }
-
-    pub fn with_config(config: BucketConfig) -> Self {
-        let buckets = Arc::new(DashMap::<String, Arc<RwLock<Bucket>>>::new());
-
-        let adjustment_handle = {
-            let buckets_clone = Arc::clone(&buckets);
-
-            let interval_secs = config.bucket_adjust_interval_secs;
-
-            Some(thread::spawn(move || loop {
-                thread::sleep(Duration::from_secs(interval_secs as u64));
-
-                for bucket_ref in buckets_clone.iter() {
-                    let model_id = bucket_ref.key();
-                    let bucket = bucket_ref.value();
-                    match bucket.write() {
-                        Ok(mut bucket_guard) => {
-                            bucket_guard.adjust_boundary();
-                        }
-                        Err(e) => {
-                            error!(
-                                "Failed to acquire write lock for bucket {}: {}",
-                                model_id, e
-                            );
-                        }
-                    }
-                }
-            }))
-        };
-
-        Self {
-            config,
-            buckets,
-            adjustment_handle,
-        }
-    }
-
-    pub fn init_prefill_worker_urls(&self, prefill_workers: &[Arc<dyn Worker>]) {
-        // Group workers by model
-        let mut model_workers: HashMap<String, Vec<&Arc<dyn Worker>>> = HashMap::new();
-        for worker in prefill_workers {
-            let model_key = normalize_model_key(worker.model_id());
-            model_workers
-                .entry(model_key.to_string())
-                .or_default()
-                .push(worker);
-        }
-        // Initialize bucket for each model
-        for (model_key, model_workers) in model_workers {
-            let bucket = self
-                .buckets
-                .entry(model_key)
-                .or_insert_with(|| {
-                    Arc::new(RwLock::new(Bucket::new(
-                        self.config.bucket_adjust_interval_secs * 1000,
-                    )))
-                })
-                .clone();
-
-            let worker_urls: Vec<String> = model_workers
-                .iter()
-                .map(|worker| worker.url().to_string())
-                .collect();
-
-            let lock_result = bucket.write();
-            if let Ok(mut bucket_guard) = lock_result {
-                bucket_guard.init_prefill_worker_urls(worker_urls);
-            } else {
-                error!("Failed to acquire write lock for bucket initialization");
-            }
-        }
-    }
-
-    pub fn add_prefill_url(&self, worker: &dyn Worker) {
-        let model_key = normalize_model_key(worker.model_id());
-        let bucket = self
-            .buckets
-            .entry(model_key.to_string())
-            .or_insert_with(|| {
-                Arc::new(RwLock::new(Bucket::new(
-                    self.config.bucket_adjust_interval_secs * 1000,
-                )))
-            })
-            .clone();
-
-        let lock_result = bucket.write();
-        if let Ok(mut bucket_guard) = lock_result {
-            let worker_url = worker.url().to_string();
-
-            let prefill_worker_urls_clone = {
-                let mut prefill_worker_urls = bucket_guard.prefill_worker_urls.lock().unwrap();
-                if !prefill_worker_urls.contains(&worker_url) {
-                    prefill_worker_urls.push(worker_url.clone());
-                }
-                let cloned = prefill_worker_urls.clone();
-
-                let mut chars_per_url = bucket_guard.chars_per_url.lock().unwrap();
-                chars_per_url.entry(worker_url.clone()).or_insert(0);
-
-                cloned
-            };
-
-            bucket_guard.init_prefill_worker_urls(prefill_worker_urls_clone);
-
-            info!(
-                "Added worker {} to bucket for model {}",
-                worker_url, model_key
-            );
-        } else {
-            error!(
-                "Failed to acquire write lock for bucket of model {}",
-                model_key
-            );
-        }
-    }
-
-    pub fn remove_prefill_url(&self, worker: &dyn Worker) {
-        let model_key = normalize_model_key(worker.model_id());
-
-        if let Some(bucket_entry) = self.buckets.get(model_key) {
-            let bucket = bucket_entry.value();
-            let worker_url = worker.url().to_string();
-
-            let lock_result = bucket.write();
-            if let Ok(mut bucket_guard) = lock_result {
-                let (updated_len, updated_urls) = {
-                    let mut prefill_worker_urls = bucket_guard.prefill_worker_urls.lock().unwrap();
-                    prefill_worker_urls.retain(|u| u != &worker_url);
-                    let len = prefill_worker_urls.len();
-                    let urls_clone = prefill_worker_urls.clone();
-
-                    let mut chars_per_url = bucket_guard.chars_per_url.lock().unwrap();
-                    chars_per_url.remove(&worker_url);
-
-                    (len, urls_clone)
-                };
-
-                bucket_guard.bucket_cnt = updated_len;
-
-                if updated_len > 0 {
-                    bucket_guard.init_prefill_worker_urls(updated_urls);
-                }
-
-                info!(
-                    "Removed worker {} from bucket for model {} (remaining workers: {})",
-                    worker_url, model_key, bucket_guard.bucket_cnt
-                );
-            } else {
-                error!(
-                    "Failed to acquire write lock for bucket of model {}",
-                    model_key
-                );
-            }
-        } else {
-            warn!(
-                "No bucket found for model {} when trying to remove worker",
-                model_key
-            );
-        }
-    }
-}
-
-impl LoadBalancingPolicy for BucketPolicy {
-    fn select_worker(
-        &self,
-        workers: &[Arc<dyn Worker>],
-        request_text: Option<&str>,
-    ) -> Option<usize> {
-        let healthy_indices = get_healthy_worker_indices(workers);
-
-        if healthy_indices.is_empty() {
-            return None;
-        }
-
-        let char_count = match request_text {
-            None => 0,
-            Some(text) => text.chars().count(),
-        };
-
-        // Determine the model for this set of workers (router pre-filters by model)
-        // All workers should be from the same model
-        let model_key = normalize_model_key(workers[healthy_indices[0]].model_id());
-
-        let bucket = self
-            .buckets
-            .get(model_key)
-            .map(|entry| entry.value().clone());
-        let prefill_url = if let Some(bucket) = bucket {
-            let (choiced_url, chars_per_url_snapshot) = {
-                let buc = bucket.read().unwrap();
-                let chars_per_url_snapshot = buc.chars_per_url.lock().unwrap().clone();
-                let choiced_url = buc.find_boundary(char_count);
-                (choiced_url, chars_per_url_snapshot)
-            };
-            let max_load = chars_per_url_snapshot.values().copied().max().unwrap_or(0);
-            let min_load = chars_per_url_snapshot.values().copied().min().unwrap_or(0);
-            let abs_diff = max_load.saturating_sub(min_load);
-            let rel_threshold = self.config.balance_rel_threshold * min_load as f32;
-            let is_imbalanced =
-                abs_diff > self.config.balance_abs_threshold && max_load as f32 > rel_threshold;
-            debug!(
-                "Current PD instance status | is_imbalanced={}",
-                is_imbalanced
-            );
-
-            let mut rng = rand::rng();
-            let prefill_url = if is_imbalanced {
-                debug!("select prefill instance by Load Balance policy");
-                let min_url = chars_per_url_snapshot
-                    .iter()
-                    .min_by_key(|(_, &chars)| chars)
-                    .map(|(url, _)| url.clone())
-                    .unwrap_or_else(|| {
-                        let idx = rng.random_range(0..healthy_indices.len());
-                        let url = workers[healthy_indices[idx]].url();
-                        warn!("No URL found, randomly selecting: {}", url);
-                        url.to_string()
-                    });
-                min_url
-            } else {
-                debug!("select prefill instance by Bucket policy");
-                match choiced_url {
-                    Some(url) if !url.is_empty() => url,
-                    _ => {
-                        let idx = rng.random_range(0..healthy_indices.len());
-                        let selected_url = workers[healthy_indices[idx]].url();
-                        warn!("Boundary not found, randomly selection: {}", selected_url);
-                        selected_url.to_string()
-                    }
-                }
-            };
-
-            {
-                let mut buc = bucket.write().unwrap();
-                buc.post_process_request(char_count, prefill_url.clone());
-            }
-
-            prefill_url
-        } else {
-            warn!(
-                "No bucket found for model {}, randomly selecting healthy worker",
-                model_key
-            );
-            let mut rng = rand::rng();
-            let idx = rng.random_range(0..healthy_indices.len());
-            let selected_worker = &workers[healthy_indices[idx]];
-            let prefill_url = selected_worker.url().to_string();
-            prefill_url
-        };
-
-        workers.iter().position(|w| w.url() == prefill_url)
-    }
-
-    fn name(&self) -> &'static str {
-        "bucket"
-    }
-
-    fn needs_request_text(&self) -> bool {
-        true // Bucket policy needs request text
-    }
-
-    fn as_any(&self) -> &dyn std::any::Any {
-        self
-    }
-}
-
-#[derive(Debug, Clone)]
-pub struct Bucket {
-    l_max: usize,
-    bucket_cnt: usize,
-    pub prefill_worker_urls: Arc<Mutex<Vec<String>>>,
-    load_total: usize,
-    pub period: usize,
-    bucket_load: usize,
-    boundary: Vec<Boundary>,
-    request_list: VecDeque<SequencerRequest>,
-    t_req_loads: HashMap<String, usize>,
-    pub chars_per_url: Arc<Mutex<HashMap<String, usize>>>,
-}
-
-#[derive(Debug, Clone)]
-pub struct SequencerRequest {
-    pub id: String,
-    pub char_cnt: usize,
-    pub timestamp: SystemTime,
-    pub prefill_worker_url: String,
-}
-
-#[derive(Debug, Clone)]
-pub struct Boundary {
-    pub url: String,
-    pub range: [usize; 2],
-}
-
-impl Boundary {
-    pub fn new(url: String, range: [usize; 2]) -> Self {
-        Boundary { url, range }
-    }
-}
-
-impl Bucket {
-    pub fn new(period: usize) -> Self {
-        let l_max = 4096;
-
-        let bucket_cnt = 0;
-
-        let load_total = 0;
-        let bucket_load = 0;
-
-        let t_req_loads = HashMap::new();
-        let request_list = VecDeque::new();
-
-        let initial_map = HashMap::new();
-
-        let boundary = Vec::new();
-
-        let prefill_worker_urls = Arc::new(Mutex::new(Vec::new()));
-
-        Bucket {
-            l_max,
-            bucket_cnt,
-            prefill_worker_urls,
-            load_total,
-            period,
-            bucket_load,
-            boundary,
-            request_list,
-            t_req_loads,
-            chars_per_url: Arc::new(Mutex::new(initial_map)),
-        }
-    }
-
-    pub fn init_prefill_worker_urls(&mut self, prefill_worker_urls: Vec<String>) {
-        let bucket_cnt = prefill_worker_urls.len();
-        self.bucket_cnt = bucket_cnt;
-        let mut urls_lock = self.prefill_worker_urls.lock().unwrap();
-        *urls_lock = prefill_worker_urls.clone();
-
-        let mut chars_lock = self.chars_per_url.lock().unwrap();
-        chars_lock.clear();
-
-        for url in prefill_worker_urls.iter() {
-            chars_lock.insert(url.clone(), 0);
-        }
-
-        let worker_cnt = bucket_cnt;
-        let boundary = if worker_cnt == 0 {
-            Vec::new()
-        } else {
-            let gap = self.l_max / worker_cnt;
-            self.l_max = usize::MAX;
-            prefill_worker_urls
-                .iter()
-                .enumerate()
-                .map(|(i, url)| {
-                    let min = i * gap;
-                    let max = if i == worker_cnt - 1 {
-                        self.l_max
-                    } else {
-                        (i + 1) * gap - 1
-                    };
-                    Boundary::new(url.clone(), [min, max])
-                })
-                .collect()
-        };
-
-        self.boundary = boundary;
-        info!("Init boundary:{:?}", self.boundary);
-    }
-
-    pub fn post_process_request(&mut self, char_cnt: usize, prefill_url: String) {
-        {
-            let mut map = self.chars_per_url.lock().unwrap();
-            *map.entry(prefill_url.clone()).or_insert(0) += char_cnt;
-        }
-
-        let now = SystemTime::now();
-        let time_window_duration = Duration::from_millis(self.period as u64);
-        let mut removed_load = 0;
-
-        while let Some(req) = self.request_list.front() {
-            let expired = match now.duration_since(req.timestamp) {
-                Ok(duration) => duration > time_window_duration,
-                Err(_) => true,
-            };
-
-            if !expired {
-                break;
-            }
-
-            if let Some(removed_req) = self.request_list.pop_front() {
-                self.t_req_loads.remove(&removed_req.id);
-                removed_load += removed_req.char_cnt;
-
-                let mut map = self.chars_per_url.lock().unwrap();
-                if let Some(count) = map.get_mut(&removed_req.prefill_worker_url) {
-                    *count = count.saturating_sub(removed_req.char_cnt);
-                }
-            }
-        }
-
-        self.load_total = self.load_total.saturating_sub(removed_load);
-
-        let id = Uuid::new_v4().to_string();
-
-        self.t_req_loads.insert(id.clone(), char_cnt);
-
-        self.request_list.push_back(SequencerRequest {
-            id,
-            char_cnt,
-            timestamp: now,
-            prefill_worker_url: prefill_url,
-        });
-
-        self.load_total = self.load_total.saturating_add(char_cnt);
-    }
-
-    pub fn find_boundary(&self, char_count: usize) -> Option<String> {
-        let mut left = 0;
-        let mut right = self.boundary.len();
-        let mut _steps = 0;
-
-        while left < right {
-            _steps += 1;
-            let mid = left + (right - left) / 2;
-            let range = self.boundary[mid].range;
-
-            if char_count < range[0] {
-                right = mid;
-            } else if char_count > range[1] {
-                left = mid + 1;
-            } else {
-                return Some(self.boundary[mid].url.clone());
-            }
-        }
-        None
-    }
-
-    pub fn get_total_load(&self) -> usize {
-        self.load_total
-    }
-
-    fn update_workers_cnt(&mut self) {
-        let pwu = self.prefill_worker_urls.lock().unwrap();
-        self.bucket_cnt = pwu.len();
-
-        let mut char_map = self.chars_per_url.lock().unwrap();
-        let current_urls: HashSet<_> = char_map.keys().cloned().collect();
-        let new_urls: HashSet<_> = pwu.iter().cloned().collect();
-
-        for url in new_urls.difference(&current_urls) {
-            char_map.insert(url.clone(), 0);
-        }
-
-        for url in current_urls.difference(&new_urls) {
-            if char_map.get(url) == Some(&0) {
-                char_map.remove(url);
-            }
-        }
-    }
-
-    pub fn adjust_boundary(&mut self) {
-        if self.t_req_loads.is_empty() {
-            return;
-        }
-
-        self.update_workers_cnt();
-        let worker_cnt = self.bucket_cnt;
-        if worker_cnt == 0 {
-            return;
-        }
-        let new_single_bucket_load = self.get_total_load() / worker_cnt;
-        let old_single_bucket_load = self.bucket_load;
-
-        if new_single_bucket_load <= 2 * old_single_bucket_load
-            && (old_single_bucket_load <= 2 * new_single_bucket_load && old_single_bucket_load != 0)
-        {
-            info!("No need to adjust the bucket boundaries.");
-            return;
-        }
-
-        info!("Before adjusting boundary | {:?}", self.boundary);
-        self.bucket_load = new_single_bucket_load;
-        let mut new_boundary = Vec::new();
-        let mut hist_load: Vec<usize> = self.t_req_loads.values().cloned().collect();
-        hist_load.sort();
-        let mut upper_bound: usize = 0;
-        let mut last_load_index: usize = 0;
-        let max_value = usize::MAX;
-
-        let worker_url = {
-            let guard = self.prefill_worker_urls.lock().unwrap();
-            (*guard).clone()
-        };
-
-        let mut iter = worker_url.iter().peekable();
-        // let mut curr_worker_id = 0;
-        while let Some(url) = iter.next() {
-            if last_load_index >= hist_load.len() && iter.peek().is_none() {
-                new_boundary.push(Boundary::new(url.clone(), [upper_bound, max_value]));
-                break;
-            }
-            let mut load_accumulator = 0;
-            let mut break_flag = false;
-            for &load in hist_load[last_load_index..].iter() {
-                load_accumulator += load;
-                if load_accumulator >= new_single_bucket_load {
-                    if iter.peek().is_none() {
-                        new_boundary.push(Boundary::new(url.clone(), [upper_bound, max_value]));
-                        break_flag = true;
-                        break;
-                    }
-                    let real_load = upper_bound + new_single_bucket_load;
-                    if load <= upper_bound {
-                        new_boundary.push(Boundary::new(url.clone(), [upper_bound, real_load]));
-                        upper_bound = real_load + 1;
-                    } else {
-                        new_boundary.push(Boundary::new(url.clone(), [upper_bound, load]));
-                        upper_bound = load + 1;
-                    }
-                    last_load_index += 1;
-                    break_flag = true;
-                    break;
-                } else {
-                    last_load_index += 1;
-                }
-            }
-            if !break_flag {
-                let mut right_bound_value = upper_bound + new_single_bucket_load;
-                if iter.peek().is_none() {
-                    right_bound_value = max_value;
-                    new_boundary.push(Boundary::new(url.clone(), [upper_bound, right_bound_value]));
-                    break;
-                }
-                new_boundary.push(Boundary::new(url.clone(), [upper_bound, right_bound_value]));
-                upper_bound = right_bound_value + 1;
-            }
-        }
-        self.boundary = new_boundary;
-        info!("After adjusting boundary | {:?}", self.boundary);
-    }
-}
-
-#[cfg(test)]
-mod tests {
-    use super::*;
-    use crate::core::{BasicWorkerBuilder, WorkerType};
-
-    #[tokio::test]
-    async fn test_load_balancing_conditions() {
-        // Test 1: Basic load balancing trigger
-        let config = BucketConfig {
-            balance_abs_threshold: 32,
-            balance_rel_threshold: 1.0001,
-            bucket_adjust_interval_secs: 10,
-        };
-        let policy = BucketPolicy::with_config(config);
-        let prefill_workers: Vec<Arc<dyn Worker>> = vec![
-            Arc::new(
-                BasicWorkerBuilder::new("http://w1:8000")
-                    .worker_type(WorkerType::Regular)
-                    .api_key("test_api_key")
-                    .build(),
-            ),
-            Arc::new(
-                BasicWorkerBuilder::new("http://w2:8000")
-                    .worker_type(WorkerType::Regular)
-                    .api_key("test_api_key")
-                    .build(),
-            ),
-            Arc::new(
-                BasicWorkerBuilder::new("http://w3:8000")
-                    .worker_type(WorkerType::Regular)
-                    .api_key("test_api_key")
-                    .build(),
-            ),
-        ];
-
-        // Initialize the policy with prefill_workers
-        policy.init_prefill_worker_urls(&prefill_workers);
-
-        // === Phase S1: Construct bucket boundaries ===
-        // Requests len =33 -> Bucket 1(expected range: 0-33)
-        policy
-            .select_worker(&prefill_workers, Some(&*"a".repeat(33)))
-            .unwrap();
-        // Two requests len =34 ->load balancing
-        policy
-            .select_worker(&prefill_workers, Some(&*"a".repeat(34)))
-            .unwrap();
-        policy
-            .select_worker(&prefill_workers, Some(&*"a".repeat(34)))
-            .unwrap();
-
-        tokio::time::sleep(Duration::from_secs(11)).await;
-        {
-            let model_key = "default";
-
-            let bucket = policy
-                .buckets
-                .get(model_key)
-                .map(|entry| entry.value().clone());
-            if let Some(bucket) = bucket {
-                let lock_result = bucket.write();
-                if let Ok(bucket_guard) = lock_result {
-                    // Expected Boundary: [0, 33] [34, 67] [68, MAX]
-                    assert_eq!(bucket_guard.boundary[0].range[1], 33);
-                    assert_eq!(bucket_guard.boundary[1].range[1], 67);
-                } else {
-                    error!(
-                        "Failed to acquire write lock for bucket of model {}",
-                        model_key
-                    );
-                }
-            }
-        }
-        // === Phase S2: Validate load balancing ===
-        // Three consecutive len=33 requests (Should route to different buckets)
-        let idx_1 = policy
-            .select_worker(&prefill_workers, Some(&*"a".repeat(33)))
-            .unwrap();
-        let idx_2 = policy
-            .select_worker(&prefill_workers, Some(&*"a".repeat(33)))
-            .unwrap();
-        let idx_3 = policy
-            .select_worker(&prefill_workers, Some(&*"a".repeat(33)))
-            .unwrap();
-        assert_eq!(idx_1, 0, "Should not trigger load balancing");
-        assert_ne!(idx_2, idx_3, "Should trigger load balancing");
-        assert_ne!(idx_2, 0, "Should trigger load balancing");
-        assert_ne!(idx_3, 0, "Should trigger load balancing");
-
-        // Test 2: Not triggering when absolute threshold not met
-        let config = BucketConfig {
-            balance_abs_threshold: 30,
-            balance_rel_threshold: 2.0,
-            ..Default::default()
-        };
-        let policy = BucketPolicy::with_config(config);
-        policy.init_prefill_worker_urls(&prefill_workers);
-
-        // Create load difference below absolute threshold(20 + 8 = 28 < 30)
-        policy
-            .select_worker(&prefill_workers, Some(&*"a".repeat(20)))
-            .unwrap(); // worker1: 20
-        policy
-            .select_worker(&prefill_workers, Some(&*"a".repeat(8)))
-            .unwrap(); // worker1: 8
-
-        // Next request should not use bucket scheduling (no load balancing)
-        let idx = policy
-            .select_worker(&prefill_workers, Some("request"))
-            .unwrap();
-        assert_eq!(
-            idx, 0,
-            "Should not trigger load balancing when relative threshold not met"
-        );
-
-        // Test 3: Not triggering when relative threshold not met
-        let config = BucketConfig {
-            balance_abs_threshold: 5,
-            balance_rel_threshold: 3.0,
-            ..Default::default()
-        };
-        let policy = BucketPolicy::with_config(config);
-        policy.init_prefill_worker_urls(&prefill_workers);
-
-        // Create load difference (but relative threshold not met)
-        // Max/Min ratio = 15/5 = 3.0
-        policy
-            .select_worker(&prefill_workers, Some(&*"a".repeat(15)))
-            .unwrap(); // worker1: 15
-        policy
-            .select_worker(&prefill_workers, Some("short"))
-            .unwrap(); // worker2: 5
-        policy
-            .select_worker(&prefill_workers, Some(&*"a".repeat(10)))
-            .unwrap(); // worker3: 10
-
-        // Next request should use bucket scheduling (load balancing)
-        let idx = policy
-            .select_worker(&prefill_workers, Some("request"))
-            .unwrap();
-        assert_eq!(
-            idx, 0,
-            "Should not trigger load balancing when relative threshold not met"
-        );
-    }
-
-    #[tokio::test]
-    async fn test_adjust_boundary_1() {
-        // Test configuration: Set high threshold to prevent load balancing policy.
-        let config = BucketConfig {
-            balance_abs_threshold: 300,
-            balance_rel_threshold: 1.0001,
-            bucket_adjust_interval_secs: 3,
-        };
-        let policy = BucketPolicy::with_config(config);
-        let prefill_workers: Vec<Arc<dyn Worker>> = vec![
-            Arc::new(
-                BasicWorkerBuilder::new("http://w1:8000")
-                    .worker_type(WorkerType::Regular)
-                    .api_key("test_api_key")
-                    .build(),
-            ),
-            Arc::new(
-                BasicWorkerBuilder::new("http://w2:8000")
-                    .worker_type(WorkerType::Regular)
-                    .api_key("test_api_key")
-                    .build(),
-            ),
-            Arc::new(
-                BasicWorkerBuilder::new("http://w3:8000")
-                    .worker_type(WorkerType::Regular)
-                    .api_key("test_api_key")
-                    .build(),
-            ),
-        ];
-
-        // Initialize the policy with prefill_workers
-        policy.init_prefill_worker_urls(&prefill_workers);
-
-        // Initial boundary
-        {
-            let model_key = "default";
-
-            let bucket = policy
-                .buckets
-                .get(model_key)
-                .map(|entry| entry.value().clone());
-            if let Some(bucket) = bucket {
-                let lock_result = bucket.write();
-                if let Ok(bucket_guard) = lock_result {
-                    // Expected Boundary: [0, 33] [34, 67] [68, MAX]
-                    assert_eq!(bucket_guard.boundary[0].range[1], 1364);
-                    assert_eq!(bucket_guard.boundary[1].range[1], 2729);
-                } else {
-                    error!(
-                        "Failed to acquire write lock for bucket of model {}",
-                        model_key
-                    );
-                }
-            }
-        }
-
-        // ===Phase S1: Initial requests to trigger boundary adjustment ===
-        // Send requests with lengths: [5, 10, 15, 20, 24, 26] (total = 100)
-        policy
-            .select_worker(&prefill_workers, Some(&*"a".repeat(5)))
-            .unwrap();
-        policy
-            .select_worker(&prefill_workers, Some(&*"a".repeat(10)))
-            .unwrap();
-        policy
-            .select_worker(&prefill_workers, Some(&*"a".repeat(15)))
-            .unwrap();
-        policy
-            .select_worker(&prefill_workers, Some(&*"a".repeat(20)))
-            .unwrap();
-        policy
-            .select_worker(&prefill_workers, Some(&*"a".repeat(24)))
-            .unwrap();
-        policy
-            .select_worker(&prefill_workers, Some(&*"a".repeat(26)))
-            .unwrap();
-
-        tokio::time::sleep(Duration::from_secs(4)).await;
-        // Verify boundaries adjusted to: [0, 20], [21, 26], [27, MAX]
-        {
-            let model_key = "default";
-
-            let bucket = policy
-                .buckets
-                .get(model_key)
-                .map(|entry| entry.value().clone());
-            if let Some(bucket) = bucket {
-                let lock_result = bucket.write();
-                if let Ok(bucket_guard) = lock_result {
-                    // Expected Boundary: [0, 33] [34, 67] [68, MAX]
-                    assert_eq!(bucket_guard.boundary[0].range[1], 20);
-                    assert_eq!(bucket_guard.boundary[1].range[1], 26);
-                } else {
-                    error!(
-                        "Failed to acquire write lock for bucket of model {}",
-                        model_key
-                    );
-                }
-            }
-        }
-
-        // ===Phase S2: Second set of  requests to trigger boundary adjustment ===
-        // Send requests with lengths: [10, 20, 30, 40, 45, 57] (total = 202)
-        policy
-            .select_worker(&prefill_workers, Some(&*"a".repeat(10)))
-            .unwrap();
-        policy
-            .select_worker(&prefill_workers, Some(&*"a".repeat(20)))
-            .unwrap();
-        policy
-            .select_worker(&prefill_workers, Some(&*"a".repeat(30)))
-            .unwrap();
-        policy
-            .select_worker(&prefill_workers, Some(&*"a".repeat(40)))
-            .unwrap();
-        policy
-            .select_worker(&prefill_workers, Some(&*"a".repeat(45)))
-            .unwrap();
-        policy
-            .select_worker(&prefill_workers, Some(&*"a".repeat(57)))
-            .unwrap();
-
-        tokio::time::sleep(Duration::from_secs(4)).await;
-        // Verify boundaries adjusted to: [0, 40], [41, 57], [58, MAX]
-        {
-            let model_key = "default";
-
-            let bucket = policy
-                .buckets
-                .get(model_key)
-                .map(|entry| entry.value().clone());
-            if let Some(bucket) = bucket {
-                let lock_result = bucket.write();
-                if let Ok(bucket_guard) = lock_result {
-                    // Expected Boundary: [0, 33] [34, 67] [68, MAX]
-                    assert_eq!(bucket_guard.boundary[0].range[1], 40);
-                    assert_eq!(bucket_guard.boundary[1].range[1], 57);
-                } else {
-                    error!(
-                        "Failed to acquire write lock for bucket of model {}",
-                        model_key
-                    );
-                }
-            }
-        }
-    }
-
-    #[tokio::test]
-    async fn test_adjust_boundary_2() {
-        let config = BucketConfig {
-            balance_abs_threshold: 300,
-            balance_rel_threshold: 1.0001,
-            bucket_adjust_interval_secs: 3,
-        };
-        let policy = BucketPolicy::with_config(config);
-        let prefill_workers: Vec<Arc<dyn Worker>> = vec![
-            Arc::new(
-                BasicWorkerBuilder::new("http://w1:8000")
-                    .worker_type(WorkerType::Regular)
-                    .api_key("test_api_key")
-                    .build(),
-            ),
-            Arc::new(
-                BasicWorkerBuilder::new("http://w2:8000")
-                    .worker_type(WorkerType::Regular)
-                    .api_key("test_api_key")
-                    .build(),
-            ),
-            Arc::new(
-                BasicWorkerBuilder::new("http://w3:8000")
-                    .worker_type(WorkerType::Regular)
-                    .api_key("test_api_key")
-                    .build(),
-            ),
-        ];
-
-        // Initialize the policy with prefill_workers
-        policy.init_prefill_worker_urls(&prefill_workers);
-
-        // Initial boundary
-        {
-            let model_key = "default";
-
-            let bucket = policy
-                .buckets
-                .get(model_key)
-                .map(|entry| entry.value().clone());
-            if let Some(bucket) = bucket {
-                let lock_result = bucket.write();
-                if let Ok(bucket_guard) = lock_result {
-                    // Expected Boundary: [0, 33] [34, 67] [68, MAX]
-                    assert_eq!(bucket_guard.boundary[0].range[1], 1364);
-                    assert_eq!(bucket_guard.boundary[1].range[1], 2729);
-                } else {
-                    error!(
-                        "Failed to acquire write lock for bucket of model {}",
-                        model_key
-                    );
-                }
-            }
-        }
-
-        // Send requests with char_count 20
-        policy
-            .select_worker(&prefill_workers, Some(&*"a".repeat(20)))
-            .unwrap();
-
-        tokio::time::sleep(Duration::from_secs(4)).await;
-        {
-            let model_key = "default";
-
-            let bucket = policy
-                .buckets
-                .get(model_key)
-                .map(|entry| entry.value().clone());
-            if let Some(bucket) = bucket {
-                let lock_result = bucket.write();
-                if let Ok(bucket_guard) = lock_result {
-                    // Expected Boundary: [0, 33] [34, 67] [68, MAX]
-                    assert_eq!(bucket_guard.boundary[0].range[1], 20);
-                    assert_eq!(bucket_guard.boundary[1].range[1], 27);
-                } else {
-                    error!(
-                        "Failed to acquire write lock for bucket of model {}",
-                        model_key
-                    );
-                }
-            }
-        }
-
-        policy
-            .select_worker(&prefill_workers, Some(&*"a".repeat(7)))
-            .unwrap();
-
-        tokio::time::sleep(Duration::from_secs(4)).await;
-        {
-            let model_key = "default";
-
-            let bucket = policy
-                .buckets
-                .get(model_key)
-                .map(|entry| entry.value().clone());
-            if let Some(bucket) = bucket {
-                let lock_result = bucket.write();
-                if let Ok(bucket_guard) = lock_result {
-                    // Expected Boundary: [0, 33] [34, 67] [68, MAX]
-                    assert_eq!(bucket_guard.boundary[0].range[1], 7);
-                    assert_eq!(bucket_guard.boundary[1].range[1], 10);
-                } else {
-                    error!(
-                        "Failed to acquire write lock for bucket of model {}",
-                        model_key
-                    );
-                }
-            }
-        }
-    }
-
-    #[tokio::test]
-    async fn test_not_adjust_boundary() {
-        let config = BucketConfig {
-            balance_abs_threshold: 300,
-            balance_rel_threshold: 1.0001,
-            bucket_adjust_interval_secs: 3,
-        };
-        let policy = BucketPolicy::with_config(config);
-        let prefill_workers: Vec<Arc<dyn Worker>> = vec![
-            Arc::new(
-                BasicWorkerBuilder::new("http://w1:8000")
-                    .worker_type(WorkerType::Regular)
-                    .api_key("test_api_key")
-                    .build(),
-            ),
-            Arc::new(
-                BasicWorkerBuilder::new("http://w2:8000")
-                    .worker_type(WorkerType::Regular)
-                    .api_key("test_api_key")
-                    .build(),
-            ),
-            Arc::new(
-                BasicWorkerBuilder::new("http://w3:8000")
-                    .worker_type(WorkerType::Regular)
-                    .api_key("test_api_key")
-                    .build(),
-            ),
-        ];
-
-        // Initialize the policy with prefill_workers
-        policy.init_prefill_worker_urls(&prefill_workers);
-
-        // Initial boundary
-        {
-            let model_key = "default";
-
-            let bucket = policy
-                .buckets
-                .get(model_key)
-                .map(|entry| entry.value().clone());
-            if let Some(bucket) = bucket {
-                let lock_result = bucket.write();
-                if let Ok(bucket_guard) = lock_result {
-                    // Expected Boundary: [0, 33] [34, 67] [68, MAX]
-                    assert_eq!(bucket_guard.boundary[0].range[1], 1364);
-                    assert_eq!(bucket_guard.boundary[1].range[1], 2729);
-                } else {
-                    error!(
-                        "Failed to acquire write lock for bucket of model {}",
-                        model_key
-                    );
-                }
-            }
-        }
-
-        policy
-            .select_worker(&prefill_workers, Some(&*"a".repeat(5)))
-            .unwrap();
-        policy
-            .select_worker(&prefill_workers, Some(&*"a".repeat(10)))
-            .unwrap();
-        policy
-            .select_worker(&prefill_workers, Some(&*"a".repeat(15)))
-            .unwrap();
-        policy
-            .select_worker(&prefill_workers, Some(&*"a".repeat(20)))
-            .unwrap();
-        policy
-            .select_worker(&prefill_workers, Some(&*"a".repeat(24)))
-            .unwrap();
-        policy
-            .select_worker(&prefill_workers, Some(&*"a".repeat(26)))
-            .unwrap();
-
-        tokio::time::sleep(Duration::from_secs(4)).await;
-        {
-            let model_key = "default";
-
-            let bucket = policy
-                .buckets
-                .get(model_key)
-                .map(|entry| entry.value().clone());
-            if let Some(bucket) = bucket {
-                let lock_result = bucket.write();
-                if let Ok(bucket_guard) = lock_result {
-                    // Expected Boundary: [0, 33] [34, 67] [68, MAX]
-                    assert_eq!(bucket_guard.boundary[0].range[1], 20);
-                    assert_eq!(bucket_guard.boundary[1].range[1], 26);
-                } else {
-                    error!(
-                        "Failed to acquire write lock for bucket of model {}",
-                        model_key
-                    );
-                }
-            }
-        }
-
-        policy
-            .select_worker(&prefill_workers, Some(&*"a".repeat(10)))
-            .unwrap();
-        policy
-            .select_worker(&prefill_workers, Some(&*"a".repeat(20)))
-            .unwrap();
-        policy
-            .select_worker(&prefill_workers, Some(&*"a".repeat(30)))
-            .unwrap();
-        policy
-            .select_worker(&prefill_workers, Some(&*"a".repeat(32)))
-            .unwrap();
-        policy
-            .select_worker(&prefill_workers, Some(&*"a".repeat(45)))
-            .unwrap();
-        policy
-            .select_worker(&prefill_workers, Some(&*"a".repeat(55)))
-            .unwrap();
-
-        tokio::time::sleep(Duration::from_secs(4)).await;
-        {
-            let model_key = "default";
-
-            let bucket = policy
-                .buckets
-                .get(model_key)
-                .map(|entry| entry.value().clone());
-            if let Some(bucket) = bucket {
-                let lock_result = bucket.write();
-                if let Ok(bucket_guard) = lock_result {
-                    // Expected Boundary: [0, 33] [34, 67] [68, MAX]
-                    assert_eq!(bucket_guard.boundary[0].range[1], 20);
-                    assert_eq!(bucket_guard.boundary[1].range[1], 26);
-                } else {
-                    error!(
-                        "Failed to acquire write lock for bucket of model {}",
-                        model_key
-                    );
-                }
-            }
-        }
-    }
-}
->>>>>>> ecd2d09a
+}