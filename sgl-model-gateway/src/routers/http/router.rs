--- conflicted
+++ resolved
@@ -564,17 +564,10 @@
                                 && memmem::find(&bytes, b"data: [DONE]").is_some()
                             {
                                 load_guard = None;
-<<<<<<< HEAD
                             }
                             if tx.send(Ok(bytes)).is_err() {
                                 break;
                             }
-=======
-                            }
-                            if tx.send(Ok(bytes)).is_err() {
-                                break;
-                            }
->>>>>>> 62b3fdae
                         }
                         Err(e) => {
                             let _ = tx.send(Err(format!("Stream error: {}", e)));
@@ -582,10 +575,7 @@
                         }
                     }
                 }
-<<<<<<< HEAD
-=======
                 drop(load_guard);
->>>>>>> 62b3fdae
             });
 
             let stream = UnboundedReceiverStream::new(rx);
