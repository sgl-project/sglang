--- conflicted
+++ resolved
@@ -787,11 +787,7 @@
         }
 
         let selected_idx = policy
-<<<<<<< HEAD
             .select_worker(&available_workers, info)
-=======
-            .select_worker(&available_workers, &SelectWorkerInfo { request_text })
->>>>>>> 1ba897f3
             .ok_or_else(|| {
                 format!(
                     "Policy {} failed to select a {} worker",
