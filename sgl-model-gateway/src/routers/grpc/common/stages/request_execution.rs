--- conflicted
+++ resolved
@@ -8,16 +8,11 @@
 use crate::routers::{
     error,
     grpc::{
-<<<<<<< HEAD
-        context::{ClientSelection, ExecutionResult, LoadGuards, RequestContext},
+        context::{ClientSelection, ExecutionResult, LoadGuards, RequestContext, WorkerSelection},
         proto_wrapper::{
             ProtoEmbedRequest, ProtoEmbedResponseVariant, ProtoGenerateRequest, ProtoRequest,
             ProtoStream,
         },
-=======
-        context::{ClientSelection, ExecutionResult, LoadGuards, RequestContext, WorkerSelection},
-        proto_wrapper::{ProtoGenerateRequest, ProtoStream},
->>>>>>> 1167867e
     },
 };
 
@@ -103,21 +98,14 @@
         );
 
         let result = async {
-<<<<<<< HEAD
             match proto_request {
                 ProtoRequest::Generate(req) => match self.mode {
-                    ExecutionMode::Single => self.execute_single(req, clients).await,
-                    ExecutionMode::DualDispatch => self.execute_dual_dispatch(req, clients).await,
+                    ExecutionMode::Single => self.execute_single(req, clients, workers).await,
+                    ExecutionMode::DualDispatch => {
+                        self.execute_dual_dispatch(req, clients, workers).await
+                    }
                 },
                 ProtoRequest::Embed(req) => self.execute_single_embed(req, clients).await,
-=======
-            match self.mode {
-                ExecutionMode::Single => self.execute_single(proto_request, clients, workers).await,
-                ExecutionMode::DualDispatch => {
-                    self.execute_dual_dispatch(proto_request, clients, workers)
-                        .await
-                }
->>>>>>> 1167867e
             }
         }
         .instrument(span)
