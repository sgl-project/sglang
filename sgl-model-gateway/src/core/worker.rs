--- conflicted
+++ resolved
@@ -130,8 +130,6 @@
     /// Record the outcome of a request to this worker
     fn record_outcome(&self, success: bool) {
         self.circuit_breaker().record_outcome(success);
-<<<<<<< HEAD
-=======
         let after = self.circuit_breaker().state();
 
         if before != after {
@@ -152,7 +150,6 @@
             self.url(),
             self.circuit_breaker().success_count(),
         );
->>>>>>> 5ca962ce
     }
 
     /// Check if this worker is DP-aware
