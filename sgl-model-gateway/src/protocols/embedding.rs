--- conflicted
+++ resolved
@@ -31,15 +31,13 @@
     #[serde(skip_serializing_if = "Option::is_none")]
     pub rid: Option<String>,
 
-<<<<<<< HEAD
     /// Routing ID for manual routing policy
     #[serde(skip_serializing_if = "Option::is_none")]
     pub routing_id: Option<String>,
-=======
+
     /// SGLang extension: enable/disable logging of metrics for this request
     #[serde(skip_serializing_if = "Option::is_none")]
     pub log_metrics: Option<bool>,
->>>>>>> 1ba897f3
 }
 
 impl GenerationRequest for EmbeddingRequest {
@@ -64,12 +62,10 @@
             _ => String::new(),
         }
     }
-<<<<<<< HEAD
 
     fn get_routing_id(&self) -> Option<&str> {
         self.routing_id.as_deref()
     }
-=======
 }
 
 #[derive(Debug, Clone, Serialize, Deserialize)]
@@ -85,5 +81,4 @@
     pub data: Vec<EmbeddingObject>,
     pub model: String,
     pub usage: UsageInfo,
->>>>>>> 1ba897f3
 }