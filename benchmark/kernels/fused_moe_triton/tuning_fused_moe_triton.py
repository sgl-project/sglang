--- conflicted
+++ resolved
@@ -461,33 +461,23 @@
         E = config.ffn_config.moe_num_experts
         topk = config.ffn_config.moe_top_k
         intermediate_size = config.ffn_config.ffn_hidden_size
-<<<<<<< HEAD
-        shard_intermediate_size = 2 * intermediate_size // args.tp_size
+        # In EP mode, use original intermediate_size; otherwise apply TP sharding
+        shard_intermediate_size = (
+            intermediate_size
+            if args.ep_size > 1
+            else 2 * intermediate_size // args.tp_size
+        )
     elif architecture == "JambaForCausalLM":
         E = config.num_experts
         topk = config.num_experts_per_tok
         intermediate_size = config.intermediate_size
-        shard_intermediate_size = 2 * intermediate_size // args.tp_size
+        # In EP mode, use original intermediate_size; otherwise apply TP sharding
+        shard_intermediate_size = (
+            intermediate_size
+            if args.ep_size > 1
+            else 2 * intermediate_size // args.tp_size
+        )
     elif architecture in [
-=======
-        # In EP mode, use original intermediate_size; otherwise apply TP sharding
-        shard_intermediate_size = (
-            intermediate_size
-            if args.ep_size > 1
-            else 2 * intermediate_size // args.tp_size
-        )
-    elif config.architectures[0] == "JambaForCausalLM":
-        E = config.num_experts
-        topk = config.num_experts_per_tok
-        intermediate_size = config.intermediate_size
-        # In EP mode, use original intermediate_size; otherwise apply TP sharding
-        shard_intermediate_size = (
-            intermediate_size
-            if args.ep_size > 1
-            else 2 * intermediate_size // args.tp_size
-        )
-    elif config.architectures[0] in [
->>>>>>> fc80fbdd
         "Qwen2MoeForCausalLM",
         "Qwen3MoeForCausalLM",
         "Qwen3NextForCausalLM",
@@ -496,18 +486,13 @@
         E = config.num_experts
         topk = config.num_experts_per_tok
         intermediate_size = config.moe_intermediate_size
-<<<<<<< HEAD
-        shard_intermediate_size = 2 * intermediate_size // args.tp_size
+        # In EP mode, use original intermediate_size; otherwise apply TP sharding
+        shard_intermediate_size = (
+            intermediate_size
+            if args.ep_size > 1
+            else 2 * intermediate_size // args.tp_size
+        )
     elif architecture in ["DeepseekV2ForCausalLM", "DeepseekV3ForCausalLM"]:
-=======
-        # In EP mode, use original intermediate_size; otherwise apply TP sharding
-        shard_intermediate_size = (
-            intermediate_size
-            if args.ep_size > 1
-            else 2 * intermediate_size // args.tp_size
-        )
-    elif config.architectures[0] in ["DeepseekV2ForCausalLM", "DeepseekV3ForCausalLM"]:
->>>>>>> fc80fbdd
         E = (
             config.n_routed_experts + (0 if args.disable_shared_experts_fusion else 1)
             if architecture == "DeepseekV3ForCausalLM"
@@ -515,35 +500,23 @@
         )
         topk = config.num_experts_per_tok
         intermediate_size = config.moe_intermediate_size
-<<<<<<< HEAD
-        shard_intermediate_size = 2 * intermediate_size // args.tp_size
+        # In EP mode, use original intermediate_size; otherwise apply TP sharding
+        shard_intermediate_size = (
+            intermediate_size
+            if args.ep_size > 1
+            else 2 * intermediate_size // args.tp_size
+        )
     elif architecture == "Llama4ForConditionalGeneration":
         E = config.num_local_experts + (0 if args.disable_shared_experts_fusion else 1)
         topk = config.num_experts_per_tok
         intermediate_size = config.intermediate_size
-        shard_intermediate_size = 2 * intermediate_size // args.tp_size
+        # In EP mode, use original intermediate_size; otherwise apply TP sharding
+        shard_intermediate_size = (
+            intermediate_size
+            if args.ep_size > 1
+            else 2 * intermediate_size // args.tp_size
+        )
     elif architecture in [
-=======
-        # In EP mode, use original intermediate_size; otherwise apply TP sharding
-        shard_intermediate_size = (
-            intermediate_size
-            if args.ep_size > 1
-            else 2 * intermediate_size // args.tp_size
-        )
-    elif config.architectures[0] == "Llama4ForConditionalGeneration":
-        E = config.text_config.num_local_experts + (
-            0 if args.disable_shared_experts_fusion else 1
-        )
-        topk = config.text_config.num_experts_per_tok
-        intermediate_size = config.text_config.intermediate_size
-        # In EP mode, use original intermediate_size; otherwise apply TP sharding
-        shard_intermediate_size = (
-            intermediate_size
-            if args.ep_size > 1
-            else 2 * intermediate_size // args.tp_size
-        )
-    elif config.architectures[0] in [
->>>>>>> fc80fbdd
         "Grok1ForCausalLM",
         "Grok1ImgGen",
         "Grok1AForCausalLM",
@@ -551,18 +524,13 @@
         E = config.num_local_experts
         topk = config.num_experts_per_tok
         intermediate_size = config.moe_intermediate_size
-<<<<<<< HEAD
-        shard_intermediate_size = 2 * intermediate_size // args.tp_size
+        # In EP mode, use original intermediate_size; otherwise apply TP sharding
+        shard_intermediate_size = (
+            intermediate_size
+            if args.ep_size > 1
+            else 2 * intermediate_size // args.tp_size
+        )
     elif architecture in [
-=======
-        # In EP mode, use original intermediate_size; otherwise apply TP sharding
-        shard_intermediate_size = (
-            intermediate_size
-            if args.ep_size > 1
-            else 2 * intermediate_size // args.tp_size
-        )
-    elif config.architectures[0] in [
->>>>>>> fc80fbdd
         "BailingMoEForCausalLM",
         "BailingMoeForCausalLM",
         "BailingMoeV2ForCausalLM",
@@ -570,18 +538,13 @@
         E = config.num_experts
         topk = config.num_experts_per_tok
         intermediate_size = config.moe_intermediate_size
-<<<<<<< HEAD
-        shard_intermediate_size = 2 * intermediate_size // args.tp_size
+        # In EP mode, use original intermediate_size; otherwise apply TP sharding
+        shard_intermediate_size = (
+            intermediate_size
+            if args.ep_size > 1
+            else 2 * intermediate_size // args.tp_size
+        )
     elif architecture in ["Glm4MoeForCausalLM"]:
-=======
-        # In EP mode, use original intermediate_size; otherwise apply TP sharding
-        shard_intermediate_size = (
-            intermediate_size
-            if args.ep_size > 1
-            else 2 * intermediate_size // args.tp_size
-        )
-    elif config.architectures[0] in ["Glm4MoeForCausalLM"]:
->>>>>>> fc80fbdd
         E = config.n_routed_experts
         topk = config.num_experts_per_tok
         intermediate_size = config.moe_intermediate_size
