--- conflicted
+++ resolved
@@ -20,14 +20,9 @@
     get_default_config,
     get_moe_configs,
 )
-<<<<<<< HEAD
-from sglang.srt.layers.moe.topk import select_experts
-from sglang.srt.utils import is_hip, is_rocm
-=======
 from sglang.srt.layers.moe.moe_runner import MoeRunnerConfig
 from sglang.srt.layers.moe.topk import TopKConfig, select_experts
-from sglang.srt.utils import is_hip
->>>>>>> d08663ee
+from sglang.srt.utils import is_hip, is_rocm
 
 _is_hip = is_hip()
 
