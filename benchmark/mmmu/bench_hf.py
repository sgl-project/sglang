--- conflicted
+++ resolved
@@ -1,9 +1,15 @@
+"""
+    Bench the huggingface vLM with benchmark MMMU
+
+    Usage:
+        python benchmark/mmmu/bench_hf.py --model-path Qwen/Qwen2-VL-7B-Instruct --dataset-path 
+
+    The eval output will be logged
+"""
+
 import argparse
-<<<<<<< HEAD
 import random
 import re
-=======
->>>>>>> d373a48c
 
 import torch
 from data_utils import save_json
@@ -28,7 +34,6 @@
     out_samples = dict()
     answer_dict = {}
     for sample in tqdm(samples):
-<<<<<<< HEAD
         image = sample["image_1"]
         if image is not None:
             response = model.chat(sample)
@@ -38,37 +43,6 @@
                 response = random.choice(all_choices)
             else:
                 response = "INVALID GENERATION FOR MULTIPLE IMAGE INPUTS"
-=======
-        prompt = sample["final_input_prompt"]
-        image = sample["image"]
-        prefix = prompt.split("<")[0]
-        suffix = prompt.split(">")[1]
-        assert image is not None
-        contents = []
-        if prefix:
-            contents += [{"type": "text", "text": prefix}]
-        contents += [
-            {
-                "type": "image",
-                "image": sample["image_path"],
-            }
-        ]
-        if suffix:
-            contents += [{"type": "text", "text": suffix}]
-        messages = [{"role": "user", "content": contents}]
-        model_inputs = processor.apply_chat_template(
-            messages,
-            tokenize=True,
-            return_dict=True,
-            add_generation_prompt=True,
-            return_tensors="pt",
-        ).to(model.device)
-        input_len = model_inputs["input_ids"].shape[-1]
-        generation = model.generate(**model_inputs, generation_config=generation_config)
-        generation = generation[0][input_len:]
-        response = processor.decode(generation, skip_special_tokens=True)
-        print(f"response: {response}")
->>>>>>> d373a48c
         process_result(response, sample, answer_dict, out_samples)
 
     args.output_path = f"{args.model_path}_val_hf.json"
