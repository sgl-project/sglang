--- conflicted
+++ resolved
@@ -1,15 +1,8 @@
 """
 Bench the sglang-hosted vLM with benchmark MMMU
 
-<<<<<<< HEAD
-    Usage:
-        python -m sglang.launch_server --model-path Qwen/Qwen2-VL-7B-Instruct --chat-template qwen2-vl --port 30000
-
-        python benchmark/mmmu/bench_sglang.py --port 30000
-=======
 Usage:
     python benchmark/mmmu/bench_sglang.py --model-path Qwen/Qwen2-VL-7B-Instruct --chat-template qwen2-vl
->>>>>>> 4d253057
 
 The eval output will be logged
 """
