--- conflicted
+++ resolved
@@ -191,10 +191,6 @@
             print("Profiler stopped")
 
     print(f"Benchmark time: {time.perf_counter() - start}")
-<<<<<<< HEAD
-    save_json(args.result_filename, out_samples)
-    eval_result(model_answer_path=args.result_filename, answer_dict=answer_dict)
-=======
     args.output_path = "./answer_sglang.json"
     save_json(args.output_path, out_samples)
     eval_result(
@@ -202,7 +198,6 @@
         answer_dict=answer_dict,
         eval_output_path="./val_sglang.json",
     )
->>>>>>> 64574ef8
 
 
 def parse_args():
