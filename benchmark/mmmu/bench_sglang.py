--- conflicted
+++ resolved
@@ -138,35 +138,22 @@
 
         samples = samples[: args.profile_number]
 
-<<<<<<< HEAD
     if args.concurrency == 1:
         # For concurrency == 1, run in sequential mode to ensure consistent order
         # this is mainly for profiling
         for sample in tqdm(samples):
-            _, response = await process_sample(client, sample, sampling_params)
+            _, response = await process_sample(client, sample, sampling_params, lora_path)
             process_result(response, sample, answer_dict, out_samples)
     else:
         semaphore = asyncio.Semaphore(args.concurrency)
         tasks = [
-            process_sample_with_semaphore(semaphore, client, sample, sampling_params)
+            process_sample_with_semaphore(semaphore, client, sample, sampling_params, lora_path)
             for sample in samples
         ]
 
         for coro in tqdm(asyncio.as_completed(tasks), total=len(tasks)):
             sample, response = await coro
             process_result(response, sample, answer_dict, out_samples)
-=======
-    tasks = [
-        process_sample_with_semaphore(
-            semaphore, client, sample, sampling_params, lora_path
-        )
-        for sample in samples
-    ]
-
-    for coro in tqdm(asyncio.as_completed(tasks), total=len(tasks)):
-        sample, response = await coro
-        process_result(response, sample, answer_dict, out_samples)
->>>>>>> 01c00004
 
     if args.profile:
         print("Stopping profiler...")
