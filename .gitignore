# Byte-compiled / optimized / DLL files
__pycache__/
*.py[cod]
*$py.class

# C extensions
*.so

# Distribution / packaging
.Python
build/
develop-eggs/
dist/
downloads/
eggs/
.eggs/
lib/
lib64/
parts/
sdist/
var/
wheels/
share/python-wheels/
*.egg-info/
.installed.cfg
*.egg
MANIFEST

# PyInstaller
#  Usually these files are written by a python script from a template
#  before PyInstaller builds the exe, so as to inject date/other infos into it.
*.manifest
*.spec

# Installer logs
pip-log.txt
pip-delete-this-directory.txt

# Unit test / coverage reports
htmlcov/
.tox/
.nox/
.coverage
.coverage.*
.cache
nosetests.xml
coverage.xml
*.cover
*.py,cover
.hypothesis/

# Tokenizer cache for tests
.tokenizer_cache/
.pytest_cache/
cover/

# Translations
*.mo
*.pot

# Django stuff:
*.log
local_settings.py
db.sqlite3
db.sqlite3-journal

# Flask stuff:
instance/
.webassets-cache

# Scrapy stuff:
.scrapy

# Sphinx documentation
docs/_build/

# PyBuilder
.pybuilder/
target/

# Jupyter Notebook
.ipynb_checkpoints

# IPython
profile_default/
ipython_config.py

# pyenv
#   For a library or package, you might want to ignore these files since the code is
#   intended to run in multiple environments; otherwise, check them in:
# .python-version

# pipenv
#   According to pypa/pipenv#598, it is recommended to include Pipfile.lock in version control.
#   However, in case of collaboration, if having platform-specific dependencies or dependencies
#   having no cross-platform support, pipenv may install dependencies that don't work, or not
#   install all needed dependencies.
#Pipfile.lock

# poetry
#   Similar to Pipfile.lock, it is generally recommended to include poetry.lock in version control.
#   This is especially recommended for binary packages to ensure reproducibility, and is more
#   commonly ignored for libraries.
#   https://python-poetry.org/docs/basic-usage/#commit-your-poetrylock-file-to-version-control
#poetry.lock

# pdm
#   Similar to Pipfile.lock, it is generally recommended to include pdm.lock in version control.
#pdm.lock
#   pdm stores project-wide configurations in .pdm.toml, but it is recommended to not include it
#   in version control.
#   https://pdm.fming.dev/#use-with-ide
.pdm.toml

# PEP 582; used by e.g. github.com/David-OConnor/pyflow and github.com/pdm-project/pdm
__pypackages__/

# Celery stuff
celerybeat-schedule
celerybeat.pid

# SageMath parsed files
*.sage.py

# Environments
.env
.venv
env/
venv/
ENV/
env.bak/
venv.bak/

# Spyder project settings
.spyderproject
.spyproject

# Rope project settings
.ropeproject

# mkdocs documentation
/site

# mypy
.mypy_cache/
.dmypy.json
dmypy.json

# Pyre type checker
.pyre/

# pytype static type analyzer
.pytype/

# Cython debug symbols
cython_debug/

# PyCharm
#  JetBrains specific template is maintained in a separate JetBrains.gitignore that can
#  be found at https://github.com/github/gitignore/blob/main/Global/JetBrains.gitignore
#  and can be added to the global gitignore or merged into this file.  For a more nuclear
#  option (not recommended) you can uncomment the following to ignore the entire idea folder.
.idea/

# MacOS
.DS_Store

# Vim
*.swp

# Documentation
docs/_build

# SGL
benchmark/mmlu/data
benchmark/mmlu/data.tar
benchmark/llava_bench/images
benchmark/llava_bench/mme_pack
*.jsonl
tmp*.txt

# Torch Compile logs
tl_out/

# Plots
*.png
*.pdf

# personnal
work_dirs/
*.csv

!logo.png

# Prerequisites
*.d

# Compiled Object files
*.slo
*.lo
*.o
*.obj

# Precompiled Headers
*.gch
*.pch

# Compiled Dynamic libraries
*.so
*.dylib
*.dll

# Fortran module files
*.mod
*.smod

# Compiled Static libraries
*.lai
*.la
*.a
*.lib

# Executables
*.exe
*.out
*.app

compile_commands.json

*.iml

# VSCode
.vscode

1

# Autoenv
.env.leave

# Rust lib
Cargo.lock

# Generated vision test fixtures (regenerate with: python scripts/generate_vision_golden.py)
sgl-model-gateway/tests/fixtures/golden/

lmms-eval

**/.claude/
**/.serena/
ctags/
outputs/

# Eval Cache
.longbench_cache/
<<<<<<< HEAD
logs/
=======

# CUDA kernel develop, profile and debug
.clangd
*.nsys-rep
*.ncu-rep
*.nvcudmp
>>>>>>> f3d73b01
<|MERGE_RESOLUTION|>--- conflicted
+++ resolved
@@ -252,13 +252,9 @@
 
 # Eval Cache
 .longbench_cache/
-<<<<<<< HEAD
-logs/
-=======
 
 # CUDA kernel develop, profile and debug
 .clangd
 *.nsys-rep
 *.ncu-rep
-*.nvcudmp
->>>>>>> f3d73b01
+*.nvcudmp