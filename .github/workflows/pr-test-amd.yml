--- conflicted
+++ resolved
@@ -43,14 +43,9 @@
         default: false
 
 concurrency:
-<<<<<<< HEAD
   # Include pr_head_sha in group for /rerun-stage dispatches to avoid collisions with main branch runs
-  group: pr-test-amd-${{ github.ref }}${{ inputs.pr_head_sha && format('-{0}', inputs.pr_head_sha) || '' }}
-  cancel-in-progress: true
-=======
-  group: pr-test-amd-${{ inputs.ref || github.ref }}
+  group: pr-test-amd-${{ inputs.pr_head_sha || inputs.ref || github.ref }}
   cancel-in-progress: ${{ github.event_name != 'workflow_call' }}
->>>>>>> 12b89e51
 
 jobs:
   call-gate:
