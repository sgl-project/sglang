name: PR Test (AMD)

on:
  push:
    branches: [ main ]
    paths:
      - "python/**"
      - "scripts/ci/**"
      - "test/**"
      - "sgl-kernel/**"
      - ".github/workflows/pr-test-amd.yml"
  pull_request:
    branches: [ main ]
    paths:
      - "python/**"
      - "scripts/ci/**"
      - "test/**"
      - "sgl-kernel/**"
      - ".github/workflows/pr-test-amd.yml"
    types: [synchronize, labeled]
  workflow_dispatch:

concurrency:
  group: pr-test-amd-${{ github.ref }}
  cancel-in-progress: true

jobs:
  accuracy-test-1-gpu-amd:
    if: github.event_name != 'pull_request' || contains(github.event.pull_request.labels.*.name, 'run-ci')
    strategy:
      fail-fast: false
      matrix:
        runner: [linux.rocm.gpu.gfx942.1]
    runs-on: ${{matrix.runner}}
    steps:
      - name: Checkout code
        uses: actions/checkout@v4

      - name: Ensure VRAM is clear
        run: bash scripts/ensure_vram_clear.sh rocm

      - name: Start CI container
        run: bash scripts/ci/amd_ci_start_container.sh
        env:
          GITHUB_WORKSPACE: ${{ github.workspace }}

      - name: Install dependencies
        run: bash scripts/ci/amd_ci_install_dependency.sh

      - name: Evaluate Accuracy
        timeout-minutes: 30
        run: |
          bash scripts/ci/amd_ci_exec.sh -e SGLANG_USE_AITER=0 python3 test_eval_accuracy_large.py
          bash scripts/ci/amd_ci_exec.sh python3 test_eval_fp8_accuracy.py
          bash scripts/ci/amd_ci_exec.sh python3 models/test_qwen_models.py

  accuracy-test-2-gpu-amd:
    if: github.event_name != 'pull_request' || contains(github.event.pull_request.labels.*.name, 'run-ci')
    strategy:
      fail-fast: false
      matrix:
        runner: [linux.rocm.gpu.gfx942.2]
    runs-on: ${{matrix.runner}}
    steps:
      - name: Checkout code
        uses: actions/checkout@v4

      - name: Ensure VRAM is clear
        run: bash scripts/ensure_vram_clear.sh rocm

      - name: Start CI container
        run: bash scripts/ci/amd_ci_start_container.sh
        env:
          GITHUB_WORKSPACE: ${{ github.workspace }}

      - name: Install dependencies
        run: bash scripts/ci/amd_ci_install_dependency.sh

      - name: Evaluate accuracy (TP=2)
        timeout-minutes: 60
        run: |
          bash scripts/ci/amd_ci_exec.sh -e SGLANG_USE_AITER=0 python3 test_moe_eval_accuracy_large.py

  mla-test-1-gpu-amd:
    if: github.event_name != 'pull_request' || contains(github.event.pull_request.labels.*.name, 'run-ci')
    strategy:
      fail-fast: false
      matrix:
        runner: [linux.rocm.gpu.gfx942.1]
    runs-on: ${{matrix.runner}}
    steps:
      - name: Checkout code
        uses: actions/checkout@v4

      - name: Ensure VRAM is clear
        run: bash scripts/ensure_vram_clear.sh rocm

      - name: Start CI container
        run: bash scripts/ci/amd_ci_start_container.sh
        env:
          GITHUB_WORKSPACE: ${{ github.workspace }}

      - name: Install dependencies
        run: bash scripts/ci/amd_ci_install_dependency.sh

      - name: MLA TEST
        timeout-minutes: 30
        run: |
          bash scripts/ci/amd_ci_exec.sh python3 test_mla.py

  performance-test-1-gpu-part-1-amd:
    if: github.event_name != 'pull_request' || contains(github.event.pull_request.labels.*.name, 'run-ci')
    strategy:
      fail-fast: false
      matrix:
        runner: [linux.rocm.gpu.gfx942.1]
    runs-on: ${{matrix.runner}}
    steps:
      - name: Checkout code
        uses: actions/checkout@v4

      - name: Ensure VRAM is clear
        run: bash scripts/ensure_vram_clear.sh rocm

      - name: Start CI container
        run: bash scripts/ci/amd_ci_start_container.sh
        env:
          GITHUB_WORKSPACE: ${{ github.workspace }}

      - name: Install dependencies
        run: bash scripts/ci/amd_ci_install_dependency.sh

      - name: Benchmark single latency
        timeout-minutes: 20
        run: |
          bash scripts/ci/amd_ci_exec.sh python3 -m unittest test_bench_one_batch.TestBenchOneBatch.test_bs1_small
          bash scripts/ci/amd_ci_exec.sh python3 -m unittest test_bench_one_batch.TestBenchOneBatch.test_bs1_default

      - name: Benchmark online latency
        timeout-minutes: 15
        run: |
          bash scripts/ci/amd_ci_exec.sh python3 -m unittest test_bench_serving.TestBenchServing.test_online_latency_default

      - name: Benchmark offline throughput
        timeout-minutes: 15
        run: |
          bash scripts/ci/amd_ci_exec.sh python3 -m unittest test_bench_serving.TestBenchServing.test_offline_throughput_default

      - name: Benchmark offline throughput (Non-streaming, small batch size)
        timeout-minutes: 15
        run: |
          bash scripts/ci/amd_ci_exec.sh python3 -m unittest test_bench_serving.TestBenchServing.test_offline_throughput_non_stream_small_batch_size

  performance-test-1-gpu-part-2-amd:
    if: github.event_name != 'pull_request' || contains(github.event.pull_request.labels.*.name, 'run-ci')
    strategy:
      fail-fast: false
      matrix:
        runner: [linux.rocm.gpu.gfx942.1]
    runs-on: ${{matrix.runner}}
    steps:
      - name: Checkout code
        uses: actions/checkout@v4

      - name: Ensure VRAM is clear
        run: bash scripts/ensure_vram_clear.sh rocm

      - name: Start CI container
        run: bash scripts/ci/amd_ci_start_container.sh
        env:
          GITHUB_WORKSPACE: ${{ github.workspace }}

      - name: Install dependencies
        run: bash scripts/ci/amd_ci_install_dependency.sh

      - name: Benchmark offline throughput (w/o RadixAttention)
        timeout-minutes: 15
        run: |
          bash scripts/ci/amd_ci_exec.sh python3 -m unittest test_bench_serving.TestBenchServing.test_offline_throughput_without_radix_cache

      - name: Benchmark offline throughput (w/ Triton)
        timeout-minutes: 15
        run: |
          bash scripts/ci/amd_ci_exec.sh python3 -m unittest test_bench_serving.TestBenchServing.test_offline_throughput_with_triton_attention_backend

      - name: Benchmark offline throughput (w/ FP8)
        timeout-minutes: 15
        run: |
          bash scripts/ci/amd_ci_exec.sh python3 -m unittest test_bench_serving.TestBenchServing.test_offline_throughput_default_fp8

  bench-test-2-gpu-amd:
    if: github.event_name != 'pull_request' || contains(github.event.pull_request.labels.*.name, 'run-ci')
    strategy:
      fail-fast: false
      matrix:
        runner: [linux.rocm.gpu.gfx942.2]
    runs-on: ${{matrix.runner}}
    steps:
      - name: Checkout code
        uses: actions/checkout@v4

      - name: Ensure VRAM is clear
        run: bash scripts/ensure_vram_clear.sh rocm

      - name: Start CI container
        run: bash scripts/ci/amd_ci_start_container.sh
        env:
          GITHUB_WORKSPACE: ${{ github.workspace }}

      - name: Install dependencies
        run: bash scripts/ci/amd_ci_install_dependency.sh

      - name: Benchmark dummy grok (TP=2)
        timeout-minutes: 30
        run: |
          bash scripts/ci/amd_ci_exec.sh python3 models/test_dummy_grok_models.py

      - name: Benchmark single latency (TP=2)
        timeout-minutes: 25
        run: |
          bash scripts/ci/amd_ci_exec.sh python3 -m unittest test_bench_one_batch.TestBenchOneBatch.test_moe_tp2_bs1

      - name: Benchmark single latency + torch.compile (TP=2)
        timeout-minutes: 25
        run: |
          bash scripts/ci/amd_ci_exec.sh python3 -m unittest test_bench_one_batch.TestBenchOneBatch.test_torch_compile_tp2_bs1

      - name: Benchmark offline throughput (TP=2)
        timeout-minutes: 25
        run: |
          bash scripts/ci/amd_ci_exec.sh python3 -m unittest test_bench_serving.TestBenchServing.test_moe_offline_throughput_default

      - name: Benchmark offline throughput (w/o RadixAttention) (TP=2)
        timeout-minutes: 25
        run: |
          bash scripts/ci/amd_ci_exec.sh python3 -m unittest test_bench_serving.TestBenchServing.test_moe_offline_throughput_without_radix_cache

  unit-test-backend-1-gpu-amd:
    if: github.event_name != 'pull_request' || contains(github.event.pull_request.labels.*.name, 'run-ci')
    strategy:
      fail-fast: false
      matrix:
        runner: [linux.rocm.gpu.gfx942.1]
        part: [0, 1, 2, 3, 4, 5, 6, 7, 8, 9, 10, 11]
    runs-on: ${{matrix.runner}}
    steps:
      - name: Checkout code
        uses: actions/checkout@v4

      - name: Ensure VRAM is clear
        run: bash scripts/ensure_vram_clear.sh rocm

      - name: Start CI container
        run: bash scripts/ci/amd_ci_start_container.sh
        env:
          GITHUB_WORKSPACE: ${{ github.workspace }}

      - name: Install dependencies
        run: bash scripts/ci/amd_ci_install_dependency.sh

      - name: Run test
        timeout-minutes: 30
        run: |
          bash scripts/ci/amd_ci_exec.sh python3 run_suite.py --suite per-commit-amd --auto-partition-id ${{ matrix.part }} --auto-partition-size 12

  unit-test-backend-2-gpu-amd:
    if: github.event_name != 'pull_request' || contains(github.event.pull_request.labels.*.name, 'run-ci')
    strategy:
      fail-fast: false
      matrix:
        runner: [linux.rocm.gpu.gfx942.2]
    runs-on: ${{matrix.runner}}
    steps:
      - name: Checkout code
        uses: actions/checkout@v4

      - name: Ensure VRAM is clear
        run: bash scripts/ensure_vram_clear.sh rocm

      - name: Start CI container
        run: bash scripts/ci/amd_ci_start_container.sh
        env:
          GITHUB_WORKSPACE: ${{ github.workspace }}

      - name: Install dependencies
        run: bash scripts/ci/amd_ci_install_dependency.sh

      - name: Run test
        timeout-minutes: 40
        run: |
          bash scripts/ci/amd_ci_exec.sh python3 run_suite.py --suite per-commit-2-gpu-amd

  unit-test-backend-8-gpu-amd:
    if: github.event_name != 'pull_request' || contains(github.event.pull_request.labels.*.name, 'run-ci')
    strategy:
      fail-fast: false
      matrix:
<<<<<<< HEAD
        runner: [linux.rocm.gpu.gfx942.8]
=======
        runner: [linux-mi300-gpu-8]
        part: [0, 1]
>>>>>>> a578d300
    runs-on: ${{matrix.runner}}
    steps:
      - name: Checkout code
        uses: actions/checkout@v4

      - name: Ensure VRAM is clear
        run: bash scripts/ensure_vram_clear.sh rocm

      - name: Start CI container
        run: bash scripts/ci/amd_ci_start_container.sh
        env:
          GITHUB_WORKSPACE: ${{ github.workspace }}

      - name: Install dependencies
        run: bash scripts/ci/amd_ci_install_dependency.sh

      - name: Run test
        timeout-minutes: 60
        run: |
          bash scripts/ci/amd_ci_exec.sh python3 run_suite.py --suite per-commit-8-gpu-amd --auto-partition-id ${{ matrix.part }} --auto-partition-size 2 --timeout-per-file 3600

  unit-test-sgl-kernel-amd:
    if: github.event_name != 'pull_request' || contains(github.event.pull_request.labels.*.name, 'run-ci')
    strategy:
      fail-fast: false
      matrix:
        runner: [linux.rocm.gpu.gfx942.1]
    runs-on: ${{matrix.runner}}
    steps:
      - name: Checkout code
        uses: actions/checkout@v4

      - name: Ensure VRAM is clear
        run: bash scripts/ensure_vram_clear.sh rocm

      - name: Start CI container
        run: bash scripts/ci/amd_ci_start_container.sh
        env:
          GITHUB_WORKSPACE: ${{ github.workspace }}

      - name: Install dependencies
        run: |
          bash scripts/ci/amd_ci_install_dependency.sh

      - name: Run test
        timeout-minutes: 14
        run: |
          docker exec -w /sglang-checkout/sgl-kernel/tests ci_sglang python3 -m pytest test_moe_align.py
          docker exec -w /sglang-checkout/sgl-kernel/tests ci_sglang python3 -m pytest test_moe_topk_softmax.py
          docker exec -w /sglang-checkout/sgl-kernel/tests/speculative ci_sglang python3 -m pytest test_eagle_utils.py
          docker exec -w /sglang-checkout/sgl-kernel/tests ci_sglang python3 -m pytest test_apply_token_bitmask_inplace.py
          docker exec -w /sglang-checkout/sgl-kernel/tests ci_sglang python3 -m pytest test_activation.py
          docker exec -w /sglang-checkout/sgl-kernel/tests ci_sglang python3 -m pytest test_kvcacheio.py<|MERGE_RESOLUTION|>--- conflicted
+++ resolved
@@ -295,12 +295,7 @@
     strategy:
       fail-fast: false
       matrix:
-<<<<<<< HEAD
         runner: [linux.rocm.gpu.gfx942.8]
-=======
-        runner: [linux-mi300-gpu-8]
-        part: [0, 1]
->>>>>>> a578d300
     runs-on: ${{matrix.runner}}
     steps:
       - name: Checkout code
