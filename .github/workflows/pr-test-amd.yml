name: PR Test (AMD)

on:
  push:
    branches: [ main ]
    paths:
      - "python/**"
      - "scripts/ci/**"
      - "test/**"
      - "sgl-kernel/**"
      - ".github/workflows/pr-test-amd.yml"
  pull_request:
    branches: [ main ]
    paths:
      - "python/**"
      - "scripts/ci/**"
      - "test/**"
      - "sgl-kernel/**"
      - ".github/workflows/pr-test-amd.yml"
  workflow_dispatch:
    inputs:
      target_stage:
        description: "Specific stage to run (optional, for quick testing)"
        required: false
        type: string
        default: ""
<<<<<<< HEAD
      pr_head_sha:
        description: "PR head SHA to checkout (for /rerun-stage on fork PRs)"
        required: false
        type: string
        default: ""

=======
  workflow_call:
    inputs:
      ref:
        description: 'Git ref (branch, tag, or SHA) to test. If not provided, uses the default branch.'
        required: false
        type: string
        default: ''
      run_all_tests:
        description: "Run all tests (for releasing or testing purpose)"
        required: false
        type: boolean
        default: false
>>>>>>> 1c360bf7
concurrency:
  # Include pr_head_sha in group for /rerun-stage dispatches to avoid collisions with main branch runs
  group: pr-test-amd-${{ github.ref }}${{ inputs.pr_head_sha && format('-{0}', inputs.pr_head_sha) || '' }}
  cancel-in-progress: true

jobs:
  call-gate:
    uses: ./.github/workflows/pr-gate.yml
    secrets: inherit
  check-changes:
    needs: [call-gate]
    runs-on: ubuntu-latest
    outputs:
      main_package: ${{ steps.filter.outputs.main_package || steps.run-mode.outputs.run_all_tests }}
      sgl_kernel: ${{ steps.filter.outputs.sgl_kernel || steps.run-mode.outputs.run_all_tests }}
      multimodal_gen: ${{ steps.filter.outputs.multimodal_gen || steps.run-mode.outputs.run_all_tests }}
    steps:
      - name: Checkout code
        uses: actions/checkout@v4
        with:
<<<<<<< HEAD
          ref: ${{ inputs.pr_head_sha || github.sha }}
=======
          ref: ${{ inputs.ref || github.ref }}

      - name: Determine run mode
        id: run-mode
        run: |
          # Run all tests for workflow_call (when ref input is provided)
          # Note: github.event_name is inherited from caller, so we detect workflow_call by checking inputs.ref
          if [[ "${{ inputs.run_all_tests }}" == "true" ]]; then
            echo "run_all_tests=true" >> $GITHUB_OUTPUT
            echo "Run mode: ALL TESTS (run_all_tests=${{ inputs.run_all_tests }})"
          else
            echo "run_all_tests=false" >> $GITHUB_OUTPUT
            echo "Run mode: FILTERED (triggered by ${{ github.event_name }})"
          fi

>>>>>>> 1c360bf7
      - name: Detect file changes
        id: filter
        uses: dorny/paths-filter@v3
        if: steps.run-mode.outputs.run_all_tests != 'true'
        with:
          filters: |
            main_package:
              - "python/sglang/!(multimodal_gen)/**"
              - "python/*.toml"
              - "scripts/ci/**"
              - "test/**"
              - ".github/workflows/pr-test-amd.yml"
            sgl_kernel:
              - "sgl-kernel/**"
            multimodal_gen:
              - "python/sglang/multimodal_gen/**"
              - "python/sglang/cli/**"
              - "python/*.toml"

  # =============================================== sgl-kernel ====================================================
  sgl-kernel-unit-test-amd:
    needs: [check-changes]
    if: |
      always() &&
      (
        (inputs.target_stage == 'sgl-kernel-unit-test-amd') ||
        (
          !inputs.target_stage &&
          needs.check-changes.outputs.sgl_kernel == 'true'
        )
      )
    strategy:
      fail-fast: false
      matrix:
        runner: [linux-mi325-gpu-1]
    runs-on: ${{matrix.runner}}
    steps:
      - name: Checkout code
        uses: actions/checkout@v4
        with:
<<<<<<< HEAD
          ref: ${{ inputs.pr_head_sha || github.sha }}
=======
          ref: ${{ inputs.ref || github.ref }}
>>>>>>> 1c360bf7

      - name: Ensure VRAM is clear
        run: bash scripts/ensure_vram_clear.sh rocm

      - name: Start CI container
        run: bash scripts/ci/amd_ci_start_container.sh
        env:
          GITHUB_WORKSPACE: ${{ github.workspace }}

      - name: Install dependencies
        run: |
          bash scripts/ci/amd_ci_install_dependency.sh

      - name: Run test
        timeout-minutes: 14
        run: |
          docker exec -w /sglang-checkout/sgl-kernel/tests ci_sglang python3 -m pytest test_moe_align.py
          docker exec -w /sglang-checkout/sgl-kernel/tests ci_sglang python3 -m pytest test_moe_topk_softmax.py
          docker exec -w /sglang-checkout/sgl-kernel/tests/speculative ci_sglang python3 -m pytest test_eagle_utils.py
          docker exec -w /sglang-checkout/sgl-kernel/tests ci_sglang python3 -m pytest test_apply_token_bitmask_inplace.py
          docker exec -w /sglang-checkout/sgl-kernel/tests ci_sglang python3 -m pytest test_activation.py
          docker exec -w /sglang-checkout/sgl-kernel/tests ci_sglang python3 -m pytest test_topk.py
          docker exec -w /sglang-checkout/sgl-kernel/tests ci_sglang python3 -m pytest test_kvcacheio.py

  # =============================================== primary ====================================================

  stage-a-test-1-amd:
    needs: [check-changes]
    if: |
      always() &&
      (
        (inputs.target_stage == 'stage-a-test-1-amd') ||
        (
          !inputs.target_stage &&
          (!failure() && !cancelled()) &&
          ((needs.check-changes.outputs.main_package == 'true') || (needs.check-changes.outputs.sgl_kernel == 'true'))
        )
      )
    strategy:
      fail-fast: false
      matrix:
        runner: [linux-mi325-gpu-1]
    runs-on: ${{matrix.runner}}
    steps:
      - name: Checkout code
        uses: actions/checkout@v4
        with:
<<<<<<< HEAD
          ref: ${{ inputs.pr_head_sha || github.sha }}
=======
          ref: ${{ inputs.ref || github.ref }}
>>>>>>> 1c360bf7

      - name: Ensure VRAM is clear
        run: bash scripts/ensure_vram_clear.sh rocm

      - name: Start CI container
        run: bash scripts/ci/amd_ci_start_container.sh
        env:
          GITHUB_WORKSPACE: ${{ github.workspace }}

      - name: Install dependencies
        run: |
          bash scripts/ci/amd_ci_install_dependency.sh

      - name: Run test
        timeout-minutes: 10
        run: |
          docker exec -w /sglang-checkout/test ci_sglang python3 run_suite.py --hw amd --suite stage-a-test-1

  multimodal-gen-test-1-gpu-amd:
    needs: [check-changes]
    if: needs.check-changes.outputs.multimodal_gen == 'true'
    strategy:
      fail-fast: false
      max-parallel: 1  # Run one at a time to avoid eviction from resource exhaustion during AITER kernel JIT
      matrix:
        runner: [linux-mi325-gpu-1]
        part: [0, 1]  # 2 partitions: 11 tests ÷ 2 = ~5-6 tests each
    runs-on: ${{matrix.runner}}
    steps:
      - name: Checkout code
        uses: actions/checkout@v4
        with:
<<<<<<< HEAD
          ref: ${{ inputs.pr_head_sha || github.sha }}
=======
          ref: ${{ inputs.ref || github.ref }}
>>>>>>> 1c360bf7

      - name: Ensure VRAM is clear
        run: bash scripts/ensure_vram_clear.sh rocm

      - name: Download artifacts
        if: needs.check-changes.outputs.sgl_kernel == 'true'
        uses: actions/download-artifact@v4
        with:
          path: sgl-kernel/dist/
          merge-multiple: true
          pattern: wheel-python3.10-cuda12.9

      - name: Start CI container
        run: bash scripts/ci/amd_ci_start_container.sh
        env:
          GITHUB_WORKSPACE: ${{ github.workspace }}

      - name: Install dependencies
        run: |
          bash scripts/ci/amd_ci_install_dependency.sh diffusion

      - name: Setup kernel caches
        run: |
          # Use the persistent /sgl-data directory (mounted from /home/runner/sgl-data)
          # This directory persists across container restarts on the self-hosted runner
          docker exec ci_sglang mkdir -p /sgl-data/aiter-kernels /sgl-data/miopen-cache /sgl-data/hf-cache/hub

          # Clear pre-built AITER kernels from Docker image to avoid segfaults
          # The image may have stale/incompatible kernels at /sgl-workspace/aiter/aiter/jit/
          echo "Clearing pre-built AITER kernels from Docker image..."
          docker exec ci_sglang rm -rf /sgl-workspace/aiter/aiter/jit/*.so 2>/dev/null || true
          docker exec ci_sglang rm -rf /sgl-data/aiter-kernels/*.so 2>/dev/null || true
          echo "AITER kernels cleared - will be rebuilt on first use"

          # Create persistent cache marker if /sgl-data is a real mount (not ephemeral)
          # This tells the test cleanup code to NOT delete downloaded models
          if docker exec ci_sglang test -d /sgl-data && docker exec ci_sglang mountpoint -q /sgl-data 2>/dev/null; then
            docker exec ci_sglang touch /sgl-data/hf-cache/.persistent_cache
            echo "Created .persistent_cache marker - HF cache will persist"
          else
            echo "WARNING: /sgl-data is not a mount point - models will be cleaned up after each test"
          fi

          # Check MIOpen cache (VAE convolution kernels)
          miopen_files=$(docker exec ci_sglang find /sgl-data/miopen-cache -name "*.udb" 2>/dev/null | wc -l || echo "0")
          echo "Found ${miopen_files} MIOpen cache files"

      - name: Diagnose HF cache and system resources
        run: |
          echo "=== System Memory Status ==="
          free -h
          echo ""
          echo "=== Disk Space ==="
          df -h /home/runner/sgl-data 2>/dev/null || df -h
          echo ""
          echo "=== HF Cache Directory Structure ==="
          docker exec ci_sglang ls -la /sgl-data/hf-cache/ 2>/dev/null || echo "HF cache dir not found"
          docker exec ci_sglang ls -la /sgl-data/hf-cache/hub/ 2>/dev/null || echo "HF hub cache not found"
          echo ""
          echo "=== Checking for cached diffusion models (1-GPU tests) ==="
          # Models used in 1-GPU tests: Wan2.1-T2V-1.3B, HunyuanVideo, Qwen-Image, FLUX.1, FLUX.2
          for model in "Wan-AI--Wan2.1-T2V-1.3B-Diffusers" "tencent--HunyuanVideo" "Qwen--Qwen-Image" "black-forest-labs--FLUX.1-dev" "black-forest-labs--FLUX.2-dev"; do
            cache_path="/sgl-data/hf-cache/hub/models--${model}"
            if docker exec ci_sglang test -d "$cache_path"; then
              size=$(docker exec ci_sglang du -sh "$cache_path" 2>/dev/null | cut -f1)
              echo "✓ CACHED: $model ($size)"
            else
              echo "✗ NOT CACHED: $model"
            fi
          done
          echo ""
          echo "=== GPU Memory Status ==="
          docker exec ci_sglang rocm-smi --showmeminfo vram 2>/dev/null || echo "rocm-smi not available"

      - name: Run diffusion server tests (1-GPU)
        timeout-minutes: 45
        run: |
          # AMD CI: All 1-GPU tests except FLUX.2 (FLUX.1 covers same code path)
          # Tests: T2V, T2I, I2V, LoRA
          #
          # HF download env vars:
          # - HF_HUB_ENABLE_HF_TRANSFER=1: Use faster hf_transfer for downloads (if available)
          # - HF_HUB_DISABLE_SYMLINKS_WARNING=1: Suppress symlink warnings
          docker exec \
            -e SGLANG_E2E_TOLERANCE=0.3 \
            -e SGLANG_STAGE_TIME_TOLERANCE=0.2 \
            -e SGLANG_NON_DENOISE_STAGE_TIME_TOLERANCE=0.6 \
            -e SGLANG_DENOISE_STEP_TOLERANCE=0.6 \
            -e SGLANG_DENOISE_AGG_TOLERANCE=0.3 \
            -e SGLANG_TEST_NUM_INFERENCE_STEPS=5 \
            -e SGLANG_DIFFUSION_ATTENTION_BACKEND=AITER \
            -e AITER_JIT_DIR=/sgl-data/aiter-kernels \
            -e MIOPEN_USER_DB_PATH=/sgl-data/miopen-cache \
            -e HF_HUB_ENABLE_HF_TRANSFER=1 \
            -e HF_HUB_DISABLE_SYMLINKS_WARNING=1 \
            -w /sglang-checkout/python \
            ci_sglang python3 sglang/multimodal_gen/test/run_suite.py \
              --suite 1-gpu \
              --partition-id ${{ matrix.part }} \
              --total-partitions 2 \
              -k "not flux_2"

          # Post-test diagnostics
          echo "=== Post-test System Memory Status ==="
          free -h

  multimodal-gen-test-2-gpu-amd:
    needs: [check-changes]
    if: needs.check-changes.outputs.multimodal_gen == 'true'
    strategy:
      fail-fast: false
      max-parallel: 1  # Run one at a time to avoid eviction from resource exhaustion during AITER kernel JIT
      matrix:
        runner: [linux-mi325-gpu-2]
        part: [0, 1]  # 2 partitions: 9 tests ÷ 2 = ~4-5 tests each
    runs-on: ${{matrix.runner}}
    steps:
      - name: Checkout code
        uses: actions/checkout@v4
        with:
<<<<<<< HEAD
          ref: ${{ inputs.pr_head_sha || github.sha }}
=======
          ref: ${{ inputs.ref || github.ref }}
>>>>>>> 1c360bf7

      - name: Ensure VRAM is clear
        run: bash scripts/ensure_vram_clear.sh rocm

      - name: Download artifacts
        if: needs.check-changes.outputs.sgl_kernel == 'true'
        uses: actions/download-artifact@v4
        with:
          path: sgl-kernel/dist/
          merge-multiple: true
          pattern: wheel-python3.10-cuda12.9

      - name: Start CI container
        run: bash scripts/ci/amd_ci_start_container.sh
        env:
          GITHUB_WORKSPACE: ${{ github.workspace }}

      - name: Install dependencies
        run: |
          bash scripts/ci/amd_ci_install_dependency.sh diffusion

      - name: Setup kernel caches
        run: |
          # Use the persistent /sgl-data directory (mounted from /home/runner/sgl-data)
          docker exec ci_sglang mkdir -p /sgl-data/aiter-kernels /sgl-data/miopen-cache /sgl-data/hf-cache/hub

          # Clear pre-built AITER kernels from Docker image to avoid segfaults
          # The image may have stale/incompatible kernels at /sgl-workspace/aiter/aiter/jit/
          echo "Clearing pre-built AITER kernels from Docker image..."
          docker exec ci_sglang rm -rf /sgl-workspace/aiter/aiter/jit/*.so 2>/dev/null || true
          docker exec ci_sglang rm -rf /sgl-data/aiter-kernels/*.so 2>/dev/null || true
          echo "AITER kernels cleared - will be rebuilt on first use"

          # Create persistent cache marker if /sgl-data is a real mount (not ephemeral)
          # This tells the test cleanup code to NOT delete downloaded models
          if docker exec ci_sglang test -d /sgl-data && docker exec ci_sglang mountpoint -q /sgl-data 2>/dev/null; then
            docker exec ci_sglang touch /sgl-data/hf-cache/.persistent_cache
            echo "Created .persistent_cache marker - HF cache will persist"
          else
            echo "WARNING: /sgl-data is not a mount point - models will be cleaned up after each test"
          fi

          # Check MIOpen cache (VAE convolution kernels)
          miopen_files=$(docker exec ci_sglang find /sgl-data/miopen-cache -name "*.udb" 2>/dev/null | wc -l || echo "0")
          echo "Found ${miopen_files} MIOpen cache files"

      - name: Diagnose HF cache and system resources
        run: |
          echo "=== System Memory Status ==="
          free -h
          echo ""
          echo "=== Disk Space ==="
          df -h /home/runner/sgl-data 2>/dev/null || df -h
          echo ""
          echo "=== HF Cache Directory Structure ==="
          docker exec ci_sglang ls -la /sgl-data/hf-cache/ 2>/dev/null || echo "HF cache dir not found"
          docker exec ci_sglang ls -la /sgl-data/hf-cache/hub/ 2>/dev/null || echo "HF hub cache not found"
          echo ""
          echo "=== Checking for cached diffusion models (2-GPU tests) ==="
          # Models used in 2-GPU tests: Wan2.2-T2V-A14B, Wan2.1-T2V-14B, Qwen-Image, FLUX.1
          for model in "Wan-AI--Wan2.2-T2V-A14B-Diffusers" "Wan-AI--Wan2.1-T2V-14B-Diffusers" "Qwen--Qwen-Image" "black-forest-labs--FLUX.1-dev"; do
            cache_path="/sgl-data/hf-cache/hub/models--${model}"
            if docker exec ci_sglang test -d "$cache_path"; then
              size=$(docker exec ci_sglang du -sh "$cache_path" 2>/dev/null | cut -f1)
              echo "✓ CACHED: $model ($size)"
            else
              echo "✗ NOT CACHED: $model"
            fi
          done
          echo ""
          echo "=== GPU Memory Status ==="
          docker exec ci_sglang rocm-smi --showmeminfo vram 2>/dev/null || echo "rocm-smi not available"

      - name: Run diffusion server tests (2-GPU)
        timeout-minutes: 80
        run: |
          # AMD CI: All 2-GPU tests including LoRA
          # Tests: T2V, T2I, I2V, LoRA
          #
          # HF download env vars:
          # - HF_HUB_ENABLE_HF_TRANSFER=1: Use faster hf_transfer for downloads (if available)
          # - HF_HUB_DISABLE_SYMLINKS_WARNING=1: Suppress symlink warnings
          docker exec \
            -e SGLANG_E2E_TOLERANCE=0.3 \
            -e SGLANG_STAGE_TIME_TOLERANCE=0.2 \
            -e SGLANG_NON_DENOISE_STAGE_TIME_TOLERANCE=0.6 \
            -e SGLANG_DENOISE_STEP_TOLERANCE=0.6 \
            -e SGLANG_DENOISE_AGG_TOLERANCE=0.3 \
            -e SGLANG_TEST_NUM_INFERENCE_STEPS=5 \
            -e SGLANG_DIFFUSION_ATTENTION_BACKEND=AITER \
            -e AITER_JIT_DIR=/sgl-data/aiter-kernels \
            -e MIOPEN_USER_DB_PATH=/sgl-data/miopen-cache \
            -e HF_HUB_ENABLE_HF_TRANSFER=1 \
            -e HF_HUB_DISABLE_SYMLINKS_WARNING=1 \
            -w /sglang-checkout/python \
            ci_sglang python3 sglang/multimodal_gen/test/run_suite.py \
              --suite 2-gpu \
              --partition-id ${{ matrix.part }} \
              --total-partitions 2

          # Post-test diagnostics
          echo "=== Post-test System Memory Status ==="
          free -h

  unit-test-backend-1-gpu-amd:
    needs: [check-changes, stage-a-test-1-amd]
    if: |
      always() &&
      (
        (inputs.target_stage == 'unit-test-backend-1-gpu-amd') ||
        (
          !inputs.target_stage &&
          (!failure() && !cancelled()) &&
          ((needs.check-changes.outputs.main_package == 'true') || (needs.check-changes.outputs.sgl_kernel == 'true'))
        )
      )
    strategy:
      fail-fast: false
      matrix:
        runner: [linux-mi325-gpu-1]
        part: [0, 1, 2, 3, 4, 5, 6, 7, 8, 9, 10, 11]
    runs-on: ${{matrix.runner}}
    steps:
      - name: Checkout code
        uses: actions/checkout@v4
        with:
<<<<<<< HEAD
          ref: ${{ inputs.pr_head_sha || github.sha }}
=======
          ref: ${{ inputs.ref || github.ref }}
>>>>>>> 1c360bf7

      - name: Ensure VRAM is clear
        run: bash scripts/ensure_vram_clear.sh rocm

      - name: Start CI container
        run: bash scripts/ci/amd_ci_start_container.sh
        env:
          GITHUB_WORKSPACE: ${{ github.workspace }}

      - name: Install dependencies
        run: bash scripts/ci/amd_ci_install_dependency.sh

      - name: Run test
        timeout-minutes: 30
        run: |
          bash scripts/ci/amd_ci_exec.sh python3 run_suite.py --suite per-commit-amd --auto-partition-id ${{ matrix.part }} --auto-partition-size 12

  unit-test-backend-2-gpu-amd:
    needs: [check-changes, stage-a-test-1-amd]
    if: |
      always() &&
      (
        (inputs.target_stage == 'unit-test-backend-2-gpu-amd') ||
        (
          !inputs.target_stage &&
          (!failure() && !cancelled()) &&
          ((needs.check-changes.outputs.main_package == 'true') || (needs.check-changes.outputs.sgl_kernel == 'true'))
        )
      )
    strategy:
      fail-fast: false
      matrix:
        runner: [linux-mi325-gpu-2]
        part: [0, 1]
    runs-on: ${{matrix.runner}}
    steps:
      - name: Checkout code
        uses: actions/checkout@v4
        with:
<<<<<<< HEAD
          ref: ${{ inputs.pr_head_sha || github.sha }}
=======
          ref: ${{ inputs.ref || github.ref }}
>>>>>>> 1c360bf7

      - name: Ensure VRAM is clear
        run: bash scripts/ensure_vram_clear.sh rocm

      - name: Start CI container
        run: bash scripts/ci/amd_ci_start_container.sh
        env:
          GITHUB_WORKSPACE: ${{ github.workspace }}

      - name: Install dependencies
        run: bash scripts/ci/amd_ci_install_dependency.sh

      - name: Run test
        timeout-minutes: 30
        run: |
          bash scripts/ci/amd_ci_exec.sh python3 run_suite.py --suite per-commit-2-gpu-amd --auto-partition-id ${{ matrix.part }} --auto-partition-size 2

  unit-test-backend-8-gpu-amd:
    needs: [check-changes, unit-test-backend-2-gpu-amd]
    if: |
      always() &&
      (
        (inputs.target_stage == 'unit-test-backend-8-gpu-amd') ||
        (
          !inputs.target_stage &&
          (!failure() && !cancelled()) &&
          ((needs.check-changes.outputs.main_package == 'true') || (needs.check-changes.outputs.sgl_kernel == 'true'))
        )
      )
    env:
      RUNNER_LABELS: linux-mi325-gpu-8
    strategy:
      fail-fast: false
      matrix:
        runner: [linux-mi325-gpu-8]
        part: [0, 1]
    runs-on: ${{matrix.runner}}
    steps:
      - name: Checkout code
        uses: actions/checkout@v4
        with:
<<<<<<< HEAD
          ref: ${{ inputs.pr_head_sha || github.sha }}
=======
          ref: ${{ inputs.ref || github.ref }}
>>>>>>> 1c360bf7

      - name: Ensure VRAM is clear
        run: bash scripts/ensure_vram_clear.sh rocm

      - name: Start CI container
        run: bash scripts/ci/amd_ci_start_container.sh
        env:
          GITHUB_WORKSPACE: ${{ github.workspace }}

      - name: Install dependencies
        run: bash scripts/ci/amd_ci_install_dependency.sh

      - name: Test RCCL multi-GPU communication
        timeout-minutes: 5
        run: |
          echo "Testing RCCL multi-GPU communication with debug info..."
          docker exec ci_sglang bash -c "cd /sglang-checkout && NCCL_DEBUG=INFO RCCL_DEBUG=INFO torchrun --nproc_per_node=8 scripts/ci/test_rccl_multi_gpu.py"

      - name: Run test
        timeout-minutes: 60
        run: |
          bash scripts/ci/amd_ci_exec.sh python3 run_suite.py --suite per-commit-8-gpu-amd --auto-partition-id ${{ matrix.part }} --auto-partition-size 2 --timeout-per-file 3600

  performance-test-1-gpu-part-1-amd:
    needs: [check-changes, stage-a-test-1-amd]
    if: |
      always() &&
      (
        (inputs.target_stage == 'performance-test-1-gpu-part-1-amd') ||
        (
          !inputs.target_stage &&
          (!failure() && !cancelled()) &&
          ((needs.check-changes.outputs.main_package == 'true') || (needs.check-changes.outputs.sgl_kernel == 'true'))
        )
      )
    strategy:
      fail-fast: false
      matrix:
        runner: [linux-mi325-gpu-1]
    runs-on: ${{matrix.runner}}
    steps:
      - name: Checkout code
        uses: actions/checkout@v4
        with:
<<<<<<< HEAD
          ref: ${{ inputs.pr_head_sha || github.sha }}
=======
          ref: ${{ inputs.ref || github.ref }}
>>>>>>> 1c360bf7

      - name: Ensure VRAM is clear
        run: bash scripts/ensure_vram_clear.sh rocm

      - name: Start CI container
        run: bash scripts/ci/amd_ci_start_container.sh
        env:
          GITHUB_WORKSPACE: ${{ github.workspace }}

      - name: Install dependencies
        run: bash scripts/ci/amd_ci_install_dependency.sh

      - name: Benchmark single latency
        timeout-minutes: 20
        run: |
          bash scripts/ci/amd_ci_exec.sh python3 -m unittest test_bench_one_batch.TestBenchOneBatch.test_bs1_small
          bash scripts/ci/amd_ci_exec.sh python3 -m unittest test_bench_one_batch.TestBenchOneBatch.test_bs1_default

      - name: Benchmark online latency
        timeout-minutes: 15
        run: |
          bash scripts/ci/amd_ci_exec.sh python3 -m unittest test_bench_serving.TestBenchServing.test_online_latency_default

      - name: Benchmark offline throughput
        timeout-minutes: 15
        run: |
          bash scripts/ci/amd_ci_exec.sh python3 -m unittest test_bench_serving.TestBenchServing.test_offline_throughput_default

      - name: Benchmark offline throughput (Non-streaming, small batch size)
        timeout-minutes: 15
        run: |
          bash scripts/ci/amd_ci_exec.sh python3 -m unittest test_bench_serving.TestBenchServing.test_offline_throughput_non_stream_small_batch_size

  performance-test-1-gpu-part-2-amd:
    needs: [check-changes, stage-a-test-1-amd]
    if: |
      always() &&
      (
        (inputs.target_stage == 'performance-test-1-gpu-part-2-amd') ||
        (
          !inputs.target_stage &&
          (!failure() && !cancelled()) &&
          ((needs.check-changes.outputs.main_package == 'true') || (needs.check-changes.outputs.sgl_kernel == 'true'))
        )
      )
    strategy:
      fail-fast: false
      matrix:
        runner: [linux-mi325-gpu-1]
    runs-on: ${{matrix.runner}}
    steps:
      - name: Checkout code
        uses: actions/checkout@v4
        with:
<<<<<<< HEAD
          ref: ${{ inputs.pr_head_sha || github.sha }}
=======
          ref: ${{ inputs.ref || github.ref }}
>>>>>>> 1c360bf7

      - name: Ensure VRAM is clear
        run: bash scripts/ensure_vram_clear.sh rocm

      - name: Start CI container
        run: bash scripts/ci/amd_ci_start_container.sh
        env:
          GITHUB_WORKSPACE: ${{ github.workspace }}

      - name: Install dependencies
        run: bash scripts/ci/amd_ci_install_dependency.sh

      - name: Benchmark offline throughput (w/o RadixAttention)
        timeout-minutes: 15
        run: |
          bash scripts/ci/amd_ci_exec.sh python3 -m unittest test_bench_serving.TestBenchServing.test_offline_throughput_without_radix_cache

      - name: Benchmark offline throughput (w/ Triton)
        timeout-minutes: 15
        run: |
          bash scripts/ci/amd_ci_exec.sh python3 -m unittest test_bench_serving.TestBenchServing.test_offline_throughput_with_triton_attention_backend

      - name: Benchmark offline throughput (w/ FP8)
        timeout-minutes: 15
        run: |
          bash scripts/ci/amd_ci_exec.sh python3 -m unittest test_bench_serving.TestBenchServing.test_offline_throughput_default_fp8

  performance-test-2-gpu-amd:
    needs: [check-changes, unit-test-backend-2-gpu-amd]
    if: |
      always() &&
      (
        (inputs.target_stage == 'performance-test-2-gpu-amd') ||
        (
          !inputs.target_stage &&
          (!failure() && !cancelled()) &&
          ((needs.check-changes.outputs.main_package == 'true') || (needs.check-changes.outputs.sgl_kernel == 'true'))
        )
      )
    strategy:
      fail-fast: false
      matrix:
        runner: [linux-mi325-gpu-2]
    runs-on: ${{matrix.runner}}
    steps:
      - name: Checkout code
        uses: actions/checkout@v4
        with:
<<<<<<< HEAD
          ref: ${{ inputs.pr_head_sha || github.sha }}
=======
          ref: ${{ inputs.ref || github.ref }}
>>>>>>> 1c360bf7

      - name: Ensure VRAM is clear
        run: bash scripts/ensure_vram_clear.sh rocm

      - name: Start CI container
        run: bash scripts/ci/amd_ci_start_container.sh
        env:
          GITHUB_WORKSPACE: ${{ github.workspace }}

      - name: Install dependencies
        run: bash scripts/ci/amd_ci_install_dependency.sh

      - name: Benchmark dummy grok (TP=2)
        timeout-minutes: 30
        run: |
          bash scripts/ci/amd_ci_exec.sh python3 models/test_dummy_grok_models.py

      - name: Benchmark single latency (TP=2)
        timeout-minutes: 25
        run: |
          bash scripts/ci/amd_ci_exec.sh python3 -m unittest test_bench_one_batch.TestBenchOneBatch.test_moe_tp2_bs1

      - name: Benchmark single latency + torch.compile (TP=2)
        timeout-minutes: 25
        run: |
          bash scripts/ci/amd_ci_exec.sh python3 -m unittest test_bench_one_batch.TestBenchOneBatch.test_torch_compile_tp2_bs1

      - name: Benchmark offline throughput (TP=2)
        timeout-minutes: 25
        run: |
          bash scripts/ci/amd_ci_exec.sh python3 -m unittest test_bench_serving.TestBenchServing.test_moe_offline_throughput_default

      - name: Benchmark offline throughput (w/o RadixAttention) (TP=2)
        timeout-minutes: 25
        run: |
          bash scripts/ci/amd_ci_exec.sh python3 -m unittest test_bench_serving.TestBenchServing.test_moe_offline_throughput_without_radix_cache

  accuracy-test-1-gpu-amd:
    needs: [check-changes, stage-a-test-1-amd]
    if: |
      always() &&
      (
        (inputs.target_stage == 'accuracy-test-1-gpu-amd') ||
        (
          !inputs.target_stage &&
          (!failure() && !cancelled()) &&
          ((needs.check-changes.outputs.main_package == 'true') || (needs.check-changes.outputs.sgl_kernel == 'true'))
        )
      )
    strategy:
      fail-fast: false
      matrix:
        runner: [linux-mi325-gpu-1]
    runs-on: ${{matrix.runner}}
    steps:
      - name: Checkout code
        uses: actions/checkout@v4
        with:
<<<<<<< HEAD
          ref: ${{ inputs.pr_head_sha || github.sha }}
=======
          ref: ${{ inputs.ref || github.ref }}
>>>>>>> 1c360bf7

      - name: Ensure VRAM is clear
        run: bash scripts/ensure_vram_clear.sh rocm

      - name: Start CI container
        run: bash scripts/ci/amd_ci_start_container.sh
        env:
          GITHUB_WORKSPACE: ${{ github.workspace }}

      - name: Install dependencies
        run: bash scripts/ci/amd_ci_install_dependency.sh

      - name: Evaluate Accuracy
        timeout-minutes: 30
        run: |
          bash scripts/ci/amd_ci_exec.sh -e SGLANG_USE_AITER=0 python3 test_eval_accuracy_large.py
          bash scripts/ci/amd_ci_exec.sh python3 test_eval_fp8_accuracy.py
          bash scripts/ci/amd_ci_exec.sh python3 models/test_qwen_models.py

  accuracy-test-2-gpu-amd:
    needs: [check-changes, accuracy-test-1-gpu-amd]
    # Temporarily disabled - uncomment when ready to re-enable (tracked here: https://github.com/sgl-project/sglang/issues/13107)
    if: |
      always() &&
      (
        (inputs.target_stage == 'accuracy-test-2-gpu-amd') ||
        (
          !inputs.target_stage &&
          (!failure() && !cancelled()) &&
          ((needs.check-changes.outputs.main_package == 'true') || (needs.check-changes.outputs.sgl_kernel == 'true'))
        )
      )
    strategy:
      fail-fast: false
      matrix:
        runner: [linux-mi325-gpu-2]
    runs-on: ${{matrix.runner}}
    steps:
      - name: Checkout code
        uses: actions/checkout@v4
        with:
<<<<<<< HEAD
          ref: ${{ inputs.pr_head_sha || github.sha }}
=======
          ref: ${{ inputs.ref || github.ref }}
>>>>>>> 1c360bf7

      - name: Ensure VRAM is clear
        run: bash scripts/ensure_vram_clear.sh rocm

      - name: Start CI container
        run: bash scripts/ci/amd_ci_start_container.sh
        env:
          GITHUB_WORKSPACE: ${{ github.workspace }}

      - name: Install dependencies
        run: bash scripts/ci/amd_ci_install_dependency.sh

      - name: Evaluate accuracy (TP=2)
        timeout-minutes: 30
        run: |
          bash scripts/ci/amd_ci_exec.sh -e SGLANG_USE_AITER_AR=0 -e SGLANG_USE_AITER=0 -e HF_HUB_ENABLE_HF_TRANSFER=0 python3 test_moe_eval_accuracy_large.py

  pr-test-amd-finish:
    needs:
      [
        call-gate,
        check-changes,

        sgl-kernel-unit-test-amd,
        multimodal-gen-test-1-gpu-amd,
        multimodal-gen-test-2-gpu-amd,

        stage-a-test-1-amd,
        unit-test-backend-1-gpu-amd,
        unit-test-backend-2-gpu-amd,
        unit-test-backend-8-gpu-amd,
        performance-test-1-gpu-part-1-amd,
        performance-test-1-gpu-part-2-amd,
        performance-test-2-gpu-amd,
        accuracy-test-1-gpu-amd,
        accuracy-test-2-gpu-amd, # Temporarily disabled
      ]
    if: always()
    runs-on: ubuntu-latest
    steps:
      - name: Check all dependent job statuses
        run: |
          # Convert the 'needs' context to a JSON string
          json_needs='${{ toJson(needs) }}'

          # Get a list of all job names from the JSON keys
          job_names=$(echo "$json_needs" | jq -r 'keys_unsorted[]')

          for job in $job_names; do
            # For each job, extract its result
            result=$(echo "$json_needs" | jq -r --arg j "$job" '.[$j].result')

            # Print the job name and its result
            echo "$job: $result"

            # Check for failure or cancellation and exit if found
            if [[ "$result" == "failure" || "$result" == "cancelled" ]]; then
              echo "The above jobs failed."
              exit 1
            fi
          done

          # If the loop completes, all jobs were successful
          echo "All jobs completed successfully"
          exit 0<|MERGE_RESOLUTION|>--- conflicted
+++ resolved
@@ -24,14 +24,11 @@
         required: false
         type: string
         default: ""
-<<<<<<< HEAD
       pr_head_sha:
         description: "PR head SHA to checkout (for /rerun-stage on fork PRs)"
         required: false
         type: string
         default: ""
-
-=======
   workflow_call:
     inputs:
       ref:
@@ -44,7 +41,7 @@
         required: false
         type: boolean
         default: false
->>>>>>> 1c360bf7
+
 concurrency:
   # Include pr_head_sha in group for /rerun-stage dispatches to avoid collisions with main branch runs
   group: pr-test-amd-${{ github.ref }}${{ inputs.pr_head_sha && format('-{0}', inputs.pr_head_sha) || '' }}
@@ -65,10 +62,7 @@
       - name: Checkout code
         uses: actions/checkout@v4
         with:
-<<<<<<< HEAD
-          ref: ${{ inputs.pr_head_sha || github.sha }}
-=======
-          ref: ${{ inputs.ref || github.ref }}
+          ref: ${{ inputs.pr_head_sha || inputs.ref || github.sha }}
 
       - name: Determine run mode
         id: run-mode
@@ -83,7 +77,6 @@
             echo "Run mode: FILTERED (triggered by ${{ github.event_name }})"
           fi
 
->>>>>>> 1c360bf7
       - name: Detect file changes
         id: filter
         uses: dorny/paths-filter@v3
@@ -124,11 +117,7 @@
       - name: Checkout code
         uses: actions/checkout@v4
         with:
-<<<<<<< HEAD
-          ref: ${{ inputs.pr_head_sha || github.sha }}
-=======
-          ref: ${{ inputs.ref || github.ref }}
->>>>>>> 1c360bf7
+          ref: ${{ inputs.pr_head_sha || inputs.ref || github.sha }}
 
       - name: Ensure VRAM is clear
         run: bash scripts/ensure_vram_clear.sh rocm
@@ -176,11 +165,7 @@
       - name: Checkout code
         uses: actions/checkout@v4
         with:
-<<<<<<< HEAD
-          ref: ${{ inputs.pr_head_sha || github.sha }}
-=======
-          ref: ${{ inputs.ref || github.ref }}
->>>>>>> 1c360bf7
+          ref: ${{ inputs.pr_head_sha || inputs.ref || github.sha }}
 
       - name: Ensure VRAM is clear
         run: bash scripts/ensure_vram_clear.sh rocm
@@ -213,11 +198,7 @@
       - name: Checkout code
         uses: actions/checkout@v4
         with:
-<<<<<<< HEAD
-          ref: ${{ inputs.pr_head_sha || github.sha }}
-=======
-          ref: ${{ inputs.ref || github.ref }}
->>>>>>> 1c360bf7
+          ref: ${{ inputs.pr_head_sha || inputs.ref || github.sha }}
 
       - name: Ensure VRAM is clear
         run: bash scripts/ensure_vram_clear.sh rocm
@@ -338,11 +319,7 @@
       - name: Checkout code
         uses: actions/checkout@v4
         with:
-<<<<<<< HEAD
-          ref: ${{ inputs.pr_head_sha || github.sha }}
-=======
-          ref: ${{ inputs.ref || github.ref }}
->>>>>>> 1c360bf7
+          ref: ${{ inputs.pr_head_sha || inputs.ref || github.sha }}
 
       - name: Ensure VRAM is clear
         run: bash scripts/ensure_vram_clear.sh rocm
@@ -469,11 +446,7 @@
       - name: Checkout code
         uses: actions/checkout@v4
         with:
-<<<<<<< HEAD
-          ref: ${{ inputs.pr_head_sha || github.sha }}
-=======
-          ref: ${{ inputs.ref || github.ref }}
->>>>>>> 1c360bf7
+          ref: ${{ inputs.pr_head_sha || inputs.ref || github.sha }}
 
       - name: Ensure VRAM is clear
         run: bash scripts/ensure_vram_clear.sh rocm
@@ -513,11 +486,7 @@
       - name: Checkout code
         uses: actions/checkout@v4
         with:
-<<<<<<< HEAD
-          ref: ${{ inputs.pr_head_sha || github.sha }}
-=======
-          ref: ${{ inputs.ref || github.ref }}
->>>>>>> 1c360bf7
+          ref: ${{ inputs.pr_head_sha || inputs.ref || github.sha }}
 
       - name: Ensure VRAM is clear
         run: bash scripts/ensure_vram_clear.sh rocm
@@ -559,11 +528,7 @@
       - name: Checkout code
         uses: actions/checkout@v4
         with:
-<<<<<<< HEAD
-          ref: ${{ inputs.pr_head_sha || github.sha }}
-=======
-          ref: ${{ inputs.ref || github.ref }}
->>>>>>> 1c360bf7
+          ref: ${{ inputs.pr_head_sha || inputs.ref || github.sha }}
 
       - name: Ensure VRAM is clear
         run: bash scripts/ensure_vram_clear.sh rocm
@@ -608,11 +573,7 @@
       - name: Checkout code
         uses: actions/checkout@v4
         with:
-<<<<<<< HEAD
-          ref: ${{ inputs.pr_head_sha || github.sha }}
-=======
-          ref: ${{ inputs.ref || github.ref }}
->>>>>>> 1c360bf7
+          ref: ${{ inputs.pr_head_sha || inputs.ref || github.sha }}
 
       - name: Ensure VRAM is clear
         run: bash scripts/ensure_vram_clear.sh rocm
@@ -667,11 +628,7 @@
       - name: Checkout code
         uses: actions/checkout@v4
         with:
-<<<<<<< HEAD
-          ref: ${{ inputs.pr_head_sha || github.sha }}
-=======
-          ref: ${{ inputs.ref || github.ref }}
->>>>>>> 1c360bf7
+          ref: ${{ inputs.pr_head_sha || inputs.ref || github.sha }}
 
       - name: Ensure VRAM is clear
         run: bash scripts/ensure_vram_clear.sh rocm
@@ -720,11 +677,7 @@
       - name: Checkout code
         uses: actions/checkout@v4
         with:
-<<<<<<< HEAD
-          ref: ${{ inputs.pr_head_sha || github.sha }}
-=======
-          ref: ${{ inputs.ref || github.ref }}
->>>>>>> 1c360bf7
+          ref: ${{ inputs.pr_head_sha || inputs.ref || github.sha }}
 
       - name: Ensure VRAM is clear
         run: bash scripts/ensure_vram_clear.sh rocm
@@ -783,11 +736,7 @@
       - name: Checkout code
         uses: actions/checkout@v4
         with:
-<<<<<<< HEAD
-          ref: ${{ inputs.pr_head_sha || github.sha }}
-=======
-          ref: ${{ inputs.ref || github.ref }}
->>>>>>> 1c360bf7
+          ref: ${{ inputs.pr_head_sha || inputs.ref || github.sha }}
 
       - name: Ensure VRAM is clear
         run: bash scripts/ensure_vram_clear.sh rocm
@@ -829,11 +778,7 @@
       - name: Checkout code
         uses: actions/checkout@v4
         with:
-<<<<<<< HEAD
-          ref: ${{ inputs.pr_head_sha || github.sha }}
-=======
-          ref: ${{ inputs.ref || github.ref }}
->>>>>>> 1c360bf7
+          ref: ${{ inputs.pr_head_sha || inputs.ref || github.sha }}
 
       - name: Ensure VRAM is clear
         run: bash scripts/ensure_vram_clear.sh rocm
