name: Nightly Test

on:
  schedule:
    - cron: '0 0 * * *'
  push:
    branches:
      - main
    paths:
      - "python/sglang/version.py"
  workflow_dispatch:

concurrency:
  group: nightly-test-${{ github.ref }}
  cancel-in-progress: true

jobs:
  nightly-test-eval-text-models:
    if: github.repository == 'sgl-project/sglang'
    runs-on: 2-gpu-runner
    continue-on-error: true
    steps:
      - name: Checkout code
        uses: actions/checkout@v4

      - name: Install dependencies
        run: |
          bash scripts/ci/ci_install_dependency.sh

      - name: Run eval test for text models
        timeout-minutes: 120
        run: |
          cd test/srt
          python3 nightly/test_text_models_gsm8k_eval.py

  nightly-test-perf-text-models:
    if: github.repository == 'sgl-project/sglang'
    runs-on: 2-gpu-runner
    continue-on-error: true
    steps:
      - name: Checkout code
        uses: actions/checkout@v4

      - name: Install dependencies
        run: |
          bash scripts/ci/ci_install_dependency.sh

      - name: Run performance test for text models
        timeout-minutes: 180
        env:
          TRACE_BASE_URL: https://raw.githubusercontent.com/sglang-bot/sglang-ci-data/main/traces/${{ github.run_id }}
          PERFETTO_RELAY_URL: ${{ vars.PERFETTO_RELAY_URL }}
        run: |
          cd test/srt
          rm -rf performance_profiles_text_models/
          python3 nightly/test_text_models_perf.py

      - name: Publish traces to storage repo
        env:
          GITHUB_TOKEN: ${{ secrets.GH_PAT_FOR_NIGHTLY_CI_DATA }}
          GITHUB_RUN_ID: ${{ github.run_id }}
          GITHUB_RUN_NUMBER: ${{ github.run_number }}
        run: |
          python3 scripts/ci/publish_traces.py --traces-dir test/srt/performance_profiles_text_models

  nightly-test-eval-vlms:
    if: github.repository == 'sgl-project/sglang'
    runs-on: 2-gpu-runner
    continue-on-error: true
    steps:
      - name: Checkout code
        uses: actions/checkout@v4

      - name: Install dependencies
        run: |
          bash scripts/ci/ci_install_dependency.sh

      - name: Run eval test for VLM models (fixed MMMU-100)
        timeout-minutes: 240
        run: |
          cd test/srt
          python3 nightly/test_vlms_mmmu_eval.py

  nightly-test-perf-vlms:
    if: github.repository == 'sgl-project/sglang'
    runs-on: 2-gpu-runner
    continue-on-error: true
    steps:
      - name: Checkout code
        uses: actions/checkout@v4

      - name: Install dependencies
        run: |
          bash scripts/ci/ci_install_dependency.sh

      - name: Run perf test for VLM models (MMMU)
        timeout-minutes: 240
        env:
          TRACE_BASE_URL: https://raw.githubusercontent.com/sglang-bot/sglang-ci-data/main/traces/${{ github.run_id }}
          PERFETTO_RELAY_URL: ${{ vars.PERFETTO_RELAY_URL }}
        run: |
          cd test/srt
          rm -rf performance_profiles_vlms/
          python3 nightly/test_vlms_perf.py

      - name: Publish traces to storage repo
        env:
          GITHUB_TOKEN: ${{ secrets.GH_PAT_FOR_NIGHTLY_CI_DATA }}
          GITHUB_RUN_ID: ${{ github.run_id }}
          GITHUB_RUN_NUMBER: ${{ github.run_number }}
        run: |
          python3 scripts/ci/publish_traces.py --traces-dir test/srt/performance_profiles_vlms

  nightly-test-1-gpu:
    if: github.repository == 'sgl-project/sglang'
    runs-on: 1-gpu-runner
    continue-on-error: true
    steps:
      - name: Checkout code
        uses: actions/checkout@v4

      - name: Install dependencies
        run: |
          bash scripts/ci/ci_install_dependency.sh

      - name: Run test
        timeout-minutes: 60
        run: |
          cd test/srt
          python3 run_suite.py --suite nightly-1-gpu --continue-on-error

  nightly-test-4-gpu:
    if: github.repository == 'sgl-project/sglang'
    runs-on: 4-gpu-h100
    continue-on-error: true
    steps:
      - name: Checkout code
        uses: actions/checkout@v4

      - name: Install dependencies
        run: |
          bash scripts/ci/ci_install_dependency.sh

      - name: Run test
        timeout-minutes: 30
        run: |
          cd test/srt
          python3 run_suite.py --suite nightly-4-gpu --continue-on-error

  nightly-test-8-gpu-h200:
    if: github.repository == 'sgl-project/sglang'
    runs-on: 8-gpu-h200
    continue-on-error: true
    env:
      RUNNER_LABELS: 8-gpu-h200
    steps:
      - name: Checkout code
        uses: actions/checkout@v4

      - name: Install dependencies
        run: |
          bash scripts/ci/ci_install_dependency.sh

      - name: Run test
        timeout-minutes: 30
        run: |
          cd test/srt
          python3 run_suite.py --suite nightly-8-gpu-h200 --continue-on-error

  nightly-test-8-gpu-h20:
    if: github.repository == 'sgl-project/sglang'
    runs-on: 8-gpu-h20
    continue-on-error: true
    env:
      SGLANG_CI_RDMA_ALL_DEVICES: "mlx5_1,mlx5_2,mlx5_3,mlx5_4"
    steps:
      - name: Checkout code
        uses: actions/checkout@v4

      - name: Install dependencies
        run: |
          bash scripts/ci/ci_install_dependency.sh

      - name: Run test
        timeout-minutes: 30
        run: |
          cd test/srt
<<<<<<< HEAD
          python3 run_suite.py --suite nightly-8-gpu-h20

  nightly-test-4-gpu-b200:
    if: github.repository == 'sgl-project/sglang'
    runs-on: 4-gpu-b200
    continue-on-error: true
    steps:
      - name: Checkout code
        uses: actions/checkout@v4

      - name: Install dependencies
        run: |
          IS_BLACKWELL=1 bash scripts/ci/ci_install_dependency.sh

      - name: Run test
        timeout-minutes: 60
        env:
          TRACE_BASE_URL: https://raw.githubusercontent.com/sglang-bot/sglang-ci-data/main/traces/${{ github.run_id }}
          PERFETTO_RELAY_URL: ${{ vars.PERFETTO_RELAY_URL }}
        run: |
          cd test/srt
          python3 run_suite.py --suite nightly-4-gpu-b200

      - name: Publish traces to storage repo
        env:
          GITHUB_TOKEN: ${{ secrets.GH_PAT_FOR_NIGHTLY_CI_DATA }}
          GITHUB_RUN_ID: ${{ github.run_id }}
          GITHUB_RUN_NUMBER: ${{ github.run_number }}
        run: |
          python3 scripts/ci/publish_traces.py --profile-dir test/srt/performance_profiles_gpt_oss_4gpu
=======
          python3 run_suite.py --suite nightly-8-gpu-h20 --continue-on-error
>>>>>>> 9b247f73
<|MERGE_RESOLUTION|>--- conflicted
+++ resolved
@@ -185,7 +185,6 @@
         timeout-minutes: 30
         run: |
           cd test/srt
-<<<<<<< HEAD
           python3 run_suite.py --suite nightly-8-gpu-h20
 
   nightly-test-4-gpu-b200:
@@ -215,7 +214,4 @@
           GITHUB_RUN_ID: ${{ github.run_id }}
           GITHUB_RUN_NUMBER: ${{ github.run_number }}
         run: |
-          python3 scripts/ci/publish_traces.py --profile-dir test/srt/performance_profiles_gpt_oss_4gpu
-=======
-          python3 run_suite.py --suite nightly-8-gpu-h20 --continue-on-error
->>>>>>> 9b247f73
+          python3 scripts/ci/publish_traces.py --profile-dir test/srt/performance_profiles_gpt_oss_4gpu