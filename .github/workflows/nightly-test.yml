--- conflicted
+++ resolved
@@ -110,12 +110,9 @@
   nightly-test-1-gpu:
     if: github.repository == 'sgl-project/sglang'
     runs-on: 1-gpu-runner
-<<<<<<< HEAD
-=======
     continue-on-error: true
     env:
       RUNNER_LABELS: 1-gpu-runner
->>>>>>> 2966367a
     steps:
       - name: Checkout code
         uses: actions/checkout@v4
