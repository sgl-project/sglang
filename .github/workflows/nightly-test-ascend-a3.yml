--- conflicted
+++ resolved
@@ -29,11 +29,7 @@
             decode_size: 2
             router_size: 1
             test_case: test/srt/ascend_k8s/test_ascend_deepseek_r1_w8a8_2p1d_in3500_out1500_50ms.py
-<<<<<<< HEAD
-          - name: test_ascend_deepseek_r1_w4a8_1p1d_in3500_out1500
-=======
           - name: test_ascend_deepseek_r1_w4a8_1p1d_in3500_out1500_50ms
->>>>>>> f949194e
             prefill_size: 1
             decode_size: 1
             router_size: 1
