--- conflicted
+++ resolved
@@ -41,12 +41,9 @@
           make compile
 
       - name: Push HTML to sgl-project.github.io
-<<<<<<< HEAD
         timeout-minutes: 60
-=======
         env:
           GITHUB_TOKEN: ${{ secrets.DOCUMENTATION_PAT_TOKEN }}
->>>>>>> 0f229c07
         run: |
           cd docs
           make html
