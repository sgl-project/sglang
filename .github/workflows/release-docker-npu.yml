name: Release Docker Images (NPU)
on:
  push:
    branches:
      - main
    paths:
      - "python/sglang/version.py"
  pull_request:
    branches:
      - main
    paths:
      - ".github/workflows/release-docker-npu.yml"
      - "docker/npu.Dockerfile"
  workflow_dispatch:

jobs:
  build:
    runs-on: ubuntu-22.04-arm
    strategy:
      matrix:
        cann_version: ["8.3.rc2"]
        device_type: ["910b", "a3"]
    steps:
      - name: Checkout repository
        uses: actions/checkout@v4

      - name: Free up disk space
        uses: jlumbroso/free-disk-space@54081f138730dfa15788a46383842cd2f914a1be # v1.3.1
        with:
          tool-cache: true
          docker-images: false

        # push with tag
      - name: Docker meta
        id: meta
        uses: docker/metadata-action@v5
        with:
          images: |
            lmsysorg/sglang
          tags: |
            type=ref,event=pr
          flavor: |
            latest=false

      # Login against a Docker registry except on PR
      # https://github.com/docker/login-action
      - name: Login to Docker Hub
        uses: docker/login-action@v2
        if: ${{ github.repository == 'sgl-project/sglang' && github.event_name != 'pull_request' }}
        with:
          username: ${{ secrets.DOCKERHUB_USERNAME }}
          password: ${{ secrets.DOCKERHUB_TOKEN }}

      - name: Get version
        id: get_version
        run: |
          version=$(cat python/sglang/version.py | cut -d'"' -f2)
          echo "TAG=lmsysorg/sglang:v$version-cann${{ matrix.cann_version }}-${{ matrix.device_type }}" >> $GITHUB_OUTPUT

      # SGLANG_REPO: which repo to clone (PR uses the contributor's fork, release uses the official repo as default arg)
      # VER_SGLANG: which branch or tag to checkout (PR uses the PR head_ref, release/tag uses ref_name)
      - name: Prepare build args
        id: prep
        env:
          EVENT_NAME: ${{ github.event_name }}
          PR_REPO: ${{ github.event.pull_request.head.repo.clone_url }}
          PR_REF: ${{ github.head_ref }}
          REPO_FULL: https://github.com/${{ github.repository }}.git
          REF_NAME: ${{ github.ref_name }}
        run: |
          if [ "$EVENT_NAME" = "pull_request" ]; then
            echo "SGLANG_REPO=$PR_REPO" >> $GITHUB_OUTPUT
            echo "VER_SGLANG=$PR_REF" >> $GITHUB_OUTPUT
          else
            # push tag / manual dispatch
            echo "SGLANG_REPO=$REPO_FULL" >> $GITHUB_OUTPUT
            echo "VER_SGLANG=$REF_NAME" >> $GITHUB_OUTPUT
          fi

      - name: Build and push Docker image
        id: build-and-push
        uses: docker/build-push-action@v6
        with:
          context: docker
          file: docker/npu.Dockerfile
          # TODO: need add x86 platforms support when memfabric is ready
          platforms: linux/arm64
          labels: ${{ steps.meta.outputs.labels }}
          tags: ${{ steps.meta.outputs.tags || steps.get_version.outputs.TAG }}
          push: ${{ github.repository == 'sgl-project/sglang' && github.event_name != 'pull_request' }}
          provenance: false
          build-args: |
<<<<<<< HEAD
            SGLANG_KERNEL_NPU_TAG=20251206
=======
            SGLANG_REPO=${{ steps.prep.outputs.SGLANG_REPO }}
            VER_SGLANG=${{ steps.prep.outputs.VER_SGLANG }}
            SGLANG_KERNEL_NPU_TAG=20251128
>>>>>>> d6da075f
            CANN_VERSION=${{ matrix.cann_version }}
            DEVICE_TYPE=${{ matrix.device_type }}
            SGLANG_TAG=pull/${{ github.event.pull_request.number }}/head<|MERGE_RESOLUTION|>--- conflicted
+++ resolved
@@ -90,13 +90,8 @@
           push: ${{ github.repository == 'sgl-project/sglang' && github.event_name != 'pull_request' }}
           provenance: false
           build-args: |
-<<<<<<< HEAD
-            SGLANG_KERNEL_NPU_TAG=20251206
-=======
             SGLANG_REPO=${{ steps.prep.outputs.SGLANG_REPO }}
             VER_SGLANG=${{ steps.prep.outputs.VER_SGLANG }}
-            SGLANG_KERNEL_NPU_TAG=20251128
->>>>>>> d6da075f
+            SGLANG_KERNEL_NPU_TAG=20251206
             CANN_VERSION=${{ matrix.cann_version }}
-            DEVICE_TYPE=${{ matrix.device_type }}
-            SGLANG_TAG=pull/${{ github.event.pull_request.number }}/head+            DEVICE_TYPE=${{ matrix.device_type }}