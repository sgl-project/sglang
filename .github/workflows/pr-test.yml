name: PR Test

on:
  push:
    branches: [main]
  pull_request:
    branches: [main]
  workflow_dispatch:
    inputs:
      version:
        description: "FlashInfer version"
        required: true
        type: choice
        default: "release"
        options:
          - "release"
          - "nightly"

concurrency:
  group: pr-test-${{ github.ref }}
  cancel-in-progress: true

jobs:
  call-gate:
    uses: ./.github/workflows/pr-gate.yml
    secrets: inherit
  # =============================================== check changes ====================================================
  check-changes:
    needs: [call-gate]
    runs-on: ubuntu-latest
    outputs:
      main_package: ${{ steps.filter.outputs.main_package }}
      sgl_kernel: ${{ steps.filter.outputs.sgl_kernel }}
      multimodal_gen: ${{ steps.filter.outputs.multimodal_gen }}
    steps:
      - name: Checkout code
        uses: actions/checkout@v4

      - name: Detect file changes
        id: filter
        uses: dorny/paths-filter@v3
        with:
          filters: |
            main_package:
              - "python/sglang/!(multimodal_gen)/**"
              - "python/*.toml"
              - "scripts/ci/**"
              - "test/**"
              - ".github/workflows/pr-test.yml"
            sgl_kernel:
              - "sgl-kernel/**"
            multimodal_gen:
              - "python/sglang/multimodal_gen/**"
              - "python/sglang/cli/**"
              - "python/*.toml"
              - ".github/workflows/pr-test.yml"

      - name: Show filter results in summary (table)
        run: |
          {
            echo "## Change Detection"
            echo ""
            echo "| Component       | Changed |"
            echo "|----------------|---------|"
            echo "| main_package   | ${{ steps.filter.outputs.main_package }} |"
            echo "| sgl_kernel     | ${{ steps.filter.outputs.sgl_kernel }} |"
            echo "| multimodal_gen | ${{ steps.filter.outputs.multimodal_gen }} |"
          } >> $GITHUB_STEP_SUMMARY

  # =============================================== sgl-kernel ====================================================

  sgl-kernel-build-wheels:
    needs: [check-changes]
    if: needs.check-changes.outputs.sgl_kernel == 'true'
    runs-on: x64-kernel-build-node
    strategy:
      matrix:
        include:
          - python-version: "3.10"
            cuda-version: "12.9"
          # Add back when CUDA 13.0 is supported on CI
          # - python-version: "3.10"
          #   cuda-version: "13.0"
    name: Build Wheel
    steps:
      - name: Cleanup
        run: |
          sudo rm -rf $GITHUB_WORKSPACE/* || true

      - uses: actions/checkout@v4
        with:
          submodules: "recursive"

      - name: Set up Python ${{ matrix.python-version }}
        uses: actions/setup-python@v5
        with:
          python-version: ${{ matrix.python-version }}

      - name: Build wheel for Python ${{ matrix.python-version }} and CUDA ${{ matrix.cuda-version }}
        run: |
          cd sgl-kernel
          ./build.sh "${{ matrix.python-version }}" "${{ matrix.cuda-version }}"
        env:
          USE_CCACHE: 1

      - name: Upload artifacts
        uses: actions/upload-artifact@v4
        with:
          name: wheel-python${{ matrix.python-version }}-cuda${{ matrix.cuda-version }}
          path: sgl-kernel/dist/*

  sgl-kernel-build-wheels-arm:
    needs: [check-changes]
    if: needs.check-changes.outputs.sgl_kernel == 'true'
    runs-on: arm-kernel-build-node
    strategy:
      matrix:
        include:
          - python-version: "3.10"
            cuda-version: "12.9"
    name: Build Wheel Arm
    steps:
      - name: Cleanup
        run: |
          if [ -d "$GITHUB_WORKSPACE" ]; then
            sudo rm -rf "$GITHUB_WORKSPACE"/* || true
          else
            echo "$GITHUB_WORKSPACE does not exist, nothing to clean"
          fi

      - uses: actions/checkout@v4
        with:
          submodules: "recursive"

      - name: Set up Python ${{ matrix.python-version }}
        uses: actions/setup-python@v5
        with:
          python-version: ${{ matrix.python-version }}

      - name: Build wheel for Python ${{ matrix.python-version }} and CUDA ${{ matrix.cuda-version }}
        run: |
          cd sgl-kernel
          ./build.sh "${{ matrix.python-version }}" "${{ matrix.cuda-version }}"
        env:
          USE_CCACHE: 1

      - name: Upload artifacts
        uses: actions/upload-artifact@v4
        with:
          name: wheel-python${{ matrix.python-version }}-cuda${{ matrix.cuda-version }}-aarch64
          path: sgl-kernel/dist/*

  sgl-kernel-unit-test:
    needs: [check-changes, sgl-kernel-build-wheels]
    if: needs.check-changes.outputs.sgl_kernel == 'true'
    runs-on: 1-gpu-runner
    env:
      RUNNER_LABELS: 1-gpu-runner
    steps:
      - uses: actions/checkout@v4

      - name: Cleanup
        run: |
          ls -alh sgl-kernel/dist || true
          rm -rf sgl-kernel/dist/* || true

      - name: Download artifacts
        uses: actions/download-artifact@v4
        with:
          path: sgl-kernel/dist/
          merge-multiple: true
          pattern: wheel-python3.10-cuda12.9

      - name: Install dependencies
        run: |
          CUSTOM_BUILD_SGL_KERNEL=${{needs.check-changes.outputs.sgl_kernel}} bash scripts/ci/ci_install_dependency.sh

      - name: Run test
        timeout-minutes: 30
        run: |
          cd sgl-kernel
          pytest tests/

  sgl-kernel-mla-test:
    needs: [check-changes, sgl-kernel-build-wheels]
    if: needs.check-changes.outputs.sgl_kernel == 'true'
    runs-on: 1-gpu-runner
    env:
      RUNNER_LABELS: 1-gpu-runner
    steps:
      - uses: actions/checkout@v4

      - name: Cleanup
        run: |
          ls -alh sgl-kernel/dist || true
          rm -rf sgl-kernel/dist/* || true

      - name: Download artifacts
        uses: actions/download-artifact@v4
        with:
          path: sgl-kernel/dist/
          merge-multiple: true
          pattern: wheel-python3.10-cuda12.9

      - name: Install dependencies
        run: |
          CUSTOM_BUILD_SGL_KERNEL=${{needs.check-changes.outputs.sgl_kernel}} bash scripts/ci/ci_install_dependency.sh

      - name: Run test
        timeout-minutes: 30
        run: |
          cd test/srt
          python3 test_mla_deepseek_v3.py

  sgl-kernel-benchmark-test:
    needs: [check-changes, sgl-kernel-build-wheels]
    if: needs.check-changes.outputs.sgl_kernel == 'true'
    runs-on: 1-gpu-runner
    env:
      CI: true
      RUNNER_LABELS: 1-gpu-runner
    steps:
      - uses: actions/checkout@v4

      - name: Cleanup
        run: |
          ls -alh sgl-kernel/dist || true
          rm -rf sgl-kernel/dist/* || true

      - name: Download artifacts
        uses: actions/download-artifact@v4
        with:
          path: sgl-kernel/dist/
          merge-multiple: true
          pattern: wheel-python3.10-cuda12.9

      - name: Install dependencies
        run: |
          CUSTOM_BUILD_SGL_KERNEL=${{needs.check-changes.outputs.sgl_kernel}} bash scripts/ci/ci_install_dependency.sh

      - name: Run benchmark tests
        timeout-minutes: 45
        run: |
          cd sgl-kernel/benchmark
          echo "Running sgl-kernel benchmark tests in CI mode..."

          echo "CI environment variable: $CI"
          echo "GITHUB_ACTIONS environment variable: $GITHUB_ACTIONS"

          for bench_file in bench_*.py; do
            echo "Testing $bench_file..."
            timeout 60 python3 "$bench_file" || echo "Warning: $bench_file timed out or failed, continuing..."
            echo "Completed $bench_file"
            echo "---"
          done

          echo "All benchmark tests completed!"

<<<<<<< HEAD
  # =============================================== multimodal_gen ====================================================
  multimodal-gen-test:
    needs: [check-changes, sgl-kernel-build-wheels]
    if: needs.check-changes.outputs.multimodal_gen == 'true'
    runs-on: 1-gpu-runner
    steps:
      - name: Checkout code
        uses: actions/checkout@v4

      - name: Download artifacts
        if: needs.check-changes.outputs.sgl_kernel == 'true'
        uses: actions/download-artifact@v4
        with:
          path: sgl-kernel/dist/
          merge-multiple: true
          pattern: wheel-python3.10-cuda12.9

      - name: Install dependencies
        run: |
          CUSTOM_BUILD_SGL_KERNEL=${{needs.check-changes.outputs.sgl_kernel}} bash scripts/ci/ci_install_dependency.sh diffusion

      - name: Run diffusion server tests
        timeout-minutes: 60
        run: |
          cd python
          pytest -s -v --log-cli-level=INFO sglang/multimodal_gen/test/server/test_server_performance.py

=======
>>>>>>> 81e86992
  # Adding a single CUDA13 smoke test to verify that the kernel builds and runs
  # TODO: Add back this test when it can pass on CI
  # cuda13-kernel-smoke-test:
  #   needs: [check-changes, sgl-kernel-build-wheels]
  #   if: needs.check-changes.outputs.sgl_kernel == 'true'
  #   runs-on: x64-cu13-kernel-tests
  #   steps:
  #     - uses: actions/checkout@v4

  #     - name: Cleanup
  #       run: |
  #         ls -alh sgl-kernel/dist || true
  #         rm -rf sgl-kernel/dist/* || true

  #     - name: Download CUDA 13.0 artifacts
  #       uses: actions/download-artifact@v4
  #       with:
  #         path: sgl-kernel/dist/
  #         merge-multiple: true
  #         pattern: wheel-python3.10-cuda13.0

  #     - name: Install dependencies
  #       run: |
  #         CUSTOM_BUILD_SGL_KERNEL=${{needs.check-changes.outputs.sgl_kernel}} bash scripts/ci/ci_install_dependency.sh

  #     - name: Run kernel unit tests
  #       timeout-minutes: 30
  #       run: |
  #         cd sgl-kernel
  #         pytest tests/

  # =============================================== primary ====================================================

  stage-a-test-1:
    needs: [check-changes, sgl-kernel-build-wheels]
    if: always() && !failure() && !cancelled() &&
      ((needs.check-changes.outputs.main_package == 'true') || (needs.check-changes.outputs.sgl_kernel == 'true'))
    runs-on: 1-gpu-runner
    env:
      RUNNER_LABELS: 1-gpu-runner
    steps:
      - name: Checkout code
        uses: actions/checkout@v4

      - name: Download artifacts
        if: needs.check-changes.outputs.sgl_kernel == 'true'
        uses: actions/download-artifact@v4
        with:
          path: sgl-kernel/dist/
          merge-multiple: true
          pattern: wheel-python3.10-cuda12.9

      - name: Install dependencies
        run: |
          CUSTOM_BUILD_SGL_KERNEL=${{needs.check-changes.outputs.sgl_kernel}} bash scripts/ci/ci_install_dependency.sh

      - name: Run test
        timeout-minutes: 10
        run: |
          cd test/
          python3 run_suite.py --hw cuda --suite stage-a-test-1
          # temporarily put backend-independent cpu tests here
          python3 run_suite.py --hw cpu --suite default


  multimodal-gen-test:
    needs: [check-changes, sgl-kernel-build-wheels]
    if: (always() && !failure() && !cancelled()) && needs.check-changes.outputs.multimodal_gen == 'true'
    runs-on: 1-gpu-runner
    steps:
      - name: Checkout code
        uses: actions/checkout@v4

      - name: Download artifacts
        if: needs.check-changes.outputs.sgl_kernel == 'true'
        uses: actions/download-artifact@v4
        with:
          path: sgl-kernel/dist/
          merge-multiple: true
          pattern: wheel-python3.10-cuda12.9

      - name: Install dependencies
        run: |
          CUSTOM_BUILD_SGL_KERNEL=${{needs.check-changes.outputs.sgl_kernel}} bash scripts/ci/ci_install_dependency.sh diffusion

      - name: Run diffusion server tests
        timeout-minutes: 60
        run: |
          cd python
          pytest -s -v --log-cli-level=INFO sglang/multimodal_gen/test/server/test_server_performance.py

  quantization-test:
    needs: [check-changes, stage-a-test-1, sgl-kernel-build-wheels]
    if: always() && !failure() && !cancelled() &&
      ((needs.check-changes.outputs.main_package == 'true') || (needs.check-changes.outputs.sgl_kernel == 'true'))
    runs-on: 1-gpu-runner
    steps:
      - name: Checkout code
        uses: actions/checkout@v4

      - name: Download artifacts
        if: needs.check-changes.outputs.sgl_kernel == 'true'
        uses: actions/download-artifact@v4
        with:
          path: sgl-kernel/dist/
          merge-multiple: true
          pattern: wheel-python3.10-cuda12.9

      - name: Install dependencies
        run: |
          CUSTOM_BUILD_SGL_KERNEL=${{needs.check-changes.outputs.sgl_kernel}} bash scripts/ci/ci_install_dependency.sh
          pip install "bitsandbytes>=0.44.0"

      - name: Run test
        timeout-minutes: 30
        run: |
          cd test/srt
          python3 run_suite.py --suite quantization_test

  unit-test-backend-1-gpu:
    needs: [check-changes, stage-a-test-1]
    if: always() && !failure() && !cancelled() &&
      ((needs.check-changes.outputs.main_package == 'true') || (needs.check-changes.outputs.sgl_kernel == 'true'))
    runs-on: 1-gpu-runner
    env:
      RUNNER_LABELS: 1-gpu-runner
    strategy:
      fail-fast: false
      max-parallel: 5
      matrix:
        part: [0, 1, 2, 3, 4, 5, 6, 7, 8, 9, 10, 11, 12, 13, 14]
    steps:
      - name: Checkout code
        uses: actions/checkout@v4

      - name: Download artifacts
        if: needs.check-changes.outputs.sgl_kernel == 'true'
        uses: actions/download-artifact@v4
        with:
          path: sgl-kernel/dist/
          merge-multiple: true
          pattern: wheel-python3.10-cuda12.9

      - name: Install dependencies
        run: |
          CUSTOM_BUILD_SGL_KERNEL=${{needs.check-changes.outputs.sgl_kernel}} bash scripts/ci/ci_install_dependency.sh

      - name: Run test
        timeout-minutes: 30
        run: |
          cd test/srt
          python3 run_suite.py --suite per-commit-1-gpu --auto-partition-id ${{ matrix.part }} --auto-partition-size 15

  unit-test-backend-2-gpu:
    needs: [check-changes, unit-test-backend-1-gpu]
    if: always() && !failure() && !cancelled() &&
      ((needs.check-changes.outputs.main_package == 'true') || (needs.check-changes.outputs.sgl_kernel == 'true'))
    runs-on: 2-gpu-runner
    env:
      RUNNER_LABELS: 2-gpu-runner
    strategy:
      fail-fast: false
      matrix:
        part: [0, 1]
    steps:
      - name: Checkout code
        uses: actions/checkout@v4

      - name: Download artifacts
        if: needs.check-changes.outputs.sgl_kernel == 'true'
        uses: actions/download-artifact@v4
        with:
          path: sgl-kernel/dist/
          merge-multiple: true
          pattern: wheel-python3.10-cuda12.9

      - name: Install dependencies
        run: |
          CUSTOM_BUILD_SGL_KERNEL=${{needs.check-changes.outputs.sgl_kernel}} bash scripts/ci/ci_install_dependency.sh

      - name: Run test
        timeout-minutes: 30
        run: |
          cd test/srt
          python3 run_suite.py --suite per-commit-2-gpu --auto-partition-id ${{ matrix.part }} --auto-partition-size 2

  unit-test-backend-4-gpu:
    needs: [check-changes, unit-test-backend-2-gpu]
    if: always() && !failure() && !cancelled() &&
      ((needs.check-changes.outputs.main_package == 'true') || (needs.check-changes.outputs.sgl_kernel == 'true'))
    runs-on: 4-gpu-h100
    env:
      RUNNER_LABELS: 4-gpu-h100
    strategy:
      fail-fast: false
      matrix:
        part: [0, 1]
    steps:
      - name: Checkout code
        uses: actions/checkout@v4

      - name: Download artifacts
        if: needs.check-changes.outputs.sgl_kernel == 'true'
        uses: actions/download-artifact@v4
        with:
          path: sgl-kernel/dist/
          merge-multiple: true
          pattern: wheel-python3.10-cuda12.9

      - name: Install dependencies
        run: |
          CUSTOM_BUILD_SGL_KERNEL=${{needs.check-changes.outputs.sgl_kernel}} bash scripts/ci/ci_install_dependency.sh

      - name: Run test
        timeout-minutes: 20
        run: |
          cd test/srt
          python3 run_suite.py --suite per-commit-4-gpu --auto-partition-id ${{ matrix.part }} --auto-partition-size 2

  unit-test-backend-8-gpu-h200:
    needs: [check-changes, unit-test-backend-2-gpu]
    if: always() && !failure() && !cancelled() &&
      ((needs.check-changes.outputs.main_package == 'true') || (needs.check-changes.outputs.sgl_kernel == 'true'))
    runs-on: 8-gpu-h200
    env:
      RUNNER_LABELS: 8-gpu-h200
    strategy:
      fail-fast: false
      matrix:
        part: [0, 1, 2]
    steps:
      - name: Checkout code
        uses: actions/checkout@v4

      - name: Download artifacts
        if: needs.check-changes.outputs.sgl_kernel == 'true'
        uses: actions/download-artifact@v4
        with:
          path: sgl-kernel/dist/
          merge-multiple: true
          pattern: wheel-python3.10-cuda12.9

      - name: Install dependencies
        run: |
          CUSTOM_BUILD_SGL_KERNEL=${{needs.check-changes.outputs.sgl_kernel}} bash scripts/ci/ci_install_dependency.sh

      - name: Run test
        timeout-minutes: 20
        run: |
          cd test/srt
          python3 run_suite.py --suite per-commit-8-gpu-h200 --auto-partition-id ${{ matrix.part }} --auto-partition-size 3

  unit-test-backend-8-gpu-h20:
    needs: [check-changes, unit-test-backend-2-gpu]
    if: always() && !failure() && !cancelled() &&
      ((needs.check-changes.outputs.main_package == 'true') || (needs.check-changes.outputs.sgl_kernel == 'true'))
    runs-on: 8-gpu-h20
    env:
      SGLANG_CI_RDMA_ALL_DEVICES: "mlx5_1,mlx5_2,mlx5_3,mlx5_4"
      RUNNER_LABELS: 8-gpu-h20
    strategy:
      fail-fast: false
      matrix:
        part: [0, 1]
    steps:
      - name: Checkout code
        uses: actions/checkout@v4

      - name: Download artifacts
        if: needs.check-changes.outputs.sgl_kernel == 'true'
        uses: actions/download-artifact@v4
        with:
          path: sgl-kernel/dist/
          merge-multiple: true
          pattern: wheel-python3.10-cuda12.9

      - name: Install dependencies
        run: |
          CUSTOM_BUILD_SGL_KERNEL=${{needs.check-changes.outputs.sgl_kernel}} bash scripts/ci/ci_install_dependency.sh

      - name: Run test
        timeout-minutes: 20
        run: |
          cd test/srt
          python3 run_suite.py --suite per-commit-8-gpu-h20 --auto-partition-id ${{ matrix.part }} --auto-partition-size 2

  performance-test-1-gpu-part-1:
    needs: [check-changes, stage-a-test-1]
    if: always() && !failure() && !cancelled() &&
      ((needs.check-changes.outputs.main_package == 'true') || (needs.check-changes.outputs.sgl_kernel == 'true'))
    runs-on: 1-gpu-runner
    env:
      RUNNER_LABELS: 1-gpu-runner
    steps:
      - name: Checkout code
        uses: actions/checkout@v4

      - name: Download artifacts
        if: needs.check-changes.outputs.sgl_kernel == 'true'
        uses: actions/download-artifact@v4
        with:
          path: sgl-kernel/dist/
          merge-multiple: true
          pattern: wheel-python3.10-cuda12.9

      - name: Install dependencies
        run: |
          CUSTOM_BUILD_SGL_KERNEL=${{needs.check-changes.outputs.sgl_kernel}} bash scripts/ci/ci_install_dependency.sh

      - name: Benchmark single latency
        timeout-minutes: 10
        run: |
          cd test/srt
          python3 -m unittest test_bench_one_batch.TestBenchOneBatch.test_bs1_small
          python3 -m unittest test_bench_one_batch.TestBenchOneBatch.test_bs1_default

      - name: Benchmark online latency
        timeout-minutes: 10
        run: |
          cd test/srt
          python3 -m unittest test_bench_serving.TestBenchServing.test_online_latency_default

      - name: Benchmark offline throughput
        timeout-minutes: 10
        run: |
          cd test/srt
          python3 -m unittest test_bench_serving.TestBenchServing.test_offline_throughput_default

      - name: Benchmark offline throughput (Non-streaming, small batch size)
        timeout-minutes: 10
        run: |
          cd test/srt
          python3 -m unittest test_bench_serving.TestBenchServing.test_offline_throughput_non_stream_small_batch_size

      - name: Benchmark online latency (EAGLE)
        timeout-minutes: 10
        run: |
          cd test/srt
          python3 -m unittest test_bench_serving.TestBenchServing.test_online_latency_eagle

      - name: Benchmark online latency (LoRA)
        timeout-minutes: 10
        run: |
          cd test/srt
          python3 -m unittest test_bench_serving.TestBenchServing.test_lora_online_latency
          python3 -m unittest test_bench_serving.TestBenchServing.test_lora_online_latency_with_concurrent_adapter_updates

  performance-test-1-gpu-part-2:
    needs: [check-changes, stage-a-test-1]
    if: always() && !failure() && !cancelled() &&
      ((needs.check-changes.outputs.main_package == 'true') || (needs.check-changes.outputs.sgl_kernel == 'true'))
    runs-on: 1-gpu-runner
    env:
      RUNNER_LABELS: 1-gpu-runner
    steps:
      - name: Checkout code
        uses: actions/checkout@v4

      - name: Download artifacts
        if: needs.check-changes.outputs.sgl_kernel == 'true'
        uses: actions/download-artifact@v4
        with:
          path: sgl-kernel/dist/
          merge-multiple: true
          pattern: wheel-python3.10-cuda12.9

      - name: Install dependencies
        run: |
          CUSTOM_BUILD_SGL_KERNEL=${{needs.check-changes.outputs.sgl_kernel}} bash scripts/ci/ci_install_dependency.sh

      - name: Benchmark offline throughput (w/o RadixAttention)
        timeout-minutes: 10
        run: |
          cd test/srt
          python3 -m unittest test_bench_serving.TestBenchServing.test_offline_throughput_without_radix_cache

      - name: Benchmark offline throughput (w/ Triton)
        timeout-minutes: 10
        run: |
          cd test/srt
          python3 -m unittest test_bench_serving.TestBenchServing.test_offline_throughput_with_triton_attention_backend

      - name: Benchmark offline throughput (w/ FP8)
        timeout-minutes: 10
        run: |
          cd test/srt
          python3 -m unittest test_bench_serving.TestBenchServing.test_offline_throughput_default_fp8

      - name: Benchmark VLM offline throughput
        timeout-minutes: 10
        run: |
          cd test/srt
          python3 -m unittest test_bench_serving.TestBenchServing.test_vlm_offline_throughput

      - name: Benchmark VLM online latency
        timeout-minutes: 10
        run: |
          cd test/srt
          python3 -m unittest test_bench_serving.TestBenchServing.test_vlm_online_latency

  performance-test-1-gpu-part-3:
    needs: [check-changes, stage-a-test-1]
    if: always() && !failure() && !cancelled() &&
      ((needs.check-changes.outputs.main_package == 'true') || (needs.check-changes.outputs.sgl_kernel == 'true'))
    runs-on: 1-gpu-runner
    env:
      RUNNER_LABELS: 1-gpu-runner
    steps:
      - name: Checkout code
        uses: actions/checkout@v4

      - name: Download artifacts
        if: needs.check-changes.outputs.sgl_kernel == 'true'
        uses: actions/download-artifact@v4
        with:
          path: sgl-kernel/dist/
          merge-multiple: true
          pattern: wheel-python3.10-cuda12.9

      - name: Install dependencies
        run: |
          CUSTOM_BUILD_SGL_KERNEL=${{needs.check-changes.outputs.sgl_kernel}} bash scripts/ci/ci_install_dependency.sh

      - name: Benchmark Scores online latency and throughput
        timeout-minutes: 10
        run: |
          cd test/srt
          python3 -m unittest test_bench_serving.TestBenchServing.test_score_api_latency_throughput

      - name: Benchmark Scores online latency and throughput (batch size scaling)
        timeout-minutes: 10
        run: |
          cd test/srt
          python3 -m unittest test_bench_serving.TestBenchServing.test_score_api_batch_scaling

      - name: Benchmark Embeddings online latency and throughput
        timeout-minutes: 10
        run: |
          cd test/srt
          python3 -m unittest test_bench_serving.TestBenchServing.test_embeddings_api_latency_throughput

      - name: Benchmark Embeddings online latency and throughput (batch size scaling)
        timeout-minutes: 10
        run: |
          cd test/srt
          python3 -m unittest test_bench_serving.TestBenchServing.test_embeddings_api_batch_scaling

  performance-test-2-gpu:
    needs: [check-changes, unit-test-backend-2-gpu]
    if: always() && !failure() && !cancelled() &&
      ((needs.check-changes.outputs.main_package == 'true') || (needs.check-changes.outputs.sgl_kernel == 'true'))
    runs-on: 2-gpu-runner
    env:
      RUNNER_LABELS: 2-gpu-runner
    steps:
      - name: Checkout code
        uses: actions/checkout@v4

      - name: Download artifacts
        if: needs.check-changes.outputs.sgl_kernel == 'true'
        uses: actions/download-artifact@v4
        with:
          path: sgl-kernel/dist/
          merge-multiple: true
          pattern: wheel-python3.10-cuda12.9

      - name: Install dependencies
        run: |
          CUSTOM_BUILD_SGL_KERNEL=${{needs.check-changes.outputs.sgl_kernel}} bash scripts/ci/ci_install_dependency.sh

      - name: Benchmark single latency (TP=2)
        timeout-minutes: 10
        run: |
          cd test/srt
          python3 -m unittest test_bench_one_batch.TestBenchOneBatch.test_moe_tp2_bs1

      - name: Benchmark single latency + torch.compile (TP=2)
        timeout-minutes: 10
        run: |
          cd test/srt
          python3 -m unittest test_bench_one_batch.TestBenchOneBatch.test_torch_compile_tp2_bs1

      - name: Benchmark offline throughput (TP=2)
        timeout-minutes: 10
        run: |
          cd test/srt
          python3 -m unittest test_bench_serving.TestBenchServing.test_moe_offline_throughput_default

      - name: Benchmark offline throughput (w/o RadixAttention) (TP=2)
        timeout-minutes: 10
        run: |
          cd test/srt
          python3 -m unittest test_bench_serving.TestBenchServing.test_moe_offline_throughput_without_radix_cache

      - name: Benchmark offline PP decode throughput (PP=2)
        timeout-minutes: 10
        run: |
          cd test/srt
          python3 -m unittest test_bench_serving.TestBenchServing.test_pp_offline_throughput_default_decode

      - name: Benchmark offline PP prefill throughput (PP=2)
        timeout-minutes: 10
        run: |
          cd test/srt
          python3 -m unittest test_bench_serving.TestBenchServing.test_pp_long_context_prefill

  accuracy-test-1-gpu:
    needs: [check-changes, stage-a-test-1]
    if: always() && !failure() && !cancelled() &&
      ((needs.check-changes.outputs.main_package == 'true') || (needs.check-changes.outputs.sgl_kernel == 'true'))
    runs-on: 1-gpu-runner
    env:
      RUNNER_LABELS: 1-gpu-runner
    steps:
      - name: Checkout code
        uses: actions/checkout@v4

      - name: Download artifacts
        if: needs.check-changes.outputs.sgl_kernel == 'true'
        uses: actions/download-artifact@v4
        with:
          path: sgl-kernel/dist/
          merge-multiple: true
          pattern: wheel-python3.10-cuda12.9

      - name: Install dependencies
        run: |
          CUSTOM_BUILD_SGL_KERNEL=${{needs.check-changes.outputs.sgl_kernel}} bash scripts/ci/ci_install_dependency.sh
          git clone https://github.com/merrymercy/human-eval.git
          cd human-eval
          pip install -e .

      - name: Evaluate accuracy
        timeout-minutes: 20
        run: |
          cd test/srt
          python3 test_eval_accuracy_large.py

  accuracy-test-2-gpu:
    needs: [check-changes, accuracy-test-1-gpu]
    if: always() && !failure() && !cancelled() &&
      ((needs.check-changes.outputs.main_package == 'true') || (needs.check-changes.outputs.sgl_kernel == 'true'))
    runs-on: 2-gpu-runner
    env:
      RUNNER_LABELS: 2-gpu-runner
    steps:
      - name: Checkout code
        uses: actions/checkout@v4

      - name: Download artifacts
        if: needs.check-changes.outputs.sgl_kernel == 'true'
        uses: actions/download-artifact@v4
        with:
          path: sgl-kernel/dist/
          merge-multiple: true
          pattern: wheel-python3.10-cuda12.9

      - name: Install dependencies
        run: |
          CUSTOM_BUILD_SGL_KERNEL=${{needs.check-changes.outputs.sgl_kernel}} bash scripts/ci/ci_install_dependency.sh
          git clone https://github.com/merrymercy/human-eval.git
          cd human-eval
          pip install -e .

      - name: Evaluate accuracy (TP=2)
        timeout-minutes: 20
        run: |
          cd test/srt
          python3 test_moe_eval_accuracy_large.py

  unit-test-deepep-4-gpu:
    needs: [check-changes, unit-test-backend-2-gpu]
    if: always() && !failure() && !cancelled() &&
      ((needs.check-changes.outputs.main_package == 'true') || (needs.check-changes.outputs.sgl_kernel == 'true'))
    runs-on: 4-gpu-h100
    env:
      RUNNER_LABELS: 4-gpu-h100
    steps:
      - name: Checkout code
        uses: actions/checkout@v4

      - name: Download artifacts
        if: needs.check-changes.outputs.sgl_kernel == 'true'
        uses: actions/download-artifact@v4
        with:
          path: sgl-kernel/dist/
          merge-multiple: true
          pattern: wheel-python3.10-cuda12.9

      - name: Install dependencies
        run: |
          CUSTOM_BUILD_SGL_KERNEL=${{needs.check-changes.outputs.sgl_kernel}} bash scripts/ci/ci_install_deepep.sh

      - name: Run test
        timeout-minutes: 20
        run: |
          cd test/srt
          python3 run_suite.py --suite per-commit-4-gpu-deepep

  unit-test-deepep-8-gpu:
    needs: [check-changes, unit-test-backend-2-gpu]
    if: always() && !failure() && !cancelled() &&
      ((needs.check-changes.outputs.main_package == 'true') || (needs.check-changes.outputs.sgl_kernel == 'true'))
    runs-on: 8-gpu-h200
    env:
      RUNNER_LABELS: 8-gpu-h200
    steps:
      - name: Checkout code
        uses: actions/checkout@v4

      - name: Download artifacts
        if: needs.check-changes.outputs.sgl_kernel == 'true'
        uses: actions/download-artifact@v4
        with:
          path: sgl-kernel/dist/
          merge-multiple: true
          pattern: wheel-python3.10-cuda12.9

      - name: Install dependencies
        run: |
          CUSTOM_BUILD_SGL_KERNEL=${{needs.check-changes.outputs.sgl_kernel}} bash scripts/ci/ci_install_deepep.sh

      - name: Run test
        timeout-minutes: 20
        run: |
          cd test/srt
          python3 run_suite.py --suite per-commit-8-gpu-h200-deepep

  unit-test-backend-4-gpu-b200:
    needs: [check-changes, unit-test-backend-2-gpu]
    if: always() && !failure() && !cancelled() &&
      ((needs.check-changes.outputs.main_package == 'true') || (needs.check-changes.outputs.sgl_kernel == 'true'))
    runs-on: 4-gpu-b200
    env:
      RUNNER_LABELS: 4-gpu-b200
    strategy:
      fail-fast: false
      matrix:
        part: [0, 1]

    steps:
      - name: Checkout code
        uses: actions/checkout@v4

      - name: Download artifacts
        if: needs.check-changes.outputs.sgl_kernel == 'true'
        uses: actions/download-artifact@v6
        with:
          path: sgl-kernel/dist/
          merge-multiple: true
          pattern: wheel-python3.10-cuda12.9

      - name: Install dependencies
        run: |
          CUSTOM_BUILD_SGL_KERNEL=${{needs.check-changes.outputs.sgl_kernel}} IS_BLACKWELL=1 bash scripts/ci/ci_install_dependency.sh

      - name: Run test
        timeout-minutes: 30
        run: |
          cd test/srt
          python3 run_suite.py --suite per-commit-4-gpu-b200 --auto-partition-id ${{ matrix.part }}  --auto-partition-size 2 --timeout-per-file 1800

  unit-test-backend-4-gpu-gb200:
    needs: [check-changes, unit-test-backend-2-gpu, sgl-kernel-build-wheels-arm]
    if: always() && !failure() && !cancelled() &&
      ((needs.check-changes.outputs.main_package == 'true') || (needs.check-changes.outputs.sgl_kernel == 'true'))
    runs-on: 4-gpu-gb200
    env:
      RUNNER_LABELS: 4-gpu-gb200
    strategy:
      fail-fast: false
    steps:
      - name: Checkout code
        uses: actions/checkout@v4

      - name: Download artifacts
        if: needs.check-changes.outputs.sgl_kernel == 'true'
        uses: actions/download-artifact@v4
        with:
          path: sgl-kernel/dist/
          merge-multiple: true
          pattern: wheel-python3.10-cuda12.9-aarch64

      - name: Install dependencies
        run: |
          CUSTOM_BUILD_SGL_KERNEL=${{needs.check-changes.outputs.sgl_kernel}} IS_BLACKWELL=1 GRACE_BLACKWELL=1 bash scripts/ci/ci_install_deepep.sh

      - name: Run test
        timeout-minutes: 45
        run: |
          cd test/srt
          python3 run_suite.py --suite per-commit-4-gpu-gb200 --auto-partition-id 0 --auto-partition-size 1 --timeout-per-file 3600

  pr-test-finish:
    needs:
      [
        call-gate,
        check-changes,

        sgl-kernel-build-wheels,
        sgl-kernel-unit-test,
        sgl-kernel-mla-test,
        sgl-kernel-benchmark-test,

        multimodal-gen-test,

        stage-a-test-1,
        unit-test-backend-1-gpu,
        unit-test-backend-2-gpu,
        unit-test-backend-4-gpu,
        unit-test-backend-8-gpu-h20,
        unit-test-backend-8-gpu-h200,
        performance-test-1-gpu-part-1,
        performance-test-1-gpu-part-2,
        performance-test-1-gpu-part-3,
        performance-test-2-gpu,
        accuracy-test-1-gpu,
        accuracy-test-2-gpu,
        unit-test-deepep-4-gpu,
        unit-test-deepep-8-gpu,
        unit-test-backend-4-gpu-b200,
        unit-test-backend-4-gpu-gb200,
      ]
    if: always()
    runs-on: ubuntu-latest
    steps:
      - name: Check all dependent job statuses
        run: |
          # Convert the 'needs' context to a JSON string
          json_needs='${{ toJson(needs) }}'

          # Get a list of all job names from the JSON keys
          job_names=$(echo "$json_needs" | jq -r 'keys_unsorted[]')

          for job in $job_names; do
            # For each job, extract its result
            result=$(echo "$json_needs" | jq -r --arg j "$job" '.[$j].result')

            # Print the job name and its result
            echo "$job: $result"

            # Check for failure or cancellation and exit if found
            if [[ "$result" == "failure" || "$result" == "cancelled" ]]; then
              echo "The above jobs failed."
              exit 1
            fi
          done
          # If the loop completes, all jobs were successful
          echo "All jobs completed successfully"
          exit 0<|MERGE_RESOLUTION|>--- conflicted
+++ resolved
@@ -256,36 +256,6 @@
 
           echo "All benchmark tests completed!"
 
-<<<<<<< HEAD
-  # =============================================== multimodal_gen ====================================================
-  multimodal-gen-test:
-    needs: [check-changes, sgl-kernel-build-wheels]
-    if: needs.check-changes.outputs.multimodal_gen == 'true'
-    runs-on: 1-gpu-runner
-    steps:
-      - name: Checkout code
-        uses: actions/checkout@v4
-
-      - name: Download artifacts
-        if: needs.check-changes.outputs.sgl_kernel == 'true'
-        uses: actions/download-artifact@v4
-        with:
-          path: sgl-kernel/dist/
-          merge-multiple: true
-          pattern: wheel-python3.10-cuda12.9
-
-      - name: Install dependencies
-        run: |
-          CUSTOM_BUILD_SGL_KERNEL=${{needs.check-changes.outputs.sgl_kernel}} bash scripts/ci/ci_install_dependency.sh diffusion
-
-      - name: Run diffusion server tests
-        timeout-minutes: 60
-        run: |
-          cd python
-          pytest -s -v --log-cli-level=INFO sglang/multimodal_gen/test/server/test_server_performance.py
-
-=======
->>>>>>> 81e86992
   # Adding a single CUDA13 smoke test to verify that the kernel builds and runs
   # TODO: Add back this test when it can pass on CI
   # cuda13-kernel-smoke-test:
@@ -378,7 +348,7 @@
           pytest -s -v --log-cli-level=INFO sglang/multimodal_gen/test/server/test_server_performance.py
 
   quantization-test:
-    needs: [check-changes, stage-a-test-1, sgl-kernel-build-wheels]
+    needs: [check-changes, stage-a-test-1]
     if: always() && !failure() && !cancelled() &&
       ((needs.check-changes.outputs.main_package == 'true') || (needs.check-changes.outputs.sgl_kernel == 'true'))
     runs-on: 1-gpu-runner
