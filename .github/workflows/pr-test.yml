--- conflicted
+++ resolved
@@ -476,15 +476,11 @@
         timeout-minutes: 30
         run: |
           cd test/
-<<<<<<< HEAD
           CONTINUE_ON_ERROR_FLAG=""
           if [[ "${{ needs.check-changes.outputs.continue_on_error }}" == "true" ]]; then
             CONTINUE_ON_ERROR_FLAG="--continue-on-error"
           fi
-          python3 run_suite.py --hw cuda --suite stage-b-test-small-1-gpu --auto-partition-id ${{ matrix.partition }} --auto-partition-size 3 $CONTINUE_ON_ERROR_FLAG
-=======
-          python3 run_suite.py --hw cuda --suite stage-b-test-small-1-gpu --auto-partition-id ${{ matrix.partition }} --auto-partition-size 4
->>>>>>> b6702d72
+          python3 run_suite.py --hw cuda --suite stage-b-test-small-1-gpu --auto-partition-id ${{ matrix.partition }} --auto-partition-size 4 $CONTINUE_ON_ERROR_FLAG
 
   stage-b-test-large-1-gpu:
     needs: [check-changes, call-gate, stage-a-test-1, sgl-kernel-build-wheels]
