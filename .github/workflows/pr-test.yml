name: PR Test

on:
  push:
    branches: [ main ]
    paths:
      - "python/**"
      - "scripts/**"
      - "test/**"
  pull_request:
    branches: [ main ]
    paths:
      - "python/**"
      - "scripts/**"
      - "test/**"
  workflow_dispatch:
    inputs:
      version:
        description: "FlashInfer version"
        required: true
        type: choice
        default: 'release'
        options:
          - 'release'
          - 'nightly'

concurrency:
  group: pr-test-${{ github.ref }}
  cancel-in-progress: true

jobs:
  unit-test-frontend:
    if: (github.repository == 'sgl-project/sglang' || github.event_name == 'pull_request') &&
        github.event.pull_request.draft == false
    runs-on: 1-gpu-runner
    steps:
      - name: Checkout code
        uses: actions/checkout@v4

      - name: Install dependencies
        run: |
          bash scripts/ci_install_dependency.sh

      - name: Run test
        timeout-minutes: 10
        run: |
          cd test/lang
          python3 run_suite.py --suite per-commit

  unit-test-backend-1-gpu:
    if: (github.repository == 'sgl-project/sglang' || github.event_name == 'pull_request') &&
        github.event.pull_request.draft == false
    runs-on: 1-gpu-runner
    strategy:
      fail-fast: false
      matrix:
        part: [0, 1, 2, 3, 4, 5, 6]
    steps:
      - name: Checkout code
        uses: actions/checkout@v4

      - name: Install dependencies
        run: |
          bash scripts/ci_install_dependency.sh

      - name: Run test
        timeout-minutes: 40
        run: |
          cd test/srt
          python3 run_suite.py --suite per-commit --auto-partition-id ${{ matrix.part }} --auto-partition-size 7

  unit-test-backend-2-gpu:
    if: (github.repository == 'sgl-project/sglang' || github.event_name == 'pull_request') &&
        github.event.pull_request.draft == false
    runs-on: 2-gpu-runner
    steps:
      - name: Checkout code
        uses: actions/checkout@v4

      - name: Install dependencies
        run: |
          bash scripts/ci_install_dependency.sh

      - name: Run test
        timeout-minutes: 25
        run: |
          cd test/srt
          python3 run_suite.py --suite per-commit-2-gpu

<<<<<<< HEAD
  # unit-test-backend-8-gpu:
  #   if: (github.repository == 'sgl-project/sglang' || github.event_name == 'pull_request') &&
  #       github.event.pull_request.draft == false
  #   runs-on: 8-gpu-runner
  #   steps:
  #     - name: Checkout code
  #       uses: actions/checkout@v4

  #     - name: Install dependencies
  #       run: |
  #         bash scripts/ci_install_dependency.sh

  #     - name: Run DeepEP intranode test
  #       timeout-minutes: 10
  #       run: |
  #         cd test/srt
  #         python3 test_deepep_intranode.py

  #     - name: Run DeepEP low latency test
  #       timeout-minutes: 10
  #       run: |
  #         cd test/srt
  #         python3 test_deepep_low_latency.py
=======
  unit-test-backend-8-gpu:
    if: (github.repository == 'sgl-project/sglang' || github.event_name == 'pull_request') &&
        github.event.pull_request.draft == false
    runs-on: 8-gpu-runner
    steps:
      - name: Checkout code
        uses: actions/checkout@v4

      - name: Install dependencies
        env:
          FLASHINFER_REPO: ${{ inputs.version == 'nightly' && 'https://flashinfer.ai/whl/nightly/cu124/torch2.5/flashinfer-python' || 'https://flashinfer.ai/whl/cu124/torch2.5/flashinfer-python' }}
        run: |
          bash scripts/ci_install_dependency.sh

      - name: Run test
        timeout-minutes: 30
        run: |
          cd test/srt
          python3 run_suite.py --suite per-commit-8-gpu
>>>>>>> 7e944246

  performance-test-1-gpu-part-1:
    if: (github.repository == 'sgl-project/sglang' || github.event_name == 'pull_request') &&
        github.event.pull_request.draft == false
    runs-on: 1-gpu-runner
    steps:
      - name: Checkout code
        uses: actions/checkout@v4

      - name: Install dependencies
        run: |
          bash scripts/ci_install_dependency.sh

      - name: Benchmark single latency
        timeout-minutes: 10
        run: |
          cd test/srt
          python3 -m unittest test_bench_one_batch.TestBenchOneBatch.test_bs1

      - name: Benchmark online latency
        timeout-minutes: 10
        run: |
          cd test/srt
          python3 -m unittest test_bench_serving.TestBenchServing.test_online_latency_default

      - name: Benchmark offline throughput
        timeout-minutes: 10
        run: |
          cd test/srt
          python3 -m unittest test_bench_serving.TestBenchServing.test_offline_throughput_default

      - name: Benchmark offline throughput (Non-streaming, small batch size)
        timeout-minutes: 10
        run: |
          cd test/srt
          python3 -m unittest test_bench_serving.TestBenchServing.test_offline_throughput_non_stream_small_batch_size

      - name: Benchmark online latency (EAGLE)
        timeout-minutes: 10
        run: |
          cd test/srt
          python3 -m unittest test_bench_serving.TestBenchServing.test_online_latency_eagle

  performance-test-1-gpu-part-2:
    if: (github.repository == 'sgl-project/sglang' || github.event_name == 'pull_request') &&
        github.event.pull_request.draft == false
    runs-on: 1-gpu-runner
    steps:
      - name: Checkout code
        uses: actions/checkout@v4

      - name: Install dependencies
        run: |
          bash scripts/ci_install_dependency.sh

      - name: Benchmark offline throughput (w/o RadixAttention)
        timeout-minutes: 10
        run: |
          cd test/srt
          python3 -m unittest test_bench_serving.TestBenchServing.test_offline_throughput_without_radix_cache

      - name: Benchmark offline throughput (w/ Triton)
        timeout-minutes: 10
        run: |
          cd test/srt
          python3 -m unittest test_bench_serving.TestBenchServing.test_offline_throughput_with_triton_attention_backend

      - name: Benchmark offline throughput (w/ FP8)
        timeout-minutes: 10
        run: |
          cd test/srt
          python3 -m unittest test_bench_serving.TestBenchServing.test_offline_throughput_default_fp8

  performance-test-2-gpu:
    if: (github.repository == 'sgl-project/sglang' || github.event_name == 'pull_request') &&
        github.event.pull_request.draft == false
    runs-on: 2-gpu-runner
    steps:
      - name: Checkout code
        uses: actions/checkout@v4

      - name: Install dependencies
        run: |
          bash scripts/ci_install_dependency.sh

      - name: Benchmark single latency (TP=2)
        timeout-minutes: 10
        run: |
          cd test/srt
          python3 -m unittest test_bench_one_batch.TestBenchOneBatch.test_moe_tp2_bs1

      - name: Benchmark single latency + torch.compile (TP=2)
        timeout-minutes: 10
        run: |
          cd test/srt
          python3 -m unittest test_bench_one_batch.TestBenchOneBatch.test_torch_compile_tp2_bs1

      - name: Benchmark offline throughput (TP=2)
        timeout-minutes: 10
        run: |
          cd test/srt
          python3 -m unittest test_bench_serving.TestBenchServing.test_moe_offline_throughput_default

      - name: Benchmark offline throughput (w/o RadixAttention) (TP=2)
        timeout-minutes: 10
        run: |
          cd test/srt
          python3 -m unittest test_bench_serving.TestBenchServing.test_moe_offline_throughput_without_radix_cache

  accuracy-test-1-gpu:
    if: (github.repository == 'sgl-project/sglang' || github.event_name == 'pull_request') &&
        github.event.pull_request.draft == false
    runs-on: 1-gpu-runner
    steps:
      - name: Checkout code
        uses: actions/checkout@v4

      - name: Install dependencies
        run: |
          bash scripts/ci_install_dependency.sh
          git clone https://github.com/merrymercy/human-eval.git
          cd human-eval
          pip install -e .

      - name: Evaluate accuracy
        timeout-minutes: 20
        run: |
          cd test/srt
          python3 test_eval_accuracy_large.py

  accuracy-test-2-gpu:
    if: (github.repository == 'sgl-project/sglang' || github.event_name == 'pull_request') &&
        github.event.pull_request.draft == false
    runs-on: 2-gpu-runner
    steps:
      - name: Checkout code
        uses: actions/checkout@v4

      - name: Install dependencies
        run: |
          bash scripts/ci_install_dependency.sh
          git clone https://github.com/merrymercy/human-eval.git
          cd human-eval
          pip install -e .

      - name: Evaluate accuracy (TP=2)
        timeout-minutes: 20
        run: |
          cd test/srt
          python3 test_moe_eval_accuracy_large.py

  accuracy-test-8-gpu:
    if: (github.repository == 'sgl-project/sglang' || github.event_name == 'pull_request') &&
        github.event.pull_request.draft == false
    runs-on: 8-gpu-runner
    steps:
      - name: Checkout code
        uses: actions/checkout@v4

      - name: Install dependencies
        run: |
          bash scripts/ci_install_dependency.sh
          git clone https://github.com/merrymercy/human-eval.git
          cd human-eval
          pip install -e .

      # - name: Run DeepEP intranode test
      #   timeout-minutes: 10
      #   run: |
      #     cd test/srt
      #     python3 test_deepep_intranode.py

      # - name: Run DeepEP low latency test
      #   timeout-minutes: 10
      #   run: |
      #     cd test/srt
      #     python3 test_deepep_low_latency.py

      - name: Evaluate accuracy (TP=8)
        timeout-minutes: 30
        run: |
          cd test/srt
          python3 test_moe_deepep_eval_accuracy_large.py

  finish:
    if: always()
    needs: [
      unit-test-frontend, unit-test-backend-1-gpu, unit-test-backend-2-gpu, # unit-test-backend-8-gpu,
      performance-test-1-gpu-part-1, performance-test-1-gpu-part-2, performance-test-2-gpu,
      accuracy-test-1-gpu, accuracy-test-2-gpu, accuracy-test-8-gpu,
    ]
    runs-on: ubuntu-latest
    steps:
      - name: Check all dependent job statuses
        run: |
          results=(${{ join(needs.*.result, ' ') }})
          for result in "${results[@]}"; do
            if [ "$result" = "failure" ] || [ "$result" = "cancelled" ]; then
              echo "Job failed with result: $result"
              exit 1
            fi
          done
          echo "All jobs completed successfully"
          exit 0<|MERGE_RESOLUTION|>--- conflicted
+++ resolved
@@ -87,31 +87,6 @@
           cd test/srt
           python3 run_suite.py --suite per-commit-2-gpu
 
-<<<<<<< HEAD
-  # unit-test-backend-8-gpu:
-  #   if: (github.repository == 'sgl-project/sglang' || github.event_name == 'pull_request') &&
-  #       github.event.pull_request.draft == false
-  #   runs-on: 8-gpu-runner
-  #   steps:
-  #     - name: Checkout code
-  #       uses: actions/checkout@v4
-
-  #     - name: Install dependencies
-  #       run: |
-  #         bash scripts/ci_install_dependency.sh
-
-  #     - name: Run DeepEP intranode test
-  #       timeout-minutes: 10
-  #       run: |
-  #         cd test/srt
-  #         python3 test_deepep_intranode.py
-
-  #     - name: Run DeepEP low latency test
-  #       timeout-minutes: 10
-  #       run: |
-  #         cd test/srt
-  #         python3 test_deepep_low_latency.py
-=======
   unit-test-backend-8-gpu:
     if: (github.repository == 'sgl-project/sglang' || github.event_name == 'pull_request') &&
         github.event.pull_request.draft == false
@@ -131,7 +106,6 @@
         run: |
           cd test/srt
           python3 run_suite.py --suite per-commit-8-gpu
->>>>>>> 7e944246
 
   performance-test-1-gpu-part-1:
     if: (github.repository == 'sgl-project/sglang' || github.event_name == 'pull_request') &&
