name: PR Test

on:
  schedule:
    - cron: '0 */6 * * *'  # Run every 6 hours
  pull_request:
    branches: [main]
  workflow_dispatch:
    inputs:
      version:
        description: "FlashInfer version"
        required: true
        type: choice
        default: "release"
        options:
          - "release"
          - "nightly"
      target_stage:
        description: "Specific stage to run (optional, for quick testing)"
        required: false
        type: string
        default: ""

concurrency:
  group: pr-test-${{ github.ref }}
  cancel-in-progress: true

env:
  SGLANG_IS_IN_CI: true

jobs:
  # =============================================== check changes ====================================================
  check-changes:
    runs-on: ubuntu-latest
    outputs:
      main_package: ${{ steps.filter.outputs.main_package || steps.scheduled.outputs.main_package }}
      sgl_kernel: ${{ steps.filter.outputs.sgl_kernel || steps.scheduled.outputs.sgl_kernel }}
      multimodal_gen: ${{ steps.filter.outputs.multimodal_gen || steps.scheduled.outputs.multimodal_gen }}
      max_parallel: ${{ steps.set-parallel.outputs.max_parallel }}
      b200_runner: ${{ steps.set-runner.outputs.b200_runner }}
    steps:
      - name: Checkout code
        uses: actions/checkout@v4

      - name: Detect file changes
        id: filter
        uses: dorny/paths-filter@v3
        if: github.event_name != 'schedule'
        with:
          filters: |
            main_package:
              - "python/sglang/!(multimodal_gen)/**"
              - "python/*.toml"
              - "scripts/ci/**"
              - "test/**"
              - ".github/workflows/pr-test.yml"
            sgl_kernel:
              - "sgl-kernel/**"
            multimodal_gen:
              - "python/sglang/multimodal_gen/**"
              - "python/sglang/cli/**"
              - "python/*.toml"
              - ".github/workflows/pr-test.yml"

      - name: Set all changes to true for scheduled runs
        id: scheduled
        if: github.event_name == 'schedule'
        run: |
          echo "main_package=true" >> $GITHUB_OUTPUT
          echo "sgl_kernel=false" >> $GITHUB_OUTPUT
          echo "multimodal_gen=true" >> $GITHUB_OUTPUT

      - name: Set max-parallel based on high-priority label
        id: set-parallel
        run: |
          if [[ "${{ github.event_name }}" == "pull_request" && "${{ contains(github.event.pull_request.labels.*.name, 'high priority') }}" == "true" ]]; then
            echo "max_parallel=15" >> $GITHUB_OUTPUT
            echo "High priority PR detected, setting max_parallel to 15"
          else
            echo "max_parallel=8" >> $GITHUB_OUTPUT
            echo "Using default max_parallel of 8"
          fi

      - name: Set B200 runner tag
        id: set-runner
        run: |
          sgl_kernel="${{ steps.filter.outputs.sgl_kernel || steps.scheduled.outputs.sgl_kernel }}"
          if [[ "$sgl_kernel" == "true" ]]; then
            echo "b200_runner=4-gpu-b200-kernel" >> $GITHUB_OUTPUT
          else
            echo "b200_runner=4-gpu-b200" >> $GITHUB_OUTPUT
          fi

      - name: Show filter results in summary (table)
        run: |
          {
            echo "## Change Detection"
            echo ""
            echo "| Component       | Changed |"
            echo "|----------------|---------|"
            echo "| main_package   | ${{ steps.filter.outputs.main_package || steps.scheduled.outputs.main_package }} |"
            echo "| sgl_kernel     | ${{ steps.filter.outputs.sgl_kernel || steps.scheduled.outputs.sgl_kernel }} |"
            echo "| multimodal_gen | ${{ steps.filter.outputs.multimodal_gen || steps.scheduled.outputs.multimodal_gen }} |"
            echo "| max_parallel   | ${{ steps.set-parallel.outputs.max_parallel }} |"
            echo "| b200_runner    | ${{ steps.set-runner.outputs.b200_runner }} |"
          } >> $GITHUB_STEP_SUMMARY

  # =============================================== PR Gate ====================================================
  call-gate:
    needs: check-changes
    if: |
      needs.check-changes.outputs.main_package == 'true' ||
      needs.check-changes.outputs.sgl_kernel == 'true' ||
      needs.check-changes.outputs.multimodal_gen == 'true'
    uses: ./.github/workflows/pr-gate.yml
    secrets: inherit

  # =============================================== sgl-kernel ====================================================

  sgl-kernel-build-wheels:
    needs: [check-changes, call-gate]
    if: needs.check-changes.outputs.sgl_kernel == 'true'
    runs-on: x64-kernel-build-node
    strategy:
      matrix:
        include:
          - python-version: "3.10"
            cuda-version: "12.9"
          # Add back when CUDA 13.0 is supported on CI
          # - python-version: "3.10"
          #   cuda-version: "13.0"
    name: Build Wheel
    steps:
      - name: Cleanup
        run: |
          sudo rm -rf $GITHUB_WORKSPACE/* || true

      - uses: actions/checkout@v4
        with:
          submodules: "recursive"

      - name: Set up Python ${{ matrix.python-version }}
        uses: actions/setup-python@v5
        with:
          python-version: ${{ matrix.python-version }}

      - name: Build wheel for Python ${{ matrix.python-version }} and CUDA ${{ matrix.cuda-version }}
        run: |
          cd sgl-kernel
          ./build.sh "${{ matrix.python-version }}" "${{ matrix.cuda-version }}"
        env:
          USE_CCACHE: 1

      - name: Upload artifacts
        uses: actions/upload-artifact@v4
        with:
          name: wheel-python${{ matrix.python-version }}-cuda${{ matrix.cuda-version }}
          path: sgl-kernel/dist/*

  sgl-kernel-build-wheels-arm:
    needs: [check-changes, call-gate]
    if: needs.check-changes.outputs.sgl_kernel == 'true'
    runs-on: arm-kernel-build-node
    strategy:
      matrix:
        include:
          - python-version: "3.10"
            cuda-version: "12.9"
    name: Build Wheel Arm
    steps:
      - name: Cleanup
        run: |
          if [ -d "$GITHUB_WORKSPACE" ]; then
            sudo rm -rf "$GITHUB_WORKSPACE"/* || true
          else
            echo "$GITHUB_WORKSPACE does not exist, nothing to clean"
          fi

      - uses: actions/checkout@v4
        with:
          submodules: "recursive"

      - name: Set up Python ${{ matrix.python-version }}
        uses: actions/setup-python@v5
        with:
          python-version: ${{ matrix.python-version }}

      - name: Build wheel for Python ${{ matrix.python-version }} and CUDA ${{ matrix.cuda-version }}
        run: |
          cd sgl-kernel
          ./build.sh "${{ matrix.python-version }}" "${{ matrix.cuda-version }}"
        env:
          USE_CCACHE: 1

      - name: Upload artifacts
        uses: actions/upload-artifact@v4
        with:
          name: wheel-python${{ matrix.python-version }}-cuda${{ matrix.cuda-version }}-aarch64
          path: sgl-kernel/dist/*

  sgl-kernel-unit-test:
    needs: [check-changes, call-gate, sgl-kernel-build-wheels]
    if: needs.check-changes.outputs.sgl_kernel == 'true'
    runs-on: 1-gpu-runner
    env:
      RUNNER_LABELS: 1-gpu-runner
    steps:
      - uses: actions/checkout@v4

      - name: Cleanup
        run: |
          ls -alh sgl-kernel/dist || true
          rm -rf sgl-kernel/dist/* || true

      - name: Download artifacts
        uses: actions/download-artifact@v4
        with:
          path: sgl-kernel/dist/
          merge-multiple: true
          pattern: wheel-python3.10-cuda12.9

      - name: Install dependencies
        run: |
          CUSTOM_BUILD_SGL_KERNEL=${{needs.check-changes.outputs.sgl_kernel}} bash scripts/ci/ci_install_dependency.sh

      - name: Run test
        timeout-minutes: 30
        run: |
          cd sgl-kernel
          pytest tests/

  sgl-kernel-mla-test:
    needs: [check-changes, call-gate, sgl-kernel-build-wheels]
    if: needs.check-changes.outputs.sgl_kernel == 'true'
    runs-on: 1-gpu-runner
    env:
      RUNNER_LABELS: 1-gpu-runner
    steps:
      - uses: actions/checkout@v4

      - name: Cleanup
        run: |
          ls -alh sgl-kernel/dist || true
          rm -rf sgl-kernel/dist/* || true

      - name: Download artifacts
        uses: actions/download-artifact@v4
        with:
          path: sgl-kernel/dist/
          merge-multiple: true
          pattern: wheel-python3.10-cuda12.9

      - name: Install dependencies
        run: |
          CUSTOM_BUILD_SGL_KERNEL=${{needs.check-changes.outputs.sgl_kernel}} bash scripts/ci/ci_install_dependency.sh

      - name: Run test
        timeout-minutes: 30
        run: |
          cd test/srt
          python3 test_mla_deepseek_v3.py

  sgl-kernel-benchmark-test:
    needs: [check-changes, call-gate, sgl-kernel-build-wheels]
    if: needs.check-changes.outputs.sgl_kernel == 'true'
    runs-on: 1-gpu-runner
    env:
      CI: true
      RUNNER_LABELS: 1-gpu-runner
    steps:
      - uses: actions/checkout@v4

      - name: Cleanup
        run: |
          ls -alh sgl-kernel/dist || true
          rm -rf sgl-kernel/dist/* || true

      - name: Download artifacts
        uses: actions/download-artifact@v4
        with:
          path: sgl-kernel/dist/
          merge-multiple: true
          pattern: wheel-python3.10-cuda12.9

      - name: Install dependencies
        run: |
          CUSTOM_BUILD_SGL_KERNEL=${{needs.check-changes.outputs.sgl_kernel}} bash scripts/ci/ci_install_dependency.sh

      - name: Run benchmark tests
        timeout-minutes: 45
        run: |
          cd sgl-kernel/benchmark
          echo "Running sgl-kernel benchmark tests in CI mode..."

          echo "CI environment variable: $CI"
          echo "GITHUB_ACTIONS environment variable: $GITHUB_ACTIONS"

          for bench_file in bench_*.py; do
            echo "Testing $bench_file..."
            timeout 60 python3 "$bench_file" || echo "Warning: $bench_file timed out or failed, continuing..."
            echo "Completed $bench_file"
            echo "---"
          done

          echo "All benchmark tests completed!"

  sgl-kernel-b200-test:
    needs: [check-changes, sgl-kernel-build-wheels]
    if: needs.check-changes.outputs.sgl_kernel == 'true'
    runs-on: ${{ needs.check-changes.outputs.b200_runner }}
    env:
      RUNNER_LABELS: ${{ needs.check-changes.outputs.b200_runner }}
    steps:
      - uses: actions/checkout@v4

      - name: Cleanup
        run: |
          ls -alh sgl-kernel/dist || true
          rm -rf sgl-kernel/dist/* || true

      - name: Download artifacts
        uses: actions/download-artifact@v4
        with:
          path: sgl-kernel/dist/
          merge-multiple: true
          pattern: wheel-python3.10-cuda12.9

      - name: Install dependencies
        run: |
          CUSTOM_BUILD_SGL_KERNEL=${{needs.check-changes.outputs.sgl_kernel}} IS_BLACKWELL=1 bash scripts/ci/ci_install_dependency.sh

      - name: Run sgl-kernel unit tests on B200
        timeout-minutes: 30
        run: |
          cd sgl-kernel
          pytest tests/

  # Adding a single CUDA13 smoke test to verify that the kernel builds and runs
  # TODO: Add back this test when it can pass on CI
  # cuda13-kernel-smoke-test:
  #   needs: [check-changes, sgl-kernel-build-wheels]
  #   if: needs.check-changes.outputs.sgl_kernel == 'true'
  #   runs-on: x64-cu13-kernel-tests
  #   steps:
  #     - uses: actions/checkout@v4

  #     - name: Cleanup
  #       run: |
  #         ls -alh sgl-kernel/dist || true
  #         rm -rf sgl-kernel/dist/* || true

  #     - name: Download CUDA 13.0 artifacts
  #       uses: actions/download-artifact@v4
  #       with:
  #         path: sgl-kernel/dist/
  #         merge-multiple: true
  #         pattern: wheel-python3.10-cuda13.0

  #     - name: Install dependencies
  #       run: |
  #         CUSTOM_BUILD_SGL_KERNEL=${{needs.check-changes.outputs.sgl_kernel}} bash scripts/ci/ci_install_dependency.sh

  #     - name: Run kernel unit tests
  #       timeout-minutes: 30
  #       run: |
  #         cd sgl-kernel
  #         pytest tests/

  # =============================================== primary ====================================================

  stage-a-test-1:
    needs: [check-changes, call-gate, sgl-kernel-build-wheels]
    if: |
      always() &&
      (
        (inputs.target_stage == 'stage-a-test-1') ||
        (
          !inputs.target_stage &&
          (github.event_name == 'schedule' || (!failure() && !cancelled())) &&
          ((needs.check-changes.outputs.main_package == 'true') || (needs.check-changes.outputs.sgl_kernel == 'true'))
        )
      )
    runs-on: 1-gpu-runner
    env:
      RUNNER_LABELS: 1-gpu-runner
    steps:
      - name: Checkout code
        uses: actions/checkout@v4

      - name: Download artifacts
        if: needs.check-changes.outputs.sgl_kernel == 'true'
        uses: actions/download-artifact@v4
        with:
          path: sgl-kernel/dist/
          merge-multiple: true
          pattern: wheel-python3.10-cuda12.9

      - name: Install dependencies
        run: |
          CUSTOM_BUILD_SGL_KERNEL=${{needs.check-changes.outputs.sgl_kernel}} bash scripts/ci/ci_install_dependency.sh

      - name: Run test
        timeout-minutes: 10
        run: |
          cd test/
          python3 run_suite.py --hw cuda --suite stage-a-test-1
          # temporarily put backend-independent cpu tests here
          python3 run_suite.py --hw cpu --suite default

  stage-b-test-small-1-gpu:
    needs: [check-changes, call-gate, stage-a-test-1, sgl-kernel-build-wheels]
    if: |
      always() &&
      (
        (inputs.target_stage == 'stage-b-test-small-1-gpu') ||
        (
          !inputs.target_stage &&
          (github.event_name == 'schedule' || (!failure() && !cancelled())) &&
          ((needs.check-changes.outputs.main_package == 'true') || (needs.check-changes.outputs.sgl_kernel == 'true'))
        )
      )
    runs-on: 1-gpu-runner
    env:
      RUNNER_LABELS: 1-gpu-runner
    strategy:
      fail-fast: false
      matrix:
        partition: [0, 1, 2]
    steps:
      - name: Checkout code
        uses: actions/checkout@v4

      - name: Download artifacts
        if: needs.check-changes.outputs.sgl_kernel == 'true'
        uses: actions/download-artifact@v4
        with:
          path: sgl-kernel/dist/
          merge-multiple: true
          pattern: wheel-python3.10-cuda12.9

      - name: Install dependencies
        run: |
          CUSTOM_BUILD_SGL_KERNEL=${{needs.check-changes.outputs.sgl_kernel}} bash scripts/ci/ci_install_dependency.sh

      - name: Run test
        timeout-minutes: 30
        run: |
          cd test/
          python3 run_suite.py --hw cuda --suite stage-b-test-small-1-gpu --auto-partition-id ${{ matrix.partition }} --auto-partition-size 3

<<<<<<< HEAD
  stage-b-test-large-2-gpu:
=======
  stage-b-test-large-1-gpu:
>>>>>>> 96740d69
    needs: [check-changes, call-gate, stage-a-test-1, sgl-kernel-build-wheels]
    if: |
      always() &&
      (
<<<<<<< HEAD
=======
        (inputs.target_stage == 'stage-b-test-large-1-gpu') ||
        (
          !inputs.target_stage &&
          (github.event_name == 'schedule' || (!failure() && !cancelled())) &&
          ((needs.check-changes.outputs.main_package == 'true') || (needs.check-changes.outputs.sgl_kernel == 'true'))
        )
      )
    runs-on: 1-gpu-runner
    env:
      RUNNER_LABELS: 1-gpu-runner
    steps:
      - name: Checkout code
        uses: actions/checkout@v4

      - name: Download artifacts
        if: needs.check-changes.outputs.sgl_kernel == 'true'
        uses: actions/download-artifact@v4
        with:
          path: sgl-kernel/dist/
          merge-multiple: true
          pattern: wheel-python3.10-cuda12.9

      - name: Install dependencies
        run: |
          CUSTOM_BUILD_SGL_KERNEL=${{needs.check-changes.outputs.sgl_kernel}} bash scripts/ci/ci_install_dependency.sh

      - name: Run test
        timeout-minutes: 30
        run: |
          cd test/
          python3 run_suite.py --hw cuda --suite stage-b-test-large-1-gpu

  stage-b-test-large-2-gpu:
    needs: [check-changes, call-gate, stage-a-test-1, sgl-kernel-build-wheels]
    if: |
      always() &&
      (
>>>>>>> 96740d69
        (inputs.target_stage == 'stage-b-test-large-2-gpu') ||
        (
          !inputs.target_stage &&
          (github.event_name == 'schedule' || (!failure() && !cancelled())) &&
          ((needs.check-changes.outputs.main_package == 'true') || (needs.check-changes.outputs.sgl_kernel == 'true'))
        )
      )
    runs-on: 2-gpu-runner
    env:
      RUNNER_LABELS: 2-gpu-runner
    steps:
      - name: Checkout code
        uses: actions/checkout@v4

      - name: Download artifacts
        if: needs.check-changes.outputs.sgl_kernel == 'true'
        uses: actions/download-artifact@v4
        with:
          path: sgl-kernel/dist/
          merge-multiple: true
          pattern: wheel-python3.10-cuda12.9

      - name: Install dependencies
        run: |
          CUSTOM_BUILD_SGL_KERNEL=${{needs.check-changes.outputs.sgl_kernel}} bash scripts/ci/ci_install_dependency.sh

      - name: Run test
        timeout-minutes: 30
        run: |
          cd test/
          python3 run_suite.py --hw cuda --suite stage-b-test-large-2-gpu

  multimodal-gen-test-1-gpu:
    needs: [check-changes, call-gate, sgl-kernel-build-wheels]
    if: |
      always() &&
      (
        (inputs.target_stage == 'multimodal-gen-test-1-gpu') ||
        (
          !inputs.target_stage &&
          (github.event_name == 'schedule' || (!failure() && !cancelled())) &&
          needs.check-changes.outputs.multimodal_gen == 'true'
        )
      )
    runs-on: 1-gpu-runner
    strategy:
      fail-fast: false
      matrix:
        part: [0, 1]
    steps:
      - name: Checkout code
        uses: actions/checkout@v4

      - name: Download artifacts
        if: needs.check-changes.outputs.sgl_kernel == 'true'
        uses: actions/download-artifact@v4
        with:
          path: sgl-kernel/dist/
          merge-multiple: true
          pattern: wheel-python3.10-cuda12.9

      - name: Install dependencies
        run: |
          CUSTOM_BUILD_SGL_KERNEL=${{needs.check-changes.outputs.sgl_kernel}} bash scripts/ci/ci_install_dependency.sh diffusion
      - name: Run diffusion server tests
        timeout-minutes: 60
        run: |
          cd python
          python3 sglang/multimodal_gen/test/run_suite.py \
            --suite 1-gpu \
            --partition-id ${{ matrix.part }} \
            --total-partitions 2


  multimodal-gen-test-2-gpu:
    needs: [check-changes, call-gate, sgl-kernel-build-wheels]
    if: |
      always() &&
      (
        (inputs.target_stage == 'multimodal-gen-test-2-gpu') ||
        (
          !inputs.target_stage &&
          (github.event_name == 'schedule' || (!failure() && !cancelled())) &&
          needs.check-changes.outputs.multimodal_gen == 'true'
        )
      )
    runs-on: 2-gpu-runner
    strategy:
      fail-fast: false
      matrix:
        part: [0, 1]
    steps:
      - name: Checkout code
        uses: actions/checkout@v4

      - name: Download artifacts
        if: needs.check-changes.outputs.sgl_kernel == 'true'
        uses: actions/download-artifact@v4
        with:
          path: sgl-kernel/dist/
          merge-multiple: true
          pattern: wheel-python3.10-cuda12.9

      - name: Install dependencies
        run: |
          CUSTOM_BUILD_SGL_KERNEL=${{needs.check-changes.outputs.sgl_kernel}} bash scripts/ci/ci_install_dependency.sh diffusion

      - name: Run diffusion server tests
        timeout-minutes: 60
        run: |
          cd python
          python3 sglang/multimodal_gen/test/run_suite.py \
            --suite 2-gpu \
            --partition-id ${{ matrix.part }} \
            --total-partitions 2

  quantization-test:
      needs: [check-changes, call-gate, stage-a-test-1]
      if: |
        always() &&
        (
          (inputs.target_stage == 'quantization-test') ||
          (
            !inputs.target_stage &&
            (github.event_name == 'schedule' || (!failure() && !cancelled())) &&
            ((needs.check-changes.outputs.main_package == 'true') || (needs.check-changes.outputs.sgl_kernel == 'true'))
          )
        )
      runs-on: 1-gpu-runner
      steps:
        - name: Checkout code
          uses: actions/checkout@v4

        - name: Download artifacts
          if: needs.check-changes.outputs.sgl_kernel == 'true'
          uses: actions/download-artifact@v4
          with:
            path: sgl-kernel/dist/
            merge-multiple: true
            pattern: wheel-python3.10-cuda12.9

        - name: Install dependencies
          run: |
            CUSTOM_BUILD_SGL_KERNEL=${{needs.check-changes.outputs.sgl_kernel}} bash scripts/ci/ci_install_dependency.sh

        - name: Run test
          timeout-minutes: 30
          run: |
            cd test/srt
            python3 run_suite.py --suite quantization_test

  unit-test-backend-1-gpu:
    needs: [check-changes, call-gate, stage-a-test-1]
    if: |
      always() &&
      (
        (inputs.target_stage == 'unit-test-backend-1-gpu') ||
        (
          !inputs.target_stage &&
          (github.event_name == 'schedule' || (!failure() && !cancelled())) &&
          ((needs.check-changes.outputs.main_package == 'true') || (needs.check-changes.outputs.sgl_kernel == 'true'))
        )
      )
    runs-on: 1-gpu-runner
    env:
      RUNNER_LABELS: 1-gpu-runner
    strategy:
      fail-fast: false
      max-parallel: ${{ fromJson(needs.check-changes.outputs.max_parallel) }}
      matrix:
        part: [0, 1, 2, 3, 4, 5, 6, 7, 8, 9, 10, 11, 12, 13, 14]
    steps:
      - name: Checkout code
        uses: actions/checkout@v4

      - name: Download artifacts
        if: needs.check-changes.outputs.sgl_kernel == 'true'
        uses: actions/download-artifact@v4
        with:
          path: sgl-kernel/dist/
          merge-multiple: true
          pattern: wheel-python3.10-cuda12.9

      - name: Install dependencies
        run: |
          CUSTOM_BUILD_SGL_KERNEL=${{needs.check-changes.outputs.sgl_kernel}} bash scripts/ci/ci_install_dependency.sh

      - name: Run test
        timeout-minutes: 30
        run: |
          cd test/srt
          python3 run_suite.py --suite per-commit-1-gpu --auto-partition-id ${{ matrix.part }} --auto-partition-size 15


  stage-b-test-4-gpu-b200:
    needs: [check-changes, call-gate, unit-test-backend-1-gpu]
    if: |
      always() &&
      (
        (inputs.target_stage == 'stage-b-test-4-gpu-b200') ||
        (
          !inputs.target_stage &&
          (github.event_name == 'schedule' || (!failure() && !cancelled())) &&
          ((needs.check-changes.outputs.main_package == 'true') || (needs.check-changes.outputs.sgl_kernel == 'true'))
        )
      )
    runs-on: ${{ needs.check-changes.outputs.b200_runner }}
    env:
      RUNNER_LABELS: ${{ needs.check-changes.outputs.b200_runner }}
    strategy:
      fail-fast: false

    steps:
      - name: Checkout code
        uses: actions/checkout@v4

      - name: Download artifacts
        if: needs.check-changes.outputs.sgl_kernel == 'true'
        uses: actions/download-artifact@v6
        with:
          path: sgl-kernel/dist/
          merge-multiple: true
          pattern: wheel-python3.10-cuda12.9

      - name: Install dependencies
        run: |
          CUSTOM_BUILD_SGL_KERNEL=${{needs.check-changes.outputs.sgl_kernel}} IS_BLACKWELL=1 bash scripts/ci/ci_install_dependency.sh

      - name: Run test
        timeout-minutes: 30
        run: |
          cd test/srt
          IS_BLACKWELL=1 python3 run_suite.py --suite per-commit-4-gpu-b200-stage-b --timeout-per-file 1800


  unit-test-backend-2-gpu:
    needs: [check-changes, call-gate, unit-test-backend-1-gpu]
    if: |
      always() &&
      (
        (inputs.target_stage == 'unit-test-backend-2-gpu') ||
        (
          !inputs.target_stage &&
          (github.event_name == 'schedule' || (!failure() && !cancelled())) &&
          ((needs.check-changes.outputs.main_package == 'true') || (needs.check-changes.outputs.sgl_kernel == 'true'))
        )
      )
    runs-on: 2-gpu-runner
    env:
      RUNNER_LABELS: 2-gpu-runner
    strategy:
      fail-fast: false
      matrix:
        part: [0, 1]
    steps:
      - name: Checkout code
        uses: actions/checkout@v4

      - name: Download artifacts
        if: needs.check-changes.outputs.sgl_kernel == 'true'
        uses: actions/download-artifact@v4
        with:
          path: sgl-kernel/dist/
          merge-multiple: true
          pattern: wheel-python3.10-cuda12.9

      - name: Install dependencies
        run: |
          CUSTOM_BUILD_SGL_KERNEL=${{needs.check-changes.outputs.sgl_kernel}} bash scripts/ci/ci_install_dependency.sh

      - name: Run test
        timeout-minutes: 30
        run: |
          cd test/srt
          python3 run_suite.py --suite per-commit-2-gpu --auto-partition-id ${{ matrix.part }} --auto-partition-size 2

  unit-test-backend-4-gpu:
    needs: [check-changes, call-gate, unit-test-backend-2-gpu, stage-b-test-4-gpu-b200]
    if: |
      always() &&
      (
        (inputs.target_stage == 'unit-test-backend-4-gpu') ||
        (
          !inputs.target_stage &&
          (github.event_name == 'schedule' || (!failure() && !cancelled())) &&
          ((needs.check-changes.outputs.main_package == 'true') || (needs.check-changes.outputs.sgl_kernel == 'true'))
        )
      )
    runs-on: 4-gpu-h100
    env:
      RUNNER_LABELS: 4-gpu-h100
    strategy:
      fail-fast: false
      matrix:
        part: [0, 1, 2]
    steps:
      - name: Checkout code
        uses: actions/checkout@v4

      - name: Download artifacts
        if: needs.check-changes.outputs.sgl_kernel == 'true'
        uses: actions/download-artifact@v4
        with:
          path: sgl-kernel/dist/
          merge-multiple: true
          pattern: wheel-python3.10-cuda12.9

      - name: Install dependencies
        run: |
          CUSTOM_BUILD_SGL_KERNEL=${{needs.check-changes.outputs.sgl_kernel}} bash scripts/ci/ci_install_dependency.sh

      - name: Run test
        timeout-minutes: 20
        run: |
          cd test/srt
          python3 run_suite.py --suite per-commit-4-gpu --auto-partition-id ${{ matrix.part }} --auto-partition-size 3

  unit-test-backend-8-gpu-h200:
    needs: [check-changes, call-gate, unit-test-backend-2-gpu, stage-b-test-4-gpu-b200]
    if: |
      always() &&
      (
        (inputs.target_stage == 'unit-test-backend-8-gpu-h200') ||
        (
          !inputs.target_stage &&
          (github.event_name == 'schedule' || (!failure() && !cancelled())) &&
          ((needs.check-changes.outputs.main_package == 'true') || (needs.check-changes.outputs.sgl_kernel == 'true'))
        )
      )
    runs-on: 8-gpu-h200
    env:
      RUNNER_LABELS: 8-gpu-h200
    strategy:
      fail-fast: false
      matrix:
        part: [0, 1, 2]
    steps:
      - name: Checkout code
        uses: actions/checkout@v4

      - name: Download artifacts
        if: needs.check-changes.outputs.sgl_kernel == 'true'
        uses: actions/download-artifact@v4
        with:
          path: sgl-kernel/dist/
          merge-multiple: true
          pattern: wheel-python3.10-cuda12.9

      - name: Install dependencies
        run: |
          CUSTOM_BUILD_SGL_KERNEL=${{needs.check-changes.outputs.sgl_kernel}} bash scripts/ci/ci_install_dependency.sh

      # - name: Warmup Weights and JIT Compilation
      #   timeout-minutes: 20
      #   run: |
      #     # An example command for testing the warmup. TODO: make this more general and move them to python scripts.
      #     python3 -m sglang.compile_deep_gemm --model deepseek-ai/DeepSeek-V3-0324 --tp 8 --trust-remote-code

      - name: Run test
        timeout-minutes: 20
        run: |
          cd test/srt
          python3 run_suite.py --suite per-commit-8-gpu-h200 --auto-partition-id ${{ matrix.part }} --auto-partition-size 3

  unit-test-backend-8-gpu-h20:
    needs: [check-changes, call-gate, unit-test-backend-2-gpu, stage-b-test-4-gpu-b200]
    if: |
      always() &&
      (
        (inputs.target_stage == 'unit-test-backend-8-gpu-h20') ||
        (
          !inputs.target_stage &&
          (github.event_name == 'schedule' || (!failure() && !cancelled())) &&
          ((needs.check-changes.outputs.main_package == 'true') || (needs.check-changes.outputs.sgl_kernel == 'true'))
        )
      )
    runs-on: 8-gpu-h20
    env:
      SGLANG_CI_RDMA_ALL_DEVICES: "mlx5_1,mlx5_2,mlx5_3,mlx5_4"
      RUNNER_LABELS: 8-gpu-h20
    strategy:
      fail-fast: false
      matrix:
        part: [0, 1]
    steps:
      - name: Checkout code
        uses: actions/checkout@v4

      - name: Download artifacts
        if: needs.check-changes.outputs.sgl_kernel == 'true'
        uses: actions/download-artifact@v4
        with:
          path: sgl-kernel/dist/
          merge-multiple: true
          pattern: wheel-python3.10-cuda12.9

      - name: Install dependencies
        run: |
          CUSTOM_BUILD_SGL_KERNEL=${{needs.check-changes.outputs.sgl_kernel}} bash scripts/ci/ci_install_deepep.sh

      - name: Run test
        timeout-minutes: 20
        run: |
          cd test/srt
          python3 run_suite.py --suite per-commit-8-gpu-h20 --auto-partition-id ${{ matrix.part }} --auto-partition-size 2

  performance-test-1-gpu-part-1:
    needs: [check-changes, call-gate, stage-a-test-1]
    if: |
      always() &&
      (
        (inputs.target_stage == 'performance-test-1-gpu-part-1') ||
        (
          !inputs.target_stage &&
          (github.event_name == 'schedule' || (!failure() && !cancelled())) &&
          ((needs.check-changes.outputs.main_package == 'true') || (needs.check-changes.outputs.sgl_kernel == 'true'))
        )
      )
    runs-on: 1-gpu-runner
    env:
      RUNNER_LABELS: 1-gpu-runner
    steps:
      - name: Checkout code
        uses: actions/checkout@v4

      - name: Download artifacts
        if: needs.check-changes.outputs.sgl_kernel == 'true'
        uses: actions/download-artifact@v4
        with:
          path: sgl-kernel/dist/
          merge-multiple: true
          pattern: wheel-python3.10-cuda12.9

      - name: Install dependencies
        run: |
          CUSTOM_BUILD_SGL_KERNEL=${{needs.check-changes.outputs.sgl_kernel}} bash scripts/ci/ci_install_dependency.sh

      - name: Benchmark single latency
        timeout-minutes: 10
        run: |
          cd test/srt
          python3 -m unittest test_bench_one_batch.TestBenchOneBatch.test_bs1_small
          python3 -m unittest test_bench_one_batch.TestBenchOneBatch.test_bs1_default

      - name: Benchmark online latency
        timeout-minutes: 10
        run: |
          cd test/srt
          python3 -m unittest test_bench_serving.TestBenchServing.test_online_latency_default

      - name: Benchmark offline throughput
        timeout-minutes: 10
        run: |
          cd test/srt
          python3 -m unittest test_bench_serving.TestBenchServing.test_offline_throughput_default

      - name: Benchmark offline throughput (Non-streaming, small batch size)
        timeout-minutes: 10
        run: |
          cd test/srt
          python3 -m unittest test_bench_serving.TestBenchServing.test_offline_throughput_non_stream_small_batch_size

      - name: Benchmark online latency (EAGLE)
        timeout-minutes: 10
        run: |
          cd test/srt
          python3 -m unittest test_bench_serving.TestBenchServing.test_online_latency_eagle

      - name: Benchmark online latency (LoRA)
        timeout-minutes: 10
        run: |
          cd test/srt
          python3 -m unittest test_bench_serving.TestBenchServing.test_lora_online_latency
          python3 -m unittest test_bench_serving.TestBenchServing.test_lora_online_latency_with_concurrent_adapter_updates

  performance-test-1-gpu-part-2:
    needs: [check-changes, call-gate, stage-a-test-1]
    if: |
      always() &&
      (
        (inputs.target_stage == 'performance-test-1-gpu-part-2') ||
        (
          !inputs.target_stage &&
          (github.event_name == 'schedule' || (!failure() && !cancelled())) &&
          ((needs.check-changes.outputs.main_package == 'true') || (needs.check-changes.outputs.sgl_kernel == 'true'))
        )
      )
    runs-on: 1-gpu-runner
    env:
      RUNNER_LABELS: 1-gpu-runner
    steps:
      - name: Checkout code
        uses: actions/checkout@v4

      - name: Download artifacts
        if: needs.check-changes.outputs.sgl_kernel == 'true'
        uses: actions/download-artifact@v4
        with:
          path: sgl-kernel/dist/
          merge-multiple: true
          pattern: wheel-python3.10-cuda12.9

      - name: Install dependencies
        run: |
          CUSTOM_BUILD_SGL_KERNEL=${{needs.check-changes.outputs.sgl_kernel}} bash scripts/ci/ci_install_dependency.sh

      - name: Benchmark offline throughput (w/o RadixAttention)
        timeout-minutes: 10
        run: |
          cd test/srt
          python3 -m unittest test_bench_serving.TestBenchServing.test_offline_throughput_without_radix_cache

      - name: Benchmark offline throughput (w/ Triton)
        timeout-minutes: 10
        run: |
          cd test/srt
          python3 -m unittest test_bench_serving.TestBenchServing.test_offline_throughput_with_triton_attention_backend

      - name: Benchmark offline throughput (w/ FP8)
        timeout-minutes: 10
        run: |
          cd test/srt
          python3 -m unittest test_bench_serving.TestBenchServing.test_offline_throughput_default_fp8

      - name: Benchmark VLM offline throughput
        timeout-minutes: 10
        run: |
          cd test/srt
          python3 -m unittest test_bench_serving.TestBenchServing.test_vlm_offline_throughput

      - name: Benchmark VLM online latency
        timeout-minutes: 10
        run: |
          cd test/srt
          python3 -m unittest test_bench_serving.TestBenchServing.test_vlm_online_latency

  performance-test-1-gpu-part-3:
    needs: [check-changes, call-gate, stage-a-test-1]
    if: |
      always() &&
      (
        (inputs.target_stage == 'performance-test-1-gpu-part-3') ||
        (
          !inputs.target_stage &&
          (github.event_name == 'schedule' || (!failure() && !cancelled())) &&
          ((needs.check-changes.outputs.main_package == 'true') || (needs.check-changes.outputs.sgl_kernel == 'true'))
        )
      )
    runs-on: 1-gpu-runner
    env:
      RUNNER_LABELS: 1-gpu-runner
    steps:
      - name: Checkout code
        uses: actions/checkout@v4

      - name: Download artifacts
        if: needs.check-changes.outputs.sgl_kernel == 'true'
        uses: actions/download-artifact@v4
        with:
          path: sgl-kernel/dist/
          merge-multiple: true
          pattern: wheel-python3.10-cuda12.9

      - name: Install dependencies
        run: |
          CUSTOM_BUILD_SGL_KERNEL=${{needs.check-changes.outputs.sgl_kernel}} bash scripts/ci/ci_install_dependency.sh

      - name: Benchmark Scores online latency and throughput
        timeout-minutes: 10
        run: |
          cd test/srt
          python3 -m unittest test_bench_serving.TestBenchServing.test_score_api_latency_throughput

      - name: Benchmark Scores online latency and throughput (batch size scaling)
        timeout-minutes: 10
        run: |
          cd test/srt
          python3 -m unittest test_bench_serving.TestBenchServing.test_score_api_batch_scaling

      - name: Benchmark Embeddings online latency and throughput
        timeout-minutes: 10
        run: |
          cd test/srt
          python3 -m unittest test_bench_serving.TestBenchServing.test_embeddings_api_latency_throughput

      - name: Benchmark Embeddings online latency and throughput (batch size scaling)
        timeout-minutes: 10
        run: |
          cd test/srt
          python3 -m unittest test_bench_serving.TestBenchServing.test_embeddings_api_batch_scaling

  performance-test-2-gpu:
    needs: [check-changes, call-gate, unit-test-backend-2-gpu, stage-b-test-4-gpu-b200]
    if: |
      always() &&
      (
        (inputs.target_stage == 'performance-test-2-gpu') ||
        (
          !inputs.target_stage &&
          (github.event_name == 'schedule' || (!failure() && !cancelled())) &&
          ((needs.check-changes.outputs.main_package == 'true') || (needs.check-changes.outputs.sgl_kernel == 'true'))
        )
      )
    runs-on: 2-gpu-runner
    env:
      RUNNER_LABELS: 2-gpu-runner
    steps:
      - name: Checkout code
        uses: actions/checkout@v4

      - name: Download artifacts
        if: needs.check-changes.outputs.sgl_kernel == 'true'
        uses: actions/download-artifact@v4
        with:
          path: sgl-kernel/dist/
          merge-multiple: true
          pattern: wheel-python3.10-cuda12.9

      - name: Install dependencies
        run: |
          CUSTOM_BUILD_SGL_KERNEL=${{needs.check-changes.outputs.sgl_kernel}} bash scripts/ci/ci_install_dependency.sh

      - name: Benchmark single latency (TP=2)
        timeout-minutes: 10
        run: |
          cd test/srt
          python3 -m unittest test_bench_one_batch.TestBenchOneBatch.test_moe_tp2_bs1

      - name: Benchmark single latency + torch.compile (TP=2)
        timeout-minutes: 10
        run: |
          cd test/srt
          python3 -m unittest test_bench_one_batch.TestBenchOneBatch.test_torch_compile_tp2_bs1

      - name: Benchmark offline throughput (TP=2)
        timeout-minutes: 10
        run: |
          cd test/srt
          python3 -m unittest test_bench_serving.TestBenchServing.test_moe_offline_throughput_default

      - name: Benchmark offline throughput (w/o RadixAttention) (TP=2)
        timeout-minutes: 10
        run: |
          cd test/srt
          python3 -m unittest test_bench_serving.TestBenchServing.test_moe_offline_throughput_without_radix_cache

      - name: Benchmark offline PP decode throughput (PP=2)
        timeout-minutes: 10
        run: |
          cd test/srt
          python3 -m unittest test_bench_serving.TestBenchServing.test_pp_offline_throughput_default_decode

      - name: Benchmark offline PP prefill throughput (PP=2)
        timeout-minutes: 10
        run: |
          cd test/srt
          python3 -m unittest test_bench_serving.TestBenchServing.test_pp_long_context_prefill

  accuracy-test-1-gpu:
    needs: [check-changes, call-gate, stage-a-test-1]
    if: |
      always() &&
      (
        (inputs.target_stage == 'accuracy-test-1-gpu') ||
        (
          !inputs.target_stage &&
          (github.event_name == 'schedule' || (!failure() && !cancelled())) &&
          ((needs.check-changes.outputs.main_package == 'true') || (needs.check-changes.outputs.sgl_kernel == 'true'))
        )
      )
    runs-on: 1-gpu-runner
    env:
      RUNNER_LABELS: 1-gpu-runner
    steps:
      - name: Checkout code
        uses: actions/checkout@v4

      - name: Download artifacts
        if: needs.check-changes.outputs.sgl_kernel == 'true'
        uses: actions/download-artifact@v4
        with:
          path: sgl-kernel/dist/
          merge-multiple: true
          pattern: wheel-python3.10-cuda12.9

      - name: Install dependencies
        run: |
          CUSTOM_BUILD_SGL_KERNEL=${{needs.check-changes.outputs.sgl_kernel}} bash scripts/ci/ci_install_dependency.sh
          git clone https://github.com/merrymercy/human-eval.git
          cd human-eval
          pip install -e .

      - name: Evaluate accuracy
        timeout-minutes: 20
        run: |
          cd test/srt
          python3 test_eval_accuracy_large.py

  accuracy-test-2-gpu:
    needs: [check-changes, call-gate, accuracy-test-1-gpu]
    if: |
      always() &&
      (
        (inputs.target_stage == 'accuracy-test-2-gpu') ||
        (
          !inputs.target_stage &&
          (github.event_name == 'schedule' || (!failure() && !cancelled())) &&
          ((needs.check-changes.outputs.main_package == 'true') || (needs.check-changes.outputs.sgl_kernel == 'true'))
        )
      )
    runs-on: 2-gpu-runner
    env:
      RUNNER_LABELS: 2-gpu-runner
    steps:
      - name: Checkout code
        uses: actions/checkout@v4

      - name: Download artifacts
        if: needs.check-changes.outputs.sgl_kernel == 'true'
        uses: actions/download-artifact@v4
        with:
          path: sgl-kernel/dist/
          merge-multiple: true
          pattern: wheel-python3.10-cuda12.9

      - name: Install dependencies
        run: |
          CUSTOM_BUILD_SGL_KERNEL=${{needs.check-changes.outputs.sgl_kernel}} bash scripts/ci/ci_install_dependency.sh
          git clone https://github.com/merrymercy/human-eval.git
          cd human-eval
          pip install -e .

      - name: Evaluate accuracy (TP=2)
        timeout-minutes: 20
        run: |
          cd test/srt
          python3 test_moe_eval_accuracy_large.py

  unit-test-deepep-4-gpu:
    needs: [check-changes, call-gate, unit-test-backend-2-gpu, stage-b-test-4-gpu-b200]
    if: |
      always() &&
      (
        (inputs.target_stage == 'unit-test-deepep-4-gpu') ||
        (
          !inputs.target_stage &&
          (github.event_name == 'schedule' || (!failure() && !cancelled())) &&
          ((needs.check-changes.outputs.main_package == 'true') || (needs.check-changes.outputs.sgl_kernel == 'true'))
        )
      )
    runs-on: 4-gpu-h100
    env:
      RUNNER_LABELS: 4-gpu-h100
    steps:
      - name: Checkout code
        uses: actions/checkout@v4

      - name: Download artifacts
        if: needs.check-changes.outputs.sgl_kernel == 'true'
        uses: actions/download-artifact@v4
        with:
          path: sgl-kernel/dist/
          merge-multiple: true
          pattern: wheel-python3.10-cuda12.9

      - name: Install dependencies
        run: |
          CUSTOM_BUILD_SGL_KERNEL=${{needs.check-changes.outputs.sgl_kernel}} bash scripts/ci/ci_install_deepep.sh

      - name: Run test
        timeout-minutes: 20
        run: |
          cd test/srt
          python3 run_suite.py --suite per-commit-4-gpu-deepep

  unit-test-deepep-8-gpu:
    needs: [check-changes, call-gate, unit-test-backend-2-gpu, stage-b-test-4-gpu-b200]
    if: |
      always() &&
      (
        (inputs.target_stage == 'unit-test-deepep-8-gpu') ||
        (
          !inputs.target_stage &&
          (github.event_name == 'schedule' || (!failure() && !cancelled())) &&
          ((needs.check-changes.outputs.main_package == 'true') || (needs.check-changes.outputs.sgl_kernel == 'true'))
        )
      )
    runs-on: 8-gpu-h200
    env:
      RUNNER_LABELS: 8-gpu-h200
    steps:
      - name: Checkout code
        uses: actions/checkout@v4

      - name: Download artifacts
        if: needs.check-changes.outputs.sgl_kernel == 'true'
        uses: actions/download-artifact@v4
        with:
          path: sgl-kernel/dist/
          merge-multiple: true
          pattern: wheel-python3.10-cuda12.9

      - name: Install dependencies
        run: |
          CUSTOM_BUILD_SGL_KERNEL=${{needs.check-changes.outputs.sgl_kernel}} bash scripts/ci/ci_install_deepep.sh

      - name: Run test
        timeout-minutes: 20
        run: |
          cd test/srt
          python3 run_suite.py --suite per-commit-8-gpu-h200-deepep

  unit-test-backend-4-gpu-b200:
    needs: [check-changes, call-gate, unit-test-backend-2-gpu, stage-b-test-4-gpu-b200]
    if: |
      always() &&
      (
        (inputs.target_stage == 'unit-test-backend-4-gpu-b200') ||
        (
          !inputs.target_stage &&
          (github.event_name == 'schedule' || (!failure() && !cancelled())) &&
          ((needs.check-changes.outputs.main_package == 'true') || (needs.check-changes.outputs.sgl_kernel == 'true'))
        )
      )
    runs-on: ${{ needs.check-changes.outputs.b200_runner }}
    env:
      RUNNER_LABELS: ${{ needs.check-changes.outputs.b200_runner }}
    strategy:
      fail-fast: false
      matrix:
        part: [0, 1, 2]

    steps:
      - name: Checkout code
        uses: actions/checkout@v4

      - name: Download artifacts
        if: needs.check-changes.outputs.sgl_kernel == 'true'
        uses: actions/download-artifact@v6
        with:
          path: sgl-kernel/dist/
          merge-multiple: true
          pattern: wheel-python3.10-cuda12.9

      - name: Install dependencies
        run: |
          CUSTOM_BUILD_SGL_KERNEL=${{needs.check-changes.outputs.sgl_kernel}} IS_BLACKWELL=1 bash scripts/ci/ci_install_dependency.sh

      - name: Run test
        timeout-minutes: 30
        run: |
          cd test/srt
          IS_BLACKWELL=1 python3 run_suite.py --suite per-commit-4-gpu-b200 --auto-partition-id ${{ matrix.part }}  --auto-partition-size 3 --timeout-per-file 1800

  unit-test-backend-4-gpu-gb200:
    needs: [check-changes, call-gate, unit-test-backend-2-gpu, stage-b-test-4-gpu-b200, sgl-kernel-build-wheels-arm]
    if: |
      always() &&
      (
        (inputs.target_stage == 'unit-test-backend-4-gpu-gb200') ||
        (
          !inputs.target_stage &&
          (github.event_name == 'schedule' || (!failure() && !cancelled())) &&
          ((needs.check-changes.outputs.main_package == 'true') || (needs.check-changes.outputs.sgl_kernel == 'true'))
        )
      )
    runs-on: 4-gpu-gb200
    env:
      RUNNER_LABELS: 4-gpu-gb200
    strategy:
      fail-fast: false
    steps:
      - name: Checkout code
        uses: actions/checkout@v4

      - name: Download artifacts
        if: needs.check-changes.outputs.sgl_kernel == 'true'
        uses: actions/download-artifact@v4
        with:
          path: sgl-kernel/dist/
          merge-multiple: true
          pattern: wheel-python3.10-cuda12.9-aarch64

      - name: Install dependencies
        run: |
          CUSTOM_BUILD_SGL_KERNEL=${{needs.check-changes.outputs.sgl_kernel}} IS_BLACKWELL=1 GRACE_BLACKWELL=1 bash scripts/ci/ci_install_deepep.sh

      - name: Run test
        timeout-minutes: 45
        run: |
          cd test/srt
          python3 run_suite.py --suite per-commit-4-gpu-gb200 --auto-partition-id 0 --auto-partition-size 1 --timeout-per-file 3600

  pr-test-finish:
    needs:
      [
        call-gate,
        check-changes,

        sgl-kernel-build-wheels,
        sgl-kernel-unit-test,
        sgl-kernel-mla-test,
        sgl-kernel-benchmark-test,
        sgl-kernel-b200-test,

        multimodal-gen-test-1-gpu,
        multimodal-gen-test-2-gpu,

        stage-a-test-1,
        stage-b-test-small-1-gpu,
<<<<<<< HEAD
=======
        stage-b-test-large-1-gpu,
>>>>>>> 96740d69
        stage-b-test-large-2-gpu,
        quantization-test,
        unit-test-backend-1-gpu,
        unit-test-backend-2-gpu,
        stage-b-test-4-gpu-b200,
        unit-test-backend-4-gpu,
        unit-test-backend-8-gpu-h20,
        unit-test-backend-8-gpu-h200,
        performance-test-1-gpu-part-1,
        performance-test-1-gpu-part-2,
        performance-test-1-gpu-part-3,
        performance-test-2-gpu,
        accuracy-test-1-gpu,
        accuracy-test-2-gpu,
        unit-test-deepep-4-gpu,
        unit-test-deepep-8-gpu,
        unit-test-backend-4-gpu-b200,
        unit-test-backend-4-gpu-gb200,
      ]
    if: always()
    runs-on: ubuntu-latest
    steps:
      - name: Check all dependent job statuses
        run: |
          # Convert the 'needs' context to a JSON string
          json_needs='${{ toJson(needs) }}'

          # Get a list of all job names from the JSON keys
          job_names=$(echo "$json_needs" | jq -r 'keys_unsorted[]')

          for job in $job_names; do
            # For each job, extract its result
            result=$(echo "$json_needs" | jq -r --arg j "$job" '.[$j].result')

            # Print the job name and its result
            echo "$job: $result"

            # Check for failure or cancellation and exit if found
            if [[ "$result" == "failure" || "$result" == "cancelled" ]]; then
              echo "The above jobs failed."
              exit 1
            fi
          done
          # If the loop completes, all jobs were successful
          echo "All jobs completed successfully"
          exit 0<|MERGE_RESOLUTION|>--- conflicted
+++ resolved
@@ -448,17 +448,11 @@
           cd test/
           python3 run_suite.py --hw cuda --suite stage-b-test-small-1-gpu --auto-partition-id ${{ matrix.partition }} --auto-partition-size 3
 
-<<<<<<< HEAD
-  stage-b-test-large-2-gpu:
-=======
   stage-b-test-large-1-gpu:
->>>>>>> 96740d69
     needs: [check-changes, call-gate, stage-a-test-1, sgl-kernel-build-wheels]
     if: |
       always() &&
       (
-<<<<<<< HEAD
-=======
         (inputs.target_stage == 'stage-b-test-large-1-gpu') ||
         (
           !inputs.target_stage &&
@@ -496,7 +490,6 @@
     if: |
       always() &&
       (
->>>>>>> 96740d69
         (inputs.target_stage == 'stage-b-test-large-2-gpu') ||
         (
           !inputs.target_stage &&
@@ -1407,10 +1400,7 @@
 
         stage-a-test-1,
         stage-b-test-small-1-gpu,
-<<<<<<< HEAD
-=======
         stage-b-test-large-1-gpu,
->>>>>>> 96740d69
         stage-b-test-large-2-gpu,
         quantization-test,
         unit-test-backend-1-gpu,
