--- conflicted
+++ resolved
@@ -25,13 +25,11 @@
         required: false
         type: boolean
         default: false
-<<<<<<< HEAD
       pr_head_sha:
         description: "PR head SHA to checkout (for /rerun-stage on fork PRs)"
         required: false
         type: string
         default: ""
-=======
   workflow_call:
     inputs:
       ref:
@@ -44,7 +42,6 @@
         required: false
         type: boolean
         default: false
->>>>>>> 1c360bf7
 
 concurrency:
   # Include pr_head_sha in group for /rerun-stage dispatches to avoid collisions with main branch runs
@@ -71,10 +68,7 @@
       - name: Checkout code
         uses: actions/checkout@v4
         with:
-<<<<<<< HEAD
-          ref: ${{ inputs.pr_head_sha || github.sha }}
-=======
-          ref: ${{ inputs.ref || github.ref }}
+          ref: ${{ inputs.pr_head_sha || inputs.ref || github.sha }}
 
       - name: Determine run mode
         id: run-mode
@@ -88,7 +82,6 @@
             echo "run_all_tests=false" >> $GITHUB_OUTPUT
             echo "Run mode: FILTERED (triggered by ${{ github.event_name }})"
           fi
->>>>>>> 1c360bf7
 
       - name: Detect file changes
         id: filter
@@ -203,11 +196,7 @@
       - uses: actions/checkout@v4
         with:
           submodules: "recursive"
-<<<<<<< HEAD
-          ref: ${{ inputs.pr_head_sha || github.sha }}
-=======
-          ref: ${{ inputs.ref || github.ref }}
->>>>>>> 1c360bf7
+          ref: ${{ inputs.pr_head_sha || inputs.ref || github.sha }}
 
       - name: Set up Python ${{ matrix.python-version }}
         uses: actions/setup-python@v5
@@ -249,11 +238,7 @@
       - uses: actions/checkout@v4
         with:
           submodules: "recursive"
-<<<<<<< HEAD
-          ref: ${{ inputs.pr_head_sha || github.sha }}
-=======
-          ref: ${{ inputs.ref || github.ref }}
->>>>>>> 1c360bf7
+          ref: ${{ inputs.pr_head_sha || inputs.ref || github.sha }}
 
       - name: Set up Python ${{ matrix.python-version }}
         uses: actions/setup-python@v5
@@ -282,11 +267,7 @@
     steps:
       - uses: actions/checkout@v4
         with:
-<<<<<<< HEAD
-          ref: ${{ inputs.pr_head_sha || github.sha }}
-=======
-          ref: ${{ inputs.ref || github.ref }}
->>>>>>> 1c360bf7
+          ref: ${{ inputs.pr_head_sha || inputs.ref || github.sha }}
 
       - name: Cleanup
         run: |
@@ -319,11 +300,7 @@
     steps:
       - uses: actions/checkout@v4
         with:
-<<<<<<< HEAD
-          ref: ${{ inputs.pr_head_sha || github.sha }}
-=======
-          ref: ${{ inputs.ref || github.ref }}
->>>>>>> 1c360bf7
+          ref: ${{ inputs.pr_head_sha || inputs.ref || github.sha }}
 
       - name: Cleanup
         run: |
@@ -357,11 +334,7 @@
     steps:
       - uses: actions/checkout@v4
         with:
-<<<<<<< HEAD
-          ref: ${{ inputs.pr_head_sha || github.sha }}
-=======
-          ref: ${{ inputs.ref || github.ref }}
->>>>>>> 1c360bf7
+          ref: ${{ inputs.pr_head_sha || inputs.ref || github.sha }}
 
       - name: Cleanup
         run: |
@@ -406,11 +379,7 @@
     steps:
       - uses: actions/checkout@v4
         with:
-<<<<<<< HEAD
-          ref: ${{ inputs.pr_head_sha || github.sha }}
-=======
-          ref: ${{ inputs.ref || github.ref }}
->>>>>>> 1c360bf7
+          ref: ${{ inputs.pr_head_sha || inputs.ref || github.sha }}
 
       - name: Cleanup
         run: |
@@ -478,11 +447,7 @@
     steps:
       - uses: actions/checkout@v4
         with:
-<<<<<<< HEAD
-          ref: ${{ inputs.pr_head_sha || github.sha }}
-=======
-          ref: ${{ inputs.ref || github.ref }}
->>>>>>> 1c360bf7
+          ref: ${{ inputs.pr_head_sha || inputs.ref || github.sha }}
 
       - name: Install dependencies
         run: |
@@ -515,11 +480,7 @@
       - name: Checkout code
         uses: actions/checkout@v4
         with:
-<<<<<<< HEAD
-          ref: ${{ inputs.pr_head_sha || github.sha }}
-=======
-          ref: ${{ inputs.ref || github.ref }}
->>>>>>> 1c360bf7
+          ref: ${{ inputs.pr_head_sha || inputs.ref || github.sha }}
 
       - name: Download artifacts
         if: needs.check-changes.outputs.sgl_kernel == 'true'
@@ -568,11 +529,7 @@
       - name: Checkout code
         uses: actions/checkout@v4
         with:
-<<<<<<< HEAD
-          ref: ${{ inputs.pr_head_sha || github.sha }}
-=======
-          ref: ${{ inputs.ref || github.ref }}
->>>>>>> 1c360bf7
+          ref: ${{ inputs.pr_head_sha || inputs.ref || github.sha }}
 
       - name: Download artifacts
         if: needs.check-changes.outputs.sgl_kernel == 'true'
@@ -615,11 +572,7 @@
       - name: Checkout code
         uses: actions/checkout@v4
         with:
-<<<<<<< HEAD
-          ref: ${{ inputs.pr_head_sha || github.sha }}
-=======
-          ref: ${{ inputs.ref || github.ref }}
->>>>>>> 1c360bf7
+          ref: ${{ inputs.pr_head_sha || inputs.ref || github.sha }}
 
       - name: Download artifacts
         if: needs.check-changes.outputs.sgl_kernel == 'true'
@@ -662,11 +615,7 @@
       - name: Checkout code
         uses: actions/checkout@v4
         with:
-<<<<<<< HEAD
-          ref: ${{ inputs.pr_head_sha || github.sha }}
-=======
-          ref: ${{ inputs.ref || github.ref }}
->>>>>>> 1c360bf7
+          ref: ${{ inputs.pr_head_sha || inputs.ref || github.sha }}
 
       - name: Download artifacts
         if: needs.check-changes.outputs.sgl_kernel == 'true'
@@ -709,11 +658,7 @@
       - name: Checkout code
         uses: actions/checkout@v4
         with:
-<<<<<<< HEAD
-          ref: ${{ inputs.pr_head_sha || github.sha }}
-=======
-          ref: ${{ inputs.ref || github.ref }}
->>>>>>> 1c360bf7
+          ref: ${{ inputs.pr_head_sha || inputs.ref || github.sha }}
 
       - name: Download artifacts
         if: needs.check-changes.outputs.sgl_kernel == 'true'
@@ -756,11 +701,7 @@
       - name: Checkout code
         uses: actions/checkout@v4
         with:
-<<<<<<< HEAD
-          ref: ${{ inputs.pr_head_sha || github.sha }}
-=======
-          ref: ${{ inputs.ref || github.ref }}
->>>>>>> 1c360bf7
+          ref: ${{ inputs.pr_head_sha || inputs.ref || github.sha }}
 
       - name: Download artifacts
         if: needs.check-changes.outputs.sgl_kernel == 'true'
@@ -801,11 +742,7 @@
       - name: Checkout code
         uses: actions/checkout@v4
         with:
-<<<<<<< HEAD
-          ref: ${{ inputs.pr_head_sha || github.sha }}
-=======
-          ref: ${{ inputs.ref || github.ref }}
->>>>>>> 1c360bf7
+          ref: ${{ inputs.pr_head_sha || inputs.ref || github.sha }}
 
       - name: Download artifacts
         if: needs.check-changes.outputs.sgl_kernel == 'true'
@@ -854,11 +791,7 @@
       - name: Checkout code
         uses: actions/checkout@v4
         with:
-<<<<<<< HEAD
-          ref: ${{ inputs.pr_head_sha || github.sha }}
-=======
-          ref: ${{ inputs.ref || github.ref }}
->>>>>>> 1c360bf7
+          ref: ${{ inputs.pr_head_sha || inputs.ref || github.sha }}
 
       - name: Download artifacts
         if: needs.check-changes.outputs.sgl_kernel == 'true'
@@ -903,11 +836,7 @@
         - name: Checkout code
           uses: actions/checkout@v4
           with:
-<<<<<<< HEAD
-            ref: ${{ inputs.pr_head_sha || github.sha }}
-=======
-            ref: ${{ inputs.ref || github.ref }}
->>>>>>> 1c360bf7
+          ref: ${{ inputs.pr_head_sha || inputs.ref || github.sha }}
 
         - name: Download artifacts
           if: needs.check-changes.outputs.sgl_kernel == 'true'
@@ -959,11 +888,7 @@
       - name: Checkout code
         uses: actions/checkout@v4
         with:
-<<<<<<< HEAD
-          ref: ${{ inputs.pr_head_sha || github.sha }}
-=======
-          ref: ${{ inputs.ref || github.ref }}
->>>>>>> 1c360bf7
+          ref: ${{ inputs.pr_head_sha || inputs.ref || github.sha }}
 
       - name: Download artifacts
         if: needs.check-changes.outputs.sgl_kernel == 'true'
@@ -1014,11 +939,7 @@
       - name: Checkout code
         uses: actions/checkout@v4
         with:
-<<<<<<< HEAD
-          ref: ${{ inputs.pr_head_sha || github.sha }}
-=======
-          ref: ${{ inputs.ref || github.ref }}
->>>>>>> 1c360bf7
+          ref: ${{ inputs.pr_head_sha || inputs.ref || github.sha }}
 
       - name: Download artifacts
         if: needs.check-changes.outputs.sgl_kernel == 'true'
@@ -1066,11 +987,7 @@
       - name: Checkout code
         uses: actions/checkout@v4
         with:
-<<<<<<< HEAD
-          ref: ${{ inputs.pr_head_sha || github.sha }}
-=======
-          ref: ${{ inputs.ref || github.ref }}
->>>>>>> 1c360bf7
+          ref: ${{ inputs.pr_head_sha || inputs.ref || github.sha }}
 
       - name: Download artifacts
         if: needs.check-changes.outputs.sgl_kernel == 'true'
@@ -1121,11 +1038,7 @@
       - name: Checkout code
         uses: actions/checkout@v4
         with:
-<<<<<<< HEAD
-          ref: ${{ inputs.pr_head_sha || github.sha }}
-=======
-          ref: ${{ inputs.ref || github.ref }}
->>>>>>> 1c360bf7
+          ref: ${{ inputs.pr_head_sha || inputs.ref || github.sha }}
 
       - name: Download artifacts
         if: needs.check-changes.outputs.sgl_kernel == 'true'
@@ -1176,11 +1089,7 @@
       - name: Checkout code
         uses: actions/checkout@v4
         with:
-<<<<<<< HEAD
-          ref: ${{ inputs.pr_head_sha || github.sha }}
-=======
-          ref: ${{ inputs.ref || github.ref }}
->>>>>>> 1c360bf7
+          ref: ${{ inputs.pr_head_sha || inputs.ref || github.sha }}
 
       - name: Download artifacts
         if: needs.check-changes.outputs.sgl_kernel == 'true'
@@ -1238,11 +1147,7 @@
       - name: Checkout code
         uses: actions/checkout@v4
         with:
-<<<<<<< HEAD
-          ref: ${{ inputs.pr_head_sha || github.sha }}
-=======
-          ref: ${{ inputs.ref || github.ref }}
->>>>>>> 1c360bf7
+          ref: ${{ inputs.pr_head_sha || inputs.ref || github.sha }}
 
       - name: Download artifacts
         if: needs.check-changes.outputs.sgl_kernel == 'true'
@@ -1289,11 +1194,7 @@
       - name: Checkout code
         uses: actions/checkout@v4
         with:
-<<<<<<< HEAD
-          ref: ${{ inputs.pr_head_sha || github.sha }}
-=======
-          ref: ${{ inputs.ref || github.ref }}
->>>>>>> 1c360bf7
+          ref: ${{ inputs.pr_head_sha || inputs.ref || github.sha }}
 
       - name: Download artifacts
         if: needs.check-changes.outputs.sgl_kernel == 'true'
@@ -1364,11 +1265,7 @@
       - name: Checkout code
         uses: actions/checkout@v4
         with:
-<<<<<<< HEAD
-          ref: ${{ inputs.pr_head_sha || github.sha }}
-=======
-          ref: ${{ inputs.ref || github.ref }}
->>>>>>> 1c360bf7
+          ref: ${{ inputs.pr_head_sha || inputs.ref || github.sha }}
 
       - name: Download artifacts
         if: needs.check-changes.outputs.sgl_kernel == 'true'
@@ -1431,11 +1328,7 @@
       - name: Checkout code
         uses: actions/checkout@v4
         with:
-<<<<<<< HEAD
-          ref: ${{ inputs.pr_head_sha || github.sha }}
-=======
-          ref: ${{ inputs.ref || github.ref }}
->>>>>>> 1c360bf7
+          ref: ${{ inputs.pr_head_sha || inputs.ref || github.sha }}
 
       - name: Download artifacts
         if: needs.check-changes.outputs.sgl_kernel == 'true'
@@ -1492,11 +1385,7 @@
       - name: Checkout code
         uses: actions/checkout@v4
         with:
-<<<<<<< HEAD
-          ref: ${{ inputs.pr_head_sha || github.sha }}
-=======
-          ref: ${{ inputs.ref || github.ref }}
->>>>>>> 1c360bf7
+          ref: ${{ inputs.pr_head_sha || inputs.ref || github.sha }}
 
       - name: Download artifacts
         if: needs.check-changes.outputs.sgl_kernel == 'true'
@@ -1565,11 +1454,7 @@
       - name: Checkout code
         uses: actions/checkout@v4
         with:
-<<<<<<< HEAD
-          ref: ${{ inputs.pr_head_sha || github.sha }}
-=======
-          ref: ${{ inputs.ref || github.ref }}
->>>>>>> 1c360bf7
+          ref: ${{ inputs.pr_head_sha || inputs.ref || github.sha }}
 
       - name: Download artifacts
         if: needs.check-changes.outputs.sgl_kernel == 'true'
@@ -1611,11 +1496,7 @@
       - name: Checkout code
         uses: actions/checkout@v4
         with:
-<<<<<<< HEAD
-          ref: ${{ inputs.pr_head_sha || github.sha }}
-=======
-          ref: ${{ inputs.ref || github.ref }}
->>>>>>> 1c360bf7
+          ref: ${{ inputs.pr_head_sha || inputs.ref || github.sha }}
 
       - name: Download artifacts
         if: needs.check-changes.outputs.sgl_kernel == 'true'
@@ -1657,11 +1538,7 @@
       - name: Checkout code
         uses: actions/checkout@v4
         with:
-<<<<<<< HEAD
-          ref: ${{ inputs.pr_head_sha || github.sha }}
-=======
-          ref: ${{ inputs.ref || github.ref }}
->>>>>>> 1c360bf7
+          ref: ${{ inputs.pr_head_sha || inputs.ref || github.sha }}
 
       - name: Download artifacts
         if: needs.check-changes.outputs.sgl_kernel == 'true'
@@ -1708,11 +1585,7 @@
       - name: Checkout code
         uses: actions/checkout@v4
         with:
-<<<<<<< HEAD
-          ref: ${{ inputs.pr_head_sha || github.sha }}
-=======
-          ref: ${{ inputs.ref || github.ref }}
->>>>>>> 1c360bf7
+          ref: ${{ inputs.pr_head_sha || inputs.ref || github.sha }}
 
       - name: Download artifacts
         if: needs.check-changes.outputs.sgl_kernel == 'true'
@@ -1764,11 +1637,7 @@
       - name: Checkout code
         uses: actions/checkout@v4
         with:
-<<<<<<< HEAD
-          ref: ${{ inputs.pr_head_sha || github.sha }}
-=======
-          ref: ${{ inputs.ref || github.ref }}
->>>>>>> 1c360bf7
+          ref: ${{ inputs.pr_head_sha || inputs.ref || github.sha }}
 
       - name: Download artifacts
         if: needs.check-changes.outputs.sgl_kernel == 'true'
@@ -1817,11 +1686,7 @@
       - name: Checkout code
         uses: actions/checkout@v4
         with:
-<<<<<<< HEAD
-          ref: ${{ inputs.pr_head_sha || github.sha }}
-=======
-          ref: ${{ inputs.ref || github.ref }}
->>>>>>> 1c360bf7
+          ref: ${{ inputs.pr_head_sha || inputs.ref || github.sha }}
 
       - name: Download artifacts
         if: needs.check-changes.outputs.sgl_kernel == 'true'
