name: PR Test

on:
  push:
    branches: [main]
  pull_request:
    branches: [main]
  workflow_dispatch:
    inputs:
      version:
        description: "FlashInfer version"
        required: true
        type: choice
        default: "release"
        options:
          - "release"
          - "nightly"

concurrency:
  group: pr-test-${{ github.ref }}
  cancel-in-progress: true

jobs:
  call-gate:
    uses: ./.github/workflows/pr-gate.yml
    secrets: inherit
  # =============================================== check changes ====================================================
  check-changes:
    needs: [call-gate]
    runs-on: ubuntu-latest
    outputs:
      main_package: ${{ steps.filter.outputs.main_package }}
      sgl_kernel: ${{ steps.filter.outputs.sgl_kernel }}
      multimodal_gen: ${{ steps.filter.outputs.multimodal_gen }}
    steps:
      - name: Checkout code
        uses: actions/checkout@v4

      - name: Detect file changes
        id: filter
        uses: dorny/paths-filter@v3
        with:
          filters: |
            main_package:
              - "python/sglang/!(multimodal_gen)/**"
              - "python/*.toml"
              - "scripts/ci/**"
              - "test/**"
              - ".github/workflows/pr-test.yml"
            sgl_kernel:
              - "sgl-kernel/**"
            multimodal_gen:
              - "python/sglang/multimodal_gen/**"
              - "python/sglang/cli/**"
              - "python/*.toml"
              - ".github/workflows/pr-test.yml"

  # =============================================== sgl-kernel ====================================================

  sgl-kernel-build-wheels:
    needs: [check-changes]
    if: needs.check-changes.outputs.sgl_kernel == 'true'
    runs-on: x64-kernel-build-node
    strategy:
      matrix:
        include:
          - python-version: "3.10"
            cuda-version: "12.9"
          # Add back when CUDA 13.0 is supported on CI
          # - python-version: "3.10"
          #   cuda-version: "13.0"
    name: Build Wheel
    steps:
      - name: Cleanup
        run: |
          sudo rm -rf $GITHUB_WORKSPACE/* || true

      - uses: actions/checkout@v4
        with:
          submodules: "recursive"

      - name: Set up Python ${{ matrix.python-version }}
        uses: actions/setup-python@v5
        with:
          python-version: ${{ matrix.python-version }}

      - name: Build wheel for Python ${{ matrix.python-version }} and CUDA ${{ matrix.cuda-version }}
        run: |
          cd sgl-kernel
          ./build.sh "${{ matrix.python-version }}" "${{ matrix.cuda-version }}"

      - name: Upload artifacts
        uses: actions/upload-artifact@v4
        with:
          name: wheel-python${{ matrix.python-version }}-cuda${{ matrix.cuda-version }}
          path: sgl-kernel/dist/*

  sgl-kernel-build-wheels-arm:
    needs: [check-changes]
    if: needs.check-changes.outputs.sgl_kernel == 'true'
    runs-on: arm-kernel-build-node
    strategy:
      matrix:
        include:
          - python-version: "3.10"
            cuda-version: "12.9"
    name: Build Wheel Arm
    steps:
      - name: Cleanup
        run: |
          if [ -d "$GITHUB_WORKSPACE" ]; then
            sudo rm -rf "$GITHUB_WORKSPACE"/* || true
          else
            echo "$GITHUB_WORKSPACE does not exist, nothing to clean"
          fi

      - uses: actions/checkout@v4
        with:
          submodules: "recursive"

      - name: Set up Python ${{ matrix.python-version }}
        uses: actions/setup-python@v5
        with:
          python-version: ${{ matrix.python-version }}

      - name: Build wheel for Python ${{ matrix.python-version }} and CUDA ${{ matrix.cuda-version }}
        run: |
          cd sgl-kernel
          ./build.sh "${{ matrix.python-version }}" "${{ matrix.cuda-version }}"

      - name: Upload artifacts
        uses: actions/upload-artifact@v4
        with:
          name: wheel-python${{ matrix.python-version }}-cuda${{ matrix.cuda-version }}-aarch64
          path: sgl-kernel/dist/*

  sgl-kernel-unit-test:
    needs: [check-changes, sgl-kernel-build-wheels]
    if: needs.check-changes.outputs.sgl_kernel == 'true'
    runs-on: 1-gpu-runner
    env:
      RUNNER_LABELS: 1-gpu-runner
    steps:
      - uses: actions/checkout@v4

      - name: Cleanup
        run: |
          ls -alh sgl-kernel/dist || true
          rm -rf sgl-kernel/dist/* || true

      - name: Download artifacts
        uses: actions/download-artifact@v4
        with:
          path: sgl-kernel/dist/
          merge-multiple: true
          pattern: wheel-python3.10-cuda12.9

      - name: Install dependencies
        run: |
          CUSTOM_BUILD_SGL_KERNEL=${{needs.check-changes.outputs.sgl_kernel}} bash scripts/ci/ci_install_dependency.sh

      - name: Run test
        timeout-minutes: 30
        run: |
          cd sgl-kernel
          pytest tests/

  sgl-kernel-mla-test:
    needs: [check-changes, sgl-kernel-build-wheels]
    if: needs.check-changes.outputs.sgl_kernel == 'true'
    runs-on: 1-gpu-runner
    env:
      RUNNER_LABELS: 1-gpu-runner
    steps:
      - uses: actions/checkout@v4

      - name: Cleanup
        run: |
          ls -alh sgl-kernel/dist || true
          rm -rf sgl-kernel/dist/* || true

      - name: Download artifacts
        uses: actions/download-artifact@v4
        with:
          path: sgl-kernel/dist/
          merge-multiple: true
          pattern: wheel-python3.10-cuda12.9

      - name: Install dependencies
        run: |
          CUSTOM_BUILD_SGL_KERNEL=${{needs.check-changes.outputs.sgl_kernel}} bash scripts/ci/ci_install_dependency.sh

      - name: Run test
        timeout-minutes: 30
        run: |
          cd test/srt
          python3 test_mla_deepseek_v3.py

  sgl-kernel-benchmark-test:
    needs: [check-changes, sgl-kernel-build-wheels]
    if: needs.check-changes.outputs.sgl_kernel == 'true'
    runs-on: 1-gpu-runner
    env:
      CI: true
      RUNNER_LABELS: 1-gpu-runner
    steps:
      - uses: actions/checkout@v4

      - name: Cleanup
        run: |
          ls -alh sgl-kernel/dist || true
          rm -rf sgl-kernel/dist/* || true

      - name: Download artifacts
        uses: actions/download-artifact@v4
        with:
          path: sgl-kernel/dist/
          merge-multiple: true
          pattern: wheel-python3.10-cuda12.9

      - name: Install dependencies
        run: |
          CUSTOM_BUILD_SGL_KERNEL=${{needs.check-changes.outputs.sgl_kernel}} bash scripts/ci/ci_install_dependency.sh

      - name: Run benchmark tests
        timeout-minutes: 45
        run: |
          cd sgl-kernel/benchmark
          echo "Running sgl-kernel benchmark tests in CI mode..."

          echo "CI environment variable: $CI"
          echo "GITHUB_ACTIONS environment variable: $GITHUB_ACTIONS"

          for bench_file in bench_*.py; do
            echo "Testing $bench_file..."
            timeout 60 python3 "$bench_file" || echo "Warning: $bench_file timed out or failed, continuing..."
            echo "Completed $bench_file"
            echo "---"
          done

          echo "All benchmark tests completed!"

  # =============================================== multimodal_gen ====================================================
  multimodal-gen-test:
<<<<<<< HEAD
    needs: [check-changes, sgl-kernel-build-wheels]
=======
    needs: [check-changes]
>>>>>>> f5566acc
    if: needs.check-changes.outputs.multimodal_gen == 'true'
    runs-on: 1-gpu-runner
    steps:
      - name: Checkout code
        uses: actions/checkout@v4

<<<<<<< HEAD
      - name: Download artifacts
        if: needs.check-changes.outputs.sgl_kernel == 'true'
        uses: actions/download-artifact@v4
        with:
          path: sgl-kernel/dist/
          merge-multiple: true
          pattern: wheel-python3.10-cuda12.9

=======
>>>>>>> f5566acc
      - name: Install dependencies
        run: |
          CUSTOM_BUILD_SGL_KERNEL=${{needs.check-changes.outputs.sgl_kernel}} bash scripts/ci/ci_install_dependency.sh diffusion

      - name: Run diffusion server tests
        timeout-minutes: 60
        run: |
          cd python
          pytest -s -v --log-cli-level=INFO sglang/multimodal_gen/test/server/test_server_performance.py
<<<<<<< HEAD

      - name: Cleanup logs directory
        if: always()
        run: |
          # Remove logs directory to prevent NFS lock files
          rm -rf python/sglang/logs || true
=======
>>>>>>> f5566acc

  # Adding a single CUDA13 smoke test to verify that the kernel builds and runs
  # TODO: Add back this test when it can pass on CI
  # cuda13-kernel-smoke-test:
  #   needs: [check-changes, sgl-kernel-build-wheels]
  #   if: needs.check-changes.outputs.sgl_kernel == 'true'
  #   runs-on: x64-cu13-kernel-tests
  #   steps:
  #     - uses: actions/checkout@v4

  #     - name: Cleanup
  #       run: |
  #         ls -alh sgl-kernel/dist || true
  #         rm -rf sgl-kernel/dist/* || true

  #     - name: Download CUDA 13.0 artifacts
  #       uses: actions/download-artifact@v4
  #       with:
  #         path: sgl-kernel/dist/
  #         merge-multiple: true
  #         pattern: wheel-python3.10-cuda13.0

  #     - name: Install dependencies
  #       run: |
  #         CUSTOM_BUILD_SGL_KERNEL=${{needs.check-changes.outputs.sgl_kernel}} bash scripts/ci/ci_install_dependency.sh

  #     - name: Run kernel unit tests
  #       timeout-minutes: 30
  #       run: |
  #         cd sgl-kernel
  #         pytest tests/

  # =============================================== primary ====================================================

  stage-a-test-1:
    needs: [check-changes, sgl-kernel-build-wheels]
    if: always() && !failure() && !cancelled() &&
      ((needs.check-changes.outputs.main_package == 'true') || (needs.check-changes.outputs.sgl_kernel == 'true'))
    runs-on: 1-gpu-runner
    env:
      RUNNER_LABELS: 1-gpu-runner
    steps:
      - name: Checkout code
        uses: actions/checkout@v4

      - name: Download artifacts
        if: needs.check-changes.outputs.sgl_kernel == 'true'
        uses: actions/download-artifact@v4
        with:
          path: sgl-kernel/dist/
          merge-multiple: true
          pattern: wheel-python3.10-cuda12.9

      - name: Install dependencies
        run: |
          CUSTOM_BUILD_SGL_KERNEL=${{needs.check-changes.outputs.sgl_kernel}} bash scripts/ci/ci_install_dependency.sh

      - name: Run test
        timeout-minutes: 10
        run: |
          cd test/
          python3 run_suite.py --hw cuda --suite stage-a-test-1
          # temporarily put backend-independent cpu tests here
          python3 run_suite.py --hw cpu --suite default

      - name: Cleanup logs directory
        if: always()
        run: |
          rm -rf python/sglang/logs || true

  quantization-test:
    needs: [check-changes, stage-a-test-1, sgl-kernel-build-wheels]
    if: always() && !failure() && !cancelled() &&
      ((needs.check-changes.outputs.main_package == 'true') || (needs.check-changes.outputs.sgl_kernel == 'true'))
    runs-on: 1-gpu-runner
    steps:
      - name: Checkout code
        uses: actions/checkout@v4

      - name: Download artifacts
        if: needs.check-changes.outputs.sgl_kernel == 'true'
        uses: actions/download-artifact@v4
        with:
          path: sgl-kernel/dist/
          merge-multiple: true
          pattern: wheel-python3.10-cuda12.9

      - name: Install dependencies
        run: |
          CUSTOM_BUILD_SGL_KERNEL=${{needs.check-changes.outputs.sgl_kernel}} bash scripts/ci/ci_install_dependency.sh
          pip install "bitsandbytes>=0.44.0"

      - name: Run test
        timeout-minutes: 30
        run: |
          cd test/srt
          python3 run_suite.py --suite quantization_test

      - name: Cleanup logs directory
        if: always()
        run: |
          rm -rf python/sglang/logs || true

  unit-test-backend-1-gpu:
    needs: [check-changes, stage-a-test-1, sgl-kernel-build-wheels]
    if: always() && !failure() && !cancelled() &&
      ((needs.check-changes.outputs.main_package == 'true') || (needs.check-changes.outputs.sgl_kernel == 'true'))
    runs-on: 1-gpu-runner
    env:
      RUNNER_LABELS: 1-gpu-runner
    strategy:
      fail-fast: false
      max-parallel: 5
      matrix:
        part: [0, 1, 2, 3, 4, 5, 6, 7, 8, 9, 10, 11, 12, 13, 14]
    steps:
      - name: Checkout code
        uses: actions/checkout@v4

      - name: Download artifacts
        if: needs.check-changes.outputs.sgl_kernel == 'true'
        uses: actions/download-artifact@v4
        with:
          path: sgl-kernel/dist/
          merge-multiple: true
          pattern: wheel-python3.10-cuda12.9

      - name: Install dependencies
        run: |
          CUSTOM_BUILD_SGL_KERNEL=${{needs.check-changes.outputs.sgl_kernel}} bash scripts/ci/ci_install_dependency.sh

      - name: Run test
        timeout-minutes: 30
        run: |
          cd test/srt
          python3 run_suite.py --suite per-commit-1-gpu --auto-partition-id ${{ matrix.part }} --auto-partition-size 15

  unit-test-backend-2-gpu:
    needs: [check-changes, unit-test-backend-1-gpu, sgl-kernel-build-wheels]
    if: always() && !failure() && !cancelled() &&
      ((needs.check-changes.outputs.main_package == 'true') || (needs.check-changes.outputs.sgl_kernel == 'true'))
    runs-on: 2-gpu-runner
    env:
      RUNNER_LABELS: 2-gpu-runner
    strategy:
      fail-fast: false
      matrix:
        part: [0, 1]
    steps:
      - name: Checkout code
        uses: actions/checkout@v4

      - name: Download artifacts
        if: needs.check-changes.outputs.sgl_kernel == 'true'
        uses: actions/download-artifact@v4
        with:
          path: sgl-kernel/dist/
          merge-multiple: true
          pattern: wheel-python3.10-cuda12.9

      - name: Install dependencies
        run: |
          CUSTOM_BUILD_SGL_KERNEL=${{needs.check-changes.outputs.sgl_kernel}} bash scripts/ci/ci_install_dependency.sh

      - name: Run test
        timeout-minutes: 30
        run: |
          cd test/srt
          python3 run_suite.py --suite per-commit-2-gpu --auto-partition-id ${{ matrix.part }} --auto-partition-size 2

  unit-test-backend-4-gpu:
    needs: [check-changes, unit-test-backend-2-gpu, sgl-kernel-build-wheels]
    if: always() && !failure() && !cancelled() &&
      ((needs.check-changes.outputs.main_package == 'true') || (needs.check-changes.outputs.sgl_kernel == 'true'))
    runs-on: 4-gpu-h100
    env:
      RUNNER_LABELS: 4-gpu-h100
    strategy:
      fail-fast: false
      matrix:
        part: [0, 1]
    steps:
      - name: Checkout code
        uses: actions/checkout@v4

      - name: Download artifacts
        if: needs.check-changes.outputs.sgl_kernel == 'true'
        uses: actions/download-artifact@v4
        with:
          path: sgl-kernel/dist/
          merge-multiple: true
          pattern: wheel-python3.10-cuda12.9

      - name: Install dependencies
        run: |
          CUSTOM_BUILD_SGL_KERNEL=${{needs.check-changes.outputs.sgl_kernel}} bash scripts/ci/ci_install_dependency.sh

      - name: Run test
        timeout-minutes: 20
        run: |
          cd test/srt
          python3 run_suite.py --suite per-commit-4-gpu --auto-partition-id ${{ matrix.part }} --auto-partition-size 2

  unit-test-backend-8-gpu-h200:
    needs: [check-changes, unit-test-backend-2-gpu, sgl-kernel-build-wheels]
    if: always() && !failure() && !cancelled() &&
      ((needs.check-changes.outputs.main_package == 'true') || (needs.check-changes.outputs.sgl_kernel == 'true'))
    runs-on: 8-gpu-h200
    env:
      RUNNER_LABELS: 8-gpu-h200
    strategy:
      fail-fast: false
      matrix:
        part: [0, 1, 2]
    steps:
      - name: Checkout code
        uses: actions/checkout@v4

      - name: Download artifacts
        if: needs.check-changes.outputs.sgl_kernel == 'true'
        uses: actions/download-artifact@v4
        with:
          path: sgl-kernel/dist/
          merge-multiple: true
          pattern: wheel-python3.10-cuda12.9

      - name: Install dependencies
        run: |
          CUSTOM_BUILD_SGL_KERNEL=${{needs.check-changes.outputs.sgl_kernel}} bash scripts/ci/ci_install_dependency.sh

      - name: Run test
        timeout-minutes: 20
        run: |
          cd test/srt
          python3 run_suite.py --suite per-commit-8-gpu-h200 --auto-partition-id ${{ matrix.part }} --auto-partition-size 3

  unit-test-backend-8-gpu-h20:
    needs: [check-changes, unit-test-backend-2-gpu, sgl-kernel-build-wheels]
    if: always() && !failure() && !cancelled() &&
      ((needs.check-changes.outputs.main_package == 'true') || (needs.check-changes.outputs.sgl_kernel == 'true'))
    runs-on: 8-gpu-h20
    env:
      SGLANG_CI_RDMA_ALL_DEVICES: "mlx5_1,mlx5_2,mlx5_3,mlx5_4"
      RUNNER_LABELS: 8-gpu-h20
    strategy:
      fail-fast: false
      matrix:
        part: [0, 1]
    steps:
      - name: Checkout code
        uses: actions/checkout@v4

      - name: Download artifacts
        if: needs.check-changes.outputs.sgl_kernel == 'true'
        uses: actions/download-artifact@v4
        with:
          path: sgl-kernel/dist/
          merge-multiple: true
          pattern: wheel-python3.10-cuda12.9

      - name: Install dependencies
        run: |
          CUSTOM_BUILD_SGL_KERNEL=${{needs.check-changes.outputs.sgl_kernel}} bash scripts/ci/ci_install_dependency.sh

      - name: Run test
        timeout-minutes: 20
        run: |
          cd test/srt
          python3 run_suite.py --suite per-commit-8-gpu-h20 --auto-partition-id ${{ matrix.part }} --auto-partition-size 2

  performance-test-1-gpu-part-1:
    needs: [check-changes, sgl-kernel-build-wheels, stage-a-test-1]
    if: always() && !failure() && !cancelled() &&
      ((needs.check-changes.outputs.main_package == 'true') || (needs.check-changes.outputs.sgl_kernel == 'true'))
    runs-on: 1-gpu-runner
    env:
      RUNNER_LABELS: 1-gpu-runner
    steps:
      - name: Checkout code
        uses: actions/checkout@v4

      - name: Download artifacts
        if: needs.check-changes.outputs.sgl_kernel == 'true'
        uses: actions/download-artifact@v4
        with:
          path: sgl-kernel/dist/
          merge-multiple: true
          pattern: wheel-python3.10-cuda12.9

      - name: Install dependencies
        run: |
          CUSTOM_BUILD_SGL_KERNEL=${{needs.check-changes.outputs.sgl_kernel}} bash scripts/ci/ci_install_dependency.sh

      - name: Benchmark single latency
        timeout-minutes: 10
        run: |
          cd test/srt
          python3 -m unittest test_bench_one_batch.TestBenchOneBatch.test_bs1_small
          python3 -m unittest test_bench_one_batch.TestBenchOneBatch.test_bs1_default

      - name: Benchmark online latency
        timeout-minutes: 10
        run: |
          cd test/srt
          python3 -m unittest test_bench_serving.TestBenchServing.test_online_latency_default

      - name: Benchmark offline throughput
        timeout-minutes: 10
        run: |
          cd test/srt
          python3 -m unittest test_bench_serving.TestBenchServing.test_offline_throughput_default

      - name: Benchmark offline throughput (Non-streaming, small batch size)
        timeout-minutes: 10
        run: |
          cd test/srt
          python3 -m unittest test_bench_serving.TestBenchServing.test_offline_throughput_non_stream_small_batch_size

      - name: Benchmark online latency (EAGLE)
        timeout-minutes: 10
        run: |
          cd test/srt
          python3 -m unittest test_bench_serving.TestBenchServing.test_online_latency_eagle

      - name: Benchmark online latency (LoRA)
        timeout-minutes: 10
        run: |
          cd test/srt
          python3 -m unittest test_bench_serving.TestBenchServing.test_lora_online_latency
          python3 -m unittest test_bench_serving.TestBenchServing.test_lora_online_latency_with_concurrent_adapter_updates

  performance-test-1-gpu-part-2:
    needs: [check-changes, sgl-kernel-build-wheels, stage-a-test-1]
    if: always() && !failure() && !cancelled() &&
      ((needs.check-changes.outputs.main_package == 'true') || (needs.check-changes.outputs.sgl_kernel == 'true'))
    runs-on: 1-gpu-runner
    env:
      RUNNER_LABELS: 1-gpu-runner
    steps:
      - name: Checkout code
        uses: actions/checkout@v4

      - name: Download artifacts
        if: needs.check-changes.outputs.sgl_kernel == 'true'
        uses: actions/download-artifact@v4
        with:
          path: sgl-kernel/dist/
          merge-multiple: true
          pattern: wheel-python3.10-cuda12.9

      - name: Install dependencies
        run: |
          CUSTOM_BUILD_SGL_KERNEL=${{needs.check-changes.outputs.sgl_kernel}} bash scripts/ci/ci_install_dependency.sh

      - name: Benchmark offline throughput (w/o RadixAttention)
        timeout-minutes: 10
        run: |
          cd test/srt
          python3 -m unittest test_bench_serving.TestBenchServing.test_offline_throughput_without_radix_cache

      - name: Benchmark offline throughput (w/ Triton)
        timeout-minutes: 10
        run: |
          cd test/srt
          python3 -m unittest test_bench_serving.TestBenchServing.test_offline_throughput_with_triton_attention_backend

      - name: Benchmark offline throughput (w/ FP8)
        timeout-minutes: 10
        run: |
          cd test/srt
          python3 -m unittest test_bench_serving.TestBenchServing.test_offline_throughput_default_fp8

      - name: Benchmark VLM offline throughput
        timeout-minutes: 10
        run: |
          cd test/srt
          python3 -m unittest test_bench_serving.TestBenchServing.test_vlm_offline_throughput

      - name: Benchmark VLM online latency
        timeout-minutes: 10
        run: |
          cd test/srt
          python3 -m unittest test_bench_serving.TestBenchServing.test_vlm_online_latency

  performance-test-1-gpu-part-3:
    needs: [check-changes, sgl-kernel-build-wheels, stage-a-test-1]
    if: always() && !failure() && !cancelled() &&
      ((needs.check-changes.outputs.main_package == 'true') || (needs.check-changes.outputs.sgl_kernel == 'true'))
    runs-on: 1-gpu-runner
    env:
      RUNNER_LABELS: 1-gpu-runner
    steps:
      - name: Checkout code
        uses: actions/checkout@v4

      - name: Download artifacts
        if: needs.check-changes.outputs.sgl_kernel == 'true'
        uses: actions/download-artifact@v4
        with:
          path: sgl-kernel/dist/
          merge-multiple: true
          pattern: wheel-python3.10-cuda12.9

      - name: Install dependencies
        run: |
          CUSTOM_BUILD_SGL_KERNEL=${{needs.check-changes.outputs.sgl_kernel}} bash scripts/ci/ci_install_dependency.sh

      - name: Benchmark Scores online latency and throughput
        timeout-minutes: 10
        run: |
          cd test/srt
          python3 -m unittest test_bench_serving.TestBenchServing.test_score_api_latency_throughput

      - name: Benchmark Scores online latency and throughput (batch size scaling)
        timeout-minutes: 10
        run: |
          cd test/srt
          python3 -m unittest test_bench_serving.TestBenchServing.test_score_api_batch_scaling

      - name: Benchmark Embeddings online latency and throughput
        timeout-minutes: 10
        run: |
          cd test/srt
          python3 -m unittest test_bench_serving.TestBenchServing.test_embeddings_api_latency_throughput

      - name: Benchmark Embeddings online latency and throughput (batch size scaling)
        timeout-minutes: 10
        run: |
          cd test/srt
          python3 -m unittest test_bench_serving.TestBenchServing.test_embeddings_api_batch_scaling

      - name: Cleanup logs directory
        if: always()
        run: |
          rm -rf python/sglang/logs || true

  performance-test-2-gpu:
    needs: [check-changes, unit-test-backend-2-gpu, sgl-kernel-build-wheels]
    if: always() && !failure() && !cancelled() &&
      ((needs.check-changes.outputs.main_package == 'true') || (needs.check-changes.outputs.sgl_kernel == 'true'))
    runs-on: 2-gpu-runner
    env:
      RUNNER_LABELS: 2-gpu-runner
    steps:
      - name: Checkout code
        uses: actions/checkout@v4

      - name: Download artifacts
        if: needs.check-changes.outputs.sgl_kernel == 'true'
        uses: actions/download-artifact@v4
        with:
          path: sgl-kernel/dist/
          merge-multiple: true
          pattern: wheel-python3.10-cuda12.9

      - name: Install dependencies
        run: |
          CUSTOM_BUILD_SGL_KERNEL=${{needs.check-changes.outputs.sgl_kernel}} bash scripts/ci/ci_install_dependency.sh

      - name: Benchmark single latency (TP=2)
        timeout-minutes: 10
        run: |
          cd test/srt
          python3 -m unittest test_bench_one_batch.TestBenchOneBatch.test_moe_tp2_bs1

      - name: Benchmark single latency + torch.compile (TP=2)
        timeout-minutes: 10
        run: |
          cd test/srt
          python3 -m unittest test_bench_one_batch.TestBenchOneBatch.test_torch_compile_tp2_bs1

      - name: Benchmark offline throughput (TP=2)
        timeout-minutes: 10
        run: |
          cd test/srt
          python3 -m unittest test_bench_serving.TestBenchServing.test_moe_offline_throughput_default

      - name: Benchmark offline throughput (w/o RadixAttention) (TP=2)
        timeout-minutes: 10
        run: |
          cd test/srt
          python3 -m unittest test_bench_serving.TestBenchServing.test_moe_offline_throughput_without_radix_cache

      - name: Benchmark offline PP decode throughput (PP=2)
        timeout-minutes: 10
        run: |
          cd test/srt
          python3 -m unittest test_bench_serving.TestBenchServing.test_pp_offline_throughput_default_decode

      - name: Benchmark offline PP prefill throughput (PP=2)
        timeout-minutes: 10
        run: |
          cd test/srt
          python3 -m unittest test_bench_serving.TestBenchServing.test_pp_long_context_prefill

  accuracy-test-1-gpu:
    needs: [check-changes, sgl-kernel-build-wheels, stage-a-test-1]
    if: always() && !failure() && !cancelled() &&
      ((needs.check-changes.outputs.main_package == 'true') || (needs.check-changes.outputs.sgl_kernel == 'true'))
    runs-on: 1-gpu-runner
    env:
      RUNNER_LABELS: 1-gpu-runner
    steps:
      - name: Checkout code
        uses: actions/checkout@v4

      - name: Download artifacts
        if: needs.check-changes.outputs.sgl_kernel == 'true'
        uses: actions/download-artifact@v4
        with:
          path: sgl-kernel/dist/
          merge-multiple: true
          pattern: wheel-python3.10-cuda12.9

      - name: Install dependencies
        run: |
          CUSTOM_BUILD_SGL_KERNEL=${{needs.check-changes.outputs.sgl_kernel}} bash scripts/ci/ci_install_dependency.sh
          git clone https://github.com/merrymercy/human-eval.git
          cd human-eval
          pip install -e .

      - name: Evaluate accuracy
        timeout-minutes: 20
        run: |
          cd test/srt
          python3 test_eval_accuracy_large.py

  accuracy-test-2-gpu:
    needs: [check-changes, accuracy-test-1-gpu, sgl-kernel-build-wheels]
    if: always() && !failure() && !cancelled() &&
      ((needs.check-changes.outputs.main_package == 'true') || (needs.check-changes.outputs.sgl_kernel == 'true'))
    runs-on: 2-gpu-runner
    env:
      RUNNER_LABELS: 2-gpu-runner
    steps:
      - name: Checkout code
        uses: actions/checkout@v4

      - name: Download artifacts
        if: needs.check-changes.outputs.sgl_kernel == 'true'
        uses: actions/download-artifact@v4
        with:
          path: sgl-kernel/dist/
          merge-multiple: true
          pattern: wheel-python3.10-cuda12.9

      - name: Install dependencies
        run: |
          CUSTOM_BUILD_SGL_KERNEL=${{needs.check-changes.outputs.sgl_kernel}} bash scripts/ci/ci_install_dependency.sh
          git clone https://github.com/merrymercy/human-eval.git
          cd human-eval
          pip install -e .

      - name: Evaluate accuracy (TP=2)
        timeout-minutes: 20
        run: |
          cd test/srt
          python3 test_moe_eval_accuracy_large.py

  unit-test-deepep-4-gpu:
    needs: [check-changes, unit-test-backend-2-gpu, sgl-kernel-build-wheels]
    if: always() && !failure() && !cancelled() &&
      ((needs.check-changes.outputs.main_package == 'true') || (needs.check-changes.outputs.sgl_kernel == 'true'))
    runs-on: 4-gpu-h100
    env:
      RUNNER_LABELS: 4-gpu-h100
    steps:
      - name: Checkout code
        uses: actions/checkout@v4

      - name: Download artifacts
        if: needs.check-changes.outputs.sgl_kernel == 'true'
        uses: actions/download-artifact@v4
        with:
          path: sgl-kernel/dist/
          merge-multiple: true
          pattern: wheel-python3.10-cuda12.9

      - name: Install dependencies
        run: |
          CUSTOM_BUILD_SGL_KERNEL=${{needs.check-changes.outputs.sgl_kernel}} bash scripts/ci/ci_install_deepep.sh

      - name: Run test
        timeout-minutes: 20
        run: |
          cd test/srt
          python3 run_suite.py --suite per-commit-4-gpu-deepep

  unit-test-deepep-8-gpu:
    needs: [check-changes, unit-test-backend-2-gpu, sgl-kernel-build-wheels]
    if: always() && !failure() && !cancelled() &&
      ((needs.check-changes.outputs.main_package == 'true') || (needs.check-changes.outputs.sgl_kernel == 'true'))
    runs-on: 8-gpu-h200
    env:
      RUNNER_LABELS: 8-gpu-h200
    steps:
      - name: Checkout code
        uses: actions/checkout@v4

      - name: Download artifacts
        if: needs.check-changes.outputs.sgl_kernel == 'true'
        uses: actions/download-artifact@v4
        with:
          path: sgl-kernel/dist/
          merge-multiple: true
          pattern: wheel-python3.10-cuda12.9

      - name: Install dependencies
        run: |
          CUSTOM_BUILD_SGL_KERNEL=${{needs.check-changes.outputs.sgl_kernel}} bash scripts/ci/ci_install_deepep.sh

      - name: Run test
        timeout-minutes: 20
        run: |
          cd test/srt
          python3 run_suite.py --suite per-commit-8-gpu-h200-deepep

  unit-test-backend-4-gpu-b200:
    needs: [check-changes, unit-test-backend-2-gpu, sgl-kernel-build-wheels]
    if: always() && !failure() && !cancelled() &&
      ((needs.check-changes.outputs.main_package == 'true') || (needs.check-changes.outputs.sgl_kernel == 'true'))
    runs-on: 4-gpu-b200
    env:
      RUNNER_LABELS: 4-gpu-b200
    strategy:
      fail-fast: false
      matrix:
        part: [0, 1]

    steps:
      - name: Checkout code
        uses: actions/checkout@v4

      - name: Download artifacts
        if: needs.check-changes.outputs.sgl_kernel == 'true'
        uses: actions/download-artifact@v6
        with:
          path: sgl-kernel/dist/
          merge-multiple: true
          pattern: wheel-python3.10-cuda12.9

      - name: Install dependencies
        run: |
          CUSTOM_BUILD_SGL_KERNEL=${{needs.check-changes.outputs.sgl_kernel}} IS_BLACKWELL=1 bash scripts/ci/ci_install_dependency.sh

      - name: Run test
        timeout-minutes: 30
        run: |
          cd test/srt
          python3 run_suite.py --suite per-commit-4-gpu-b200 --auto-partition-id ${{ matrix.part }}  --auto-partition-size 2 --timeout-per-file 1800

  unit-test-backend-4-gpu-gb200:
    needs: [check-changes, unit-test-backend-2-gpu, sgl-kernel-build-wheels-arm]
    if: always() && !failure() && !cancelled() &&
      ((needs.check-changes.outputs.main_package == 'true') || (needs.check-changes.outputs.sgl_kernel == 'true'))
    runs-on: 4-gpu-gb200
    env:
      RUNNER_LABELS: 4-gpu-gb200
    strategy:
      fail-fast: false
    steps:
      - name: Checkout code
        uses: actions/checkout@v4

      - name: Download artifacts
        if: needs.check-changes.outputs.sgl_kernel == 'true'
        uses: actions/download-artifact@v4
        with:
          path: sgl-kernel/dist/
          merge-multiple: true
          pattern: wheel-python3.10-cuda12.9-aarch64

      - name: Install dependencies
        run: |
          CUSTOM_BUILD_SGL_KERNEL=${{needs.check-changes.outputs.sgl_kernel}} IS_BLACKWELL=1 GRACE_BLACKWELL=1 bash scripts/ci/ci_install_deepep.sh

      - name: Run test
        timeout-minutes: 45
        run: |
          cd test/srt
          python3 run_suite.py --suite per-commit-4-gpu-gb200 --auto-partition-id 0 --auto-partition-size 1 --timeout-per-file 3600

  pr-test-finish:
    needs:
      [
        call-gate,
        check-changes,

        sgl-kernel-build-wheels,
        sgl-kernel-unit-test,
        sgl-kernel-mla-test,
        sgl-kernel-benchmark-test,

        multimodal-gen-test,

        stage-a-test-1,
        unit-test-backend-1-gpu,
        unit-test-backend-2-gpu,
        unit-test-backend-4-gpu,
        unit-test-backend-8-gpu-h20,
        unit-test-backend-8-gpu-h200,
        performance-test-1-gpu-part-1,
        performance-test-1-gpu-part-2,
        performance-test-1-gpu-part-3,
        performance-test-2-gpu,
        accuracy-test-1-gpu,
        accuracy-test-2-gpu,
        unit-test-deepep-4-gpu,
        unit-test-deepep-8-gpu,
        unit-test-backend-4-gpu-b200,
        unit-test-backend-4-gpu-gb200,
      ]
    if: always()
    runs-on: ubuntu-latest
    steps:
      - name: Check all dependent job statuses
        run: |
          # Convert the 'needs' context to a JSON string
          json_needs='${{ toJson(needs) }}'

          # Get a list of all job names from the JSON keys
          job_names=$(echo "$json_needs" | jq -r 'keys_unsorted[]')

          for job in $job_names; do
            # For each job, extract its result
            result=$(echo "$json_needs" | jq -r --arg j "$job" '.[$j].result')

            # Print the job name and its result
            echo "$job: $result"

            # Check for failure or cancellation and exit if found
            if [[ "$result" == "failure" || "$result" == "cancelled" ]]; then
              echo "The above jobs failed."
              exit 1
            fi
          done
          # If the loop completes, all jobs were successful
          echo "All jobs completed successfully"
          exit 0<|MERGE_RESOLUTION|>--- conflicted
+++ resolved
@@ -242,28 +242,21 @@
 
   # =============================================== multimodal_gen ====================================================
   multimodal-gen-test:
-<<<<<<< HEAD
     needs: [check-changes, sgl-kernel-build-wheels]
-=======
-    needs: [check-changes]
->>>>>>> f5566acc
     if: needs.check-changes.outputs.multimodal_gen == 'true'
     runs-on: 1-gpu-runner
     steps:
       - name: Checkout code
         uses: actions/checkout@v4
 
-<<<<<<< HEAD
-      - name: Download artifacts
-        if: needs.check-changes.outputs.sgl_kernel == 'true'
-        uses: actions/download-artifact@v4
-        with:
-          path: sgl-kernel/dist/
-          merge-multiple: true
-          pattern: wheel-python3.10-cuda12.9
-
-=======
->>>>>>> f5566acc
+      - name: Download artifacts
+        if: needs.check-changes.outputs.sgl_kernel == 'true'
+        uses: actions/download-artifact@v4
+        with:
+          path: sgl-kernel/dist/
+          merge-multiple: true
+          pattern: wheel-python3.10-cuda12.9
+
       - name: Install dependencies
         run: |
           CUSTOM_BUILD_SGL_KERNEL=${{needs.check-changes.outputs.sgl_kernel}} bash scripts/ci/ci_install_dependency.sh diffusion
@@ -273,15 +266,12 @@
         run: |
           cd python
           pytest -s -v --log-cli-level=INFO sglang/multimodal_gen/test/server/test_server_performance.py
-<<<<<<< HEAD
-
-      - name: Cleanup logs directory
-        if: always()
-        run: |
-          # Remove logs directory to prevent NFS lock files
-          rm -rf python/sglang/logs || true
-=======
->>>>>>> f5566acc
+      - name: Run diffusion server tests
+        timeout-minutes: 60
+        run: |
+          cd python
+          pytest -s -v --log-cli-level=INFO sglang/multimodal_gen/test/server/test_server_performance.py
+
 
   # Adding a single CUDA13 smoke test to verify that the kernel builds and runs
   # TODO: Add back this test when it can pass on CI
