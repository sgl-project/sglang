--- conflicted
+++ resolved
@@ -322,7 +322,6 @@
           # temporarily put backend-independent cpu tests here
           python3 run_suite.py --hw cpu --suite default
 
-<<<<<<< HEAD
       - name: Cleanup logs directory
         if: always()
         run: |
@@ -513,8 +512,6 @@
         run: |
           cd test
           python3 run_suite.py --hw cuda --suite stage-c-test-large-4-gpu
-=======
->>>>>>> 852eb6ce
 
   multimodal-gen-test:
     needs: [check-changes, sgl-kernel-build-wheels]
