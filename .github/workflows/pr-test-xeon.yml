name: PR Test (Xeon)

on:
  push:
    branches: [ main ]
    paths:
      - "python/**"
      - "scripts/**"
      - "test/**"
      - "sgl-kernel/**"
      - ".github/workflows/pr-test-xeon.yml"
  pull_request:
    branches: [ main ]
    paths:
      - "python/**"
      - "scripts/**"
      - "test/**"
      - "sgl-kernel/**"
      - ".github/workflows/pr-test-xeon.yml"
  workflow_dispatch:

concurrency:
  group: pr-test-xeon-${{ github.ref }}
  cancel-in-progress: false

jobs:
  build-test:
<<<<<<< HEAD
    if: github.event_name == 'pull_request'
    runs-on: sglang-pvc
    env:
      HF_HOME: /home/sdp/.cache/huggingface
=======
    if: (github.repository == 'sgl-project/sglang' || github.event_name == 'pull_request') &&
      github.event.pull_request.draft == false
    runs-on: xeon-gnr
>>>>>>> f96413c4
    strategy:
      matrix:
        build_type: ['all']
    steps:
      - name: Checkout repository
        uses: actions/checkout@v4

      - name: Build and Push
        run: |
          version=$(cat python/sglang/version.py | cut -d'"' -f2)
          tag=v${version}-xeon

          docker build . -f docker/Dockerfile.xeon  -t sglang_xeon --no-cache

      - name: Run container
        run: |
          docker run -dt \
            -v ${{ github.workspace }}:/sglang-checkout/ --ipc=host \
            -v ${HF_HOME}:/root/.cache/huggingface \
            --name ci_sglang_xeon \
            sglang_xeon

      - name: Install dependencies
        timeout-minutes: 20
        run: |
          docker exec ci_sglang_xeon bash -c "python3 -m pip install --upgrade pip"
          docker exec ci_sglang_xeon pip uninstall sgl-kernel -y || true
          docker exec -w /sglang-checkout/sgl-kernel ci_sglang_xeon bash -c "cp pyproject_cpu.toml pyproject.toml && pip install -v ."
          docker exec -w /sglang-checkout/ ci_sglang_xeon bash -c "pip install -e "python[dev_cpu]""

      - name: Check AMX support
        id: check_amx
        timeout-minutes: 5
        run: |
          docker exec -w /sglang-checkout/ ci_sglang_xeon \
            bash -c "python3 -c 'import torch; import sgl_kernel; assert torch._C._cpu._is_amx_tile_supported(); assert hasattr(torch.ops.sgl_kernel, \"convert_weight_packed\"); '"
        continue-on-error: true

      - name: Run unit tests
        if: steps.check_amx.outcome == 'success'
        timeout-minutes: 20
        run: |
          docker exec -w /sglang-checkout/ ci_sglang_xeon \
            bash -c "cd ./test/srt && python3 run_suite.py --suite per-commit-cpu"

      - name: Change permission
        timeout-minutes: 20
        run: |
          docker exec -u root ci_sglang_xeon bash -c "
            rm -rf /tmp/ci-home  &&
            chown -R  $(id -u):$(id -g) /sglang-checkout/ 2>/dev/null || true
          "

      - name: Cleanup container
        if: always()
        run: |
          docker rm -f ci_sglang_xeon || true

  pr-test-xeon-finish:
    if: always()
    needs: [build-test]
    runs-on: ubuntu-latest
    steps:
      - name: Check all dependent job statuses
        run: |
          results=(${{ join(needs.*.result, ' ') }})
          for result in "${results[@]}"; do
            if [ "$result" = "failure" ] || [ "$result" = "cancelled" ]; then
              echo "Job failed with result: $result"
              exit 1
            fi
          done
          echo "All jobs completed successfully"
          exit 0<|MERGE_RESOLUTION|>--- conflicted
+++ resolved
@@ -25,16 +25,11 @@
 
 jobs:
   build-test:
-<<<<<<< HEAD
-    if: github.event_name == 'pull_request'
-    runs-on: sglang-pvc
-    env:
-      HF_HOME: /home/sdp/.cache/huggingface
-=======
     if: (github.repository == 'sgl-project/sglang' || github.event_name == 'pull_request') &&
       github.event.pull_request.draft == false
     runs-on: xeon-gnr
->>>>>>> f96413c4
+    env:
+      HF_HOME: /home/sdp/.cache/huggingface
     strategy:
       matrix:
         build_type: ['all']
