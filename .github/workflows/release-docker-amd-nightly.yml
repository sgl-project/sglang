name: Release Docker Images Nightly (AMD)
on:
  workflow_dispatch:
  schedule:
    - cron: '0 13 * * *'

concurrency:
  # A PR number if a pull request and otherwise the commit hash. This cancels
  # queued and in-progress runs for the same PR (presubmit) or commit
  # (postsubmit). The workflow name is prepended to avoid conflicts between
  # different workflows.
  group: ${{ github.workflow }}-${{ github.event.number || github.sha }}
  cancel-in-progress: true

jobs:
  publish:
    if: github.repository == 'sgl-project/sglang'
    runs-on: amd-docker-scale
    environment: 'prod'
    strategy:
      matrix:
        gpu_arch: ['gfx942', 'gfx942-rocm700', 'gfx950']
        build_type: ['all']
    steps:
      - name: Checkout repository
        uses: actions/checkout@v4

      - name: "Set Date"
        run: |
          echo "DATE=$(date +%Y%m%d)" >> $GITHUB_ENV

      - name: Login to Docker Hub
        uses: docker/login-action@v2
        with:
          username: ${{ secrets.DOCKERHUB_AMD_USERNAME }}
          password: ${{ secrets.DOCKERHUB_AMD_TOKEN }}

      - name: Build and Push
        run: |
          version=$(cat python/sglang/version.py | cut -d'"' -f2)

          if [ "${{ matrix.gpu_arch }}" = "gfx942" ]; then
            rocm_tag="rocm630-mi30x"
          elif [ "${{ matrix.gpu_arch }}" = "gfx942-rocm700" ]; then
            rocm_tag="rocm700-mi30x"
          elif [ "${{ matrix.gpu_arch }}" = "gfx950" ]; then
            rocm_tag="rocm700-mi35x"
          else
            echo "Unsupported gfx arch"
            exit 1
          fi

          tag=v${version}-${rocm_tag}

<<<<<<< HEAD
          docker build . -f docker/Dockerfile.rocm --build-arg BUILD_TYPE=${{ matrix.build_type }} --build-arg GPU_ARCH=${{ matrix.gpu_arch }} -t rocm/sgl-dev:${tag}-${{ env.DATE }} --no-cache
          docker push rocm/sgl-dev:${tag}-${{ env.DATE }}
=======
          if [ "${{ matrix.build_type }}" = "all" ]; then
            tag_suffix=""
          elif [ "${{ matrix.build_type }}" = "srt" ]; then
            tag_suffix="-srt"
          else
            echo "Unsupported build type"
            exit 1
          fi

          docker build . -f docker/rocm.Dockerfile --build-arg BUILD_TYPE=${{ matrix.build_type }} --build-arg GPU_ARCH=${{ matrix.gpu_arch }} -t rocm/sgl-dev:${tag}-${{ env.DATE }}${tag_suffix} --no-cache
          docker push rocm/sgl-dev:${tag}-${{ env.DATE }}${tag_suffix}

  cache:
    if: github.repository == 'sgl-project/sglang'
    runs-on: linux-mi300-gpu-1
    environment: 'prod'
    needs: publish
    strategy:
      matrix:
        gpu_arch: ['gfx942', 'gfx942-rocm700']
        build_type: ['all']
    steps:
      - name: Checkout repository
        uses: actions/checkout@v4

      - name: "Set Date"
        run: |
          echo "DATE=$(date +%Y%m%d)" >> $GITHUB_ENV

      - name: Login to Docker Hub
        uses: docker/login-action@v2
        with:
          username: ${{ secrets.DOCKERHUB_AMD_USERNAME }}
          password: ${{ secrets.DOCKERHUB_AMD_TOKEN }}

      - name: Pull and Save Docker Image to Cache
        run: |
          set -euxo pipefail

          version=$(cat python/sglang/version.py | cut -d'"' -f2)

          if [ "${{ matrix.gpu_arch }}" = "gfx942" ]; then
            rocm_tag="rocm630-mi30x"
          elif [ "${{ matrix.gpu_arch }}" = "gfx942-rocm700" ]; then
            rocm_tag="rocm700-mi30x"
          else
            echo "Unsupported gfx arch"
            exit 1
          fi

          tag=v${version}-${rocm_tag}

          if [ "${{ matrix.build_type }}" = "all" ]; then
            tag_suffix=""
          else
            echo "Unsupported build type"
            exit 1
          fi

          image="rocm/sgl-dev:${tag}-${{ env.DATE }}${tag_suffix}"

          # Determine target cache file name based on ROCm variant
          if [[ "${rocm_tag}" == rocm630* ]]; then
            final_path="/home/runner/sgl-data/docker/image.tar"
          elif [[ "${rocm_tag}" == rocm700* ]]; then
            final_path="/home/runner/sgl-data/docker/image-700.tar"
          else
            echo "Unexpected ROCm tag: ${rocm_tag}"
            exit 1
          fi

          tmp_path="${final_path}.tmp"

          echo "Pulling image: ${image}"
          docker pull "${image}"

          echo "Saving to temp file: ${tmp_path}"
          docker save "${image}" -o "${tmp_path}"

          echo "Moving to final path: ${final_path}"
          mv -f "${tmp_path}" "${final_path}"

          echo "Cache populated successfully at ${final_path}"
>>>>>>> 10864731
<|MERGE_RESOLUTION|>--- conflicted
+++ resolved
@@ -52,21 +52,8 @@
 
           tag=v${version}-${rocm_tag}
 
-<<<<<<< HEAD
           docker build . -f docker/Dockerfile.rocm --build-arg BUILD_TYPE=${{ matrix.build_type }} --build-arg GPU_ARCH=${{ matrix.gpu_arch }} -t rocm/sgl-dev:${tag}-${{ env.DATE }} --no-cache
           docker push rocm/sgl-dev:${tag}-${{ env.DATE }}
-=======
-          if [ "${{ matrix.build_type }}" = "all" ]; then
-            tag_suffix=""
-          elif [ "${{ matrix.build_type }}" = "srt" ]; then
-            tag_suffix="-srt"
-          else
-            echo "Unsupported build type"
-            exit 1
-          fi
-
-          docker build . -f docker/rocm.Dockerfile --build-arg BUILD_TYPE=${{ matrix.build_type }} --build-arg GPU_ARCH=${{ matrix.gpu_arch }} -t rocm/sgl-dev:${tag}-${{ env.DATE }}${tag_suffix} --no-cache
-          docker push rocm/sgl-dev:${tag}-${{ env.DATE }}${tag_suffix}
 
   cache:
     if: github.repository == 'sgl-project/sglang'
@@ -138,5 +125,4 @@
           echo "Moving to final path: ${final_path}"
           mv -f "${tmp_path}" "${final_path}"
 
-          echo "Cache populated successfully at ${final_path}"
->>>>>>> 10864731
+          echo "Cache populated successfully at ${final_path}"