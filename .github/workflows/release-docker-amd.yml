name: Release Docker Images (AMD)
on:
  push:
    branches:
      - main
    paths:
      - "python/sglang/version.py"
  workflow_dispatch:

jobs:
  publish:
    if: github.repository == 'sgl-project/sglang'
    runs-on: amd-docker-scale
    environment: 'prod'
    strategy:
      matrix:
        gpu_arch: ['gfx942', 'gfx942-rocm700', 'gfx950']
        build_type: ['all']
    steps:
      - name: Checkout repository
        uses: actions/checkout@v4

      - name: Login to Docker Hub
        uses: docker/login-action@v2
        with:
          username: ${{ secrets.DOCKERHUB_USERNAME }}
          password: ${{ secrets.DOCKERHUB_TOKEN }}

      - name: Build and Push
        run: |
          version=$(cat python/sglang/version.py | cut -d'"' -f2)

          if [ "${{ matrix.gpu_arch }}" = "gfx942" ]; then
            rocm_tag="rocm630-mi30x"
          elif [ "${{ matrix.gpu_arch }}" = "gfx942-rocm700" ]; then
            rocm_tag="rocm700-mi30x"
          elif [ "${{ matrix.gpu_arch }}" = "gfx950" ]; then
            rocm_tag="rocm700-mi35x"
          else
            echo "Unsupported gfx arch"
            exit 1
          fi

          tag=v${version}-${rocm_tag}

<<<<<<< HEAD
          docker build . -f docker/Dockerfile.rocm --build-arg BUILD_TYPE=${{ matrix.build_type }} --build-arg GPU_ARCH=${{ matrix.gpu_arch }} -t lmsysorg/sglang:${tag} --no-cache
          docker push lmsysorg/sglang:${tag}
=======
          if [ "${{ matrix.build_type }}" = "all" ]; then
            tag_suffix=""
          elif [ "${{ matrix.build_type }}" = "srt" ]; then
            tag_suffix="-srt"
          else
            echo "Unsupported build type"
            exit 1
          fi

          docker build . -f docker/rocm.Dockerfile --build-arg BUILD_TYPE=${{ matrix.build_type }} --build-arg GPU_ARCH=${{ matrix.gpu_arch }} -t lmsysorg/sglang:${tag}${tag_suffix} --no-cache
          docker push lmsysorg/sglang:${tag}${tag_suffix}
>>>>>>> 10864731
<|MERGE_RESOLUTION|>--- conflicted
+++ resolved
@@ -43,19 +43,5 @@
 
           tag=v${version}-${rocm_tag}
 
-<<<<<<< HEAD
           docker build . -f docker/Dockerfile.rocm --build-arg BUILD_TYPE=${{ matrix.build_type }} --build-arg GPU_ARCH=${{ matrix.gpu_arch }} -t lmsysorg/sglang:${tag} --no-cache
-          docker push lmsysorg/sglang:${tag}
-=======
-          if [ "${{ matrix.build_type }}" = "all" ]; then
-            tag_suffix=""
-          elif [ "${{ matrix.build_type }}" = "srt" ]; then
-            tag_suffix="-srt"
-          else
-            echo "Unsupported build type"
-            exit 1
-          fi
-
-          docker build . -f docker/rocm.Dockerfile --build-arg BUILD_TYPE=${{ matrix.build_type }} --build-arg GPU_ARCH=${{ matrix.gpu_arch }} -t lmsysorg/sglang:${tag}${tag_suffix} --no-cache
-          docker push lmsysorg/sglang:${tag}${tag_suffix}
->>>>>>> 10864731
+          docker push lmsysorg/sglang:${tag}