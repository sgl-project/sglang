--- conflicted
+++ resolved
@@ -59,23 +59,12 @@
     git clone --branch v0.3.3 --depth 1 https://github.com/EvolvingLMMs-Lab/lmms-eval.git
     $PIP_CMD install -e lmms-eval/ $PIP_INSTALL_SUFFIX
 
-<<<<<<< HEAD
     # Install xformers
     $PIP_CMD install xformers --index-url https://download.pytorch.org/whl/${CU_VERSION} --no-deps $PIP_INSTALL_SUFFIX
 fi
-=======
+
 # For lm_eval evaluating NeedleInAHaystack
 pip install 'lm-eval[longtxt,api,ruler]'
-
-# Install FlashMLA for attention backend tests
-# pip install git+https://github.com/deepseek-ai/FlashMLA.git
-
-# Install hf_xet
-pip install huggingface_hub[hf_xet]
-
-# Install xformers
-pip install -U xformers --index-url https://download.pytorch.org/whl/cu126 --no-deps --force-reinstall
->>>>>>> 9c942f0e
 
 # Install FlashMLA for attention backend tests
 # $PIP_CMD install git+https://github.com/deepseek-ai/FlashMLA.git $PIP_INSTALL_SUFFIX
