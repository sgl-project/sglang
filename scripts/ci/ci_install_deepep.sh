--- conflicted
+++ resolved
@@ -69,8 +69,6 @@
 if [ "$GRACE_BLACKWELL" = "1" ]; then
     # Current GB200: Driver 580.82.07, Cuda 13.0
     CUDA_VERSION=$(nvidia-smi | grep "CUDA Version" | head -n1 | awk '{print $9}')
-<<<<<<< HEAD
-=======
     if [ "$CUDA_VERSION" = "12.8" ]; then
         CHOSEN_TORCH_CUDA_ARCH_LIST='10.0'
     elif awk -v ver="$CUDA_VERSION" 'BEGIN {exit !(ver > 12.8)}'; then
@@ -84,7 +82,6 @@
     else
         echo "Unsupported CUDA version for Grace Blackwell: $CUDA_VERSION" && exit 1
     fi && \
->>>>>>> 25e97380
     if [ "${CUDA_VERSION%%.*}" = "13" ]; then \
         sed -i "/^    include_dirs = \['csrc\/'\]/a\    include_dirs.append('${CUDA_HOME}/include/cccl')" setup.py; \
     fi
