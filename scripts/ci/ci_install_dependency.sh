--- conflicted
+++ resolved
@@ -78,11 +78,7 @@
     $PIP_CMD install --upgrade pip
 
     # Clean up existing installations
-<<<<<<< HEAD
-    $PIP_CMD uninstall -y flashinfer_python sgl-kernel sglang vllm $PIP_INSTALL_SUFFIX || true
-=======
-    $PIP_CMD uninstall -y sgl-kernel sglang $PIP_INSTALL_SUFFIX || true
->>>>>>> 2e48584b
+    $PIP_CMD uninstall -y flashinfer_python sgl-kernel sglang $PIP_INSTALL_SUFFIX || true
 else
     # In normal cases, we use uv, which is much faster than pip.
     pip install --upgrade pip
@@ -93,11 +89,7 @@
     PIP_INSTALL_SUFFIX="--index-strategy unsafe-best-match"
 
     # Clean up existing installations
-<<<<<<< HEAD
-    $PIP_CMD uninstall flashinfer_python sgl-kernel sglang vllm || true
-=======
-    $PIP_CMD uninstall sgl-kernel sglang || true
->>>>>>> 2e48584b
+    $PIP_CMD uninstall flashinfer_python sgl-kernel sglang || true
 fi
 
 # Install the main package
