ARG CUDA_VERSION=12.9.1
FROM nvidia/cuda:${CUDA_VERSION}-cudnn-devel-ubuntu22.04 AS base

ARG TARGETARCH
ARG BUILD_TYPE=all
ARG BRANCH_TYPE=remote
ARG GRACE_BLACKWELL=0

ARG GRACE_BLACKWELL_DEEPEP_BRANCH=gb200_blog_part_2
ARG HOPPER_SBO_DEEPEP_COMMIT=9f2fc4b3182a51044ae7ecb6610f7c9c3258c4d6
ARG DEEPEP_COMMIT=9af0e0d0e74f3577af1979c9b9e1ac2cad0104ee
ARG BUILD_AND_DOWNLOAD_PARALLEL=8
ARG SGL_KERNEL_VERSION=0.3.18.post2
ARG SGL_VERSION=0.5.6
ARG USE_LATEST_SGLANG=0
ARG GDRCOPY_VERSION=2.5.1
ARG PIP_DEFAULT_INDEX
ARG UBUNTU_MIRROR
ARG GITHUB_ARTIFACTORY=github.com
ARG INSTALL_FLASHINFER_JIT_CACHE=0
ARG FLASHINFER_VERSION=0.5.3
ARG NVSHMEM_VERSION=3.4.5

ENV DEBIAN_FRONTEND=noninteractive \
    CUDA_HOME=/usr/local/cuda \
    GDRCOPY_HOME=/usr/src/gdrdrv-${GDRCOPY_VERSION}/ \
    FLASHINFER_VERSION=${FLASHINFER_VERSION}

# Add GKE default lib and bin locations
ENV PATH="${PATH}:/usr/local/nvidia/bin" \
    LD_LIBRARY_PATH="${LD_LIBRARY_PATH}:/usr/local/nvidia/lib:/usr/local/nvidia/lib64"

# Replace Ubuntu sources if specified
RUN if [ -n "$UBUNTU_MIRROR" ]; then \
    sed -i "s|http://.*archive.ubuntu.com|$UBUNTU_MIRROR|g" /etc/apt/sources.list && \
    sed -i "s|http://.*security.ubuntu.com|$UBUNTU_MIRROR|g" /etc/apt/sources.list; \
fi

# Python setup (combined with apt update to reduce layers)
RUN --mount=type=cache,target=/var/cache/apt,id=base-apt \
    apt update && apt install -y --no-install-recommends wget software-properties-common \
    && add-apt-repository ppa:deadsnakes/ppa -y \
    && apt install -y --no-install-recommends python3.12-full python3.12-dev python3.10-venv \
    && update-alternatives --install /usr/bin/python3 python3 /usr/bin/python3.10 1 \
    && update-alternatives --install /usr/bin/python3 python3 /usr/bin/python3.12 2 \
    && update-alternatives --set python3 /usr/bin/python3.12 \
    && wget -q https://bootstrap.pypa.io/get-pip.py \
    && python3 get-pip.py \
    && rm get-pip.py \
    # Fix for apt-add-repository
    && cd /usr/lib/python3/dist-packages/ \
    && ln -s apt_pkg.cpython-310-*-linux-gnu.so apt_pkg.so

# Install system dependencies (organized by category for better caching)
RUN --mount=type=cache,target=/var/cache/apt,id=base-apt \
    echo 'tzdata tzdata/Areas select America' | debconf-set-selections \
    && echo 'tzdata tzdata/Zones/America select Los_Angeles' | debconf-set-selections \
    && apt-get update && apt-get install -y --no-install-recommends \
    # Core system utilities
    tzdata \
    ca-certificates \
    software-properties-common \
    netcat-openbsd \
    kmod \
    unzip \
    openssh-server \
    curl \
    wget \
    lsof \
    locales \
    # Build essentials (needed for framework stage)
    build-essential \
    cmake \
    perl \
    patchelf \
    ccache \
    git-lfs \
    # MPI and NUMA
    libopenmpi-dev \
    libnuma1 \
    libnuma-dev \
    numactl \
    # InfiniBand/RDMA
    libibverbs-dev \
    libibverbs1 \
    libibumad3 \
    librdmacm1 \
    libnl-3-200 \
    libnl-route-3-200 \
    libnl-route-3-dev \
    libnl-3-dev \
    ibverbs-providers \
    infiniband-diags \
    perftest \
    # Development libraries
    libgoogle-glog-dev \
    libgtest-dev \
    libjsoncpp-dev \
    libunwind-dev \
    libboost-all-dev \
    libssl-dev \
    libgrpc-dev \
    libgrpc++-dev \
    libprotobuf-dev \
    protobuf-compiler \
    protobuf-compiler-grpc \
    pybind11-dev \
    libhiredis-dev \
    libcurl4-openssl-dev \
    libczmq4 \
    libczmq-dev \
    libfabric-dev \
    # Package building tools
    devscripts \
    debhelper \
    fakeroot \
    dkms \
    check \
    libsubunit0 \
    libsubunit-dev \
    && ln -sf /usr/bin/python3.12 /usr/bin/python \
    && rm -rf /var/lib/apt/lists/* \
    && apt-get clean

# Replace pip global cache if specified
RUN if [ -n "${PIP_DEFAULT_INDEX}" ]; then \
    python3 -m pip config set global.index-url ${PIP_DEFAULT_INDEX}; \
fi

# GDRCopy installation
RUN mkdir -p /tmp/gdrcopy && cd /tmp \
    && curl --retry 3 --retry-delay 2 -fsSL -o v${GDRCOPY_VERSION}.tar.gz \
        https://${GITHUB_ARTIFACTORY}/NVIDIA/gdrcopy/archive/refs/tags/v${GDRCOPY_VERSION}.tar.gz \
    && tar -xzf v${GDRCOPY_VERSION}.tar.gz && rm v${GDRCOPY_VERSION}.tar.gz \
    && cd gdrcopy-${GDRCOPY_VERSION}/packages \
    && CUDA=/usr/local/cuda ./build-deb-packages.sh \
    && dpkg -i gdrdrv-dkms_*.deb libgdrapi_*.deb gdrcopy-tests_*.deb gdrcopy_*.deb \
    && cd / && rm -rf /tmp/gdrcopy

# Fix DeepEP IBGDA symlink
RUN ln -sf /usr/lib/$(uname -m)-linux-gnu/libmlx5.so.1 /usr/lib/$(uname -m)-linux-gnu/libmlx5.so

# Set up locale
RUN locale-gen en_US.UTF-8
ENV LANG=en_US.UTF-8 \
    LANGUAGE=en_US:en \
    LC_ALL=en_US.UTF-8

########################################################
########## Framework Development Image ################
########################################################

# Copy local source if building from local
FROM scratch AS local_src
COPY . /src

FROM base AS framework

ARG BRANCH_TYPE
ARG BUILD_TYPE
ARG CUDA_VERSION
ARG BUILD_AND_DOWNLOAD_PARALLEL
ARG SGL_KERNEL_VERSION
ARG SGL_VERSION
ARG USE_LATEST_SGLANG
ARG INSTALL_FLASHINFER_JIT_CACHE
ARG FLASHINFER_VERSION
ARG GRACE_BLACKWELL
ARG GRACE_BLACKWELL_DEEPEP_BRANCH
ARG DEEPEP_COMMIT
ARG TRITON_LANG_COMMIT
ARG GITHUB_ARTIFACTORY

WORKDIR /sgl-workspace

# Install SGLang
COPY --from=local_src /src /tmp/local_src
RUN if [ "$BRANCH_TYPE" = "local" ]; then \
        cp -r /tmp/local_src /sgl-workspace/sglang; \
    elif [ "$USE_LATEST_SGLANG" = "1" ]; then \
        git clone --depth=1 https://github.com/sgl-project/sglang.git /sgl-workspace/sglang; \
    else \
        git clone --depth=1 --branch v${SGL_VERSION} https://github.com/sgl-project/sglang.git /sgl-workspace/sglang; \
    fi \
    && rm -rf /tmp/local_src

RUN --mount=type=cache,target=/root/.cache/pip \
    python3 -m pip install --upgrade pip setuptools wheel html5lib six \
    && cd sglang \
    && case "$CUDA_VERSION" in \
        12.6.1) CUINDEX=126 ;; \
        12.8.1) CUINDEX=128 ;; \
        12.9.1) CUINDEX=129 ;; \
        13.0.1) CUINDEX=130 ;; \
        *) echo "Unsupported CUDA version: $CUDA_VERSION" && exit 1 ;; \
    esac \
    && if [ "$CUDA_VERSION" = "12.6.1" ]; then \
        python3 -m pip install https://${GITHUB_ARTIFACTORY}/sgl-project/whl/releases/download/v${SGL_KERNEL_VERSION}/sgl_kernel-${SGL_KERNEL_VERSION}+cu124-cp310-abi3-manylinux2014_$(uname -m).whl --force-reinstall --no-deps \
    ; \
    elif [ "$CUDA_VERSION" = "12.8.1" ] || [ "$CUDA_VERSION" = "12.9.1" ]; then \
        python3 -m pip install sgl-kernel==${SGL_KERNEL_VERSION} \
    ; \
    elif [ "$CUDA_VERSION" = "13.0.1" ]; then \
        python3 -m pip install https://github.com/sgl-project/whl/releases/download/v${SGL_KERNEL_VERSION}/sgl_kernel-${SGL_KERNEL_VERSION}+cu130-cp310-abi3-manylinux2014_$(uname -m).whl --force-reinstall --no-deps \
    ; \
    else \
        echo "Unsupported CUDA version: $CUDA_VERSION" && exit 1 \
    ; \
    fi \
    && python3 -m pip install -e "python[${BUILD_TYPE}]" --extra-index-url https://download.pytorch.org/whl/cu${CUINDEX} \
    && if [ "$INSTALL_FLASHINFER_JIT_CACHE" = "1" ]; then \
        python3 -m pip install flashinfer-jit-cache==${FLASHINFER_VERSION} --index-url https://flashinfer.ai/whl/cu${CUINDEX} ; \
    fi \
    && if [ "${CUDA_VERSION%%.*}" = "12" ]; then \
        python3 -m pip install nvidia-nccl-cu12==2.28.3 --force-reinstall --no-deps ; \
        python3 -m pip install nvidia-cudnn-cu12==9.16.0.29 --force-reinstall --no-deps; \
    elif [ "${CUDA_VERSION%%.*}" = "13" ]; then \
        python3 -m pip install nvidia-nccl-cu13==2.28.3 --force-reinstall --no-deps ; \
        python3 -m pip uninstall -y torch torchaudio torchvision ; \
        python3 -m pip install torch==2.9.0 torchaudio==2.9.0 torchvision --extra-index-url https://download.pytorch.org/whl/cu${CUINDEX} ; \
        python3 -m pip install nvidia-cublas==13.1.0.3 --force-reinstall --no-deps ; \
        python3 -m pip install nixl-cu13 ; \
    else \
        echo "No NCCL mapping for CUDA_VERSION=${CUDA_VERSION}" && exit 1 ; \
    fi \
    && FLASHINFER_CUBIN_DOWNLOAD_THREADS=${BUILD_AND_DOWNLOAD_PARALLEL} FLASHINFER_LOGGING_LEVEL=warning python3 -m flashinfer --download-cubin

# Download NVSHMEM and DeepEP sources
# We use Tom's DeepEP fork for GB200 for now; the 1fd57b0276311d035d16176bb0076426166e52f3 commit is https://github.com/fzyzcjy/DeepEP/tree/gb200_blog_part_2
RUN set -eux; \
    if [ "${CUDA_VERSION%%.*}" = "12" ]; then \
      pip install nvidia-nvshmem-cu12==${NVSHMEM_VERSION} ; \
    elif [ "${CUDA_VERSION%%.*}" = "13" ]; then \
      pip install nvidia-nvshmem-cu13==${NVSHMEM_VERSION} ; \
    else \
      echo "Unsupported CUDA version: $CUDA_VERSION" && exit 1 ; \
    fi && \
    if [ "$GRACE_BLACKWELL" = "1" ]; then \
<<<<<<< HEAD
        git clone https://github.com/fzyzcjy/DeepEP.git && \
        cd DeepEP && \
        git checkout ${GRACE_BLACKWELL_DEEPEP_BRANCH} && \
        sed -i 's/#define NUM_CPU_TIMEOUT_SECS 100/#define NUM_CPU_TIMEOUT_SECS 1000/' csrc/kernels/configs.cuh && \
        cd .. ; \
=======
      git clone https://github.com/fzyzcjy/DeepEP.git && \
      cd DeepEP && \
      git checkout ${GRACE_BLACKWELL_DEEPEP_BRANCH} && \
      sed -i 's/#define NUM_CPU_TIMEOUT_SECS 100/#define NUM_CPU_TIMEOUT_SECS 1000/' csrc/kernels/configs.cuh && \
      cd .. ; \
    elif [ "$HOPPER_SBO" = "1" ]; then \
      git clone https://github.com/deepseek-ai/DeepEP.git -b antgroup-opt && \
      cd DeepEP && \
      git checkout ${HOPPER_SBO_DEEPEP_COMMIT} && \
      sed -i 's/#define NUM_CPU_TIMEOUT_SECS 100/#define NUM_CPU_TIMEOUT_SECS 1000/' csrc/kernels/configs.cuh && \
      cd .. ; \
>>>>>>> 78647e08
    else \
        curl --retry 3 --retry-delay 2 -fsSL -o ${DEEPEP_COMMIT}.zip \
            https://${GITHUB_ARTIFACTORY}/deepseek-ai/DeepEP/archive/${DEEPEP_COMMIT}.zip && \
        unzip -q ${DEEPEP_COMMIT}.zip && rm ${DEEPEP_COMMIT}.zip && mv DeepEP-${DEEPEP_COMMIT} DeepEP && cd DeepEP && \
        sed -i 's/#define NUM_CPU_TIMEOUT_SECS 100/#define NUM_CPU_TIMEOUT_SECS 1000/' csrc/kernels/configs.cuh && \
        cd .. ; \
    fi

# Install DeepEP 
RUN --mount=type=cache,target=/root/.cache/pip \
    cd /sgl-workspace/DeepEP && \
    case "$CUDA_VERSION" in \
        12.6.1) \
            CHOSEN_TORCH_CUDA_ARCH_LIST='9.0' \
            ;; \
        12.8.1) \
            # FIXED: 12.8.1 does NOT support Blackwell 10.3 \
            CHOSEN_TORCH_CUDA_ARCH_LIST='9.0;10.0' \
            ;; \
        12.9.1|13.0.1) \
            # 12.9.1+ properly supports Blackwell 10.3 \
            CHOSEN_TORCH_CUDA_ARCH_LIST='9.0;10.0;10.3' \
            ;; \
        *) \
            echo "Unsupported CUDA version: $CUDA_VERSION" && exit 1 \
            ;; \
    esac && \
    if [ "${CUDA_VERSION%%.*}" = "13" ]; then \
        sed -i "/^    include_dirs = \['csrc\/'\]/a\    include_dirs.append('${CUDA_HOME}/include/cccl')" setup.py; \
    fi && \
    TORCH_CUDA_ARCH_LIST="${CHOSEN_TORCH_CUDA_ARCH_LIST}" MAX_JOBS=${BUILD_AND_DOWNLOAD_PARALLEL} pip install --no-build-isolation .

# Install nvidia-cutlass-dsl for flashinfer_cutedsl (WideEP configs)
# Using stable versions: 4.3.0 for CUDA 12, 4.3.1 for CUDA 13
RUN --mount=type=cache,target=/root/.cache/pip \
    if [ "${CUDA_VERSION%%.*}" = "12" ]; then \
        python3 -m pip install nvidia-cutlass-dsl==4.3.0 --force-reinstall --no-deps; \
    elif [ "${CUDA_VERSION%%.*}" = "13" ]; then \
        python3 -m pip install nvidia-cutlass-dsl==4.3.1 --force-reinstall --no-deps; \
    fi

# Install essential Python packages
RUN --mount=type=cache,target=/root/.cache/pip \
    python3 -m pip install \
    datamodel_code_generator \
    mooncake-transfer-engine==0.3.7.post2 \
    pre-commit \
    pytest \
    black \
    isort \
    icdiff \
    uv \
    wheel \
    scikit-build-core \
    nixl \
    py-spy

# Build and install sgl-router (install Rust, build, then remove to save space)
RUN --mount=type=cache,target=/root/.cache/pip \
    curl --proto '=https' --tlsv1.2 --retry 3 --retry-delay 2 -sSf https://sh.rustup.rs | sh -s -- -y \
    && export PATH="/root/.cargo/bin:${PATH}" \
    && rustc --version && cargo --version \
    && python3 -m pip install maturin \
    && cd /sgl-workspace/sglang/sgl-router/bindings/python \
    && ulimit -n 65536 && maturin build --release --features vendored-openssl --out dist \
    && python3 -m pip install --force-reinstall dist/*.whl \
    && cd /sgl-workspace/sglang/sgl-router \
    && cargo build --release --bin sglang-router --features vendored-openssl \
    && cp target/release/sglang-router /usr/local/bin/sglang-router \
    && rm -rf /root/.cargo /root/.rustup target dist ~/.cargo \
    && sed -i '/\.cargo\/env/d' /root/.profile /root/.bashrc 2>/dev/null || true


# Install development tools
RUN --mount=type=cache,target=/var/cache/apt,id=framework-apt \
    apt-get update && apt-get install -y --no-install-recommends \
    gdb \
    ninja-build \
    vim \
    tmux \
    htop \
    zsh \
    tree \
    silversearcher-ag \
    cloc \
    pkg-config \
    bear \
    less \
    rdma-core \
    openssh-server \
    gnuplot \
    infiniband-diags \
    perftest \
    ibverbs-providers \
    libibumad3 \
    libibverbs1 \
    libnl-3-200 \
    libnl-route-3-200 \
    librdmacm1 \
    && rm -rf /var/lib/apt/lists/* \
    && apt-get clean

# Install NVIDIA development tools
RUN --mount=type=cache,target=/var/cache/apt,id=framework-apt \
    apt update -y \
    && apt install -y --no-install-recommends gnupg \
    && echo "deb http://developer.download.nvidia.com/devtools/repos/ubuntu2004/$(if [ "$(uname -m)" = "aarch64" ]; then echo "arm64"; else echo "amd64"; fi) /" | tee /etc/apt/sources.list.d/nvidia-devtools.list \
    && apt-key adv --fetch-keys http://developer.download.nvidia.com/compute/cuda/repos/ubuntu1804/$(if [ "$(uname -m)" = "aarch64" ]; then echo "arm64"; else echo "x86_64"; fi)/7fa2af80.pub \
    && apt update -y \
    && apt install -y --no-install-recommends nsight-systems-cli \
    && rm -rf /var/lib/apt/lists/*

# Install minimal Python dev packages
RUN --mount=type=cache,target=/root/.cache/pip \
    python3 -m pip install --break-system-packages \
    pytest \
    black \
    isort \
    icdiff \
    scikit-build-core \
    uv \
    pre-commit \
    pandas \
    matplotlib \
    tabulate \
    termplotlib

# diff-so-fancy
RUN curl --retry 3 --retry-delay 2 -LSso /usr/local/bin/diff-so-fancy \
        https://${GITHUB_ARTIFACTORY}/so-fancy/diff-so-fancy/releases/download/v1.4.4/diff-so-fancy \
    && chmod +x /usr/local/bin/diff-so-fancy

# clang-format
RUN curl --retry 3 --retry-delay 2 -LSso /usr/local/bin/clang-format \
        https://${GITHUB_ARTIFACTORY}/muttleyxd/clang-tools-static-binaries/releases/download/master-32d3ac78/clang-format-16_linux-amd64 \
    && chmod +x /usr/local/bin/clang-format

# clangd
RUN curl --retry 3 --retry-delay 2 -fsSL -o clangd.zip \
        https://${GITHUB_ARTIFACTORY}/clangd/clangd/releases/download/18.1.3/clangd-linux-18.1.3.zip \
    && unzip -q clangd.zip \
    && cp -r clangd_18.1.3/bin/* /usr/local/bin/ \
    && cp -r clangd_18.1.3/lib/* /usr/local/lib/ \
    && rm -rf clangd_18.1.3 clangd.zip

# CMake
RUN CMAKE_VERSION=3.31.1 \
    && ARCH=$(uname -m) \
    && CMAKE_INSTALLER="cmake-${CMAKE_VERSION}-linux-${ARCH}" \
    && curl --retry 3 --retry-delay 2 -fsSL -o "${CMAKE_INSTALLER}.tar.gz" \
        "https://${GITHUB_ARTIFACTORY}/Kitware/CMake/releases/download/v${CMAKE_VERSION}/${CMAKE_INSTALLER}.tar.gz" \
    && tar -xzf "${CMAKE_INSTALLER}.tar.gz" \
    && cp -r "${CMAKE_INSTALLER}/bin/"* /usr/local/bin/ \
    && cp -r "${CMAKE_INSTALLER}/share/"* /usr/local/share/ \
    && rm -rf "${CMAKE_INSTALLER}" "${CMAKE_INSTALLER}.tar.gz"

# Install just
RUN curl --proto '=https' --tlsv1.2 --retry 3 --retry-delay 2 -sSf https://just.systems/install.sh | \
    sed "s|https://github.com|https://${GITHUB_ARTIFACTORY}|g" | \
    bash -s -- --tag 1.42.4 --to /usr/local/bin

# Add yank script
COPY --chown=root:root --chmod=755 docker/configs/yank /usr/local/bin/yank

# Install oh-my-zsh and plugins
RUN sh -c "$(curl --retry 3 --retry-delay 2 -fsSL https://raw.githubusercontent.com/ohmyzsh/ohmyzsh/master/tools/install.sh)" "" --unattended \
    && git clone --depth 1 https://github.com/zsh-users/zsh-autosuggestions ${ZSH_CUSTOM:-~/.oh-my-zsh/custom}/plugins/zsh-autosuggestions \
    && git clone --depth 1 https://github.com/zsh-users/zsh-syntax-highlighting.git ${ZSH_CUSTOM:-~/.oh-my-zsh/custom}/plugins/zsh-syntax-highlighting

# Configure development environment
COPY docker/configs/.vimrc /root/.vimrc
COPY docker/configs/.tmux.conf /root/.tmux.conf
COPY docker/configs/.gitconfig /tmp/.gitconfig
RUN cat /tmp/.gitconfig >> /root/.gitconfig && rm /tmp/.gitconfig
COPY docker/configs/.zshrc /root/.zshrc

# Set workspace directory
WORKDIR /sgl-workspace/sglang

########################################################
########## Runtime Image ##############################
########################################################

FROM nvidia/cuda:${CUDA_VERSION}-cudnn-runtime-ubuntu22.04 AS runtime

ARG CUDA_VERSION
ARG TARGETARCH
ARG GDRCOPY_VERSION=2.5.1

ENV DEBIAN_FRONTEND=noninteractive \
    CUDA_HOME=/usr/local/cuda \
    GDRCOPY_HOME=/usr/src/gdrdrv-${GDRCOPY_VERSION}/

# Add GKE default lib and bin locations
ENV PATH="${PATH}:/usr/local/nvidia/bin" \
    LD_LIBRARY_PATH="${LD_LIBRARY_PATH}:/usr/local/nvidia/lib:/usr/local/nvidia/lib64"

# Install ONLY runtime dependencies (no build tools)
RUN --mount=type=cache,target=/var/cache/apt,id=runtime-apt \
    apt-get update && apt-get install -y --no-install-recommends \
    # Python runtime
    software-properties-common \
    && add-apt-repository ppa:deadsnakes/ppa -y \
    && apt-get update && apt-get install -y --no-install-recommends \
    python3.12-full \
    python3.12-dev \
    wget \
    # Minimal C compiler for Triton JIT
    gcc \
    libc6-dev \
    # Core system utilities
    tzdata \
    ca-certificates \
    netcat-openbsd \
    curl \
    git \
    # Runtime libraries (no -dev packages)
    libopenmpi3 \
    libnuma1 \
    libibverbs1 \
    libibumad3 \
    librdmacm1 \
    libnl-3-200 \
    libnl-route-3-200 \
    ibverbs-providers \
    libgoogle-glog0v5 \
    libunwind8 \
    libboost-system1.74.0 \
    libboost-thread1.74.0 \
    libboost-filesystem1.74.0 \
    libgrpc++1 \
    libprotobuf23 \
    libhiredis0.14 \
    libcurl4 \
    libczmq4 \
    libfabric1 \
    libssl3 \
    # RDMA runtime
    rdma-core \
    infiniband-diags \
    perftest \
    && update-alternatives --install /usr/bin/python3 python3 /usr/bin/python3.12 2 \
    && update-alternatives --set python3 /usr/bin/python3.12 \
    && ln -sf /usr/bin/python3.12 /usr/bin/python \
    && wget -q https://bootstrap.pypa.io/get-pip.py \
    && python3 get-pip.py \
    && rm get-pip.py \
    && rm -rf /var/lib/apt/lists/* \
    && apt-get clean

# Set up locale
RUN apt-get update && apt-get install -y --no-install-recommends locales \
    && locale-gen en_US.UTF-8 \
    && rm -rf /var/lib/apt/lists/*

ENV LANG=en_US.UTF-8 \
    LANGUAGE=en_US:en \
    LC_ALL=en_US.UTF-8

# Copy Python site-packages from framework (contains all built packages)
COPY --from=framework /usr/local/lib/python3.12/dist-packages /usr/local/lib/python3.12/dist-packages

# Copy SGLang workspace
COPY --from=framework /sgl-workspace /sgl-workspace

# Copy in CUDA bits
COPY --from=framework /usr/local/cuda/bin/nvcc /usr/local/cuda/bin/nvcc
COPY --from=framework /usr/local/cuda/bin/cudafe++ /usr/local/cuda/bin/cudafe++
COPY --from=framework /usr/local/cuda/bin/ptxas /usr/local/cuda/bin/ptxas
COPY --from=framework /usr/local/cuda/bin/fatbinary /usr/local/cuda/bin/fatbinary
COPY --from=framework /usr/local/cuda/include/ /usr/local/cuda/include/
COPY --from=framework /usr/local/cuda/nvvm /usr/local/cuda/nvvm
COPY --from=framework /usr/local/cuda/lib64/libcudart.so* /usr/local/cuda/lib64/
RUN ln -s /usr/local/cuda/lib64/libcublas.so.12 /usr/local/cuda/lib64/libcublas.so
RUN ln -s /usr/local/cuda/lib64/libcublasLt.so.12 /usr/local/cuda/lib64/libcublasLt.so

# Copy GDRCopy runtime libraries (but not the build artifacts)
COPY --from=framework /usr/lib/libgdrapi.so* /usr/lib/
COPY --from=framework /usr/bin/gdrcopy_* /usr/bin/
COPY --from=framework /usr/src/gdrdrv-2.5.1 /usr/src/gdrdrv-2.5.1

# Fix DeepEP IBGDA symlink in runtime
RUN ln -sf /usr/lib/$(uname -m)-linux-gnu/libmlx5.so.1 /usr/lib/$(uname -m)-linux-gnu/libmlx5.so

WORKDIR /sgl-workspace/sglang

# Default command
CMD ["/bin/bash"]<|MERGE_RESOLUTION|>--- conflicted
+++ resolved
@@ -236,13 +236,11 @@
       echo "Unsupported CUDA version: $CUDA_VERSION" && exit 1 ; \
     fi && \
     if [ "$GRACE_BLACKWELL" = "1" ]; then \
-<<<<<<< HEAD
         git clone https://github.com/fzyzcjy/DeepEP.git && \
         cd DeepEP && \
         git checkout ${GRACE_BLACKWELL_DEEPEP_BRANCH} && \
         sed -i 's/#define NUM_CPU_TIMEOUT_SECS 100/#define NUM_CPU_TIMEOUT_SECS 1000/' csrc/kernels/configs.cuh && \
         cd .. ; \
-=======
       git clone https://github.com/fzyzcjy/DeepEP.git && \
       cd DeepEP && \
       git checkout ${GRACE_BLACKWELL_DEEPEP_BRANCH} && \
@@ -254,7 +252,6 @@
       git checkout ${HOPPER_SBO_DEEPEP_COMMIT} && \
       sed -i 's/#define NUM_CPU_TIMEOUT_SECS 100/#define NUM_CPU_TIMEOUT_SECS 1000/' csrc/kernels/configs.cuh && \
       cd .. ; \
->>>>>>> 78647e08
     else \
         curl --retry 3 --retry-delay 2 -fsSL -o ${DEEPEP_COMMIT}.zip \
             https://${GITHUB_ARTIFACTORY}/deepseek-ai/DeepEP/archive/${DEEPEP_COMMIT}.zip && \
