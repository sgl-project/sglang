ARG CUDA_VERSION=12.9.1
FROM nvidia/cuda:${CUDA_VERSION}-cudnn-devel-ubuntu22.04 AS base

ARG TARGETARCH
ARG BUILD_TYPE=all
ARG BRANCH_TYPE=remote
ARG GRACE_BLACKWELL=0

ARG GRACE_BLACKWELL_DEEPEP_BRANCH=gb200_blog_part_2
ARG DEEPEP_COMMIT=9af0e0d0e74f3577af1979c9b9e1ac2cad0104ee
ARG TRITON_LANG_COMMIT=4caa0328bf8df64896dd5f6fb9df41b0eb2e750a
ARG BUILD_AND_DOWNLOAD_PARALLEL=8
ARG SGL_KERNEL_VERSION=0.3.17.post1
ARG SGL_VERSION=0.5.5.post2
ARG USE_LATEST_SGLANG=0
ARG GDRCOPY_VERSION=2.5.1
ARG PIP_DEFAULT_INDEX
ARG UBUNTU_MIRROR
ARG GITHUB_ARTIFACTORY=github.com
ARG INSTALL_FLASHINFER_JIT_CACHE=0
ARG FLASHINFER_VERSION=0.5.2

ENV DEBIAN_FRONTEND=noninteractive \
    CUDA_HOME=/usr/local/cuda \
<<<<<<< HEAD
    GDRCOPY_HOME=/usr/src/gdrdrv-${GDRCOPY_VERSION}/
=======
    GDRCOPY_HOME=/usr/src/gdrdrv-${GDRCOPY_VERSION}/ \
    NVSHMEM_DIR=/sgl-workspace/nvshmem/install \
    FLASHINFER_VERSION=${FLASHINFER_VERSION}
>>>>>>> d5fa58c4
# Add GKE default lib and bin locations.
ENV PATH="${PATH}:/usr/local/nvidia/bin" \
    LD_LIBRARY_PATH="${LD_LIBRARY_PATH}:/usr/local/nvidia/lib:/usr/local/nvidia/lib64"

# Replace Ubuntu sources if it is specified
RUN if [ -n "$UBUNTU_MIRROR" ]; then \
    sed -i "s|http://.*archive.ubuntu.com|$UBUNTU_MIRROR|g" /etc/apt/sources.list && \
    sed -i "s|http://.*security.ubuntu.com|$UBUNTU_MIRROR|g" /etc/apt/sources.list; \
fi

RUN --mount=type=cache,target=/var/cache/apt apt update && apt install wget -y && apt install software-properties-common -y \
 && add-apt-repository ppa:deadsnakes/ppa -y \
 && apt install python3.12-full python3.12-dev python3.10-venv -y \
 && update-alternatives --install /usr/bin/python3 python3 /usr/bin/python3.10 1 \
 && update-alternatives --install /usr/bin/python3 python3 /usr/bin/python3.12 2 \
 && update-alternatives --set python3 /usr/bin/python3.12 \
 && wget https://bootstrap.pypa.io/get-pip.py \
 && python3 get-pip.py \
 # Fix for `apt-add-repository`
 && cd /usr/lib/python3/dist-packages/ \
 && ln -s apt_pkg.cpython-310-*-linux-gnu.so apt_pkg.so

# Set timezone and install all packages
RUN --mount=type=cache,target=/var/cache/apt echo 'tzdata tzdata/Areas select America' | debconf-set-selections \
 && echo 'tzdata tzdata/Zones/America select Los_Angeles' | debconf-set-selections \
 && apt-get update && apt-get install -y --no-install-recommends \
    tzdata \
    software-properties-common netcat-openbsd kmod unzip openssh-server \
    curl wget lsof zsh ccache tmux htop git-lfs tree \
    build-essential cmake perl \
    libopenmpi-dev libnuma1 libnuma-dev numactl \
    libibverbs-dev libibverbs1 libibumad3 \
    librdmacm1 libnl-3-200 libnl-route-3-200 libnl-route-3-dev libnl-3-dev \
    ibverbs-providers infiniband-diags perftest \
    libgoogle-glog-dev libgtest-dev libjsoncpp-dev libunwind-dev \
    libboost-all-dev libssl-dev \
    libgrpc-dev libgrpc++-dev libprotobuf-dev protobuf-compiler protobuf-compiler-grpc \
    pybind11-dev \
    libhiredis-dev libcurl4-openssl-dev \
    libczmq4 libczmq-dev \
    libfabric-dev \
    patchelf \
    nvidia-dkms-550 \
    devscripts debhelper fakeroot dkms check libsubunit0 libsubunit-dev \
 && ln -sf /usr/bin/python3.12 /usr/bin/python \
 && rm -rf /var/lib/apt/lists/* \
 && apt-get clean

# Replace pip global cache if it is specified
RUN if [ -n "${PIP_DEFAULT_INDEX}" ]; then \
    python3 -m pip config set global.index-url ${PIP_DEFAULT_INDEX}; \
fi

# GDRCopy installation
RUN mkdir -p /tmp/gdrcopy && cd /tmp \
 && wget -q https://${GITHUB_ARTIFACTORY}/NVIDIA/gdrcopy/archive/refs/tags/v${GDRCOPY_VERSION}.tar.gz \
 && tar -xzf v${GDRCOPY_VERSION}.tar.gz && rm v${GDRCOPY_VERSION}.tar.gz \
 && cd gdrcopy-${GDRCOPY_VERSION}/packages \
 && CUDA=/usr/local/cuda ./build-deb-packages.sh \
 && dpkg -i gdrdrv-dkms_*.deb libgdrapi_*.deb gdrcopy-tests_*.deb gdrcopy_*.deb \
 && cd / && rm -rf /tmp/gdrcopy

# Fix DeepEP IBGDA symlink
RUN ln -sf /usr/lib/$(uname -m)-linux-gnu/libmlx5.so.1 /usr/lib/$(uname -m)-linux-gnu/libmlx5.so

FROM scratch AS local_src
COPY . /src

FROM base AS build-image
# Install SGLang
# Until torch 2.9 and cu13 are stable we manually update torch if you are on CUDA 13
WORKDIR /sgl-workspace
ARG BRANCH_TYPE
COPY --from=local_src /src /tmp/local_src
RUN if [ "$BRANCH_TYPE" = "local" ]; then \
        cp -r /tmp/local_src /sgl-workspace/sglang; \
    elif [ "$USE_LATEST_SGLANG" = "1" ]; then \
        git clone --depth=1 https://github.com/sgl-project/sglang.git /sgl-workspace/sglang; \
    else \
        git clone --depth=1 --branch v${SGL_VERSION} https://github.com/sgl-project/sglang.git /sgl-workspace/sglang; \
    fi \
 && rm -rf /tmp/local_src
RUN --mount=type=cache,target=/root/.cache/pip  python3 -m pip install --upgrade pip setuptools wheel html5lib six \
 && cd sglang \
 && case "$CUDA_VERSION" in \
      12.6.1) CUINDEX=126 ;; \
      12.8.1) CUINDEX=128 ;; \
      12.9.1) CUINDEX=129 ;; \
      13.0.1) CUINDEX=130 ;; \
      *) echo "Unsupported CUDA version: $CUDA_VERSION" && exit 1 ;; \
    esac \
 && if [ "$CUDA_VERSION" = "12.6.1" ]; then \
      python3 -m pip install https://${GITHUB_ARTIFACTORY}/sgl-project/whl/releases/download/v${SGL_KERNEL_VERSION}/sgl_kernel-${SGL_KERNEL_VERSION}+cu124-cp310-abi3-manylinux2014_$(uname -m).whl --force-reinstall --no-deps \
   ; \
   elif [ "$CUDA_VERSION" = "12.8.1" ] || [ "$CUDA_VERSION" = "12.9.1" ]; then \
      python3 -m pip install sgl-kernel==${SGL_KERNEL_VERSION} \
   ; \
   elif [ "$CUDA_VERSION" = "13.0.1" ]; then \
      python3 -m pip install https://github.com/sgl-project/whl/releases/download/v${SGL_KERNEL_VERSION}/sgl_kernel-${SGL_KERNEL_VERSION}+cu130-cp310-abi3-manylinux2014_$(uname -m).whl --force-reinstall --no-deps \
   ; \
   else \
      echo "Unsupported CUDA version: $CUDA_VERSION" && exit 1 \
   ; \
   fi \
 && python3 -m pip install -e "python[${BUILD_TYPE}]" --extra-index-url https://download.pytorch.org/whl/cu${CUINDEX} \
 && if [ "$INSTALL_FLASHINFER_JIT_CACHE" = "1" ]; then \
      python3 -m pip install flashinfer-jit-cache==${FLASHINFER_VERSION} --index-url https://flashinfer.ai/whl/cu${CUINDEX} ; \
   fi \
 && if [ "${CUDA_VERSION%%.*}" = "12" ]; then \
      python3 -m pip install nvidia-nccl-cu12==2.28.3 --force-reinstall --no-deps ; \
    elif [ "${CUDA_VERSION%%.*}" = "13" ]; then \
      python3 -m pip uninstall -y torch torchaudio torchvision ; \
      python3 -m pip install torch==2.9.0 torchaudio==2.9.0 torchvision --extra-index-url https://download.pytorch.org/whl/cu${CUINDEX} ; \
    else \
      echo "No NCCL mapping for CUDA_VERSION=${CUDA_VERSION}" && exit 1 ; \
    fi \
 && FLASHINFER_CUBIN_DOWNLOAD_THREADS=${BUILD_AND_DOWNLOAD_PARALLEL} FLASHINFER_LOGGING_LEVEL=warning python3 -m flashinfer --download-cubin

# Download NVSHMEM source files
# We use Tom's DeepEP fork for GB200 for now; the 1fd57b0276311d035d16176bb0076426166e52f3 commit is https://github.com/fzyzcjy/DeepEP/tree/gb200_blog_part_2
RUN set -eux; \
    if [ "${CUDA_VERSION%%.*}" != "13" ]; then \
      pip install nvidia-nvshmem-cu12==3.4.5 ; \
    fi && \
    if [ "$GRACE_BLACKWELL" = "1" ]; then \
      git clone https://github.com/fzyzcjy/DeepEP.git && \
      cd DeepEP && \
      git checkout ${GRACE_BLACKWELL_DEEPEP_BRANCH} && \
      sed -i 's/#define NUM_CPU_TIMEOUT_SECS 100/#define NUM_CPU_TIMEOUT_SECS 1000/' csrc/kernels/configs.cuh && \
      cd .. ; \
    else \
      wget -q https://${GITHUB_ARTIFACTORY}/deepseek-ai/DeepEP/archive/${DEEPEP_COMMIT}.zip && \
      unzip ${DEEPEP_COMMIT}.zip && rm ${DEEPEP_COMMIT}.zip && mv DeepEP-${DEEPEP_COMMIT} DeepEP && cd DeepEP && \
      sed -i 's/#define NUM_CPU_TIMEOUT_SECS 100/#define NUM_CPU_TIMEOUT_SECS 1000/' csrc/kernels/configs.cuh && \
      cd .. ; \
    fi

# Install DeepEP
# CTK13 requires the cccl include
RUN --mount=type=cache,target=/root/.cache/pip cd /sgl-workspace/DeepEP && \
    case "$CUDA_VERSION" in \
      12.6.1) \
        CHOSEN_TORCH_CUDA_ARCH_LIST='9.0' \
        ;; \
      12.8.1|12.9.1|13.0.1) \
        CHOSEN_TORCH_CUDA_ARCH_LIST='9.0;10.0;10.3' \
        ;; \
      *) \
        echo "Unsupported CUDA version: $CUDA_VERSION" && exit 1 \
        ;; \
    esac && \
    if [ "${CUDA_VERSION%%.*}" = "13" ]; then \
      sed -i "/^    include_dirs = \['csrc\/'\]/a\    include_dirs.append('${CUDA_HOME}/include/cccl')" setup.py; \
    fi && \
    TORCH_CUDA_ARCH_LIST="${CHOSEN_TORCH_CUDA_ARCH_LIST}" MAX_JOBS=${BUILD_AND_DOWNLOAD_PARALLEL} pip install --no-build-isolation .

# In order to use flashinfer_cutedsl without IMA for WideEP configs we must install
# latest flashinfer_cutedsl. Once 0.4.3 is officially released, remove this
RUN --mount=type=cache,target=/root/.cache/pip python3 -m pip install --upgrade --pre "nvidia-cutlass-dsl==4.3.0.dev0" --extra-index-url https://pypi.org/simple/

# For cuda 13, we install triton from source to fix some sm103 issues
# This can be reverted after >3.4.5 is released
# See the conversation in: https://github.com/triton-lang/triton/pull/8536
RUN --mount=type=cache,target=/root/.cache/pip if [ "$CUDA_VERSION" = "13.0.1" ]; then \
    wget -q https://${GITHUB_ARTIFACTORY}/triton-lang/triton/archive/${TRITON_LANG_COMMIT}.zip && \
    unzip -q ${TRITON_LANG_COMMIT}.zip && rm ${TRITON_LANG_COMMIT}.zip && mv triton-${TRITON_LANG_COMMIT} triton && \
    cd triton && pip install --break-system-packages -r python/requirements.txt && \
    MAX_JOBS=${BUILD_AND_DOWNLOAD_PARALLEL} pip install --break-system-packages -e .; \
fi

# Reinstall nccl and cublas for cuda 13
RUN --mount=type=cache,target=/root/.cache/pip if [ "$CUDA_VERSION" = "13.0.1" ]; then \
  python3 -m pip install nvidia-nccl-cu13==2.28.3 --force-reinstall --no-deps ; \
  python3 -m pip install nvidia-cublas==13.1.0.3 --force-reinstall --no-deps ; \
fi

# Python tools
RUN --mount=type=cache,target=/root/.cache/pip python3 -m pip install \
    datamodel_code_generator \
    mooncake-transfer-engine==0.3.7.post2 \
    pre-commit \
    pytest \
    black \
    isort \
    icdiff \
    uv \
    wheel \
    scikit-build-core \
    nixl \
    py-spy

# Install development tools and utilities
RUN --mount=type=cache,target=/var/cache/apt apt-get update && apt-get install -y \
    gdb \
    ninja-build \
    vim \
    tmux \
    htop \
    wget \
    curl \
    locales \
    lsof \
    git \
    git-lfs \
    zsh \
    tree \
    silversearcher-ag \
    cloc \
    unzip \
    pkg-config \
    libssl-dev \
    bear \
    ccache \
    less \
    && apt install -y rdma-core infiniband-diags openssh-server perftest ibverbs-providers libibumad3 libibverbs1 libnl-3-200 libnl-route-3-200 librdmacm1 \
    && rm -rf /var/lib/apt/lists/* \
    && apt-get clean

RUN --mount=type=cache,target=/var/cache/apt apt update -y \
    && apt install -y --no-install-recommends gnupg \
    && echo "deb http://developer.download.nvidia.com/devtools/repos/ubuntu2004/$(if [ "$(uname -m)" = "aarch64" ]; then echo "arm64"; else echo "amd64"; fi) /" | tee /etc/apt/sources.list.d/nvidia-devtools.list \
    && apt-key adv --fetch-keys http://developer.download.nvidia.com/compute/cuda/repos/ubuntu1804/$(if [ "$(uname -m)" = "aarch64" ]; then echo "arm64"; else echo "x86_64"; fi)/7fa2af80.pub \
    && apt update -y \
    && apt install nsight-systems-cli -y

# Set up locale
RUN locale-gen en_US.UTF-8
ENV LANG=en_US.UTF-8
ENV LANGUAGE=en_US:en
ENV LC_ALL=en_US.UTF-8

# Install minimal Python packages
RUN --mount=type=cache,target=/root/.cache/pip python3 -m pip install --break-system-packages \
    pytest \
    black \
    isort \
    icdiff \
    scikit-build-core \
    uv \
    pre-commit \
    pandas \
    matplotlib \
    tabulate

# Install diff-so-fancy
RUN curl -LSso /usr/local/bin/diff-so-fancy https://${GITHUB_ARTIFACTORY}/so-fancy/diff-so-fancy/releases/download/v1.4.4/diff-so-fancy \
    && chmod +x /usr/local/bin/diff-so-fancy

# Install clang-format
RUN curl -LSso /usr/local/bin/clang-format https://${GITHUB_ARTIFACTORY}/muttleyxd/clang-tools-static-binaries/releases/download/master-32d3ac78/clang-format-16_linux-amd64 \
    && chmod +x /usr/local/bin/clang-format

# Install clangd
RUN curl -L https://${GITHUB_ARTIFACTORY}/clangd/clangd/releases/download/18.1.3/clangd-linux-18.1.3.zip -o clangd.zip \
    && unzip clangd.zip \
    && cp -r clangd_18.1.3/bin/* /usr/local/bin/ \
    && cp -r clangd_18.1.3/lib/* /usr/local/lib/ \
    && rm -rf clangd_18.1.3 clangd.zip

# Install CMake
RUN CMAKE_VERSION=3.31.1 \
    && ARCH=$(uname -m) \
    && CMAKE_INSTALLER="cmake-${CMAKE_VERSION}-linux-${ARCH}" \
    && wget -q "https://${GITHUB_ARTIFACTORY}/Kitware/CMake/releases/download/v${CMAKE_VERSION}/${CMAKE_INSTALLER}.tar.gz" \
    && tar -xzf "${CMAKE_INSTALLER}.tar.gz" \
    && cp -r "${CMAKE_INSTALLER}/bin/"* /usr/local/bin/ \
    && cp -r "${CMAKE_INSTALLER}/share/"* /usr/local/share/ \
    && rm -rf "${CMAKE_INSTALLER}" "${CMAKE_INSTALLER}.tar.gz"

# Build and install sgl-router (Rust toolchain removed after build to save space)
RUN --mount=type=cache,target=/root/.cache/pip curl --proto '=https' --tlsv1.2 -sSf https://sh.rustup.rs | sh -s -- -y \
    && export PATH="/root/.cargo/bin:${PATH}" \
    && rustc --version && cargo --version \
    && python3 -m pip install maturin \
    && cd /sgl-workspace/sglang/sgl-router \
    && ulimit -n 65536 && maturin build --release --features vendored-openssl --out dist \
    && python3 -m pip install --force-reinstall dist/*.whl \
    && rm -rf /root/.cargo /root/.rustup target dist ~/.cargo \
    && sed -i '/\.cargo\/env/d' /root/.profile /root/.bashrc 2>/dev/null || true


# Add yank script
COPY --chown=root:root --chmod=755 docker/configs/yank /usr/local/bin/yank

# Install oh-my-zsh and plugins
RUN sh -c "$(curl -fsSL https://raw.githubusercontent.com/ohmyzsh/ohmyzsh/master/tools/install.sh)" "" --unattended \
    && git clone https://github.com/zsh-users/zsh-autosuggestions ${ZSH_CUSTOM:-~/.oh-my-zsh/custom}/plugins/zsh-autosuggestions \
    && git clone https://github.com/zsh-users/zsh-syntax-highlighting.git ${ZSH_CUSTOM:-~/.oh-my-zsh/custom}/plugins/zsh-syntax-highlighting

# Configure Vim and tmux
COPY docker/configs/.vimrc /root/.vimrc
COPY docker/configs/.tmux.conf /root/.tmux.conf

# Configure Git
COPY docker/configs/.gitconfig /tmp/.gitconfig
RUN cat /tmp/.gitconfig >> /root/.gitconfig && rm /tmp/.gitconfig

# Configure zsh
COPY docker/configs/.zshrc /root/.zshrc

RUN set -euxo ; \
    curl --proto '=https' --tlsv1.2 -sSf https://just.systems/install.sh | \
    sed "s|https://github.com|https://${GITHUB_ARTIFACTORY}|g" | \
    bash -s -- --tag 1.42.4 --to /usr/local/bin

# Set workspace directory
WORKDIR /sgl-workspace/sglang<|MERGE_RESOLUTION|>--- conflicted
+++ resolved
@@ -22,13 +22,8 @@
 
 ENV DEBIAN_FRONTEND=noninteractive \
     CUDA_HOME=/usr/local/cuda \
-<<<<<<< HEAD
-    GDRCOPY_HOME=/usr/src/gdrdrv-${GDRCOPY_VERSION}/
-=======
     GDRCOPY_HOME=/usr/src/gdrdrv-${GDRCOPY_VERSION}/ \
-    NVSHMEM_DIR=/sgl-workspace/nvshmem/install \
     FLASHINFER_VERSION=${FLASHINFER_VERSION}
->>>>>>> d5fa58c4
 # Add GKE default lib and bin locations.
 ENV PATH="${PATH}:/usr/local/nvidia/bin" \
     LD_LIBRARY_PATH="${LD_LIBRARY_PATH}:/usr/local/nvidia/lib:/usr/local/nvidia/lib64"
