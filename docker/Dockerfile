--- conflicted
+++ resolved
@@ -22,11 +22,8 @@
 ARG GITHUB_ARTIFACTORY=github.com
 ARG INSTALL_FLASHINFER_JIT_CACHE=0
 ARG FLASHINFER_VERSION=0.5.3
-<<<<<<< HEAD
 ARG CUDA_VERSION
-=======
 ARG NVSHMEM_VERSION=3.4.5
->>>>>>> d9dca282
 
 ENV DEBIAN_FRONTEND=noninteractive \
     CUDA_HOME=/usr/local/cuda \
@@ -215,7 +212,6 @@
         13.0.1) CUINDEX=130 ;; \
         *) echo "Unsupported CUDA version: $CUDA_VERSION" && exit 1 ;; \
     esac \
-<<<<<<< HEAD
     && if [ "$CUDA_VERSION" = "12.6.1" ]; then \
         python3 -m pip install https://${GITHUB_ARTIFACTORY}/sgl-project/whl/releases/download/v${SGL_KERNEL_VERSION}/sgl_kernel-${SGL_KERNEL_VERSION}+cu124-cp310-abi3-manylinux2014_$(uname -m).whl --force-reinstall --no-deps \
     ; \
@@ -240,35 +236,14 @@
         python3 -m pip install nvidia-nccl-cu13==2.28.3 --force-reinstall --no-deps ; \
         python3 -m pip uninstall -y torch torchaudio torchvision ; \
         python3 -m pip install torch==2.9.0 torchaudio==2.9.0 torchvision --extra-index-url https://download.pytorch.org/whl/cu${CUINDEX} ; \
+        python3 -m pip install nvidia-cublas==13.1.0.3 --force-reinstall --no-deps ; \
+        python3 -m pip install nixl-cu13 ; \
     else \
         echo "No NCCL mapping for CUDA_VERSION=${CUDA_VERSION}" && exit 1 ; \
     fi \
     && FLASHINFER_CUBIN_DOWNLOAD_THREADS=${BUILD_AND_DOWNLOAD_PARALLEL} FLASHINFER_LOGGING_LEVEL=warning python3 -m flashinfer --download-cubin
 
 # Download NVSHMEM and DeepEP sources
-RUN set -eux; \
-    if [ "${CUDA_VERSION%%.*}" != "13" ]; then \
-        pip install nvidia-nvshmem-cu12==3.4.5 ; \
-=======
- && if [ "$CUDA_VERSION" = "12.6.1" ]; then \
-      python3 -m pip install https://${GITHUB_ARTIFACTORY}/sgl-project/whl/releases/download/v${SGL_KERNEL_VERSION}/sgl_kernel-${SGL_KERNEL_VERSION}+cu124-cp310-abi3-manylinux2014_$(uname -m).whl --force-reinstall --no-deps \
-   ; \
-   elif [ "$CUDA_VERSION" = "12.8.1" ] || [ "$CUDA_VERSION" = "12.9.1" ]; then \
-      python3 -m pip install sgl-kernel==${SGL_KERNEL_VERSION} \
-   ; \
-   elif [ "$CUDA_VERSION" = "13.0.1" ]; then \
-      python3 -m pip install https://github.com/sgl-project/whl/releases/download/v${SGL_KERNEL_VERSION}/sgl_kernel-${SGL_KERNEL_VERSION}+cu130-cp310-abi3-manylinux2014_$(uname -m).whl --force-reinstall --no-deps \
-   ; \
-   else \
-      echo "Unsupported CUDA version: $CUDA_VERSION" && exit 1 \
-   ; \
-   fi \
- && python3 -m pip install -e "python[${BUILD_TYPE}]" --extra-index-url https://download.pytorch.org/whl/cu${CUINDEX} \
- && if [ "$INSTALL_FLASHINFER_JIT_CACHE" = "1" ]; then \
-      python3 -m pip install flashinfer-jit-cache==${FLASHINFER_VERSION} --index-url https://flashinfer.ai/whl/cu${CUINDEX} ; \
-   fi \
- && FLASHINFER_CUBIN_DOWNLOAD_THREADS=${BUILD_AND_DOWNLOAD_PARALLEL} FLASHINFER_LOGGING_LEVEL=warning python3 -m flashinfer --download-cubin
-
 # We use Tom's DeepEP fork for GB200 for now; the 1fd57b0276311d035d16176bb0076426166e52f3 commit is https://github.com/fzyzcjy/DeepEP/tree/gb200_blog_part_2
 RUN set -eux; \
     if [ "${CUDA_VERSION%%.*}" = "12" ]; then \
@@ -277,7 +252,6 @@
       pip install nvidia-nvshmem-cu13==${NVSHMEM_VERSION} ; \
     else \
       echo "Unsupported CUDA version: $CUDA_VERSION" && exit 1 ; \
->>>>>>> d9dca282
     fi && \
     if [ "$GRACE_BLACKWELL" = "1" ]; then \
         git clone https://github.com/fzyzcjy/DeepEP.git && \
@@ -348,7 +322,6 @@
     nixl \
     py-spy
 
-<<<<<<< HEAD
 # Build and install sgl-router (install Rust, build, then remove to save space)
 RUN --mount=type=cache,target=/root/.cache/pip \
     curl --proto '=https' --tlsv1.2 --retry 3 --retry-delay 2 -sSf https://sh.rustup.rs | sh -s -- -y \
@@ -367,23 +340,6 @@
 # Install development tools
 RUN --mount=type=cache,target=/var/cache/apt \
     apt-get update && apt-get install -y --no-install-recommends \
-=======
-# Some patching packages
-# TODO: Remove this when torch version covers these packages
-RUN --mount=type=cache,target=/root/.cache/pip if [ "${CUDA_VERSION%%.*}" = "12" ]; then \
-    python3 -m pip install nvidia-nccl-cu12==2.28.3 --force-reinstall --no-deps ; \
-    python3 -m pip install nvidia-cudnn-cu12==9.16.0.29 --force-reinstall --no-deps; \
-    python3 -m pip install nvidia-nvshmem-cu12==${NVSHMEM_VERSION} --force-reinstall --no-deps; \
-elif [ "${CUDA_VERSION%%.*}" = "13" ]; then \
-    python3 -m pip install nvidia-nccl-cu13==2.28.3 --force-reinstall --no-deps ; \
-    python3 -m pip install nvidia-cublas==13.1.0.3 --force-reinstall --no-deps ; \
-    python3 -m pip install nixl-cu13 ; \
-    python3 -m pip install nvidia-nvshmem-cu13==${NVSHMEM_VERSION} --force-reinstall --no-deps; \
-fi
-
-# Install development tools and utilities
-RUN --mount=type=cache,target=/var/cache/apt apt-get update && apt-get install -y \
->>>>>>> d9dca282
     gdb \
     ninja-build \
     vim \
@@ -396,13 +352,17 @@
     pkg-config \
     bear \
     less \
-<<<<<<< HEAD
     rdma-core \
     openssh-server \
-=======
     gnuplot \
-    && apt install -y rdma-core infiniband-diags openssh-server perftest ibverbs-providers libibumad3 libibverbs1 libnl-3-200 libnl-route-3-200 librdmacm1 \
->>>>>>> d9dca282
+    infiniband-diags \
+    perftest \
+    ibverbs-providers \
+    libibumad3 \
+    libibverbs1 \
+    libnl-3-200 \
+    libnl-route-3-200 \
+    librdmacm1 \
     && rm -rf /var/lib/apt/lists/* \
     && apt-get clean
 
