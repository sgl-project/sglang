--- conflicted
+++ resolved
@@ -227,7 +227,6 @@
         13.0.1) CUINDEX=130 ;; \
         *) echo "Unsupported CUDA version: $CUDA_VERSION" && exit 1 ;; \
     esac \
-<<<<<<< HEAD
     && if [ "$CUDA_VERSION" = "12.6.1" ]; then \
         python3 -m pip install https://${GITHUB_ARTIFACTORY}/sgl-project/whl/releases/download/v${SGL_KERNEL_VERSION}/sgl_kernel-${SGL_KERNEL_VERSION}+cu124-cp310-abi3-manylinux2014_$(uname -m).whl --force-reinstall --no-deps \
     ; \
@@ -247,34 +246,11 @@
     fi \
     && if [ "${CUDA_VERSION%%.*}" = "12" ]; then \
         python3 -m pip install nvidia-nccl-cu12==2.28.3 --force-reinstall --no-deps ; \
+        python3 -m pip install nvidia-cudnn-cu12==9.16.0.29 --force-reinstall --no-deps; \
     elif [ "${CUDA_VERSION%%.*}" = "13" ]; then \
         python3 -m pip install nvidia-nccl-cu13==2.28.3 --force-reinstall --no-deps ; \
         python3 -m pip uninstall -y torch torchaudio torchvision ; \
         python3 -m pip install torch==2.9.0 torchaudio==2.9.0 torchvision --extra-index-url https://download.pytorch.org/whl/cu${CUINDEX} ; \
-=======
- && if [ "$CUDA_VERSION" = "12.6.1" ]; then \
-      python3 -m pip install https://${GITHUB_ARTIFACTORY}/sgl-project/whl/releases/download/v${SGL_KERNEL_VERSION}/sgl_kernel-${SGL_KERNEL_VERSION}+cu124-cp310-abi3-manylinux2014_$(uname -m).whl --force-reinstall --no-deps \
-   ; \
-   elif [ "$CUDA_VERSION" = "12.8.1" ] || [ "$CUDA_VERSION" = "12.9.1" ]; then \
-      python3 -m pip install sgl-kernel==${SGL_KERNEL_VERSION} \
-   ; \
-   elif [ "$CUDA_VERSION" = "13.0.1" ]; then \
-      python3 -m pip install https://github.com/sgl-project/whl/releases/download/v${SGL_KERNEL_VERSION}/sgl_kernel-${SGL_KERNEL_VERSION}+cu130-cp310-abi3-manylinux2014_$(uname -m).whl --force-reinstall --no-deps \
-   ; \
-   else \
-      echo "Unsupported CUDA version: $CUDA_VERSION" && exit 1 \
-   ; \
-   fi \
- && python3 -m pip install -e "python[${BUILD_TYPE}]" --extra-index-url https://download.pytorch.org/whl/cu${CUINDEX} \
- && if [ "$INSTALL_FLASHINFER_JIT_CACHE" = "1" ]; then \
-      python3 -m pip install flashinfer-jit-cache==${FLASHINFER_VERSION} --index-url https://flashinfer.ai/whl/cu${CUINDEX} ; \
-   fi \
- && if [ "${CUDA_VERSION%%.*}" = "12" ]; then \
-      python3 -m pip install nvidia-nccl-cu12==2.28.3 --force-reinstall --no-deps ; \
-      python3 -m pip install nvidia-cudnn-cu12==9.16.0.29 --force-reinstall --no-deps; \
-    elif [ "${CUDA_VERSION%%.*}" = "13" ]; then \
-      python3 -m pip install nvidia-nccl-cu13==2.28.3 --force-reinstall --no-deps ; \
->>>>>>> 63b05621
     else \
         echo "No NCCL mapping for CUDA_VERSION=${CUDA_VERSION}" && exit 1 ; \
     fi \
@@ -324,7 +300,6 @@
     fi && \
     TORCH_CUDA_ARCH_LIST="${CHOSEN_TORCH_CUDA_ARCH_LIST}" MAX_JOBS=${BUILD_AND_DOWNLOAD_PARALLEL} pip install --no-build-isolation .
 
-<<<<<<< HEAD
 # Install nvidia-cutlass-dsl for flashinfer_cutedsl (WideEP configs)
 RUN --mount=type=cache,target=/root/.cache/pip \
     python3 -m pip install --upgrade --pre "nvidia-cutlass-dsl==4.3.0.dev0" --extra-index-url https://pypi.org/simple/
@@ -342,14 +317,6 @@
 # Install essential Python packages
 RUN --mount=type=cache,target=/root/.cache/pip \
     python3 -m pip install \
-=======
-# In order to use flashinfer_cutedsl without IMA for WideEP configs we must install
-# latest flashinfer_cutedsl. Once 0.4.3 is officially released, remove this
-RUN --mount=type=cache,target=/root/.cache/pip python3 -m pip install --upgrade --pre "nvidia-cutlass-dsl==4.3.0.dev0" --extra-index-url https://pypi.org/simple/
-
-# Python tools
-RUN --mount=type=cache,target=/root/.cache/pip python3 -m pip install \
->>>>>>> 63b05621
     datamodel_code_generator \
     mooncake-transfer-engine==0.3.7.post2 \
     pre-commit \
@@ -372,6 +339,9 @@
     && cd /sgl-workspace/sglang/sgl-router/bindings/python \
     && ulimit -n 65536 && maturin build --release --features vendored-openssl --out dist \
     && python3 -m pip install --force-reinstall dist/*.whl \
+    && cd /sgl-workspace/sglang/sgl-router \
+    && cargo build --release --bin sglang-router --features vendored-openssl \
+    && cp target/release/sglang-router /usr/local/bin/sglang-router \
     && rm -rf /root/.cargo /root/.rustup target dist ~/.cargo \
     && sed -i '/\.cargo\/env/d' /root/.profile /root/.bashrc 2>/dev/null || true
 
@@ -574,9 +544,7 @@
 COPY --from=framework /usr/src/gdrdrv-2.5.1 /usr/src/gdrdrv-2.5.1
 
 # Copy essential binaries
-COPY --from=framework /usr/local/bin/diff-so-fancy /usr/local/bin/
-COPY --from=framework /usr/local/bin/yank /usr/local/bin/
-COPY --from=framework /usr/local/bin/just /usr/local/bin/
+COPY --from=framework /usr/local/bin/sglang-router /usr/local/bin/sglang-router
 
 # Fix DeepEP IBGDA symlink in runtime
 RUN ln -sf /usr/lib/$(uname -m)-linux-gnu/libmlx5.so.1 /usr/lib/$(uname -m)-linux-gnu/libmlx5.so
