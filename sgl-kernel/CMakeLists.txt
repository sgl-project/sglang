--- conflicted
+++ resolved
@@ -168,9 +168,7 @@
 option(SGL_KERNEL_ENABLE_FP8              "Enable FP8"              ON)
 option(SGL_KERNEL_ENABLE_FP4              "Enable FP4"              OFF)
 option(SGL_KERNEL_ENABLE_FA3              "Enable FA3"              OFF)
-<<<<<<< HEAD
 option(SGL_KERNEL_ENABLE_MACHETE          "Enable Machete"          OFF)
-=======
 option(SGL_KERNEL_ENABLE_SM90A            "Enable SM90A"            OFF)
 option(SGL_KERNEL_ENABLE_SM100A           "Enable SM100A"           OFF)
 
@@ -187,7 +185,6 @@
         "-DFLASHINFER_ENABLE_FP8_E5M2"
     )
 endif()
->>>>>>> bcbeed71
 
 if (ENABLE_BELOW_SM90)
     list(APPEND SGL_KERNEL_CUDA_FLAGS
@@ -241,7 +238,6 @@
     )
 endif()
 
-<<<<<<< HEAD
 extract_unique_cuda_archs_ascending(CUDA_ARCHS "${SGL_KERNEL_CUDA_FLAGS}")
 message(STATUS "CUDA target architectures: ${CUDA_ARCHS}")
 cuda_archs_loose_intersection(IS_SM90_ARCHS "9.0;9.0a" "${CUDA_ARCHS}")
@@ -260,8 +256,6 @@
 string(REPLACE "-D__CUDA_NO_BFLOAT16_CONVERSIONS__" "" CMAKE_CUDA_FLAGS "${CMAKE_CUDA_FLAGS}")
 string(REPLACE "-D__CUDA_NO_HALF2_OPERATORS__"      "" CMAKE_CUDA_FLAGS "${CMAKE_CUDA_FLAGS}")
 
-=======
->>>>>>> bcbeed71
 set(SOURCES
     "csrc/allreduce/custom_all_reduce.cu"
     "csrc/allreduce/mscclpp_allreduce.cu"
