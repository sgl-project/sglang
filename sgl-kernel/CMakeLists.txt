--- conflicted
+++ resolved
@@ -235,7 +235,6 @@
     if ("${CUDA_VERSION}" VERSION_GREATER_EQUAL "13.0")
         list(APPEND SGL_KERNEL_CUDA_FLAGS
             "-gencode=arch=compute_103a,code=sm_103a"
-<<<<<<< HEAD
             "--compress-mode=size"
         )
         if (CMAKE_SYSTEM_PROCESSOR STREQUAL "aarch64")
@@ -246,16 +245,6 @@
                 "-gencode=arch=compute_121a,code=sm_121a"
             )
         endif()
-=======
-            "-gencode=arch=compute_110a,code=sm_110a"
-            "-gencode=arch=compute_121a,code=sm_121a"
-            "--compress-mode=size"
-        )
-    else()
-        list(APPEND SGL_KERNEL_CUDA_FLAGS
-            "-gencode=arch=compute_101a,code=sm_101a"
-        )
->>>>>>> 7a68b422
     endif()
 
 else()
