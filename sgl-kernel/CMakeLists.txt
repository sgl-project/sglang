cmake_minimum_required(VERSION 3.26 FATAL_ERROR)
project(sgl-kernel LANGUAGES CXX CUDA)

# utils
include(${CMAKE_CURRENT_LIST_DIR}/cmake/utils.cmake)
include(FetchContent)

# CMake
cmake_policy(SET CMP0169 OLD)
cmake_policy(SET CMP0177 NEW)
set(CMAKE_COLOR_DIAGNOSTICS ON)
set(CMAKE_VERBOSE_MAKEFILE ON CACHE BOOL "ON")
set(CMAKE_POSITION_INDEPENDENT_CODE ON)
set(CMAKE_SHARED_LIBRARY_PREFIX "")

# Python
find_package(Python COMPONENTS Interpreter Development.Module ${SKBUILD_SABI_COMPONENT} REQUIRED)

# CXX
set(CMAKE_CXX_STANDARD 17)
set(CMAKE_CXX_FLAGS "${CMAKE_CXX_FLAGS} -O3")

# CUDA
enable_language(CUDA)
find_package(CUDAToolkit REQUIRED)
set_property(GLOBAL PROPERTY CUDA_SEPARABLE_COMPILATION ON)

message(STATUS "Detected CUDA_VERSION=${CUDA_VERSION}")
if ("${CUDA_VERSION}" VERSION_GREATER_EQUAL "13.0")
    message("CUDA_VERSION ${CUDA_VERSION} >= 13.0")
elseif ("${CUDA_VERSION}" VERSION_GREATER_EQUAL "12.8")
    message("CUDA_VERSION ${CUDA_VERSION} >= 12.8")
elseif ("${CUDA_VERSION}" VERSION_GREATER_EQUAL "12.4")
    message("CUDA_VERSION ${CUDA_VERSION} >= 12.4")
elseif ("${CUDA_VERSION}" VERSION_GREATER_EQUAL "12.1")
    message("CUDA_VERSION ${CUDA_VERSION} >= 12.1")
elseif ("${CUDA_VERSION}" VERSION_GREATER_EQUAL "11.8")
    message("CUDA_VERSION ${CUDA_VERSION} >= 11.8")
endif()

# Torch
find_package(Torch REQUIRED)
clear_cuda_arches(CMAKE_FLAG)

# Third Party repos
# cutlass
FetchContent_Declare(
    repo-cutlass
    GIT_REPOSITORY https://github.com/NVIDIA/cutlass
    GIT_TAG        57e3cfb47a2d9e0d46eb6335c3dc411498efa198
    GIT_SHALLOW    OFF
)
FetchContent_Populate(repo-cutlass)

# DeepGEMM
FetchContent_Declare(
    repo-deepgemm
    GIT_REPOSITORY https://github.com/sgl-project/DeepGEMM
<<<<<<< HEAD
    GIT_TAG        54f99a8af537b3c6eb4819b69907ccbe2b600792
=======
    GIT_TAG        ffe2b6b97420a9f8c58268ca55755168e6e2f360
>>>>>>> 0c002207
    GIT_SHALLOW    OFF
)
FetchContent_Populate(repo-deepgemm)

# fmt
FetchContent_Declare(
    repo-fmt
    GIT_REPOSITORY https://github.com/fmtlib/fmt
    GIT_TAG        553ec11ec06fbe0beebfbb45f9dc3c9eabd83d28
    GIT_SHALLOW    OFF
)
FetchContent_Populate(repo-fmt)

# Triton kernel
FetchContent_Declare(
    repo-triton
    GIT_REPOSITORY "https://github.com/triton-lang/triton"
    GIT_TAG        v3.5.1
    GIT_SHALLOW    OFF
)
FetchContent_Populate(repo-triton)

# flashinfer
FetchContent_Declare(
    repo-flashinfer
    GIT_REPOSITORY https://github.com/flashinfer-ai/flashinfer.git
    GIT_TAG        bc29697ba20b7e6bdb728ded98f04788e16ee021
    GIT_SHALLOW    OFF
)
FetchContent_Populate(repo-flashinfer)

# flash-attention
FetchContent_Declare(
    repo-flash-attention
    GIT_REPOSITORY https://github.com/sgl-project/sgl-attn
    GIT_TAG        f20a52329482ddca4a627b2f028f88c2959ee299
    GIT_SHALLOW    OFF
)
FetchContent_Populate(repo-flash-attention)

# mscclpp
FetchContent_Declare(
    repo-mscclpp
    GIT_REPOSITORY https://github.com/microsoft/mscclpp.git
    GIT_TAG        51eca89d20f0cfb3764ccd764338d7b22cd486a6
    GIT_SHALLOW    OFF
)
FetchContent_Populate(repo-mscclpp)

# fast-hadamard-transform
FetchContent_Declare(
    repo-fast-hadamard-transform
    GIT_REPOSITORY https://github.com/sgl-project/fast-hadamard-transform.git
    GIT_TAG 48f3c13764dc2ec662ade842a4696a90a137f1bc
    GIT_SHALLOW OFF
)
FetchContent_Populate(repo-fast-hadamard-transform)

# ccache option
option(ENABLE_CCACHE "Whether to use ccache" ON)
find_program(CCACHE_FOUND ccache)
if(CCACHE_FOUND AND ENABLE_CCACHE AND DEFINED ENV{CCACHE_DIR})
    message(STATUS "Building with CCACHE enabled")
    set_property(GLOBAL PROPERTY RULE_LAUNCH_COMPILE "ccache")
    set_property(GLOBAL PROPERTY RULE_LAUNCH_LINK "ccache")
endif()

# Enable gencode below SM90
option(ENABLE_BELOW_SM90 "Enable below SM90" ON)

if (CMAKE_SYSTEM_PROCESSOR MATCHES "aarch64")
    set(ENABLE_BELOW_SM90 OFF)
    message(STATUS "For aarch64, disable gencode below SM90 by default")
endif()

include_directories(
    ${PROJECT_SOURCE_DIR}/include
    ${PROJECT_SOURCE_DIR}/csrc
)

set(SGL_KERNEL_CUDA_FLAGS
    "-DNDEBUG"
    "-DOPERATOR_NAMESPACE=sgl-kernel"
    "-O3"
    "-Xcompiler"
    "-fPIC"
    "-gencode=arch=compute_90,code=sm_90"
    "-std=c++17"
    "-DFLASHINFER_ENABLE_F16"
    "-DCUTE_USE_PACKED_TUPLE=1"
    "-DCUTLASS_ENABLE_TENSOR_CORE_MMA=1"
    "-DCUTLASS_VERSIONS_GENERATED"
    "-DCUTLASS_TEST_LEVEL=0"
    "-DCUTLASS_TEST_ENABLE_CACHED_RESULTS=1"
    "-DCUTLASS_DEBUG_TRACE_LEVEL=0"
    "--expt-relaxed-constexpr"
    "--expt-extended-lambda"

    # The following flag leads to the CMAKE_BUILD_PARALLEL_LEVEL breaking,
    # it triggers OOM with low memory host. Extract the threads number to
    # option named SGL_KERNEL_COMPILE_THREADS, default value 32.
    # "--threads=32"

    # Supress warnings
    "-Xcompiler=-Wno-clang-format-violations"
    "-Xcompiler=-Wno-conversion"
    "-Xcompiler=-Wno-deprecated-declarations"
    "-Xcompiler=-Wno-terminate"
    "-Xcompiler=-Wfatal-errors"
    "-Xcompiler=-ftemplate-backtrace-limit=1"
    "-Xcudafe=--diag_suppress=177"   # variable was declared but never referenced
    "-Xcudafe=--diag_suppress=2361"  # invalid narrowing conversion from "char" to "signed char"

    # uncomment to debug
    # "--ptxas-options=-v"
    # "--ptxas-options=--verbose,--register-usage-level=10,--warn-on-local-memory-usage"
)

set(SGL_KERNEL_COMPILE_THREADS 32 CACHE STRING "Set compilation threads, default 32")

# When SGL_KERNEL_COMPILE_THREADS value is less than 1, set it to 1
if (NOT SGL_KERNEL_COMPILE_THREADS MATCHES "^[0-9]+$")
    message(FATAL_ERROR "SGL_KERNEL_COMPILE_THREADS must be an integer, but was set to '${SGL_KERNEL_COMPILE_THREADS}'.")
elseif (SGL_KERNEL_COMPILE_THREADS LESS 1)
    message(STATUS "SGL_KERNEL_COMPILE_THREADS was set to a value less than 1. Using 1 instead.")
    set(SGL_KERNEL_COMPILE_THREADS 1)
endif()

list(APPEND SGL_KERNEL_CUDA_FLAGS
    "--threads=${SGL_KERNEL_COMPILE_THREADS}"
)

option(SGL_KERNEL_ENABLE_BF16             "Enable BF16"             ON)
option(SGL_KERNEL_ENABLE_FP8              "Enable FP8"              ON)
option(SGL_KERNEL_ENABLE_FP4              "Enable FP4"              OFF)
option(SGL_KERNEL_ENABLE_FA3              "Enable FA3"              OFF)
option(SGL_KERNEL_ENABLE_SM90A            "Enable SM90A"            OFF)
option(SGL_KERNEL_ENABLE_SM100A           "Enable SM100A"           OFF)

if (SGL_KERNEL_ENABLE_BF16)
    list(APPEND SGL_KERNEL_CUDA_FLAGS
        "-DFLASHINFER_ENABLE_BF16"
    )
endif()

if (SGL_KERNEL_ENABLE_FP8)
    list(APPEND SGL_KERNEL_CUDA_FLAGS
        "-DFLASHINFER_ENABLE_FP8"
        "-DFLASHINFER_ENABLE_FP8_E4M3"
        "-DFLASHINFER_ENABLE_FP8_E5M2"
    )
endif()

if (ENABLE_BELOW_SM90)
    list(APPEND SGL_KERNEL_CUDA_FLAGS
        "-gencode=arch=compute_80,code=sm_80"
        "-gencode=arch=compute_89,code=sm_89"
    )
    if (CMAKE_SYSTEM_PROCESSOR STREQUAL "aarch64")
        list(APPEND SGL_KERNEL_CUDA_FLAGS
            "-gencode=arch=compute_87,code=sm_87"
        )
    endif()

endif()

if ("${CUDA_VERSION}" VERSION_GREATER_EQUAL "12.8" OR SGL_KERNEL_ENABLE_SM100A)
    list(APPEND SGL_KERNEL_CUDA_FLAGS
        "-gencode=arch=compute_100a,code=sm_100a"
        "-gencode=arch=compute_120a,code=sm_120a"
    )
    # refer sm_121, sm_110 and sm_101 description  https://github.com/pytorch/pytorch/pull/156176
    if ("${CUDA_VERSION}" VERSION_GREATER_EQUAL "13.0")
        list(APPEND SGL_KERNEL_CUDA_FLAGS
            "-gencode=arch=compute_103a,code=sm_103a"
            "--compress-mode=size"
        )
        if (CMAKE_SYSTEM_PROCESSOR STREQUAL "aarch64")
            list(APPEND SGL_KERNEL_CUDA_FLAGS
                "-gencode=arch=compute_110a,code=sm_110a"
                "-gencode=arch=compute_121a,code=sm_121a"
            )
        endif()
    else()
        if (CMAKE_SYSTEM_PROCESSOR STREQUAL "aarch64")
            list(APPEND SGL_KERNEL_CUDA_FLAGS
                "-gencode=arch=compute_101a,code=sm_101a"
            )
        endif()
    endif()
endif()

if ("${CUDA_VERSION}" VERSION_GREATER_EQUAL "12.4")
    set(SGL_KERNEL_ENABLE_FA3 ON)
    list(APPEND SGL_KERNEL_CUDA_FLAGS
        "-gencode=arch=compute_90a,code=sm_90a"
    )
endif()

if ("${CUDA_VERSION}" VERSION_GREATER_EQUAL "12.8" OR SGL_KERNEL_ENABLE_FP4)
    list(APPEND SGL_KERNEL_CUDA_FLAGS
        "-DENABLE_NVFP4=1"
    )
endif()

# All source files
# NOTE: Please sort the filenames alphabetically
set(SOURCES
    "csrc/allreduce/custom_all_reduce.cu"
    "csrc/allreduce/mscclpp_allreduce.cu"
    "csrc/attention/cascade.cu"
    "csrc/attention/cutlass_mla_kernel.cu"
    "csrc/attention/merge_attn_states.cu"
    "csrc/attention/vertical_slash_index.cu"
    "csrc/common_extension.cc"
    "csrc/elementwise/activation.cu"
    "csrc/elementwise/cast.cu"
    "csrc/elementwise/concat_mla.cu"
    "csrc/elementwise/copy.cu"
    "csrc/elementwise/fused_add_rms_norm_kernel.cu"
    "csrc/elementwise/rope.cu"
    "csrc/elementwise/pos_enc.cu"
    "csrc/elementwise/topk.cu"
    "csrc/expert_specialization/es_fp8_blockwise.cu"
    "csrc/expert_specialization/es_sm100_mxfp8_blockscaled.cu"
    "csrc/expert_specialization/es_sm100_mxfp8_blockscaled_group_quant.cu"

    "csrc/gemm/awq_kernel.cu"
    "csrc/gemm/bmm_fp8.cu"
    "csrc/gemm/dsv3_fused_a_gemm.cu"
    "csrc/gemm/dsv3_router_gemm_bf16_out.cu"
    "csrc/gemm/dsv3_router_gemm_entry.cu"
    "csrc/gemm/dsv3_router_gemm_float_out.cu"
    "csrc/gemm/fp8_blockwise_gemm_kernel.cu"
    "csrc/gemm/fp8_gemm_kernel.cu"
    "csrc/gemm/int8_gemm_kernel.cu"
    "csrc/gemm/nvfp4_expert_quant.cu"
    "csrc/gemm/nvfp4_quant_entry.cu"
    "csrc/gemm/nvfp4_quant_kernels.cu"
    "csrc/gemm/nvfp4_scaled_mm_entry.cu"
    "csrc/gemm/nvfp4_scaled_mm_kernels.cu"
    "csrc/gemm/per_tensor_quant_fp8.cu"
    "csrc/gemm/per_token_group_quant_8bit.cu"
    "csrc/gemm/per_token_group_quant_8bit_v2.cu"
    "csrc/gemm/per_token_quant_fp8.cu"
    "csrc/gemm/qserve_w4a8_per_chn_gemm.cu"
    "csrc/gemm/qserve_w4a8_per_group_gemm.cu"
    "csrc/gemm/marlin/gptq_marlin.cu"
    "csrc/gemm/marlin/gptq_marlin_repack.cu"
    "csrc/gemm/marlin/awq_marlin_repack.cu"
    "csrc/gemm/gptq/gptq_kernel.cu"
    "csrc/grammar/apply_token_bitmask_inplace_cuda.cu"

    "csrc/kvcacheio/transfer.cu"
    "csrc/mamba/causal_conv1d.cu"
    "csrc/memory/store.cu"
    "csrc/memory/weak_ref_tensor.cpp"

    "csrc/moe/cutlass_moe/w4a8/scaled_mm_entry.cu"
    "csrc/moe/cutlass_moe/w4a8/w4a8_moe_data.cu"
    "csrc/moe/cutlass_moe/w4a8/w4a8_grouped_mm_c3x.cu"
    "csrc/moe/marlin_moe_wna16/ops.cu"
    "csrc/moe/moe_align_kernel.cu"
    "csrc/moe/moe_fused_gate.cu"
    "csrc/moe/fused_qknorm_rope_kernel.cu"
    "csrc/moe/kimi_k2_moe_fused_gate.cu"
    "csrc/moe/moe_sum.cu"
    "csrc/moe/moe_sum_reduce.cu"
    "csrc/moe/moe_topk_softmax_kernels.cu"
    "csrc/moe/moe_topk_sigmoid_kernels.cu"
    "csrc/moe/nvfp4_blockwise_moe.cu"
    "csrc/moe/fp8_blockwise_moe_kernel.cu"
    "csrc/moe/prepare_moe_input.cu"

    "csrc/quantization/gguf/gguf_kernel.cu"
    "csrc/speculative/eagle_utils.cu"
    "csrc/speculative/ngram_utils.cu"
    "csrc/speculative/packbit.cu"
    "csrc/speculative/speculative_sampling.cu"

    "${repo-flashinfer_SOURCE_DIR}/csrc/norm.cu"
    "${repo-flashinfer_SOURCE_DIR}/csrc/renorm.cu"
    "${repo-flashinfer_SOURCE_DIR}/csrc/sampling.cu"

    "${repo-fast-hadamard-transform_SOURCE_DIR}/csrc/fast_hadamard_transform_cuda.cu"
    "${repo-fast-hadamard-transform_SOURCE_DIR}/csrc/fast_hadamard_transform.cpp"

    "${repo-flash-attention_SOURCE_DIR}/csrc/flash_attn/src/flash_fwd_sparse_hdim128_bf16_causal_sm80.cu"
    "${repo-flash-attention_SOURCE_DIR}/csrc/flash_attn/src/flash_fwd_sparse_hdim128_bf16_sm80.cu"
    "${repo-flash-attention_SOURCE_DIR}/csrc/flash_attn/src/flash_fwd_sparse_hdim128_fp16_causal_sm80.cu"
    "${repo-flash-attention_SOURCE_DIR}/csrc/flash_attn/src/flash_fwd_sparse_hdim128_fp16_sm80.cu"
    "${repo-flash-attention_SOURCE_DIR}/csrc/flash_attn/flash_sparse_api.cpp"
)

set(INCLUDES
    ${repo-cutlass_SOURCE_DIR}/include
    ${repo-cutlass_SOURCE_DIR}/tools/util/include
    ${repo-flashinfer_SOURCE_DIR}/include
    ${repo-flashinfer_SOURCE_DIR}/csrc
    ${repo-mscclpp_SOURCE_DIR}/include
    ${repo-cutlass_SOURCE_DIR}/examples/77_blackwell_fmha
    ${repo-cutlass_SOURCE_DIR}/examples/common
    ${repo-flash-attention_SOURCE_DIR}/csrc/flash_attn/src
)

# =========================== Common SM90 Build ============================= #
# Build SM90 library with fast math optimization (same namespace, different directory)
Python_add_library(common_ops_sm90_build MODULE USE_SABI ${SKBUILD_SABI_VERSION} WITH_SOABI ${SOURCES})

target_compile_options(common_ops_sm90_build PRIVATE
    $<$<COMPILE_LANGUAGE:CUDA>:${SGL_KERNEL_CUDA_FLAGS} -use_fast_math>
)
target_include_directories(common_ops_sm90_build PRIVATE ${INCLUDES})
# Set output name and separate build directory to avoid conflicts
set_target_properties(common_ops_sm90_build PROPERTIES
    OUTPUT_NAME "common_ops"
    LIBRARY_OUTPUT_DIRECTORY "${CMAKE_CURRENT_BINARY_DIR}/sm90"
)

# =========================== Common SM100+ Build ============================= #
# Build SM100+ library with precise math (same namespace, different directory)
Python_add_library(common_ops_sm100_build MODULE USE_SABI ${SKBUILD_SABI_VERSION} WITH_SOABI ${SOURCES})

target_compile_options(common_ops_sm100_build PRIVATE
    $<$<COMPILE_LANGUAGE:CUDA>:${SGL_KERNEL_CUDA_FLAGS}>
)
target_include_directories(common_ops_sm100_build PRIVATE ${INCLUDES})
# Set output name and separate build directory to avoid conflicts
set_target_properties(common_ops_sm100_build PROPERTIES
    OUTPUT_NAME "common_ops"
    LIBRARY_OUTPUT_DIRECTORY "${CMAKE_CURRENT_BINARY_DIR}/sm100"
)

find_package(Python3 COMPONENTS Interpreter REQUIRED)
execute_process(
    COMMAND ${Python3_EXECUTABLE} -c "import torch; print(int(torch._C._GLIBCXX_USE_CXX11_ABI))"
    OUTPUT_VARIABLE TORCH_CXX11_ABI
    OUTPUT_STRIP_TRAILING_WHITESPACE
)
if(TORCH_CXX11_ABI STREQUAL "0")
    message(STATUS "Using old C++ ABI (-D_GLIBCXX_USE_CXX11_ABI=0)")
    set(CMAKE_CXX_FLAGS "${CMAKE_CXX_FLAGS} -D_GLIBCXX_USE_CXX11_ABI=0")
    set(CMAKE_CUDA_FLAGS "${CMAKE_CUDA_FLAGS} -D_GLIBCXX_USE_CXX11_ABI=0")
else()
    message(STATUS "Using new C++11 ABI (-D_GLIBCXX_USE_CXX11_ABI=1)")
    set(CMAKE_CXX_FLAGS "${CMAKE_CXX_FLAGS} -D_GLIBCXX_USE_CXX11_ABI=1")
    set(CMAKE_CUDA_FLAGS "${CMAKE_CUDA_FLAGS} -D_GLIBCXX_USE_CXX11_ABI=1")
endif()

# mscclpp option
set(MSCCLPP_USE_CUDA ON)
set(MSCCLPP_BYPASS_GPU_CHECK ON)
set(MSCCLPP_BUILD_TESTS OFF)
add_subdirectory(
    ${repo-mscclpp_SOURCE_DIR}
    ${CMAKE_CURRENT_BINARY_DIR}/mscclpp-build
)

target_link_libraries(common_ops_sm90_build PRIVATE ${TORCH_LIBRARIES} c10 cuda cublas cublasLt mscclpp_static)
target_link_libraries(common_ops_sm100_build PRIVATE ${TORCH_LIBRARIES} c10 cuda cublas cublasLt mscclpp_static)

# sparse flash attention
target_compile_definitions(common_ops_sm90_build PRIVATE
    FLASHATTENTION_DISABLE_BACKWARD
    FLASHATTENTION_DISABLE_DROPOUT
    FLASHATTENTION_DISABLE_UNEVEN_K
)
target_compile_definitions(common_ops_sm100_build PRIVATE
    FLASHATTENTION_DISABLE_BACKWARD
    FLASHATTENTION_DISABLE_DROPOUT
    FLASHATTENTION_DISABLE_UNEVEN_K
)

# Install to different subdirectories
# CMake will find the built libraries in their respective LIBRARY_OUTPUT_DIRECTORY locations
# and install them to the specified destinations
install(TARGETS common_ops_sm90_build LIBRARY DESTINATION sgl_kernel/sm90)
install(TARGETS common_ops_sm100_build LIBRARY DESTINATION sgl_kernel/sm100)

# ============================ Optional Install: FA3 ============================= #
# set flash-attention sources file
# Now FA3 support sm80/sm86/sm90
if (SGL_KERNEL_ENABLE_FA3)
    set(SGL_FLASH_KERNEL_CUDA_FLAGS
        "-DNDEBUG"
        "-DOPERATOR_NAMESPACE=sgl-kernel"
        "-O3"
        "-Xcompiler"
        "-fPIC"
        "-gencode=arch=compute_90a,code=sm_90a"
        "-std=c++17"
        "-DCUTE_USE_PACKED_TUPLE=1"
        "-DCUTLASS_ENABLE_TENSOR_CORE_MMA=1"
        "-DCUTLASS_VERSIONS_GENERATED"
        "-DCUTLASS_TEST_LEVEL=0"
        "-DCUTLASS_TEST_ENABLE_CACHED_RESULTS=1"
        "-DCUTLASS_DEBUG_TRACE_LEVEL=0"
        "--expt-relaxed-constexpr"
        "--expt-extended-lambda"
        "--use_fast_math"
        "-Xcompiler=-Wconversion"
        "-Xcompiler=-fno-strict-aliasing"
    )

    if (ENABLE_BELOW_SM90)
        list(APPEND SGL_FLASH_KERNEL_CUDA_FLAGS
            "-gencode=arch=compute_80,code=sm_80"
            "-gencode=arch=compute_86,code=sm_86"
        )
        # SM8X Logic
        file(GLOB FA3_SM8X_GEN_SRCS
            "${repo-flash-attention_SOURCE_DIR}/hopper/instantiations/flash_fwd_hdim*_sm80.cu")
    endif()

    file(GLOB FA3_BF16_GEN_SRCS
        "${repo-flash-attention_SOURCE_DIR}/hopper/instantiations/flash_fwd_hdimall_bf16*_sm90.cu")
    file(GLOB FA3_BF16_GEN_SRCS_
        "${repo-flash-attention_SOURCE_DIR}/hopper/instantiations/flash_fwd_hdimdiff_bf16*_sm90.cu")
    list(APPEND FA3_BF16_GEN_SRCS ${FA3_BF16_GEN_SRCS_})

    # FP16 source files
    file(GLOB FA3_FP16_GEN_SRCS
        "${repo-flash-attention_SOURCE_DIR}/hopper/instantiations/flash_fwd_hdimall_fp16*_sm90.cu")
    file(GLOB FA3_FP16_GEN_SRCS_
        "${repo-flash-attention_SOURCE_DIR}/hopper/instantiations/flash_fwd_hdimdiff_fp16*_sm90.cu")
    list(APPEND FA3_FP16_GEN_SRCS ${FA3_FP16_GEN_SRCS_})

    # FP8 source files
    file(GLOB FA3_FP8_GEN_SRCS
        "${repo-flash-attention_SOURCE_DIR}/hopper/instantiations/flash_fwd_hdimall_e4m3*_sm90.cu")
    file(GLOB FA3_FP8_GEN_SRCS_
        "${repo-flash-attention_SOURCE_DIR}/hopper/instantiations/flash_fwd_hdimdiff_e4m3*_sm90.cu")
    list(APPEND FA3_FP8_GEN_SRCS ${FA3_FP8_GEN_SRCS_})

    set(FA3_GEN_SRCS ${FA3_BF16_GEN_SRCS} ${FA3_FP16_GEN_SRCS} ${FA3_FP8_GEN_SRCS} ${FA3_SM8X_GEN_SRCS})

    set(FLASH_SOURCES
        "csrc/flash_extension.cc"
        "${repo-flash-attention_SOURCE_DIR}/hopper/flash_prepare_scheduler.cu"
        "${repo-flash-attention_SOURCE_DIR}/hopper/flash_api.cpp"
        "${repo-flash-attention_SOURCE_DIR}/hopper/flash_fwd_combine.cu"
        "${FA3_GEN_SRCS}"
    )

    Python_add_library(flash_ops MODULE USE_SABI ${SKBUILD_SABI_VERSION} WITH_SOABI ${FLASH_SOURCES})

    target_compile_options(flash_ops PRIVATE $<$<COMPILE_LANGUAGE:CUDA>:${SGL_FLASH_KERNEL_CUDA_FLAGS}>)
    target_include_directories(flash_ops PRIVATE
        ${repo-cutlass_SOURCE_DIR}/include
        ${repo-cutlass_SOURCE_DIR}/tools/util/include
        ${repo-flash-attention_SOURCE_DIR}/hopper
    )
    target_link_libraries(flash_ops PRIVATE ${TORCH_LIBRARIES} c10 cuda)

    install(TARGETS flash_ops LIBRARY DESTINATION "sgl_kernel")
    set(FLASH_OPS_COMPILE_DEFS
        FLASHATTENTION_DISABLE_BACKWARD
        FLASHATTENTION_DISABLE_DROPOUT
        FLASHATTENTION_DISABLE_UNEVEN_K
        FLASHATTENTION_VARLEN_ONLY
    )

    if(NOT ENABLE_BELOW_SM90)
        list(APPEND FLASH_OPS_COMPILE_DEFS FLASHATTENTION_DISABLE_SM8x)
    endif()
    target_compile_definitions(flash_ops PRIVATE ${FLASH_OPS_COMPILE_DEFS})
endif()

# Build spatial_ops as a separate, optional extension for green contexts
set(SPATIAL_SOURCES
    "csrc/spatial/greenctx_stream.cu"
    "csrc/spatial_extension.cc"
)

Python_add_library(spatial_ops MODULE USE_SABI ${SKBUILD_SABI_VERSION} WITH_SOABI ${SPATIAL_SOURCES})
target_compile_options(spatial_ops PRIVATE $<$<COMPILE_LANGUAGE:CUDA>:${SGL_KERNEL_CUDA_FLAGS}>)
target_link_libraries(spatial_ops PRIVATE ${TORCH_LIBRARIES} c10 cuda)
install(TARGETS spatial_ops LIBRARY DESTINATION sgl_kernel)

# ============================ Extra Install: FLashMLA ============================= #
include(${CMAKE_CURRENT_LIST_DIR}/cmake/flashmla.cmake)

# ============================ Extra Install: DeepGEMM (JIT) ============================= #
# Create a separate library for DeepGEMM's Python API.
# This keeps its compilation isolated from the main common_ops.
set(DEEPGEMM_SOURCES
    "${repo-deepgemm_SOURCE_DIR}/csrc/python_api.cpp"
)

Python_add_library(deep_gemm_cpp MODULE USE_SABI ${SKBUILD_SABI_VERSION} WITH_SOABI ${DEEPGEMM_SOURCES})

# Link against necessary libraries, including nvrtc for JIT compilation.
target_link_libraries(deep_gemm_cpp PRIVATE ${TORCH_LIBRARIES} c10 cuda nvrtc mscclpp_static)

# Add include directories needed by DeepGEMM.
target_include_directories(deep_gemm_cpp PRIVATE
    ${repo-deepgemm_SOURCE_DIR}/deep_gemm/include
    ${repo-cutlass_SOURCE_DIR}/include
    ${repo-fmt_SOURCE_DIR}/include
)

# Apply the same compile options as common_ops.
target_compile_options(deep_gemm_cpp PRIVATE $<$<COMPILE_LANGUAGE:CUDA>:${SGL_KERNEL_CUDA_FLAGS}>)

# Create an empty __init__.py to make `deepgemm` a Python package.
file(WRITE ${CMAKE_CURRENT_BINARY_DIR}/deepgemm_pkg_init.py "")
install(
    FILES ${CMAKE_CURRENT_BINARY_DIR}/deepgemm_pkg_init.py
    DESTINATION deep_gemm
    RENAME __init__.py
)

# Install the compiled DeepGEMM API library.
install(TARGETS deep_gemm_cpp LIBRARY DESTINATION deep_gemm)

# Install the source files required by DeepGEMM for runtime JIT compilation.
install(
    DIRECTORY ${repo-deepgemm_SOURCE_DIR}/deep_gemm/
    DESTINATION deep_gemm
)

install(DIRECTORY "${repo-cutlass_SOURCE_DIR}/include/cute/"
        DESTINATION "deep_gemm/include/cute")

install(DIRECTORY "${repo-cutlass_SOURCE_DIR}/include/cutlass/"
        DESTINATION "deep_gemm/include/cutlass")

# ============================ Extra Install: triton kernels ============================= #
install(DIRECTORY "${repo-triton_SOURCE_DIR}/python/triton_kernels/triton_kernels/"
        DESTINATION "triton_kernels"
        PATTERN ".git*" EXCLUDE
        PATTERN "__pycache__" EXCLUDE)

# ============================ Extra Install: FA4 ============================= #
# TODO: find a better install condition.
if ("${CUDA_VERSION}" VERSION_GREATER_EQUAL "12.8" OR SGL_KERNEL_ENABLE_SM100A)

    set(FLASH_ATTN_CUTE_SRC "${repo-flash-attention_SOURCE_DIR}/flash_attn/cute")
    set(FLASH_ATTN_CUTE_DST "${CMAKE_CURRENT_BINARY_DIR}/flash_attn_origin/cute")

    file(MAKE_DIRECTORY "${FLASH_ATTN_CUTE_DST}")

    file(COPY "${FLASH_ATTN_CUTE_SRC}/"
         DESTINATION "${FLASH_ATTN_CUTE_DST}"
         PATTERN ".git*" EXCLUDE
         PATTERN "__pycache__" EXCLUDE)

    file(GLOB_RECURSE FLASH_ATTN_CUTE_DST_PY
         "${FLASH_ATTN_CUTE_DST}/*.py")

    foreach(FILE_PATH IN LISTS FLASH_ATTN_CUTE_DST_PY)
        file(READ "${FILE_PATH}" FILE_CONTENT)

        set(MODIFIED_CONTENT "${FILE_CONTENT}")

        # The main goal is to avoid using "flash_attn" so that other libraries (such as transformers) do not mistakenly assume that "flash_attn" is already installed.

        string(REPLACE "flash_attn.cute"
                       "flash_attn_origin.cute"
                       MODIFIED_CONTENT "${MODIFIED_CONTENT}")

        if (NOT FILE_CONTENT STREQUAL MODIFIED_CONTENT)
            file(WRITE "${FILE_PATH}" "${MODIFIED_CONTENT}")
            message(STATUS "  - [FA4 Patch] Patched: ${FILE_PATH}")
        endif()
    endforeach()

    install(DIRECTORY "${FLASH_ATTN_CUTE_DST}/"
            DESTINATION "flash_attn_origin/cute"
            PATTERN ".git*" EXCLUDE
            PATTERN "__pycache__" EXCLUDE)

endif()<|MERGE_RESOLUTION|>--- conflicted
+++ resolved
@@ -56,11 +56,7 @@
 FetchContent_Declare(
     repo-deepgemm
     GIT_REPOSITORY https://github.com/sgl-project/DeepGEMM
-<<<<<<< HEAD
     GIT_TAG        54f99a8af537b3c6eb4819b69907ccbe2b600792
-=======
-    GIT_TAG        ffe2b6b97420a9f8c58268ca55755168e6e2f360
->>>>>>> 0c002207
     GIT_SHALLOW    OFF
 )
 FetchContent_Populate(repo-deepgemm)
