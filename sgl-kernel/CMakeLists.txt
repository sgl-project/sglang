cmake_minimum_required(VERSION 3.26 FATAL_ERROR)
project(sgl-kernel LANGUAGES CXX CUDA)

# CMake
cmake_policy(SET CMP0169 OLD)
cmake_policy(SET CMP0177 NEW)
include(${CMAKE_CURRENT_LIST_DIR}/cmake/utils.cmake)
set(CMAKE_COLOR_DIAGNOSTICS ON)
set(CMAKE_VERBOSE_MAKEFILE ON CACHE BOOL "ON")
set(CMAKE_POSITION_INDEPENDENT_CODE ON)
set(CMAKE_SHARED_LIBRARY_PREFIX "")

# Python
find_package(Python COMPONENTS Interpreter Development.Module ${SKBUILD_SABI_COMPONENT} REQUIRED)

# CXX
set(CMAKE_CXX_STANDARD 17)
set(CMAKE_CXX_FLAGS "${CMAKE_CXX_FLAGS} -O3")

# CUDA
enable_language(CUDA)
find_package(CUDAToolkit REQUIRED)
set_property(GLOBAL PROPERTY CUDA_SEPARABLE_COMPILATION ON)

message(STATUS "Detected CUDA_VERSION=${CUDA_VERSION}")
if ("${CUDA_VERSION}" VERSION_GREATER_EQUAL "13.0")
    message("CUDA_VERSION ${CUDA_VERSION} >= 13.0")
elseif ("${CUDA_VERSION}" VERSION_GREATER_EQUAL "12.8")
    message("CUDA_VERSION ${CUDA_VERSION} >= 12.8")
elseif ("${CUDA_VERSION}" VERSION_GREATER_EQUAL "12.4")
    message("CUDA_VERSION ${CUDA_VERSION} >= 12.4")
elseif ("${CUDA_VERSION}" VERSION_GREATER_EQUAL "12.1")
    message("CUDA_VERSION ${CUDA_VERSION} >= 12.1")
elseif ("${CUDA_VERSION}" VERSION_GREATER_EQUAL "11.8")
    message("CUDA_VERSION ${CUDA_VERSION} >= 11.8")
endif()

# Torch
find_package(Torch REQUIRED)
# clean Torch Flag
clear_cuda_arches(CMAKE_FLAG)

include(FetchContent)

# cutlass
FetchContent_Declare(
    repo-cutlass
    GIT_REPOSITORY https://github.com/NVIDIA/cutlass
    GIT_TAG        a49a78ffefc86a87160dfe0ccc3a3a2d1622c918
    GIT_SHALLOW    OFF
)
FetchContent_Populate(repo-cutlass)

# DeepGEMM
FetchContent_Declare(
    repo-deepgemm
    GIT_REPOSITORY https://github.com/sgl-project/DeepGEMM
    GIT_TAG        sgl
    GIT_SHALLOW    OFF
)
FetchContent_Populate(repo-deepgemm)

FetchContent_Declare(
    repo-fmt
    GIT_REPOSITORY https://github.com/fmtlib/fmt
    GIT_TAG        553ec11ec06fbe0beebfbb45f9dc3c9eabd83d28
    GIT_SHALLOW    OFF
)
FetchContent_Populate(repo-fmt)

# Triton
FetchContent_Declare(
    repo-triton
    GIT_REPOSITORY "https://github.com/triton-lang/triton"
    GIT_TAG        8f9f695ea8fde23a0c7c88e4ab256634ca27789f
    GIT_SHALLOW    OFF
)
FetchContent_Populate(repo-triton)

# flashinfer
FetchContent_Declare(
    repo-flashinfer
    GIT_REPOSITORY https://github.com/flashinfer-ai/flashinfer.git
<<<<<<< HEAD
    GIT_TAG        592b110a78725e034daf3a3c978053e7dae92e5c
=======
    GIT_TAG        1a85c439a064c1609568675aa580a409a53fb183
>>>>>>> 5a7e10fe
    GIT_SHALLOW    OFF
)
FetchContent_Populate(repo-flashinfer)

# flash-attention
FetchContent_Declare(
    repo-flash-attention
    GIT_REPOSITORY https://github.com/sgl-project/sgl-attn
    GIT_TAG        sgl-kernel
    GIT_SHALLOW    OFF
)
FetchContent_Populate(repo-flash-attention)

# mscclpp
FetchContent_Declare(
    repo-mscclpp
    GIT_REPOSITORY https://github.com/microsoft/mscclpp.git
    GIT_TAG        51eca89d20f0cfb3764ccd764338d7b22cd486a6
    GIT_SHALLOW    OFF
)
FetchContent_Populate(repo-mscclpp)

# ccache option
option(ENABLE_CCACHE "Whether to use ccache" ON)
find_program(CCACHE_FOUND ccache)
if(CCACHE_FOUND AND ENABLE_CCACHE AND DEFINED ENV{CCACHE_DIR})
    message(STATUS "Building with CCACHE enabled")
    set_property(GLOBAL PROPERTY RULE_LAUNCH_COMPILE "ccache")
    set_property(GLOBAL PROPERTY RULE_LAUNCH_LINK "ccache")
endif()

# Enable gencode below SM90
option(ENABLE_BELOW_SM90 "Enable below SM90" ON)

if (CMAKE_SYSTEM_PROCESSOR MATCHES "aarch64")
    set(ENABLE_BELOW_SM90 OFF)
    message(STATUS "For aarch64, disable gencode below SM90 by default")
endif()

include_directories(
    ${PROJECT_SOURCE_DIR}/include
    ${PROJECT_SOURCE_DIR}/csrc
    ${repo-cutlass_SOURCE_DIR}/include
    ${repo-cutlass_SOURCE_DIR}/tools/util/include
    ${repo-flashinfer_SOURCE_DIR}/include
    ${repo-flashinfer_SOURCE_DIR}/csrc
    ${repo-mscclpp_SOURCE_DIR}/include
)

set(SGL_KERNEL_CUDA_FLAGS
    "-DNDEBUG"
    "-DOPERATOR_NAMESPACE=sgl-kernel"
    "-O3"
    "-Xcompiler"
    "-fPIC"
    "-gencode=arch=compute_90,code=sm_90"
    "-std=c++17"
    "-DFLASHINFER_ENABLE_F16"
    "-DCUTE_USE_PACKED_TUPLE=1"
    "-DCUTLASS_ENABLE_TENSOR_CORE_MMA=1"
    "-DCUTLASS_VERSIONS_GENERATED"
    "-DCUTLASS_TEST_LEVEL=0"
    "-DCUTLASS_TEST_ENABLE_CACHED_RESULTS=1"
    "-DCUTLASS_DEBUG_TRACE_LEVEL=0"
    "--expt-relaxed-constexpr"
    "--expt-extended-lambda"
    "--threads=32"

    # Supress warnings
    "-Xcompiler=-Wno-clang-format-violations"
    "-Xcompiler=-Wno-conversion"
    "-Xcompiler=-Wno-deprecated-declarations"
    "-Xcompiler=-Wno-terminate"
    "-Xcompiler=-Wfatal-errors"
    "-Xcompiler=-ftemplate-backtrace-limit=1"
    "-Xcudafe=--diag_suppress=177"  # variable was declared but never referenced

    # uncomment to debug
    # "--ptxas-options=-v"
    # "--ptxas-options=--verbose,--register-usage-level=10,--warn-on-local-memory-usage"
)

option(SGL_KERNEL_ENABLE_BF16             "Enable BF16"             ON)
option(SGL_KERNEL_ENABLE_FP8              "Enable FP8"              ON)
option(SGL_KERNEL_ENABLE_FP4              "Enable FP4"              OFF)
option(SGL_KERNEL_ENABLE_FA3              "Enable FA3"              OFF)
option(SGL_KERNEL_ENABLE_SM90A            "Enable SM90A"            OFF)
option(SGL_KERNEL_ENABLE_SM100A           "Enable SM100A"           OFF)

if (SGL_KERNEL_ENABLE_BF16)
    list(APPEND SGL_KERNEL_CUDA_FLAGS
        "-DFLASHINFER_ENABLE_BF16"
    )
endif()

if (SGL_KERNEL_ENABLE_FP8)
    list(APPEND SGL_KERNEL_CUDA_FLAGS
        "-DFLASHINFER_ENABLE_FP8"
        "-DFLASHINFER_ENABLE_FP8_E4M3"
        "-DFLASHINFER_ENABLE_FP8_E5M2"
    )
endif()

if (ENABLE_BELOW_SM90)
    list(APPEND SGL_KERNEL_CUDA_FLAGS
        "-gencode=arch=compute_80,code=sm_80"
        "-gencode=arch=compute_89,code=sm_89"
    )
endif()

if ("${CUDA_VERSION}" VERSION_GREATER_EQUAL "12.8" OR SGL_KERNEL_ENABLE_SM100A)
    list(APPEND SGL_KERNEL_CUDA_FLAGS
        "-gencode=arch=compute_100a,code=sm_100a"
        "-gencode=arch=compute_120a,code=sm_120a"
    )

    # refer sm_121, sm_110 and sm_101 description  https://github.com/pytorch/pytorch/pull/156176
    if ("${CUDA_VERSION}" VERSION_GREATER_EQUAL "13.0")
        list(APPEND SGL_KERNEL_CUDA_FLAGS
            "-gencode=arch=compute_103a,code=sm_103a"
            "-gencode=arch=compute_110a,code=sm_110a"
            "-gencode=arch=compute_121a,code=sm_121a"
            "--compress-mode=size"
        )
    else()
        list(APPEND SGL_KERNEL_CUDA_FLAGS
            "-gencode=arch=compute_101a,code=sm_101a"
        )
    endif()

else()
    list(APPEND SGL_KERNEL_CUDA_FLAGS
        "-use_fast_math"
    )
endif()

if ("${CUDA_VERSION}" VERSION_GREATER_EQUAL "12.4" OR SGL_KERNEL_ENABLE_SM90A)
    set(SGL_KERNEL_ENABLE_FA3 ON)
    list(APPEND SGL_KERNEL_CUDA_FLAGS
        "-gencode=arch=compute_90a,code=sm_90a"
    )
endif()

if ("${CUDA_VERSION}" VERSION_GREATER_EQUAL "12.8" OR SGL_KERNEL_ENABLE_FP4)
    list(APPEND SGL_KERNEL_CUDA_FLAGS
        "-DENABLE_NVFP4=1"
    )
endif()

set(SOURCES
    "csrc/allreduce/custom_all_reduce.cu"
    "csrc/allreduce/mscclpp_allreduce.cu"
    "csrc/attention/cascade.cu"
    "csrc/attention/cutlass_mla_kernel.cu"
    "csrc/attention/lightning_attention_decode_kernel.cu"
    "csrc/attention/merge_attn_states.cu"
    "csrc/attention/vertical_slash_index.cu"
    "csrc/elementwise/activation.cu"
    "csrc/elementwise/cast.cu"
    "csrc/elementwise/copy.cu"
    "csrc/elementwise/fused_add_rms_norm_kernel.cu"
    "csrc/elementwise/rope.cu"
    "csrc/common_extension.cc"

    "csrc/gemm/awq_kernel.cu"
    "csrc/gemm/bmm_fp8.cu"
    "csrc/gemm/dsv3_fused_a_gemm.cu"
    "csrc/gemm/dsv3_router_gemm_bf16_out.cu"
    "csrc/gemm/dsv3_router_gemm_entry.cu"
    "csrc/gemm/dsv3_router_gemm_float_out.cu"
    "csrc/gemm/fp8_blockwise_gemm_kernel.cu"
    "csrc/gemm/fp8_gemm_kernel.cu"
    "csrc/gemm/int8_gemm_kernel.cu"
    "csrc/gemm/nvfp4_expert_quant.cu"
    "csrc/gemm/nvfp4_quant_entry.cu"
    "csrc/gemm/nvfp4_quant_kernels.cu"
    "csrc/gemm/nvfp4_scaled_mm_entry.cu"
    "csrc/gemm/nvfp4_scaled_mm_kernels.cu"
    "csrc/gemm/per_tensor_quant_fp8.cu"
    "csrc/gemm/per_token_group_quant_8bit.cu"
    "csrc/gemm/per_token_quant_fp8.cu"
    "csrc/gemm/qserve_w4a8_per_chn_gemm.cu"
    "csrc/gemm/qserve_w4a8_per_group_gemm.cu"
    "csrc/gemm/marlin/gptq_marlin.cu"
    "csrc/gemm/marlin/gptq_marlin_repack.cu"
    "csrc/gemm/marlin/awq_marlin_repack.cu"
    "csrc/gemm/gptq/gptq_kernel.cu"

    "csrc/grammar/apply_token_bitmask_inplace_cuda.cu"

    "csrc/moe/cutlass_moe/w4a8/scaled_mm_entry.cu"
    "csrc/moe/cutlass_moe/w4a8/w4a8_moe_data.cu"
    "csrc/moe/cutlass_moe/w4a8/w4a8_grouped_mm_c3x.cu"
    "csrc/moe/marlin_moe_wna16/ops.cu"
    "csrc/moe/moe_align_kernel.cu"
    "csrc/moe/moe_fused_gate.cu"
    "csrc/moe/moe_topk_softmax_kernels.cu"
    "csrc/moe/nvfp4_blockwise_moe.cu"
    "csrc/moe/fp8_blockwise_moe_kernel.cu"
    "csrc/moe/prepare_moe_input.cu"

    "csrc/memory/store.cu"
    "csrc/kvcacheio/transfer.cu"

    "csrc/speculative/eagle_utils.cu"
    "csrc/speculative/packbit.cu"
    "csrc/speculative/speculative_sampling.cu"

    "${repo-flashinfer_SOURCE_DIR}/csrc/norm.cu"
    "${repo-flashinfer_SOURCE_DIR}/csrc/renorm.cu"
    "${repo-flashinfer_SOURCE_DIR}/csrc/sampling.cu"

    "${repo-flash-attention_SOURCE_DIR}/csrc/flash_attn/src/flash_fwd_sparse_hdim128_bf16_causal_sm80.cu"
    "${repo-flash-attention_SOURCE_DIR}/csrc/flash_attn/src/flash_fwd_sparse_hdim128_bf16_sm80.cu"
    "${repo-flash-attention_SOURCE_DIR}/csrc/flash_attn/src/flash_fwd_sparse_hdim128_fp16_causal_sm80.cu"
    "${repo-flash-attention_SOURCE_DIR}/csrc/flash_attn/src/flash_fwd_sparse_hdim128_fp16_sm80.cu"
    "${repo-flash-attention_SOURCE_DIR}/csrc/flash_attn/flash_sparse_api.cpp"
)

Python_add_library(common_ops MODULE USE_SABI ${SKBUILD_SABI_VERSION} WITH_SOABI ${SOURCES})

target_compile_options(common_ops PRIVATE $<$<COMPILE_LANGUAGE:CUDA>:${SGL_KERNEL_CUDA_FLAGS}>)
target_include_directories(common_ops PRIVATE
    ${repo-cutlass_SOURCE_DIR}/examples/77_blackwell_fmha
    ${repo-cutlass_SOURCE_DIR}/examples/common
    ${repo-flash-attention_SOURCE_DIR}/csrc/flash_attn/src
)

find_package(Python3 COMPONENTS Interpreter REQUIRED)
execute_process(
    COMMAND ${Python3_EXECUTABLE} -c "import torch; print(int(torch._C._GLIBCXX_USE_CXX11_ABI))"
    OUTPUT_VARIABLE TORCH_CXX11_ABI
    OUTPUT_STRIP_TRAILING_WHITESPACE
)
if(TORCH_CXX11_ABI STREQUAL "0")
    message(STATUS "Using old C++ ABI (-D_GLIBCXX_USE_CXX11_ABI=0)")
    set(CMAKE_CXX_FLAGS "${CMAKE_CXX_FLAGS} -D_GLIBCXX_USE_CXX11_ABI=0")
    set(CMAKE_CUDA_FLAGS "${CMAKE_CUDA_FLAGS} -D_GLIBCXX_USE_CXX11_ABI=0")
else()
    message(STATUS "Using new C++11 ABI (-D_GLIBCXX_USE_CXX11_ABI=1)")
    set(CMAKE_CXX_FLAGS "${CMAKE_CXX_FLAGS} -D_GLIBCXX_USE_CXX11_ABI=1")
    set(CMAKE_CUDA_FLAGS "${CMAKE_CUDA_FLAGS} -D_GLIBCXX_USE_CXX11_ABI=1")
endif()

# mscclpp
set(MSCCLPP_USE_CUDA ON)
set(MSCCLPP_BYPASS_GPU_CHECK ON)
set(MSCCLPP_BUILD_TESTS OFF)
add_subdirectory(
    ${repo-mscclpp_SOURCE_DIR}
    ${CMAKE_CURRENT_BINARY_DIR}/mscclpp-build
)
target_link_libraries(common_ops PRIVATE ${TORCH_LIBRARIES} c10 cuda cublas cublasLt mscclpp_static)

# flash attention
target_compile_definitions(common_ops PRIVATE
    FLASHATTENTION_DISABLE_BACKWARD
    FLASHATTENTION_DISABLE_DROPOUT
    FLASHATTENTION_DISABLE_UNEVEN_K
)

install(TARGETS common_ops LIBRARY DESTINATION sgl_kernel)

# ============================ Optional Install ============================= #
# set flash-attention sources file
# Now FA3 support sm80/sm86/sm90
if (SGL_KERNEL_ENABLE_FA3)
    set(SGL_FLASH_KERNEL_CUDA_FLAGS
        "-DNDEBUG"
        "-DOPERATOR_NAMESPACE=sgl-kernel"
        "-O3"
        "-Xcompiler"
        "-fPIC"
        "-gencode=arch=compute_90a,code=sm_90a"
        "-std=c++17"
        "-DCUTE_USE_PACKED_TUPLE=1"
        "-DCUTLASS_ENABLE_TENSOR_CORE_MMA=1"
        "-DCUTLASS_VERSIONS_GENERATED"
        "-DCUTLASS_TEST_LEVEL=0"
        "-DCUTLASS_TEST_ENABLE_CACHED_RESULTS=1"
        "-DCUTLASS_DEBUG_TRACE_LEVEL=0"
        "--expt-relaxed-constexpr"
        "--expt-extended-lambda"
        "--use_fast_math"
        "-Xcompiler=-Wconversion"
        "-Xcompiler=-fno-strict-aliasing"
    )

    if (ENABLE_BELOW_SM90)
        list(APPEND SGL_FLASH_KERNEL_CUDA_FLAGS
            "-gencode=arch=compute_80,code=sm_80"
            "-gencode=arch=compute_86,code=sm_86"
        )
        # SM8X Logic
        file(GLOB FA3_SM8X_GEN_SRCS
            "${repo-flash-attention_SOURCE_DIR}/hopper/instantiations/flash_fwd_hdim*_sm80.cu")
    endif()

    file(GLOB FA3_BF16_GEN_SRCS
        "${repo-flash-attention_SOURCE_DIR}/hopper/instantiations/flash_fwd_hdimall_bf16*_sm90.cu")
    file(GLOB FA3_BF16_GEN_SRCS_
        "${repo-flash-attention_SOURCE_DIR}/hopper/instantiations/flash_fwd_hdimdiff_bf16*_sm90.cu")
    list(APPEND FA3_BF16_GEN_SRCS ${FA3_BF16_GEN_SRCS_})

    # FP16 source files
    file(GLOB FA3_FP16_GEN_SRCS
        "${repo-flash-attention_SOURCE_DIR}/hopper/instantiations/flash_fwd_hdimall_fp16*_sm90.cu")
    file(GLOB FA3_FP16_GEN_SRCS_
        "${repo-flash-attention_SOURCE_DIR}/hopper/instantiations/flash_fwd_hdimdiff_fp16*_sm90.cu")
    list(APPEND FA3_FP16_GEN_SRCS ${FA3_FP16_GEN_SRCS_})

    # FP8 source files
    file(GLOB FA3_FP8_GEN_SRCS
        "${repo-flash-attention_SOURCE_DIR}/hopper/instantiations/flash_fwd_hdimall_e4m3*_sm90.cu")
    file(GLOB FA3_FP8_GEN_SRCS_
        "${repo-flash-attention_SOURCE_DIR}/hopper/instantiations/flash_fwd_hdimdiff_e4m3*_sm90.cu")
    list(APPEND FA3_FP8_GEN_SRCS ${FA3_FP8_GEN_SRCS_})

    set(FA3_GEN_SRCS ${FA3_BF16_GEN_SRCS} ${FA3_FP16_GEN_SRCS} ${FA3_FP8_GEN_SRCS} ${FA3_SM8X_GEN_SRCS})

    set(FLASH_SOURCES
        "csrc/flash_extension.cc"
        "${repo-flash-attention_SOURCE_DIR}/hopper/flash_prepare_scheduler.cu"
        "${repo-flash-attention_SOURCE_DIR}/hopper/flash_api.cpp"
        "${repo-flash-attention_SOURCE_DIR}/hopper/flash_fwd_combine.cu"
        "${FA3_GEN_SRCS}"
    )

    Python_add_library(flash_ops MODULE USE_SABI ${SKBUILD_SABI_VERSION} WITH_SOABI ${FLASH_SOURCES})

    target_compile_options(flash_ops PRIVATE $<$<COMPILE_LANGUAGE:CUDA>:${SGL_FLASH_KERNEL_CUDA_FLAGS}>)
    target_include_directories(flash_ops PRIVATE
        ${repo-flash-attention_SOURCE_DIR}/hopper
    )
    target_link_libraries(flash_ops PRIVATE ${TORCH_LIBRARIES} c10 cuda)

    install(TARGETS flash_ops LIBRARY DESTINATION "sgl_kernel")
    set(FLASH_OPS_COMPILE_DEFS
        FLASHATTENTION_DISABLE_BACKWARD
        FLASHATTENTION_DISABLE_DROPOUT
        FLASHATTENTION_DISABLE_UNEVEN_K
        FLASHATTENTION_VARLEN_ONLY
    )

    if(NOT ENABLE_BELOW_SM90)
        list(APPEND FLASH_OPS_COMPILE_DEFS FLASHATTENTION_DISABLE_SM8x)
    endif()
    target_compile_definitions(flash_ops PRIVATE ${FLASH_OPS_COMPILE_DEFS})
endif()

# Build spatial_ops as a separate, optional extension for green contexts
set(SPATIAL_SOURCES
    "csrc/spatial/greenctx_stream.cu"
    "csrc/spatial_extension.cc"
)

Python_add_library(spatial_ops MODULE USE_SABI ${SKBUILD_SABI_VERSION} WITH_SOABI ${SPATIAL_SOURCES})
target_compile_options(spatial_ops PRIVATE $<$<COMPILE_LANGUAGE:CUDA>:${SGL_KERNEL_CUDA_FLAGS}>)
target_link_libraries(spatial_ops PRIVATE ${TORCH_LIBRARIES} c10 cuda)
install(TARGETS spatial_ops LIBRARY DESTINATION sgl_kernel)


# ============================ DeepGEMM (JIT) ============================= #
# Create a separate library for DeepGEMM's Python API.
# This keeps its compilation isolated from the main common_ops.
set(DEEPGEMM_SOURCES
    "${repo-deepgemm_SOURCE_DIR}/csrc/python_api.cpp"
)

Python_add_library(deep_gemm_cpp MODULE USE_SABI ${SKBUILD_SABI_VERSION} WITH_SOABI ${DEEPGEMM_SOURCES})

# Link against necessary libraries, including nvrtc for JIT compilation.
target_link_libraries(deep_gemm_cpp PRIVATE ${TORCH_LIBRARIES} c10 cuda nvrtc mscclpp_static)

# Add include directories needed by DeepGEMM.
target_include_directories(deep_gemm_cpp PRIVATE
    ${repo-deepgemm_SOURCE_DIR}/deep_gemm/include
    ${repo-cutlass_SOURCE_DIR}/include
    ${repo-fmt_SOURCE_DIR}/include
)

# Apply the same compile options as common_ops.
target_compile_options(deep_gemm_cpp PRIVATE $<$<COMPILE_LANGUAGE:CUDA>:${SGL_KERNEL_CUDA_FLAGS}>)

# Create an empty __init__.py to make `deepgemm` a Python package.
file(WRITE ${CMAKE_CURRENT_BINARY_DIR}/deepgemm_pkg_init.py "")
install(
    FILES ${CMAKE_CURRENT_BINARY_DIR}/deepgemm_pkg_init.py
    DESTINATION deep_gemm
    RENAME __init__.py
)

# Install the compiled DeepGEMM API library.
install(TARGETS deep_gemm_cpp LIBRARY DESTINATION deep_gemm)

# Install the source files required by DeepGEMM for runtime JIT compilation.
install(
    DIRECTORY ${repo-deepgemm_SOURCE_DIR}/deep_gemm/
    DESTINATION deep_gemm
)

install(DIRECTORY "${repo-cutlass_SOURCE_DIR}/include/cute/"
        DESTINATION "deep_gemm/include/cute")

install(DIRECTORY "${repo-cutlass_SOURCE_DIR}/include/cutlass/"
        DESTINATION "deep_gemm/include/cutlass")

# triton_kernels
install(DIRECTORY "${repo-triton_SOURCE_DIR}/python/triton_kernels/triton_kernels/"
        DESTINATION "triton_kernels"
        PATTERN ".git*" EXCLUDE
        PATTERN "__pycache__" EXCLUDE)<|MERGE_RESOLUTION|>--- conflicted
+++ resolved
@@ -81,11 +81,7 @@
 FetchContent_Declare(
     repo-flashinfer
     GIT_REPOSITORY https://github.com/flashinfer-ai/flashinfer.git
-<<<<<<< HEAD
-    GIT_TAG        592b110a78725e034daf3a3c978053e7dae92e5c
-=======
     GIT_TAG        1a85c439a064c1609568675aa580a409a53fb183
->>>>>>> 5a7e10fe
     GIT_SHALLOW    OFF
 )
 FetchContent_Populate(repo-flashinfer)
