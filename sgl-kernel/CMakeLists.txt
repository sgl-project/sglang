--- conflicted
+++ resolved
@@ -282,11 +282,8 @@
     "csrc/elementwise/rope.cu"
     "csrc/elementwise/pos_enc.cu"
     "csrc/elementwise/topk.cu"
-<<<<<<< HEAD
     "csrc/elementwise/turbomind_rms_norm.cu"
-=======
     "csrc/sgl_diffusion/elementwise/timestep_embedding.cu"
->>>>>>> 7e027691
     "csrc/expert_specialization/es_fp8_blockwise.cu"
     "csrc/expert_specialization/es_sm100_mxfp8_blockscaled.cu"
     "csrc/expert_specialization/es_sm100_mxfp8_blockscaled_group_quant.cu"
