cmake_minimum_required(VERSION 3.26 FATAL_ERROR)
project(sgl-kernel LANGUAGES CXX CUDA)

# CMake
cmake_policy(SET CMP0169 OLD)
cmake_policy(SET CMP0177 NEW)
include(${CMAKE_CURRENT_LIST_DIR}/cmake/utils.cmake)
set(CMAKE_COLOR_DIAGNOSTICS ON)
set(CMAKE_VERBOSE_MAKEFILE ON CACHE BOOL "ON")
set(CMAKE_POSITION_INDEPENDENT_CODE ON)
set(CMAKE_SHARED_LIBRARY_PREFIX "")

# Python
find_package(Python COMPONENTS Interpreter Development.Module ${SKBUILD_SABI_COMPONENT} REQUIRED)

# CXX
set(CMAKE_CXX_STANDARD 17)
set(CMAKE_CXX_FLAGS "${CMAKE_CXX_FLAGS} -O3")

# CUDA
enable_language(CUDA)
find_package(CUDAToolkit REQUIRED)
set_property(GLOBAL PROPERTY CUDA_SEPARABLE_COMPILATION ON)

message(STATUS "Detected CUDA_VERSION=${CUDA_VERSION}")
if ("${CUDA_VERSION}" VERSION_GREATER_EQUAL "13.0")
    message("CUDA_VERSION ${CUDA_VERSION} >= 13.0")
elseif ("${CUDA_VERSION}" VERSION_GREATER_EQUAL "12.8")
    message("CUDA_VERSION ${CUDA_VERSION} >= 12.8")
elseif ("${CUDA_VERSION}" VERSION_GREATER_EQUAL "12.4")
    message("CUDA_VERSION ${CUDA_VERSION} >= 12.4")
elseif ("${CUDA_VERSION}" VERSION_GREATER_EQUAL "12.1")
    message("CUDA_VERSION ${CUDA_VERSION} >= 12.1")
elseif ("${CUDA_VERSION}" VERSION_GREATER_EQUAL "11.8")
    message("CUDA_VERSION ${CUDA_VERSION} >= 11.8")
endif()

# Torch
find_package(Torch REQUIRED)
# clean Torch Flag
clear_cuda_arches(CMAKE_FLAG)

include(FetchContent)

# cutlass
FetchContent_Declare(
    repo-cutlass
    GIT_REPOSITORY https://github.com/NVIDIA/cutlass
    GIT_TAG        a49a78ffefc86a87160dfe0ccc3a3a2d1622c918
    GIT_SHALLOW    OFF
)
FetchContent_Populate(repo-cutlass)

# DeepGEMM
FetchContent_Declare(
    repo-deepgemm
    GIT_REPOSITORY https://github.com/sgl-project/DeepGEMM
    GIT_TAG        sgl
    GIT_SHALLOW    OFF
)
FetchContent_Populate(repo-deepgemm)

FetchContent_Declare(
    repo-fmt
    GIT_REPOSITORY https://github.com/fmtlib/fmt
    GIT_TAG        553ec11ec06fbe0beebfbb45f9dc3c9eabd83d28
    GIT_SHALLOW    OFF
)
FetchContent_Populate(repo-fmt)

# Triton
FetchContent_Declare(
    repo-triton
    GIT_REPOSITORY "https://github.com/triton-lang/triton"
    GIT_TAG        8f9f695ea8fde23a0c7c88e4ab256634ca27789f
    GIT_SHALLOW    OFF
)
FetchContent_Populate(repo-triton)

# flashinfer
FetchContent_Declare(
    repo-flashinfer
    GIT_REPOSITORY https://github.com/flashinfer-ai/flashinfer.git
    GIT_TAG        1a85c439a064c1609568675aa580a409a53fb183
    GIT_SHALLOW    OFF
)
FetchContent_Populate(repo-flashinfer)

# flash-attention
FetchContent_Declare(
    repo-flash-attention
    GIT_REPOSITORY https://github.com/sgl-project/sgl-attn
    GIT_TAG        sgl-kernel
    GIT_SHALLOW    OFF
)
FetchContent_Populate(repo-flash-attention)

# mscclpp
FetchContent_Declare(
    repo-mscclpp
    GIT_REPOSITORY https://github.com/microsoft/mscclpp.git
    GIT_TAG        51eca89d20f0cfb3764ccd764338d7b22cd486a6
    GIT_SHALLOW    OFF
)
FetchContent_Populate(repo-mscclpp)

# ccache option
option(ENABLE_CCACHE "Whether to use ccache" ON)
find_program(CCACHE_FOUND ccache)
if(CCACHE_FOUND AND ENABLE_CCACHE AND DEFINED ENV{CCACHE_DIR})
    message(STATUS "Building with CCACHE enabled")
    set_property(GLOBAL PROPERTY RULE_LAUNCH_COMPILE "ccache")
    set_property(GLOBAL PROPERTY RULE_LAUNCH_LINK "ccache")
endif()

# Enable gencode below SM90
option(ENABLE_BELOW_SM90 "Enable below SM90" ON)

if (CMAKE_SYSTEM_PROCESSOR MATCHES "aarch64")
    set(ENABLE_BELOW_SM90 OFF)
    message(STATUS "For aarch64, disable gencode below SM90 by default")
endif()

include_directories(
    ${PROJECT_SOURCE_DIR}/include
    ${PROJECT_SOURCE_DIR}/csrc
    ${repo-cutlass_SOURCE_DIR}/include
    ${repo-cutlass_SOURCE_DIR}/tools/util/include
    ${repo-flashinfer_SOURCE_DIR}/include
    ${repo-flashinfer_SOURCE_DIR}/csrc
    ${repo-mscclpp_SOURCE_DIR}/include
)

set(SGL_KERNEL_CUDA_FLAGS
    "-DNDEBUG"
    "-DOPERATOR_NAMESPACE=sgl-kernel"
    "-O3"
    "-Xcompiler"
    "-fPIC"
    "-gencode=arch=compute_90,code=sm_90"
    "-std=c++17"
    "-DFLASHINFER_ENABLE_F16"
    "-DCUTE_USE_PACKED_TUPLE=1"
    "-DCUTLASS_ENABLE_TENSOR_CORE_MMA=1"
    "-DCUTLASS_VERSIONS_GENERATED"
    "-DCUTLASS_TEST_LEVEL=0"
    "-DCUTLASS_TEST_ENABLE_CACHED_RESULTS=1"
    "-DCUTLASS_DEBUG_TRACE_LEVEL=0"
    "--expt-relaxed-constexpr"
    "--expt-extended-lambda"
    # The following flag leads to the CMAKE_BUILD_PARALLEL_LEVEL breaking,
    # it triggers OOM with low memory host. Extract the threads number to
    # option named SGL_KERNEL_COMPILE_THREADS, default value 32.
    # "--threads=32"

    # Supress warnings
    "-Xcompiler=-Wno-clang-format-violations"
    "-Xcompiler=-Wno-conversion"
    "-Xcompiler=-Wno-deprecated-declarations"
    "-Xcompiler=-Wno-terminate"
    "-Xcompiler=-Wfatal-errors"
    "-Xcompiler=-ftemplate-backtrace-limit=1"
    "-Xcudafe=--diag_suppress=177"  # variable was declared but never referenced

    # uncomment to debug
    # "--ptxas-options=-v"
    # "--ptxas-options=--verbose,--register-usage-level=10,--warn-on-local-memory-usage"
)

set(SGL_KERNEL_COMPILE_THREADS 32 CACHE STRING "Set compilation threads, default 32")

# When SGL_KERNEL_COMPILE_THREADS value is less than 1, set it to 1
if (NOT SGL_KERNEL_COMPILE_THREADS MATCHES "^[0-9]+$")
    message(FATAL_ERROR "SGL_KERNEL_COMPILE_THREADS must be an integer, but was set to '${SGL_KERNEL_COMPILE_THREADS}'.")
elseif (SGL_KERNEL_COMPILE_THREADS LESS 1)
    message(STATUS "SGL_KERNEL_COMPILE_THREADS was set to a value less than 1. Using 1 instead.")
    set(SGL_KERNEL_COMPILE_THREADS 1)
endif()

list(APPEND SGL_KERNEL_CUDA_FLAGS
    "--threads=${SGL_KERNEL_COMPILE_THREADS}"
)

option(SGL_KERNEL_ENABLE_BF16             "Enable BF16"             ON)
option(SGL_KERNEL_ENABLE_FP8              "Enable FP8"              ON)
option(SGL_KERNEL_ENABLE_FP4              "Enable FP4"              OFF)
option(SGL_KERNEL_ENABLE_FA3              "Enable FA3"              OFF)
option(SGL_KERNEL_ENABLE_SM90A            "Enable SM90A"            OFF)
option(SGL_KERNEL_ENABLE_SM100A           "Enable SM100A"           OFF)

if (SGL_KERNEL_ENABLE_BF16)
    list(APPEND SGL_KERNEL_CUDA_FLAGS
        "-DFLASHINFER_ENABLE_BF16"
    )
endif()

if (SGL_KERNEL_ENABLE_FP8)
    list(APPEND SGL_KERNEL_CUDA_FLAGS
        "-DFLASHINFER_ENABLE_FP8"
        "-DFLASHINFER_ENABLE_FP8_E4M3"
        "-DFLASHINFER_ENABLE_FP8_E5M2"
    )
endif()

if (ENABLE_BELOW_SM90)
    list(APPEND SGL_KERNEL_CUDA_FLAGS
        "-gencode=arch=compute_80,code=sm_80"
        "-gencode=arch=compute_89,code=sm_89"
    )
endif()

if ("${CUDA_VERSION}" VERSION_GREATER_EQUAL "12.8" OR SGL_KERNEL_ENABLE_SM100A)
    list(APPEND SGL_KERNEL_CUDA_FLAGS
        "-gencode=arch=compute_100a,code=sm_100a"
        "-gencode=arch=compute_120a,code=sm_120a"
    )

    # refer sm_121, sm_110 and sm_101 description  https://github.com/pytorch/pytorch/pull/156176
    if ("${CUDA_VERSION}" VERSION_GREATER_EQUAL "13.0")
        list(APPEND SGL_KERNEL_CUDA_FLAGS
            "-gencode=arch=compute_103a,code=sm_103a"
            "-gencode=arch=compute_110a,code=sm_110a"
            "-gencode=arch=compute_121a,code=sm_121a"
            "--compress-mode=size"
        )
    else()
        list(APPEND SGL_KERNEL_CUDA_FLAGS
            "-gencode=arch=compute_101a,code=sm_101a"
        )
    endif()

else()
    list(APPEND SGL_KERNEL_CUDA_FLAGS
        "-use_fast_math"
    )
endif()

if ("${CUDA_VERSION}" VERSION_GREATER_EQUAL "12.4" OR SGL_KERNEL_ENABLE_SM90A)
    set(SGL_KERNEL_ENABLE_FA3 ON)
    list(APPEND SGL_KERNEL_CUDA_FLAGS
        "-gencode=arch=compute_90a,code=sm_90a"
    )
endif()

if ("${CUDA_VERSION}" VERSION_GREATER_EQUAL "12.8" OR SGL_KERNEL_ENABLE_FP4)
    list(APPEND SGL_KERNEL_CUDA_FLAGS
        "-DENABLE_NVFP4=1"
    )
endif()

set(SOURCES
    "csrc/allreduce/custom_all_reduce.cu"
    "csrc/allreduce/mscclpp_allreduce.cu"
    "csrc/attention/cascade.cu"
    "csrc/attention/cutlass_mla_kernel.cu"
    "csrc/attention/lightning_attention_decode_kernel.cu"
    "csrc/attention/merge_attn_states.cu"
    "csrc/attention/vertical_slash_index.cu"
    "csrc/elementwise/activation.cu"
    "csrc/elementwise/cast.cu"
<<<<<<< HEAD
    "csrc/elementwise/concat_mla.cu"
=======
    "csrc/elementwise/copy.cu"
>>>>>>> 78f13981
    "csrc/elementwise/fused_add_rms_norm_kernel.cu"
    "csrc/elementwise/rope.cu"
    "csrc/common_extension.cc"

    "csrc/gemm/awq_kernel.cu"
    "csrc/gemm/bmm_fp8.cu"
    "csrc/gemm/dsv3_fused_a_gemm.cu"
    "csrc/gemm/dsv3_router_gemm_bf16_out.cu"
    "csrc/gemm/dsv3_router_gemm_entry.cu"
    "csrc/gemm/dsv3_router_gemm_float_out.cu"
    "csrc/gemm/fp8_blockwise_gemm_kernel.cu"
    "csrc/gemm/fp8_gemm_kernel.cu"
    "csrc/gemm/int8_gemm_kernel.cu"
    "csrc/gemm/nvfp4_expert_quant.cu"
    "csrc/gemm/nvfp4_quant_entry.cu"
    "csrc/gemm/nvfp4_quant_kernels.cu"
    "csrc/gemm/nvfp4_scaled_mm_entry.cu"
    "csrc/gemm/nvfp4_scaled_mm_kernels.cu"
    "csrc/gemm/per_tensor_quant_fp8.cu"
    "csrc/gemm/per_token_group_quant_8bit.cu"
    "csrc/gemm/per_token_quant_fp8.cu"
    "csrc/gemm/qserve_w4a8_per_chn_gemm.cu"
    "csrc/gemm/qserve_w4a8_per_group_gemm.cu"
    "csrc/gemm/marlin/gptq_marlin.cu"
    "csrc/gemm/marlin/gptq_marlin_repack.cu"
    "csrc/gemm/marlin/awq_marlin_repack.cu"
    "csrc/gemm/gptq/gptq_kernel.cu"

    "csrc/grammar/apply_token_bitmask_inplace_cuda.cu"

    "csrc/moe/cutlass_moe/w4a8/scaled_mm_entry.cu"
    "csrc/moe/cutlass_moe/w4a8/w4a8_moe_data.cu"
    "csrc/moe/cutlass_moe/w4a8/w4a8_grouped_mm_c3x.cu"
    "csrc/moe/marlin_moe_wna16/ops.cu"
    "csrc/moe/moe_align_kernel.cu"
    "csrc/moe/moe_fused_gate.cu"
    "csrc/moe/moe_topk_softmax_kernels.cu"
    "csrc/moe/nvfp4_blockwise_moe.cu"
    "csrc/moe/fp8_blockwise_moe_kernel.cu"
    "csrc/moe/prepare_moe_input.cu"

    "csrc/memory/store.cu"
    "csrc/kvcacheio/transfer.cu"

    "csrc/speculative/eagle_utils.cu"
    "csrc/speculative/packbit.cu"
    "csrc/speculative/speculative_sampling.cu"

    "${repo-flashinfer_SOURCE_DIR}/csrc/norm.cu"
    "${repo-flashinfer_SOURCE_DIR}/csrc/renorm.cu"
    "${repo-flashinfer_SOURCE_DIR}/csrc/sampling.cu"

    "${repo-flash-attention_SOURCE_DIR}/csrc/flash_attn/src/flash_fwd_sparse_hdim128_bf16_causal_sm80.cu"
    "${repo-flash-attention_SOURCE_DIR}/csrc/flash_attn/src/flash_fwd_sparse_hdim128_bf16_sm80.cu"
    "${repo-flash-attention_SOURCE_DIR}/csrc/flash_attn/src/flash_fwd_sparse_hdim128_fp16_causal_sm80.cu"
    "${repo-flash-attention_SOURCE_DIR}/csrc/flash_attn/src/flash_fwd_sparse_hdim128_fp16_sm80.cu"
    "${repo-flash-attention_SOURCE_DIR}/csrc/flash_attn/flash_sparse_api.cpp"
)

Python_add_library(common_ops MODULE USE_SABI ${SKBUILD_SABI_VERSION} WITH_SOABI ${SOURCES})

target_compile_options(common_ops PRIVATE $<$<COMPILE_LANGUAGE:CUDA>:${SGL_KERNEL_CUDA_FLAGS}>)
target_include_directories(common_ops PRIVATE
    ${repo-cutlass_SOURCE_DIR}/examples/77_blackwell_fmha
    ${repo-cutlass_SOURCE_DIR}/examples/common
    ${repo-flash-attention_SOURCE_DIR}/csrc/flash_attn/src
)

find_package(Python3 COMPONENTS Interpreter REQUIRED)
execute_process(
    COMMAND ${Python3_EXECUTABLE} -c "import torch; print(int(torch._C._GLIBCXX_USE_CXX11_ABI))"
    OUTPUT_VARIABLE TORCH_CXX11_ABI
    OUTPUT_STRIP_TRAILING_WHITESPACE
)
if(TORCH_CXX11_ABI STREQUAL "0")
    message(STATUS "Using old C++ ABI (-D_GLIBCXX_USE_CXX11_ABI=0)")
    set(CMAKE_CXX_FLAGS "${CMAKE_CXX_FLAGS} -D_GLIBCXX_USE_CXX11_ABI=0")
    set(CMAKE_CUDA_FLAGS "${CMAKE_CUDA_FLAGS} -D_GLIBCXX_USE_CXX11_ABI=0")
else()
    message(STATUS "Using new C++11 ABI (-D_GLIBCXX_USE_CXX11_ABI=1)")
    set(CMAKE_CXX_FLAGS "${CMAKE_CXX_FLAGS} -D_GLIBCXX_USE_CXX11_ABI=1")
    set(CMAKE_CUDA_FLAGS "${CMAKE_CUDA_FLAGS} -D_GLIBCXX_USE_CXX11_ABI=1")
endif()

# mscclpp
set(MSCCLPP_USE_CUDA ON)
set(MSCCLPP_BYPASS_GPU_CHECK ON)
set(MSCCLPP_BUILD_TESTS OFF)
add_subdirectory(
    ${repo-mscclpp_SOURCE_DIR}
    ${CMAKE_CURRENT_BINARY_DIR}/mscclpp-build
)
target_link_libraries(common_ops PRIVATE ${TORCH_LIBRARIES} c10 cuda cublas cublasLt mscclpp_static)

# flash attention
target_compile_definitions(common_ops PRIVATE
    FLASHATTENTION_DISABLE_BACKWARD
    FLASHATTENTION_DISABLE_DROPOUT
    FLASHATTENTION_DISABLE_UNEVEN_K
)

install(TARGETS common_ops LIBRARY DESTINATION sgl_kernel)

# ============================ Optional Install ============================= #
# set flash-attention sources file
# Now FA3 support sm80/sm86/sm90
if (SGL_KERNEL_ENABLE_FA3)
    set(SGL_FLASH_KERNEL_CUDA_FLAGS
        "-DNDEBUG"
        "-DOPERATOR_NAMESPACE=sgl-kernel"
        "-O3"
        "-Xcompiler"
        "-fPIC"
        "-gencode=arch=compute_90a,code=sm_90a"
        "-std=c++17"
        "-DCUTE_USE_PACKED_TUPLE=1"
        "-DCUTLASS_ENABLE_TENSOR_CORE_MMA=1"
        "-DCUTLASS_VERSIONS_GENERATED"
        "-DCUTLASS_TEST_LEVEL=0"
        "-DCUTLASS_TEST_ENABLE_CACHED_RESULTS=1"
        "-DCUTLASS_DEBUG_TRACE_LEVEL=0"
        "--expt-relaxed-constexpr"
        "--expt-extended-lambda"
        "--use_fast_math"
        "-Xcompiler=-Wconversion"
        "-Xcompiler=-fno-strict-aliasing"
    )

    if (ENABLE_BELOW_SM90)
        list(APPEND SGL_FLASH_KERNEL_CUDA_FLAGS
            "-gencode=arch=compute_80,code=sm_80"
            "-gencode=arch=compute_86,code=sm_86"
        )
        # SM8X Logic
        file(GLOB FA3_SM8X_GEN_SRCS
            "${repo-flash-attention_SOURCE_DIR}/hopper/instantiations/flash_fwd_hdim*_sm80.cu")
    endif()

    file(GLOB FA3_BF16_GEN_SRCS
        "${repo-flash-attention_SOURCE_DIR}/hopper/instantiations/flash_fwd_hdimall_bf16*_sm90.cu")
    file(GLOB FA3_BF16_GEN_SRCS_
        "${repo-flash-attention_SOURCE_DIR}/hopper/instantiations/flash_fwd_hdimdiff_bf16*_sm90.cu")
    list(APPEND FA3_BF16_GEN_SRCS ${FA3_BF16_GEN_SRCS_})

    # FP16 source files
    file(GLOB FA3_FP16_GEN_SRCS
        "${repo-flash-attention_SOURCE_DIR}/hopper/instantiations/flash_fwd_hdimall_fp16*_sm90.cu")
    file(GLOB FA3_FP16_GEN_SRCS_
        "${repo-flash-attention_SOURCE_DIR}/hopper/instantiations/flash_fwd_hdimdiff_fp16*_sm90.cu")
    list(APPEND FA3_FP16_GEN_SRCS ${FA3_FP16_GEN_SRCS_})

    # FP8 source files
    file(GLOB FA3_FP8_GEN_SRCS
        "${repo-flash-attention_SOURCE_DIR}/hopper/instantiations/flash_fwd_hdimall_e4m3*_sm90.cu")
    file(GLOB FA3_FP8_GEN_SRCS_
        "${repo-flash-attention_SOURCE_DIR}/hopper/instantiations/flash_fwd_hdimdiff_e4m3*_sm90.cu")
    list(APPEND FA3_FP8_GEN_SRCS ${FA3_FP8_GEN_SRCS_})

    set(FA3_GEN_SRCS ${FA3_BF16_GEN_SRCS} ${FA3_FP16_GEN_SRCS} ${FA3_FP8_GEN_SRCS} ${FA3_SM8X_GEN_SRCS})

    set(FLASH_SOURCES
        "csrc/flash_extension.cc"
        "${repo-flash-attention_SOURCE_DIR}/hopper/flash_prepare_scheduler.cu"
        "${repo-flash-attention_SOURCE_DIR}/hopper/flash_api.cpp"
        "${repo-flash-attention_SOURCE_DIR}/hopper/flash_fwd_combine.cu"
        "${FA3_GEN_SRCS}"
    )

    Python_add_library(flash_ops MODULE USE_SABI ${SKBUILD_SABI_VERSION} WITH_SOABI ${FLASH_SOURCES})

    target_compile_options(flash_ops PRIVATE $<$<COMPILE_LANGUAGE:CUDA>:${SGL_FLASH_KERNEL_CUDA_FLAGS}>)
    target_include_directories(flash_ops PRIVATE
        ${repo-flash-attention_SOURCE_DIR}/hopper
    )
    target_link_libraries(flash_ops PRIVATE ${TORCH_LIBRARIES} c10 cuda)

    install(TARGETS flash_ops LIBRARY DESTINATION "sgl_kernel")
    set(FLASH_OPS_COMPILE_DEFS
        FLASHATTENTION_DISABLE_BACKWARD
        FLASHATTENTION_DISABLE_DROPOUT
        FLASHATTENTION_DISABLE_UNEVEN_K
        FLASHATTENTION_VARLEN_ONLY
    )

    if(NOT ENABLE_BELOW_SM90)
        list(APPEND FLASH_OPS_COMPILE_DEFS FLASHATTENTION_DISABLE_SM8x)
    endif()
    target_compile_definitions(flash_ops PRIVATE ${FLASH_OPS_COMPILE_DEFS})
endif()

# Build spatial_ops as a separate, optional extension for green contexts
set(SPATIAL_SOURCES
    "csrc/spatial/greenctx_stream.cu"
    "csrc/spatial_extension.cc"
)

Python_add_library(spatial_ops MODULE USE_SABI ${SKBUILD_SABI_VERSION} WITH_SOABI ${SPATIAL_SOURCES})
target_compile_options(spatial_ops PRIVATE $<$<COMPILE_LANGUAGE:CUDA>:${SGL_KERNEL_CUDA_FLAGS}>)
target_link_libraries(spatial_ops PRIVATE ${TORCH_LIBRARIES} c10 cuda)
install(TARGETS spatial_ops LIBRARY DESTINATION sgl_kernel)


# ============================ DeepGEMM (JIT) ============================= #
# Create a separate library for DeepGEMM's Python API.
# This keeps its compilation isolated from the main common_ops.
set(DEEPGEMM_SOURCES
    "${repo-deepgemm_SOURCE_DIR}/csrc/python_api.cpp"
)

Python_add_library(deep_gemm_cpp MODULE USE_SABI ${SKBUILD_SABI_VERSION} WITH_SOABI ${DEEPGEMM_SOURCES})

# Link against necessary libraries, including nvrtc for JIT compilation.
target_link_libraries(deep_gemm_cpp PRIVATE ${TORCH_LIBRARIES} c10 cuda nvrtc mscclpp_static)

# Add include directories needed by DeepGEMM.
target_include_directories(deep_gemm_cpp PRIVATE
    ${repo-deepgemm_SOURCE_DIR}/deep_gemm/include
    ${repo-cutlass_SOURCE_DIR}/include
    ${repo-fmt_SOURCE_DIR}/include
)

# Apply the same compile options as common_ops.
target_compile_options(deep_gemm_cpp PRIVATE $<$<COMPILE_LANGUAGE:CUDA>:${SGL_KERNEL_CUDA_FLAGS}>)

# Create an empty __init__.py to make `deepgemm` a Python package.
file(WRITE ${CMAKE_CURRENT_BINARY_DIR}/deepgemm_pkg_init.py "")
install(
    FILES ${CMAKE_CURRENT_BINARY_DIR}/deepgemm_pkg_init.py
    DESTINATION deep_gemm
    RENAME __init__.py
)

# Install the compiled DeepGEMM API library.
install(TARGETS deep_gemm_cpp LIBRARY DESTINATION deep_gemm)

# Install the source files required by DeepGEMM for runtime JIT compilation.
install(
    DIRECTORY ${repo-deepgemm_SOURCE_DIR}/deep_gemm/
    DESTINATION deep_gemm
)

install(DIRECTORY "${repo-cutlass_SOURCE_DIR}/include/cute/"
        DESTINATION "deep_gemm/include/cute")

install(DIRECTORY "${repo-cutlass_SOURCE_DIR}/include/cutlass/"
        DESTINATION "deep_gemm/include/cutlass")

# triton_kernels
install(DIRECTORY "${repo-triton_SOURCE_DIR}/python/triton_kernels/triton_kernels/"
        DESTINATION "triton_kernels"
        PATTERN ".git*" EXCLUDE
        PATTERN "__pycache__" EXCLUDE)<|MERGE_RESOLUTION|>--- conflicted
+++ resolved
@@ -258,11 +258,8 @@
     "csrc/attention/vertical_slash_index.cu"
     "csrc/elementwise/activation.cu"
     "csrc/elementwise/cast.cu"
-<<<<<<< HEAD
+    "csrc/elementwise/copy.cu"
     "csrc/elementwise/concat_mla.cu"
-=======
-    "csrc/elementwise/copy.cu"
->>>>>>> 78f13981
     "csrc/elementwise/fused_add_rms_norm_kernel.cu"
     "csrc/elementwise/rope.cu"
     "csrc/common_extension.cc"
