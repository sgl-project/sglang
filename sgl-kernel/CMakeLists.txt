--- conflicted
+++ resolved
@@ -171,29 +171,25 @@
 if (ENABLE_BELOW_SM90)
     list(APPEND SGL_KERNEL_CUDA_FLAGS
         "-gencode=arch=compute_80,code=sm_80"
+        "-gencode=arch=compute_87,code=sm_87"
         "-gencode=arch=compute_89,code=sm_89"
     )
 endif()
 
-<<<<<<< HEAD
 if ("${CUDA_VERSION}" VERSION_GREATER_EQUAL "13.0" OR SGL_KERNEL_ENABLE_SM100A)
-    if (CMAKE_SYSTEM_PROCESSOR MATCHES "aarch64")
-        list(APPEND SGL_KERNEL_CUDA_FLAGS
-            "-gencode=arch=compute_110,code=sm_110"
-            "-gencode=arch=compute_110a,code=sm_110a"
-            "-gencode=arch=compute_121,code=sm_121"
-            "-gencode=arch=compute_121a,code=sm_121a"
-        )
-    endif()
-elseif ("${CUDA_VERSION}" VERSION_GREATER_EQUAL "12.8" OR SGL_KERNEL_ENABLE_SM100A)
-=======
+    list(APPEND SGL_KERNEL_CUDA_FLAGS
+        "-gencode=arch=compute_103,code=sm_103"
+        "-gencode=arch=compute_103a,code=sm_103a"
+        "-gencode=arch=compute_110,code=sm_110"
+        "-gencode=arch=compute_110a,code=sm_110a"
+        "-gencode=arch=compute_121,code=sm_121"
+        "-gencode=arch=compute_121a,code=sm_121a"
+    )
+endif()
 if ("${CUDA_VERSION}" VERSION_GREATER_EQUAL "12.8" OR SGL_KERNEL_ENABLE_SM100A)
->>>>>>> f1b0eda5
     list(APPEND SGL_KERNEL_CUDA_FLAGS
         "-gencode=arch=compute_100,code=sm_100"
         "-gencode=arch=compute_100a,code=sm_100a"
-        "-gencode=arch=compute_101,code=sm_101"
-        "-gencode=arch=compute_101a,code=sm_101a"
         "-gencode=arch=compute_120,code=sm_120"
         "-gencode=arch=compute_120a,code=sm_120a"
     )
