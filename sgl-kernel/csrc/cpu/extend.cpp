--- conflicted
+++ resolved
@@ -12,325 +12,6 @@
 //   4. TODO: vectorize `pack_vnni` and `pack_vnni2`
 //
 
-<<<<<<< HEAD
-template <typename index_t>
-inline index_t get_index(index_t* ind, int i) {
-  return (ind == nullptr) ? (index_t)i : ind[i];
-}
-
-#if defined(CPU_CAPABILITY_AVX512)
-// key: from [N, 32] to [32/2, N, 2]
-template <typename scalar_t, typename index_t>
-inline void pack_vnni_Nx32(
-    scalar_t* __restrict__ dst,
-    const scalar_t* __restrict__ src,
-    const float* __restrict__ src_scale,
-    const index_t* __restrict__ ind,
-    int N,
-    int ld_src,
-    int ld_dst) {
-  __m512i vinputs[16];
-
-  int n = 0;
-  for (; n < N; ++n) {
-    index_t index = get_index(ind, n);
-    vinputs[n] = _mm512_loadu_si512(src + index * ld_src);
-  }
-  // padding with zero to avoid uninitialized vectors
-  for (; n < 16; ++n) {
-    vinputs[n] = _mm512_set1_epi32(0);
-  }
-
-  // pack key
-  transpose_16x16_32bit(vinputs);
-
-  const __mmask16 vmask = (1 << N) - 1;
-  for (int k = 0; k < 16; ++k) {
-    _mm512_mask_storeu_epi32(dst + k * ld_dst * 2, vmask, vinputs[k]);
-  }
-}
-
-template <typename scalar_t, typename index_t>
-inline void pack_vnni_Nx32(
-    scalar_t* __restrict__ dst,
-    const at::Float8_e4m3fn* __restrict__ src,
-    const float* __restrict__ src_scale,
-    const index_t* __restrict__ ind,
-    int N,
-    int ld_src,
-    int ld_dst) {
-  __m512i vinputs[16];
-
-  int n = 0;
-  for (; n < N; ++n) {
-    index_t index = get_index(ind, n);
-    __m512 scale = _mm512_set1_ps(src_scale[index]);
-    __m512i s8 = _mm512_loadu_si512(src + index * ld_src);
-    __m256i s8_0 = _mm512_extracti32x8_epi32(s8, 0);
-    __m512bh bf16_0 = CVT_FP8_TO_BF16(s8_0);
-    __m512 f_lo = CVT_BF16_TO_FP32(_mm512_extracti32x8_epi32((__m512i)bf16_0, 0));
-    __m512 f_hi = CVT_BF16_TO_FP32(_mm512_extracti32x8_epi32((__m512i)bf16_0, 1));
-    f_lo = _mm512_mul_ps(f_lo, scale);
-    f_hi = _mm512_mul_ps(f_hi, scale);
-    bf16_0 = _mm512_cvtne2ps_pbh(f_hi, f_lo);
-    vinputs[n] = (__m512i)bf16_0;
-  }
-  // padding with zero to avoid uninitialized vectors
-  for (; n < 16; ++n) {
-    vinputs[n] = _mm512_set1_epi32(0);
-  }
-
-  // pack key
-  transpose_16x16_32bit(vinputs);
-
-  const __mmask16 vmask = (1 << N) - 1;
-  for (int k = 0; k < 16; ++k) {
-    _mm512_mask_storeu_epi32(dst + k * ld_dst * 2, vmask, vinputs[k]);
-  }
-}
-
-template <typename scalar_t, typename index_t>
-inline void pack_vnni_Nx32(
-    scalar_t* __restrict__ dst,
-    const at::Float8_e5m2* __restrict__ src,
-    const float* __restrict__ src_scale,
-    const index_t* __restrict__ ind,
-    int N,
-    int ld_src,
-    int ld_dst) {
-  __m512i vinputs[16];
-
-  int n = 0;
-  for (; n < N; ++n) {
-    index_t index = get_index(ind, n);
-    __m512i s8 = _mm512_loadu_si512(src + index * ld_src);
-    __m256i s8_0 = _mm512_extracti32x8_epi32(s8, 0);
-    __m512i a = _mm512_slli_epi16(_mm512_cvtepi8_epi16(s8_0), 8);
-    __m256i ah = _mm512_extracti64x4_epi64(a, 0);
-    __m256i bh = _mm512_extracti64x4_epi64(a, 1);
-    __m512 a_ = _mm512_cvtph_ps(ah);
-    __m512 b_ = _mm512_cvtph_ps(bh);
-    __m512bh bf16_0 = _mm512_cvtne2ps_pbh(b_, a_);
-    vinputs[n] = (__m512i)bf16_0;
-  }
-  // padding with zero to avoid uninitialized vectors
-  for (; n < 16; ++n) {
-    vinputs[n] = _mm512_set1_epi32(0);
-  }
-
-  // pack key
-  transpose_16x16_32bit(vinputs);
-
-  const __mmask16 vmask = (1 << N) - 1;
-  for (int k = 0; k < 16; ++k) {
-    _mm512_mask_storeu_epi32(dst + k * ld_dst * 2, vmask, vinputs[k]);
-  }
-}
-
-// value: from [K, 32] to [K/2, 32, 2]
-template <typename scalar_t, typename index_t>
-inline void pack_vnni_Kx32(
-    scalar_t* __restrict__ dst,
-    const scalar_t* __restrict__ src,
-    const float* __restrict__ src_scale,
-    const index_t* __restrict__ ind,
-    int K,
-    int ld_src,
-    int ld_dst) {
-  __m512i vinputs[2];
-
-  int k = 0;
-  for (; k < K; ++k) {
-    index_t index = get_index(ind, k);
-    vinputs[k] = _mm512_loadu_si512(src + index * ld_src);
-  }
-  // padding with zero to avoid uninitialized vectors
-  for (; k < 2; ++k) {
-    vinputs[k] = _mm512_set1_epi32(0);
-  }
-
-  // pack value
-  __m512i d0, d1;
-  std::tie(d0, d1) = transpose_2x32_16bit(vinputs[0], vinputs[1]);
-  _mm512_storeu_si512(dst + 0 * ld_dst * 2, d0);
-  _mm512_storeu_si512(dst + 0 * ld_dst * 2 + 32, d1);
-}
-
-template <typename scalar_t, typename index_t>
-inline void pack_vnni_Kx32(
-    scalar_t* __restrict__ dst,
-    const at::Float8_e4m3fn* __restrict__ src,
-    const float* __restrict__ src_scale,
-    const index_t* __restrict__ ind,
-    int K,
-    int ld_src,
-    int ld_dst) {
-  __m512i vinputs[2];
-
-  int k = 0;
-  for (; k < K; ++k) {
-    index_t index = get_index(ind, k);
-    __m512 scale = _mm512_set1_ps(src_scale[index]);
-    __m512i s8 = _mm512_loadu_si512(src + index * ld_src);
-    __m256i s8_0 = _mm512_extracti32x8_epi32(s8, 0);
-    __m512bh bf16_0 = CVT_FP8_TO_BF16(s8_0);
-    __m512 f_lo = CVT_BF16_TO_FP32(_mm512_extracti32x8_epi32((__m512i)bf16_0, 0));
-    __m512 f_hi = CVT_BF16_TO_FP32(_mm512_extracti32x8_epi32((__m512i)bf16_0, 1));
-    f_lo = _mm512_mul_ps(f_lo, scale);
-    f_hi = _mm512_mul_ps(f_hi, scale);
-    bf16_0 = _mm512_cvtne2ps_pbh(f_hi, f_lo);
-    vinputs[k] = (__m512i)bf16_0;
-  }
-  // padding with zero to avoid uninitialized vectors
-  for (; k < 2; ++k) {
-    vinputs[k] = _mm512_set1_epi32(0);
-  }
-
-  // pack value
-  __m512i d0, d1;
-  std::tie(d0, d1) = transpose_2x32_16bit(vinputs[0], vinputs[1]);
-  _mm512_storeu_si512(dst + 0 * ld_dst * 2, d0);
-  _mm512_storeu_si512(dst + 0 * ld_dst * 2 + 32, d1);
-}
-
-template <typename scalar_t, typename index_t>
-inline void pack_vnni_Kx32(
-    scalar_t* __restrict__ dst,
-    const at::Float8_e5m2* __restrict__ src,
-    const float* __restrict__ src_scale,
-    const index_t* __restrict__ ind,
-    int K,
-    int ld_src,
-    int ld_dst) {
-  __m512i vinputs[2];
-
-  int k = 0;
-  for (; k < K; ++k) {
-    index_t index = get_index(ind, k);
-    __m512i s8 = _mm512_loadu_si512(src + index * ld_src);
-    __m256i s8_0 = _mm512_extracti32x8_epi32(s8, 0);
-    __m512i a = _mm512_slli_epi16(_mm512_cvtepi8_epi16(s8_0), 8);
-    __m256i ah = _mm512_extracti64x4_epi64(a, 0);
-    __m256i bh = _mm512_extracti64x4_epi64(a, 1);
-    __m512 a_ = _mm512_cvtph_ps(ah);
-    __m512 b_ = _mm512_cvtph_ps(bh);
-    __m512bh bf16_0 = _mm512_cvtne2ps_pbh(b_, a_);
-    vinputs[k] = (__m512i)bf16_0;
-  }
-  // padding with zero to avoid uninitialized vectors
-  for (; k < 2; ++k) {
-    vinputs[k] = _mm512_set1_epi32(0);
-  }
-
-  // pack value
-  __m512i d0, d1;
-  std::tie(d0, d1) = transpose_2x32_16bit(vinputs[0], vinputs[1]);
-  _mm512_storeu_si512(dst + 0 * ld_dst * 2, d0);
-  _mm512_storeu_si512(dst + 0 * ld_dst * 2 + 32, d1);
-}
-#endif
-
-// convert to vnni format
-// from [N, K/2, 2] to [K/2, N, 2] for bfloat16 and float16
-template <typename scalar_t, typename kvcache_t, typename index_t>
-void pack_vnni(
-    scalar_t* __restrict__ dst,
-    const kvcache_t* __restrict__ src,
-    const float* __restrict__ src_scale,
-    const index_t* __restrict__ ind,
-    int N,
-    int K,
-    int ld_src,
-    int ld_dst) {
-#if defined(CPU_CAPABILITY_AVX512)
-  const int NB = div_up(N, 16);
-  const int KB = K / 32;  // no remainder
-  const bool is_indexed = ind != nullptr;
-
-  for (int nb = 0; nb < NB; ++nb) {
-    for (int kb = 0; kb < KB; ++kb) {
-      // handle 16x512bits each block
-      int nb_size = std::min(N - nb * 16, 16);
-      pack_vnni_Nx32<scalar_t, index_t>(
-          /*    dst */ dst + ((kb * 32) >> 1) * ld_dst * 2 + nb * 16 * 2,
-          /*    src */ src + kb * 32 + (is_indexed ? 0 : nb * 16 * ld_src),
-          /* src_scale*/ src_scale,
-          /*    ind */ is_indexed ? ind + nb * 16 : nullptr,
-          /*      N */ nb_size,
-          /* ld_src */ ld_src,
-          /* ld_dst */ ld_dst);
-    }
-  }
-#else
-  for (int n = 0; n < N; ++n) {
-    index_t index = get_index(ind, n);
-    float scale = src_scale != nullptr ? src_scale[index] : 1.0f;
-    for (int k = 0; k < K / 2; ++k) {
-      for (int d = 0; d < 2; ++d) {
-        dst[k * ld_dst * 2 + n * 2 + d] = src[index * ld_src + k * 2 + d] * scale;
-      }
-    }
-  }
-#endif
-}
-
-// convert to vnni format
-// from [K/2, 2, N] to [K/2, N, 2] for bfloat16 and float16
-template <typename scalar_t, typename kvcache_t, typename index_t>
-void pack_vnni2(
-    scalar_t* __restrict__ dst,
-    const kvcache_t* __restrict__ src,
-    const float* __restrict__ src_scale,
-    const index_t* __restrict__ ind,
-    int K,
-    int N,
-    int ld_src,
-    int ld_dst) {
-#if defined(CPU_CAPABILITY_AVX512)
-  const int KB = div_up(K, 2);
-  const int NB = N / 32;  // no remainder
-  const bool is_indexed = ind != nullptr;
-
-  for (int kb = 0; kb < KB; ++kb) {
-    for (int nb = 0; nb < NB; ++nb) {
-      // handle 2x512bits each block
-      int kb_size = std::min(K - kb * 2, 2);
-      pack_vnni_Kx32<scalar_t, index_t>(
-          /*    dst */ dst + ((kb * 2) >> 1) * ld_dst * 2 + nb * 32 * 2,
-          /*    src */ src + (is_indexed ? 0 : kb * 2 * ld_src) + nb * 32,
-          /* src_scale*/ src_scale,
-          /*    ind */ is_indexed ? ind + kb * 2 : nullptr,
-          /*      K */ kb_size,
-          /* ld_src */ ld_src,
-          /* ld_dst */ ld_dst);
-    }
-  }
-#else
-  int k = 0;
-  for (; k < (K >> 1) * 2; k += 2) {
-    index_t index0 = get_index(ind, k + 0);
-    index_t index1 = get_index(ind, k + 1);
-    float scale0 = src_scale != nullptr ? src_scale[index0] : 1.0f;
-    float scale1 = src_scale != nullptr ? src_scale[index1] : 1.0f;
-    for (int n = 0; n < N; ++n) {
-      dst[(k >> 1) * ld_dst * 2 + n * 2 + 0] = src[index0 * ld_src + n] * scale0;
-      dst[(k >> 1) * ld_dst * 2 + n * 2 + 1] = src[index1 * ld_src + n] * scale1;
-    }
-  }
-  if (K % 2 != 0) {
-    index_t index = get_index(ind, K - 1);
-    float scale = src_scale != nullptr ? src_scale[index] : 1.0f;
-    for (int n = 0; n < N; ++n) {
-      dst[(K >> 1) * ld_dst * 2 + n * 2 + 0] = src[index * ld_src + n] * scale;
-      dst[(K >> 1) * ld_dst * 2 + n * 2 + 1] = 0;
-    }
-    k += 2;
-  }
-#endif
-}
-
-=======
->>>>>>> b76e303e
 template <typename scalar_t>
 inline void fill_stub(scalar_t* __restrict__ out, float val, int size) {
   using Vec = at::vec::Vectorized<scalar_t>;
