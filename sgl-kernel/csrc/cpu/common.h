--- conflicted
+++ resolved
@@ -128,7 +128,6 @@
 
 #define CHECK_EQ(a, b) TORCH_CHECK((a) == (b), "CHECK_EQ(" #a ", " #b ") failed. ", a, " vs ", b)
 
-<<<<<<< HEAD
 template <bool is_only_lastdim_contiguous>
 static inline void CHECK_INPUT_SHAPE_DTYPE(const at::Tensor& tensor, const at::IntArrayRef sizes, at::ScalarType st) {
   TORCH_CHECK(tensor.sizes() == sizes, "Input tensor shape mismatch: expected ", sizes, ", got ", tensor.sizes());
@@ -139,9 +138,7 @@
     CHECK_INPUT(tensor);
   }
 }
-=======
 #define CHECK_GE(a, b) TORCH_CHECK((a) >= (b), "CHECK_GE(" #a ", " #b ") failed. ", a, " vs ", b)
->>>>>>> 2ecee757
 
 // [NB] Parallel Routines
 //
