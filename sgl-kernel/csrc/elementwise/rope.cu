--- conflicted
+++ resolved
@@ -86,12 +86,8 @@
   size_t k_rope_stride_n = k_rope.stride(0);
   size_t k_rope_stride_h = k_rope.stride(1);
 
-<<<<<<< HEAD
   const c10::cuda::OptionalCUDAGuard device_guard(q.device());
-  auto stream = at::cuda::getCurrentCUDAStream();
-=======
   const cudaStream_t stream = at::cuda::getCurrentCUDAStream();
->>>>>>> 7cee07a0
   DISPATCH_PYTORCH_DTYPE_TO_CTYPE_FP16(q.scalar_type(), c_type, [&] {
     // TODO temporarily only use `BatchQKApplyRotaryPosIdsCosSinCacheEnhanced` when save_kv_cache
     // to avoid changing original code path; but this branch is feature-complete and should switch to this later
