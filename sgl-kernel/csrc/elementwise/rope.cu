--- conflicted
+++ resolved
@@ -25,16 +25,12 @@
     at::Tensor k_rope,
     at::Tensor cos_sin_cache,
     at::Tensor pos_ids,
-<<<<<<< HEAD
-    bool interleave) {
-=======
     bool interleave,
     int64_t cuda_stream,
     const std::optional<at::Tensor>& v,
     const std::optional<at::Tensor>& k_buffer,
     const std::optional<at::Tensor>& v_buffer,
     const std::optional<at::Tensor>& kv_cache_loc) {
->>>>>>> 0edda320
   CHECK_LAST_DIM_CONTIGUOUS(q);
   CHECK_LAST_DIM_CONTIGUOUS(k);
 
