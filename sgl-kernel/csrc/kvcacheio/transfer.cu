--- conflicted
+++ resolved
@@ -451,7 +451,6 @@
   auto src_indices_cpu = src_indices.cpu();
   auto dst_indices_cpu = dst_indices.cpu();
 
-<<<<<<< HEAD
   auto num_indices = src_indices_cpu.numel();
   int64_t* src_indices_ptr = src_indices_cpu.data_ptr<int64_t>();
   int64_t* dst_indices_ptr = dst_indices_cpu.data_ptr<int64_t>();
@@ -485,17 +484,6 @@
       if constexpr (!IsMLA) {
         transfer_page_direct(src_v_opt, dst_v_opt, src_index, dst_index, num_pages);
       }
-=======
-  const int64_t num_pages = src_indices_cpu.size(0) / page_size;
-  const int64_t num_layers = src_layers.size();
-
-  for (int64_t i = 0; i < num_pages; ++i) {
-    auto src_index = src_indices_cpu[i * page_size].item<int64_t>();
-    auto dst_index = dst_indices_cpu[i * page_size].item<int64_t>();
-
-    for (int64_t j = 0; j < num_layers; ++j) {
-      transfer_page_direct(src_layers[j], dst_layers[j], src_index, dst_index, page_size);
->>>>>>> 8af145b7
     }
     start_index = end_index;
   }
