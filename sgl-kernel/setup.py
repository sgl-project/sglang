--- conflicted
+++ resolved
@@ -89,11 +89,8 @@
     "src/sgl-kernel/csrc/fp8_gemm_kernel.cu",
     "src/sgl-kernel/csrc/lightning_attention_decode_kernel.cu",
     "src/sgl-kernel/csrc/rotary_embedding.cu",
-<<<<<<< HEAD
     "src/sgl-kernel/csrc/fused_add_rms_norm.cu",
     "src/sgl-kernel/csrc/linear.cc",
-=======
->>>>>>> f265d15b
     "3rdparty/flashinfer/csrc/activation.cu",
     "3rdparty/flashinfer/csrc/bmm_fp8.cu",
     "3rdparty/flashinfer/csrc/norm.cu",
