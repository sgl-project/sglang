# SGL Kernel

[Kernel Library](https://github.com/sgl-project/sglang/tree/main/sgl-kernel) for SGLang

<div align="center">

[![License: Apache-2.0](https://img.shields.io/badge/License-Apache--2.0-blue.svg)](https://github.com/sgl-project/sglang/blob/main/LICENSE)
[![PyPI](https://img.shields.io/pypi/v/sgl-kernel)](https://pypi.org/project/sgl-kernel)

</div>

SGL Kernel provides optimized compute primitives for the SGLang framework, enabling efficient inference for large language models and vision-language models through custom kernels for operations.

## Installation
Requires torch == 2.8.0

```bash
# Latest version
pip3 install sgl-kernel --upgrade
```

## Building from Source
Requires
- CMake ≥3.31,
- Python ≥3.10
- scikit-build-core
- ninja(optional)

### Use Makefile to build sgl-kernel

```bash
make build
```

## Contribution

### Steps to add a new kernel:

1. Implement the kernel in [csrc](https://github.com/sgl-project/sglang/tree/main/sgl-kernel/csrc)
2. Expose the interface in [include/sgl_kernel_ops.h](https://github.com/sgl-project/sglang/blob/main/sgl-kernel/include/sgl_kernel_ops.h)
3. Create torch extension in [csrc/common_extension.cc](https://github.com/sgl-project/sglang/blob/main/sgl-kernel/csrc/common_extension.cc)
4. Update [CMakeLists.txt](https://github.com/sgl-project/sglang/blob/main/sgl-kernel/CMakeLists.txt) to include new CUDA source
5. Expose Python interface in [python](https://github.com/sgl-project/sglang/blob/main/sgl-kernel/python/sgl_kernel)
6. Add test and benchmark

### Development Tips

1. When creating torch extensions, add the function definition with `m.def`, and device binding with `m.impl`:

- How to write schema: [Schema reference](https://github.com/pytorch/pytorch/blob/main/aten/src/ATen/native/README.md#func)

   ```cpp
   // We need def with schema here for torch.compile
   m.def(
    "bmm_fp8(Tensor A, Tensor B, Tensor! D, Tensor A_scale, Tensor B_scale, Tensor workspace_buffer, int "
    "cublas_handle, int cuda_stream) -> ()");
   m.impl("bmm_fp8", torch::kCUDA, &bmm_fp8);
   ```

<<<<<<< HEAD
3. When exposing Python interfaces, avoid using kwargs in C++ interface kernels.

    **Avoid this:**

    ```cpp
    torch.ops.sgl_kernel.apply_rope_pos_ids_cos_sin_cache.default(
        q=query.view(query.shape[0], -1, head_size),
        k=key.view(key.shape[0], -1, head_size),
        q_rope=query.view(query.shape[0], -1, head_size),
        k_rope=key.view(key.shape[0], -1, head_size),
        cos_sin_cache=cos_sin_cache,
        pos_ids=positions.long(),
        interleave=(not is_neox),
    )
    ```

    **Use this instead:**

    ```cpp
    torch.ops.sgl_kernel.apply_rope_pos_ids_cos_sin_cache.default(
        query.view(query.shape[0], -1, head_size),
        key.view(key.shape[0], -1, head_size),
        query.view(query.shape[0], -1, head_size),
        key.view(key.shape[0], -1, head_size),
        cos_sin_cache,
        positions.long(),
        (not is_neox),
    )
    ```
=======
### Adapting C++ Native Types for Torch Compatibility
>>>>>>> 22cbc9c0

Third-party C++ libraries often use int and float, but PyTorch bindings require int64_t and double due to Python's type mapping.

Use make_pytorch_shim from sgl_kernel_torch_shim.h to handle conversions automatically:

```cpp

// Add type conversion for int -> int64_t
template <>
struct pytorch_library_compatible_type<int> {
  using type = int64_t;
  static int convert_from_type(int64_t arg) {
    TORCH_CHECK(arg <= std::numeric_limits<int>::max(), "value too large");
    TORCH_CHECK(arg >= std::numeric_limits<int>::min(), "value too small");
    return arg;
  }
};
```
```cpp
// Wrap your function
m.impl("fwd", torch::kCUDA, make_pytorch_shim(&mha_fwd));
```

### Testing & Benchmarking

1. Add pytest tests in [tests/](https://github.com/sgl-project/sglang/tree/main/sgl-kernel/tests), if you need to skip some test, please use `@pytest.mark.skipif`

```python
@pytest.mark.skipif(
    skip_condition, reason="Nvfp4 Requires compute capability of 10 or above."
)
```

2. Add benchmarks using [triton benchmark](https://triton-lang.org/main/python-api/generated/triton.testing.Benchmark.html) in [benchmark/](https://github.com/sgl-project/sglang/tree/main/sgl-kernel/benchmark)

   **We recommend using `triton.testing.do_bench_cudagraph` for kernel benchmarking**:

   Compared to `triton.testing.do_bench`, `do_bench_cudagraph` provides:
   - Reduced CPU overhead impact for more accurate kernel performance measurements
   - Incorporation of PDL (Programmatic Dependent Launch) effects into individual kernel results
   - More realistic performance data on PDL-supported architectures (SM >= 90)

3. Run test suite

## FAQ
- Q: Segmentation fault with CUDA 12.6
- A: Update ptxas to 12.8, reference: [segment fault error](https://github.com/Dao-AILab/flash-attention/issues/1453)<|MERGE_RESOLUTION|>--- conflicted
+++ resolved
@@ -57,39 +57,7 @@
    m.impl("bmm_fp8", torch::kCUDA, &bmm_fp8);
    ```
 
-<<<<<<< HEAD
-3. When exposing Python interfaces, avoid using kwargs in C++ interface kernels.
-
-    **Avoid this:**
-
-    ```cpp
-    torch.ops.sgl_kernel.apply_rope_pos_ids_cos_sin_cache.default(
-        q=query.view(query.shape[0], -1, head_size),
-        k=key.view(key.shape[0], -1, head_size),
-        q_rope=query.view(query.shape[0], -1, head_size),
-        k_rope=key.view(key.shape[0], -1, head_size),
-        cos_sin_cache=cos_sin_cache,
-        pos_ids=positions.long(),
-        interleave=(not is_neox),
-    )
-    ```
-
-    **Use this instead:**
-
-    ```cpp
-    torch.ops.sgl_kernel.apply_rope_pos_ids_cos_sin_cache.default(
-        query.view(query.shape[0], -1, head_size),
-        key.view(key.shape[0], -1, head_size),
-        query.view(query.shape[0], -1, head_size),
-        key.view(key.shape[0], -1, head_size),
-        cos_sin_cache,
-        positions.long(),
-        (not is_neox),
-    )
-    ```
-=======
 ### Adapting C++ Native Types for Torch Compatibility
->>>>>>> 22cbc9c0
 
 Third-party C++ libraries often use int and float, but PyTorch bindings require int64_t and double due to Python's type mapping.
 
