--- conflicted
+++ resolved
@@ -77,11 +77,7 @@
     block_quota: int = 2,
     num_warps_per_block: int = 16 if _is_hip else 32,
 ):
-<<<<<<< HEAD
-    torch.ops.sgl_kernel.transfer_kv_per_layer_ph_lf(
-=======
     torch.ops.sgl_kernel.transfer_kv_per_layer_ph_lf.default(
->>>>>>> 3e6281d0
         src_k,
         dst_k,
         src_v,
@@ -184,38 +180,6 @@
     )
 
 
-def transfer_kv_all_layer_lf_ph(
-    src_k_layers: torch.Tensor,
-    dst_k: torch.Tensor,
-    src_v_layers: torch.Tensor,
-    dst_v: torch.Tensor,
-    src_indices: torch.Tensor,
-    dst_indices: torch.Tensor,
-    item_size: int,
-    dst_layout_dim: int,
-    num_layers: int,
-    page_size: int,
-    head_num: int,
-    block_quota: int = 2,
-    num_warps_per_block: int = 16 if _is_hip else 32,
-):
-    torch.ops.sgl_kernel.transfer_kv_all_layer_lf_ph(
-        src_k_layers,
-        dst_k,
-        src_v_layers,
-        dst_v,
-        src_indices,
-        dst_indices,
-        item_size,
-        dst_layout_dim,
-        num_layers,
-        page_size,
-        head_num,
-        block_quota,
-        num_warps_per_block,
-    )
-
-
 def transfer_kv_direct(
     src_layers: List[torch.Tensor],
     dst_layers: List[torch.Tensor],
