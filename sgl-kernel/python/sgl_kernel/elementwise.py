--- conflicted
+++ resolved
@@ -2,11 +2,7 @@
 from typing import Optional
 
 import torch
-<<<<<<< HEAD
-from sgl_kernel.utils import get_cuda_stream, is_arch_support_pdl, is_hopper_arch
-=======
 from sgl_kernel.utils import get_cuda_stream, is_arch_support_pdl
->>>>>>> c2fbf60f
 
 
 # These implementations extensively draw from and build upon the FlashInfer project https://github.com/flashinfer-ai/flashinfer
