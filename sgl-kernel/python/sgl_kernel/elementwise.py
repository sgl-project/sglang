from dataclasses import dataclass
from typing import List, Optional

import torch
from sgl_kernel.utils import get_cuda_stream, is_arch_support_pdl


# These implementations extensively draw from and build upon the FlashInfer project https://github.com/flashinfer-ai/flashinfer
# Kudos to @yzh119
def rmsnorm(
    input: torch.Tensor,
    weight: torch.Tensor,
    eps: float = 1e-6,
    out: Optional[torch.Tensor] = None,
    enable_pdl: Optional[bool] = None,
) -> torch.Tensor:
    r"""Root mean square normalization.

    ``out[i] = (input[i] / RMS(input)) * weight[i]``

    Parameters
    ----------
    input: torch.Tensor
        Input tensor, shape (batch_size, hidden_size).
    weight: torch.Tensor
        Weight tensor, shape (hidden_size,).
    eps: float
        Epsilon for numerical stability.
    out: Optional[torch.Tensor]
        The output tensor, if specified, the kernel will update this tensor inplace.
    enable_pdl: Optional[bool]
        Whether to enable `programmatic dependent launch
        <https://docs.nvidia.com/cuda/cuda-c-programming-guide/index.html#programmatic-dependent-launch-and-synchronization>`_
        If None, will be automatically enabled on Hopper architecture.

    Returns
    -------
    output: torch.Tensor
        Normalized tensor, shape (batch_size, hidden_size).
    """
    if out is None:
        out = torch.empty_like(input)
    if enable_pdl is None:
        enable_pdl = is_arch_support_pdl()
    torch.ops.sgl_kernel.rmsnorm.default(out, input, weight, eps, enable_pdl)
    return out


def fused_add_rmsnorm(
    input: torch.Tensor,
    residual: torch.Tensor,
    weight: torch.Tensor,
    eps: float = 1e-6,
    enable_pdl: Optional[bool] = None,
) -> None:
    r"""Fused add root mean square normalization.

    Step 1:
    ``residual[i] += input[i]``

    Step 2:
    ``input[i] = (residual[i] / RMS(residual)) * weight[i]``

    Parameters
    ----------
    input: torch.Tensor
        Input tensor, shape (batch_size, hidden_size).
    residual: torch.Tensor
        Residual tensor, shape (batch_size, hidden_size).
    weight: torch.Tensor
        Weight tensor, shape (hidden_size,).
    eps: float
        Epsilon for numerical stability.
    enable_pdl: Optional[bool]
        Whether to enable `programmatic dependent launch
        <https://docs.nvidia.com/cuda/cuda-c-programming-guide/index.html#programmatic-dependent-launch-and-synchronization>`_
        If None, will be automatically enabled on Hopper architecture.
    """
    if enable_pdl is None:
        enable_pdl = is_arch_support_pdl()
    torch.ops.sgl_kernel.fused_add_rmsnorm.default(
        input, residual, weight, eps, enable_pdl
    )


def gemma_rmsnorm(
    input: torch.Tensor,
    weight: torch.Tensor,
    eps: float = 1e-6,
    out: Optional[torch.Tensor] = None,
    enable_pdl: Optional[bool] = None,
) -> torch.Tensor:
    r"""Gemma-style root mean square normalization.

    ``out[i] = (input[i] / RMS(input)) * (weight[i] + 1)``

    Parameters
    ----------
    input: torch.Tensor
        Input tensor, shape (batch_size, hidden_size).
    weight: torch.Tensor
        Weight tensor, shape (hidden_size,).
    eps: float
        Epsilon for numerical stability.
    out: Optional[torch.Tensor]
        The output tensor, if specified, the kernel will update this tensor inplace.
    enable_pdl: Optional[bool]
        Whether to enable `programmatic dependent launch
        <https://docs.nvidia.com/cuda/cuda-c-programming-guide/index.html#programmatic-dependent-launch-and-synchronization>`_
        If None, will be automatically enabled on Hopper architecture.

    Returns
    -------
    output: torch.Tensor
        Gemma Normalized tensor, shape (batch_size, hidden_size).
    """
    if out is None:
        out = torch.empty_like(input)
    if enable_pdl is None:
        enable_pdl = is_arch_support_pdl()
    torch.ops.sgl_kernel.gemma_rmsnorm.default(out, input, weight, eps, enable_pdl)
    return out


def gemma_fused_add_rmsnorm(
    input: torch.Tensor,
    residual: torch.Tensor,
    weight: torch.Tensor,
    eps: float = 1e-6,
    enable_pdl: Optional[bool] = None,
) -> None:
    r"""Gemma-style fused add root mean square normalization.

    Step 1:
    ``residual[i] += input[i]``

    Step 2:
    ``input[i] = (residual[i] / RMS(residual)) * (weight + 1)``

    Parameters
    ----------
    input: torch.Tensor
        Input tensor, shape (batch_size, hidden_size).
    residual: torch.Tensor
        Residual tensor, shape (batch_size, hidden_size).
    weight: torch.Tensor
        Weight tensor, shape (hidden_size,).
    eps: float
        Epsilon for numerical stability.
    enable_pdl: Optional[bool]
        Whether to enable `programmatic dependent launch
        <https://docs.nvidia.com/cuda/cuda-c-programming-guide/index.html#programmatic-dependent-launch-and-synchronization>`_
        If None, will be automatically enabled on Hopper architecture.
    """
    if enable_pdl is None:
        enable_pdl = is_arch_support_pdl()
    torch.ops.sgl_kernel.gemma_fused_add_rmsnorm.default(
        input, residual, weight, eps, enable_pdl
    )


def _check_shape(input: torch.Tensor, output: torch.Tensor) -> None:
    assert input.ndim == output.ndim, f"{input.ndim} != {output.ndim}"
    assert (
        input.shape[:-1] == output.shape[:-1]
    ), f"{input.shape[:-1]} != {output.shape[:-1]}"
    assert (
        input.shape[-1] == 2 * output.shape[-1]
    ), f"{input.shape[-1]} != {2 * output.shape[-1]}"


def silu_and_mul(input: torch.Tensor, out: torch.Tensor = None) -> torch.Tensor:
    if input.shape[-1] * input.dtype.itemsize % 16 != 0:
        raise ValueError("The pointers must be multiple of 16 bytes.")
    if out is not None:
        _check_shape(input, out)
    else:
        out = torch.empty(
            input.shape[:-1] + (input.shape[-1] // 2,),
            device=input.device,
            dtype=input.dtype,
        )
    torch.ops.sgl_kernel.silu_and_mul.default(out, input)
    return out


def gelu_tanh_and_mul(input: torch.Tensor, out: torch.Tensor = None) -> torch.Tensor:
    if input.shape[-1] * input.dtype.itemsize % 16 != 0:
        raise ValueError("The pointers must be multiple of 16 bytes.")
    if out is not None:
        _check_shape(input, out)
    else:
        out = torch.empty(
            input.shape[:-1] + (input.shape[-1] // 2,),
            device=input.device,
            dtype=input.dtype,
        )
    torch.ops.sgl_kernel.gelu_tanh_and_mul.default(out, input)
    return out


def gelu_and_mul(input: torch.Tensor, out: torch.Tensor = None) -> torch.Tensor:
    if input.shape[-1] * input.dtype.itemsize % 16 != 0:
        raise ValueError("The pointers must be multiple of 16 bytes.")
    if out is not None:
        _check_shape(input, out)
    else:
        out = torch.empty(
            input.shape[:-1] + (input.shape[-1] // 2,),
            device=input.device,
            dtype=input.dtype,
        )
    torch.ops.sgl_kernel.gelu_and_mul.default(out, input)
    return out


if torch.version.hip is not None:

    def gelu_quick(input: torch.Tensor, out: torch.Tensor = None) -> torch.Tensor:
        """
        Quick-GELU:  y = x * sigmoid(1.702 * x)

        The CUDA/HIP kernel uses 128-bit (16-byte) vector loads & stores,
        so the last-dimension byte length must be a multiple of 16 bytes.
        """
        if input.shape[-1] * input.dtype.itemsize % 16 != 0:
            raise ValueError(
                f"The last dimension ({input.shape[-1]}) x itemsize "
                f"({input.dtype.itemsize}) must be a multiple of 16 bytes."
            )

        if out is not None:
            assert input.shape == out.shape, f"{input.shape} != {out.shape}"
        else:
            out = torch.empty_like(input)

        torch.ops.sgl_kernel.gelu_quick(out, input)
        return out


@dataclass
class FusedSetKVBufferArg:
    """
    value : Optional[torch.Tensor]
        Value tensor, shape: ``(nnz, num_v_heads * head_size)``.
    k_buffer : Optional[torch.Tensor]
        Buffer for keys, shape: ``(nnz, num_k_heads * head_size)``.
    v_buffer : Optional[torch.Tensor]
        Buffer for values, shape: ``(nnz, num_v_heads * head_size)``.
    k_scale : Optional[float]
        Scale factor for keys.
    v_scale : Optional[float]
        Scale factor for values.
    cache_loc : Optional[torch.Tensor]
        Cache location tensor, used for indexing kv cache.
    """

    value: torch.Tensor
    k_buffer: torch.Tensor
    v_buffer: torch.Tensor
    k_scale: Optional[float]
    v_scale: Optional[float]
    cache_loc: torch.Tensor


def apply_rope_with_cos_sin_cache_inplace(
    positions: torch.Tensor,
    query: torch.Tensor,
    key: torch.Tensor,
    head_size: int,
    cos_sin_cache: torch.Tensor,
    is_neox: bool = True,
    fused_set_kv_buffer_arg: Optional[FusedSetKVBufferArg] = None,
    enable_pdl: Optional[bool] = None,
) -> None:
    r"""
    Apply rotary embedding to keys and queries with precomputed cos/sin values.
    This is designed to be compatible with the SGL/vLLM implementation.
    The result is inplace applied to the input tensors.

    Parameters
    ----------
    positions : torch.Tensor
        Position indices, shape: ``(nnz)``.
    query : torch.Tensor
        Query tensor, shape: ``(nnz, num_q_heads * head_size)``.
    key : torch.Tensor
        Key tensor, shape: ``(nnz, num_k_heads * head_size)``.
    cos_sin_cache : torch.Tensor
        Cosine and Sine cache tensor, shape: ``(max_seq_len, rotary_dim)``.
        Cosine is the first half and Sine is the second half on rotary_dim.
    is_neox : bool
        Whether to use Neox style RoPE, default: ``True``.

        * If ``True``, the last dimension of the query/key tensor is not interleaved, i.e.,
          we rotate the first half dimensions ``([..., :head_dim//2])`` and the second half
          dimensions ``([..., head_dim//2:])``.

        * If ``False``, the last dimension of the query/key tensor is interleaved, i.e.,
          we rotate the even dimensions ``([..., ::2])`` and odd dimensions ``([..., 1::2])``.
    fused_set_kv_buffer_arg : FusedSetKVBufferArg
        Fuse the set-kv-buffer operation into this kernel

    Note
    ----
    The rotary dimension is determined by the cosine cache and sine cache.
    """
    if cos_sin_cache.dtype != torch.float32:
        raise ValueError("cos_sin_cache should be float32")

    if enable_pdl is None:
        # the non-fused branch does not yet support PDL, but after we switch to our impl for that branch it will
        enable_pdl = is_arch_support_pdl() and (fused_set_kv_buffer_arg is not None)

    if (a := fused_set_kv_buffer_arg) is not None:
        assert a.k_scale is None, "k_scale is not yet supported"
        assert a.v_scale is None, "v_scale is not yet supported"
        assert a.cache_loc.dtype == torch.int64, f"{a.cache_loc.dtype=}"

    def _view_3d(x):
        return x.view(x.shape[0], -1, head_size)

    torch.ops.sgl_kernel.apply_rope_pos_ids_cos_sin_cache.default(
        _view_3d(query),
        _view_3d(key),
        _view_3d(query),
        _view_3d(key),
        cos_sin_cache,
        positions.long(),
        (not is_neox),
        enable_pdl,
        get_cuda_stream(),
        (
            _view_3d(fused_set_kv_buffer_arg.value)
            if fused_set_kv_buffer_arg is not None
            else None
        ),
        (
            _view_3d(fused_set_kv_buffer_arg.k_buffer)
            if fused_set_kv_buffer_arg is not None
            else None
        ),
        (
            _view_3d(fused_set_kv_buffer_arg.v_buffer)
            if fused_set_kv_buffer_arg is not None
            else None
        ),
        (
            fused_set_kv_buffer_arg.cache_loc
            if fused_set_kv_buffer_arg is not None
            else None
        ),
    )


def downcast_fp8(
    k: torch.Tensor,
    v: torch.Tensor,
    k_out: torch.Tensor,
    v_out: torch.Tensor,
    k_scale: torch.Tensor,
    v_scale: torch.Tensor,
    loc: torch.Tensor,
    mult: int = 1,
    offset: int = 0,
) -> None:
    torch.ops.sgl_kernel.downcast_fp8(
        k, v, k_out, v_out, k_scale, v_scale, loc, mult, offset, get_cuda_stream()
    )


<<<<<<< HEAD
def concat_mla_k(
    k: torch.Tensor,
    k_nope: torch.Tensor,
    k_rope: torch.Tensor,
):
    torch.ops.sgl_kernel.concat_mla_k(k, k_nope, k_rope)
=======
def copy_to_gpu_no_ce(input: List[int], output: torch.Tensor):
    torch.ops.sgl_kernel.copy_to_gpu_no_ce(input, output)
>>>>>>> 78f13981
<|MERGE_RESOLUTION|>--- conflicted
+++ resolved
@@ -369,14 +369,11 @@
     )
 
 
-<<<<<<< HEAD
+def copy_to_gpu_no_ce(input: List[int], output: torch.Tensor):
+    torch.ops.sgl_kernel.copy_to_gpu_no_ce(input, output)
 def concat_mla_k(
     k: torch.Tensor,
     k_nope: torch.Tensor,
     k_rope: torch.Tensor,
 ):
-    torch.ops.sgl_kernel.concat_mla_k(k, k_nope, k_rope)
-=======
-def copy_to_gpu_no_ce(input: List[int], output: torch.Tensor):
-    torch.ops.sgl_kernel.copy_to_gpu_no_ce(input, output)
->>>>>>> 78f13981
+    torch.ops.sgl_kernel.concat_mla_k(k, k_nope, k_rope)