--- conflicted
+++ resolved
@@ -406,7 +406,6 @@
     return out
 
 
-<<<<<<< HEAD
 def fused_norm_scale_shift(
     x: torch.Tensor,
     gamma: Optional[torch.Tensor],
@@ -465,7 +464,9 @@
         norm_type_val = 1
     return torch.ops.sgl_kernel.fused_scale_residual_norm_scale_shift.default(
         residual, x, gate, gamma, beta, scale, shift, norm_type_val, eps
-=======
+    )
+
+
 def timestep_embedding(
     t: torch.Tensor,
     dim: int,
@@ -495,5 +496,4 @@
     output = torch.empty((batch_size, dim), dtype=dtype, device=t.device)
     return torch.ops.sgl_kernel.timestep_embedding(
         t, output, dim, flip_sin_to_cos, downscale_freq_shift, scale, max_period
->>>>>>> de2799f3
     )