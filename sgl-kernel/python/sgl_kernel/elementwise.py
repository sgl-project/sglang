from dataclasses import dataclass
from typing import List, Optional

import torch
<<<<<<< HEAD
from sgl_kernel.utils import get_cuda_stream, is_hopper_or_later_arch
=======
from sgl_kernel.utils import get_cuda_stream, is_arch_support_pdl
>>>>>>> 5a7e10fe


# These implementations extensively draw from and build upon the FlashInfer project https://github.com/flashinfer-ai/flashinfer
# Kudos to @yzh119
def rmsnorm(
    input: torch.Tensor,
    weight: torch.Tensor,
    eps: float = 1e-6,
    out: Optional[torch.Tensor] = None,
    enable_pdl: Optional[bool] = is_hopper_or_later_arch(),
) -> torch.Tensor:
    r"""Root mean square normalization.

    ``out[i] = (input[i] / RMS(input)) * weight[i]``

    Parameters
    ----------
    input: torch.Tensor
        Input tensor, shape (batch_size, hidden_size).
    weight: torch.Tensor
        Weight tensor, shape (hidden_size,).
    eps: float
        Epsilon for numerical stability.
    out: Optional[torch.Tensor]
        The output tensor, if specified, the kernel will update this tensor inplace.
    enable_pdl: Optional[bool]
        Whether to enable `programmatic dependent launch
        <https://docs.nvidia.com/cuda/cuda-c-programming-guide/index.html#programmatic-dependent-launch-and-synchronization>`_
        Enabled by default on Hopper or later architectures.

    Returns
    -------
    output: torch.Tensor
        Normalized tensor, shape (batch_size, hidden_size).
    """
    if out is None:
        out = torch.empty_like(input)
<<<<<<< HEAD
=======
    if enable_pdl is None:
        enable_pdl = is_arch_support_pdl()
>>>>>>> 5a7e10fe
    torch.ops.sgl_kernel.rmsnorm.default(out, input, weight, eps, enable_pdl)
    return out


def fused_add_rmsnorm(
    input: torch.Tensor,
    residual: torch.Tensor,
    weight: torch.Tensor,
    eps: float = 1e-6,
    enable_pdl: Optional[bool] = is_hopper_or_later_arch(),
) -> None:
    r"""Fused add root mean square normalization.

    Step 1:
    ``residual[i] += input[i]``

    Step 2:
    ``input[i] = (residual[i] / RMS(residual)) * weight[i]``

    Parameters
    ----------
    input: torch.Tensor
        Input tensor, shape (batch_size, hidden_size).
    residual: torch.Tensor
        Residual tensor, shape (batch_size, hidden_size).
    weight: torch.Tensor
        Weight tensor, shape (hidden_size,).
    eps: float
        Epsilon for numerical stability.
    enable_pdl: Optional[bool]
        Whether to enable `programmatic dependent launch
        <https://docs.nvidia.com/cuda/cuda-c-programming-guide/index.html#programmatic-dependent-launch-and-synchronization>`_
        Enabled by default on Hopper architecture.
    """
<<<<<<< HEAD
=======
    if enable_pdl is None:
        enable_pdl = is_arch_support_pdl()
>>>>>>> 5a7e10fe
    torch.ops.sgl_kernel.fused_add_rmsnorm.default(
        input, residual, weight, eps, enable_pdl
    )


def gemma_rmsnorm(
    input: torch.Tensor,
    weight: torch.Tensor,
    eps: float = 1e-6,
    out: Optional[torch.Tensor] = None,
    enable_pdl: Optional[bool] = is_hopper_or_later_arch(),
) -> torch.Tensor:
    r"""Gemma-style root mean square normalization.

    ``out[i] = (input[i] / RMS(input)) * (weight[i] + 1)``

    Parameters
    ----------
    input: torch.Tensor
        Input tensor, shape (batch_size, hidden_size).
    weight: torch.Tensor
        Weight tensor, shape (hidden_size,).
    eps: float
        Epsilon for numerical stability.
    out: Optional[torch.Tensor]
        The output tensor, if specified, the kernel will update this tensor inplace.
    enable_pdl: Optional[bool]
        Whether to enable `programmatic dependent launch
        <https://docs.nvidia.com/cuda/cuda-c-programming-guide/index.html#programmatic-dependent-launch-and-synchronization>`_
        Enabled by default on Hopper architecture.

    Returns
    -------
    output: torch.Tensor
        Gemma Normalized tensor, shape (batch_size, hidden_size).
    """
    if out is None:
        out = torch.empty_like(input)
<<<<<<< HEAD
=======
    if enable_pdl is None:
        enable_pdl = is_arch_support_pdl()
>>>>>>> 5a7e10fe
    torch.ops.sgl_kernel.gemma_rmsnorm.default(out, input, weight, eps, enable_pdl)
    return out


def gemma_fused_add_rmsnorm(
    input: torch.Tensor,
    residual: torch.Tensor,
    weight: torch.Tensor,
    eps: float = 1e-6,
    enable_pdl: Optional[bool] = is_hopper_or_later_arch(),
) -> None:
    r"""Gemma-style fused add root mean square normalization.

    Step 1:
    ``residual[i] += input[i]``

    Step 2:
    ``input[i] = (residual[i] / RMS(residual)) * (weight + 1)``

    Parameters
    ----------
    input: torch.Tensor
        Input tensor, shape (batch_size, hidden_size).
    residual: torch.Tensor
        Residual tensor, shape (batch_size, hidden_size).
    weight: torch.Tensor
        Weight tensor, shape (hidden_size,).
    eps: float
        Epsilon for numerical stability.
    enable_pdl: Optional[bool]
        Whether to enable `programmatic dependent launch
        <https://docs.nvidia.com/cuda/cuda-c-programming-guide/index.html#programmatic-dependent-launch-and-synchronization>`_
        Enabled by default on Hopper architecture.
    """
<<<<<<< HEAD
=======
    if enable_pdl is None:
        enable_pdl = is_arch_support_pdl()
>>>>>>> 5a7e10fe
    torch.ops.sgl_kernel.gemma_fused_add_rmsnorm.default(
        input, residual, weight, eps, enable_pdl
    )


def _check_shape(input: torch.Tensor, output: torch.Tensor) -> None:
    assert input.ndim == output.ndim, f"{input.ndim} != {output.ndim}"
    assert (
        input.shape[:-1] == output.shape[:-1]
    ), f"{input.shape[:-1]} != {output.shape[:-1]}"
    assert (
        input.shape[-1] == 2 * output.shape[-1]
    ), f"{input.shape[-1]} != {2 * output.shape[-1]}"


def silu_and_mul(
    input: torch.Tensor,
    out: torch.Tensor = None,
    enable_pdl: bool = is_hopper_or_later_arch(),
) -> torch.Tensor:
    if input.shape[-1] * input.dtype.itemsize % 16 != 0:
        raise ValueError("The pointers must be multiple of 16 bytes.")
    if out is not None:
        _check_shape(input, out)
    else:
        out = torch.empty(
            input.shape[:-1] + (input.shape[-1] // 2,),
            device=input.device,
            dtype=input.dtype,
        )
    torch.ops.sgl_kernel.silu_and_mul.default(out, input, enable_pdl)
    return out


def gelu_tanh_and_mul(
    input: torch.Tensor,
    out: torch.Tensor = None,
    enable_pdl: bool = is_hopper_or_later_arch(),
) -> torch.Tensor:
    if input.shape[-1] * input.dtype.itemsize % 16 != 0:
        raise ValueError("The pointers must be multiple of 16 bytes.")
    if out is not None:
        _check_shape(input, out)
    else:
        out = torch.empty(
            input.shape[:-1] + (input.shape[-1] // 2,),
            device=input.device,
            dtype=input.dtype,
        )
    torch.ops.sgl_kernel.gelu_tanh_and_mul.default(out, input, enable_pdl)
    return out


def gelu_and_mul(
    input: torch.Tensor,
    out: torch.Tensor = None,
    enable_pdl: bool = is_hopper_or_later_arch(),
) -> torch.Tensor:
    if input.shape[-1] * input.dtype.itemsize % 16 != 0:
        raise ValueError("The pointers must be multiple of 16 bytes.")
    if out is not None:
        _check_shape(input, out)
    else:
        out = torch.empty(
            input.shape[:-1] + (input.shape[-1] // 2,),
            device=input.device,
            dtype=input.dtype,
        )
    torch.ops.sgl_kernel.gelu_and_mul.default(out, input, enable_pdl)
    return out


if torch.version.hip is not None:

    def gelu_quick(input: torch.Tensor, out: torch.Tensor = None) -> torch.Tensor:
        """
        Quick-GELU:  y = x * sigmoid(1.702 * x)

        The CUDA/HIP kernel uses 128-bit (16-byte) vector loads & stores,
        so the last-dimension byte length must be a multiple of 16 bytes.
        """
        if input.shape[-1] * input.dtype.itemsize % 16 != 0:
            raise ValueError(
                f"The last dimension ({input.shape[-1]}) x itemsize "
                f"({input.dtype.itemsize}) must be a multiple of 16 bytes."
            )

        if out is not None:
            assert input.shape == out.shape, f"{input.shape} != {out.shape}"
        else:
            out = torch.empty_like(input)

        torch.ops.sgl_kernel.gelu_quick(out, input)
        return out


@dataclass
class FusedSetKVBufferArg:
    """
    value : Optional[torch.Tensor]
        Value tensor, shape: ``(nnz, num_v_heads * head_size)``.
    k_buffer : Optional[torch.Tensor]
        Buffer for keys, shape: ``(nnz, num_k_heads * head_size)``.
    v_buffer : Optional[torch.Tensor]
        Buffer for values, shape: ``(nnz, num_v_heads * head_size)``.
    k_scale : Optional[float]
        Scale factor for keys.
    v_scale : Optional[float]
        Scale factor for values.
    cache_loc : Optional[torch.Tensor]
        Cache location tensor, used for indexing kv cache.
    """

    value: torch.Tensor
    k_buffer: torch.Tensor
    v_buffer: torch.Tensor
    k_scale: Optional[float]
    v_scale: Optional[float]
    cache_loc: torch.Tensor


def apply_rope_with_cos_sin_cache_inplace(
    positions: torch.Tensor,
    query: torch.Tensor,
    key: torch.Tensor,
    head_size: int,
    cos_sin_cache: torch.Tensor,
    is_neox: bool = True,
    fused_set_kv_buffer_arg: Optional[FusedSetKVBufferArg] = None,
    enable_pdl: Optional[bool] = None,
) -> None:
    r"""
    Apply rotary embedding to keys and queries with precomputed cos/sin values.
    This is designed to be compatible with the SGL/vLLM implementation.
    The result is inplace applied to the input tensors.

    Parameters
    ----------
    positions : torch.Tensor
        Position indices, shape: ``(nnz)``.
    query : torch.Tensor
        Query tensor, shape: ``(nnz, num_q_heads * head_size)``.
    key : torch.Tensor
        Key tensor, shape: ``(nnz, num_k_heads * head_size)``.
    cos_sin_cache : torch.Tensor
        Cosine and Sine cache tensor, shape: ``(max_seq_len, rotary_dim)``.
        Cosine is the first half and Sine is the second half on rotary_dim.
    is_neox : bool
        Whether to use Neox style RoPE, default: ``True``.

        * If ``True``, the last dimension of the query/key tensor is not interleaved, i.e.,
          we rotate the first half dimensions ``([..., :head_dim//2])`` and the second half
          dimensions ``([..., head_dim//2:])``.

        * If ``False``, the last dimension of the query/key tensor is interleaved, i.e.,
          we rotate the even dimensions ``([..., ::2])`` and odd dimensions ``([..., 1::2])``.
    fused_set_kv_buffer_arg : FusedSetKVBufferArg
        Fuse the set-kv-buffer operation into this kernel

    Note
    ----
    The rotary dimension is determined by the cosine cache and sine cache.
    """
    if cos_sin_cache.dtype != torch.float32:
        raise ValueError("cos_sin_cache should be float32")

    if enable_pdl is None:
        # the non-fused branch does not yet support PDL, but after we switch to our impl for that branch it will
        enable_pdl = is_arch_support_pdl() and (fused_set_kv_buffer_arg is not None)

    if (a := fused_set_kv_buffer_arg) is not None:
        assert a.k_scale is None, "k_scale is not yet supported"
        assert a.v_scale is None, "v_scale is not yet supported"
        assert a.cache_loc.dtype == torch.int64, f"{a.cache_loc.dtype=}"

    def _view_3d(x):
        return x.view(x.shape[0], -1, head_size)

    torch.ops.sgl_kernel.apply_rope_pos_ids_cos_sin_cache.default(
        _view_3d(query),
        _view_3d(key),
        _view_3d(query),
        _view_3d(key),
        cos_sin_cache,
        positions.long(),
        (not is_neox),
        enable_pdl,
        get_cuda_stream(),
        (
            _view_3d(fused_set_kv_buffer_arg.value)
            if fused_set_kv_buffer_arg is not None
            else None
        ),
        (
            _view_3d(fused_set_kv_buffer_arg.k_buffer)
            if fused_set_kv_buffer_arg is not None
            else None
        ),
        (
            _view_3d(fused_set_kv_buffer_arg.v_buffer)
            if fused_set_kv_buffer_arg is not None
            else None
        ),
        (
            fused_set_kv_buffer_arg.cache_loc
            if fused_set_kv_buffer_arg is not None
            else None
        ),
    )


def downcast_fp8(
    k: torch.Tensor,
    v: torch.Tensor,
    k_out: torch.Tensor,
    v_out: torch.Tensor,
    k_scale: torch.Tensor,
    v_scale: torch.Tensor,
    loc: torch.Tensor,
    mult: int = 1,
    offset: int = 0,
) -> None:
    torch.ops.sgl_kernel.downcast_fp8(
        k, v, k_out, v_out, k_scale, v_scale, loc, mult, offset, get_cuda_stream()
    )


def copy_to_gpu_no_ce(input: List[int], output: torch.Tensor):
    torch.ops.sgl_kernel.copy_to_gpu_no_ce(input, output)<|MERGE_RESOLUTION|>--- conflicted
+++ resolved
@@ -2,11 +2,7 @@
 from typing import List, Optional
 
 import torch
-<<<<<<< HEAD
-from sgl_kernel.utils import get_cuda_stream, is_hopper_or_later_arch
-=======
 from sgl_kernel.utils import get_cuda_stream, is_arch_support_pdl
->>>>>>> 5a7e10fe
 
 
 # These implementations extensively draw from and build upon the FlashInfer project https://github.com/flashinfer-ai/flashinfer
@@ -16,7 +12,7 @@
     weight: torch.Tensor,
     eps: float = 1e-6,
     out: Optional[torch.Tensor] = None,
-    enable_pdl: Optional[bool] = is_hopper_or_later_arch(),
+    enable_pdl: Optional[bool] = is_arch_support_pdl(),
 ) -> torch.Tensor:
     r"""Root mean square normalization.
 
@@ -44,11 +40,8 @@
     """
     if out is None:
         out = torch.empty_like(input)
-<<<<<<< HEAD
-=======
     if enable_pdl is None:
         enable_pdl = is_arch_support_pdl()
->>>>>>> 5a7e10fe
     torch.ops.sgl_kernel.rmsnorm.default(out, input, weight, eps, enable_pdl)
     return out
 
@@ -58,7 +51,7 @@
     residual: torch.Tensor,
     weight: torch.Tensor,
     eps: float = 1e-6,
-    enable_pdl: Optional[bool] = is_hopper_or_later_arch(),
+    enable_pdl: Optional[bool] = is_arch_support_pdl(),
 ) -> None:
     r"""Fused add root mean square normalization.
 
@@ -83,11 +76,8 @@
         <https://docs.nvidia.com/cuda/cuda-c-programming-guide/index.html#programmatic-dependent-launch-and-synchronization>`_
         Enabled by default on Hopper architecture.
     """
-<<<<<<< HEAD
-=======
     if enable_pdl is None:
         enable_pdl = is_arch_support_pdl()
->>>>>>> 5a7e10fe
     torch.ops.sgl_kernel.fused_add_rmsnorm.default(
         input, residual, weight, eps, enable_pdl
     )
@@ -98,7 +88,7 @@
     weight: torch.Tensor,
     eps: float = 1e-6,
     out: Optional[torch.Tensor] = None,
-    enable_pdl: Optional[bool] = is_hopper_or_later_arch(),
+    enable_pdl: Optional[bool] = is_arch_support_pdl(),
 ) -> torch.Tensor:
     r"""Gemma-style root mean square normalization.
 
@@ -126,11 +116,8 @@
     """
     if out is None:
         out = torch.empty_like(input)
-<<<<<<< HEAD
-=======
     if enable_pdl is None:
         enable_pdl = is_arch_support_pdl()
->>>>>>> 5a7e10fe
     torch.ops.sgl_kernel.gemma_rmsnorm.default(out, input, weight, eps, enable_pdl)
     return out
 
@@ -140,7 +127,7 @@
     residual: torch.Tensor,
     weight: torch.Tensor,
     eps: float = 1e-6,
-    enable_pdl: Optional[bool] = is_hopper_or_later_arch(),
+    enable_pdl: Optional[bool] = is_arch_support_pdl(),
 ) -> None:
     r"""Gemma-style fused add root mean square normalization.
 
@@ -165,11 +152,8 @@
         <https://docs.nvidia.com/cuda/cuda-c-programming-guide/index.html#programmatic-dependent-launch-and-synchronization>`_
         Enabled by default on Hopper architecture.
     """
-<<<<<<< HEAD
-=======
     if enable_pdl is None:
         enable_pdl = is_arch_support_pdl()
->>>>>>> 5a7e10fe
     torch.ops.sgl_kernel.gemma_fused_add_rmsnorm.default(
         input, residual, weight, eps, enable_pdl
     )
@@ -188,7 +172,7 @@
 def silu_and_mul(
     input: torch.Tensor,
     out: torch.Tensor = None,
-    enable_pdl: bool = is_hopper_or_later_arch(),
+    enable_pdl: bool = is_arch_support_pdl(),
 ) -> torch.Tensor:
     if input.shape[-1] * input.dtype.itemsize % 16 != 0:
         raise ValueError("The pointers must be multiple of 16 bytes.")
@@ -207,7 +191,7 @@
 def gelu_tanh_and_mul(
     input: torch.Tensor,
     out: torch.Tensor = None,
-    enable_pdl: bool = is_hopper_or_later_arch(),
+    enable_pdl: bool = is_arch_support_pdl(),
 ) -> torch.Tensor:
     if input.shape[-1] * input.dtype.itemsize % 16 != 0:
         raise ValueError("The pointers must be multiple of 16 bytes.")
@@ -226,7 +210,7 @@
 def gelu_and_mul(
     input: torch.Tensor,
     out: torch.Tensor = None,
-    enable_pdl: bool = is_hopper_or_later_arch(),
+    enable_pdl: bool = is_arch_support_pdl(),
 ) -> torch.Tensor:
     if input.shape[-1] * input.dtype.itemsize % 16 != 0:
         raise ValueError("The pointers must be multiple of 16 bytes.")
