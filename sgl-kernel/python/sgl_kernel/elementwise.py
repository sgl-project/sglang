from typing import Optional

import torch
from sgl_kernel.utils import get_cuda_stream, is_hopper_or_later_arch


# These implementations extensively draw from and build upon the FlashInfer project https://github.com/flashinfer-ai/flashinfer
# Kudos to @yzh119
def rmsnorm(
    input: torch.Tensor,
    weight: torch.Tensor,
    eps: float = 1e-6,
    out: Optional[torch.Tensor] = None,
    enable_pdl: Optional[bool] = is_hopper_or_later_arch(),
) -> torch.Tensor:
    r"""Root mean square normalization.

    ``out[i] = (input[i] / RMS(input)) * weight[i]``

    Parameters
    ----------
    input: torch.Tensor
        Input tensor, shape (batch_size, hidden_size).
    weight: torch.Tensor
        Weight tensor, shape (hidden_size,).
    eps: float
        Epsilon for numerical stability.
    out: Optional[torch.Tensor]
        The output tensor, if specified, the kernel will update this tensor inplace.
    enable_pdl: Optional[bool]
        Whether to enable `programmatic dependent launch
        <https://docs.nvidia.com/cuda/cuda-c-programming-guide/index.html#programmatic-dependent-launch-and-synchronization>`_
        Enabled by default on Hopper architecture.

    Returns
    -------
    output: torch.Tensor
        Normalized tensor, shape (batch_size, hidden_size).
    """
    if out is None:
        out = torch.empty_like(input)
    torch.ops.sgl_kernel.rmsnorm.default(out, input, weight, eps, enable_pdl)
    return out


def fused_add_rmsnorm(
    input: torch.Tensor,
    residual: torch.Tensor,
    weight: torch.Tensor,
    eps: float = 1e-6,
    enable_pdl: Optional[bool] = is_hopper_or_later_arch(),
) -> None:
    r"""Fused add root mean square normalization.

    Step 1:
    ``residual[i] += input[i]``

    Step 2:
    ``input[i] = (residual[i] / RMS(residual)) * weight[i]``

    Parameters
    ----------
    input: torch.Tensor
        Input tensor, shape (batch_size, hidden_size).
    residual: torch.Tensor
        Residual tensor, shape (batch_size, hidden_size).
    weight: torch.Tensor
        Weight tensor, shape (hidden_size,).
    eps: float
        Epsilon for numerical stability.
    enable_pdl: Optional[bool]
        Whether to enable `programmatic dependent launch
        <https://docs.nvidia.com/cuda/cuda-c-programming-guide/index.html#programmatic-dependent-launch-and-synchronization>`_
        Enabled by default on Hopper architecture.
    """
    torch.ops.sgl_kernel.fused_add_rmsnorm.default(
        input, residual, weight, eps, enable_pdl
    )


def gemma_rmsnorm(
    input: torch.Tensor,
    weight: torch.Tensor,
    eps: float = 1e-6,
    out: Optional[torch.Tensor] = None,
    enable_pdl: Optional[bool] = is_hopper_or_later_arch(),
) -> torch.Tensor:
    r"""Gemma-style root mean square normalization.

    ``out[i] = (input[i] / RMS(input)) * (weight[i] + 1)``

    Parameters
    ----------
    input: torch.Tensor
        Input tensor, shape (batch_size, hidden_size).
    weight: torch.Tensor
        Weight tensor, shape (hidden_size,).
    eps: float
        Epsilon for numerical stability.
    out: Optional[torch.Tensor]
        The output tensor, if specified, the kernel will update this tensor inplace.
    enable_pdl: Optional[bool]
        Whether to enable `programmatic dependent launch
        <https://docs.nvidia.com/cuda/cuda-c-programming-guide/index.html#programmatic-dependent-launch-and-synchronization>`_
        Enabled by default on Hopper architecture.

    Returns
    -------
    output: torch.Tensor
        Gemma Normalized tensor, shape (batch_size, hidden_size).
    """
    if out is None:
        out = torch.empty_like(input)
    torch.ops.sgl_kernel.gemma_rmsnorm.default(out, input, weight, eps, enable_pdl)
    return out


def gemma_fused_add_rmsnorm(
    input: torch.Tensor,
    residual: torch.Tensor,
    weight: torch.Tensor,
    eps: float = 1e-6,
    enable_pdl: Optional[bool] = is_hopper_or_later_arch(),
) -> None:
    r"""Gemma-style fused add root mean square normalization.

    Step 1:
    ``residual[i] += input[i]``

    Step 2:
    ``input[i] = (residual[i] / RMS(residual)) * (weight + 1)``

    Parameters
    ----------
    input: torch.Tensor
        Input tensor, shape (batch_size, hidden_size).
    residual: torch.Tensor
        Residual tensor, shape (batch_size, hidden_size).
    weight: torch.Tensor
        Weight tensor, shape (hidden_size,).
    eps: float
        Epsilon for numerical stability.
    enable_pdl: Optional[bool]
        Whether to enable `programmatic dependent launch
        <https://docs.nvidia.com/cuda/cuda-c-programming-guide/index.html#programmatic-dependent-launch-and-synchronization>`_
        Enabled by default on Hopper architecture.
    """
    torch.ops.sgl_kernel.gemma_fused_add_rmsnorm.default(
        input, residual, weight, eps, enable_pdl
    )


def _check_shape(input: torch.Tensor, output: torch.Tensor) -> None:
    assert input.ndim == output.ndim, f"{input.ndim} != {output.ndim}"
    assert (
        input.shape[:-1] == output.shape[:-1]
    ), f"{input.shape[:-1]} != {output.shape[:-1]}"
    assert (
        input.shape[-1] == 2 * output.shape[-1]
    ), f"{input.shape[-1]} != {2 * output.shape[-1]}"


def silu_and_mul(
    input: torch.Tensor,
    out: torch.Tensor = None,
    enable_pdl: bool = is_hopper_or_later_arch(),
) -> torch.Tensor:
    if input.shape[-1] * input.dtype.itemsize % 16 != 0:
        raise ValueError("The pointers must be multiple of 16 bytes.")
    if out is not None:
        _check_shape(input, out)
    else:
        out = torch.empty(
            input.shape[:-1] + (input.shape[-1] // 2,),
            device=input.device,
            dtype=input.dtype,
        )
<<<<<<< HEAD
    torch.ops.sgl_kernel.silu_and_mul.default(out, input, enable_pdl)
=======
    torch.ops.sgl_kernel.silu_and_mul.default(out, input)
>>>>>>> b7094a5e
    return out


def gelu_tanh_and_mul(
    input: torch.Tensor,
    out: torch.Tensor = None,
    enable_pdl: bool = is_hopper_or_later_arch(),
) -> torch.Tensor:
    if input.shape[-1] * input.dtype.itemsize % 16 != 0:
        raise ValueError("The pointers must be multiple of 16 bytes.")
    if out is not None:
        _check_shape(input, out)
    else:
        out = torch.empty(
            input.shape[:-1] + (input.shape[-1] // 2,),
            device=input.device,
            dtype=input.dtype,
        )
<<<<<<< HEAD
    torch.ops.sgl_kernel.gelu_tanh_and_mul.default(out, input, enable_pdl)
=======
    torch.ops.sgl_kernel.gelu_tanh_and_mul.default(out, input)
>>>>>>> b7094a5e
    return out


def gelu_and_mul(
    input: torch.Tensor,
    out: torch.Tensor = None,
    enable_pdl: bool = is_hopper_or_later_arch(),
) -> torch.Tensor:
    if input.shape[-1] * input.dtype.itemsize % 16 != 0:
        raise ValueError("The pointers must be multiple of 16 bytes.")
    if out is not None:
        _check_shape(input, out)
    else:
        out = torch.empty(
            input.shape[:-1] + (input.shape[-1] // 2,),
            device=input.device,
            dtype=input.dtype,
        )
<<<<<<< HEAD
    torch.ops.sgl_kernel.gelu_and_mul.default(out, input, enable_pdl)
=======
    torch.ops.sgl_kernel.gelu_and_mul.default(out, input)
>>>>>>> b7094a5e
    return out


if torch.version.hip is not None:

    def gelu_quick(input: torch.Tensor, out: torch.Tensor = None) -> torch.Tensor:
        """
        Quick-GELU:  y = x * sigmoid(1.702 * x)

        The CUDA/HIP kernel uses 128-bit (16-byte) vector loads & stores,
        so the last-dimension byte length must be a multiple of 16 bytes.
        """
        if input.shape[-1] * input.dtype.itemsize % 16 != 0:
            raise ValueError(
                f"The last dimension ({input.shape[-1]}) x itemsize "
                f"({input.dtype.itemsize}) must be a multiple of 16 bytes."
            )

        if out is not None:
            assert input.shape == out.shape, f"{input.shape} != {out.shape}"
        else:
            out = torch.empty_like(input)

        torch.ops.sgl_kernel.gelu_quick(out, input)
        return out


def apply_rope_with_cos_sin_cache_inplace(
    positions: torch.Tensor,
    query: torch.Tensor,
    key: torch.Tensor,
    head_size: int,
    cos_sin_cache: torch.Tensor,
    is_neox: bool = True,
) -> None:
    r"""
    Apply rotary embedding to keys and queries with precomputed cos/sin values.
    This is designed to be compatible with the SGL/vLLM implementation.
    The result is inplace applied to the input tensors.

    Parameters
    ----------
    positions : torch.Tensor
        Position indices, shape: ``(nnz)``.
    query : torch.Tensor
        Query tensor, shape: ``(nnz, num_q_heads * head_size)``.
    key : torch.Tensor
        Key tensor, shape: ``(nnz, num_k_heads * head_size)``.
    cos_sin_cache : torch.Tensor
        Cosine and Sine cache tensor, shape: ``(max_seq_len, rotary_dim)``.
        Cosine is the first half and Sine is the second half on rotary_dim.
    is_neox : bool
        Whether to use Neox style RoPE, default: ``True``.

        * If ``True``, the last dimension of the query/key tensor is not interleaved, i.e.,
          we rotate the first half dimensions ``([..., :head_dim//2])`` and the second half
          dimensions ``([..., head_dim//2:])``.

        * If ``False``, the last dimension of the query/key tensor is interleaved, i.e.,
          we rotate the even dimensions ``([..., ::2])`` and odd dimensions ``([..., 1::2])``.
    Note
    ----
    The rotary dimension is determined by the cosine cache and sine cache.
    """
    if cos_sin_cache.dtype != torch.float32:
        raise ValueError("cos_sin_cache should be float32")

    torch.ops.sgl_kernel.apply_rope_pos_ids_cos_sin_cache.default(
        query.view(query.shape[0], -1, head_size),
        key.view(key.shape[0], -1, head_size),
        query.view(query.shape[0], -1, head_size),
        key.view(key.shape[0], -1, head_size),
        cos_sin_cache,
        positions.long(),
        (not is_neox),
    )<|MERGE_RESOLUTION|>--- conflicted
+++ resolved
@@ -175,11 +175,7 @@
             device=input.device,
             dtype=input.dtype,
         )
-<<<<<<< HEAD
     torch.ops.sgl_kernel.silu_and_mul.default(out, input, enable_pdl)
-=======
-    torch.ops.sgl_kernel.silu_and_mul.default(out, input)
->>>>>>> b7094a5e
     return out
 
 
@@ -198,11 +194,7 @@
             device=input.device,
             dtype=input.dtype,
         )
-<<<<<<< HEAD
     torch.ops.sgl_kernel.gelu_tanh_and_mul.default(out, input, enable_pdl)
-=======
-    torch.ops.sgl_kernel.gelu_tanh_and_mul.default(out, input)
->>>>>>> b7094a5e
     return out
 
 
@@ -221,11 +213,7 @@
             device=input.device,
             dtype=input.dtype,
         )
-<<<<<<< HEAD
     torch.ops.sgl_kernel.gelu_and_mul.default(out, input, enable_pdl)
-=======
-    torch.ops.sgl_kernel.gelu_and_mul.default(out, input)
->>>>>>> b7094a5e
     return out
 
 
