--- conflicted
+++ resolved
@@ -52,8 +52,13 @@
     # n_share_experts_fusion: if > 0, the last expert will be replaced with a round-robin shared expert
     # routed_scaling_factor: if > 0, the last expert will be scaled by this factor
     return torch.ops.sgl_kernel.moe_fused_gate.default(
-<<<<<<< HEAD
-        input_tensor, bias, num_expert_group, topk_group, topk
+        input_tensor,
+        bias,
+        num_expert_group,
+        topk_group,
+        topk,
+        n_share_experts_fusion,
+        routed_scaling_factor,
     )
 
 def fp8_blockwise_scaled_grouped_mm(
@@ -83,13 +88,4 @@
         layout_sfb,
         problem_sizes,
         expert_offsets,
-=======
-        input_tensor,
-        bias,
-        num_expert_group,
-        topk_group,
-        topk,
-        n_share_experts_fusion,
-        routed_scaling_factor,
->>>>>>> 2343d8df
     )