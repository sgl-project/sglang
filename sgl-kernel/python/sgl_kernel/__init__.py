import ctypes
import os
import platform

import torch

SYSTEM_ARCH = platform.machine()

cuda_path = f"/usr/local/cuda/targets/{SYSTEM_ARCH}-linux/lib/libcudart.so.12"
if os.path.exists(cuda_path):
    ctypes.CDLL(cuda_path, mode=ctypes.RTLD_GLOBAL)

from sgl_kernel import common_ops
from sgl_kernel.allreduce import *
from sgl_kernel.attention import (
    cutlass_mla_decode,
    cutlass_mla_get_workspace_size,
    lightning_attention_decode,
    merge_state,
    merge_state_v2,
)
from sgl_kernel.cutlass_moe import cutlass_w4a8_moe_mm, get_cutlass_w4a8_moe_mm_data
from sgl_kernel.elementwise import (
    FusedSetKVBufferArg,
    apply_rope_with_cos_sin_cache_inplace,
    downcast_fp8,
    fused_add_rmsnorm,
    gelu_and_mul,
    gelu_tanh_and_mul,
    gemma_fused_add_rmsnorm,
    gemma_rmsnorm,
    rmsnorm,
    silu_and_mul,
)

if torch.version.hip is not None:
    from sgl_kernel.elementwise import gelu_quick

from sgl_kernel.fused_moe import fused_marlin_moe
from sgl_kernel.gemm import (
    awq_dequantize,
    bmm_fp8,
    cutlass_scaled_fp4_mm,
    dsv3_fused_a_gemm,
    dsv3_router_gemm,
    fp8_blockwise_scaled_mm,
    fp8_scaled_mm,
    gptq_gemm,
    gptq_marlin_gemm,
    gptq_shuffle,
    int8_scaled_mm,
    qserve_w4a8_per_chn_gemm,
    qserve_w4a8_per_group_gemm,
    scaled_fp4_experts_quant,
    scaled_fp4_quant,
    sgl_per_tensor_quant_fp8,
    sgl_per_token_group_quant_fp8,
    sgl_per_token_group_quant_int8,
    sgl_per_token_quant_fp8,
    shuffle_rows,
)
from sgl_kernel.grammar import apply_token_bitmask_inplace_cuda
from sgl_kernel.kvcacheio import (
    transfer_kv_all_layer,
    transfer_kv_all_layer_mla,
    transfer_kv_per_layer,
    transfer_kv_per_layer_mla,
)
from sgl_kernel.machete import (
    machete_mm,
    machete_prepack_B,
    machete_supported_schedules,
)
from sgl_kernel.marlin import (
    awq_marlin_moe_repack,
    awq_marlin_repack,
    gptq_marlin_repack,
)
from sgl_kernel.memory import set_kv_buffer_kernel
from sgl_kernel.moe import (
    apply_shuffle_mul_sum,
    cutlass_fp4_group_mm,
    ep_moe_post_reorder,
    ep_moe_pre_reorder,
    ep_moe_silu_and_mul,
    fp8_blockwise_scaled_grouped_mm,
    moe_align_block_size,
    moe_fused_gate,
    prepare_moe_input,
    topk_softmax,
)
from sgl_kernel.sampling import (
    min_p_sampling_from_probs,
    top_k_mask_logits,
    top_k_renorm_prob,
    top_k_top_p_sampling_from_logits,
    top_k_top_p_sampling_from_probs,
    top_p_renorm_prob,
    top_p_sampling_from_probs,
)
<<<<<<< HEAD
from sgl_kernel.scalar_type import ScalarType, scalar_types
from sgl_kernel.spatial import create_greenctx_stream_by_value, get_sm_available
=======
>>>>>>> 05bd7897
from sgl_kernel.speculative import (
    build_tree_kernel_efficient,
    segment_packbits,
    tree_speculative_sampling_target_only,
    verify_tree_greedy,
)
from sgl_kernel.top_k import fast_topk
from sgl_kernel.version import __version__


def create_greenctx_stream_by_value(*args, **kwargs):
    from sgl_kernel.spatial import create_greenctx_stream_by_value as _impl

    return _impl(*args, **kwargs)


def get_sm_available(*args, **kwargs):
    from sgl_kernel.spatial import get_sm_available as _impl

    return _impl(*args, **kwargs)<|MERGE_RESOLUTION|>--- conflicted
+++ resolved
@@ -98,11 +98,7 @@
     top_p_renorm_prob,
     top_p_sampling_from_probs,
 )
-<<<<<<< HEAD
 from sgl_kernel.scalar_type import ScalarType, scalar_types
-from sgl_kernel.spatial import create_greenctx_stream_by_value, get_sm_available
-=======
->>>>>>> 05bd7897
 from sgl_kernel.speculative import (
     build_tree_kernel_efficient,
     segment_packbits,
