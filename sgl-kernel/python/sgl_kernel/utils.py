# Copyright 2025 SGLang Team. All Rights Reserved.
#
# Licensed under the Apache License, Version 2.0 (the "License");
# you may not use this file except in compliance with the License.
# You may obtain a copy of the License at
#
#     http://www.apache.org/licenses/LICENSE-2.0
#
# Unless required by applicable law or agreed to in writing, software
# distributed under the License is distributed on an "AS IS" BASIS,
# WITHOUT WARRANTIES OR CONDITIONS OF ANY KIND, either express or implied.
# See the License for the specific language governing permissions and
# limitations under the License.
# ==============================================================================

import functools
from typing import Dict, Tuple

import torch


def get_cuda_stream() -> int:
    return torch.cuda.current_stream().cuda_stream


_cache_buf: Dict[Tuple[str, torch.device], torch.Tensor] = {}


def _get_cache_buf(name: str, bytes: int, device: torch.device) -> torch.Tensor:
    key = (name, device)
    buf = _cache_buf.get(key)
    if buf is None:
        buf = torch.empty(bytes, dtype=torch.uint8, device=device)
        _cache_buf[key] = buf
    return buf


def _to_tensor_scalar_tuple(x):
    if isinstance(x, torch.Tensor):
        return (x, 0)
    else:
        return (None, x)


@functools.lru_cache(maxsize=1)
def is_arch_support_pdl() -> bool:
    # Hopper arch's compute capability == 9.0
    device = torch.cuda.current_device()
    major, minor = torch.cuda.get_device_capability(device)
<<<<<<< HEAD
    return major == 9


# TODO PR9011 (not yet merged) will introduce this function
@functools.lru_cache(maxsize=1)
def is_arch_support_pdl() -> bool:
    # Hopper arch's compute capability == 9.0
    device = torch.cuda.current_device()
    major, minor = torch.cuda.get_device_capability(device)
=======
>>>>>>> c2fbf60f
    return major >= 9<|MERGE_RESOLUTION|>--- conflicted
+++ resolved
@@ -47,16 +47,4 @@
     # Hopper arch's compute capability == 9.0
     device = torch.cuda.current_device()
     major, minor = torch.cuda.get_device_capability(device)
-<<<<<<< HEAD
-    return major == 9
-
-
-# TODO PR9011 (not yet merged) will introduce this function
-@functools.lru_cache(maxsize=1)
-def is_arch_support_pdl() -> bool:
-    # Hopper arch's compute capability == 9.0
-    device = torch.cuda.current_device()
-    major, minor = torch.cuda.get_device_capability(device)
-=======
->>>>>>> c2fbf60f
     return major >= 9