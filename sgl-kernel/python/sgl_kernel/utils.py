--- conflicted
+++ resolved
@@ -43,11 +43,7 @@
 
 
 @functools.lru_cache(maxsize=1)
-<<<<<<< HEAD
-def is_hopper_or_later_arch() -> bool:
-=======
 def is_arch_support_pdl() -> bool:
->>>>>>> 5a7e10fe
     # Hopper arch's compute capability == 9.0
     device = torch.cuda.current_device()
     major, minor = torch.cuda.get_device_capability(device)
