from typing import List, Optional, Tuple

import torch
from sgl_kernel.utils import _get_cache_buf, get_cuda_stream


def awq_dequantize(
    qweight: torch.Tensor, scales: torch.Tensor, qzeros: torch.Tensor
) -> torch.ByteTensor:
    return torch.ops.sgl_kernel.awq_dequantize.default(qweight, scales, qzeros)


def int8_scaled_mm(mat_a, mat_b, scales_a, scales_b, out_dtype, bias=None):
    return torch.ops.sgl_kernel.int8_scaled_mm.default(
        mat_a,
        mat_b,
        scales_a,
        scales_b,
        out_dtype,
        bias,
    )


def fp8_blockwise_scaled_mm(mat_a, mat_b, scales_a, scales_b, out_dtype):
    return torch.ops.sgl_kernel.fp8_blockwise_scaled_mm.default(
        mat_a,
        mat_b,
        scales_a,
        scales_b,
        out_dtype,
    )


def fp8_scaled_mm(mat_a, mat_b, scales_a, scales_b, out_dtype, bias=None):
    return torch.ops.sgl_kernel.fp8_scaled_mm.default(
        mat_a,
        mat_b,
        scales_a,
        scales_b,
        out_dtype,
        bias,
    )


def _bmm_fp8_internal(
    workspace_buffer: torch.Tensor,
    A: torch.Tensor,
    B: torch.Tensor,
    D: torch.Tensor,
    A_scale: torch.Tensor,
    B_scale: torch.Tensor,
) -> None:
    cublas_handle = torch.cuda.current_blas_handle()
    torch.ops.sgl_kernel.bmm_fp8.default(
        A,
        B,
        D,
        A_scale,
        B_scale,
        workspace_buffer,
        cublas_handle,
        get_cuda_stream(),
    )


def bmm_fp8(
    A: torch.Tensor,
    B: torch.Tensor,
    A_scale: torch.Tensor,
    B_scale: torch.Tensor,
    dtype: torch.dtype,
    out: Optional[torch.Tensor] = None,
) -> torch.Tensor:
    if out is None:
        out = torch.empty(
            (A.shape[0], A.shape[1], B.shape[2]),
            device=A.device,
            dtype=dtype,
        )
    workspace_buffer = _get_cache_buf("bmm_fp8_workspace", 32 * 1024 * 1024, A.device)
    _bmm_fp8_internal(workspace_buffer, A, B, out, A_scale, B_scale)
    return out


<<<<<<< HEAD
def sgl_per_token_group_quant_8bit(
=======
def dsv3_fused_a_gemm(
    mat_a: torch.Tensor,
    mat_b: torch.Tensor,
    output: Optional[torch.Tensor] = None,
) -> torch.Tensor:
    if output is None:
        output = torch.empty(
            (mat_a.shape[0], mat_b.shape[1]),
            device=mat_a.device,
            dtype=mat_a.dtype,
        )
    torch.ops.sgl_kernel.dsv3_fused_a_gemm.default(output, mat_a, mat_b)
    return output


def sgl_per_token_group_quant_fp8(
>>>>>>> 3a911b85
    input: torch.Tensor,
    output_q: torch.Tensor,
    output_s: torch.Tensor,
    group_size: int,
    eps: float,
    fp8_min: float,
    fp8_max: float,
    scale_ue8m0: bool = False,
    fuse_silu_and_mul: bool = False,
    masked_m: Optional[torch.Tensor] = None,
) -> None:
    torch.ops.sgl_kernel.sgl_per_token_group_quant_8bit.default(
        input,
        output_q,
        output_s,
        group_size,
        eps,
        fp8_min,
        fp8_max,
        scale_ue8m0,
        fuse_silu_and_mul,
        masked_m,
    )


def sgl_per_tensor_quant_fp8(
    input: torch.Tensor,
    output_q: torch.Tensor,
    output_s: torch.Tensor,
    is_static: bool,
) -> None:
    torch.ops.sgl_kernel.sgl_per_tensor_quant_fp8.default(
        input, output_q, output_s, is_static
    )


def sgl_per_token_quant_fp8(
    input: torch.Tensor,
    output_q: torch.Tensor,
    output_s: torch.Tensor,
) -> None:
    torch.ops.sgl_kernel.sgl_per_token_quant_fp8.default(input, output_q, output_s)


def cutlass_scaled_fp4_mm(
    a: torch.Tensor,
    b: torch.Tensor,
    block_scale_a: torch.Tensor,
    block_scale_b: torch.Tensor,
    alpha: torch.Tensor,
    out_dtype: torch.dtype,
) -> torch.Tensor:
    assert a.ndim == 2 and b.ndim == 2
    m, n = a.shape[0], b.shape[0]
    out = torch.empty((m, n), dtype=out_dtype, device=a.device)
    torch.ops.sgl_kernel.cutlass_scaled_fp4_mm.default(
        out, a, b, block_scale_a, block_scale_b, alpha
    )
    return out


def scaled_fp4_quant(
    input: torch.Tensor, input_global_scale: torch.Tensor
) -> Tuple[torch.Tensor, torch.Tensor]:
    """
    Quantize input tensor to FP4 and return quantized tensor and scale.

    This function quantizes the last dimension of the given tensor `input`. For
    every 16 consecutive elements, a single dynamically computed scaling factor
    is shared. This scaling factor is quantized using the `input_global_scale`
    and is stored in a swizzled layout (see
    https://docs.nvidia.com/cuda/parallel-thread-execution/#tcgen05-mma-scale-factor-b-layout-4x).

    Args:
        input: The input tensor to be quantized to FP4
        input_global_scale: A scalar scaling factor for the entire tensor.

    Returns:
        Tuple[torch.Tensor, torch.Tensor]: The output tensor in FP4 but every
            two values are packed into a uint8 and float8_e4m3 scaling factors
            in a sizzled layout.
    """
    assert input.ndim >= 1, f"input.ndim needs to be >= 1, but got {input.ndim}."
    other_dims = 1 if input.ndim == 1 else -1
    input = input.reshape(other_dims, input.shape[-1])
    m, n = input.shape
    block_size = 16
    device = input.device

    assert n % block_size == 0, f"last dim has to be multiple of 16, but got {n}."
    assert input.dtype in (
        torch.float16,
        torch.bfloat16,
    ), f"input.dtype needs to be fp16 or bf16 but got {input.dtype}."

    # Two fp4 values will be packed into an uint8.
    output = torch.empty((m, n // 2), device=device, dtype=torch.uint8)

    # We use the rounded values to store the swizzled values. Then, the scaling
    # factors in float8_e4m3fn are packed into an int32 for every 4 values.
    rounded_m = ((m + 128 - 1) // 128) * 128
    scale_n = n // block_size
    rounded_n = ((scale_n + 4 - 1) // 4) * 4
    output_scale = torch.empty(
        (rounded_m, rounded_n // 4), device=device, dtype=torch.int32
    )

    torch.ops.sgl_kernel.scaled_fp4_quant.default(
        output, input, output_scale, input_global_scale
    )
    output_scale = output_scale.view(torch.float8_e4m3fn)
    return output, output_scale


def qserve_w4a8_per_chn_gemm(
    in_feats: torch.Tensor,
    kernel: torch.Tensor,
    wscales: torch.Tensor,
    ascales: torch.Tensor,
    w_szs: torch.Tensor,
    a_ssums: torch.Tensor,
    out_feats: Optional[torch.Tensor] = None,
) -> torch.Tensor:
    if out_feats is None:
        # NOTE(HandH1998): qserve_w4a8_per_chn_gemm only supports out dtype=torch.float16 now
        out_feats = torch.empty(
            (in_feats.shape[0], kernel.shape[0]),
            device=in_feats.device,
            dtype=torch.float16,
        )
    torch.ops.sgl_kernel.qserve_w4a8_per_chn_gemm.default(
        in_feats, kernel, wscales, ascales, w_szs, a_ssums, out_feats
    )
    return out_feats


def qserve_w4a8_per_group_gemm(
    in_feats: torch.Tensor,
    kernel: torch.Tensor,
    zeros: torch.Tensor,
    scales_i8: torch.Tensor,
    wscales: torch.Tensor,
    ascales: torch.Tensor,
    out_feats: Optional[torch.Tensor] = None,
) -> torch.Tensor:
    if out_feats is None:
        # NOTE(HandH1998): qserve_w4a8_per_group_gemm only supports out dtype=torch.float16 now
        out_feats = torch.empty(
            (in_feats.shape[0], kernel.shape[0]),
            device=in_feats.device,
            dtype=torch.float16,
        )
    torch.ops.sgl_kernel.qserve_w4a8_per_group_gemm.default(
        in_feats, kernel, zeros, scales_i8, wscales, ascales, out_feats
    )
    return out_feats


def dsv3_router_gemm(
    hidden_states: torch.Tensor,
    router_weights: torch.Tensor,
) -> torch.Tensor:
    output = torch.empty(
        hidden_states.shape[0],
        router_weights.shape[0],
        device=hidden_states.device,
        dtype=torch.float32,
    )
    torch.ops.sgl_kernel.dsv3_router_gemm(
        output,
        hidden_states,
        router_weights,
    )
    return output


def shuffle_rows(input_tensor, dst2src_map, output_tensor_shape):
    output_tensor = torch.empty(
        output_tensor_shape,
        device=input_tensor.device,
        dtype=input_tensor.dtype,
    )
    torch.ops.sgl_kernel.shuffle_rows.default(input_tensor, dst2src_map, output_tensor)
    return output_tensor


def scaled_fp4_experts_quant(
    input_tensor: torch.Tensor,
    input_global_scale: torch.Tensor,
    expert_offsets: torch.Tensor,
    blockscale_offsets: torch.Tensor,
    topk: int,
    expert_map: Optional[torch.Tensor] = None,
) -> tuple[torch.Tensor, torch.Tensor]:
    """
    Quantize input tensor to FP4 and return quantized tensor and scale, for
    packed MoE Inputs.
    Args:
        input: The input tensor to be quantized to FP4
        expert_map: The expert map tensor
        input_global_scale: A scalar scaling factor for the entire tensor.
        expert_offsets: The expert offsets tensor
        blockscale_offsets: The blockscale offsets tensor
    Outputs:
        output: The quantized tensor in FP4
        output_scales: The blockscale tensor in FP8-E4M3
    """
    assert (
        input_tensor.ndim == 2
    ), f"input.ndim needs to be == 2, but got {input_tensor.ndim}."
    if expert_map is not None:
        (m, k) = input_tensor.shape
        output_tensor_shape = (m * topk, k)
        input_tensor = shuffle_rows(input_tensor, expert_map, output_tensor_shape)
    m_numtopk, k = input_tensor.shape
    # Control the maximum number of tokens per expert supported by the
    # NVFP4 MoE Expert Quantization. This is used to prevent the kernel
    # from running out of memory. This value can also be increased to support
    # larger models.
    import os

    MAX_TOKENS_PER_EXPERT = os.environ.get("MODELOPT_MAX_TOKENS_PER_EXPERT", 65536)
    assert m_numtopk <= MAX_TOKENS_PER_EXPERT * topk, (
        f"m_numtopk must be less than MAX_TOKENS_PER_EXPERT("
        f"{MAX_TOKENS_PER_EXPERT})"
        f" for cutlass_moe_fp4, observed m_numtopk = {m_numtopk}. Use"
        f" MODELOPT_MAX_TOKENS_PER_EXPERT to set this value."
    )
    scales_k = k // 16
    padded_k = (scales_k + (4 - 1)) // 4

    # output is uint8 and packed fp4 values
    output = torch.empty(
        m_numtopk, k // 2, device=input_tensor.device, dtype=torch.uint8
    )
    output_scales = torch.empty(
        MAX_TOKENS_PER_EXPERT * topk,
        padded_k,
        dtype=torch.int32,
        device=input_tensor.device,
    )
    torch.ops.sgl_kernel.scaled_fp4_experts_quant.default(
        output,
        output_scales,
        input_tensor,
        input_global_scale,
        expert_offsets,
        blockscale_offsets,
    )
    output_scales = output_scales.view(torch.float8_e4m3fn)
    return output, output_scales<|MERGE_RESOLUTION|>--- conflicted
+++ resolved
@@ -82,9 +82,6 @@
     return out
 
 
-<<<<<<< HEAD
-def sgl_per_token_group_quant_8bit(
-=======
 def dsv3_fused_a_gemm(
     mat_a: torch.Tensor,
     mat_b: torch.Tensor,
@@ -100,8 +97,7 @@
     return output
 
 
-def sgl_per_token_group_quant_fp8(
->>>>>>> 3a911b85
+def sgl_per_token_group_quant_8bit(
     input: torch.Tensor,
     output_q: torch.Tensor,
     output_s: torch.Tensor,
