import itertools
import os
import time
from functools import partial
from pathlib import Path

import torch
import triton
from sgl_kernel.test_utils import create_per_token_group_quant_test_data

from sglang.srt.layers.quantization.fp8_kernel import (
    create_per_token_group_quant_fp8_output_scale,
)
from sglang.srt.layers.quantization.fp8_kernel import (
    per_token_group_quant_8bit as triton_per_token_group_quant_8bit,
)
from sglang.srt.layers.quantization.fp8_kernel import sglang_per_token_group_quant_8bit
from sglang.srt.utils import is_hip
from sglang.srt.utils.bench_utils import bench_kineto

_is_hip = is_hip()
fp8_type_ = torch.float8_e4m3fnuz if _is_hip else torch.float8_e4m3fn

<<<<<<< HEAD
mode_concentrated = os.environ.get("SGLANG_BENCH_MODE", "") == "concentrated"

if int(os.environ.get("SGLANG_NSYS_PROFILING", "0")):
    # configs = [[
    #     768,
    #     16384,
    #     128,
    #     None,
    #     fp8_type_,
    #     dict(
    #         column_major_scales=True,
    #         scale_tma_aligned=True,
    #         scale_ue8m0=True,
    #         fuse_silu_and_mul=False,
    #         masked_layout_mode=None,
    #     ),
    # ]]
=======

mode_concentrated = IS_CI or (os.environ.get("SGLANG_BENCH_MODE", "") == "concentrated")

if int(os.environ.get("SGLANG_NSYS_PROFILING", "0")):
>>>>>>> b5dcfd41
    configs = [
        [
            768 * 8,
            2048,
            128,
            48,
            fp8_type_,
            dict(
                column_major_scales=True,
                scale_tma_aligned=True,
                scale_ue8m0=True,
                fuse_silu_and_mul=True,
                # masked_layout_mode=None,
                masked_layout_mode="balanced",
                # masked_layout_mode="extreme",
            ),
        ]
    ]
elif mode_concentrated:
    configs = list(
        itertools.product(
            [768],
            [1536, 7168, 16384],
            [128],
            [None],
            [fp8_type_],
            [
                dict(
                    column_major_scales=True,
                    scale_tma_aligned=True,
                    scale_ue8m0=True,
                    fuse_silu_and_mul=False,
                    masked_layout_mode=None,
                ),
            ],
        )
    ) + list(
        itertools.product(
            [768 * 8],
            [2048],
            [128],
            [48],
            [fp8_type_],
            [
                dict(
                    column_major_scales=True,
                    scale_tma_aligned=True,
                    scale_ue8m0=True,
                    fuse_silu_and_mul=True,
                    masked_layout_mode=None,
                ),
                dict(
                    column_major_scales=True,
                    scale_tma_aligned=True,
                    scale_ue8m0=True,
                    fuse_silu_and_mul=True,
                    masked_layout_mode="balanced",
                ),
                dict(
                    column_major_scales=True,
                    scale_tma_aligned=True,
                    scale_ue8m0=True,
                    fuse_silu_and_mul=True,
                    masked_layout_mode="imbalanced",
                ),
                dict(
                    column_major_scales=True,
                    scale_tma_aligned=True,
                    scale_ue8m0=True,
                    fuse_silu_and_mul=True,
                    masked_layout_mode="extreme",
                ),
            ],
        )
    )
else:
    configs = list(
        itertools.product(
            [1, 4, 16, 64, 256, 768, 2048, 8192, 16384],
            [1536, 7168, 16384],
            [128],
            [None],
            [fp8_type_],
            [
                dict(
                    column_major_scales=False,
                    scale_tma_aligned=False,
                    scale_ue8m0=False,
                    fuse_silu_and_mul=False,
                    masked_layout_mode=None,
                ),
                dict(
                    column_major_scales=True,
                    scale_tma_aligned=False,
                    scale_ue8m0=False,
                    fuse_silu_and_mul=False,
                    masked_layout_mode=None,
                ),
                dict(
                    column_major_scales=True,
                    scale_tma_aligned=True,
                    scale_ue8m0=False,
                    fuse_silu_and_mul=False,
                    masked_layout_mode=None,
                ),
                dict(
                    column_major_scales=True,
                    scale_tma_aligned=True,
                    scale_ue8m0=True,
                    fuse_silu_and_mul=False,
                    masked_layout_mode=None,
                ),
            ],
        )
    ) + list(
        itertools.product(
            [1 * 8, 4 * 8, 64 * 8, 256 * 8, 768 * 8],
            [2048],
            [128],
            [8, 16, 32, 48],
            [fp8_type_],
            [
                dict(
                    column_major_scales=True,
                    scale_tma_aligned=True,
                    scale_ue8m0=True,
                    fuse_silu_and_mul=True,
                    masked_layout_mode=None,
                ),
                dict(
                    column_major_scales=True,
                    scale_tma_aligned=True,
                    scale_ue8m0=True,
                    fuse_silu_and_mul=True,
                    masked_layout_mode="balanced",
                ),
                dict(
                    column_major_scales=True,
                    scale_tma_aligned=True,
                    scale_ue8m0=True,
                    fuse_silu_and_mul=True,
                    masked_layout_mode="imbalanced",
                ),
                dict(
                    column_major_scales=True,
                    scale_tma_aligned=True,
                    scale_ue8m0=True,
                    fuse_silu_and_mul=True,
                    masked_layout_mode="extreme",
                ),
            ],
        )
    )


@triton.testing.perf_report(
    triton.testing.Benchmark(
        x_names=[
            "num_tokens",
            "hidden_dim",
            "group_size",
            "num_ranks",
            "dst_dtype",
            "flags",
        ],
        x_vals=configs,
        line_arg="provider",
        line_vals=["triton", "sglang"],
        # Triton has multi kernels and we only report the time for the core one
        line_names=["Triton (Inaccurate)", "SGL Kernel"],
        styles=[("blue", "-"), ("green", "-")],
        ylabel="us",
        plot_name="per-token-group-quant-8bit-performance",
        args={},
    )
)
def benchmark(
    num_tokens, hidden_dim, group_size, num_ranks, dst_dtype, flags, provider
):
    print(
        f"Testing: {num_tokens=} {hidden_dim=} {group_size=} {num_ranks=} {dst_dtype=} {flags=} {provider=}"
    )

    x, masked_m = create_per_token_group_quant_test_data(
        num_tokens=num_tokens, hidden_dim=hidden_dim, num_ranks=num_ranks, flags=flags
    )

    fn, kernel_names = {
        "triton": (
            triton_per_token_group_quant_8bit,
            "_per_token_group_quant_8bit|_silu_and_mul_post_quant_kernel",
        ),
        "sglang": (
            partial(sglang_per_token_group_quant_8bit, enable_v2=True),
            "per_token_group_quant_8bit_kernel",
        ),
    }[provider]
    bench_fn = lambda: fn(
        x=x,
        masked_m=masked_m,
        group_size=group_size,
        dst_dtype=dst_dtype,
        **{k: v for k, v in flags.items() if k not in ["masked_layout_mode"]},
    )

    time_s = bench_kineto(
        bench_fn, kernel_names=kernel_names, num_tests=300 if mode_concentrated else 30
    )
    return time_s * 1e6


if __name__ == "__main__":
    benchmark.run(print_data=True)<|MERGE_RESOLUTION|>--- conflicted
+++ resolved
@@ -18,33 +18,19 @@
 from sglang.srt.utils import is_hip
 from sglang.srt.utils.bench_utils import bench_kineto
 
+# CI environment detection
+IS_CI = (
+    os.getenv("CI", "false").lower() == "true"
+    or os.getenv("GITHUB_ACTIONS", "false").lower() == "true"
+)
+
 _is_hip = is_hip()
 fp8_type_ = torch.float8_e4m3fnuz if _is_hip else torch.float8_e4m3fn
 
-<<<<<<< HEAD
-mode_concentrated = os.environ.get("SGLANG_BENCH_MODE", "") == "concentrated"
+
+mode_concentrated = IS_CI or (os.environ.get("SGLANG_BENCH_MODE", "") == "concentrated")
 
 if int(os.environ.get("SGLANG_NSYS_PROFILING", "0")):
-    # configs = [[
-    #     768,
-    #     16384,
-    #     128,
-    #     None,
-    #     fp8_type_,
-    #     dict(
-    #         column_major_scales=True,
-    #         scale_tma_aligned=True,
-    #         scale_ue8m0=True,
-    #         fuse_silu_and_mul=False,
-    #         masked_layout_mode=None,
-    #     ),
-    # ]]
-=======
-
-mode_concentrated = IS_CI or (os.environ.get("SGLANG_BENCH_MODE", "") == "concentrated")
-
-if int(os.environ.get("SGLANG_NSYS_PROFILING", "0")):
->>>>>>> b5dcfd41
     configs = [
         [
             768 * 8,
