import itertools
import os
import time
from functools import partial
from pathlib import Path

import torch
import triton
from sgl_kernel.test_utils import create_per_token_group_quant_test_data

from sglang.srt.bench_utils import bench_kineto
from sglang.srt.layers.quantization.fp8_kernel import (
    create_per_token_group_quant_fp8_output_scale,
)
from sglang.srt.layers.quantization.fp8_kernel import (
    per_token_group_quant_8bit as triton_per_token_group_quant_8bit,
)
from sglang.srt.layers.quantization.fp8_kernel import sglang_per_token_group_quant_8bit
from sglang.srt.utils import is_hip

# CI environment detection
IS_CI = (
    os.getenv("CI", "false").lower() == "true"
    or os.getenv("GITHUB_ACTIONS", "false").lower() == "true"
)

_is_hip = is_hip()
fp8_type_ = torch.float8_e4m3fnuz if _is_hip else torch.float8_e4m3fn

mode_concentrated = os.environ.get("SGLANG_BENCH_MODE", "") == "concentrated"

<<<<<<< HEAD
if int(os.environ.get("SGLANG_NSYS_PROFILING", "0")):
    configs = [
        [
            768 * 8,
            2048,
            128,
            48,
            fp8_type_,
            dict(
                column_major_scales=True,
                scale_tma_aligned=True,
                scale_ue8m0=True,
                fuse_silu_and_mul=True,
                # masked_layout_mode=None,
                masked_layout_mode="balanced",
                # masked_layout_mode="extreme",
            ),
        ]
    ]
elif mode_concentrated:
    configs = list(
        itertools.product(
            [768],
            [1536, 7168, 16384],
            [128],
            [None],
            [fp8_type_],
            [
                dict(
                    column_major_scales=True,
                    scale_tma_aligned=True,
                    scale_ue8m0=True,
                    fuse_silu_and_mul=False,
                    masked_layout_mode=None,
                ),
            ],
        )
    ) + list(
        itertools.product(
            [768 * 8],
            [2048],
            [128],
            [48],
            [fp8_type_],
            [
                dict(
                    column_major_scales=True,
                    scale_tma_aligned=True,
                    scale_ue8m0=True,
                    fuse_silu_and_mul=True,
                    masked_layout_mode=None,
                ),
                dict(
                    column_major_scales=True,
                    scale_tma_aligned=True,
                    scale_ue8m0=True,
                    fuse_silu_and_mul=True,
                    masked_layout_mode="balanced",
                ),
                dict(
                    column_major_scales=True,
                    scale_tma_aligned=True,
                    scale_ue8m0=True,
                    fuse_silu_and_mul=True,
                    masked_layout_mode="imbalanced",
                ),
                dict(
                    column_major_scales=True,
                    scale_tma_aligned=True,
                    scale_ue8m0=True,
                    fuse_silu_and_mul=True,
                    masked_layout_mode="extreme",
                ),
            ],
        )
    )
else:
    configs = list(
        itertools.product(
            [1, 4, 16, 64, 256, 768, 2048, 8192, 16384],
            [1536, 7168, 16384],
            [128],
            [None],
            [fp8_type_],
            [
                dict(
                    column_major_scales=False,
                    scale_tma_aligned=False,
                    scale_ue8m0=False,
                    fuse_silu_and_mul=False,
                    masked_layout_mode=None,
                ),
                dict(
                    column_major_scales=True,
                    scale_tma_aligned=False,
                    scale_ue8m0=False,
                    fuse_silu_and_mul=False,
                    masked_layout_mode=None,
                ),
                dict(
                    column_major_scales=True,
                    scale_tma_aligned=True,
                    scale_ue8m0=False,
                    fuse_silu_and_mul=False,
                    masked_layout_mode=None,
                ),
                dict(
                    column_major_scales=True,
                    scale_tma_aligned=True,
                    scale_ue8m0=True,
                    fuse_silu_and_mul=False,
                    masked_layout_mode=None,
                ),
            ],
        )
    ) + list(
        itertools.product(
            [1 * 8, 4 * 8, 64 * 8, 256 * 8, 768 * 8],
            [2048],
            [128],
            [8, 16, 32, 48],
            [fp8_type_],
            [
                dict(
                    column_major_scales=True,
                    scale_tma_aligned=True,
                    scale_ue8m0=True,
                    fuse_silu_and_mul=True,
                    masked_layout_mode=None,
                ),
                dict(
                    column_major_scales=True,
                    scale_tma_aligned=True,
                    scale_ue8m0=True,
                    fuse_silu_and_mul=True,
                    masked_layout_mode="balanced",
                ),
                dict(
                    column_major_scales=True,
                    scale_tma_aligned=True,
                    scale_ue8m0=True,
                    fuse_silu_and_mul=True,
                    masked_layout_mode="imbalanced",
                ),
                dict(
                    column_major_scales=True,
                    scale_tma_aligned=True,
                    scale_ue8m0=True,
                    fuse_silu_and_mul=True,
                    masked_layout_mode="extreme",
                ),
            ],
        )
=======
# CI environment uses simplified parameters
if IS_CI:
    num_tokens_range = [64]  # Single value for CI
    hidden_dim_range = [1536]  # Single value for CI
    group_size_range = [128]  # Keep as is
    dst_dtype_range = [fp8_type_]  # Keep as is
else:
    num_tokens_range = [1, 4, 16, 64, 256, 768, 2048, 8192, 16384]
    hidden_dim_range = [1536, 7168, 18432]  # For DeepSeek V3/R1
    group_size_range = [128]  # For DeepSeek V3/R1
    # TODO test int8
    dst_dtype_range = [fp8_type_]
flags_range = [
    dict(
        column_major_scales=False,
        scale_tma_aligned=False,
        scale_ue8m0=False,
    ),
    dict(
        column_major_scales=True,
        scale_tma_aligned=False,
        scale_ue8m0=False,
    ),
    dict(
        column_major_scales=True,
        scale_tma_aligned=True,
        scale_ue8m0=False,
    ),
    dict(
        column_major_scales=True,
        scale_tma_aligned=True,
        scale_ue8m0=True,
    ),
]


configs = list(
    itertools.product(
        num_tokens_range,
        hidden_dim_range,
        group_size_range,
        dst_dtype_range,
        flags_range,
>>>>>>> 73d4a5f8
    )


@triton.testing.perf_report(
    triton.testing.Benchmark(
        x_names=[
            "num_tokens",
            "hidden_dim",
            "group_size",
            "num_ranks",
            "dst_dtype",
            "flags",
        ],
        x_vals=configs,
        line_arg="provider",
        line_vals=["triton", "sglang"],
        # Triton has multi kernels and we only report the time for the core one
        line_names=["Triton (Inaccurate)", "SGL Kernel"],
        styles=[("blue", "-"), ("green", "-")],
        ylabel="us",
        plot_name="per-token-group-quant-8bit-performance",
        args={},
    )
)
def benchmark(
    num_tokens, hidden_dim, group_size, num_ranks, dst_dtype, flags, provider
):
    print(
        f"Testing: {num_tokens=} {hidden_dim=} {group_size=} {num_ranks=} {dst_dtype=} {flags=} {provider=}"
    )

    x, masked_m = create_per_token_group_quant_test_data(
        num_tokens=num_tokens, hidden_dim=hidden_dim, num_ranks=num_ranks, flags=flags
    )

    fn, kernel_names = {
<<<<<<< HEAD
        "triton": (
            triton_per_token_group_quant_8bit,
            "_per_token_group_quant_8bit|_silu_and_mul_post_quant_kernel",
        ),
=======
        "triton": (triton_per_token_group_quant_8bit, "_per_token_group_quant_8bit"),
>>>>>>> 73d4a5f8
        "sglang": (
            partial(sglang_per_token_group_quant_8bit, enable_v2=True),
            "per_token_group_quant_8bit_kernel",
        ),
    }[provider]
    bench_fn = lambda: fn(
        x=x,
        masked_m=masked_m,
        group_size=group_size,
        dst_dtype=dst_dtype,
        **{k: v for k, v in flags.items() if k not in ["masked_layout_mode"]},
    )

    time_s = bench_kineto(
        bench_fn, kernel_names=kernel_names, num_tests=300 if mode_concentrated else 30
    )
    return time_s * 1e6


if __name__ == "__main__":
    benchmark.run(print_data=True)<|MERGE_RESOLUTION|>--- conflicted
+++ resolved
@@ -27,9 +27,9 @@
 _is_hip = is_hip()
 fp8_type_ = torch.float8_e4m3fnuz if _is_hip else torch.float8_e4m3fn
 
-mode_concentrated = os.environ.get("SGLANG_BENCH_MODE", "") == "concentrated"
-
-<<<<<<< HEAD
+
+mode_concentrated = IS_CI or (os.environ.get("SGLANG_BENCH_MODE", "") == "concentrated")
+
 if int(os.environ.get("SGLANG_NSYS_PROFILING", "0")):
     configs = [
         [
@@ -183,51 +183,6 @@
                 ),
             ],
         )
-=======
-# CI environment uses simplified parameters
-if IS_CI:
-    num_tokens_range = [64]  # Single value for CI
-    hidden_dim_range = [1536]  # Single value for CI
-    group_size_range = [128]  # Keep as is
-    dst_dtype_range = [fp8_type_]  # Keep as is
-else:
-    num_tokens_range = [1, 4, 16, 64, 256, 768, 2048, 8192, 16384]
-    hidden_dim_range = [1536, 7168, 18432]  # For DeepSeek V3/R1
-    group_size_range = [128]  # For DeepSeek V3/R1
-    # TODO test int8
-    dst_dtype_range = [fp8_type_]
-flags_range = [
-    dict(
-        column_major_scales=False,
-        scale_tma_aligned=False,
-        scale_ue8m0=False,
-    ),
-    dict(
-        column_major_scales=True,
-        scale_tma_aligned=False,
-        scale_ue8m0=False,
-    ),
-    dict(
-        column_major_scales=True,
-        scale_tma_aligned=True,
-        scale_ue8m0=False,
-    ),
-    dict(
-        column_major_scales=True,
-        scale_tma_aligned=True,
-        scale_ue8m0=True,
-    ),
-]
-
-
-configs = list(
-    itertools.product(
-        num_tokens_range,
-        hidden_dim_range,
-        group_size_range,
-        dst_dtype_range,
-        flags_range,
->>>>>>> 73d4a5f8
     )
 
 
@@ -264,14 +219,10 @@
     )
 
     fn, kernel_names = {
-<<<<<<< HEAD
         "triton": (
             triton_per_token_group_quant_8bit,
             "_per_token_group_quant_8bit|_silu_and_mul_post_quant_kernel",
         ),
-=======
-        "triton": (triton_per_token_group_quant_8bit, "_per_token_group_quant_8bit"),
->>>>>>> 73d4a5f8
         "sglang": (
             partial(sglang_per_token_group_quant_8bit, enable_v2=True),
             "per_token_group_quant_8bit_kernel",
