--- conflicted
+++ resolved
@@ -26,17 +26,16 @@
                              const torch::Tensor& scales_b, const torch::Dtype& out_dtype,
                              const c10::optional<torch::Tensor>& bias);
 
-<<<<<<< HEAD
+// fp8_scaled_mm
 torch::Tensor fp8_scaled_mm(const torch::Tensor& mat_a, const torch::Tensor& mat_b, const torch::Tensor& scales_a,
                             const torch::Tensor& scales_b, const torch::Dtype& out_dtype,
                             const c10::optional<torch::Tensor>& bias);
-=======
+
 // lightning_attention_decode
 void lightning_attention_decode(const torch::Tensor& q, const torch::Tensor& k, const torch::Tensor& v,
                                 const torch::Tensor& past_kv, const torch::Tensor& slope, torch::Tensor output,
                                 torch::Tensor new_kv);
 
->>>>>>> 6619f48e
 // rotary embedding
 void rotary_embedding(torch::Tensor& positions, torch::Tensor& query, torch::Tensor& key, int64_t head_size,
                       torch::Tensor& cos_sin_cache, bool is_neox);
@@ -104,13 +103,10 @@
   m.def("sampling_scaling_penalties", &sampling_scaling_penalties, "Sampling scaling penalties (CUDA)");
   // int8_scaled_mm
   m.def("int8_scaled_mm", &int8_scaled_mm, "INT8 scaled matmul (CUDA)");
-<<<<<<< HEAD
   // fp8_scaled_mm
   m.def("fp8_scaled_mm", &fp8_scaled_mm, "FP8 scaled matmul (CUDA)");
-=======
   // lightning_attention_decode
   m.def("lightning_attention_decode", &lightning_attention_decode, "Lightning Attention Ddecode (CUDA)");
->>>>>>> 6619f48e
   // rotary embedding
   m.def("rotary_embedding", &rotary_embedding, "Rotary Embedding (CUDA)");
   // rms norm
