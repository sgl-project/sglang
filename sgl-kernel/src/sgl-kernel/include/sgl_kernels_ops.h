--- conflicted
+++ resolved
@@ -5,12 +5,9 @@
 
 #include <vector>
 
-<<<<<<< HEAD
 #include "utils.h"
 #include "linear.h"
 
-=======
->>>>>>> f265d15b
 #define _CONCAT(A, B) A##B
 #define CONCAT(A, B) _CONCAT(A, B)
 
