[package]
name = "sglang_router_rs"
version = "0.0.0"
edition = "2021"

[features]
default = ["grpc-client"]
grpc-client = []
grpc-server = []
vendored-openssl = ["openssl/vendored"]

[lints.rust]
unused_qualifications = "warn"

[lib]
name = "sglang_router_rs"
# Pure Rust library: Just omit crate-type (defaults to rlib)
# Python/C binding + Rust library: Use ["cdylib", "rlib"]
crate-type = ["cdylib", "rlib"]

[[bin]]
name = "sglang-router"
path = "src/main.rs"

[dependencies]
clap = { version = "4", features = ["derive", "env"] }
axum = { version = "0.8.4", features = ["macros", "ws", "tracing"] }
tower = { version = "0.5", features = ["full"] }
tower-http = { version = "0.6", features = ["trace", "compression-gzip", "cors", "timeout", "limit", "request-id", "util"] }
serde = { version = "1.0", features = ["derive"] }
serde_json = { version = "1.0", default-features = false, features = [
    "std",
    "preserve_order",
] }
bytes = "1.8.0"
rand = "0.9.2"
reqwest = { version = "0.12.8", features = ["stream", "blocking", "json", "rustls-tls"], default-features = false }
futures-util = "0.3"
futures = "0.3"
pyo3 = { version = "0.27.1", features = ["extension-module", "abi3-py38"] }
dashmap = "6.1.0"
lru = "0.16.2"
blake3 = "1.5"
http = "1.1.0"
tokio = { version = "1.42.0", features = ["full"] }
async-trait = "0.1"
tracing = "0.1"
tracing-subscriber = { version = "0.3", features = ["env-filter", "json", "chrono"] }
tracing-log = "0.2"
tracing-appender = "0.2.3"
chrono = "0.4"
kube = { version = "1.1.0", features = ["runtime", "derive"] }
k8s-openapi = { version = "0.25.0", features = ["v1_33"] }
metrics = "0.24.2"
metrics-exporter-prometheus = "0.17.0"
uuid = { version = "1.10", features = ["v4", "serde"] }
ulid = "1.2.1"
parking_lot = "0.12.4"
rayon = "1.10"
thiserror = "2.0.12"
regex = "1.10"
url = "2.5.4"
validator = { version = "0.20.0", features = ["derive"] }
tokio-stream = { version = "0.1", features = ["sync"] }
anyhow = "1.0"
tokenizers = { version = "0.22.0" }
tiktoken-rs = { version = "0.7.0" }
minijinja = { version = "2.0", features = ["unstable_machinery", "json", "builtins"] }
minijinja-contrib = { version = "2.0", features = ["pycompat"] }
rustls = { version = "0.23", default-features = false, features = ["ring", "std"] }
openssl = "0.10.73"
hf-hub = { version = "0.4.3", features = ["tokio"] }
rmcp = { version = "0.8.3", features = ["client", "server",
    "transport-child-process",
    "transport-sse-client-reqwest",
    "transport-streamable-http-client-reqwest",
    "transport-streamable-http-server",
    "transport-streamable-http-server-session",
    "reqwest",
    "auth"] }
serde_yaml = "0.9"
oracle = { version = "0.6.3", features = ["chrono"] }
subtle = "2.6"
rustpython-parser = "0.4.0"
num-traits = "0.2"
<<<<<<< HEAD
openmetrics-parser = "0.4.4"
=======
openai-harmony = { git = "https://github.com/openai/harmony", tag = "v0.0.4" }
>>>>>>> 1689c0e3

# gRPC and Protobuf dependencies
tonic = { version = "0.14.2", features = ["gzip", "transport"] }
prost = "0.14.1"
prost-types = "0.14.1"
tonic-prost = "0.14.2"
deadpool = { version = "0.12", features = ["managed", "rt_tokio_1"] }
backoff = { version = "0.4", features = ["tokio"] }
strum = { version = "0.26", features = ["derive"] }
once_cell = "1.21.3"

[build-dependencies]
tonic-prost-build = "0.14.2"
prost-build = "0.14.1"

[dev-dependencies]
criterion = { version = "0.5", features = ["html_reports"] }
tower = { version = "0.5", features = ["util"] }
http-body-util = "0.1"
portpicker = "0.1"
tempfile = "3.8"
lazy_static = "1.4"

[[bench]]
name = "request_processing"
harness = false
path = "benches/request_processing.rs"

[[bench]]
name = "tokenizer_benchmark"
harness = false
path = "benches/tokenizer_benchmark.rs"

[[bench]]
name = "tool_parser_benchmark"
harness = false
path = "benches/tool_parser_benchmark.rs"

[profile.release]
opt-level = "z"     # Optimize for size
lto = "fat"         # Full LTO for smaller binaries
codegen-units = 1   # Better optimization, slower compile
strip = true        # Strip debug symbols

[profile.dev]
opt-level = 0
debug = 1
split-debuginfo = "unpacked"
incremental = true
codegen-units = 256

[profile.dev.package."*"]
opt-level = 2
debug = false


[profile.dev.build-override]
opt-level = 3
codegen-units = 1

[profile.dev-opt]
inherits = "dev"
opt-level = 1<|MERGE_RESOLUTION|>--- conflicted
+++ resolved
@@ -83,11 +83,8 @@
 subtle = "2.6"
 rustpython-parser = "0.4.0"
 num-traits = "0.2"
-<<<<<<< HEAD
+openai-harmony = { git = "https://github.com/openai/harmony", tag = "v0.0.4" }
 openmetrics-parser = "0.4.4"
-=======
-openai-harmony = { git = "https://github.com/openai/harmony", tag = "v0.0.4" }
->>>>>>> 1689c0e3
 
 # gRPC and Protobuf dependencies
 tonic = { version = "0.14.2", features = ["gzip", "transport"] }
