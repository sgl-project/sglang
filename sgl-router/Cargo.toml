[package]
name = "sglang_router_rs"
version = "0.0.0"
edition = "2021"

[features]
<<<<<<< HEAD
default = ["huggingface"]
huggingface = ["tokenizers", "minijinja"]
=======
default = ["huggingface", "grpc-client"]
huggingface = ["tokenizers"]
>>>>>>> 7638f5e4
tiktoken = ["tiktoken-rs"]
grpc-client = []
grpc-server = []

[lib]
name = "sglang_router_rs"
# Pure Rust library: Just omit crate-type (defaults to rlib)
# Python/C binding + Rust library: Use ["cdylib", "rlib"]
crate-type = ["cdylib", "rlib"]

[[bin]]
name = "sglang-router"
path = "src/main.rs"

[dependencies]
clap = { version = "4", features = ["derive"] }
axum = { version = "0.8.4", features = ["macros", "ws", "tracing"] }
tower = { version = "0.5", features = ["full"] }
tower-http = { version = "0.6", features = ["trace", "compression-gzip", "cors", "timeout", "limit", "request-id", "util"] }
serde = { version = "1.0", features = ["derive"] }
serde_json = "1.0"
bytes = "1.8.0"
rand = "0.9.2"
reqwest = { version = "0.12.8", features = ["stream", "blocking", "json"] }
futures-util = "0.3"
futures = "0.3"
pyo3 = { version = "0.25.1", features = ["extension-module"] }
dashmap = "6.1.0"
http = "1.1.0"
tokio = { version = "1.42.0", features = ["full"] }
async-trait = "0.1"
tracing = "0.1"
tracing-subscriber = { version = "0.3", features = ["env-filter", "json", "chrono"] }
tracing-log = "0.2"
tracing-appender = "0.2.3"
chrono = "0.4"
kube = { version = "1.1.0", features = ["runtime", "derive"] }
k8s-openapi = { version = "0.25.0", features = ["v1_33"] }
metrics = "0.24.2"
metrics-exporter-prometheus = "0.17.0"
uuid = { version = "1.10", features = ["v4", "serde"] }
thiserror = "2.0.12"
url = "2.5.4"
tokio-stream = { version = "0.1", features = ["sync"] }
anyhow = "1.0"
tokenizers = { version = "0.21.4", optional = true }
tiktoken-rs = { version = "0.5.0", optional = true }
minijinja = { version = "2.0", optional = true }

# gRPC and Protobuf dependencies
tonic = { version = "0.12", features = ["tls", "gzip", "transport"] }
prost = "0.13"
prost-types = "0.13"
deadpool = { version = "0.12", features = ["managed", "rt_tokio_1"] }
backoff = { version = "0.4", features = ["tokio"] }
strum = { version = "0.26", features = ["derive"] }

[build-dependencies]
tonic-build = "0.12"
prost-build = "0.13"

[dev-dependencies]
criterion = { version = "0.5", features = ["html_reports"] }
tower = { version = "0.5", features = ["util"] }
http-body-util = "0.1"
portpicker = "0.1"
tempfile = "3.8"

[[bench]]
name = "request_processing"
harness = false
path = "benches/request_processing.rs"

[profile.release]
lto = "thin"
codegen-units = 1

[profile.dev]
opt-level = 0
debug = true
split-debuginfo = "unpacked"
incremental = true


[profile.dev.build-override]
opt-level = 3
codegen-units = 1

[profile.dev-opt]
inherits = "dev"
opt-level = 1<|MERGE_RESOLUTION|>--- conflicted
+++ resolved
@@ -4,13 +4,8 @@
 edition = "2021"
 
 [features]
-<<<<<<< HEAD
-default = ["huggingface"]
+default = ["huggingface", "grpc-client"]
 huggingface = ["tokenizers", "minijinja"]
-=======
-default = ["huggingface", "grpc-client"]
-huggingface = ["tokenizers"]
->>>>>>> 7638f5e4
 tiktoken = ["tiktoken-rs"]
 grpc-client = []
 grpc-server = []
@@ -57,7 +52,7 @@
 tokio-stream = { version = "0.1", features = ["sync"] }
 anyhow = "1.0"
 tokenizers = { version = "0.21.4", optional = true }
-tiktoken-rs = { version = "0.5.0", optional = true }
+tiktoken-rs = { version = "0.7.0", optional = true }
 minijinja = { version = "2.0", optional = true }
 
 # gRPC and Protobuf dependencies
