# SGLang Model Gateway

High-performance model routing control and data plane for large-scale LLM deployments. The gateway orchestrates fleets of workers, balances traffic across HTTP and gRPC backends, and exposes OpenAI-compatible APIs with pluggable history storage and tool integrations—while remaining deeply optimized for the SGLang serving runtime.

## Overview
- Unified control plane for registering, monitoring, and orchestrating prefill, decode, and regular workers across heterogeneous model fleets.
- Data plane that routes requests across HTTP, PD (prefill/decode), gRPC, and OpenAI-compatible backends with shared reliability features.
- Industry-first gRPC pipeline with native Rust tokenization, reasoning, and tool-call execution for high-throughput OpenAI-compatible serving.
- Multi-model inference gateway mode (`--enable-igw`) that runs several routers at once and applies per-model policies.
- Conversation, response, and chat-history connectors that centralize state at the router, enabling compliant sharing across models/MCP loops with in-memory, no-op, or Oracle ATP storage options.
- Built-in reliability primitives: retries with exponential backoff, circuit breakers, token-bucket rate limiting, and queuing.
- First-class observability with structured logging and Prometheus metrics.

### Architecture at a Glance
**Control Plane**
- Worker Manager validates workers, discovers capabilities, and keeps the registry in sync.
- Job Queue serializes background operations (add/remove) and exposes status via `/workers/{url}`.
- Background health checker and load monitor keep circuit breakers and policies informed.
- Optional Kubernetes service discovery keeps the registry aligned with pods.

**Data Plane**
- SGLang HTTP routers for regular and PD (prefill/decode) traffic with policy-aware selection.
- SGLang gRPC router and pipeline that stream tokenized requests through SRT gRPC workers with fully Rust tokenizer, reasoning parser, and tool parser implementations for maximal OpenAI API performance, supporting both single-stage and PD serving topologies.
- OpenAI router that proxies OpenAI-style requests, responses, and conversations to remote vendors (OpenAI, xAI, Gemini, and other OpenAI-compatible providers) while preserving streaming/SSE semantics.
- Router Manager coordinates multiple router implementations when IGW is enabled.
- Resilience layer delivers token-bucket rate limiting, request queuing, retry executor, and per-worker circuit breakers to keep traffic flowing through failures.
- Advanced load balancing with cache-aware request reuse, load-aware (power-of-two) selection, and per-model policy overrides.

## Feature Highlights
- Multiple load balancing strategies (`random`, `round_robin`, `cache_aware`, `power_of_two`) with DP-aware scheduling.
- Multi-model HTTP serving and inference gateway routing with model-specific policies.
- Prefill/decode disaggregation, including bootstrap port handling and cache-aware merging.
- gRPC routing with fully Rust tokenizer loading, reasoning parser selection, and tool parser integration for OpenAI-compatible endpoints—supporting streaming and non-streaming modes across DeepSeek, Llama, Kimi K2, Qwen, GPT-OSS, Mistral, Step-3, GLM4, and other reasoning-capable models.
- OpenAI-compatible `/v1/chat/completions`, `/v1/responses`, `/v1/conversations`, `/v1/embeddings`, and `/v1/rerank` endpoints.
- Native MCP client integration supporting all MCP transport protocols (STDIO, HTTP, SSE, and Streamable) for tool execution loops.
- Pluggable history connectors: in-memory, disabled, or Oracle ATP (with pooling and credential support).
- Reliability controls: retry with jitter, worker-scoped circuit breakers, token bucket limiter with optional queue, and cache flush APIs.
- Service discovery for regular and PD workloads with independent selectors.
- Prometheus metrics and structured tracing for every stage of routing.

## Documentation
- **User Guide**: [docs.sglang.ai/advanced_features/router.html](https://docs.sglang.ai/advanced_features/router.html)
- Additional guides, API references, and deployment patterns are continuously updated alongside SGLang releases.

## Installation

### Prerequisites
- **Rust and Cargo**
  ```bash
  # Install rustup (Rust installer and version manager)
  curl --proto '=https' --tlsv1.2 -sSf https://sh.rustup.rs | sh

  # Reload shell environment
  source "$HOME/.cargo/env"

  # Verify installation
  rustc --version
  cargo --version
  ```
- **Python** with `pip` and virtualenv tooling available.

### Rust Binary
```bash
# Build release binary
cargo build --release
```

<<<<<<< HEAD

**Python with pip installed**

### Installation

#### Option A: Build and Install Wheel (Recommended)
=======
### Python Package
>>>>>>> 825432fc
```bash
pip install setuptools-rust wheel build
python -m build
pip install dist/*.whl

# Rebuild & reinstall in one step during development
python -m build && pip install --force-reinstall dist/*.whl
```
> **Note:** Editable installs (`pip install -e .`) are currently not supported; prefer wheel builds for development.

## Quick Start

### Regular HTTP Routing
- **Rust binary**
  ```bash
  ./target/release/sglang-router \
    --worker-urls http://worker1:8000 http://worker2:8000 \
    --policy cache_aware
  ```
  `cargo run --release -- …` provides the same behavior during development.
- **Python launcher**
  ```bash
  python3 -m sglang_router.launch_router \
    --worker-urls http://worker1:8000 http://worker2:8000 \
    --policy cache_aware
  ```

### Prefill/Decode Disaggregation (PD)
- **Rust binary**
  ```bash
  ./target/release/sglang-router \
    --pd-disaggregation \
    --prefill http://prefill1:30001 9001 \
    --prefill http://prefill2:30002 \
    --decode http://decode1:30011 \
    --decode http://decode2:30012 \
    --policy cache_aware \
    --prefill-policy cache_aware \
    --decode-policy power_of_two
  ```
- **Python launcher**
  ```bash
  python3 -m sglang_router.launch_router \
    --pd-disaggregation \
    --prefill http://prefill1:30001 9001 \
    --prefill http://prefill2:30002 \
    --decode http://decode1:30011 \
    --decode http://decode2:30012 \
    --policy cache_aware
  ```
Prefill entries accept an optional bootstrap port. PD mode merges prefill metadata with decode outputs and streams results back to the client.

### Multi-Model Inference Gateway
Enable IGW mode to route multiple models through a single router while applying per-model policies:
```bash
./target/release/sglang-router \
  --enable-igw \
  --policy cache_aware \
  --max-concurrent-requests 512

# Register workers dynamically
curl -X POST http://localhost:30000/workers \
  -H "Content-Type: application/json" \
  -d '{
        "url": "http://worker-a:8000",
        "model_id": "mistral",
        "priority": 10,
        "labels": {"tier": "gold"}
      }'

# Add another worker with a different model/policy hint
curl -X POST http://localhost:30000/workers \
  -H "Content-Type: application/json" \
  -d '{
        "url": "http://worker-b:8000",
        "model_id": "llama3",
        "priority": 20,
        "labels": {"policy": "power_of_two", "tier": "silver"}
      }'

# Inspect registered workers
curl http://localhost:30000/workers | jq
```
Sample response (http workers):
```json
{
  "workers": [
    {"id":"http://0.0.0.0:31378","url":"http://0.0.0.0:31378","model_id":"mistral","priority":50,"cost":1.0,"worker_type":"regular","is_healthy":true,"load":0,"connection_mode":"Http"},
    {"id":"http://0.0.0.0:34881","url":"http://0.0.0.0:34881","model_id":"llama3","priority":50,"cost":1.0,"worker_type":"regular","is_healthy":true,"load":0,"connection_mode":"Http"}
  ],
  "total": 2,
  "stats": {
    "prefill_count": 0,
    "decode_count": 0,
    "regular_count": 2
  }
}
```
Add more workers with the same API; include optional `labels` (for per-model policies) or `tokenizer_path` / `reasoning_parser` / `tool_parser` fields as needed. `/workers/{url}` exposes queued job status while background jobs finalize registration.

### gRPC Routing
- **Rust binary**
  ```bash
  ./target/release/sglang-router \
    --worker-urls grpc://worker-grpc-0:31001 grpc://worker-grpc-1:31002 \
    --tokenizer-path /path/to/tokenizer.json \
    --reasoning-parser deepseek-r1 \
    --tool-call-parser json
  ```
- **Python router**
  ```bash
  python3 -m sglang_router.launch_router \
    --worker-urls grpc://127.0.0.1:20000 \
    --model-path meta-llama/Llama-3.1-8B-Instruct \
    --host 0.0.0.0 \
    --port 8080
  ```
The gRPC router tokenizes inputs locally, supports tool-call parsing, and streams responses. It supports both regular HTTP-equivalent serving and PD (prefill/decode) serving when the worker registry contains PD workers. Provide `--model-path` or `--tokenizer-path` (HuggingFace ID or local directory) whenever connection mode resolves to gRPC.
Use `--reasoning-parser` to select built-in reasoning pipelines (DeepSeek-R1, Qwen3, Step-3, GLM4, etc.) and `--tool-call-parser` for JSON/Pythonic/XML tool contracts in streaming or non-streaming modes.

### OpenAI Backend Mode
Route requests to OpenAI or OpenAI-compatible endpoints:

```bash
# Route to OpenAI API
python3 -m sglang_router.launch_router \
  --backend openai \
  --worker-urls https://api.openai.com \
  --api-key "$OPENAI_API_KEY"

# Route to custom OpenAI-compatible endpoint (Gemini, xAI, etc.)
python3 -m sglang_router.launch_router \
  --backend openai \
  --worker-urls http://my-openai-compatible-service:8000 \
  --api-key "tenant-api-key"
```

**Notes**
- OpenAI backend mode acts as a proxy to a single remote endpoint; load balancing is not applied.
- Provide exactly one `--worker-urls` entry per router instance.
- The Rust binary supports the same flags (`./target/release/sglang-router --backend openai ...`).

### Python Launcher (Router + Workers)
Launch router and SGLang worker processes together; `launch_server` spins up workers (HTTP or gRPC) and the router in one shot.
```bash
python3 -m sglang_router.launch_server --host 0.0.0.0
```
Add flags as needed for production deployments:
```bash
python3 -m sglang_router.launch_server \
  --host 0.0.0.0 \
  --port 8080 \
  --model /raid/models/meta-llama/Llama-3.1-8B-Instruct \
  --tp-size 1 \
  --dp-size 8 \
  --grpc-mode
```
Omit `--grpc-mode` to start HTTP workers; the router automatically configures worker URLs and schedules them based on the provided DP size.

### Mini Load Balancer (Debug)
```bash
python3 -m sglang_router.launch_router \
  --mini-lb \
  --pd-disaggregation \
  --prefill http://localhost:30001 \
  --decode http://localhost:30011
```
MiniLB forwards PD requests using simple random routing and is intended for local debugging only.

### Running Worker Servers
Use upstream SGLang binaries to start dedicated worker processes.
- **Prefill worker server (gRPC mode)**:
  ```bash
  python3 -m sglang.launch_server \
    --model /raid/models/meta-llama/Llama-3.1-8B-Instruct \
    --port 20000 \
    --tp-size 1 \
    --grpc-mode
  ```
  Remove `--grpc-mode` for HTTP workers. Combine with the router commands above to register the worker via CLI flags or the control-plane API.

## Control Plane

### Worker Lifecycle & Job Queue
- `JobQueue` handles asynchronous add/remove operations to avoid blocking clients.
- `WorkerManager` inspects worker metadata (`/get_server_info`, `/get_model_info`), tracks load, and exposes `flush_cache` and `get_loads`.
- Per-worker circuit breakers and health probes keep the registry healthy; load monitor feeds metrics to cache-aware and power-of-two policies.

### Administrative & Worker APIs
| Method   | Path             | Description                                                                                                                                               |
|----------|------------------|-----------------------------------------------------------------------------------------------------------------------------------------------------------|
| `POST`   | `/workers`       | Queue worker registration (prefill/decode/regular). Body matches `WorkerConfigRequest`. Returns `202 Accepted` while the job queue processes the request. |
| `GET`    | `/workers`       | List workers with health, load, policy metadata, and queued job status.                                                                                   |
| `GET`    | `/workers/{url}` | Inspect a specific worker or job queue entry.                                                                                                             |
| `DELETE` | `/workers/{url}` | Queue worker removal.                                                                                                                                     |
| `POST`   | `/add_worker`    | Legacy immediate worker registration using query params. Returns synchronously. **Deprecated soon**—use `POST /workers` instead.                          |
| `POST`   | `/remove_worker` | Legacy immediate removal. **Deprecated soon**—use `DELETE /workers/{url}` instead.                                                                        |
| `GET`    | `/list_workers`  | Legacy list of worker URLs. **Deprecated soon**—use `GET /workers` instead.                                                                               |
| `POST`   | `/flush_cache`   | Trigger cache flush across HTTP workers with success/failure breakdown.                                                                                   |
| `GET`    | `/get_loads`     | Sample current load reported by each worker.                                                                                                              |

All administrative routes inherit router API-key protection when `--api-key` is supplied. Job status includes `pending`, `processing`, and `failed` phases with timestamps.

### Service Discovery
Enable Kubernetes discovery to reconcile workers automatically:
```bash
./target/release/sglang-router \
  --service-discovery \
  --selector app=sglang-worker role=inference \
  --service-discovery-namespace sglang-system \
  --service-discovery-port 8000
```
PD mode accepts dedicated selectors:
```bash
--pd-disaggregation \
--prefill-selector app=sglang component=prefill \
--decode-selector app=sglang component=decode \
--service-discovery
```
Prefill pods can expose bootstrap ports via the `sglang.ai/bootstrap-port` annotation. RBAC must allow `get`, `list`, and `watch` on pods.

## Data Plane

### Router Capabilities (HTTP & gRPC)
Both router stacks:
- Share load-balancing policies (random, round-robin, cache-aware, power-of-two) with DP-aware scheduling, retries, circuit breakers, and rate limiting.
- Record metrics per request, track running load, and integrate with the router-wide policy registry.

The HTTP router exposes the full OpenAI-compatible surface area (`/generate`, `/v1/chat/completions`, `/v1/completions`, `/v1/embeddings`, `/v1/responses`, `/v1/rerank`, etc.). The gRPC router delivers blazing-fast `/generate` and `/v1/chat/completions` today, with the remaining endpoints returning `501 Not Implemented` until their pipelines are finalised.

#### HTTP Router specifics
- **Regular router** handles classic single-stage workers with per-model policy overrides.
- **Prefill/Decode router** coordinates disaggregated prefill and decode workers, merges metadata, and manages streaming fan-in.

#### gRPC Router specifics
- Industry-first fully Rust implementation of an OpenAI-compatible gRPC inference gateway, including tokenizer, reasoning parser, and tool parser execution in-process for maximum throughput.
- Supports both single-stage and PD (prefill/decode) worker topologies; the router automatically selects the appropriate pipeline per model.
- Provides the same `/v1/*` APIs as the HTTP router while streaming tokenized requests/responses directly to SRT gRPC workers.
- Built-in reasoning parsers for DeepSeek, Qwen, Llama, Mistral, GPT-OSS, Step-3, GLM4, Kimi K2, and other structured-thought models.
- Tool-call parsers for JSON, Pythonic, XML, and custom schemas with streaming and non-streaming execution loops.
- Tokenizer factory supporting HuggingFace models, local tokenizer.json files, and chat template overrides (see `src/tokenizer`).
- Explore the code paths in `src/reasoning_parser`, `src/tool_parser`, and `src/tokenizer` for the end-to-end Rust implementations that power gRPC mode.

### OpenAI Router
- Proxies OpenAI-compatible chat completions and responses APIs, preserving headers and SSE streams end-to-end.
- Supports `/v1/responses` background jobs with cancellation, deletion, and listing input items—enabling agentic, multi-turn orchestration without persisting data at remote vendor endpoints.
- Conversation APIs (`/v1/conversations` and `/items`) interact with the configured conversation storage backend for compliant chat-history management. Conversation state lives at the router tier, so the same history can drive different models or MCP loops without leaking data to upstream vendors.
- Chat history, agentic multi-turn `/v1/responses`, and the native MCP client (STDIO/HTTP/SSE/Streamable transports) are designed to satisfy enterprise data-privacy requirements by keeping sensitive state within the router.

### Request Endpoints
| Endpoint                                                                         | Notes                                                      |
|----------------------------------------------------------------------------------|------------------------------------------------------------|
| `POST /generate`                                                                 | SGLang generate API.                                       |
| `POST /v1/chat/completions`                                                      | OpenAI-compatible chat. Supports streaming and tool calls. |
| `POST /v1/completions`                                                           | OpenAI-compatible text completions.                        |
| `POST /v1/responses`                                                             | Create background responses, returns response IDs.         |
| `GET /v1/responses/{id}`                                                         | Retrieve stored responses.                                 |
| `POST /v1/responses/{id}/cancel`                                                 | Cancel in-flight background jobs.                          |
| `DELETE /v1/responses/{id}`                                                      | Delete stored response.                                    |
| `GET /v1/responses/{id}/input`                                                   | List captured input items.                                 |
| Conversation endpoints (`/v1/conversations`, `/v1/conversations/{id}`, `/items`) | Manage chat history.                                       |
| `POST /v1/embeddings`                                                            | Forward embedding requests.                                |
| `POST /v1/rerank`, `POST /rerank`                                                | Ranking APIs.                                              |

Public health endpoints (`/liveness`, `/readiness`, `/health`, `/health_generate`) reflect registry state; readiness ensures PD workers are paired and IGW has at least one healthy route.

## Conversations, Responses, and Data Connectors
- `--history-backend memory` (default) stores responses and conversations in-process.
- `--history-backend none` disables persistence while keeping APIs.
- `--history-backend oracle` uses Oracle Autonomous Database; provide credentials via flags or environment variables.
- Conversation item storage mirrors the history backend (Oracle or memory). The same storage powers OpenAI `/responses` and conversation APIs.

### History Backend (OpenAI Router Mode)
Store conversation and response data for tracking, debugging, or analytics.

> **Note:** History backends are currently supported only when running with `--backend openai`. gRPC mode support for the `/v1/responses` API is planned.

#### Available storage options
- **Memory** (default): In-memory storage, fast but ephemeral.
- **None**: No storage, minimal overhead.
- **Oracle**: Persistent storage backed by Oracle Autonomous Database.

```bash
# Memory backend (default)
python3 -m sglang_router.launch_router \
  --backend openai \
  --worker-urls https://api.openai.com \
  --history-backend memory

# No storage for maximum performance
python3 -m sglang_router.launch_router \
  --backend openai \
  --worker-urls https://api.openai.com \
  --history-backend none

# Oracle ATP backend (see configuration below)
python3 -m sglang_router.launch_router \
  --backend openai \
  --worker-urls https://api.openai.com \
  --history-backend oracle
```

#### Oracle configuration
Install the Oracle Instant Client and set `LD_LIBRARY_PATH` accordingly. Choose **one** connection method:
```bash
# Option 1: Full connection descriptor
export ATP_DSN="(description=(address=(protocol=tcps)(port=1522)(host=adb.region.oraclecloud.com))(connect_data=(service_name=service_name)))"

# Option 2: TNS alias (requires wallet)
export ATP_TNS_ALIAS="sglroutertestatp_high"
export ATP_WALLET_PATH="/path/to/wallet"
```
Provide database credentials and optional pool sizing:
```bash
export ATP_USER="admin"
export ATP_PASSWORD="YourPassword123"
export ATP_POOL_MIN=4
export ATP_POOL_MAX=32
```

Router flags map to these values:
- `--oracle-dsn` (env: `ATP_DSN`) or `--oracle-tns-alias` with `--oracle-wallet-path`.
- `--oracle-user` / `--oracle-password` (`ATP_USER` / `ATP_PASSWORD`).
- `--oracle-wallet-path` (`ATP_WALLET_PATH`) when using TNS alias.
- `--oracle-pool-min`, `--oracle-pool-max`, `--oracle-pool-timeout-secs`.

Only one of `--oracle-dsn` or `--oracle-tns-alias` should be supplied.

## Reliability & Flow Control
- **Retries**: Default max retries = 5 with exponential backoff (`--retry-max-retries`, `--retry-initial-backoff-ms`, `--retry-max-backoff-ms`, `--retry-backoff-multiplier`, `--retry-jitter-factor`). Retries trigger on 408/429/500/502/503/504.
- **Circuit Breakers**: Per worker thresholds (`--cb-failure-threshold`, `--cb-success-threshold`, `--cb-timeout-duration-secs`, `--cb-window-duration-secs`). Disable via `--disable-circuit-breaker`.
- **Rate Limiting**: Token bucket driven by `--max-concurrent-requests`. Set `--rate-limit-tokens-per-second` to override refill rate. Configure request queue via `--queue-size` and `--queue-timeout-secs`; queued requests observe FIFO order and respect cancellation.
- **Health Checks**: Runtime probes via `--health-check-interval-secs`, `--health-check-timeout-secs`, failure/success thresholds, and `--health-check-endpoint`.
- **Cache Management**: `/flush_cache` ensures LRU eviction when redeploying PD workers.

## Load Balancing Policies
- `random`: uniform random worker selection.
- `round_robin`: sequential rotation with atomic counters.
- `cache_aware`: maintains a prefix tree of prompts to route repeat traffic and evens load with configurable thresholds (`--cache-threshold`, `--balance-abs-threshold`, `--balance-rel-threshold`, `--eviction-interval`, `--max-tree-size`).
- `power_of_two`: chooses the lighter worker among two random candidates; integrates with `LoadMonitor`.
  Per-model overrides are available in PD mode (`--prefill-policy`, `--decode-policy`) and IGW mode via the worker registry.

## Observability
- **Logging**: Structured tracing through `tracing` with optional file sink (`--log-dir`) and `--log-level` (`debug`, `info`, `warn`, `error`).
- **Prometheus Metrics**: Enable with `--prometheus-host`/`--prometheus-port` (defaults to `0.0.0.0:29000`). Metrics cover request latency, retry behavior, circuit breaker states, worker health/load, queue depth, PD pipeline stats, tokenizer timings, and MCP activity.
- **Request IDs**: Configurable headers via `--request-id-headers`; responses include `x-request-id`.
- **CORS**: Set `--cors-allowed-origins` for browser access.

## Security

### Router and Worker API Keys
- **Router API key (`--api-key`)** protects client access to router endpoints; all protected routes expect `Authorization: Bearer <key>`.
- Workers listed in `--worker-urls` inherit the router API key automatically.
- When adding workers dynamically, provide explicit API keys via payload or query string; they do **not** inherit automatically.

```bash
# Router and initial workers share the same key
python3 -m sglang_router.launch_router \
  --api-key "shared-api-key" \
  --worker-urls http://worker1:8000 http://worker2:8000

# Adding a worker without key while router has one triggers a warning and leaves the worker unprotected
curl -X POST http://localhost:8080/add_worker?url=http://worker3:8000

# Add worker with explicit key
curl -X POST "http://localhost:8080/add_worker?url=http://worker3:8000&api_key=worker3-specific-key"
```

### Security Configurations
1. **No Authentication** (default): Router and workers accept requests without keys—use only in trusted environments.
2. **Router-only Authentication**: Provide `--api-key`; clients must present the key, router accesses workers without credentials.
3. **Worker-only Authentication**: Router open to clients; each worker requires its own key. Supply keys when calling `/workers` or `/add_worker`.
4. **Full Authentication**: Set router API key and provide per-worker keys. Example:
   ```bash
   python3 -m sglang_router.launch_router --api-key "router-key"
   curl -H "Authorization: Bearer router-key" \
     -X POST http://localhost:8080/add_worker?url=http://worker:8000&api_key=worker-key
   ```

### Important Notes
- Initial workers declared via CLI inherit the router key; dynamic workers must supply keys explicitly.
- Router logs a warning when a worker is registered without a key while the router expects authentication.
- When router and workers share the same key, still include the key when invoking dynamic registration APIs.

## Development & Testing
```bash
# Build Rust components
cargo build

# Run Rust tests
cargo test

# Build & install Python bindings
python -m build
pip install --force-reinstall dist/*.whl

# Run Python tests
pytest
```
When modifying runtime behavior, rebuild the wheel or run the binary directly. Use `python -m sglang_router.launch_server` to co-launch router and SGLang workers in small clusters for local validation.

---

SGLang Model Gateway continues to evolve alongside the core SGLang runtime. Contributions should keep CLI flags, documentation, and Python bindings in sync with the Rust implementation.<|MERGE_RESOLUTION|>--- conflicted
+++ resolved
@@ -65,16 +65,8 @@
 cargo build --release
 ```
 
-<<<<<<< HEAD
-
-**Python with pip installed**
-
-### Installation
-
-#### Option A: Build and Install Wheel (Recommended)
-=======
+
 ### Python Package
->>>>>>> 825432fc
 ```bash
 pip install setuptools-rust wheel build
 python -m build
