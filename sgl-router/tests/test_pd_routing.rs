#[cfg(test)]
mod test_pd_routing {
    use serde_json::json;
    use sglang_router_rs::config::{
        CircuitBreakerConfig, ConnectionMode, PolicyConfig, RetryConfig, RouterConfig, RoutingMode,
    };
    use sglang_router_rs::core::{BasicWorkerBuilder, Worker, WorkerType};
    use sglang_router_rs::routers::http::pd_types::get_hostname;
    use sglang_router_rs::routers::http::pd_types::PDSelectionPolicy;
    use sglang_router_rs::routers::RouterFactory;

    // Test-only struct to help validate PD request parsing
    #[derive(Debug)]
    struct PDRequest {
        pub is_stream: bool,
        pub batch_size: Option<usize>,
    }

    impl PDRequest {
        // Extract PD-relevant info from JSON for testing
        pub fn from_json(json: &serde_json::Value) -> Self {
            let is_stream = json
                .get("stream")
                .and_then(|v| v.as_bool())
                .unwrap_or(false);

            // Detect batch size from text or input_ids
            let batch_size = if let Some(text) = json.get("text") {
                text.as_array().map(|arr| arr.len())
            } else if let Some(input_ids) = json.get("input_ids") {
                input_ids.as_array().map(|arr| arr.len())
            } else {
                None
            };

            PDRequest {
                is_stream,
                batch_size,
            }
        }
    }

    // ========================================================================
    // Phase 1: Basic PD Components and Router Creation
    // ========================================================================

    #[test]
    fn test_worker_types() {
        use sglang_router_rs::core::{BasicWorkerBuilder, Worker, WorkerType};

        // Test worker creation for prefill servers
<<<<<<< HEAD
        let prefill_worker = WorkerFactory::create_prefill(
            "http://prefill:8080".to_string(),
            Some(9000),
            Some("test_api_key".to_string()),
=======
        let prefill_worker: Box<dyn Worker> = Box::new(
            BasicWorkerBuilder::new("http://prefill:8080")
                .worker_type(WorkerType::Prefill {
                    bootstrap_port: Some(9000),
                })
                .build(),
>>>>>>> 36efd5be
        );
        assert_eq!(prefill_worker.url(), "http://prefill:8080");
        match prefill_worker.worker_type() {
            WorkerType::Prefill { bootstrap_port } => {
                assert_eq!(bootstrap_port, Some(9000));
            }
            _ => panic!("Expected Prefill worker type"),
        }

        // Test worker creation for decode servers
<<<<<<< HEAD
        let decode_worker = WorkerFactory::create_decode(
            "http://decode:8080".to_string(),
            Some("test_api_key".to_string()),
=======
        let decode_worker: Box<dyn Worker> = Box::new(
            BasicWorkerBuilder::new("http://decode:8080")
                .worker_type(WorkerType::Decode)
                .build(),
>>>>>>> 36efd5be
        );
        assert_eq!(decode_worker.url(), "http://decode:8080");
        match decode_worker.worker_type() {
            WorkerType::Decode => (),
            _ => panic!("Expected Decode worker type"),
        }

        // Test regular worker creation
<<<<<<< HEAD
        let regular_worker = WorkerFactory::create_regular(
            "http://regular:8080".to_string(),
            Some("test_api_key".to_string()),
=======
        let regular_worker: Box<dyn Worker> = Box::new(
            BasicWorkerBuilder::new("http://regular:8080")
                .worker_type(WorkerType::Regular)
                .build(),
>>>>>>> 36efd5be
        );
        assert_eq!(regular_worker.url(), "http://regular:8080");
        match regular_worker.worker_type() {
            WorkerType::Regular => (),
            _ => panic!("Expected Regular worker type"),
        }
    }

    #[test]
    fn test_pd_selection_policies() {
        // Test all PD selection policy variants
        // Note: These policies are only used when pd_disaggregation=true
        let policies = vec![
            PDSelectionPolicy::Random,
            PDSelectionPolicy::PowerOfTwo,
            PDSelectionPolicy::CacheAware {
                cache_threshold: 0.5,
                balance_abs_threshold: 32,
                balance_rel_threshold: 1.1,
            },
        ];

        for policy in policies {
            // Verify each policy can be created and matched
            match &policy {
                PDSelectionPolicy::Random => {
                    assert!(matches!(policy, PDSelectionPolicy::Random));
                }
                PDSelectionPolicy::PowerOfTwo => {
                    assert!(matches!(policy, PDSelectionPolicy::PowerOfTwo));
                }
                PDSelectionPolicy::CacheAware {
                    cache_threshold, ..
                } => {
                    assert!(*cache_threshold >= 0.0 && *cache_threshold <= 1.0);
                }
            }
        }
    }

    #[tokio::test]
    async fn test_pd_router_configuration() {
        // Test PD router configuration with various policies
        // In the new structure, RoutingMode and PolicyConfig are separate
        let test_cases = vec![
            (
                RoutingMode::PrefillDecode {
                    prefill_urls: vec![
                        ("http://prefill1:8080".to_string(), Some(9000)),
                        ("http://prefill2:8080".to_string(), None),
                    ],
                    decode_urls: vec![
                        "http://decode1:8080".to_string(),
                        "http://decode2:8080".to_string(),
                    ],
                    prefill_policy: None,
                    decode_policy: None,
                },
                PolicyConfig::Random,
            ),
            (
                RoutingMode::PrefillDecode {
                    prefill_urls: vec![("http://prefill:8080".to_string(), Some(9000))],
                    decode_urls: vec!["http://decode:8080".to_string()],
                    prefill_policy: None,
                    decode_policy: None,
                },
                PolicyConfig::PowerOfTwo {
                    load_check_interval_secs: 5,
                },
            ),
            (
                RoutingMode::PrefillDecode {
                    prefill_urls: vec![
                        ("http://p1:8080".to_string(), Some(9000)),
                        ("http://p2:8080".to_string(), Some(9001)),
                        ("http://p3:8080".to_string(), Some(9002)),
                    ],
                    decode_urls: vec!["http://d1:8080".to_string(), "http://d2:8080".to_string()],
                    prefill_policy: None,
                    decode_policy: None,
                },
                PolicyConfig::CacheAware {
                    cache_threshold: 0.7,
                    balance_abs_threshold: 20,
                    balance_rel_threshold: 1.2,
                    eviction_interval_secs: 60,
                    max_tree_size: 1000000,
                },
            ),
        ];

        for (mode, policy) in test_cases {
            let config = RouterConfig {
                mode,
                policy,
                host: "127.0.0.1".to_string(),
                port: 3001,
                max_payload_size: 1024 * 1024,
                request_timeout_secs: 60,
                worker_startup_timeout_secs: 10,
                worker_startup_check_interval_secs: 1,
                dp_aware: false,
                api_key: None,
                discovery: None,
                metrics: None,
                log_dir: None,
                log_level: None,
                request_id_headers: None,
                max_concurrent_requests: 64,
                queue_size: 0,
                queue_timeout_secs: 60,
                cors_allowed_origins: vec![],
                retry: RetryConfig::default(),
                circuit_breaker: CircuitBreakerConfig::default(),
                disable_retries: false,
                disable_circuit_breaker: false,
                health_check: sglang_router_rs::config::HealthCheckConfig::default(),
                enable_igw: false,
                rate_limit_tokens_per_second: None,
                connection_mode: ConnectionMode::Http,
                model_path: None,
                tokenizer_path: None,
                history_backend: sglang_router_rs::config::HistoryBackend::Memory,
            };

            // Router creation will fail due to health checks, but config should be valid
            let app_context =
                sglang_router_rs::server::AppContext::new(config, reqwest::Client::new(), 64, None)
                    .expect("Failed to create AppContext");
            let app_context = std::sync::Arc::new(app_context);
            let result = RouterFactory::create_router(&app_context).await;
            assert!(result.is_err());
            let error_msg = result.unwrap_err();
            // Error should be about health/timeout, not configuration
            assert!(
                error_msg.contains("healthy") || error_msg.contains("timeout"),
                "Unexpected error: {}",
                error_msg
            );
        }
    }

    // ========================================================================
    // Phase 2: Bootstrap Injection and Request Handling
    // ========================================================================

    #[test]
    fn test_pd_request_from_json() {
        // Test PDRequest parsing from single text request
        let single_json = json!({
            "text": "Hello world",
            "stream": false,
            "temperature": 0.7,
            "max_tokens": 100
        });

        let pd_req = PDRequest::from_json(&single_json);
        assert!(!pd_req.is_stream);
        assert_eq!(pd_req.batch_size, None);

        // Test PDRequest parsing from batch text request
        let batch_json = json!({
            "text": ["Hello", "World", "Test"],
            "stream": true,
            "temperature": 0.5
        });

        let pd_req = PDRequest::from_json(&batch_json);
        assert!(pd_req.is_stream);
        assert_eq!(pd_req.batch_size, Some(3));

        // Test PDRequest parsing from input_ids request
        let ids_json = json!({
            "input_ids": [[1, 2, 3], [4, 5, 6]],
            "stream": false
        });

        let pd_req = PDRequest::from_json(&ids_json);
        assert!(!pd_req.is_stream);
        assert_eq!(pd_req.batch_size, Some(2));

        // Test PDRequest parsing from chat request
        let chat_json = json!({
            "messages": [
                {"role": "system", "content": "You are a helpful assistant"},
                {"role": "user", "content": "Hello"}
            ],
            "stream": true
        });

        let pd_req = PDRequest::from_json(&chat_json);
        assert!(pd_req.is_stream);
        assert_eq!(pd_req.batch_size, None);
    }

    #[test]
    fn test_bootstrap_injection_simulation() {
        // Since we can't test the actual inject_bootstrap_fields function here
        // (it's private in the router module), we'll test the expected behavior

        // Simulate bootstrap injection for single request
        let mut single_json = json!({
            "text": "Hello world",
            "stream": false,
            "temperature": 0.7
        });

        // Create a prefill worker to simulate injection
<<<<<<< HEAD
        let prefill_worker = WorkerFactory::create_prefill(
            "http://prefill1:8080".to_string(),
            Some(9000),
            Some("test_api_key".to_string()),
=======
        let prefill_worker: Box<dyn Worker> = Box::new(
            BasicWorkerBuilder::new("http://prefill1:8080")
                .worker_type(WorkerType::Prefill {
                    bootstrap_port: Some(9000),
                })
                .build(),
>>>>>>> 36efd5be
        );

        // Extract bootstrap port from worker type
        let bootstrap_port = match prefill_worker.worker_type() {
            WorkerType::Prefill { bootstrap_port } => bootstrap_port,
            _ => None,
        };

        // Simulate what inject_bootstrap_fields would do
        single_json["bootstrap_host"] = json!(get_hostname(prefill_worker.url()));
        single_json["bootstrap_port"] = json!(bootstrap_port);
        single_json["bootstrap_room"] = json!(12345u64); // Random room ID

        // Verify bootstrap fields are added correctly
        assert_eq!(single_json["bootstrap_host"], "prefill1");
        assert_eq!(single_json["bootstrap_port"], json!(Some(9000)));
        assert!(single_json["bootstrap_room"].is_u64());
        assert_eq!(single_json["temperature"], 0.7); // Original field preserved

        // Simulate bootstrap injection for batch request
        let mut batch_json = json!({
            "text": ["Hello", "World", "Test"],
            "stream": true
        });

        let batch_size = 3;
        let hostname = get_hostname(prefill_worker.url());
        batch_json["bootstrap_host"] = json!(vec![hostname; batch_size]);
        batch_json["bootstrap_port"] = json!(vec![bootstrap_port; batch_size]);
        batch_json["bootstrap_room"] = json!(vec![111u64, 222u64, 333u64]);

        // Verify batch bootstrap fields
        assert!(batch_json["bootstrap_host"].is_array());
        assert_eq!(
            batch_json["bootstrap_host"].as_array().unwrap().len(),
            batch_size
        );
        assert!(batch_json["bootstrap_port"].is_array());
        assert!(batch_json["bootstrap_room"].is_array());
        assert_eq!(batch_json["stream"], true); // Original field preserved
    }

    #[test]
    fn test_request_serialization() {
        // Test that requests can be properly serialized and deserialized
        let request = json!({
            "text": "Test prompt",
            "stream": false,
            "temperature": 0.7,
            "max_tokens": 100,
            "top_p": 0.9,
            "frequency_penalty": 0.5,
            "bootstrap_host": "prefill1",
            "bootstrap_port": 9000,
            "bootstrap_room": 12345u64
        });

        // Convert to bytes (as would happen in the router)
        let bytes = serde_json::to_vec(&request).unwrap();

        // Parse back from bytes
        let parsed: serde_json::Value = serde_json::from_slice(&bytes).unwrap();

        // Verify all fields are preserved
        assert_eq!(parsed["text"], "Test prompt");
        assert_eq!(parsed["stream"], false);
        assert_eq!(parsed["temperature"], 0.7);
        assert_eq!(parsed["max_tokens"], 100);
        assert_eq!(parsed["bootstrap_host"], "prefill1");
        assert_eq!(parsed["bootstrap_port"], 9000);
        assert_eq!(parsed["bootstrap_room"], 12345);
    }

    #[test]
    fn test_hostname_extraction() {
        // Test various URL formats
        let test_cases = vec![
            ("http://localhost:8080", "localhost"),
            ("http://10.0.0.1:8080", "10.0.0.1"),
            ("https://api.example.com:443", "api.example.com"),
            ("http://prefill-server", "prefill-server"),
            ("http://[::1]:8080", "["),  // IPv6 edge case
            ("prefill:8080", "prefill"), // No protocol
        ];

        for (url, expected_hostname) in test_cases {
            assert_eq!(get_hostname(url), expected_hostname);
        }
    }

    #[test]
    fn test_pd_request_edge_cases() {
        // Test empty request
        let empty_json = json!({});
        let pd_req = PDRequest::from_json(&empty_json);
        assert!(!pd_req.is_stream);
        assert_eq!(pd_req.batch_size, None);

        // Test request with only stream field
        let stream_only = json!({
            "stream": true
        });
        let pd_req = PDRequest::from_json(&stream_only);
        assert!(pd_req.is_stream);
        assert_eq!(pd_req.batch_size, None);

        // Test request with empty text array
        let empty_batch = json!({
            "text": []
        });
        let pd_req = PDRequest::from_json(&empty_batch);
        assert_eq!(pd_req.batch_size, Some(0));

        // Test request with non-array text (should be None)
        let non_array_text = json!({
            "text": "single string"
        });
        let pd_req = PDRequest::from_json(&non_array_text);
        assert_eq!(pd_req.batch_size, None);
    }

    // ========================================================================
    // Phase 2: Background Load Monitoring Tests
    // ========================================================================

    #[tokio::test]
    async fn test_background_load_monitoring() {
        use std::collections::HashMap;
        use tokio::sync::watch;

        // Create a watch channel for testing
        let (tx, rx) = watch::channel(HashMap::new());

        // Simulate load updates
        let mut loads = HashMap::new();
        loads.insert("http://prefill1:8080".to_string(), 10);
        loads.insert("http://prefill2:8080".to_string(), 20);
        loads.insert("http://decode1:8080".to_string(), 5);
        loads.insert("http://decode2:8080".to_string(), 15);

        // Send the loads
        tx.send(loads.clone()).unwrap();

        // Verify receiver gets the update
        let received_loads = rx.borrow();
        assert_eq!(received_loads.get("http://prefill1:8080"), Some(&10));
        assert_eq!(received_loads.get("http://prefill2:8080"), Some(&20));
        assert_eq!(received_loads.get("http://decode1:8080"), Some(&5));
        assert_eq!(received_loads.get("http://decode2:8080"), Some(&15));
    }

    #[test]
    fn test_load_monitoring_configuration() {
        // Test that load monitoring is only enabled for PowerOfTwo policy
        let policies = vec![
            (PDSelectionPolicy::Random, false),
            (PDSelectionPolicy::PowerOfTwo, true),
            (
                PDSelectionPolicy::CacheAware {
                    cache_threshold: 0.5,
                    balance_abs_threshold: 32,
                    balance_rel_threshold: 1.1,
                },
                false,
            ),
        ];

        for (policy, should_monitor) in policies {
            match policy {
                PDSelectionPolicy::PowerOfTwo => assert!(should_monitor),
                _ => assert!(!should_monitor),
            }
        }
    }

    #[tokio::test]
    async fn test_watch_channel_behavior() {
        use std::collections::HashMap;
        use tokio::sync::watch;

        // Test watch channel's broadcast behavior
        let (tx, rx1) = watch::channel(HashMap::new());
        let rx2 = rx1.clone();

        // Initial state - empty map
        assert!(rx1.borrow().is_empty());
        assert!(rx2.borrow().is_empty());

        // Update 1
        let mut loads = HashMap::new();
        loads.insert("worker1".to_string(), 10);
        tx.send(loads.clone()).unwrap();

        // Both receivers see the update
        assert_eq!(rx1.borrow().get("worker1"), Some(&10));
        assert_eq!(rx2.borrow().get("worker1"), Some(&10));

        // Update 2 - overwrites previous
        loads.insert("worker1".to_string(), 20);
        loads.insert("worker2".to_string(), 30);
        tx.send(loads).unwrap();

        // Both receivers see the latest state
        assert_eq!(rx1.borrow().get("worker1"), Some(&20));
        assert_eq!(rx2.borrow().get("worker2"), Some(&30));
    }

    // ========================================================================
    // Tests based on bench_one_batch_server.py patterns
    // ========================================================================

    #[test]
    fn test_generate_request_formats() {
        // Based on bench_one_batch_server.py request patterns

        // Test 1: Batch request with input_ids (most common in benchmarks)
        let batch_request = json!({
            "input_ids": [[1, 2, 3, 4], [5, 6, 7, 8], [9, 10, 11, 12]],
            "sampling_params": {
                "temperature": 0.0,
                "max_new_tokens": 16,
                "ignore_eos": true,
            },
            "return_logprob": false,
            "stream": true
        });

        let pd_req = PDRequest::from_json(&batch_request);
        assert!(pd_req.is_stream);
        assert_eq!(pd_req.batch_size, Some(3));

        // Test 2: Request with return_logprob (critical for PD)
        let logprob_request = json!({
            "input_ids": [[1, 2, 3]],
            "sampling_params": {
                "temperature": 0.7,
                "max_new_tokens": 8,
            },
            "return_logprob": true,
            "stream": false
        });

        assert_eq!(logprob_request["return_logprob"], true);
        assert_eq!(logprob_request["stream"], false);

        // Test 3: Large batch sizes from benchmark
        let batch_sizes = vec![1, 16, 64]; // From bench_one_batch_server.py
        for bs in batch_sizes {
            let request = json!({
                "input_ids": vec![vec![1, 2, 3]; bs],
                "sampling_params": {
                    "temperature": 0.0,
                    "max_new_tokens": 16,
                },
                "stream": true
            });

            let pd_req = PDRequest::from_json(&request);
            assert_eq!(pd_req.batch_size, Some(bs));
        }
    }

    #[test]
    fn test_sampling_params_handling() {
        // Test various sampling parameters from bench_one_batch_server.py
        let sampling_params_variations = vec![
            json!({
                "temperature": 0.0,
                "max_new_tokens": 8,
                "ignore_eos": true
            }),
            json!({
                "temperature": 0.7,
                "max_new_tokens": 16,
                "ignore_eos": false,
                "top_p": 0.9,
                "frequency_penalty": 0.5
            }),
            json!({
                "temperature": 1.0,
                "max_new_tokens": 64,
                "json_schema": "$$ANY$$"  // Structured output
            }),
        ];

        for params in sampling_params_variations {
            let request = json!({
                "input_ids": [[1, 2, 3]],
                "sampling_params": params.clone(),
                "stream": false
            });

            // Verify params are preserved
            assert_eq!(request["sampling_params"], params);
        }
    }

    #[test]
    fn test_streaming_response_parsing() {
        // Test SSE format parsing from streaming responses
        let sse_chunks = ["data: {\"text\":\"Hello\",\"meta_info\":{\"completion_tokens\":1,\"finish_reason\":null}}",
            "data: {\"text\":\" world\",\"meta_info\":{\"completion_tokens\":2,\"finish_reason\":null}}",
            "data: {\"text\":\"!\",\"meta_info\":{\"completion_tokens\":3,\"finish_reason\":{\"type\":\"length\"}}}",
            "data: [DONE]"];

        for chunk in &sse_chunks[..3] {
            assert!(chunk.starts_with("data: "));
            let json_str = &chunk[6..]; // Skip "data: "
            let parsed: serde_json::Value = serde_json::from_str(json_str).unwrap();
            assert!(parsed["meta_info"]["completion_tokens"].is_u64());
        }

        // Test [DONE] detection
        assert_eq!(sse_chunks[3], "data: [DONE]");
    }

    #[test]
    fn test_ttft_calculation() {
        // Test Time To First Token calculation pattern
        let first_token_response = json!({
            "text": "Hello",
            "meta_info": {
                "completion_tokens": 1,
                "finish_reason": null
            }
        });

        // TTFT is calculated when completion_tokens == 1
        assert_eq!(first_token_response["meta_info"]["completion_tokens"], 1);
        assert!(first_token_response["meta_info"]["finish_reason"].is_null());
    }

    #[test]
    fn test_throughput_metrics() {
        // Test throughput calculation patterns from bench_one_batch_server.py
        let batch_size = 16;
        let input_len = 1024;
        let output_len = 16;
        let ttft = 0.5; // seconds
        let total_latency = 2.0; // seconds

        // Input throughput = batch_size * input_len / ttft
        let input_throughput = (batch_size as f64) * (input_len as f64) / ttft;
        assert!((input_throughput - 32768.0).abs() < 0.01);

        // Output throughput = batch_size * output_len / (latency - ttft)
        let output_throughput = (batch_size as f64) * (output_len as f64) / (total_latency - ttft);
        assert!((output_throughput - 170.67).abs() < 0.01);
    }

    #[test]
    fn test_error_response_handling() {
        // Test error response format from bench_one_batch_server.py
        let error_response = json!({
            "error": "Request has failed. Invalid input format."
        });

        assert!(error_response.get("error").is_some());
        assert!(error_response["error"].as_str().unwrap().contains("failed"));
    }

    #[test]
    fn test_structured_output_request() {
        // Test structured output format (json_schema)
        let structured_request = json!({
            "text": "What is the capital of France? Answer in JSON.",
            "sampling_params": {
                "temperature": 0.0,
                "max_new_tokens": 64,
                "json_schema": "$$ANY$$"
            },
            "stream": false
        });

        assert_eq!(
            structured_request["sampling_params"]["json_schema"],
            "$$ANY$$"
        );
    }

    #[test]
    fn test_bootstrap_injection_with_benchmark_requests() {
        use sglang_router_rs::core::{BasicWorkerBuilder, Worker, WorkerType};

        // Test bootstrap injection with actual benchmark request patterns
        let mut benchmark_request = json!({
            "input_ids": vec![vec![1, 2, 3, 4]; 16], // Batch size 16
            "sampling_params": {
                "temperature": 0.0,
                "max_new_tokens": 8,
                "ignore_eos": true
            },
            "return_logprob": true,
            "stream": true
        });

        // Create a prefill worker to simulate injection
<<<<<<< HEAD
        let prefill_worker = WorkerFactory::create_prefill(
            "http://prefill:8080".to_string(),
            Some(9000),
            Some("test_api_key".to_string()),
=======
        let prefill_worker: Box<dyn Worker> = Box::new(
            BasicWorkerBuilder::new("http://prefill:8080")
                .worker_type(WorkerType::Prefill {
                    bootstrap_port: Some(9000),
                })
                .build(),
>>>>>>> 36efd5be
        );

        // Extract bootstrap port from worker type
        let bootstrap_port = match prefill_worker.worker_type() {
            WorkerType::Prefill { bootstrap_port } => bootstrap_port,
            _ => None,
        };
        let batch_size = 16;
        let hostname = get_hostname(prefill_worker.url());

        benchmark_request["bootstrap_host"] = json!(vec![hostname; batch_size]);
        benchmark_request["bootstrap_port"] = json!(vec![bootstrap_port; batch_size]);
        benchmark_request["bootstrap_room"] =
            json!((0..batch_size).map(|_| 12345u64).collect::<Vec<_>>());

        // Verify bootstrap fields match batch size
        assert_eq!(
            benchmark_request["bootstrap_host"]
                .as_array()
                .unwrap()
                .len(),
            batch_size
        );
        assert_eq!(
            benchmark_request["bootstrap_port"]
                .as_array()
                .unwrap()
                .len(),
            batch_size
        );
        assert_eq!(
            benchmark_request["bootstrap_room"]
                .as_array()
                .unwrap()
                .len(),
            batch_size
        );

        // Verify original fields are preserved
        assert_eq!(benchmark_request["return_logprob"], true);
        assert_eq!(benchmark_request["stream"], true);
    }

    #[test]
    fn test_server_info_response_format() {
        // Test server info format expected by bench_one_batch_server.py
        let server_info = json!({
            "internal_states": [{
                "avg_spec_accept_length": 3.5,
                "last_gen_throughput": 2048.5,
                "load": 16
            }],
            "prefill": [
                {"url": "http://prefill1:8080", "load": 10},
                {"url": "http://prefill2:8080", "load": 20}
            ],
            "decode": [
                {"url": "http://decode1:8080", "load": 5},
                {"url": "http://decode2:8080", "load": 15}
            ]
        });

        // Verify structure matches what benchmark expects
        assert!(server_info["internal_states"][0]["avg_spec_accept_length"].is_f64());
        assert!(server_info["internal_states"][0]["last_gen_throughput"].is_f64());
        assert!(server_info["prefill"].is_array());
        assert!(server_info["decode"].is_array());
    }

    // ========================================================================
    // Comprehensive Endpoint Coverage Test
    // ========================================================================

    #[test]
    fn test_pd_endpoints_coverage() {
        // Document all endpoints from Python mini_lb.py and verify implementation status
        let implemented_endpoints = vec![
            ("/health", "GET", true),
            ("/health_generate", "GET", true), // Note: Python uses POST, we use GET
            ("/get_server_info", "GET", true),
            ("/v1/models", "GET", true),
            ("/get_model_info", "GET", true),
            ("/generate", "POST", true),
            ("/v1/chat/completions", "POST", true),
            ("/v1/completions", "POST", true),
            ("/flush_cache", "POST", true),
            ("/get_loads", "GET", true),
            ("/register", "POST", false), // NOT IMPLEMENTED - needs dynamic worker management
        ];

        let implemented_count = implemented_endpoints
            .iter()
            .filter(|(_, _, impl_status)| *impl_status)
            .count();
        let total_count = implemented_endpoints.len();

        // We've implemented 10 out of 11 endpoints (register is not needed for Phase 1/2)
        assert_eq!(implemented_count, 10);
        assert_eq!(total_count, 11);

        // Document the missing endpoint
        let missing: Vec<_> = implemented_endpoints
            .iter()
            .filter(|(_, _, impl_status)| !impl_status)
            .map(|(endpoint, method, _)| format!("{} {}", method, endpoint))
            .collect();

        assert_eq!(missing, vec!["POST /register"]);
    }

    #[test]
    fn test_large_batch_bootstrap_injection() {
        // Test bootstrap injection performance with very large batches
        // This simulates the bench_one_batch_server.py scenario
        let large_batch_sizes = vec![1024, 4096, 8192];

        for batch_size in large_batch_sizes {
            let start = std::time::Instant::now();

            // Simulate a large batch request
            let mut large_batch_request = json!({
                "input_ids": vec![vec![1, 2, 3, 4]; batch_size],
                "sampling_params": {
                    "temperature": 0.0,
                    "max_new_tokens": 16,
                },
                "stream": true
            });

            // Create a prefill worker to simulate injection
<<<<<<< HEAD
            let prefill_worker =
                WorkerFactory::create_prefill("http://prefill:8080".to_string(), Some(9000), None);
=======
            let prefill_worker: Box<dyn Worker> = Box::new(
                BasicWorkerBuilder::new("http://prefill:8080")
                    .worker_type(WorkerType::Prefill {
                        bootstrap_port: Some(9000),
                    })
                    .build(),
            );
>>>>>>> 36efd5be

            // Extract bootstrap port from worker type
            let bootstrap_port = match prefill_worker.worker_type() {
                WorkerType::Prefill { bootstrap_port } => bootstrap_port,
                _ => None,
            };
            let hostname = get_hostname(prefill_worker.url());

            large_batch_request["bootstrap_host"] = json!(vec![hostname; batch_size]);
            large_batch_request["bootstrap_port"] = json!(vec![bootstrap_port; batch_size]);
            large_batch_request["bootstrap_room"] = json!((0..batch_size)
                .map(|_| rand::random::<u64>())
                .collect::<Vec<_>>());

            let elapsed = start.elapsed();

            // Verify bootstrap fields are correctly sized
            assert_eq!(
                large_batch_request["bootstrap_host"]
                    .as_array()
                    .unwrap()
                    .len(),
                batch_size
            );
            assert_eq!(
                large_batch_request["bootstrap_port"]
                    .as_array()
                    .unwrap()
                    .len(),
                batch_size
            );
            assert_eq!(
                large_batch_request["bootstrap_room"]
                    .as_array()
                    .unwrap()
                    .len(),
                batch_size
            );

            // Bootstrap injection should be reasonably fast even for large batches
            println!(
                "Bootstrap injection for batch_size {} took {:?}",
                batch_size, elapsed
            );
            assert!(
                elapsed.as_millis() < 1000,
                "Bootstrap injection took too long for batch size {}",
                batch_size
            );
        }
    }

    #[test]
    fn test_payload_size_calculation() {
        // Test payload size estimation for bench_one_batch_server.py scenarios
        let test_cases = vec![
            (1, 1024, 16),   // Small batch
            (16, 1024, 16),  // Medium batch
            (64, 1024, 16),  // Large batch
            (8192, 4096, 5), // Benchmark scenario
        ];

        for (batch_size, input_len, _output_len) in test_cases {
            // Estimate payload size (rough calculation)
            // Each token is ~4 bytes (i32), plus JSON overhead
            let tokens_size = batch_size * input_len * 4; // 4 bytes per token
            let json_overhead = batch_size * 100; // ~100 bytes overhead per request
            let total_size = tokens_size + json_overhead;

            println!(
                "Batch size: {}, Input len: {}, Estimated payload: {} MB",
                batch_size,
                input_len,
                total_size / (1024 * 1024)
            );

            // For the benchmark case (8192, 4096), this should be ~134 MB
            if batch_size == 8192 && input_len == 4096 {
                assert!(
                    total_size > 100 * 1024 * 1024,
                    "Benchmark payload should be > 100MB"
                );
                assert!(
                    total_size < 200 * 1024 * 1024,
                    "Benchmark payload should be < 200MB"
                );
            }
        }
    }

    #[test]
    fn test_policy_type_to_pd_selection_policy_mapping() {
        // Test that PDSelectionPolicy doesn't include RoundRobin
        let pd_policy_count = 3; // Random, PowerOfTwo, CacheAware
        assert_eq!(
            pd_policy_count, 3,
            "PDSelectionPolicy should have exactly 3 variants"
        );

        // Verify that each PDSelectionPolicy variant can be created
        let _random = PDSelectionPolicy::Random;
        let _po2 = PDSelectionPolicy::PowerOfTwo;
        let _cache_aware = PDSelectionPolicy::CacheAware {
            cache_threshold: 0.5,
            balance_abs_threshold: 32,
            balance_rel_threshold: 1.1,
        };
    }
}<|MERGE_RESOLUTION|>--- conflicted
+++ resolved
@@ -49,19 +49,13 @@
         use sglang_router_rs::core::{BasicWorkerBuilder, Worker, WorkerType};
 
         // Test worker creation for prefill servers
-<<<<<<< HEAD
-        let prefill_worker = WorkerFactory::create_prefill(
-            "http://prefill:8080".to_string(),
-            Some(9000),
-            Some("test_api_key".to_string()),
-=======
         let prefill_worker: Box<dyn Worker> = Box::new(
             BasicWorkerBuilder::new("http://prefill:8080")
                 .worker_type(WorkerType::Prefill {
                     bootstrap_port: Some(9000),
                 })
+                .api_key("test_api_key")
                 .build(),
->>>>>>> 36efd5be
         );
         assert_eq!(prefill_worker.url(), "http://prefill:8080");
         match prefill_worker.worker_type() {
@@ -72,16 +66,11 @@
         }
 
         // Test worker creation for decode servers
-<<<<<<< HEAD
-        let decode_worker = WorkerFactory::create_decode(
-            "http://decode:8080".to_string(),
-            Some("test_api_key".to_string()),
-=======
         let decode_worker: Box<dyn Worker> = Box::new(
             BasicWorkerBuilder::new("http://decode:8080")
                 .worker_type(WorkerType::Decode)
+                .api_key("test_api_key")
                 .build(),
->>>>>>> 36efd5be
         );
         assert_eq!(decode_worker.url(), "http://decode:8080");
         match decode_worker.worker_type() {
@@ -90,16 +79,11 @@
         }
 
         // Test regular worker creation
-<<<<<<< HEAD
-        let regular_worker = WorkerFactory::create_regular(
-            "http://regular:8080".to_string(),
-            Some("test_api_key".to_string()),
-=======
         let regular_worker: Box<dyn Worker> = Box::new(
             BasicWorkerBuilder::new("http://regular:8080")
                 .worker_type(WorkerType::Regular)
+                .api_key("test_api_key")
                 .build(),
->>>>>>> 36efd5be
         );
         assert_eq!(regular_worker.url(), "http://regular:8080");
         match regular_worker.worker_type() {
@@ -309,19 +293,13 @@
         });
 
         // Create a prefill worker to simulate injection
-<<<<<<< HEAD
-        let prefill_worker = WorkerFactory::create_prefill(
-            "http://prefill1:8080".to_string(),
-            Some(9000),
-            Some("test_api_key".to_string()),
-=======
         let prefill_worker: Box<dyn Worker> = Box::new(
             BasicWorkerBuilder::new("http://prefill1:8080")
                 .worker_type(WorkerType::Prefill {
                     bootstrap_port: Some(9000),
                 })
+                .api_key("test_api_key")
                 .build(),
->>>>>>> 36efd5be
         );
 
         // Extract bootstrap port from worker type
@@ -719,19 +697,13 @@
         });
 
         // Create a prefill worker to simulate injection
-<<<<<<< HEAD
-        let prefill_worker = WorkerFactory::create_prefill(
-            "http://prefill:8080".to_string(),
-            Some(9000),
-            Some("test_api_key".to_string()),
-=======
         let prefill_worker: Box<dyn Worker> = Box::new(
             BasicWorkerBuilder::new("http://prefill:8080")
                 .worker_type(WorkerType::Prefill {
                     bootstrap_port: Some(9000),
                 })
+                .api_key("test_api_key")
                 .build(),
->>>>>>> 36efd5be
         );
 
         // Extract bootstrap port from worker type
@@ -862,18 +834,14 @@
             });
 
             // Create a prefill worker to simulate injection
-<<<<<<< HEAD
-            let prefill_worker =
-                WorkerFactory::create_prefill("http://prefill:8080".to_string(), Some(9000), None);
-=======
             let prefill_worker: Box<dyn Worker> = Box::new(
                 BasicWorkerBuilder::new("http://prefill:8080")
                     .worker_type(WorkerType::Prefill {
                         bootstrap_port: Some(9000),
                     })
+                    .api_key("test_api_key")
                     .build(),
             );
->>>>>>> 36efd5be
 
             // Extract bootstrap port from worker type
             let bootstrap_port = match prefill_worker.worker_type() {
