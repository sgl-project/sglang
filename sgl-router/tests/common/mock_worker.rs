--- conflicted
+++ resolved
@@ -81,11 +81,8 @@
             .route("/generate", post(generate_handler))
             .route("/v1/chat/completions", post(chat_completions_handler))
             .route("/v1/completions", post(completions_handler))
-<<<<<<< HEAD
             .route("/v1/rerank", post(rerank_handler))
-=======
             .route("/v1/responses", post(responses_handler))
->>>>>>> 24dc2bee
             .route("/flush_cache", post(flush_cache_handler))
             .route("/v1/models", get(v1_models_handler))
             .with_state(config);
