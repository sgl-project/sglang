// Mock worker for testing - these functions are used by integration tests
#![allow(dead_code)]

use axum::{
    extract::{Json, Path, State},
    http::StatusCode,
    response::sse::{Event, KeepAlive},
    response::{IntoResponse, Response, Sse},
    routing::{get, post},
    Router,
};
use futures_util::stream::{self, StreamExt};
use serde_json::json;
use std::collections::{HashMap, HashSet};
use std::convert::Infallible;
use std::sync::{Arc, Mutex, OnceLock};
use std::time::{SystemTime, UNIX_EPOCH};
use tokio::sync::RwLock;
use uuid::Uuid;

/// Configuration for mock worker behavior
#[derive(Clone)]
pub struct MockWorkerConfig {
    pub port: u16,
    pub worker_type: WorkerType,
    pub health_status: HealthStatus,
    pub response_delay_ms: u64,
    pub fail_rate: f32,
}

#[derive(Clone, Debug)]
pub enum WorkerType {
    Regular,
    Prefill,
    Decode,
}

#[derive(Clone, Debug)]
pub enum HealthStatus {
    Healthy,
    Unhealthy,
    Degraded,
}

/// Mock worker server for testing
pub struct MockWorker {
    config: Arc<RwLock<MockWorkerConfig>>,
    shutdown_handle: Option<tokio::task::JoinHandle<()>>,
    shutdown_tx: Option<tokio::sync::oneshot::Sender<()>>,
}

impl MockWorker {
    pub fn new(config: MockWorkerConfig) -> Self {
        Self {
            config: Arc::new(RwLock::new(config)),
            shutdown_handle: None,
            shutdown_tx: None,
        }
    }

    /// Start the mock worker server
    pub async fn start(&mut self) -> Result<String, Box<dyn std::error::Error>> {
        let config = self.config.clone();
        let port = config.read().await.port;

        // If port is 0, find an available port
        let port = if port == 0 {
            let listener = std::net::TcpListener::bind("127.0.0.1:0")?;
            let port = listener.local_addr()?.port();
            drop(listener);
            config.write().await.port = port;
            port
        } else {
            port
        };

        let app = Router::new()
            .route("/health", get(health_handler))
            .route("/health_generate", get(health_generate_handler))
            .route("/get_server_info", get(server_info_handler))
            .route("/get_model_info", get(model_info_handler))
            .route("/generate", post(generate_handler))
            .route("/v1/chat/completions", post(chat_completions_handler))
            .route("/v1/completions", post(completions_handler))
            .route("/v1/rerank", post(rerank_handler))
            .route("/v1/responses", post(responses_handler))
            .route("/v1/responses/{response_id}", get(responses_get_handler))
            .route(
                "/v1/responses/{response_id}/cancel",
                post(responses_cancel_handler),
            )
            .route("/flush_cache", post(flush_cache_handler))
            .route("/v1/models", get(v1_models_handler))
            .with_state(config);

        let (shutdown_tx, shutdown_rx) = tokio::sync::oneshot::channel::<()>();
        self.shutdown_tx = Some(shutdown_tx);

        // Spawn the server in a separate task
        let handle = tokio::spawn(async move {
            let listener = match tokio::net::TcpListener::bind(("127.0.0.1", port)).await {
                Ok(l) => l,
                Err(e) => {
                    eprintln!("Failed to bind to port {}: {}", port, e);
                    return;
                }
            };

            let server = axum::serve(listener, app).with_graceful_shutdown(async move {
                let _ = shutdown_rx.await;
            });

            if let Err(e) = server.await {
                eprintln!("Server error: {}", e);
            }
        });

        self.shutdown_handle = Some(handle);

        // Wait for the server to start
        tokio::time::sleep(tokio::time::Duration::from_millis(100)).await;

        let url = format!("http://127.0.0.1:{}", port);
        Ok(url)
    }

    /// Stop the mock worker server
    pub async fn stop(&mut self) {
        if let Some(shutdown_tx) = self.shutdown_tx.take() {
            let _ = shutdown_tx.send(());
        }

        if let Some(handle) = self.shutdown_handle.take() {
            // Wait for the server to shut down
            let _ = tokio::time::timeout(tokio::time::Duration::from_secs(5), handle).await;
        }
    }
}

impl Drop for MockWorker {
    fn drop(&mut self) {
        // Clean shutdown when dropped
        if let Some(shutdown_tx) = self.shutdown_tx.take() {
            let _ = shutdown_tx.send(());
        }
    }
}

// Handler implementations

/// Check if request should fail based on configured fail_rate
async fn should_fail(config: &MockWorkerConfig) -> bool {
    rand::random::<f32>() < config.fail_rate
}

async fn health_handler(State(config): State<Arc<RwLock<MockWorkerConfig>>>) -> Response {
    let config = config.read().await;

    match config.health_status {
        HealthStatus::Healthy => Json(json!({
            "status": "healthy",
            "timestamp": SystemTime::now().duration_since(UNIX_EPOCH).unwrap().as_secs(),
            "worker_type": format!("{:?}", config.worker_type),
        }))
        .into_response(),
        HealthStatus::Unhealthy => (
            StatusCode::SERVICE_UNAVAILABLE,
            Json(json!({
                "status": "unhealthy",
                "error": "Worker is not responding"
            })),
        )
            .into_response(),
        HealthStatus::Degraded => Json(json!({
            "status": "degraded",
            "warning": "High load detected"
        }))
        .into_response(),
    }
}

async fn health_generate_handler(State(config): State<Arc<RwLock<MockWorkerConfig>>>) -> Response {
    let config = config.read().await;

    if should_fail(&config).await {
        return (
            StatusCode::INTERNAL_SERVER_ERROR,
            Json(json!({
                "error": "Random failure for testing"
            })),
        )
            .into_response();
    }

    if matches!(config.health_status, HealthStatus::Healthy) {
        Json(json!({
            "status": "ok",
            "queue_length": 0,
            "processing_time_ms": config.response_delay_ms
        }))
        .into_response()
    } else {
        (
            StatusCode::SERVICE_UNAVAILABLE,
            Json(json!({
                "error": "Generation service unavailable"
            })),
        )
            .into_response()
    }
}

async fn server_info_handler(State(config): State<Arc<RwLock<MockWorkerConfig>>>) -> Response {
    let config = config.read().await;

    if should_fail(&config).await {
        return (
            StatusCode::INTERNAL_SERVER_ERROR,
            Json(json!({
                "error": "Random failure for testing"
            })),
        )
            .into_response();
    }

    Json(json!({
        "model_path": "mock-model-path",
        "tokenizer_path": "mock-tokenizer-path",
        "port": config.port,
        "host": "127.0.0.1",
        "max_num_batched_tokens": 32768,
        "max_prefill_tokens": 16384,
        "mem_fraction_static": 0.88,
        "tp_size": 1,
        "dp_size": 1,
        "stream_interval": 8,
        "dtype": "float16",
        "device": "cuda",
        "enable_flashinfer": true,
        "enable_p2p_check": true,
        "context_length": 32768,
        "chat_template": null,
        "disable_radix_cache": false,
        "enable_torch_compile": false,
        "trust_remote_code": false,
        "show_time_cost": false,
        "waiting_queue_size": 0,
        "running_queue_size": 0,
        "req_to_token_ratio": 1.2,
        "min_running_requests": 0,
        "max_running_requests": 2048,
        "max_req_num": 8192,
        "max_batch_tokens": 32768,
        "schedule_policy": "lpm",
        "schedule_conservativeness": 1.0,
        "version": "0.3.0",
        "internal_states": [{
            "waiting_queue_size": 0,
            "running_queue_size": 0
        }]
    }))
    .into_response()
}

async fn model_info_handler(State(config): State<Arc<RwLock<MockWorkerConfig>>>) -> Response {
    let config = config.read().await;

    if should_fail(&config).await {
        return (
            StatusCode::INTERNAL_SERVER_ERROR,
            Json(json!({
                "error": "Random failure for testing"
            })),
        )
            .into_response();
    }

    Json(json!({
        "model_path": "mock-model-path",
        "tokenizer_path": "mock-tokenizer-path",
        "is_generation": true,
        "preferred_sampling_params": {
            "temperature": 0.7,
            "top_p": 0.9,
            "top_k": 40,
            "max_tokens": 2048
        }
    }))
    .into_response()
}

async fn generate_handler(
    State(config): State<Arc<RwLock<MockWorkerConfig>>>,
    Json(payload): Json<serde_json::Value>,
) -> Response {
    let config = config.read().await;

    if should_fail(&config).await {
        return (
            StatusCode::INTERNAL_SERVER_ERROR,
            Json(json!({
                "error": "Random failure for testing"
            })),
        )
            .into_response();
    }

    if config.response_delay_ms > 0 {
        tokio::time::sleep(tokio::time::Duration::from_millis(config.response_delay_ms)).await;
    }

    let is_stream = payload
        .get("stream")
        .and_then(|v| v.as_bool())
        .unwrap_or(false);

    if is_stream {
        let stream_delay = config.response_delay_ms;

        // Check if it's a batch request
        let is_batch = payload.get("text").and_then(|t| t.as_array()).is_some();

        let batch_size = if is_batch {
            payload
                .get("text")
                .and_then(|t| t.as_array())
                .map(|arr| arr.len())
                .unwrap_or(1)
        } else {
            1
        };

        let mut events = Vec::new();

        // Generate events for each item in batch
        for i in 0..batch_size {
            let timestamp_start = SystemTime::now()
                .duration_since(UNIX_EPOCH)
                .unwrap()
                .as_secs_f64();

            let data = json!({
                "text": format!("Mock response {}", i + 1),
                "meta_info": {
                    "prompt_tokens": 10,
                    "completion_tokens": 5,
                    "completion_tokens_wo_jump_forward": 5,
                    "input_token_logprobs": null,
                    "output_token_logprobs": null,
                    "first_token_latency": stream_delay as f64 / 1000.0,
                    "time_to_first_token": stream_delay as f64 / 1000.0,
                    "time_per_output_token": 0.01,
                    "end_time": timestamp_start + (stream_delay as f64 / 1000.0),
                    "start_time": timestamp_start,
                    "finish_reason": {
                        "type": "stop",
                        "reason": "length"
                    }
                },
                "stage": "mid"
            });

            events.push(Ok::<_, Infallible>(Event::default().data(data.to_string())));
        }

        // Add [DONE] event
        events.push(Ok(Event::default().data("[DONE]")));

        let stream = stream::iter(events);

        Sse::new(stream)
            .keep_alive(KeepAlive::default())
            .into_response()
    } else {
        Json(json!({
            "text": "This is a mock response.",
            "meta_info": {
                "prompt_tokens": 10,
                "completion_tokens": 5,
                "completion_tokens_wo_jump_forward": 5,
                "input_token_logprobs": null,
                "output_token_logprobs": null,
                "first_token_latency": config.response_delay_ms as f64 / 1000.0,
                "time_to_first_token": config.response_delay_ms as f64 / 1000.0,
                "time_per_output_token": 0.01,
                "finish_reason": {
                    "type": "stop",
                    "reason": "length"
                }
            }
        }))
        .into_response()
    }
}

async fn chat_completions_handler(
    State(config): State<Arc<RwLock<MockWorkerConfig>>>,
    Json(payload): Json<serde_json::Value>,
) -> Response {
    let config = config.read().await;

    if should_fail(&config).await {
        return (
            StatusCode::INTERNAL_SERVER_ERROR,
            Json(json!({
                "error": {
                    "message": "Random failure for testing",
                    "type": "internal_error",
                    "code": "internal_error"
                }
            })),
        )
            .into_response();
    }

    if config.response_delay_ms > 0 {
        tokio::time::sleep(tokio::time::Duration::from_millis(config.response_delay_ms)).await;
    }

    let is_stream = payload
        .get("stream")
        .and_then(|v| v.as_bool())
        .unwrap_or(false);

    let timestamp = SystemTime::now()
        .duration_since(UNIX_EPOCH)
        .unwrap()
        .as_secs();

    if is_stream {
        let request_id = format!("chatcmpl-{}", Uuid::new_v4());

        let stream = stream::once(async move {
            let chunk = json!({
                "id": request_id,
                "object": "chat.completion.chunk",
                "created": timestamp,
                "model": "mock-model",
                "choices": [{
                    "index": 0,
                    "delta": {
                        "content": "This is a mock chat response."
                    },
                    "finish_reason": null
                }]
            });

            Ok::<_, Infallible>(Event::default().data(chunk.to_string()))
        })
        .chain(stream::once(async { Ok(Event::default().data("[DONE]")) }));

        Sse::new(stream)
            .keep_alive(KeepAlive::default())
            .into_response()
    } else {
        Json(json!({
            "id": format!("chatcmpl-{}", Uuid::new_v4()),
            "object": "chat.completion",
            "created": timestamp,
            "model": "mock-model",
            "choices": [{
                "index": 0,
                "message": {
                    "role": "assistant",
                    "content": "This is a mock chat response."
                },
                "finish_reason": "stop"
            }],
            "usage": {
                "prompt_tokens": 10,
                "completion_tokens": 5,
                "total_tokens": 15
            }
        }))
        .into_response()
    }
}

async fn completions_handler(
    State(config): State<Arc<RwLock<MockWorkerConfig>>>,
    Json(payload): Json<serde_json::Value>,
) -> Response {
    let config = config.read().await;

    if should_fail(&config).await {
        return (
            StatusCode::INTERNAL_SERVER_ERROR,
            Json(json!({
                "error": {
                    "message": "Random failure for testing",
                    "type": "internal_error",
                    "code": "internal_error"
                }
            })),
        )
            .into_response();
    }

    if config.response_delay_ms > 0 {
        tokio::time::sleep(tokio::time::Duration::from_millis(config.response_delay_ms)).await;
    }

    let is_stream = payload
        .get("stream")
        .and_then(|v| v.as_bool())
        .unwrap_or(false);

    let timestamp = SystemTime::now()
        .duration_since(UNIX_EPOCH)
        .unwrap()
        .as_secs();

    if is_stream {
        let request_id = format!("cmpl-{}", Uuid::new_v4());

        let stream = stream::once(async move {
            let chunk = json!({
                "id": request_id,
                "object": "text_completion",
                "created": timestamp,
                "model": "mock-model",
                "choices": [{
                    "text": "This is a mock completion.",
                    "index": 0,
                    "logprobs": null,
                    "finish_reason": null
                }]
            });

            Ok::<_, Infallible>(Event::default().data(chunk.to_string()))
        })
        .chain(stream::once(async { Ok(Event::default().data("[DONE]")) }));

        Sse::new(stream)
            .keep_alive(KeepAlive::default())
            .into_response()
    } else {
        Json(json!({
            "id": format!("cmpl-{}", Uuid::new_v4()),
            "object": "text_completion",
            "created": timestamp,
            "model": "mock-model",
            "choices": [{
                "text": "This is a mock completion.",
                "index": 0,
                "logprobs": null,
                "finish_reason": "stop"
            }],
            "usage": {
                "prompt_tokens": 10,
                "completion_tokens": 5,
                "total_tokens": 15
            }
        }))
        .into_response()
    }
}

async fn responses_handler(
    State(config): State<Arc<RwLock<MockWorkerConfig>>>,
    Json(payload): Json<serde_json::Value>,
) -> Response {
    let config = config.read().await;

    if should_fail(&config).await {
        return (
            StatusCode::INTERNAL_SERVER_ERROR,
            Json(json!({
                "error": {
                    "message": "Random failure for testing",
                    "type": "internal_error",
                    "code": "internal_error"
                }
            })),
        )
            .into_response();
    }

    if config.response_delay_ms > 0 {
        tokio::time::sleep(tokio::time::Duration::from_millis(config.response_delay_ms)).await;
    }

    let is_stream = payload
        .get("stream")
        .and_then(|v| v.as_bool())
        .unwrap_or(false);

    let timestamp = SystemTime::now()
        .duration_since(UNIX_EPOCH)
        .unwrap()
        .as_secs() as i64;

    // Background storage simulation
    let is_background = payload
        .get("background")
        .and_then(|v| v.as_bool())
        .unwrap_or(false);
    let req_id = payload
        .get("request_id")
        .and_then(|v| v.as_str())
        .map(|s| s.to_string());
    if is_background {
        if let Some(id) = &req_id {
            store_response_for_port(config.port, id);
        }
    }

    if is_stream {
        let request_id = format!("resp-{}", Uuid::new_v4());

        let stream = stream::once(async move {
            let chunk = json!({
                "id": request_id,
                "object": "response",
                "created_at": timestamp,
                "model": "mock-model",
                "status": "in_progress",
                "output": [{
                    "type": "message",
                    "role": "assistant",
                    "content": [{
                        "type": "output_text",
                        "text": "This is a mock responses streamed output."
                    }]
                }]
            });
            Ok::<_, Infallible>(Event::default().data(chunk.to_string()))
        })
        .chain(stream::once(async { Ok(Event::default().data("[DONE]")) }));

        Sse::new(stream)
            .keep_alive(KeepAlive::default())
            .into_response()
    } else if is_background {
        let rid = req_id.unwrap_or_else(|| format!("resp-{}", Uuid::new_v4()));
        Json(json!({
            "id": rid,
            "object": "response",
            "created_at": timestamp,
            "model": "mock-model",
            "output": [],
            "status": "queued",
            "usage": null
        }))
        .into_response()
    } else {
        Json(json!({
            "id": format!("resp-{}", Uuid::new_v4()),
            "object": "response",
            "created_at": timestamp,
            "model": "mock-model",
            "output": [{
                "type": "message",
                "role": "assistant",
                "content": [{
                    "type": "output_text",
                    "text": "This is a mock responses output."
                }]
            }],
            "status": "completed",
            "usage": {
                "input_tokens": 10,
                "output_tokens": 5,
                "total_tokens": 15
            }
        }))
        .into_response()
    }
}

async fn flush_cache_handler(State(config): State<Arc<RwLock<MockWorkerConfig>>>) -> Response {
    let config = config.read().await;

    if should_fail(&config).await {
        return (
            StatusCode::INTERNAL_SERVER_ERROR,
            Json(json!({
                "error": "Random failure for testing"
            })),
        )
            .into_response();
    }

    Json(json!({
        "message": "Cache flushed successfully"
    }))
    .into_response()
}

async fn v1_models_handler(State(config): State<Arc<RwLock<MockWorkerConfig>>>) -> Response {
    let config = config.read().await;

    if should_fail(&config).await {
        return (
            StatusCode::INTERNAL_SERVER_ERROR,
            Json(json!({
                "error": {
                    "message": "Random failure for testing",
                    "type": "internal_error",
                    "code": "internal_error"
                }
            })),
        )
            .into_response();
    }

    let timestamp = SystemTime::now()
        .duration_since(UNIX_EPOCH)
        .unwrap()
        .as_secs();

    Json(json!({
        "object": "list",
        "data": [{
            "id": "mock-model",
            "object": "model",
            "created": timestamp,
            "owned_by": "organization-owner"
        }]
    }))
    .into_response()
}

<<<<<<< HEAD
async fn responses_get_handler(
    State(config): State<Arc<RwLock<MockWorkerConfig>>>,
    Path(response_id): Path<String>,
) -> Response {
    let config = config.read().await;
    if should_fail(&config).await {
        return (
            StatusCode::INTERNAL_SERVER_ERROR,
            Json(json!({ "error": "Random failure for testing" })),
        )
            .into_response();
    }
    let timestamp = SystemTime::now()
        .duration_since(UNIX_EPOCH)
        .unwrap()
        .as_secs() as i64;
    // Only return 200 if this worker "stores" the response id
    if response_exists_for_port(config.port, &response_id) {
        Json(json!({
            "id": response_id,
            "object": "response",
            "created_at": timestamp,
            "model": "mock-model",
            "output": [],
            "status": "completed",
            "usage": {
                "input_tokens": 0,
                "output_tokens": 0,
                "total_tokens": 0
            }
        }))
        .into_response()
    } else {
        StatusCode::NOT_FOUND.into_response()
    }
}

async fn responses_cancel_handler(
    State(config): State<Arc<RwLock<MockWorkerConfig>>>,
    Path(response_id): Path<String>,
) -> Response {
    let config = config.read().await;
    if should_fail(&config).await {
        return (
            StatusCode::INTERNAL_SERVER_ERROR,
            Json(json!({ "error": "Random failure for testing" })),
        )
            .into_response();
    }
    let timestamp = SystemTime::now()
        .duration_since(UNIX_EPOCH)
        .unwrap()
        .as_secs() as i64;
    if response_exists_for_port(config.port, &response_id) {
        Json(json!({
            "id": response_id,
            "object": "response",
            "created_at": timestamp,
            "model": "mock-model",
            "output": [],
            "status": "cancelled",
            "usage": null
        }))
        .into_response()
    } else {
        StatusCode::NOT_FOUND.into_response()
    }
}

// --- Simple in-memory response store per worker port (for tests) ---
static RESP_STORE: OnceLock<Mutex<HashMap<u16, HashSet<String>>>> = OnceLock::new();

fn get_store() -> &'static Mutex<HashMap<u16, HashSet<String>>> {
    RESP_STORE.get_or_init(|| Mutex::new(HashMap::new()))
}

fn store_response_for_port(port: u16, response_id: &str) {
    let mut map = get_store().lock().unwrap();
    map.entry(port)
        .or_default()
        .insert(response_id.to_string());
}

fn response_exists_for_port(port: u16, response_id: &str) -> bool {
    let map = get_store().lock().unwrap();
    map.get(&port)
        .map(|set| set.contains(response_id))
        .unwrap_or(false)
=======
async fn rerank_handler(
    State(config): State<Arc<RwLock<MockWorkerConfig>>>,
    Json(payload): Json<serde_json::Value>,
) -> impl IntoResponse {
    let config = config.read().await;

    // Simulate response delay
    if config.response_delay_ms > 0 {
        tokio::time::sleep(tokio::time::Duration::from_millis(config.response_delay_ms)).await;
    }

    // Simulate failure rate
    if rand::random::<f32>() < config.fail_rate {
        return (StatusCode::INTERNAL_SERVER_ERROR, "Simulated failure").into_response();
    }

    // Extract documents from the request to create mock results
    let empty_vec = vec![];
    let documents = payload
        .get("documents")
        .and_then(|d| d.as_array())
        .unwrap_or(&empty_vec);

    // Create mock rerank results with scores based on document index
    let mut mock_results = Vec::new();
    for (i, doc) in documents.iter().enumerate() {
        let score = 0.95 - (i as f32 * 0.1); // Decreasing scores
        let result = serde_json::json!({
            "score": score,
            "document": doc.as_str().unwrap_or(""),
            "index": i,
            "meta_info": {
                "confidence": if score > 0.9 { "high" } else { "medium" }
            }
        });
        mock_results.push(result);
    }

    // Sort by score (highest first) to simulate proper ranking
    mock_results.sort_by(|a, b| {
        b["score"]
            .as_f64()
            .unwrap()
            .partial_cmp(&a["score"].as_f64().unwrap())
            .unwrap()
    });

    (StatusCode::OK, Json(mock_results)).into_response()
>>>>>>> 151e287d
}

impl Default for MockWorkerConfig {
    fn default() -> Self {
        Self {
            port: 0,
            worker_type: WorkerType::Regular,
            health_status: HealthStatus::Healthy,
            response_delay_ms: 0,
            fail_rate: 0.0,
        }
    }
}<|MERGE_RESOLUTION|>--- conflicted
+++ resolved
@@ -721,7 +721,6 @@
     .into_response()
 }
 
-<<<<<<< HEAD
 async fn responses_get_handler(
     State(config): State<Arc<RwLock<MockWorkerConfig>>>,
     Path(response_id): Path<String>,
@@ -810,7 +809,9 @@
     map.get(&port)
         .map(|set| set.contains(response_id))
         .unwrap_or(false)
-=======
+}
+
+// Minimal rerank handler returning mock results; router shapes final response
 async fn rerank_handler(
     State(config): State<Arc<RwLock<MockWorkerConfig>>>,
     Json(payload): Json<serde_json::Value>,
@@ -859,7 +860,6 @@
     });
 
     (StatusCode::OK, Json(mock_results)).into_response()
->>>>>>> 151e287d
 }
 
 impl Default for MockWorkerConfig {
