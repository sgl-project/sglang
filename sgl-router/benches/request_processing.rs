--- conflicted
+++ resolved
@@ -53,54 +53,10 @@
     ChatCompletionRequest {
         // Required fields in OpenAI order
         messages: vec![],
-<<<<<<< HEAD
-        max_tokens: None,
-        max_completion_tokens: None,
-        temperature: None,
-        top_p: None,
-        n: None,
-        stream: false,
-        stream_options: None,
-        stop: None,
-        presence_penalty: None,
-        frequency_penalty: None,
-        logit_bias: None,
-        logprobs: false,
-        top_logprobs: None,
-        user: None,
-        response_format: None,
-        seed: None,
-        tools: None,
-        tool_choice: None,
-        parallel_tool_calls: None,
-        function_call: None,
-        functions: None,
-        // SGLang Extensions
-        top_k: None,
-        min_p: None,
-        min_tokens: None,
-        repetition_penalty: None,
-        regex: None,
-        ebnf: None,
-        stop_token_ids: None,
-        no_stop_trim: false,
-        ignore_eos: false,
-        continue_final_message: false,
-        skip_special_tokens: true,
-        // SGLang Extensions
-        lora_path: None,
-        session_params: None,
-        separate_reasoning: true,
-        stream_reasoning: true,
-        chat_template_kwargs: None,
-        return_hidden_states: false,
-        sampling_seed: None,
-=======
         model: String::new(),
 
         // Use default for all other fields
         ..Default::default()
->>>>>>> 7c876de7
     }
 }
 
