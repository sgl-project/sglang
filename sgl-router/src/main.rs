use clap::{ArgAction, Parser};
use sglang_router_rs::config::{
    CircuitBreakerConfig, ConfigError, ConfigResult, DiscoveryConfig, HealthCheckConfig,
    MetricsConfig, PolicyConfig, RetryConfig, RouterConfig, RoutingMode,
};
use sglang_router_rs::metrics::PrometheusConfig;
use sglang_router_rs::server::{self, ServerConfig};
use sglang_router_rs::service_discovery::ServiceDiscoveryConfig;
use std::collections::HashMap;

// Helper function to parse prefill arguments from command line
fn parse_prefill_args() -> Vec<(String, Option<u16>)> {
    let args: Vec<String> = std::env::args().collect();
    let mut prefill_entries = Vec::new();
    let mut i = 0;

    while i < args.len() {
        if args[i] == "--prefill" && i + 1 < args.len() {
            let url = args[i + 1].clone();
            let bootstrap_port = if i + 2 < args.len() && !args[i + 2].starts_with("--") {
                // Check if next arg is a port number
                if let Ok(port) = args[i + 2].parse::<u16>() {
                    i += 1; // Skip the port argument
                    Some(port)
                } else if args[i + 2].to_lowercase() == "none" {
                    i += 1; // Skip the "none" argument
                    None
                } else {
                    None
                }
            } else {
                None
            };
            prefill_entries.push((url, bootstrap_port));
            i += 2; // Skip --prefill and URL
        } else {
            i += 1;
        }
    }

    prefill_entries
}

#[derive(Parser, Debug)]
#[command(name = "sglang-router")]
#[command(about = "SGLang Router - High-performance request distribution across worker nodes")]
#[command(long_about = r#"
SGLang Router - High-performance request distribution across worker nodes

Usage:
This launcher enables starting a router with individual worker instances. It is useful for
multi-node setups or when you want to start workers and router separately.

Examples:
  # Regular mode
  sglang-router --worker-urls http://worker1:8000 http://worker2:8000

  # PD disaggregated mode with same policy for both
  sglang-router --pd-disaggregation \
    --prefill http://127.0.0.1:30001 9001 \
    --prefill http://127.0.0.2:30002 9002 \
    --decode http://127.0.0.3:30003 \
    --decode http://127.0.0.4:30004 \
    --policy cache_aware

  # PD mode with different policies for prefill and decode
  sglang-router --pd-disaggregation \
    --prefill http://127.0.0.1:30001 9001 \
    --prefill http://127.0.0.2:30002 \
    --decode http://127.0.0.3:30003 \
    --decode http://127.0.0.4:30004 \
    --prefill-policy cache_aware --decode-policy power_of_two

"#)]
struct CliArgs {
    /// Host address to bind the router server
    #[arg(long, default_value = "127.0.0.1")]
    host: String,

    /// Port number to bind the router server
    #[arg(long, default_value_t = 30000)]
    port: u16,

    /// List of worker URLs (e.g., http://worker1:8000 http://worker2:8000)
    #[arg(long, num_args = 0..)]
    worker_urls: Vec<String>,

    /// Load balancing policy to use
    #[arg(long, default_value = "cache_aware", value_parser = ["random", "round_robin", "cache_aware", "power_of_two"])]
    policy: String,

    /// Enable PD (Prefill-Decode) disaggregated mode
    #[arg(long, default_value_t = false)]
    pd_disaggregation: bool,

    /// Decode server URL (can be specified multiple times)
    #[arg(long, action = ArgAction::Append)]
    decode: Vec<String>,

    /// Specific policy for prefill nodes in PD mode
    #[arg(long, value_parser = ["random", "round_robin", "cache_aware", "power_of_two"])]
    prefill_policy: Option<String>,

    /// Specific policy for decode nodes in PD mode
    #[arg(long, value_parser = ["random", "round_robin", "cache_aware", "power_of_two"])]
    decode_policy: Option<String>,

    /// Timeout in seconds for worker startup
    #[arg(long, default_value_t = 600)]
    worker_startup_timeout_secs: u64,

    /// Interval in seconds between checks for worker startup
    #[arg(long, default_value_t = 30)]
    worker_startup_check_interval: u64,

    /// Cache threshold (0.0-1.0) for cache-aware routing
    #[arg(long, default_value_t = 0.3)]
    cache_threshold: f32,

    /// Absolute threshold for load balancing
    #[arg(long, default_value_t = 64)]
    balance_abs_threshold: usize,

    /// Relative threshold for load balancing
    #[arg(long, default_value_t = 1.5)]
    balance_rel_threshold: f32,

    /// Interval in seconds between cache eviction operations
    #[arg(long, default_value_t = 120)]
    eviction_interval: u64,

    /// Maximum size of the approximation tree for cache-aware routing
    #[arg(long, default_value_t = 67108864)] // 2^26
    max_tree_size: usize,

    /// Maximum payload size in bytes
    #[arg(long, default_value_t = 536870912)] // 512MB
    max_payload_size: usize,

    /// Enable data parallelism aware schedule
    #[arg(long, default_value_t = false)]
    dp_aware: bool,

    /// API key for worker authorization
    #[arg(long)]
    api_key: Option<String>,

    /// Use OpenAI as the backend instead of SGLang workers
    #[arg(long, default_value_t = false)]
    openai_backend: bool,

    /// Model name to use (required when openai_backend is set)
    #[arg(long)]
    model: Option<String>,

    /// Base URL for the API endpoint (required when openai_backend is set)
    #[arg(long)]
    base_url: Option<String>,

    /// Directory to store log files
    #[arg(long)]
    log_dir: Option<String>,

    /// Set the logging level
    #[arg(long, default_value = "info", value_parser = ["debug", "info", "warn", "error"])]
    log_level: String,

    /// Enable Kubernetes service discovery
    #[arg(long, default_value_t = false)]
    service_discovery: bool,

    /// Label selector for Kubernetes service discovery (format: key1=value1 key2=value2)
    #[arg(long, num_args = 0..)]
    selector: Vec<String>,

    /// Port to use for discovered worker pods
    #[arg(long, default_value_t = 80)]
    service_discovery_port: u16,

    /// Kubernetes namespace to watch for pods
    #[arg(long)]
    service_discovery_namespace: Option<String>,

    /// Label selector for prefill server pods in PD mode
    #[arg(long, num_args = 0..)]
    prefill_selector: Vec<String>,

    /// Label selector for decode server pods in PD mode
    #[arg(long, num_args = 0..)]
    decode_selector: Vec<String>,

    /// Port to expose Prometheus metrics
    #[arg(long, default_value_t = 29000)]
    prometheus_port: u16,

    /// Host address to bind the Prometheus metrics server
    #[arg(long, default_value = "127.0.0.1")]
    prometheus_host: String,

    /// Custom HTTP headers to check for request IDs
    #[arg(long, num_args = 0..)]
    request_id_headers: Vec<String>,

    /// Request timeout in seconds
    #[arg(long, default_value_t = 1800)]
    request_timeout_secs: u64,

    /// Maximum number of concurrent requests allowed
    #[arg(long, default_value_t = 256)]
    max_concurrent_requests: usize,

    /// CORS allowed origins
    #[arg(long, num_args = 0..)]
    cors_allowed_origins: Vec<String>,

    // Retry configuration
    /// Maximum number of retries
    #[arg(long, default_value_t = 5)]
    retry_max_retries: u32,

    /// Initial backoff in milliseconds for retries
    #[arg(long, default_value_t = 50)]
    retry_initial_backoff_ms: u64,

    /// Maximum backoff in milliseconds for retries
    #[arg(long, default_value_t = 30000)]
    retry_max_backoff_ms: u64,

    /// Backoff multiplier for exponential backoff
    #[arg(long, default_value_t = 1.5)]
    retry_backoff_multiplier: f32,

    /// Jitter factor for retry backoff
    #[arg(long, default_value_t = 0.2)]
    retry_jitter_factor: f32,

    /// Disable retries
    #[arg(long, default_value_t = false)]
    disable_retries: bool,

    // Circuit breaker configuration
    /// Number of failures before circuit breaker opens
    #[arg(long, default_value_t = 10)]
    cb_failure_threshold: u32,

    /// Number of successes before circuit breaker closes
    #[arg(long, default_value_t = 3)]
    cb_success_threshold: u32,

    /// Timeout duration in seconds for circuit breaker
    #[arg(long, default_value_t = 60)]
    cb_timeout_duration_secs: u64,

    /// Window duration in seconds for circuit breaker
    #[arg(long, default_value_t = 120)]
    cb_window_duration_secs: u64,

    /// Disable circuit breaker
    #[arg(long, default_value_t = false)]
    disable_circuit_breaker: bool,

    // Health check configuration
    /// Number of consecutive health check failures before marking worker unhealthy
    #[arg(long, default_value_t = 3)]
    health_failure_threshold: u32,

    /// Number of consecutive health check successes before marking worker healthy
    #[arg(long, default_value_t = 2)]
    health_success_threshold: u32,

    /// Timeout in seconds for health check requests
    #[arg(long, default_value_t = 5)]
    health_check_timeout_secs: u64,

    /// Interval in seconds between runtime health checks
    #[arg(long, default_value_t = 60)]
    health_check_interval_secs: u64,

    /// Health check endpoint path
    #[arg(long, default_value = "/health")]
    health_check_endpoint: String,

    // IGW (Inference Gateway) configuration
    /// Enable Inference Gateway mode
    #[arg(long, default_value_t = false)]
    enable_igw: bool,
}

impl CliArgs {
    /// Parse selector strings into HashMap
    fn parse_selector(selector_list: &[String]) -> HashMap<String, String> {
        let mut map = HashMap::new();
        for item in selector_list {
            if let Some(eq_pos) = item.find('=') {
                let key = item[..eq_pos].to_string();
                let value = item[eq_pos + 1..].to_string();
                map.insert(key, value);
            }
        }
        map
    }

    /// Convert policy string to PolicyConfig
    fn parse_policy(&self, policy_str: &str) -> PolicyConfig {
        match policy_str {
            "random" => PolicyConfig::Random,
            "round_robin" => PolicyConfig::RoundRobin,
            "cache_aware" => PolicyConfig::CacheAware {
                cache_threshold: self.cache_threshold,
                balance_abs_threshold: self.balance_abs_threshold,
                balance_rel_threshold: self.balance_rel_threshold,
                eviction_interval_secs: self.eviction_interval,
                max_tree_size: self.max_tree_size,
            },
            "power_of_two" => PolicyConfig::PowerOfTwo {
                load_check_interval_secs: 5, // Default value
            },
            _ => PolicyConfig::RoundRobin, // Fallback
        }
    }

    /// Convert CLI arguments to RouterConfig
    fn to_router_config(
        &self,
        prefill_urls: Vec<(String, Option<u16>)>,
    ) -> ConfigResult<RouterConfig> {
        // Determine routing mode
<<<<<<< HEAD
        let mode = if self.openai_backend {
            // OpenAI backend mode
            RoutingMode::OpenAI {
                api_key: self.api_key.clone(),
                model: self.model.clone(),
                base_url: self.base_url.clone(),
=======
        let mode = if self.enable_igw {
            // IGW mode - routing mode is not used in IGW, but we need to provide a placeholder
            RoutingMode::Regular {
                worker_urls: vec![],
>>>>>>> 4746aaea
            }
        } else if self.pd_disaggregation {
            let decode_urls = self.decode.clone();

            // Validate PD configuration if not using service discovery
            if !self.service_discovery && (prefill_urls.is_empty() || decode_urls.is_empty()) {
                return Err(ConfigError::ValidationFailed {
                    reason: "PD disaggregation mode requires --prefill and --decode URLs when not using service discovery".to_string(),
                });
            }

            RoutingMode::PrefillDecode {
                prefill_urls,
                decode_urls,
                prefill_policy: self.prefill_policy.as_ref().map(|p| self.parse_policy(p)),
                decode_policy: self.decode_policy.as_ref().map(|p| self.parse_policy(p)),
            }
        } else {
            // Regular mode
            if !self.service_discovery && self.worker_urls.is_empty() {
                return Err(ConfigError::ValidationFailed {
                    reason: "Regular mode requires --worker-urls when not using service discovery"
                        .to_string(),
                });
            }
            RoutingMode::Regular {
                worker_urls: self.worker_urls.clone(),
            }
        };

        // Main policy
        let policy = self.parse_policy(&self.policy);

        // Service discovery configuration
        let discovery = if self.service_discovery {
            Some(DiscoveryConfig {
                enabled: true,
                namespace: self.service_discovery_namespace.clone(),
                port: self.service_discovery_port,
                check_interval_secs: 60,
                selector: Self::parse_selector(&self.selector),
                prefill_selector: Self::parse_selector(&self.prefill_selector),
                decode_selector: Self::parse_selector(&self.decode_selector),
                bootstrap_port_annotation: "sglang.ai/bootstrap-port".to_string(),
            })
        } else {
            None
        };

        // Metrics configuration
        let metrics = Some(MetricsConfig {
            port: self.prometheus_port,
            host: self.prometheus_host.clone(),
        });

        // Build RouterConfig
        Ok(RouterConfig {
            mode,
            policy,
            host: self.host.clone(),
            port: self.port,
            max_payload_size: self.max_payload_size,
            request_timeout_secs: self.request_timeout_secs,
            worker_startup_timeout_secs: self.worker_startup_timeout_secs,
            worker_startup_check_interval_secs: self.worker_startup_check_interval,
            dp_aware: self.dp_aware,
            api_key: self.api_key.clone(),
            discovery,
            metrics,
            log_dir: self.log_dir.clone(),
            log_level: Some(self.log_level.clone()),
            request_id_headers: if self.request_id_headers.is_empty() {
                None
            } else {
                Some(self.request_id_headers.clone())
            },
            max_concurrent_requests: self.max_concurrent_requests,
            cors_allowed_origins: self.cors_allowed_origins.clone(),
            retry: RetryConfig {
                max_retries: self.retry_max_retries,
                initial_backoff_ms: self.retry_initial_backoff_ms,
                max_backoff_ms: self.retry_max_backoff_ms,
                backoff_multiplier: self.retry_backoff_multiplier,
                jitter_factor: self.retry_jitter_factor,
            },
            circuit_breaker: CircuitBreakerConfig {
                failure_threshold: self.cb_failure_threshold,
                success_threshold: self.cb_success_threshold,
                timeout_duration_secs: self.cb_timeout_duration_secs,
                window_duration_secs: self.cb_window_duration_secs,
            },
            disable_retries: self.disable_retries,
            disable_circuit_breaker: self.disable_circuit_breaker,
            health_check: HealthCheckConfig {
                failure_threshold: self.health_failure_threshold,
                success_threshold: self.health_success_threshold,
                timeout_secs: self.health_check_timeout_secs,
                check_interval_secs: self.health_check_interval_secs,
                endpoint: self.health_check_endpoint.clone(),
            },
            enable_igw: self.enable_igw,
        })
    }

    /// Create ServerConfig from CLI args and RouterConfig
    fn to_server_config(&self, router_config: RouterConfig) -> ServerConfig {
        // Create service discovery config if enabled
        let service_discovery_config = if self.service_discovery {
            Some(ServiceDiscoveryConfig {
                enabled: true,
                selector: Self::parse_selector(&self.selector),
                check_interval: std::time::Duration::from_secs(60),
                port: self.service_discovery_port,
                namespace: self.service_discovery_namespace.clone(),
                pd_mode: self.pd_disaggregation,
                prefill_selector: Self::parse_selector(&self.prefill_selector),
                decode_selector: Self::parse_selector(&self.decode_selector),
                bootstrap_port_annotation: "sglang.ai/bootstrap-port".to_string(),
            })
        } else {
            None
        };

        // Create Prometheus config
        let prometheus_config = Some(PrometheusConfig {
            port: self.prometheus_port,
            host: self.prometheus_host.clone(),
        });

        ServerConfig {
            host: self.host.clone(),
            port: self.port,
            router_config,
            max_payload_size: self.max_payload_size,
            log_dir: self.log_dir.clone(),
            log_level: Some(self.log_level.clone()),
            service_discovery_config,
            prometheus_config,
            request_timeout_secs: self.request_timeout_secs,
            request_id_headers: if self.request_id_headers.is_empty() {
                None
            } else {
                Some(self.request_id_headers.clone())
            },
        }
    }
}

fn main() -> Result<(), Box<dyn std::error::Error>> {
    // Parse prefill arguments manually before clap parsing
    let prefill_urls = parse_prefill_args();

    // Filter out prefill arguments and their values before passing to clap
    let mut filtered_args: Vec<String> = Vec::new();
    let raw_args: Vec<String> = std::env::args().collect();
    let mut i = 0;

    while i < raw_args.len() {
        if raw_args[i] == "--prefill" && i + 1 < raw_args.len() {
            // Skip --prefill and its URL
            i += 2;
            // Also skip bootstrap port if present
            if i < raw_args.len()
                && !raw_args[i].starts_with("--")
                && (raw_args[i].parse::<u16>().is_ok() || raw_args[i].to_lowercase() == "none")
            {
                i += 1;
            }
        } else {
            filtered_args.push(raw_args[i].clone());
            i += 1;
        }
    }

    // Parse CLI arguments with clap using filtered args
    let cli_args = CliArgs::parse_from(filtered_args);

    // Print startup info
    println!("SGLang Router starting...");
    println!("Host: {}:{}", cli_args.host, cli_args.port);
    println!(
        "Mode: {}",
        if cli_args.enable_igw {
            "IGW (Inference Gateway)"
        } else if cli_args.pd_disaggregation {
            "PD Disaggregated"
        } else {
            "Regular"
        }
    );

    if !cli_args.enable_igw {
        println!("Policy: {}", cli_args.policy);

        if cli_args.pd_disaggregation && !prefill_urls.is_empty() {
            println!("Prefill nodes: {:?}", prefill_urls);
            println!("Decode nodes: {:?}", cli_args.decode);
        }
    }

    // Convert to RouterConfig
    let router_config = cli_args.to_router_config(prefill_urls)?;

    // Validate configuration
    router_config.validate()?;

    // Create ServerConfig
    let server_config = cli_args.to_server_config(router_config);

    // Create a new runtime for the server (like Python binding does)
    let runtime = tokio::runtime::Runtime::new()?;

    // Block on the async startup function
    runtime.block_on(async move { server::startup(server_config).await })?;

    Ok(())
}<|MERGE_RESOLUTION|>--- conflicted
+++ resolved
@@ -325,19 +325,18 @@
         prefill_urls: Vec<(String, Option<u16>)>,
     ) -> ConfigResult<RouterConfig> {
         // Determine routing mode
-<<<<<<< HEAD
-        let mode = if self.openai_backend {
+
+        let mode = if self.enable_igw {
+            // IGW mode - routing mode is not used in IGW, but we need to provide a placeholder
+            RoutingMode::Regular {
+                worker_urls: vec![],
+            }
+        } else if self.openai_backend {
             // OpenAI backend mode
             RoutingMode::OpenAI {
                 api_key: self.api_key.clone(),
                 model: self.model.clone(),
                 base_url: self.base_url.clone(),
-=======
-        let mode = if self.enable_igw {
-            // IGW mode - routing mode is not used in IGW, but we need to provide a placeholder
-            RoutingMode::Regular {
-                worker_urls: vec![],
->>>>>>> 4746aaea
             }
         } else if self.pd_disaggregation {
             let decode_urls = self.decode.clone();
