use std::collections::HashMap;

use serde::{Deserialize, Serialize};

use super::ConfigResult;
use crate::core::ConnectionMode;

/// Main router configuration
#[derive(Debug, Clone, Serialize, Deserialize)]
pub struct RouterConfig {
    pub mode: RoutingMode,
    #[serde(default)]
    pub connection_mode: ConnectionMode,
    pub policy: PolicyConfig,
    pub host: String,
    pub port: u16,
    pub max_payload_size: usize,
    pub request_timeout_secs: u64,
    pub worker_startup_timeout_secs: u64,
    pub worker_startup_check_interval_secs: u64,
    pub dp_aware: bool,
    pub api_key: Option<String>,
    pub discovery: Option<DiscoveryConfig>,
    pub metrics: Option<MetricsConfig>,
    pub log_dir: Option<String>,
    pub log_level: Option<String>,
    pub request_id_headers: Option<Vec<String>>,
    /// Set to -1 to disable rate limiting
    pub max_concurrent_requests: i32,
    pub queue_size: usize,
    pub queue_timeout_secs: u64,
    /// If not set, defaults to max_concurrent_requests
    pub rate_limit_tokens_per_second: Option<i32>,
    pub cors_allowed_origins: Vec<String>,
    pub retry: RetryConfig,
    pub circuit_breaker: CircuitBreakerConfig,
    /// When true, overrides retry.max_retries to 1
    #[serde(default)]
    pub disable_retries: bool,
    /// When true, overrides circuit_breaker.failure_threshold to u32::MAX
    #[serde(default)]
    pub disable_circuit_breaker: bool,
    pub health_check: HealthCheckConfig,
    #[serde(default)]
    pub enable_igw: bool,
    /// Can be a HuggingFace model ID or local path
    pub model_path: Option<String>,
    /// Overrides model_path tokenizer if provided
    pub tokenizer_path: Option<String>,
    pub chat_template: Option<String>,
    #[serde(default = "default_history_backend")]
    pub history_backend: HistoryBackend,
    /// Required when history_backend = "oracle"
    #[serde(skip_serializing_if = "Option::is_none")]
    pub oracle: Option<OracleConfig>,
    /// For reasoning models (e.g., deepseek-r1, qwen3)
    pub reasoning_parser: Option<String>,
    /// For tool-call interactions
    pub tool_call_parser: Option<String>,
    #[serde(default)]
    pub tokenizer_cache: TokenizerCacheConfig,
    /// Combined certificate + key in PEM format, loaded from client_cert_path and client_key_path during config creation
    #[serde(skip)]
    pub client_identity: Option<Vec<u8>>,
    /// PEM format, loaded from ca_cert_paths during config creation
    #[serde(default)]
    pub ca_certificates: Vec<Vec<u8>>,
    /// Loaded from mcp_config_path during config creation
    #[serde(skip)]
    pub mcp_config: Option<crate::mcp::McpConfig>,
}

/// Tokenizer cache configuration
#[derive(Debug, Clone, Serialize, Deserialize, PartialEq)]
pub struct TokenizerCacheConfig {
    /// Whole-string exact match cache
    #[serde(default = "default_enable_l0")]
    pub enable_l0: bool,
    #[serde(default = "default_l0_max_entries")]
    pub l0_max_entries: usize,
    /// Prefix matching at fixed boundaries
    #[serde(default = "default_enable_l1")]
    pub enable_l1: bool,
    #[serde(default = "default_l1_max_memory")]
    pub l1_max_memory: usize,
}

fn default_enable_l0() -> bool {
    false
}

fn default_l0_max_entries() -> usize {
    10_000
}

fn default_enable_l1() -> bool {
    false
}

fn default_l1_max_memory() -> usize {
    50 * 1024 * 1024 // 50MB
}

impl Default for TokenizerCacheConfig {
    fn default() -> Self {
        Self {
            enable_l0: default_enable_l0(),
            l0_max_entries: default_l0_max_entries(),
            enable_l1: default_enable_l1(),
            l1_max_memory: default_l1_max_memory(),
        }
    }
}

fn default_history_backend() -> HistoryBackend {
    HistoryBackend::Memory
}

/// History backend configuration
#[derive(Debug, Clone, Serialize, Deserialize, PartialEq)]
#[serde(rename_all = "lowercase")]
pub enum HistoryBackend {
    Memory,
    None,
    Oracle,
}

/// Oracle history backend configuration
#[derive(Clone, Serialize, Deserialize, PartialEq)]
pub struct OracleConfig {
    /// ATP wallet or TLS config files directory
    #[serde(skip_serializing_if = "Option::is_none")]
    pub wallet_path: Option<String>,
    /// DSN (e.g. `tcps://host:port/service`)
    pub connect_descriptor: String,
    pub username: String,
    pub password: String,
    #[serde(default = "default_pool_min")]
    pub pool_min: usize,
    #[serde(default = "default_pool_max")]
    pub pool_max: usize,
    #[serde(default = "default_pool_timeout_secs")]
    pub pool_timeout_secs: u64,
}

impl OracleConfig {
    pub fn default_pool_min() -> usize {
        default_pool_min()
    }

    pub fn default_pool_max() -> usize {
        default_pool_max()
    }

    pub fn default_pool_timeout_secs() -> u64 {
        default_pool_timeout_secs()
    }
}

fn default_pool_min() -> usize {
    1
}

fn default_pool_max() -> usize {
    16
}

fn default_pool_timeout_secs() -> u64 {
    30
}

impl std::fmt::Debug for OracleConfig {
    fn fmt(&self, f: &mut std::fmt::Formatter<'_>) -> std::fmt::Result {
        f.debug_struct("OracleConfig")
            .field("wallet_path", &self.wallet_path)
            .field("connect_descriptor", &self.connect_descriptor)
            .field("username", &self.username)
            .field("pool_min", &self.pool_min)
            .field("pool_max", &self.pool_max)
            .field("pool_timeout_secs", &self.pool_timeout_secs)
            .finish()
    }
}

/// Routing mode configuration
#[derive(Debug, Clone, Serialize, Deserialize)]
#[serde(tag = "type")]
pub enum RoutingMode {
    #[serde(rename = "regular")]
    Regular { worker_urls: Vec<String> },
    #[serde(rename = "prefill_decode")]
    PrefillDecode {
        /// With optional bootstrap ports
        prefill_urls: Vec<(String, Option<u16>)>,
        decode_urls: Vec<String>,
        #[serde(skip_serializing_if = "Option::is_none")]
        prefill_policy: Option<PolicyConfig>,
        #[serde(skip_serializing_if = "Option::is_none")]
        decode_policy: Option<PolicyConfig>,
    },
    #[serde(rename = "openai")]
    OpenAI { worker_urls: Vec<String> },
}

impl RoutingMode {
    pub fn is_pd_mode(&self) -> bool {
        matches!(self, RoutingMode::PrefillDecode { .. })
    }

    pub fn worker_count(&self) -> usize {
        match self {
            RoutingMode::Regular { worker_urls } => worker_urls.len(),
            RoutingMode::PrefillDecode {
                prefill_urls,
                decode_urls,
                ..
            } => prefill_urls.len() + decode_urls.len(),
            RoutingMode::OpenAI { .. } => 1,
        }
    }

    /// Get the effective prefill policy for PD mode
    /// Falls back to the main policy if no specific prefill policy is set
    pub fn get_prefill_policy<'a>(&'a self, main_policy: &'a PolicyConfig) -> &'a PolicyConfig {
        match self {
            RoutingMode::PrefillDecode { prefill_policy, .. } => {
                prefill_policy.as_ref().unwrap_or(main_policy)
            }
            _ => main_policy,
        }
    }

    /// Get the effective decode policy for PD mode
    /// Falls back to the main policy if no specific decode policy is set
    pub fn get_decode_policy<'a>(&'a self, main_policy: &'a PolicyConfig) -> &'a PolicyConfig {
        match self {
            RoutingMode::PrefillDecode { decode_policy, .. } => {
                decode_policy.as_ref().unwrap_or(main_policy)
            }
            _ => main_policy,
        }
    }
}

/// Policy configuration for routing
#[derive(Debug, Clone, Serialize, Deserialize)]
#[serde(tag = "type")]
pub enum PolicyConfig {
    #[serde(rename = "random")]
    Random,

    #[serde(rename = "round_robin")]
    RoundRobin,

    #[serde(rename = "cache_aware")]
    CacheAware {
        cache_threshold: f32,
        balance_abs_threshold: usize,
        balance_rel_threshold: f32,
        eviction_interval_secs: u64,
        max_tree_size: usize,
    },

    #[serde(rename = "power_of_two")]
<<<<<<< HEAD
    PowerOfTwo {
        /// Interval for load monitoring (seconds)
        load_check_interval_secs: u64,
    },

    #[serde(rename = "bucket")]
    Bucket {
        /// Absolute load difference threshold for load balancing
        balance_abs_threshold: usize,
        /// Relative load ratio threshold for load balancing
        balance_rel_threshold: f32,
        /// Interval between bucket boundary adjustment cycles (seconds)
        bucket_adjust_interval_secs: usize,
    },
=======
    PowerOfTwo { load_check_interval_secs: u64 },
>>>>>>> c14cc47e
}

impl PolicyConfig {
    pub fn name(&self) -> &'static str {
        match self {
            PolicyConfig::Random => "random",
            PolicyConfig::RoundRobin => "round_robin",
            PolicyConfig::CacheAware { .. } => "cache_aware",
            PolicyConfig::PowerOfTwo { .. } => "power_of_two",
            PolicyConfig::Bucket { .. } => "bucket",
        }
    }
}

/// Service discovery configuration
#[derive(Debug, Clone, Serialize, Deserialize)]
pub struct DiscoveryConfig {
    pub enabled: bool,
    /// None = all namespaces
    pub namespace: Option<String>,
    pub port: u16,
    pub check_interval_secs: u64,
    /// Regular mode
    pub selector: HashMap<String, String>,
    /// PD mode prefill
    pub prefill_selector: HashMap<String, String>,
    /// PD mode decode
    pub decode_selector: HashMap<String, String>,
    pub bootstrap_port_annotation: String,
}

impl Default for DiscoveryConfig {
    fn default() -> Self {
        Self {
            enabled: false,
            namespace: None,
            port: 8000,
            check_interval_secs: 120,
            selector: HashMap::new(),
            prefill_selector: HashMap::new(),
            decode_selector: HashMap::new(),
            bootstrap_port_annotation: "sglang.ai/bootstrap-port".to_string(),
        }
    }
}

/// Retry configuration for request handling
#[derive(Debug, Clone, Serialize, Deserialize)]
pub struct RetryConfig {
    pub max_retries: u32,
    pub initial_backoff_ms: u64,
    pub max_backoff_ms: u64,
    pub backoff_multiplier: f32,
    /// D' = D * (1 + U[-j, +j]) where j is jitter factor
    #[serde(default = "default_retry_jitter_factor")]
    pub jitter_factor: f32,
}

impl Default for RetryConfig {
    fn default() -> Self {
        Self {
            max_retries: 5,
            initial_backoff_ms: 50,
            max_backoff_ms: 30000,
            backoff_multiplier: 1.5,
            jitter_factor: 0.2,
        }
    }
}

fn default_retry_jitter_factor() -> f32 {
    0.2
}

/// Health check configuration for worker monitoring
#[derive(Debug, Clone, Serialize, Deserialize)]
pub struct HealthCheckConfig {
    pub failure_threshold: u32,
    pub success_threshold: u32,
    pub timeout_secs: u64,
    pub check_interval_secs: u64,
    pub endpoint: String,
}

impl Default for HealthCheckConfig {
    fn default() -> Self {
        Self {
            failure_threshold: 3,
            success_threshold: 2,
            timeout_secs: 5,
            check_interval_secs: 60,
            endpoint: "/health".to_string(),
        }
    }
}

/// Circuit breaker configuration for worker reliability
#[derive(Debug, Clone, Serialize, Deserialize)]
pub struct CircuitBreakerConfig {
    pub failure_threshold: u32,
    pub success_threshold: u32,
    pub timeout_duration_secs: u64,
    pub window_duration_secs: u64,
}

impl Default for CircuitBreakerConfig {
    fn default() -> Self {
        Self {
            failure_threshold: 10,
            success_threshold: 3,
            timeout_duration_secs: 60,
            window_duration_secs: 120,
        }
    }
}

/// Metrics configuration
#[derive(Debug, Clone, Serialize, Deserialize)]
pub struct MetricsConfig {
    pub port: u16,
    pub host: String,
}

impl Default for MetricsConfig {
    fn default() -> Self {
        Self {
            port: 29000,
            host: "0.0.0.0".to_string(),
        }
    }
}

impl Default for RouterConfig {
    fn default() -> Self {
        Self {
            mode: RoutingMode::Regular {
                worker_urls: vec![],
            },
            policy: PolicyConfig::Random,
            host: "0.0.0.0".to_string(),
            port: 3001,
            max_payload_size: 536_870_912, // 512MB
            request_timeout_secs: 1800,    // 30 minutes
            worker_startup_timeout_secs: 600,
            worker_startup_check_interval_secs: 30,
            dp_aware: false,
            api_key: None,
            discovery: None,
            metrics: None,
            log_dir: None,
            log_level: None,
            request_id_headers: None,
            max_concurrent_requests: -1,
            queue_size: 100,
            queue_timeout_secs: 60,
            rate_limit_tokens_per_second: None,
            cors_allowed_origins: vec![],
            retry: RetryConfig::default(),
            circuit_breaker: CircuitBreakerConfig::default(),
            disable_retries: false,
            disable_circuit_breaker: false,
            health_check: HealthCheckConfig::default(),
            enable_igw: false,
            connection_mode: ConnectionMode::Http,
            model_path: None,
            tokenizer_path: None,
            chat_template: None,
            history_backend: default_history_backend(),
            oracle: None,
            reasoning_parser: None,
            tool_call_parser: None,
            tokenizer_cache: TokenizerCacheConfig::default(),
            client_identity: None,
            ca_certificates: vec![],
            mcp_config: None,
        }
    }
}

impl RouterConfig {
    /// Create a new configuration with mode and policy
    pub fn new(mode: RoutingMode, policy: PolicyConfig) -> Self {
        Self {
            mode,
            policy,
            ..Default::default()
        }
    }

    /// Validate the configuration
    pub fn validate(&self) -> ConfigResult<()> {
        crate::config::validation::ConfigValidator::validate(self)
    }

    /// Get the routing mode type as a string
    pub fn mode_type(&self) -> &'static str {
        match self.mode {
            RoutingMode::Regular { .. } => "regular",
            RoutingMode::PrefillDecode { .. } => "prefill_decode",
            RoutingMode::OpenAI { .. } => "openai",
        }
    }

    /// Check if service discovery is enabled
    pub fn has_service_discovery(&self) -> bool {
        self.discovery.as_ref().is_some_and(|d| d.enabled)
    }

    /// Check if metrics are enabled
    pub fn has_metrics(&self) -> bool {
        self.metrics.is_some()
    }

    /// Compute the effective retry config considering disable flag
    pub fn effective_retry_config(&self) -> RetryConfig {
        let mut cfg = self.retry.clone();
        if self.disable_retries {
            cfg.max_retries = 1;
        }
        cfg
    }

    /// Compute the effective circuit breaker config considering disable flag
    pub fn effective_circuit_breaker_config(&self) -> CircuitBreakerConfig {
        let mut cfg = self.circuit_breaker.clone();
        if self.disable_circuit_breaker {
            cfg.failure_threshold = u32::MAX;
        }
        cfg
    }

    /// Check if running in IGW (Inference Gateway) mode
    pub fn is_igw_mode(&self) -> bool {
        self.enable_igw
    }
}

#[cfg(test)]
mod tests {
    use super::*;

    #[test]
    fn test_router_config_default() {
        let config = RouterConfig::default();

        assert!(
            matches!(config.mode, RoutingMode::Regular { worker_urls } if worker_urls.is_empty())
        );
        assert!(matches!(config.policy, PolicyConfig::Random));
        assert_eq!(config.host, "0.0.0.0");
        assert_eq!(config.port, 3001);
        assert_eq!(config.max_payload_size, 536_870_912);
        assert_eq!(config.request_timeout_secs, 1800);
        assert_eq!(config.worker_startup_timeout_secs, 600);
        assert_eq!(config.worker_startup_check_interval_secs, 30);
        assert!(config.discovery.is_none());
        assert!(config.metrics.is_none());
        assert!(config.log_dir.is_none());
        assert!(config.log_level.is_none());
    }

    #[test]
    fn test_router_config_new() {
        let mode = RoutingMode::Regular {
            worker_urls: vec!["http://worker1".to_string(), "http://worker2".to_string()],
        };
        let policy = PolicyConfig::RoundRobin;

        let config = RouterConfig::new(mode, policy);

        match config.mode {
            RoutingMode::Regular { worker_urls } => {
                assert_eq!(worker_urls.len(), 2);
                assert_eq!(worker_urls[0], "http://worker1");
                assert_eq!(worker_urls[1], "http://worker2");
            }
            _ => panic!("Expected Regular mode"),
        }

        assert!(matches!(config.policy, PolicyConfig::RoundRobin));
        assert_eq!(config.host, "0.0.0.0");
        assert_eq!(config.port, 3001);
    }

    #[test]
    fn test_router_config_serialization() {
        let config = RouterConfig::builder()
            .regular_mode(vec!["http://worker1".to_string()])
            .random_policy()
            .host("0.0.0.0")
            .port(8080)
            .log_dir("/var/log")
            .log_level("debug")
            .build_unchecked();

        let json = serde_json::to_string(&config).unwrap();
        let deserialized: RouterConfig = serde_json::from_str(&json).unwrap();

        assert_eq!(config.host, deserialized.host);
        assert_eq!(config.port, deserialized.port);
        assert_eq!(config.max_payload_size, deserialized.max_payload_size);
        assert_eq!(config.log_dir, deserialized.log_dir);
        assert_eq!(config.log_level, deserialized.log_level);
        assert!(deserialized.discovery.is_none());
        assert!(deserialized.metrics.is_none());
    }

    #[test]
    fn test_routing_mode_is_pd_mode() {
        let regular = RoutingMode::Regular {
            worker_urls: vec!["http://worker1".to_string()],
        };
        assert!(!regular.is_pd_mode());

        let pd = RoutingMode::PrefillDecode {
            prefill_urls: vec![("http://prefill1".to_string(), Some(8001))],
            decode_urls: vec!["http://decode1".to_string()],
            prefill_policy: None,
            decode_policy: None,
        };
        assert!(pd.is_pd_mode());
    }

    #[test]
    fn test_routing_mode_worker_count() {
        let regular = RoutingMode::Regular {
            worker_urls: vec![
                "http://worker1".to_string(),
                "http://worker2".to_string(),
                "http://worker3".to_string(),
            ],
        };
        assert_eq!(regular.worker_count(), 3);

        let pd = RoutingMode::PrefillDecode {
            prefill_urls: vec![
                ("http://prefill1".to_string(), Some(8001)),
                ("http://prefill2".to_string(), None),
            ],
            decode_urls: vec![
                "http://decode1".to_string(),
                "http://decode2".to_string(),
                "http://decode3".to_string(),
            ],
            prefill_policy: None,
            decode_policy: None,
        };
        assert_eq!(pd.worker_count(), 5);

        let empty_regular = RoutingMode::Regular {
            worker_urls: vec![],
        };
        assert_eq!(empty_regular.worker_count(), 0);
    }

    #[test]
    fn test_routing_mode_serialization() {
        let regular = RoutingMode::Regular {
            worker_urls: vec!["http://worker1".to_string()],
        };
        let json = serde_json::to_string(&regular).unwrap();
        assert!(json.contains("\"type\":\"regular\""));
        assert!(json.contains("\"worker_urls\""));

        let pd = RoutingMode::PrefillDecode {
            prefill_urls: vec![("http://prefill1".to_string(), Some(8001))],
            decode_urls: vec!["http://decode1".to_string()],
            prefill_policy: None,
            decode_policy: None,
        };
        let json = serde_json::to_string(&pd).unwrap();
        assert!(json.contains("\"type\":\"prefill_decode\""));
        assert!(json.contains("\"prefill_urls\""));
        assert!(json.contains("\"decode_urls\""));
    }

    #[test]
    fn test_policy_config_name() {
        assert_eq!(PolicyConfig::Random.name(), "random");
        assert_eq!(PolicyConfig::RoundRobin.name(), "round_robin");

        let cache_aware = PolicyConfig::CacheAware {
            cache_threshold: 0.8,
            balance_abs_threshold: 10,
            balance_rel_threshold: 1.5,
            eviction_interval_secs: 300,
            max_tree_size: 1000,
        };
        assert_eq!(cache_aware.name(), "cache_aware");

        let power_of_two = PolicyConfig::PowerOfTwo {
            load_check_interval_secs: 60,
        };
        assert_eq!(power_of_two.name(), "power_of_two");
    }

    #[test]
    fn test_policy_config_serialization() {
        let random = PolicyConfig::Random;
        let json = serde_json::to_string(&random).unwrap();
        assert_eq!(json, r#"{"type":"random"}"#);

        let cache_aware = PolicyConfig::CacheAware {
            cache_threshold: 0.8,
            balance_abs_threshold: 10,
            balance_rel_threshold: 1.5,
            eviction_interval_secs: 300,
            max_tree_size: 1000,
        };
        let json = serde_json::to_string(&cache_aware).unwrap();
        assert!(json.contains("\"type\":\"cache_aware\""));
        assert!(json.contains("\"cache_threshold\":0.8"));
        assert!(json.contains("\"balance_abs_threshold\":10"));

        let power_of_two = PolicyConfig::PowerOfTwo {
            load_check_interval_secs: 60,
        };
        let json = serde_json::to_string(&power_of_two).unwrap();
        assert!(json.contains("\"type\":\"power_of_two\""));
        assert!(json.contains("\"load_check_interval_secs\":60"));
    }

    #[test]
    fn test_cache_aware_parameters() {
        let cache_aware = PolicyConfig::CacheAware {
            cache_threshold: 0.75,
            balance_abs_threshold: 20,
            balance_rel_threshold: 2.0,
            eviction_interval_secs: 600,
            max_tree_size: 5000,
        };

        match cache_aware {
            PolicyConfig::CacheAware {
                cache_threshold,
                balance_abs_threshold,
                balance_rel_threshold,
                eviction_interval_secs,
                max_tree_size,
            } => {
                assert!((cache_threshold - 0.75).abs() < 0.0001);
                assert_eq!(balance_abs_threshold, 20);
                assert!((balance_rel_threshold - 2.0).abs() < 0.0001);
                assert_eq!(eviction_interval_secs, 600);
                assert_eq!(max_tree_size, 5000);
            }
            _ => panic!("Expected CacheAware"),
        }
    }

    #[test]
    fn test_power_of_two_parameters() {
        let power_of_two = PolicyConfig::PowerOfTwo {
            load_check_interval_secs: 120,
        };

        match power_of_two {
            PolicyConfig::PowerOfTwo {
                load_check_interval_secs,
            } => {
                assert_eq!(load_check_interval_secs, 120);
            }
            _ => panic!("Expected PowerOfTwo"),
        }
    }

    #[test]
    fn test_bucket_parameters() {
        let bucket = PolicyConfig::Bucket {
            balance_abs_threshold: 20,
            balance_rel_threshold: 2.0,
            bucket_adjust_interval_secs: 5,
        };

        match bucket {
            PolicyConfig::Bucket {
                balance_abs_threshold,
                balance_rel_threshold,
                bucket_adjust_interval_secs,
            } => {
                assert_eq!(balance_abs_threshold, 20);
                assert!((balance_rel_threshold - 2.0).abs() < 0.0001);
                assert_eq!(bucket_adjust_interval_secs, 5);
            }
            _ => panic!("Expected Bucket"),
        }
    }

    #[test]
    fn test_discovery_config_default() {
        let config = DiscoveryConfig::default();

        assert!(!config.enabled);
        assert!(config.namespace.is_none());
        assert_eq!(config.port, 8000);
        assert_eq!(config.check_interval_secs, 120);
        assert!(config.selector.is_empty());
        assert!(config.prefill_selector.is_empty());
        assert!(config.decode_selector.is_empty());
        assert_eq!(config.bootstrap_port_annotation, "sglang.ai/bootstrap-port");
    }

    #[test]
    fn test_discovery_config_with_selectors() {
        let mut selector = HashMap::new();
        selector.insert("app".to_string(), "sglang".to_string());
        selector.insert("role".to_string(), "worker".to_string());

        let config = DiscoveryConfig {
            enabled: true,
            namespace: Some("default".to_string()),
            port: 9000,
            check_interval_secs: 30,
            selector: selector.clone(),
            prefill_selector: selector.clone(),
            decode_selector: selector.clone(),
            bootstrap_port_annotation: "custom.io/port".to_string(),
        };

        assert!(config.enabled);
        assert_eq!(config.namespace, Some("default".to_string()));
        assert_eq!(config.port, 9000);
        assert_eq!(config.selector.len(), 2);
        assert_eq!(config.selector.get("app"), Some(&"sglang".to_string()));
    }

    #[test]
    fn test_discovery_config_namespace() {
        let config = DiscoveryConfig {
            namespace: None,
            ..Default::default()
        };
        assert!(config.namespace.is_none());

        let config = DiscoveryConfig {
            namespace: Some("production".to_string()),
            ..Default::default()
        };
        assert_eq!(config.namespace, Some("production".to_string()));
    }

    #[test]
    fn test_metrics_config_default() {
        let config = MetricsConfig::default();

        assert_eq!(config.port, 29000);
        assert_eq!(config.host, "0.0.0.0");
    }

    #[test]
    fn test_metrics_config_custom() {
        let config = MetricsConfig {
            port: 9090,
            host: "0.0.0.0".to_string(),
        };

        assert_eq!(config.port, 9090);
        assert_eq!(config.host, "0.0.0.0");
    }

    #[test]
    fn test_mode_type() {
        let config = RouterConfig::builder()
            .regular_mode(vec![])
            .build_unchecked();
        assert_eq!(config.mode_type(), "regular");

        let config = RouterConfig::builder()
            .prefill_decode_mode(vec![], vec![])
            .build_unchecked();
        assert_eq!(config.mode_type(), "prefill_decode");
    }

    #[test]
    fn test_has_service_discovery() {
        let config = RouterConfig::default();
        assert!(!config.has_service_discovery());

        let config = RouterConfig::builder()
            .discovery_config(DiscoveryConfig {
                enabled: false,
                ..Default::default()
            })
            .build_unchecked();
        assert!(!config.has_service_discovery());

        let config = RouterConfig::builder().enable_discovery().build_unchecked();
        assert!(config.has_service_discovery());
    }

    #[test]
    fn test_has_metrics() {
        let config = RouterConfig::default();
        assert!(!config.has_metrics());

        let config = RouterConfig::builder()
            .metrics_config(MetricsConfig::default())
            .build_unchecked();
        assert!(config.has_metrics());
    }

    #[test]
    fn test_large_worker_lists() {
        let large_urls: Vec<String> = (0..1000).map(|i| format!("http://worker{}", i)).collect();

        let config = RouterConfig::builder()
            .regular_mode(large_urls.clone())
            .build_unchecked();

        assert_eq!(config.mode.worker_count(), 1000);

        let json = serde_json::to_string(&config).unwrap();
        let deserialized: RouterConfig = serde_json::from_str(&json).unwrap();

        match deserialized.mode {
            RoutingMode::Regular { worker_urls } => {
                assert_eq!(worker_urls.len(), 1000);
            }
            _ => panic!("Expected Regular mode"),
        }
    }

    #[test]
    fn test_unicode_in_config() {
        let config = RouterConfig::builder()
            .regular_mode(vec![
                "http://работник1".to_string(),
                "http://工作者2".to_string(),
            ])
            .log_dir("/日志/目录")
            .build_unchecked();

        let json = serde_json::to_string(&config).unwrap();
        let deserialized: RouterConfig = serde_json::from_str(&json).unwrap();

        match deserialized.mode {
            RoutingMode::Regular { worker_urls } => {
                assert_eq!(worker_urls[0], "http://работник1");
                assert_eq!(worker_urls[1], "http://工作者2");
            }
            _ => panic!("Expected Regular mode"),
        }

        assert_eq!(deserialized.log_dir, Some("/日志/目录".to_string()));
    }

    #[test]
    fn test_empty_string_fields() {
        let config = RouterConfig::builder()
            .host("")
            .log_dir("")
            .log_level("")
            .build_unchecked();

        assert_eq!(config.host, "");
        assert_eq!(config.log_dir, Some("".to_string()));
        assert_eq!(config.log_level, Some("".to_string()));
    }

    #[test]
    fn test_full_pd_mode_config() {
        let config = RouterConfig::builder()
            .prefill_decode_mode(
                vec![
                    ("http://prefill1:8000".to_string(), Some(8001)),
                    ("http://prefill2:8000".to_string(), None),
                ],
                vec![
                    "http://decode1:8000".to_string(),
                    "http://decode2:8000".to_string(),
                ],
            )
            .power_of_two_policy(30)
            .host("0.0.0.0")
            .port(3000)
            .max_payload_size(1048576)
            .request_timeout_secs(120)
            .worker_startup_timeout_secs(60)
            .worker_startup_check_interval_secs(5)
            .discovery_config(DiscoveryConfig {
                enabled: true,
                namespace: Some("sglang".to_string()),
                ..Default::default()
            })
            .enable_metrics("0.0.0.0", 9090)
            .log_dir("/var/log/sglang")
            .log_level("info")
            .max_concurrent_requests(64)
            .build_unchecked();

        assert!(config.mode.is_pd_mode());
        assert_eq!(config.mode.worker_count(), 4);
        assert_eq!(config.policy.name(), "power_of_two");
        assert!(config.has_service_discovery());
        assert!(config.has_metrics());
    }

    #[test]
    fn test_full_regular_mode_config() {
        let mut selector = HashMap::new();
        selector.insert("app".to_string(), "sglang".to_string());

        let config = RouterConfig::builder()
            .regular_mode(vec![
                "http://worker1:8000".to_string(),
                "http://worker2:8000".to_string(),
                "http://worker3:8000".to_string(),
            ])
            .cache_aware_policy(0.9, 5, 1.2, 600, 10000)
            .host("0.0.0.0")
            .port(3001)
            .max_payload_size(536870912)
            .request_timeout_secs(300)
            .worker_startup_timeout_secs(180)
            .worker_startup_check_interval_secs(15)
            .discovery_config(DiscoveryConfig {
                enabled: true,
                namespace: None,
                port: 8080,
                check_interval_secs: 45,
                selector,
                ..Default::default()
            })
            .metrics_config(MetricsConfig::default())
            .log_level("debug")
            .max_concurrent_requests(64)
            .build_unchecked();

        assert!(!config.mode.is_pd_mode());
        assert_eq!(config.mode.worker_count(), 3);
        assert_eq!(config.policy.name(), "cache_aware");
        assert!(config.has_service_discovery());
        assert!(config.has_metrics());
    }

    #[test]
    fn test_config_with_all_options() {
        let mut selectors = HashMap::new();
        selectors.insert("env".to_string(), "prod".to_string());
        selectors.insert("version".to_string(), "v1".to_string());

        let config = RouterConfig::builder()
            .regular_mode(vec!["http://worker1".to_string()])
            .round_robin_policy()
            .host("::1") // IPv6
            .port(8888)
            .max_payload_size(1024 * 1024 * 512) // 512MB
            .request_timeout_secs(900)
            .worker_startup_timeout_secs(600)
            .worker_startup_check_interval_secs(20)
            .discovery_config(DiscoveryConfig {
                enabled: true,
                namespace: Some("production".to_string()),
                port: 8443,
                check_interval_secs: 120,
                selector: selectors.clone(),
                prefill_selector: selectors.clone(),
                decode_selector: selectors,
                bootstrap_port_annotation: "mycompany.io/bootstrap".to_string(),
            })
            .enable_metrics("::", 9999) // IPv6 any
            .log_dir("/opt/logs/sglang")
            .log_level("trace")
            .max_concurrent_requests(64)
            .build_unchecked();

        assert!(config.has_service_discovery());
        assert!(config.has_metrics());
        assert_eq!(config.mode_type(), "regular");

        let json = serde_json::to_string_pretty(&config).unwrap();
        let deserialized: RouterConfig = serde_json::from_str(&json).unwrap();

        assert_eq!(deserialized.host, "::1");
        assert_eq!(deserialized.port, 8888);
        assert_eq!(
            deserialized.discovery.unwrap().namespace,
            Some("production".to_string())
        );
    }

    #[test]
    fn test_pd_policy_fallback_both_specified() {
        let pd = RoutingMode::PrefillDecode {
            prefill_urls: vec![("http://prefill1".to_string(), None)],
            decode_urls: vec!["http://decode1".to_string()],
            prefill_policy: Some(PolicyConfig::CacheAware {
                cache_threshold: 0.5,
                balance_abs_threshold: 32,
                balance_rel_threshold: 1.1,
                eviction_interval_secs: 60,
                max_tree_size: 1000,
            }),
            decode_policy: Some(PolicyConfig::PowerOfTwo {
                load_check_interval_secs: 60,
            }),
        };

        let main_policy = PolicyConfig::Random;

        match pd.get_prefill_policy(&main_policy) {
            PolicyConfig::CacheAware { .. } => {}
            _ => panic!("Expected CacheAware for prefill"),
        }

        match pd.get_decode_policy(&main_policy) {
            PolicyConfig::PowerOfTwo { .. } => {}
            _ => panic!("Expected PowerOfTwo for decode"),
        }
    }

    #[test]
    fn test_pd_policy_fallback_only_prefill() {
        let pd = RoutingMode::PrefillDecode {
            prefill_urls: vec![("http://prefill1".to_string(), None)],
            decode_urls: vec!["http://decode1".to_string()],
            prefill_policy: Some(PolicyConfig::CacheAware {
                cache_threshold: 0.5,
                balance_abs_threshold: 32,
                balance_rel_threshold: 1.1,
                eviction_interval_secs: 60,
                max_tree_size: 1000,
            }),
            decode_policy: None,
        };

        let main_policy = PolicyConfig::RoundRobin;

        match pd.get_prefill_policy(&main_policy) {
            PolicyConfig::CacheAware { .. } => {}
            _ => panic!("Expected CacheAware for prefill"),
        }

        match pd.get_decode_policy(&main_policy) {
            PolicyConfig::RoundRobin => {}
            _ => panic!("Expected RoundRobin for decode"),
        }
    }

    #[test]
    fn test_pd_policy_fallback_only_decode() {
        let pd = RoutingMode::PrefillDecode {
            prefill_urls: vec![("http://prefill1".to_string(), None)],
            decode_urls: vec!["http://decode1".to_string()],
            prefill_policy: None,
            decode_policy: Some(PolicyConfig::PowerOfTwo {
                load_check_interval_secs: 60,
            }),
        };

        let main_policy = PolicyConfig::Random;

        match pd.get_prefill_policy(&main_policy) {
            PolicyConfig::Random => {}
            _ => panic!("Expected Random for prefill"),
        }

        match pd.get_decode_policy(&main_policy) {
            PolicyConfig::PowerOfTwo { .. } => {}
            _ => panic!("Expected PowerOfTwo for decode"),
        }
    }

    #[test]
    fn test_pd_policy_fallback_none_specified() {
        let pd = RoutingMode::PrefillDecode {
            prefill_urls: vec![("http://prefill1".to_string(), None)],
            decode_urls: vec!["http://decode1".to_string()],
            prefill_policy: None,
            decode_policy: None,
        };

        let main_policy = PolicyConfig::CacheAware {
            cache_threshold: 0.7,
            balance_abs_threshold: 20,
            balance_rel_threshold: 1.5,
            eviction_interval_secs: 300,
            max_tree_size: 2000,
        };

        match pd.get_prefill_policy(&main_policy) {
            PolicyConfig::CacheAware {
                cache_threshold, ..
            } => {
                assert!((cache_threshold - 0.7).abs() < 0.0001);
            }
            _ => panic!("Expected CacheAware for prefill"),
        }

        match pd.get_decode_policy(&main_policy) {
            PolicyConfig::CacheAware {
                cache_threshold, ..
            } => {
                assert!((cache_threshold - 0.7).abs() < 0.0001);
            }
            _ => panic!("Expected CacheAware for decode"),
        }
    }

    #[test]
    fn test_regular_mode_policy_fallback() {
        let regular = RoutingMode::Regular {
            worker_urls: vec!["http://worker1".to_string()],
        };

        let main_policy = PolicyConfig::RoundRobin;

        match regular.get_prefill_policy(&main_policy) {
            PolicyConfig::RoundRobin => {}
            _ => panic!("Expected RoundRobin for regular mode"),
        }

        match regular.get_decode_policy(&main_policy) {
            PolicyConfig::RoundRobin => {}
            _ => panic!("Expected RoundRobin for regular mode"),
        }
    }
}<|MERGE_RESOLUTION|>--- conflicted
+++ resolved
@@ -262,11 +262,7 @@
     },
 
     #[serde(rename = "power_of_two")]
-<<<<<<< HEAD
-    PowerOfTwo {
-        /// Interval for load monitoring (seconds)
-        load_check_interval_secs: u64,
-    },
+    PowerOfTwo { load_check_interval_secs: u64 },
 
     #[serde(rename = "bucket")]
     Bucket {
@@ -277,9 +273,6 @@
         /// Interval between bucket boundary adjustment cycles (seconds)
         bucket_adjust_interval_secs: usize,
     },
-=======
-    PowerOfTwo { load_check_interval_secs: u64 },
->>>>>>> c14cc47e
 }
 
 impl PolicyConfig {
