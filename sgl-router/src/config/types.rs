--- conflicted
+++ resolved
@@ -263,43 +263,6 @@
                 assert_eq!(worker_urls[0], "http://worker1");
                 assert_eq!(worker_urls[1], "http://worker2");
             }
-<<<<<<< HEAD
-            (RoutingMode::Regular { .. }, PolicyConfig::Random) => {
-                Ok(crate::router::PolicyConfig::RandomConfig {
-                    timeout_secs: self.worker_startup_timeout_secs,
-                    interval_secs: self.worker_startup_check_interval_secs,
-                    dp_awareness: self.dp_awareness,
-                    api_key: self.api_key.clone(),
-                })
-            }
-            (RoutingMode::Regular { .. }, PolicyConfig::RoundRobin) => {
-                Ok(crate::router::PolicyConfig::RoundRobinConfig {
-                    timeout_secs: self.worker_startup_timeout_secs,
-                    interval_secs: self.worker_startup_check_interval_secs,
-                    dp_awareness: self.dp_awareness,
-                    api_key: self.api_key.clone(),
-                })
-            }
-            (
-                RoutingMode::Regular { .. },
-                PolicyConfig::CacheAware {
-                    cache_threshold,
-                    balance_abs_threshold,
-                    balance_rel_threshold,
-                    eviction_interval_secs,
-                    max_tree_size,
-                },
-            ) => Ok(crate::router::PolicyConfig::CacheAwareConfig {
-                cache_threshold: *cache_threshold,
-                balance_abs_threshold: *balance_abs_threshold,
-                balance_rel_threshold: *balance_rel_threshold,
-                eviction_interval_secs: *eviction_interval_secs,
-                max_tree_size: *max_tree_size,
-                timeout_secs: self.worker_startup_timeout_secs,
-                interval_secs: self.worker_startup_check_interval_secs,
-                dp_awareness: self.dp_awareness,
-                api_key: self.api_key.clone(),
-=======
             _ => panic!("Expected Regular mode"),
         }
 
@@ -322,6 +285,8 @@
             request_timeout_secs: 30,
             worker_startup_timeout_secs: 60,
             worker_startup_check_interval_secs: 5,
+            dp_awareness: false,
+            api_key: None,
             discovery: Some(DiscoveryConfig::default()),
             metrics: Some(MetricsConfig::default()),
             log_dir: Some("/var/log".to_string()),
@@ -609,7 +574,6 @@
             discovery: Some(DiscoveryConfig {
                 enabled: false,
                 ..Default::default()
->>>>>>> 74f59ae5
             }),
             ..Default::default()
         };
@@ -728,6 +692,8 @@
             request_timeout_secs: 120,
             worker_startup_timeout_secs: 60,
             worker_startup_check_interval_secs: 5,
+            dp_awareness: false,
+            api_key: None,
             discovery: Some(DiscoveryConfig {
                 enabled: true,
                 namespace: Some("sglang".to_string()),
@@ -774,6 +740,8 @@
             request_timeout_secs: 300,
             worker_startup_timeout_secs: 180,
             worker_startup_check_interval_secs: 15,
+            dp_awareness: false,
+            api_key: None,
             discovery: Some(DiscoveryConfig {
                 enabled: true,
                 namespace: None,
@@ -811,6 +779,8 @@
             request_timeout_secs: 900,
             worker_startup_timeout_secs: 600,
             worker_startup_check_interval_secs: 20,
+            dp_awareness: false,
+            api_key: None,
             discovery: Some(DiscoveryConfig {
                 enabled: true,
                 namespace: Some("production".to_string()),
