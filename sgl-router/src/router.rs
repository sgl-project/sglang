--- conflicted
+++ resolved
@@ -34,23 +34,17 @@
         current_index: AtomicUsize,
         timeout_secs: u64,
         interval_secs: u64,
-<<<<<<< HEAD
         dp_awareness: bool,
         api_key: Option<String>,
-=======
         _health_checker: Option<HealthChecker>,
->>>>>>> 7891bac1
     },
     Random {
         workers: Arc<RwLock<Vec<Box<dyn Worker>>>>,
         timeout_secs: u64,
         interval_secs: u64,
-<<<<<<< HEAD
         dp_awareness: bool,
         api_key: Option<String>,
-=======
         _health_checker: Option<HealthChecker>,
->>>>>>> 7891bac1
     },
     PrefillDecode {
         pd_router: Arc<PDRouter>,
@@ -217,7 +211,6 @@
             }
         }
 
-<<<<<<< HEAD
         let worker_urls = if dp_awareness {
             // worker address now in the format of "http://host:port@dp_rank"
             Self::get_dp_aware_workers(&worker_urls, api_key)
@@ -225,43 +218,20 @@
         } else {
             worker_urls
         };
-=======
+
         // Create Worker trait objects from URLs
         let workers: Vec<Box<dyn Worker>> = worker_urls
             .iter()
             .map(|url| WorkerFactory::create_regular(url.clone()))
             .collect();
->>>>>>> 7891bac1
 
         // Create router based on policy...
         Ok(match policy_config {
             PolicyConfig::RandomConfig {
                 timeout_secs,
                 interval_secs,
-<<<<<<< HEAD
                 dp_awareness,
                 api_key,
-            } => Router::Random {
-                worker_urls: Arc::new(RwLock::new(worker_urls)),
-                timeout_secs,
-                interval_secs,
-                dp_awareness,
-                api_key,
-            },
-            PolicyConfig::RoundRobinConfig {
-                timeout_secs,
-                interval_secs,
-                dp_awareness,
-                api_key,
-            } => Router::RoundRobin {
-                worker_urls: Arc::new(RwLock::new(worker_urls)),
-                current_index: std::sync::atomic::AtomicUsize::new(0),
-                timeout_secs,
-                interval_secs,
-                dp_awareness,
-                api_key,
-            },
-=======
             } => {
                 let workers = Arc::new(RwLock::new(workers));
                 let health_checker =
@@ -270,12 +240,16 @@
                     workers,
                     timeout_secs,
                     interval_secs,
+                    dp_awareness,
+                    api_key,
                     _health_checker: Some(health_checker),
                 }
             }
             PolicyConfig::RoundRobinConfig {
                 timeout_secs,
                 interval_secs,
+                dp_awareness,
+                api_key,
             } => {
                 let workers = Arc::new(RwLock::new(workers));
                 let health_checker =
@@ -285,10 +259,11 @@
                     current_index: std::sync::atomic::AtomicUsize::new(0),
                     timeout_secs,
                     interval_secs,
+                    dp_awareness,
+                    api_key,
                     _health_checker: Some(health_checker),
                 }
             }
->>>>>>> 7891bac1
             PolicyConfig::CacheAwareConfig {
                 cache_threshold,
                 balance_abs_threshold,
@@ -1193,7 +1168,6 @@
             match client.get(&format!("{}/health", worker_url)).send().await {
                 Ok(res) => {
                     if res.status().is_success() {
-<<<<<<< HEAD
                         info!("Worker {} health check passed", worker_url);
                         if self.get_dp_awareness() {
                             let url_vec = vec![String::from(worker_url)];
@@ -1201,123 +1175,66 @@
                                 .map_err(|e| format!("Failed to get dp-aware workers: {}", e))?;
 
                             match self {
-                                Router::RoundRobin { worker_urls, .. }
-                                | Router::Random { worker_urls, .. }
-                                | Router::CacheAware { worker_urls, .. } => {
-                                    let mut urls = worker_urls.write().unwrap();
+                                Router::RoundRobin { workers, .. }
+                                | Router::Random { workers, .. }
+                                | Router::CacheAware { workers, .. } => {
+                                    let mut workers_guard = workers.write().unwrap();
                                     for dp_url in &dp_url_vec {
-                                        if urls.contains(dp_url) {
+                                        if workers_guard.iter().any(|w| w.url() == dp_url) {
                                             warn!("Worker {} already exists", dp_url);
                                             continue;
                                         }
                                         info!("Added worker: {}", dp_url);
-                                        urls.push(dp_url.to_string());
+                                        let new_worker =
+                                            WorkerFactory::create_regular(dp_url.to_string());
+                                        workers_guard.push(new_worker);
                                     }
-                                    gauge!("sgl_router_active_workers").set(urls.len() as f64);
+                                    gauge!("sgl_router_active_workers")
+                                        .set(workers_guard.len() as f64);
                                 },
                                 Router::PrefillDecode { .. } => {
                                     return Err("Adding workers to PrefillDecode router not supported via add_worker. Use dedicated PD management methods.".to_string());
                                 },
                             }
 
-                            // If cache aware, initialize the queues for the new worker
-                            if let Router::CacheAware {
-                                worker_urls,
-                                running_queue,
-                                processed_queue,
-                                tree,
-                                ..
-                            } = self
-                            {
-                                let urls = worker_urls.read().unwrap();
+                            // If cache aware, add worker to tree
+                            if let Router::CacheAware { workers, tree, .. } = self {
+                                let workers_guard = workers.read().unwrap();
                                 for dp_url in &dp_url_vec {
-                                    if urls.contains(dp_url) {
+                                    if workers_guard.iter().any(|w| w.url() == dp_url) {
                                         continue;
                                     }
-                                    // Add worker to running queue with initial count of 0
-                                    running_queue
-                                        .lock()
-                                        .unwrap()
-                                        .insert(dp_url.to_string(), 0);
-
-                                    // Add worker to processed queue with initial count of 0
-                                    processed_queue
-                                        .lock()
-                                        .unwrap()
-                                        .insert(dp_url.to_string(), 0);
-
                                     // Add worker to tree
-                                    tree
-                                        .lock()
-                                        .unwrap()
-                                        .insert("", &dp_url);
+                                    tree.lock().unwrap().insert("", &dp_url);
                                 }
-=======
-                        match self {
-                            Router::RoundRobin { workers, .. }
-                            | Router::Random { workers, .. }
-                            | Router::CacheAware { workers, .. } => {
-                                info!("Worker {} health check passed", worker_url);
-                                let mut workers_guard = workers.write().unwrap();
-                                if workers_guard.iter().any(|w| w.url() == worker_url) {
-                                    return Err(format!("Worker {} already exists", worker_url));
-                                }
-                                info!("Added worker: {}", worker_url);
-                                let new_worker =
-                                    WorkerFactory::create_regular(worker_url.to_string());
-                                workers_guard.push(new_worker);
-                                gauge!("sgl_router_active_workers").set(workers_guard.len() as f64);
->>>>>>> 7891bac1
                             }
                         } else {
                             match self {
-                                Router::RoundRobin { worker_urls, .. }
-                                | Router::Random { worker_urls, .. }
-                                | Router::CacheAware { worker_urls, .. } => {
-                                    let mut urls = worker_urls.write().unwrap();
-                                    if urls.contains(&worker_url.to_string()) {
+                                Router::RoundRobin { workers, .. }
+                                | Router::Random { workers, .. }
+                                | Router::CacheAware { workers, .. } => {
+                                    let mut workers_guard = workers.write().unwrap();
+                                    if workers_guard.iter().any(|w| w.url() == worker_url) {
                                         return Err(format!("Worker {} already exists", worker_url));
                                     }
                                     info!("Added worker: {}", worker_url);
-                                    urls.push(worker_url.to_string());
+                                    let new_worker =
+                                        WorkerFactory::create_regular(worker_url.to_string());
+                                    workers_guard.push(new_worker);
+                                    gauge!("sgl_router_active_workers")
+                                        .set(workers_guard.len() as f64);
                                 },
                                 Router::PrefillDecode { .. } => {
                                     return Err("Adding workers to PrefillDecode router not supported via add_worker. Use dedicated PD management methods.".to_string());
                                 },
                             }
 
-<<<<<<< HEAD
-                            // If cache aware, initialize the queues for the new worker
-                            if let Router::CacheAware {
-                                running_queue,
-                                processed_queue,
-                                tree,
-                                ..
-                            } = self
-                            {
-                                // Add worker to running queue with initial count of 0
-                                running_queue
-                                    .lock()
-                                    .unwrap()
-                                    .insert(worker_url.to_string(), 0);
-
-                                // Add worker to processed queue with initial count of 0
-                                processed_queue
-                                    .lock()
-                                    .unwrap()
-                                    .insert(worker_url.to_string(), 0);
-
+                            // If cache aware, add worker to tree
+                            if let Router::CacheAware { tree, .. } = self {
                                 // Add worker to tree
                                 tree.lock().unwrap().insert("", worker_url);
                             }
-=======
-                        // If cache aware, add worker to tree
-                        if let Router::CacheAware { tree, .. } = self {
-                            // Add worker to tree
-                            tree.lock().unwrap().insert("", worker_url);
->>>>>>> 7891bac1
                         }
-
                         return Ok(format!("Successfully added worker: {}", worker_url));
                     } else {
                         info!(
@@ -1361,33 +1278,29 @@
             let worker_url_prefix = format!("{}@", worker_url);
 
             match self {
-                Router::RoundRobin { worker_urls, .. }
-                | Router::Random { worker_urls, .. }
-                | Router::CacheAware { worker_urls, .. } => {
-                    {
-                        // find the candidate workers to be removed
-                        let urls = worker_urls.read().unwrap();
-                        for url in urls.iter() {
-                            if url.starts_with(&worker_url_prefix) {
-                                candidate_workers.push(url.clone());
-                            }
+                Router::RoundRobin { workers, .. }
+                | Router::Random { workers, .. }
+                | Router::CacheAware { workers, .. } => {
+                    // find the candidate workers to be removed
+                    let workers_guard = workers.read().unwrap();
+                    for w in workers_guard.iter() {
+                        if w.url().starts_with(&worker_url_prefix) {
+                            candidate_workers.push(w.url().to_string());
                         }
                     }
 
-                    {
-                        // do the removing on the worker_urls
-                        let mut urls = worker_urls.write().unwrap();
-                        for dp_url in candidate_workers.iter() {
-                            if let Some(index) = urls.iter().position(|url| url == dp_url) {
-                                urls.remove(index);
-                                info!("Removed worker: {}", dp_url);
-                            } else {
-                                warn!("Worker {} not found, skipping removal", dp_url);
-                                continue;
-                            }
+                    // do the removing on the worker_urls
+                    let mut workers_guard = workers.write().unwrap();
+                    for dp_url in candidate_workers.iter() {
+                        if let Some(index) = workers_guard.iter().position(|w| w.url() == dp_url) {
+                            workers_guard.remove(index);
+                            info!("Removed worker: {}", dp_url);
+                        } else {
+                            warn!("Worker {} not found, skipping removal", dp_url);
+                            continue;
                         }
-                        gauge!("sgl_router_active_workers").set(urls.len() as f64);
                     }
+                    gauge!("sgl_router_active_workers").set(workers_guard.len() as f64);
                 },
                 Router::PrefillDecode { .. } => {
                     warn!("Removing workers from PrefillDecode router not supported via remove_worker. Use dedicated PD management methods.");
@@ -1395,48 +1308,27 @@
                 },
             }
 
-            // if cache aware, remove the workers from the tree and queues
-            if let Router::CacheAware {
-                worker_urls,
-                tree,
-                running_queue,
-                processed_queue,
-                ..
-            } = self
-            {
-                let urls = worker_urls.read().unwrap();
+            // if cache aware, remove the workers from the tree
+            if let Router::CacheAware { workers, tree, .. } = self {
+                let workers_guard = workers.read().unwrap();
                 for dp_url in candidate_workers.iter() {
-                    if !urls.contains(dp_url) {
+                    if !workers_guard.iter().any(|w| w.url() == dp_url) {
                         continue;
                     }
-                    tree
-                        .lock()
-                        .unwrap()
-                        .remove_tenant(dp_url);
-                    running_queue
-                        .lock()
-                        .unwrap()
-                        .remove(dp_url);
-                    processed_queue
-                        .lock()
-                        .unwrap()
-                        .remove(dp_url);
-                    info!(
-                        "Removed worker from tree and cleaned up queues: {}",
-                        dp_url
-                    );
+                    tree.lock().unwrap().remove_tenant(dp_url);
+                    info!("Removed worker from tree and cleaned up queues: {}", dp_url);
                 }
             }
         } else {
             match self {
-                Router::RoundRobin { worker_urls, .. }
-                | Router::Random { worker_urls, .. }
-                | Router::CacheAware { worker_urls, .. } => {
-                    let mut urls = worker_urls.write().unwrap();
-                    if let Some(index) = urls.iter().position(|url| url == &worker_url) {
-                        urls.remove(index);
+                Router::RoundRobin { workers, .. }
+                | Router::Random { workers, .. }
+                | Router::CacheAware { workers, .. } => {
+                    let mut workers_guard = workers.write().unwrap();
+                    if let Some(index) = workers_guard.iter().position(|w| w.url() == worker_url) {
+                        workers_guard.remove(index);
                         info!("Removed worker: {}", worker_url);
-                        gauge!("sgl_router_active_workers").set(urls.len() as f64);
+                        gauge!("sgl_router_active_workers").set(workers_guard.len() as f64);
                     } else {
                         warn!("Worker {} not found, skipping removal", worker_url);
                         return;
@@ -1449,26 +1341,9 @@
             }
 
             // if cache aware, remove the worker from the tree
-            if let Router::CacheAware {
-                tree,
-                running_queue,
-                processed_queue,
-                ..
-            } = self
-            {
+            if let Router::CacheAware { tree, .. } = self {
                 tree.lock().unwrap().remove_tenant(&worker_url);
-                running_queue
-                    .lock()
-                    .unwrap()
-                    .remove(&worker_url.to_string());
-                processed_queue
-                    .lock()
-                    .unwrap()
-                    .remove(&worker_url.to_string());
-                info!(
-                    "Removed worker from tree and cleaned up queues: {}",
-                    worker_url
-                );
+                info!("Removed worker from tree: {}", worker_url);
             }
         }
     }
@@ -1694,12 +1569,9 @@
             workers: Arc::new(RwLock::new(workers)),
             timeout_secs: 5,
             interval_secs: 1,
-<<<<<<< HEAD
             dp_awareness: false,
             api_key: None,
-=======
             _health_checker: None,
->>>>>>> 7891bac1
         }
     }
 
