use crate::core::{HealthChecker, Worker, WorkerFactory};
use crate::pd_router::PDRouter;
use crate::pd_types::PDSelectionPolicy;
use crate::tree::Tree;
use ::metrics::{counter, gauge, histogram};
use actix_web::http::header::{HeaderValue, CONTENT_TYPE};
use actix_web::{HttpRequest, HttpResponse};
use futures_util::{StreamExt, TryStreamExt};
use std::fmt::Debug;
use std::sync::atomic::AtomicUsize;
use std::sync::{Arc, Mutex, RwLock};
use std::thread;
use std::time::Duration;
use std::time::Instant;
use tokio;
use tracing::{debug, error, info, warn};

pub fn copy_request_headers(req: &HttpRequest) -> Vec<(String, String)> {
    req.headers()
        .iter()
        .filter_map(|(name, value)| {
            value
                .to_str()
                .ok()
                .map(|v| (name.to_string(), v.to_string()))
        })
        .collect()
}

#[derive(Debug)]
pub enum Router {
    RoundRobin {
        workers: Arc<RwLock<Vec<Box<dyn Worker>>>>,
        current_index: AtomicUsize,
        timeout_secs: u64,
        interval_secs: u64,
        _health_checker: Option<HealthChecker>,
    },
    Random {
        workers: Arc<RwLock<Vec<Box<dyn Worker>>>>,
        timeout_secs: u64,
        interval_secs: u64,
        _health_checker: Option<HealthChecker>,
    },
    PrefillDecode {
        pd_router: Arc<PDRouter>,
    },
    CacheAware {
        /*
            Cache-Aware Load Balancing Router

            This router combines two strategies to optimize both cache utilization and request distribution:

            1. Cache-Aware Routing (Approximate Tree)
            2. Load Balancing (Shortest Queue with Balance Thresholds)

            The router dynamically switches between these strategies based on load conditions:
            - Uses load balancing when the system is imbalanced
            - Uses cache-aware routing when the system is balanced

            A system is considered imbalanced if both conditions are met:
            1. (max - min) > abs_threshold
            2. max > rel_threshold * min

            Strategy Details:

            1. Cache-Aware Routing (Approximate Tree)
            -------------------------------------------
            This strategy maintains an approximate radix tree for each worker based on request history,
            eliminating the need for direct cache state queries. The tree stores raw text characters
            instead of token IDs to avoid tokenization overhead.

            Process:
            a. For each request, find the worker with the highest prefix match
            b. If match rate > cache_threshold:
            Route to the worker with highest match (likely has relevant data cached)
            c. If match rate ≤ cache_threshold:
            Route to the worker with smallest tree size (most available cache capacity)
            d. Background maintenance:
            Periodically evict least recently used leaf nodes to prevent memory overflow

            2. Load Balancing (Shortest Queue)
            -------------------------------------------
            This strategy tracks pending request counts per worker and routes new requests
            to the least busy worker when the system is detected to be imbalanced.

            Configuration Parameters:
            ------------------------
            1. cache_threshold: (float, 0.0 to 1.0)
            Minimum prefix match ratio to use highest-match routing.
            Below this threshold, routes to worker with most available cache space.

            2. balance_abs_threshold: (integer)
            Absolute difference threshold for load imbalance detection.
            System is potentially imbalanced if (max_load - min_load) > abs_threshold

            3. balance_rel_threshold: (float)
            Relative ratio threshold for load imbalance detection.
            System is potentially imbalanced if max_load > min_load * rel_threshold
            Used in conjunction with abs_threshold to determine final imbalance state.

            4. eviction_interval_secs: (integer)
            Interval between LRU eviction cycles for the approximate trees.

            5. max_tree_size: (integer)
            Maximum nodes per tree. When exceeded, LRU leaf nodes are evicted
            during the next eviction cycle.
        */
<<<<<<< HEAD
        worker_urls: Arc<RwLock<Vec<String>>>,
        tree: Arc<RwLock<Tree>>,
        running_queue: Arc<RwLock<HashMap<String, usize>>>,
        processed_queue: Arc<Mutex<HashMap<String, usize>>>,
=======
        workers: Arc<RwLock<Vec<Box<dyn Worker>>>>,
        tree: Arc<Mutex<Tree>>,
>>>>>>> 7c39e8a1
        cache_threshold: f32,
        balance_abs_threshold: usize,
        balance_rel_threshold: f32,
        timeout_secs: u64,
        interval_secs: u64,
        _eviction_thread: Option<thread::JoinHandle<()>>,
        _health_checker: Option<HealthChecker>,
    },
}

#[derive(Debug, Clone)]
pub enum PolicyConfig {
    RandomConfig {
        timeout_secs: u64,
        interval_secs: u64,
    },
    RoundRobinConfig {
        timeout_secs: u64,
        interval_secs: u64,
    },
    CacheAwareConfig {
        cache_threshold: f32,
        balance_abs_threshold: usize,
        balance_rel_threshold: f32,
        eviction_interval_secs: u64,
        max_tree_size: usize,
        timeout_secs: u64,
        interval_secs: u64,
    },
    PrefillDecodeConfig {
        selection_policy: PDSelectionPolicy,
        prefill_urls: Vec<(String, Option<u16>)>, // (url, bootstrap_port)
        decode_urls: Vec<String>,
        timeout_secs: u64,
        interval_secs: u64,
    },
}

impl Router {
    pub fn new(worker_urls: Vec<String>, policy_config: PolicyConfig) -> Result<Self, String> {
        // Update active workers gauge
        gauge!("sgl_router_active_workers").set(worker_urls.len() as f64);

        // Get timeout and interval from policy config
        let (timeout_secs, interval_secs) = match &policy_config {
            PolicyConfig::RandomConfig {
                timeout_secs,
                interval_secs,
            } => (*timeout_secs, *interval_secs),
            PolicyConfig::RoundRobinConfig {
                timeout_secs,
                interval_secs,
            } => (*timeout_secs, *interval_secs),
            PolicyConfig::CacheAwareConfig {
                timeout_secs,
                interval_secs,
                ..
            } => (*timeout_secs, *interval_secs),
            PolicyConfig::PrefillDecodeConfig {
                timeout_secs,
                interval_secs,
                ..
            } => (*timeout_secs, *interval_secs),
        };

        // For PrefillDecode, we need to handle workers differently
        match &policy_config {
            PolicyConfig::PrefillDecodeConfig { .. } => {
                // PD mode doesn't use the worker_urls parameter
                // We'll validate PD workers separately
            }
            _ => {
                // Wait until all workers are healthy for regular modes
                let worker_urls = worker_urls.clone();
                std::thread::spawn(move || {
                    Self::wait_for_healthy_workers(&worker_urls, timeout_secs, interval_secs)
                })
                .join()
                .map_err(|e| {
                    error!("Health-check thread panicked: {:?}", e);
                    format!("Health-check thread panicked: {e:?}")
                })??;
            }
        }

        // Create Worker trait objects from URLs
        let workers: Vec<Box<dyn Worker>> = worker_urls
            .iter()
            .map(|url| WorkerFactory::create_regular(url.clone()))
            .collect();

        // Create router based on policy...
        Ok(match policy_config {
            PolicyConfig::RandomConfig {
                timeout_secs,
                interval_secs,
            } => {
                let workers = Arc::new(RwLock::new(workers));
                let health_checker =
                    crate::core::start_health_checker(Arc::clone(&workers), interval_secs);
                Router::Random {
                    workers,
                    timeout_secs,
                    interval_secs,
                    _health_checker: Some(health_checker),
                }
            }
            PolicyConfig::RoundRobinConfig {
                timeout_secs,
                interval_secs,
            } => {
                let workers = Arc::new(RwLock::new(workers));
                let health_checker =
                    crate::core::start_health_checker(Arc::clone(&workers), interval_secs);
                Router::RoundRobin {
                    workers,
                    current_index: std::sync::atomic::AtomicUsize::new(0),
                    timeout_secs,
                    interval_secs,
                    _health_checker: Some(health_checker),
                }
            }
            PolicyConfig::CacheAwareConfig {
                cache_threshold,
                balance_abs_threshold,
                balance_rel_threshold,
                eviction_interval_secs,
                max_tree_size,
                timeout_secs,
                interval_secs,
            } => {
<<<<<<< HEAD
                let mut running_queue = HashMap::new();
                for url in &worker_urls {
                    running_queue.insert(url.clone(), 0);
                }

                let mut processed_queue = HashMap::new();
                for url in &worker_urls {
                    processed_queue.insert(url.clone(), 0);
                }

                let tree = Arc::new(RwLock::new(Tree::new()));
                let running_queue = Arc::new(RwLock::new(running_queue));
                let processed_queue = Arc::new(Mutex::new(processed_queue));
=======
                let tree = Arc::new(Mutex::new(Tree::new()));
>>>>>>> 7c39e8a1

                // Create background eviction thread
                let tree_clone = Arc::clone(&tree);
                let workers = Arc::new(RwLock::new(workers));
                let workers_clone = Arc::clone(&workers);
                let eviction_thread = thread::spawn(move || {
                    loop {
                        // Sleep for the specified interval
                        thread::sleep(Duration::from_secs(eviction_interval_secs));

                        let locked_tree_clone = tree_clone.read().unwrap();
                        // Run eviction
                        locked_tree_clone.evict_tenant_by_size(max_tree_size);
<<<<<<< HEAD

                        // Print the process queue
                        let locked_processed_queue = processed_queue_clone.lock().unwrap();
                        info!("Processed Queue: {:?}", locked_processed_queue);

                        // Print the running queue
                        let locked_running_queue = running_queue_clone.read().unwrap();
                        info!("Running Queue: {:?}", locked_running_queue);
                    }
                });

                for url in &worker_urls {
                    tree.write().unwrap().insert("", url);
=======
                        drop(locked_tree_clone);

                        // Log worker loads and processed requests
                        let workers_guard = workers_clone.read().unwrap();
                        let loads: Vec<(String, usize)> = workers_guard
                            .iter()
                            .map(|w| (w.url().to_string(), w.load()))
                            .collect();
                        info!("Worker loads: {:?}", loads);

                        let processed: Vec<(String, usize)> = workers_guard
                            .iter()
                            .map(|w| (w.url().to_string(), w.processed_requests()))
                            .collect();
                        info!("Processed requests: {:?}", processed);
                    }
                });

                for worker in workers.read().unwrap().iter() {
                    tree.lock().unwrap().insert("", worker.url());
>>>>>>> 7c39e8a1
                }

                let health_checker =
                    crate::core::start_health_checker(Arc::clone(&workers), interval_secs);

                Router::CacheAware {
                    workers,
                    tree,
                    cache_threshold,
                    balance_abs_threshold,
                    balance_rel_threshold,
                    timeout_secs,
                    interval_secs,
                    _eviction_thread: Some(eviction_thread),
                    _health_checker: Some(health_checker),
                }
            }
            PolicyConfig::PrefillDecodeConfig {
                selection_policy,
                prefill_urls,
                decode_urls,
                timeout_secs,
                interval_secs,
            } => {
                // Create PDRouter instance
                let pd_router = PDRouter::new(
                    prefill_urls,
                    decode_urls,
                    selection_policy,
                    timeout_secs,
                    interval_secs,
                )?;

                Router::PrefillDecode {
                    pd_router: Arc::new(pd_router),
                }
            }
        })
    }

    /// Get the current list of worker URLs
    pub fn get_worker_urls(&self) -> Vec<String> {
        match self {
            Router::RoundRobin { workers, .. }
            | Router::Random { workers, .. }
            | Router::CacheAware { workers, .. } => workers
                .read()
                .unwrap()
                .iter()
                .map(|w| w.url().to_string())
                .collect(),
            Router::PrefillDecode { .. } => Vec::new(),
        }
    }

    pub fn wait_for_healthy_workers(
        worker_urls: &[String],
        timeout_secs: u64,
        interval_secs: u64,
    ) -> Result<(), String> {
        let start_time = std::time::Instant::now();
        let sync_client = reqwest::blocking::Client::builder()
            .timeout(Duration::from_secs(timeout_secs))
            .build()
            .map_err(|e| format!("Failed to create HTTP client: {}", e))?;

        loop {
            if start_time.elapsed() > Duration::from_secs(timeout_secs) {
                error!(
                    "Timeout {}s waiting for workers {:?} to become healthy. Please set --router-worker-startup-timeout-secs (sglang_router.launch_server) or --worker-startup-timeout-secs (sglang_worker.router) to a larger value",
                    timeout_secs, worker_urls
                );
                return Err(format!(
                    "Timeout {}s waiting for workers {:?} to become healthy. Please set --router-worker-startup-timeout-secs (sglang_router.launch_server) or --worker-startup-timeout-secs (sglang_worker.router) to a larger value",
                    timeout_secs, worker_urls
                ));
            }

            let mut all_healthy = true;
            let mut unhealthy_workers = Vec::new();

            for url in worker_urls {
                match sync_client.get(&format!("{}/health", url)).send() {
                    Ok(res) => {
                        if !res.status().is_success() {
                            let msg = format!(
                                "Worker heatlh check is pending with status {}",
                                res.status()
                            );
                            info!("{}", msg);
                            all_healthy = false;
                            unhealthy_workers.push((url, msg));
                        }
                    }
                    Err(_) => {
                        let msg = format!("Worker is not ready yet");
                        info!("{}", msg);
                        all_healthy = false;
                        unhealthy_workers.push((url, msg));
                    }
                }
            }

            if all_healthy {
                info!("All workers are healthy");
                return Ok(());
            } else {
                info!("Initializing workers:");
                for (url, reason) in &unhealthy_workers {
                    info!("  {} - {}", url, reason);
                }
                thread::sleep(Duration::from_secs(interval_secs));
            }
        }
    }

    fn select_first_worker(&self) -> Result<String, String> {
        match self {
            Router::RoundRobin { workers, .. }
            | Router::Random { workers, .. }
            | Router::CacheAware { workers, .. } => {
                let workers_guard = workers.read().unwrap();
                if workers_guard.is_empty() {
                    Err("No workers are available".to_string())
                } else {
                    Ok(workers_guard[0].url().to_string())
                }
            }
            Router::PrefillDecode { .. } => {
                // For PD mode, we don't need this method as routing is handled by PDRouter
                Err("PrefillDecode mode doesn't use select_first_worker".to_string())
            }
        }
    }

    pub async fn send_request(
        &self,
        client: &reqwest::Client,
        worker_url: &str,
        route: &str,
        req: &HttpRequest,
    ) -> HttpResponse {
        let start = Instant::now();
        let mut request_builder = client.get(format!("{}{}", worker_url, route));

        // Copy all headers from original request except for /health because it does not need authorization
        if route != "/health" {
            for (name, value) in copy_request_headers(req) {
                // Skip Content-Type and Content-Length as .json() sets them
                if name.to_lowercase() != "content-type" && name.to_lowercase() != "content-length"
                {
                    request_builder = request_builder.header(name, value);
                }
            }
        }

        let response = match request_builder.send().await {
            Ok(res) => {
                let status = actix_web::http::StatusCode::from_u16(res.status().as_u16())
                    .unwrap_or(actix_web::http::StatusCode::INTERNAL_SERVER_ERROR);

                match res.bytes().await {
                    Ok(body) => HttpResponse::build(status).body(body.to_vec()),
                    Err(e) => HttpResponse::InternalServerError()
                        .body(format!("Failed to read response body: {}", e)),
                }
            }
            Err(e) => HttpResponse::InternalServerError().body(format!(
                "Failed to send request to worker {}: {}",
                worker_url, e
            )),
        };

        // Record request metrics
        if route != "/health" {
            let duration = start.elapsed();
            counter!("sgl_router_requests_total", "route" => route.to_string()).increment(1);
            histogram!("sgl_router_request_duration_seconds", "route" => route.to_string())
                .record(duration.as_secs_f64());

            if !response.status().is_success() {
                counter!("sgl_router_request_errors_total", "route" => route.to_string())
                    .increment(1);
            }
        }
        response
    }

    pub async fn route_to_first(
        &self,
        client: &reqwest::Client,
        route: &str,
        req: &HttpRequest,
    ) -> HttpResponse {
        const MAX_REQUEST_RETRIES: u32 = 3;
        const MAX_TOTAL_RETRIES: u32 = 6;
        let mut total_retries = 0;

        while total_retries < MAX_TOTAL_RETRIES {
            match self.select_first_worker() {
                Ok(worker_url) => {
                    let mut request_retries = 0;

                    // Try the same worker multiple times
                    while request_retries < MAX_REQUEST_RETRIES {
                        if total_retries >= 1 {
                            info!("Retrying request after {} failed attempts", total_retries);
                        }

                        let response = self.send_request(client, &worker_url, route, req).await;

                        if response.status().is_success() {
                            return response;
                        } else {
                            // if the worker is healthy, it means the request is bad, so return the error response
                            let health_response =
                                self.send_request(client, &worker_url, "/health", req).await;
                            if health_response.status().is_success() {
                                return response;
                            }
                        }

                        warn!(
                            "Request to {} failed (attempt {}/{})",
                            worker_url,
                            request_retries + 1,
                            MAX_REQUEST_RETRIES
                        );

                        request_retries += 1;
                        total_retries += 1;

                        if request_retries == MAX_REQUEST_RETRIES {
                            warn!("Removing failed worker: {}", worker_url);
                            self.remove_worker(&worker_url);
                            break;
                        }
                    }
                }
                Err(e) => return HttpResponse::InternalServerError().body(e),
            }
        }

        HttpResponse::InternalServerError().body("All retry attempts failed")
    }

    pub async fn route_to_all(
        &self,
        client: &reqwest::Client,
        route: &str,
        req: &HttpRequest,
    ) -> HttpResponse {
        // Get all worker URLs based on router type
        let worker_urls = match self {
            Router::PrefillDecode { .. } => {
                // For PD mode, route_to_all is not supported directly
                // It should be handled by PDRouter if needed
                return HttpResponse::NotImplemented()
                    .body("route_to_all not implemented for PrefillDecode mode");
            }
            _ => self.get_worker_urls(),
        };

        // Send requests to all workers concurrently
        let mut tasks = Vec::new();
        for worker_url in &worker_urls {
            let mut request_builder = client.post(format!("{}{}", worker_url, route));

            // Copy headers from original request
            for (name, value) in copy_request_headers(req) {
                request_builder = request_builder.header(name, value);
            }

            tasks.push(request_builder.send());
        }

        // Wait for all responses
        let results = futures_util::future::join_all(tasks).await;

        // Check if all succeeded
        let all_success = results.iter().all(|r| {
            r.as_ref()
                .map(|res| res.status().is_success())
                .unwrap_or(false)
        });

        if all_success {
            HttpResponse::Ok().body("Operation completed on all servers")
        } else {
            HttpResponse::InternalServerError().body("Operation failed on one or more servers")
        }
    }

    pub async fn get_all_loads(
        &self,
        client: &reqwest::Client,
        _req: &HttpRequest,
    ) -> HttpResponse {
        // For PD mode, delegate to PDRouter
        match self {
            Router::PrefillDecode { pd_router } => {
                return pd_router.get_loads(client).await;
            }
            _ => {
                // For non-PD routers, handle normally
            }
        }

        let urls = self.get_worker_urls();
        let prefill_urls: Vec<String> = Vec::new();
        let decode_urls = urls;

        // Collect loads from all servers
        let mut prefill_loads = Vec::new();
        let mut decode_loads = Vec::new();

        // Get prefill loads
        for url in &prefill_urls {
            let load = self.get_worker_load(client, url).await.unwrap_or(-1);
            prefill_loads.push(serde_json::json!({
                "engine": format!("(Prefill@{})", url),
                "load": load as i64
            }));
        }

        // Get decode loads
        for url in &decode_urls {
            let load = self.get_worker_load(client, url).await.unwrap_or(-1);
            decode_loads.push(serde_json::json!({
                "engine": format!("(Decode@{})", url),
                "load": load as i64
            }));
        }

        HttpResponse::Ok().json(serde_json::json!({
            "prefill": prefill_loads,
            "decode": decode_loads
        }))
    }

    // New method to route typed requests directly
    pub async fn route_typed_request<
        T: crate::openai_api_types::GenerationRequest + serde::Serialize + Clone,
    >(
        &self,
        client: &reqwest::Client,
        req: &HttpRequest,
        typed_req: &T,
        route: &str,
    ) -> HttpResponse {
        match self {
            Router::PrefillDecode { .. } => HttpResponse::InternalServerError()
                .body("PD routing should use specialized typed handlers"),
            _ => {
                // Handle retries like the original implementation
                let start = Instant::now();
                const MAX_REQUEST_RETRIES: u32 = 3;
                const MAX_TOTAL_RETRIES: u32 = 6;
                let mut total_retries = 0;

                while total_retries < MAX_TOTAL_RETRIES {
                    // Extract routing text directly from typed request
                    let text = typed_req.extract_text_for_routing();
                    let is_stream = typed_req.is_stream();

                    // Select worker based on text
                    let worker_url = match self.select_generate_worker_from_text(&text) {
                        Ok(url) => url,
                        Err(e) => {
                            // If there are no workers, we can't continue. Return 503 Service Unavailable.
                            error!("Failed to select worker from `select_generate_worker_from_text` with error:{}", e);
                            return HttpResponse::ServiceUnavailable().body(e);
                        }
                    };
                    let mut request_retries = 0;

                    // Try the same worker multiple times
                    while request_retries < MAX_REQUEST_RETRIES {
                        if total_retries >= 1 {
                            info!("Retrying request after {} failed attempts", total_retries);
                            counter!("sgl_router_retries_total", "route" => route.to_string())
                                .increment(1);
                        }

                        // For CacheAware router, increment load before request
                        let load_incremented = match self {
                            Router::CacheAware { workers, .. } => {
                                let workers_guard = workers.read().unwrap();
                                if let Some(worker) =
                                    workers_guard.iter().find(|w| w.url() == &worker_url)
                                {
                                    worker.increment_load();
                                    gauge!("sgl_router_running_requests", "worker" => worker_url.to_string())
                                        .set(worker.load() as f64);
                                    true
                                } else {
                                    false
                                }
                            }
                            _ => false,
                        };

                        // Send typed request directly
                        let response = self
                            .send_typed_request(
                                client,
                                req,
                                typed_req,
                                route,
                                &worker_url,
                                is_stream,
                                load_incremented,
                            )
                            .await;

                        if response.status().is_success() {
                            let duration = start.elapsed();
                            histogram!("sgl_router_generate_duration_seconds", "route" => route.to_string())
                                .record(duration.as_secs_f64());
                            return response;
                        } else {
                            // if the worker is healthy, it means the request is bad, so return the error response
                            let health_response =
                                self.send_request(client, &worker_url, "/health", req).await;
                            if health_response.status().is_success() {
                                counter!("sgl_router_request_errors_total", "route" => route.to_string())
                                    .increment(1);
                                return response;
                            }
                        }

                        warn!(
                            "Generate request to {} failed (attempt {}/{})",
                            worker_url,
                            request_retries + 1,
                            MAX_REQUEST_RETRIES
                        );

                        request_retries += 1;
                        total_retries += 1;

                        if request_retries == MAX_REQUEST_RETRIES {
                            warn!("Removing failed worker: {}", worker_url);
                            self.remove_worker(&worker_url);
                            break;
                        }
                    }
                }

                counter!("sgl_router_request_errors_total", "route" => route.to_string())
                    .increment(1);
                HttpResponse::InternalServerError().body("All retry attempts failed")
            }
        }
    }

<<<<<<< HEAD
    fn select_generate_worker_from_text(&self, text: &str) -> Result<String, String> {
        match self {
            Self::RoundRobin { .. } => self.select_worker_round_robin(),
            Self::Random { .. } => self.select_worker_random(),
            Self::CacheAware { .. } => self.select_worker_cache_aware(text),
            Self::PrefillDecode { .. } => {
                // For PD mode, we don't use this method
                return Err("`PD_MODE_ERROR`: PD mode does not support this method".to_string());
=======
    // Helper method to select worker from text (returns index for RoundRobin/Random, URL for CacheAware)
    fn select_generate_worker_from_text(&self, text: &str) -> String {
        match self {
            Router::RoundRobin {
                workers,
                current_index,
                ..
            } => {
                let workers_guard = workers.read().unwrap();
                let idx = current_index
                    .fetch_update(
                        std::sync::atomic::Ordering::SeqCst,
                        std::sync::atomic::Ordering::SeqCst,
                        |x| Some((x + 1) % workers_guard.len()),
                    )
                    .unwrap();
                workers_guard[idx].url().to_string()
>>>>>>> 7c39e8a1
            }
        }
    }

<<<<<<< HEAD
    fn select_worker_round_robin(&self) -> Result<String, String> {
        if let Self::RoundRobin {
            worker_urls,
            current_index,
            ..
        } = self
        {
            let urls = worker_urls.read().unwrap();
            if urls.is_empty() {
                return Err("No workers available for RoundRobin routing".to_string());
            }
            let idx = current_index
                .fetch_update(
                    std::sync::atomic::Ordering::SeqCst,
                    std::sync::atomic::Ordering::SeqCst,
                    |x| Some((x + 1) % urls.len()),
                )
                .unwrap(); // Safe due to the empty check
            Ok(urls[idx].clone())
        } else {
            unreachable!("Called `select_worker_round_robin` on a non-RoundRobin router");
        }
    }

    fn select_worker_random(&self) -> Result<String, String> {
        if let Self::Random { worker_urls, .. } = self {
            let urls = worker_urls.read().unwrap();
            if urls.is_empty() {
                return Err("No workers available for Random routing".to_string());
            }
            Ok(urls[rand::random::<usize>() % urls.len()].clone())
        } else {
            unreachable!("Called select_worker_random on a non-Random router");
        }
    }

    fn select_worker_cache_aware(&self, text: &str) -> Result<String, String> {
        if let Self::CacheAware {
            worker_urls,
            tree,
            running_queue,
            processed_queue,
            cache_threshold,
            balance_abs_threshold,
            balance_rel_threshold,
            ..
        } = self
        {
            // --- 1. Validate Worker URLs & Get Fallback ---
            let first_worker_url = {
                let worker_urls_guard = worker_urls
                    .read()
                    .expect("Failed to read worker urls: RwLock poisoned");
                if worker_urls_guard.is_empty() {
                    return Err("No workers available for CacheAware routing".to_string());
                }
                worker_urls_guard[0].clone()
            };

            let selected_url: String;

            // --- 2. Determine Load Balancing or Cache-Aware Routing ---
            {
                let running_queue_read_guard = running_queue
                    .read()
                    .expect("Failed to read running queue: RwLock poisoned");

                let (mut min_load, mut max_load) = running_queue_read_guard
                    .values()
                    .fold((usize::MAX, 0), |(min, max), &load| {
                        (min.min(load), max.max(load))
                    });

                // Adjust for empty queue case (where min_load remains usize::MAX)
                if running_queue_read_guard.is_empty() {
                    min_load = 0;
                    max_load = 0;
                }
=======
            Router::Random { workers, .. } => {
                let workers_guard = workers.read().unwrap();
                workers_guard[rand::random::<usize>() % workers_guard.len()]
                    .url()
                    .to_string()
            }

            Router::CacheAware {
                workers,
                tree,
                cache_threshold,
                balance_abs_threshold,
                balance_rel_threshold,
                ..
            } => {
                let tree = tree.lock().unwrap();
                let workers_guard = workers.read().unwrap();

                // Get current load statistics from workers
                let loads: Vec<usize> = workers_guard.iter().map(|w| w.load()).collect();
                let max_load = *loads.iter().max().unwrap_or(&0);
                let min_load = *loads.iter().min().unwrap_or(&0);
>>>>>>> 7c39e8a1

                // Load is considered imbalanced if:
                // 1. (max - min) > abs_threshold AND
                // 2. max > rel_threshold * min
                let is_imbalanced = max_load.saturating_sub(min_load) > *balance_abs_threshold
                    && (max_load as f32) > (min_load as f32 * balance_rel_threshold);

<<<<<<< HEAD
                if is_imbalanced {
                    info!(
                        "Load balancing triggered due to workload imbalance:\n\
                        Max load: {}, Min load: {}\n\
                        Current running queue: {:?}",
                        max_load, min_load, running_queue_read_guard
=======
                let selected_url = if is_imbalanced {
                    // Log load balancing trigger and current queue state
                    let worker_loads: Vec<(String, usize)> = workers_guard
                        .iter()
                        .map(|w| (w.url().to_string(), w.load()))
                        .collect();

                    info!(
                        "Load balancing triggered due to workload imbalance:\n\
                        Max load: {}, Min load: {}\n\
                        Current worker loads: {:?}",
                        max_load, min_load, worker_loads
>>>>>>> 7c39e8a1
                    );

                    counter!("sgl_router_load_balancing_events_total").increment(1);
                    gauge!("sgl_router_max_load").set(max_load as f64);
                    gauge!("sgl_router_min_load").set(min_load as f64);

<<<<<<< HEAD
                    // Find the worker with the shortest queue.
                    selected_url = running_queue_read_guard
                        .iter()
                        .min_by_key(|(_url, &count)| count)
                        .map(|(url, _)| url.clone())
                        .unwrap_or_else(|| first_worker_url.clone());
=======
                    // Use shortest queue routing when load is imbalanced
                    workers_guard
                        .iter()
                        .min_by_key(|w| w.load())
                        .map(|w| w.url().to_string())
                        .unwrap_or_else(|| workers_guard[0].url().to_string())
>>>>>>> 7c39e8a1
                } else {
                    let tree_read_guard = tree
                        .read()
                        .expect("Failed to read lock tree: RwLock poisoned");

                    let (matched_text, matched_worker) = tree_read_guard.prefix_match(text);
                    let matched_rate =
                        matched_text.chars().count() as f32 / text.chars().count() as f32;

                    if matched_rate > *cache_threshold {
                        counter!("sgl_router_cache_hits_total").increment(1);
                        selected_url = matched_worker;
                    } else {
                        counter!("sgl_router_cache_misses_total").increment(1);
                        selected_url = tree_read_guard.get_smallest_tenant();
                    }
<<<<<<< HEAD
                }
            }

            // --- 3. Update Queues and Tree (Write Operations) ---
            let mut running_queue_locked = running_queue
                .write()
                .expect("Failed to lock running queue: RwLock poisoned");
            if let Some(count) = running_queue_locked.get_mut(&selected_url) {
                *count += 1;
                gauge!("sgl_router_running_requests", "worker" => selected_url.to_string())
                    .set(*count as f64);
            } else {
                error!(
                    "Selected worker URL '{}' not found in pre-initialized running queue. This indicates a logic error.",
                    selected_url
                );
                return Err(format!(
                    "Internal error: Selected worker URL '{}' not found in running queue.",
                    selected_url
                ));
=======
                };

                // Find the selected worker and increment processed counter only
                if let Some(worker) = workers_guard.iter().find(|w| w.url() == &selected_url) {
                    worker.increment_processed();
                    counter!("sgl_router_processed_requests_total", "worker" => selected_url.to_string())
                        .increment(1);
                }

                tree.insert(&text, &selected_url);

                selected_url
>>>>>>> 7c39e8a1
            }
            drop(running_queue_locked);

            let mut processed_queue_locked = processed_queue
                .lock()
                .expect("Failed to lock processed queue: Mutex poisoned");
            if let Some(count) = processed_queue_locked.get_mut(&selected_url) {
                *count += 1;
                counter!("sgl_router_processed_requests_total", "worker" => selected_url.to_string())
                    .increment(1);
            } else {
                error!(
                    "Selected worker URL '{}' not found in pre-initialized processed queue. This indicates a logic error.",
                    selected_url
                );
                return Err(format!(
                    "Internal error: Selected worker URL '{}' not found in processed queue.",
                    selected_url
                ));
            }
            drop(processed_queue_locked);

            tree.write()
                .expect("Failed to write tree: RwLock poisoned")
                .insert(&text, &selected_url);

            Ok(selected_url)
        } else {
            unreachable!("Called `select_worker_cache_aware` on a non-CacheAware router");
        }
    }

    // Send typed request directly without conversion
    async fn send_typed_request<T: serde::Serialize>(
        &self,
        client: &reqwest::Client,
        req: &HttpRequest,
        typed_req: &T,
        route: &str,
        worker_url: &str,
        is_stream: bool,
        load_incremented: bool, // Whether load was incremented for this request
    ) -> HttpResponse {
        let start = Instant::now();

        // Debug: Log what we're sending
        if let Ok(json_str) = serde_json::to_string_pretty(typed_req) {
            debug!("Sending request to {}: {}", route, json_str);
        }

        let mut request_builder = client
            .post(format!("{}{}", worker_url, route))
            .json(typed_req); // Use json() directly with typed request

        // Copy all headers from original request
        for (name, value) in copy_request_headers(req) {
            // Skip Content-Type and Content-Length as .json() sets them
            if name.to_lowercase() != "content-type" && name.to_lowercase() != "content-length" {
                request_builder = request_builder.header(&name, &value);
            }
        }

        let res = match request_builder.send().await {
            Ok(res) => res,
            Err(e) => {
                error!("Failed to send request to {}: {}", worker_url, e);

                // Decrement load on error for CacheAware router
                if load_incremented {
                    if let Router::CacheAware { workers, .. } = self {
                        if let Ok(workers_guard) = workers.read() {
                            if let Some(worker) =
                                workers_guard.iter().find(|w| w.url() == worker_url)
                            {
                                worker.decrement_load();
                                gauge!("sgl_router_running_requests", "worker" => worker_url.to_string())
                                    .set(worker.load() as f64);
                            }
                        }
                    }
                }

                return HttpResponse::InternalServerError().body(format!("Request failed: {}", e));
            }
        };

        let status = actix_web::http::StatusCode::from_u16(res.status().as_u16())
            .unwrap_or(actix_web::http::StatusCode::INTERNAL_SERVER_ERROR);

        if !is_stream {
            // For non-streaming requests, get response first
            let response = match res.bytes().await {
                Ok(body) => HttpResponse::build(status).body(body.to_vec()),
                Err(e) => {
                    let error_msg = format!("Failed to get response body: {}", e);
                    HttpResponse::InternalServerError().body(error_msg)
                }
            };

<<<<<<< HEAD
            // Then decrement running queue counter if using CacheAware
            if let Router::CacheAware { running_queue, .. } = self {
                if let Ok(mut queue) = running_queue.write() {
                    if let Some(count) = queue.get_mut(worker_url) {
                        *count = count.saturating_sub(1);
=======
            // Decrement load counter for non-streaming CacheAware requests
            if load_incremented && !is_stream {
                if let Router::CacheAware { workers, .. } = self {
                    if let Ok(workers_guard) = workers.read() {
                        if let Some(worker) = workers_guard.iter().find(|w| w.url() == worker_url) {
                            worker.decrement_load();
                            gauge!("sgl_router_running_requests", "worker" => worker_url.to_string())
                                .set(worker.load() as f64);
                        }
>>>>>>> 7c39e8a1
                    }
                }
            }

            // Record metrics
            let duration = start.elapsed();
            histogram!("sgl_router_generate_duration_seconds", "route" => route.to_string())
                .record(duration.as_secs_f64());
            counter!("sgl_router_requests_total", "route" => route.to_string()).increment(1);

            response
        } else if let Router::CacheAware { workers, .. } = self {
            // For streaming with CacheAware router, we need to manually decrement when done
            let workers = Arc::clone(workers);
            let worker_url = worker_url.to_string();

            HttpResponse::build(status)
                .insert_header((CONTENT_TYPE, HeaderValue::from_static("text/event-stream")))
                .streaming(
                    res.bytes_stream()
                        .map_err(|_| {
                            actix_web::error::ErrorInternalServerError("Failed to read stream")
                        })
                        .inspect(move |bytes| {
<<<<<<< HEAD
                            let bytes = bytes.as_ref().unwrap();
                            if bytes
                                .as_ref()
                                .windows(12)
                                .any(|window| window == b"data: [DONE]")
                            {
                                let mut locked_queue = running_queue.write().unwrap();
                                let count = locked_queue.get_mut(&worker_url).unwrap();
                                *count = count.saturating_sub(1);
                                debug!("Streaming is done!!")
=======
                            if let Ok(bytes) = bytes {
                                if bytes
                                    .as_ref()
                                    .windows(12)
                                    .any(|window| window == b"data: [DONE]")
                                {
                                    if let Ok(workers_guard) = workers.read() {
                                        if let Some(worker) =
                                            workers_guard.iter().find(|w| w.url() == &worker_url)
                                        {
                                            worker.decrement_load();
                                            gauge!("sgl_router_running_requests", "worker" => worker_url.to_string())
                                                .set(worker.load() as f64);
                                            debug!("Streaming is done!!")
                                        }
                                    }
                                }
>>>>>>> 7c39e8a1
                            }
                        }),
                )
        } else {
            // For non-CacheAware routers, just stream without load tracking
            HttpResponse::build(status)
                .insert_header((CONTENT_TYPE, HeaderValue::from_static("text/event-stream")))
                .streaming(res.bytes_stream().map_err(|_| {
                    actix_web::error::ErrorInternalServerError("Failed to read stream")
                }))
        }
    }

    pub async fn add_worker(&self, worker_url: &str) -> Result<String, String> {
        let (timeout_secs, interval_secs) = match self {
            Router::Random {
                timeout_secs,
                interval_secs,
                ..
            } => (*timeout_secs, *interval_secs),
            Router::RoundRobin {
                timeout_secs,
                interval_secs,
                ..
            } => (*timeout_secs, *interval_secs),
            Router::CacheAware {
                timeout_secs,
                interval_secs,
                ..
            } => (*timeout_secs, *interval_secs),
            Router::PrefillDecode { .. } => {
                // For PD mode, we don't support adding workers via this method
                return Err("Adding workers to PrefillDecode router not supported via add_worker. Use dedicated PD management methods.".to_string());
            }
        };

        let start_time = std::time::Instant::now();
        let client = reqwest::Client::builder()
            .timeout(Duration::from_secs(timeout_secs))
            .build()
            .map_err(|e| format!("Failed to create HTTP client: {}", e))?;

        loop {
            if start_time.elapsed() > Duration::from_secs(timeout_secs) {
                error!(
                    "Timeout {}s waiting for worker {} to become healthy. Please set --router-worker-startup-timeout-secs (sglang_router.launch_server) or --worker-startup-timeout-secs (sglang_worker.router) to a larger value",
                    timeout_secs, worker_url
                );
                return Err(format!(
                    "Timeout {}s waiting for worker {} to become healthy. Please set --router-worker-startup-timeout-secs (sglang_router.launch_server) or --worker-startup-timeout-secs (sglang_worker.router) to a larger value",
                    timeout_secs, worker_url
                ));
            }

            match client.get(&format!("{}/health", worker_url)).send().await {
                Ok(res) => {
                    if res.status().is_success() {
                        match self {
                            Router::RoundRobin { workers, .. }
                            | Router::Random { workers, .. }
                            | Router::CacheAware { workers, .. } => {
                                info!("Worker {} health check passed", worker_url);
                                let mut workers_guard = workers.write().unwrap();
                                if workers_guard.iter().any(|w| w.url() == worker_url) {
                                    return Err(format!("Worker {} already exists", worker_url));
                                }
                                info!("Added worker: {}", worker_url);
                                let new_worker =
                                    WorkerFactory::create_regular(worker_url.to_string());
                                workers_guard.push(new_worker);
                                gauge!("sgl_router_active_workers").set(workers_guard.len() as f64);
                            }
                            Router::PrefillDecode { .. } => {
                                return Err("Adding workers to PrefillDecode router not supported via add_worker. Use dedicated PD management methods.".to_string());
                            }
                        }

<<<<<<< HEAD
                        // If cache aware, initialize the queues for the new worker
                        if let Router::CacheAware {
                            running_queue,
                            processed_queue,
                            tree,
                            ..
                        } = self
                        {
                            // Add worker to running queue with initial count of 0
                            running_queue
                                .write()
                                .unwrap()
                                .insert(worker_url.to_string(), 0);

                            // Add worker to processed queue with initial count of 0
                            processed_queue
                                .lock()
                                .unwrap()
                                .insert(worker_url.to_string(), 0);

=======
                        // If cache aware, add worker to tree
                        if let Router::CacheAware { tree, .. } = self {
>>>>>>> 7c39e8a1
                            // Add worker to tree
                            tree.write().unwrap().insert("", worker_url);
                        }

                        return Ok(format!("Successfully added worker: {}", worker_url));
                    } else {
                        info!(
                            "Worker {} health check is pending with status: {}.",
                            worker_url,
                            res.status()
                        );
                        // if the url does not have http or https prefix, warn users
                        if !worker_url.starts_with("http://") && !worker_url.starts_with("https://")
                        {
                            warn!("The worker url {} does not have http or https prefix. Please add the prefix to the url.", worker_url);
                        }

                        tokio::time::sleep(Duration::from_secs(interval_secs)).await;
                        continue;
                    }
                }
                Err(e) => {
                    info!(
                        "Worker {} health check is pending with error: {}",
                        worker_url, e
                    );

                    // if the url does not have http or https prefix, warn users
                    if !worker_url.starts_with("http://") && !worker_url.starts_with("https://") {
                        warn!("The worker url {} does not have http or https prefix. Please add the prefix to the url.", worker_url);
                    }

                    tokio::time::sleep(Duration::from_secs(interval_secs)).await;
                    continue;
                }
            }
        }
    }

    pub fn remove_worker(&self, worker_url: &str) {
        match self {
            Router::RoundRobin { workers, .. }
            | Router::Random { workers, .. }
            | Router::CacheAware { workers, .. } => {
                let mut workers_guard = workers.write().unwrap();
                if let Some(index) = workers_guard.iter().position(|w| w.url() == worker_url) {
                    workers_guard.remove(index);
                    info!("Removed worker: {}", worker_url);
                    gauge!("sgl_router_active_workers").set(workers_guard.len() as f64);
                } else {
                    warn!("Worker {} not found, skipping removal", worker_url);
                    return;
                }
            }
            Router::PrefillDecode { .. } => {
                warn!("Removing workers from PrefillDecode router not supported via remove_worker. Use dedicated PD management methods.");
                return;
            }
        }

        // if cache aware, remove the worker from the tree
<<<<<<< HEAD
        if let Router::CacheAware {
            tree,
            running_queue,
            processed_queue,
            ..
        } = self
        {
            tree.write().unwrap().remove_tenant(&worker_url);
            running_queue
                .write()
                .unwrap()
                .remove(&worker_url.to_string());
            processed_queue
                .lock()
                .unwrap()
                .remove(&worker_url.to_string());
            info!(
                "Removed worker from tree and cleaned up queues: {}",
                worker_url
            );
=======
        if let Router::CacheAware { tree, .. } = self {
            tree.lock().unwrap().remove_tenant(&worker_url);
            info!("Removed worker from tree: {}", worker_url);
>>>>>>> 7c39e8a1
        }
    }

    /// Add a worker with PD mode support
    pub async fn add_pd_worker(
        &self,
        worker_url: &str,
        pod_type: crate::service_discovery::PodType,
        bootstrap_port: Option<u16>,
    ) -> Result<String, String> {
        match self {
            Router::PrefillDecode { pd_router } => match pod_type {
                crate::service_discovery::PodType::Prefill => pd_router
                    .add_prefill_server(worker_url.to_string(), bootstrap_port)
                    .await
                    .map_err(|e| e.to_string()),
                crate::service_discovery::PodType::Decode => pd_router
                    .add_decode_server(worker_url.to_string())
                    .await
                    .map_err(|e| e.to_string()),
                crate::service_discovery::PodType::Regular => {
                    Err("Regular pod type not supported in PD mode".to_string())
                }
            },
            _ => Err("add_pd_worker only supported in PD mode".to_string()),
        }
    }

    /// Remove a worker with PD mode support
    pub async fn remove_pd_worker(
        &self,
        worker_url: &str,
        pod_type: crate::service_discovery::PodType,
    ) -> Result<String, String> {
        match self {
            Router::PrefillDecode { pd_router } => match pod_type {
                crate::service_discovery::PodType::Prefill => pd_router
                    .remove_prefill_server(worker_url)
                    .await
                    .map_err(|e| e.to_string()),
                crate::service_discovery::PodType::Decode => pd_router
                    .remove_decode_server(worker_url)
                    .await
                    .map_err(|e| e.to_string()),
                crate::service_discovery::PodType::Regular => {
                    Err("Regular pod type not supported in PD mode".to_string())
                }
            },
            _ => Err("remove_pd_worker only supported in PD mode".to_string()),
        }
    }

    async fn get_worker_load(&self, client: &reqwest::Client, worker_url: &str) -> Option<isize> {
        match client.get(&format!("{}/get_load", worker_url)).send().await {
            Ok(res) if res.status().is_success() => match res.bytes().await {
                Ok(bytes) => match serde_json::from_slice::<serde_json::Value>(&bytes) {
                    Ok(data) => data
                        .get("load")
                        .and_then(|v| v.as_i64())
                        .map(|v| v as isize),
                    Err(e) => {
                        debug!("Failed to parse load response from {}: {}", worker_url, e);
                        None
                    }
                },
                Err(e) => {
                    debug!("Failed to read load response from {}: {}", worker_url, e);
                    None
                }
            },
            Ok(res) => {
                debug!(
                    "Worker {} returned non-success status: {}",
                    worker_url,
                    res.status()
                );
                None
            }
            Err(e) => {
                debug!("Failed to get load from {}: {}", worker_url, e);
                None
            }
        }
    }

    // PD-specific wrapper methods that delegate to PDRouter
    pub async fn route_pd_health_generate(
        &self,
        _client: &reqwest::Client,
        _req: &HttpRequest,
    ) -> HttpResponse {
        match self {
            Router::PrefillDecode { pd_router } => {
                pd_router.health_generate(&pd_router.http_client).await
            }
            _ => HttpResponse::InternalServerError().body("Not in PrefillDecode mode"),
        }
    }

    pub async fn route_pd_generate_typed(
        &self,
        _client: &reqwest::Client,
        req: &HttpRequest,
        typed_req: crate::pd_types::GenerateReqInput,
        route: &str,
    ) -> HttpResponse {
        match self {
            Router::PrefillDecode { pd_router } => {
                pd_router
                    .route_generate(&pd_router.http_client, req, typed_req, route)
                    .await
            }
            _ => HttpResponse::InternalServerError().body("Not in PrefillDecode mode"),
        }
    }

    pub async fn route_pd_chat_typed(
        &self,
        _client: &reqwest::Client,
        req: &HttpRequest,
        typed_req: crate::pd_types::ChatReqInput,
        route: &str,
    ) -> HttpResponse {
        match self {
            Router::PrefillDecode { pd_router } => {
                pd_router
                    .route_chat(&pd_router.http_client, req, typed_req, route)
                    .await
            }
            _ => HttpResponse::InternalServerError().body("Not in PrefillDecode mode"),
        }
    }

    pub async fn get_pd_server_info(
        &self,
        _client: &reqwest::Client,
        _req: &HttpRequest,
    ) -> HttpResponse {
        match self {
            Router::PrefillDecode { pd_router } => {
                pd_router.get_server_info(&pd_router.http_client).await
            }
            _ => HttpResponse::InternalServerError().body("Not in PrefillDecode mode"),
        }
    }

    pub async fn get_pd_models(
        &self,
        _client: &reqwest::Client,
        req: &HttpRequest,
    ) -> HttpResponse {
        match self {
            Router::PrefillDecode { pd_router } => {
                pd_router.get_models(&pd_router.http_client, req).await
            }
            _ => HttpResponse::InternalServerError().body("Not in PrefillDecode mode"),
        }
    }

    pub async fn route_pd_flush_cache(&self, _client: &reqwest::Client) -> HttpResponse {
        match self {
            Router::PrefillDecode { pd_router } => {
                pd_router.flush_cache(&pd_router.http_client).await
            }
            _ => HttpResponse::InternalServerError().body("Not in PrefillDecode mode"),
        }
    }

    pub async fn get_pd_model_info(
        &self,
        _client: &reqwest::Client,
        req: &HttpRequest,
    ) -> HttpResponse {
        match self {
            Router::PrefillDecode { pd_router } => {
                pd_router.get_model_info(&pd_router.http_client, req).await
            }
            _ => HttpResponse::InternalServerError().body("Not in PrefillDecode mode"),
        }
    }
}

#[cfg(test)]
mod tests {
    use super::*;
    use crate::service_discovery::PodType;

    fn create_test_regular_router() -> Router {
        let workers = vec![
            WorkerFactory::create_regular("http://worker1:8080".to_string()),
            WorkerFactory::create_regular("http://worker2:8080".to_string()),
        ];
        Router::Random {
            workers: Arc::new(RwLock::new(workers)),
            timeout_secs: 5,
            interval_secs: 1,
            _health_checker: None,
        }
    }

    #[test]
    fn test_router_get_worker_urls_regular() {
        let router = create_test_regular_router();
        let urls = router.get_worker_urls();

        assert_eq!(urls.len(), 2);
        assert!(urls.contains(&"http://worker1:8080".to_string()));
        assert!(urls.contains(&"http://worker2:8080".to_string()));
    }

    // #[test]
    // fn test_router_get_worker_urls_pd_mode() {
    //     // For PD mode, get_worker_urls returns empty list
    //     // Note: PDRouter::new requires health checks which fail in tests
    //     // This test would need a mock server or different test setup
    // }

    #[tokio::test]
    async fn test_add_pd_worker_with_regular_router() {
        let router = create_test_regular_router();

        let result = router
            .add_pd_worker("http://new-worker:8080", PodType::Prefill, Some(8081))
            .await;

        assert!(result.is_err());
        assert!(result
            .unwrap_err()
            .contains("add_pd_worker only supported in PD mode"));
    }

    #[tokio::test]
    async fn test_remove_pd_worker_with_regular_router() {
        let router = create_test_regular_router();

        let result = router
            .remove_pd_worker("http://worker:8080", PodType::Decode)
            .await;

        assert!(result.is_err());
        assert!(result
            .unwrap_err()
            .contains("remove_pd_worker only supported in PD mode"));
    }

    // #[tokio::test]
    // async fn test_add_pd_worker_with_pd_router_regular_type() {
    //     // Note: PDRouter::new requires health checks which fail in tests
    //     // This test would need a mock server or different test setup
    // }

    // #[tokio::test]
    // async fn test_remove_pd_worker_with_pd_router_regular_type() {
    //     // Note: PDRouter::new requires health checks which fail in tests
    //     // This test would need a mock server or different test setup
    // }

    #[test]
    fn test_select_first_worker_regular() {
        let router = create_test_regular_router();
        let result = router.select_first_worker();

        assert!(result.is_ok());
        assert_eq!(result.unwrap(), "http://worker1:8080");
    }

    // #[test]
    // fn test_select_first_worker_pd_mode() {
    //     // Note: PDRouter::new requires health checks which fail in tests
    //     // This test would need a mock server or different test setup
    // }

    #[test]
    fn test_wait_for_healthy_workers_empty_list() {
        let result = Router::wait_for_healthy_workers(&[], 1, 1);
        assert!(result.is_ok());
    }

    #[test]
    fn test_wait_for_healthy_workers_invalid_urls() {
        // This test will timeout quickly since the URLs are invalid
        let result =
            Router::wait_for_healthy_workers(&["http://nonexistent:8080".to_string()], 1, 1);
        assert!(result.is_err());
        assert!(result.unwrap_err().contains("Timeout"));
    }
}<|MERGE_RESOLUTION|>--- conflicted
+++ resolved
@@ -106,15 +106,8 @@
             Maximum nodes per tree. When exceeded, LRU leaf nodes are evicted
             during the next eviction cycle.
         */
-<<<<<<< HEAD
-        worker_urls: Arc<RwLock<Vec<String>>>,
-        tree: Arc<RwLock<Tree>>,
-        running_queue: Arc<RwLock<HashMap<String, usize>>>,
-        processed_queue: Arc<Mutex<HashMap<String, usize>>>,
-=======
         workers: Arc<RwLock<Vec<Box<dyn Worker>>>>,
         tree: Arc<Mutex<Tree>>,
->>>>>>> 7c39e8a1
         cache_threshold: f32,
         balance_abs_threshold: usize,
         balance_rel_threshold: f32,
@@ -246,23 +239,7 @@
                 timeout_secs,
                 interval_secs,
             } => {
-<<<<<<< HEAD
-                let mut running_queue = HashMap::new();
-                for url in &worker_urls {
-                    running_queue.insert(url.clone(), 0);
-                }
-
-                let mut processed_queue = HashMap::new();
-                for url in &worker_urls {
-                    processed_queue.insert(url.clone(), 0);
-                }
-
-                let tree = Arc::new(RwLock::new(Tree::new()));
-                let running_queue = Arc::new(RwLock::new(running_queue));
-                let processed_queue = Arc::new(Mutex::new(processed_queue));
-=======
                 let tree = Arc::new(Mutex::new(Tree::new()));
->>>>>>> 7c39e8a1
 
                 // Create background eviction thread
                 let tree_clone = Arc::clone(&tree);
@@ -273,24 +250,9 @@
                         // Sleep for the specified interval
                         thread::sleep(Duration::from_secs(eviction_interval_secs));
 
-                        let locked_tree_clone = tree_clone.read().unwrap();
+                        let locked_tree_clone = tree_clone.lock().unwrap();
                         // Run eviction
                         locked_tree_clone.evict_tenant_by_size(max_tree_size);
-<<<<<<< HEAD
-
-                        // Print the process queue
-                        let locked_processed_queue = processed_queue_clone.lock().unwrap();
-                        info!("Processed Queue: {:?}", locked_processed_queue);
-
-                        // Print the running queue
-                        let locked_running_queue = running_queue_clone.read().unwrap();
-                        info!("Running Queue: {:?}", locked_running_queue);
-                    }
-                });
-
-                for url in &worker_urls {
-                    tree.write().unwrap().insert("", url);
-=======
                         drop(locked_tree_clone);
 
                         // Log worker loads and processed requests
@@ -311,7 +273,6 @@
 
                 for worker in workers.read().unwrap().iter() {
                     tree.lock().unwrap().insert("", worker.url());
->>>>>>> 7c39e8a1
                 }
 
                 let health_checker =
@@ -682,10 +643,13 @@
                         Ok(url) => url,
                         Err(e) => {
                             // If there are no workers, we can't continue. Return 503 Service Unavailable.
-                            error!("Failed to select worker from `select_generate_worker_from_text` with error:{}", e);
-                            return HttpResponse::ServiceUnavailable().body(e);
+                            error!("Failed to select worker from `select_generate_worker_from_text` with error:{e}");
+                            return HttpResponse::ServiceUnavailable().body(
+                                "Failed to select best available worker for routing request",
+                            );
                         }
                     };
+
                     let mut request_retries = 0;
 
                     // Try the same worker multiple times
@@ -768,125 +732,15 @@
         }
     }
 
-<<<<<<< HEAD
+    // Helper method to select worker from text (returns index for RoundRobin/Random, URL for CacheAware)
     fn select_generate_worker_from_text(&self, text: &str) -> Result<String, String> {
-        match self {
-            Self::RoundRobin { .. } => self.select_worker_round_robin(),
-            Self::Random { .. } => self.select_worker_random(),
-            Self::CacheAware { .. } => self.select_worker_cache_aware(text),
-            Self::PrefillDecode { .. } => {
-                // For PD mode, we don't use this method
-                return Err("`PD_MODE_ERROR`: PD mode does not support this method".to_string());
-=======
-    // Helper method to select worker from text (returns index for RoundRobin/Random, URL for CacheAware)
-    fn select_generate_worker_from_text(&self, text: &str) -> String {
         match self {
             Router::RoundRobin {
                 workers,
                 current_index,
                 ..
-            } => {
-                let workers_guard = workers.read().unwrap();
-                let idx = current_index
-                    .fetch_update(
-                        std::sync::atomic::Ordering::SeqCst,
-                        std::sync::atomic::Ordering::SeqCst,
-                        |x| Some((x + 1) % workers_guard.len()),
-                    )
-                    .unwrap();
-                workers_guard[idx].url().to_string()
->>>>>>> 7c39e8a1
-            }
-        }
-    }
-
-<<<<<<< HEAD
-    fn select_worker_round_robin(&self) -> Result<String, String> {
-        if let Self::RoundRobin {
-            worker_urls,
-            current_index,
-            ..
-        } = self
-        {
-            let urls = worker_urls.read().unwrap();
-            if urls.is_empty() {
-                return Err("No workers available for RoundRobin routing".to_string());
-            }
-            let idx = current_index
-                .fetch_update(
-                    std::sync::atomic::Ordering::SeqCst,
-                    std::sync::atomic::Ordering::SeqCst,
-                    |x| Some((x + 1) % urls.len()),
-                )
-                .unwrap(); // Safe due to the empty check
-            Ok(urls[idx].clone())
-        } else {
-            unreachable!("Called `select_worker_round_robin` on a non-RoundRobin router");
-        }
-    }
-
-    fn select_worker_random(&self) -> Result<String, String> {
-        if let Self::Random { worker_urls, .. } = self {
-            let urls = worker_urls.read().unwrap();
-            if urls.is_empty() {
-                return Err("No workers available for Random routing".to_string());
-            }
-            Ok(urls[rand::random::<usize>() % urls.len()].clone())
-        } else {
-            unreachable!("Called select_worker_random on a non-Random router");
-        }
-    }
-
-    fn select_worker_cache_aware(&self, text: &str) -> Result<String, String> {
-        if let Self::CacheAware {
-            worker_urls,
-            tree,
-            running_queue,
-            processed_queue,
-            cache_threshold,
-            balance_abs_threshold,
-            balance_rel_threshold,
-            ..
-        } = self
-        {
-            // --- 1. Validate Worker URLs & Get Fallback ---
-            let first_worker_url = {
-                let worker_urls_guard = worker_urls
-                    .read()
-                    .expect("Failed to read worker urls: RwLock poisoned");
-                if worker_urls_guard.is_empty() {
-                    return Err("No workers available for CacheAware routing".to_string());
-                }
-                worker_urls_guard[0].clone()
-            };
-
-            let selected_url: String;
-
-            // --- 2. Determine Load Balancing or Cache-Aware Routing ---
-            {
-                let running_queue_read_guard = running_queue
-                    .read()
-                    .expect("Failed to read running queue: RwLock poisoned");
-
-                let (mut min_load, mut max_load) = running_queue_read_guard
-                    .values()
-                    .fold((usize::MAX, 0), |(min, max), &load| {
-                        (min.min(load), max.max(load))
-                    });
-
-                // Adjust for empty queue case (where min_load remains usize::MAX)
-                if running_queue_read_guard.is_empty() {
-                    min_load = 0;
-                    max_load = 0;
-                }
-=======
-            Router::Random { workers, .. } => {
-                let workers_guard = workers.read().unwrap();
-                workers_guard[rand::random::<usize>() % workers_guard.len()]
-                    .url()
-                    .to_string()
-            }
-
+            } => Ok(Self::select_worker_round_robin(workers, current_index)),
+            Router::Random { workers, .. } => Ok(Self::select_worker_random(workers)),
             Router::CacheAware {
                 workers,
                 tree,
@@ -894,145 +748,94 @@
                 balance_abs_threshold,
                 balance_rel_threshold,
                 ..
-            } => {
-                let tree = tree.lock().unwrap();
-                let workers_guard = workers.read().unwrap();
-
-                // Get current load statistics from workers
-                let loads: Vec<usize> = workers_guard.iter().map(|w| w.load()).collect();
-                let max_load = *loads.iter().max().unwrap_or(&0);
-                let min_load = *loads.iter().min().unwrap_or(&0);
->>>>>>> 7c39e8a1
-
-                // Load is considered imbalanced if:
-                // 1. (max - min) > abs_threshold AND
-                // 2. max > rel_threshold * min
-                let is_imbalanced = max_load.saturating_sub(min_load) > *balance_abs_threshold
-                    && (max_load as f32) > (min_load as f32 * balance_rel_threshold);
-
-<<<<<<< HEAD
-                if is_imbalanced {
-                    info!(
-                        "Load balancing triggered due to workload imbalance:\n\
-                        Max load: {}, Min load: {}\n\
-                        Current running queue: {:?}",
-                        max_load, min_load, running_queue_read_guard
-=======
-                let selected_url = if is_imbalanced {
-                    // Log load balancing trigger and current queue state
-                    let worker_loads: Vec<(String, usize)> = workers_guard
-                        .iter()
-                        .map(|w| (w.url().to_string(), w.load()))
-                        .collect();
-
-                    info!(
-                        "Load balancing triggered due to workload imbalance:\n\
-                        Max load: {}, Min load: {}\n\
-                        Current worker loads: {:?}",
-                        max_load, min_load, worker_loads
->>>>>>> 7c39e8a1
-                    );
-
-                    counter!("sgl_router_load_balancing_events_total").increment(1);
-                    gauge!("sgl_router_max_load").set(max_load as f64);
-                    gauge!("sgl_router_min_load").set(min_load as f64);
-
-<<<<<<< HEAD
-                    // Find the worker with the shortest queue.
-                    selected_url = running_queue_read_guard
-                        .iter()
-                        .min_by_key(|(_url, &count)| count)
-                        .map(|(url, _)| url.clone())
-                        .unwrap_or_else(|| first_worker_url.clone());
-=======
-                    // Use shortest queue routing when load is imbalanced
-                    workers_guard
-                        .iter()
-                        .min_by_key(|w| w.load())
-                        .map(|w| w.url().to_string())
-                        .unwrap_or_else(|| workers_guard[0].url().to_string())
->>>>>>> 7c39e8a1
-                } else {
-                    let tree_read_guard = tree
-                        .read()
-                        .expect("Failed to read lock tree: RwLock poisoned");
-
-                    let (matched_text, matched_worker) = tree_read_guard.prefix_match(text);
-                    let matched_rate =
-                        matched_text.chars().count() as f32 / text.chars().count() as f32;
-
-                    if matched_rate > *cache_threshold {
-                        counter!("sgl_router_cache_hits_total").increment(1);
-                        selected_url = matched_worker;
-                    } else {
-                        counter!("sgl_router_cache_misses_total").increment(1);
-                        selected_url = tree_read_guard.get_smallest_tenant();
-                    }
-<<<<<<< HEAD
-                }
-            }
-
-            // --- 3. Update Queues and Tree (Write Operations) ---
-            let mut running_queue_locked = running_queue
-                .write()
-                .expect("Failed to lock running queue: RwLock poisoned");
-            if let Some(count) = running_queue_locked.get_mut(&selected_url) {
-                *count += 1;
-                gauge!("sgl_router_running_requests", "worker" => selected_url.to_string())
-                    .set(*count as f64);
-            } else {
-                error!(
-                    "Selected worker URL '{}' not found in pre-initialized running queue. This indicates a logic error.",
-                    selected_url
-                );
+            } => Self::cache_aware_select_worker(
+                workers,
+                tree,
+                cache_threshold,
+                balance_abs_threshold,
+                balance_rel_threshold,
+                text,
+            ),
+            Router::PrefillDecode { .. } => {
+                // For PD mode, we don't use this method
+                return Err("PD_MODE_ERROR".to_string());
+            }
+        }
+    }
+
+    fn select_worker_round_robin(
+        workers: &Arc<RwLock<Vec<Box<dyn Worker>>>>,
+        current_index: &AtomicUsize,
+    ) -> String {
+        let workers_guard = workers.read().unwrap();
+        let idx = current_index
+            .fetch_update(
+                std::sync::atomic::Ordering::SeqCst,
+                std::sync::atomic::Ordering::SeqCst,
+                |x| Some((x + 1) % workers_guard.len()),
+            )
+            .unwrap();
+        workers_guard[idx].url().to_string()
+    }
+
+    fn select_worker_random(workers: &Arc<RwLock<Vec<Box<dyn Worker>>>>) -> String {
+        let workers_guard = workers.read().unwrap();
+        workers_guard[rand::random::<usize>() % workers_guard.len()]
+            .url()
+            .to_string()
+    }
+
+    fn cache_aware_select_worker(
+        workers: &Arc<RwLock<Vec<Box<dyn Worker>>>>,
+        tree: &Arc<Mutex<Tree>>,
+        cache_threshold: &f32,
+        balance_abs_threshold: &usize,
+        balance_rel_threshold: &f32,
+        text: &str,
+    ) -> Result<String, String> {
+        let processed_text = cache_aware_router_utils::ProcessedText::new(text.to_string());
+
+        let load_stats = match workers.read() {
+            Ok(workers_guard) => {
+                cache_aware_router_utils::LoadStatistics::calculate(&workers_guard)
+            }
+            Err(e) => {
+                tracing::error!("Failed to acquire workers lock for load balancing: {e}");
                 return Err(format!(
-                    "Internal error: Selected worker URL '{}' not found in running queue.",
-                    selected_url
+                    "Failed to acquire workers lock for load balancing: {e}"
                 ));
-=======
-                };
-
-                // Find the selected worker and increment processed counter only
-                if let Some(worker) = workers_guard.iter().find(|w| w.url() == &selected_url) {
-                    worker.increment_processed();
-                    counter!("sgl_router_processed_requests_total", "worker" => selected_url.to_string())
-                        .increment(1);
-                }
-
-                tree.insert(&text, &selected_url);
-
-                selected_url
->>>>>>> 7c39e8a1
-            }
-            drop(running_queue_locked);
-
-            let mut processed_queue_locked = processed_queue
-                .lock()
-                .expect("Failed to lock processed queue: Mutex poisoned");
-            if let Some(count) = processed_queue_locked.get_mut(&selected_url) {
-                *count += 1;
-                counter!("sgl_router_processed_requests_total", "worker" => selected_url.to_string())
-                    .increment(1);
-            } else {
-                error!(
-                    "Selected worker URL '{}' not found in pre-initialized processed queue. This indicates a logic error.",
-                    selected_url
-                );
-                return Err(format!(
-                    "Internal error: Selected worker URL '{}' not found in processed queue.",
-                    selected_url
-                ));
-            }
-            drop(processed_queue_locked);
-
-            tree.write()
-                .expect("Failed to write tree: RwLock poisoned")
-                .insert(&text, &selected_url);
-
-            Ok(selected_url)
-        } else {
-            unreachable!("Called `select_worker_cache_aware` on a non-CacheAware router");
-        }
+            }
+        };
+
+        let strategy = cache_aware_router_utils::determine_routing_strategy(
+            &load_stats,
+            balance_abs_threshold,
+            balance_rel_threshold,
+        );
+
+        let selected_url = match strategy {
+            cache_aware_router_utils::RoutingStrategy::CacheAware => {
+                cache_aware_router_utils::select_cache_aware_worker(
+                    tree,
+                    cache_threshold,
+                    &processed_text,
+                )?
+            }
+            cache_aware_router_utils::RoutingStrategy::LoadBalancing => {
+                cache_aware_router_utils::log_load_balancing_trigger(&load_stats);
+                cache_aware_router_utils::select_least_loaded_worker(workers)
+            }
+        };
+
+        cache_aware_router_utils::update_worker_metrics(workers, &selected_url)?;
+        cache_aware_router_utils::insert_into_tree(
+            tree.clone(),
+            text.to_string(),
+            selected_url.clone(),
+        );
+        cache_aware_router_utils::record_selection_metrics(workers, &selected_url);
+
+        Ok(selected_url)
     }
 
     // Send typed request directly without conversion
@@ -1102,13 +905,6 @@
                 }
             };
 
-<<<<<<< HEAD
-            // Then decrement running queue counter if using CacheAware
-            if let Router::CacheAware { running_queue, .. } = self {
-                if let Ok(mut queue) = running_queue.write() {
-                    if let Some(count) = queue.get_mut(worker_url) {
-                        *count = count.saturating_sub(1);
-=======
             // Decrement load counter for non-streaming CacheAware requests
             if load_incremented && !is_stream {
                 if let Router::CacheAware { workers, .. } = self {
@@ -1118,7 +914,6 @@
                             gauge!("sgl_router_running_requests", "worker" => worker_url.to_string())
                                 .set(worker.load() as f64);
                         }
->>>>>>> 7c39e8a1
                     }
                 }
             }
@@ -1143,18 +938,6 @@
                             actix_web::error::ErrorInternalServerError("Failed to read stream")
                         })
                         .inspect(move |bytes| {
-<<<<<<< HEAD
-                            let bytes = bytes.as_ref().unwrap();
-                            if bytes
-                                .as_ref()
-                                .windows(12)
-                                .any(|window| window == b"data: [DONE]")
-                            {
-                                let mut locked_queue = running_queue.write().unwrap();
-                                let count = locked_queue.get_mut(&worker_url).unwrap();
-                                *count = count.saturating_sub(1);
-                                debug!("Streaming is done!!")
-=======
                             if let Ok(bytes) = bytes {
                                 if bytes
                                     .as_ref()
@@ -1172,7 +955,6 @@
                                         }
                                     }
                                 }
->>>>>>> 7c39e8a1
                             }
                         }),
                 )
@@ -1250,33 +1032,10 @@
                             }
                         }
 
-<<<<<<< HEAD
-                        // If cache aware, initialize the queues for the new worker
-                        if let Router::CacheAware {
-                            running_queue,
-                            processed_queue,
-                            tree,
-                            ..
-                        } = self
-                        {
-                            // Add worker to running queue with initial count of 0
-                            running_queue
-                                .write()
-                                .unwrap()
-                                .insert(worker_url.to_string(), 0);
-
-                            // Add worker to processed queue with initial count of 0
-                            processed_queue
-                                .lock()
-                                .unwrap()
-                                .insert(worker_url.to_string(), 0);
-
-=======
                         // If cache aware, add worker to tree
                         if let Router::CacheAware { tree, .. } = self {
->>>>>>> 7c39e8a1
                             // Add worker to tree
-                            tree.write().unwrap().insert("", worker_url);
+                            tree.lock().unwrap().insert("", worker_url);
                         }
 
                         return Ok(format!("Successfully added worker: {}", worker_url));
@@ -1336,32 +1095,9 @@
         }
 
         // if cache aware, remove the worker from the tree
-<<<<<<< HEAD
-        if let Router::CacheAware {
-            tree,
-            running_queue,
-            processed_queue,
-            ..
-        } = self
-        {
-            tree.write().unwrap().remove_tenant(&worker_url);
-            running_queue
-                .write()
-                .unwrap()
-                .remove(&worker_url.to_string());
-            processed_queue
-                .lock()
-                .unwrap()
-                .remove(&worker_url.to_string());
-            info!(
-                "Removed worker from tree and cleaned up queues: {}",
-                worker_url
-            );
-=======
         if let Router::CacheAware { tree, .. } = self {
             tree.lock().unwrap().remove_tenant(&worker_url);
             info!("Removed worker from tree: {}", worker_url);
->>>>>>> 7c39e8a1
         }
     }
 
@@ -1544,6 +1280,198 @@
     }
 }
 
+mod cache_aware_router_utils {
+    use std::sync::{Arc, Mutex, RwLock};
+
+    use metrics::{counter, gauge};
+
+    use crate::{core::Worker, tree::Tree};
+
+    pub struct LoadStatistics {
+        max_load: usize,
+        min_load: usize,
+        worker_loads: Vec<(String, usize)>,
+    }
+
+    impl LoadStatistics {
+        pub fn calculate(workers: &Vec<Box<dyn Worker>>) -> Self {
+            let loads: Vec<usize> = workers.iter().map(|w| w.load()).collect();
+            let max_load = *loads.iter().max().unwrap_or(&0);
+            let min_load = *loads.iter().min().unwrap_or(&0);
+            Self {
+                max_load,
+                min_load,
+                worker_loads: workers
+                    .iter()
+                    .map(|w| (w.url().to_string(), w.load()))
+                    .collect(),
+            }
+        }
+    }
+
+    #[derive(Debug)]
+    pub enum RoutingStrategy {
+        LoadBalancing,
+        CacheAware,
+    }
+
+    #[derive(Debug, Clone)]
+    pub struct ProcessedText {
+        text: String,
+        char_count: usize,
+    }
+
+    impl ProcessedText {
+        pub fn new(text: String) -> Self {
+            let char_count = text.chars().count();
+            Self { text, char_count }
+        }
+    }
+
+    pub fn determine_routing_strategy(
+        load_stats: &LoadStatistics,
+        balance_abs_threshold: &usize,
+        balance_rel_threshold: &f32,
+    ) -> RoutingStrategy {
+        let is_imbalanced = load_stats.max_load.saturating_sub(load_stats.min_load)
+            > *balance_abs_threshold
+            && (load_stats.max_load as f32) > (load_stats.min_load as f32 * *balance_rel_threshold);
+
+        if is_imbalanced {
+            RoutingStrategy::LoadBalancing
+        } else {
+            RoutingStrategy::CacheAware
+        }
+    }
+
+    pub fn select_least_loaded_worker(workers: &Arc<RwLock<Vec<Box<dyn Worker>>>>) -> String {
+        match workers.read() {
+            Ok(workers_guard) => {
+                if workers_guard.is_empty() {
+                    tracing::warn!("No workers available for load balancing");
+                    return "empty".to_string();
+                }
+
+                workers_guard
+                    .iter()
+                    .min_by_key(|w| w.load())
+                    .map(|w| w.url().to_string())
+                    .unwrap_or_else(|| {
+                        // Fallback to first worker
+                        workers_guard[0].url().to_string()
+                    })
+            }
+            Err(e) => {
+                tracing::error!("Failed to acquire workers lock for load balancing: {}", e);
+                "empty".to_string()
+            }
+        }
+    }
+
+    pub fn select_cache_aware_worker(
+        tree: &Arc<Mutex<Tree>>,
+        cache_threshold: &f32,
+        processed_text: &ProcessedText,
+    ) -> Result<String, String> {
+        let (matched_text, matched_worker) = match tree.lock() {
+            Ok(tree_guard) => tree_guard.prefix_match(&processed_text.text),
+            Err(e) => {
+                tracing::error!("Failed to acquire tree lock for prefix matching: {}", e);
+                return Err("Failed to acquire tree lock for prefix matching".to_string());
+            }
+        };
+
+        let match_rate = if processed_text.char_count > 0 {
+            matched_text.chars().count() as f32 / processed_text.char_count as f32
+        } else {
+            0.0
+        };
+
+        if match_rate > *cache_threshold {
+            counter!("sgl_router_cache_hits_total").increment(1);
+            Ok(matched_worker)
+        } else {
+            counter!("sgl_router_cache_misses_total").increment(1);
+            match tree.lock() {
+                Ok(tree_guard) => Ok(tree_guard.get_smallest_tenant()),
+                Err(e) => {
+                    tracing::error!(
+                        "Failed to acquire tree lock for getting smallest tenant: {}",
+                        e
+                    );
+                    Err("Failed to acquire tree lock for getting smallest tenant".to_string())
+                }
+            }
+        }
+    }
+
+    pub fn update_worker_metrics(
+        workers: &Arc<RwLock<Vec<Box<dyn Worker>>>>,
+        selected_url: &str,
+    ) -> Result<(), String> {
+        if let Ok(workers_guard) = workers.read() {
+            if let Some(worker) = workers_guard.iter().find(|w| w.url() == selected_url) {
+                worker.increment_processed();
+                counter!("sgl_router_processed_requests_total", "worker" => selected_url.to_string())
+                    .increment(1);
+                return Ok(());
+            }
+        }
+        Err("Worker not found".to_string())
+    }
+
+    pub fn insert_into_tree(tree: Arc<Mutex<Tree>>, text: String, worker_url: String) {
+        match tree.lock() {
+            Ok(tree_guard) => {
+                tree_guard.insert(&text, &worker_url);
+                tracing::debug!(
+                    "Successfully inserted text into tree for worker: {}",
+                    worker_url
+                );
+            }
+            Err(e) => {
+                tracing::error!("Failed to acquire tree lock for async insertion: {}", e);
+            }
+        }
+    }
+
+    pub fn record_selection_metrics(
+        workers: &Arc<RwLock<Vec<Box<dyn Worker>>>>,
+        selected_url: &str,
+    ) {
+        match workers.read() {
+            Ok(workers_guard) => {
+                // Find the selected worker and increment processed counter only
+                if let Some(worker) = workers_guard.iter().find(|w| w.url() == selected_url) {
+                    worker.increment_processed();
+                    counter!("sgl_router_processed_requests_total", "worker" => selected_url.to_string())
+                    .increment(1);
+                }
+            }
+            Err(e) => {
+                tracing::error!(
+                    "Failed to acquire workers lock for recording selection metrics: {e}"
+                );
+            }
+        }
+    }
+
+    pub fn log_load_balancing_trigger(stats: &LoadStatistics) {
+        tracing::info!(
+            "Load balancing triggered due to workload imbalance:\n\
+            Max load: {}, Min load: {}\n\
+            Current worker loads: {:?}",
+            stats.max_load,
+            stats.min_load,
+            stats.worker_loads
+        );
+
+        counter!("sgl_router_load_balancing_events_total").increment(1);
+        gauge!("sgl_router_max_load").set(stats.max_load as f64);
+        gauge!("sgl_router_min_load").set(stats.min_load as f64);
+    }
+}
+
 #[cfg(test)]
 mod tests {
     use super::*;
