--- conflicted
+++ resolved
@@ -1,22 +1,5 @@
-<<<<<<< HEAD
-use crate::config::types::RetryConfig;
-use crate::core::{
-    is_retryable_status, ConnectionMode, RetryExecutor, Worker, WorkerRegistry, WorkerType,
-};
-use crate::metrics::RouterMetrics;
-use crate::policies::PolicyRegistry;
-use crate::protocols::spec::{
-    ChatCompletionRequest, ClassifyRequest, CompletionRequest, EmbeddingRequest, GenerateRequest,
-    GenerationRequest, RerankRequest, RerankResponse, RerankResult, ResponsesGetParams,
-    ResponsesRequest,
-};
-use crate::routers::header_utils;
-use crate::routers::RouterTrait;
-use axum::body::to_bytes;
-=======
 use std::{sync::Arc, time::Instant};
 
->>>>>>> a7043c6f
 use axum::{
     body::{to_bytes, Body},
     extract::Request,
@@ -44,6 +27,7 @@
         common::GenerationRequest,
         completion::CompletionRequest,
         embedding::EmbeddingRequest,
+        classify::ClassifyRequest,
         generate::GenerateRequest,
         rerank::{RerankRequest, RerankResponse, RerankResult},
         responses::{ResponsesGetParams, ResponsesRequest},
