--- conflicted
+++ resolved
@@ -71,51 +71,7 @@
             window_duration: Duration::from_secs(circuit_breaker_config.window_duration_secs),
         };
 
-<<<<<<< HEAD
-        // Register workers in the registry
-        // In IGW mode, we need to fetch model info from workers
-        for url in &worker_urls {
-            // TODO: In IGW mode, fetch model_id from worker's /get_model_info endpoint
-            // For now, create worker without model_id
-            let worker_builder = BasicWorkerBuilder::new(url.clone())
-                .worker_type(WorkerType::Regular)
-                .circuit_breaker_config(core_cb_config.clone())
-                .health_config(HealthConfig {
-                    timeout_secs: ctx.router_config.health_check.timeout_secs,
-                    check_interval_secs: ctx.router_config.health_check.check_interval_secs,
-                    endpoint: ctx.router_config.health_check.endpoint.clone(),
-                    failure_threshold: ctx.router_config.health_check.failure_threshold,
-                    success_threshold: ctx.router_config.health_check.success_threshold,
-                });
-
-            let worker = if let Some(api_key) = ctx.router_config.api_key.clone() {
-                worker_builder.api_key(api_key).build()
-            } else {
-                worker_builder.build()
-            };
-            let worker_arc = Arc::new(worker);
-            ctx.worker_registry.register(worker_arc.clone());
-
-            // Notify PolicyRegistry about the new worker
-            let model_id = worker_arc.model_id();
-            let policy = ctx.policy_registry.on_worker_added(model_id, None);
-
-            // If this is a cache-aware policy and it's the first worker for this model,
-            // initialize it with the worker
-            if policy.name() == "cache_aware" {
-                if let Some(cache_aware) = policy
-                    .as_any()
-                    .downcast_ref::<crate::policies::CacheAwarePolicy>()
-                {
-                    let worker_dyn: Arc<dyn Worker> = worker_arc.clone();
-                    cache_aware.init_workers(std::slice::from_ref(&worker_dyn));
-                }
-            }
-        }
-=======
         // Cache-aware policies are initialized in WorkerInitializer
-
->>>>>>> fc3e5420
         // Setup load monitoring for PowerOfTwo policy
         let (tx, rx) = tokio::sync::watch::channel(HashMap::new());
         let worker_loads = Arc::new(rx);
