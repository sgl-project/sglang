--- conflicted
+++ resolved
@@ -387,6 +387,12 @@
             .chain(decode_workers.iter())
             .map(|w| w.url().to_string())
             .collect();
+        // Get all worker API keys for monitoring
+        let all_api_keys: Vec<Option<String>> = prefill_workers
+            .iter()
+            .chain(decode_workers.iter())
+            .map(|w| w.api_key().clone())
+            .collect();
 
         // Convert config CircuitBreakerConfig to core CircuitBreakerConfig
         let circuit_breaker_config = ctx.router_config.effective_circuit_breaker_config();
@@ -397,77 +403,6 @@
             window_duration: Duration::from_secs(circuit_breaker_config.window_duration_secs),
         };
 
-<<<<<<< HEAD
-        // Register prefill workers in the registry
-        for (url, port) in prefill_urls {
-            let worker_builder = BasicWorkerBuilder::new(url)
-                .worker_type(WorkerType::Prefill {
-                    bootstrap_port: port,
-                })
-                .circuit_breaker_config(core_cb_config.clone())
-                .health_config(HealthConfig {
-                    timeout_secs: ctx.router_config.health_check.timeout_secs,
-                    check_interval_secs: ctx.router_config.health_check.check_interval_secs,
-                    endpoint: ctx.router_config.health_check.endpoint.clone(),
-                    failure_threshold: ctx.router_config.health_check.failure_threshold,
-                    success_threshold: ctx.router_config.health_check.success_threshold,
-                });
-
-            let worker = if let Some(api_key) = ctx.router_config.api_key.clone() {
-                worker_builder.api_key(api_key).build()
-            } else {
-                worker_builder.build()
-            };
-            ctx.worker_registry.register(Arc::new(worker));
-        }
-
-        // Register decode workers in the registry
-        for url in decode_urls {
-            let worker_builder = BasicWorkerBuilder::new(url)
-                .worker_type(WorkerType::Decode)
-                .circuit_breaker_config(core_cb_config.clone())
-                .health_config(HealthConfig {
-                    timeout_secs: ctx.router_config.health_check.timeout_secs,
-                    check_interval_secs: ctx.router_config.health_check.check_interval_secs,
-                    endpoint: ctx.router_config.health_check.endpoint.clone(),
-                    failure_threshold: ctx.router_config.health_check.failure_threshold,
-                    success_threshold: ctx.router_config.health_check.success_threshold,
-                });
-
-            let worker = if let Some(api_key) = ctx.router_config.api_key.clone() {
-                worker_builder.api_key(api_key).build()
-            } else {
-                worker_builder.build()
-            };
-            ctx.worker_registry.register(Arc::new(worker));
-        }
-
-        // Get all workers from registry for health check
-        let all_workers = ctx.worker_registry.get_all();
-        let all_urls: Vec<String> = all_workers
-            .iter()
-            .map(|worker| worker.url().to_string())
-            .collect();
-        if !all_urls.is_empty() {
-            crate::routers::http::router::Router::wait_for_healthy_workers(
-                &all_urls,
-                ctx.router_config.worker_startup_timeout_secs,
-                ctx.router_config.worker_startup_check_interval_secs,
-            )
-            .await?;
-        }
-        let all_api_keys = all_workers
-            .iter()
-            .map(|worker| worker.api_key().clone())
-            .collect::<Vec<Option<String>>>();
-
-        // Initialize cache-aware policies with workers from registry
-        // Note: We need to get workers by type and convert to Box<dyn Worker> for CacheAwarePolicy
-        // This is a temporary workaround until CacheAwarePolicy is updated to work with Arc<dyn Worker>
-        // TODO: Update CacheAwarePolicy to accept Arc<dyn Worker> instead of Box<dyn Worker>
-
-=======
->>>>>>> fc3e5420
         // Set up background load monitoring for power-of-two selection
         let (tx, rx) = tokio::sync::watch::channel(HashMap::new());
         let worker_loads = Arc::new(rx);
