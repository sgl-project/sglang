//! Factory for creating router instances

use super::{openai_router::OpenAIRouter, pd_router::PDRouter, router::Router, RouterTrait};
use crate::config::{PolicyConfig, RoutingMode};
use crate::policies::PolicyFactory;
use crate::server::AppContext;
use std::sync::Arc;

/// Factory for creating router instances based on configuration
pub struct RouterFactory;

impl RouterFactory {
    /// Create a router instance from application context
    pub async fn create_router(ctx: &Arc<AppContext>) -> Result<Box<dyn RouterTrait>, String> {
        // Check if IGW mode is enabled
        if ctx.router_config.enable_igw {
            return Self::create_igw_router(ctx).await;
        }

        // Default to proxy mode
        match &ctx.router_config.mode {
            RoutingMode::Regular { worker_urls } => {
                Self::create_regular_router(worker_urls, &ctx.router_config.policy, ctx).await
            }
            RoutingMode::PrefillDecode {
                prefill_urls,
                decode_urls,
                prefill_policy,
                decode_policy,
            } => {
                Self::create_pd_router(
                    prefill_urls,
                    decode_urls,
                    prefill_policy.as_ref(),
                    decode_policy.as_ref(),
                    &ctx.router_config.policy,
                    ctx,
                )
                .await
            }
            RoutingMode::OpenAI {
                api_key,
                model,
                base_url,
            } => {
                Self::create_openai_router(api_key.clone(), model.clone(), base_url.clone(), ctx)
                    .await
            }
        }
    }

    /// Create a regular router with injected policy
    async fn create_regular_router(
        worker_urls: &[String],
        policy_config: &PolicyConfig,
        ctx: &Arc<AppContext>,
    ) -> Result<Box<dyn RouterTrait>, String> {
        // Create policy
        let policy = PolicyFactory::create_from_config(policy_config);

        // Create regular router with injected policy and client
        let router = Router::new(
            worker_urls.to_vec(),
            policy,
            ctx.client.clone(),
            ctx.router_config.worker_startup_timeout_secs,
            ctx.router_config.worker_startup_check_interval_secs,
            ctx.router_config.dp_aware,
            ctx.router_config.api_key.clone(),
            ctx.router_config.retry.clone(),
            ctx.router_config.circuit_breaker.clone(),
            ctx.router_config.health_check.clone(),
        )
        .await?;

        Ok(Box::new(router))
    }

    /// Create a PD router with injected policy
    async fn create_pd_router(
        prefill_urls: &[(String, Option<u16>)],
        decode_urls: &[String],
        prefill_policy_config: Option<&PolicyConfig>,
        decode_policy_config: Option<&PolicyConfig>,
        main_policy_config: &PolicyConfig,
        ctx: &Arc<AppContext>,
    ) -> Result<Box<dyn RouterTrait>, String> {
        // Create policies - use specific policies if provided, otherwise fall back to main policy
        let prefill_policy =
            PolicyFactory::create_from_config(prefill_policy_config.unwrap_or(main_policy_config));
        let decode_policy =
            PolicyFactory::create_from_config(decode_policy_config.unwrap_or(main_policy_config));

        // Create PD router with separate policies and client
        let router = PDRouter::new(
            prefill_urls.to_vec(),
            decode_urls.to_vec(),
            prefill_policy,
            decode_policy,
            ctx.client.clone(),
            ctx.router_config.worker_startup_timeout_secs,
            ctx.router_config.worker_startup_check_interval_secs,
            ctx.router_config.retry.clone(),
            ctx.router_config.circuit_breaker.clone(),
            ctx.router_config.health_check.clone(),
        )
        .await?;

        Ok(Box::new(router))
    }

<<<<<<< HEAD
    /// Create an OpenAI router
    async fn create_openai_router(
        api_key: Option<String>,
        model: Option<String>,
        base_url: Option<String>,
        ctx: &Arc<AppContext>,
    ) -> Result<Box<dyn RouterTrait>, String> {
        // Create OpenAI router - validation ensures model and base_url are present
        let router = OpenAIRouter::new(
            api_key,
            model.unwrap(),
            base_url.unwrap(),
            Some(ctx.router_config.circuit_breaker.clone()),
        )
        .await?;

        Ok(Box::new(router))
=======
    /// Create an IGW router (placeholder for future implementation)
    async fn create_igw_router(_ctx: &Arc<AppContext>) -> Result<Box<dyn RouterTrait>, String> {
        // For now, return an error indicating IGW is not yet implemented
        Err("IGW mode is not yet implemented".to_string())
>>>>>>> 4746aaea
    }
}<|MERGE_RESOLUTION|>--- conflicted
+++ resolved
@@ -109,7 +109,6 @@
         Ok(Box::new(router))
     }
 
-<<<<<<< HEAD
     /// Create an OpenAI router
     async fn create_openai_router(
         api_key: Option<String>,
@@ -127,11 +126,11 @@
         .await?;
 
         Ok(Box::new(router))
-=======
+    }
+
     /// Create an IGW router (placeholder for future implementation)
     async fn create_igw_router(_ctx: &Arc<AppContext>) -> Result<Box<dyn RouterTrait>, String> {
         // For now, return an error indicating IGW is not yet implemented
         Err("IGW mode is not yet implemented".to_string())
->>>>>>> 4746aaea
     }
 }