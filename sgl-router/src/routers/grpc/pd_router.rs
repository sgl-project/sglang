--- conflicted
+++ resolved
@@ -132,46 +132,6 @@
                     })
                     .connection_mode(crate::core::ConnectionMode::Grpc {
                         port: *bootstrap_port,
-<<<<<<< HEAD
-                    },
-                    ctx.router_config.api_key.clone(),
-                )
-                .with_circuit_breaker_config(core_cb_config.clone())
-                .with_health_config(HealthConfig {
-                    timeout_secs: ctx.router_config.health_check.timeout_secs,
-                    check_interval_secs: ctx.router_config.health_check.check_interval_secs,
-                    endpoint: ctx.router_config.health_check.endpoint.clone(),
-                    failure_threshold: ctx.router_config.health_check.failure_threshold,
-                    success_threshold: ctx.router_config.health_check.success_threshold,
-                });
-                Arc::new(worker) as Arc<dyn Worker>
-            })
-            .collect();
-
-        // Create Decode Worker trait objects with gRPC connection mode
-        let decode_workers: Vec<Arc<dyn Worker>> = decode_urls
-            .iter()
-            .map(|url| {
-                let worker = BasicWorker::with_connection_mode(
-                    url.clone(),
-                    WorkerType::Decode,
-                    crate::core::ConnectionMode::Grpc { port: None },
-                    ctx.router_config.api_key.clone(),
-                )
-                .with_circuit_breaker_config(core_cb_config.clone())
-                .with_health_config(HealthConfig {
-                    timeout_secs: ctx.router_config.health_check.timeout_secs,
-                    check_interval_secs: ctx.router_config.health_check.check_interval_secs,
-                    endpoint: ctx.router_config.health_check.endpoint.clone(),
-                    failure_threshold: ctx.router_config.health_check.failure_threshold,
-                    success_threshold: ctx.router_config.health_check.success_threshold,
-                });
-                Arc::new(worker) as Arc<dyn Worker>
-            })
-            .collect();
-
-        // Initialize policies with workers if needed
-=======
                     })
                     .circuit_breaker_config(core_cb_config.clone())
                     .health_config(HealthConfig {
@@ -220,7 +180,6 @@
             Some(crate::core::ConnectionMode::Grpc { port: None }),
             false, // include unhealthy workers during initialization
         );
->>>>>>> 36efd5be
         if let Some(cache_aware) = prefill_policy
             .as_any()
             .downcast_ref::<crate::policies::CacheAwarePolicy>()
