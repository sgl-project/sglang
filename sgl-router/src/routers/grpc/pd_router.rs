--- conflicted
+++ resolved
@@ -1,22 +1,7 @@
 // PD (Prefill-Decode) gRPC Router Implementation
 
-<<<<<<< HEAD
-use crate::config::types::RetryConfig;
-use crate::core::{ConnectionMode, WorkerRegistry, WorkerType};
-use crate::policies::PolicyRegistry;
-use crate::protocols::spec::{
-    ChatCompletionRequest, ClassifyRequest, CompletionRequest, EmbeddingRequest, GenerateRequest,
-    RerankRequest, ResponsesGetParams, ResponsesRequest,
-};
-use crate::reasoning_parser::ParserFactory as ReasoningParserFactory;
-use crate::routers::RouterTrait;
-use crate::server::AppContext;
-use crate::tokenizer::traits::Tokenizer;
-use crate::tool_parser::ParserFactory as ToolParserFactory;
-=======
 use std::sync::Arc;
 
->>>>>>> a7043c6f
 use async_trait::async_trait;
 use axum::{
     body::Body,
@@ -35,6 +20,7 @@
         chat::ChatCompletionRequest,
         completion::CompletionRequest,
         embedding::EmbeddingRequest,
+        classify::ClassifyRequest,
         generate::GenerateRequest,
         rerank::RerankRequest,
         responses::{ResponsesGetParams, ResponsesRequest},
