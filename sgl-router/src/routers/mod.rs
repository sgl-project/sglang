--- conflicted
+++ resolved
@@ -10,11 +10,7 @@
 use std::fmt::Debug;
 
 use crate::protocols::spec::{
-<<<<<<< HEAD
-    ChatCompletionRequest, CompletionRequest, GenerateRequest, RerankRequest,
-=======
-    ChatCompletionRequest, CompletionRequest, GenerateRequest, ResponsesRequest,
->>>>>>> 24dc2bee
+    ChatCompletionRequest, CompletionRequest, GenerateRequest, RerankRequest, ResponsesRequest,
 };
 
 pub mod factory;
