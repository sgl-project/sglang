--- conflicted
+++ resolved
@@ -414,7 +414,6 @@
             .into_response()
     }
 
-<<<<<<< HEAD
     async fn delete_response(&self, _headers: Option<&HeaderMap>, _response_id: &str) -> Response {
         (
             StatusCode::NOT_IMPLEMENTED,
@@ -441,9 +440,6 @@
         response_id: &str,
         params: &ResponsesGetParams,
     ) -> Response {
-=======
-    async fn get_response(&self, headers: Option<&HeaderMap>, response_id: &str) -> Response {
->>>>>>> 89971c4c
         let router = self.select_router_for_request(headers, None);
         if let Some(router) = router {
             router.get_response(headers, response_id, params).await
@@ -467,26 +463,6 @@
             )
                 .into_response()
         }
-    }
-
-    async fn delete_response(&self, _headers: Option<&HeaderMap>, _response_id: &str) -> Response {
-        (
-            StatusCode::NOT_IMPLEMENTED,
-            "responses api not yet implemented in inference gateway mode",
-        )
-            .into_response()
-    }
-
-    async fn list_response_input_items(
-        &self,
-        _headers: Option<&HeaderMap>,
-        _response_id: &str,
-    ) -> Response {
-        (
-            StatusCode::NOT_IMPLEMENTED,
-            "responses api not yet implemented in inference gateway mode",
-        )
-            .into_response()
     }
 
     async fn route_embeddings(
