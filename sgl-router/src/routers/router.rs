use crate::core::{HealthChecker, Worker, WorkerFactory};
use crate::metrics::RouterMetrics;
use crate::middleware::get_request_id;
use crate::policies::LoadBalancingPolicy;
use actix_web::http::header::{HeaderValue, CONTENT_TYPE};
use actix_web::{HttpRequest, HttpResponse};
use futures_util::{StreamExt, TryStreamExt};
use std::collections::HashMap;
use std::sync::{Arc, RwLock};
use std::thread;
use std::time::{Duration, Instant};
use tracing::{debug, error, info, warn};

pub fn copy_request_headers(req: &HttpRequest) -> Vec<(String, String)> {
    req.headers()
        .iter()
        .filter_map(|(name, value)| {
            value
                .to_str()
                .ok()
                .map(|v| (name.to_string(), v.to_string()))
        })
        .collect()
}

/// Regular router that uses injected load balancing policies
#[derive(Debug)]
pub struct Router {
    workers: Arc<RwLock<Vec<Box<dyn Worker>>>>,
    policy: Arc<dyn LoadBalancingPolicy>,
    timeout_secs: u64,
    interval_secs: u64,
    dp_aware: bool,
    api_key: Option<String>,
    _worker_loads: Arc<tokio::sync::watch::Receiver<HashMap<String, isize>>>,
    _load_monitor_handle: Option<Arc<tokio::task::JoinHandle<()>>>,
    _health_checker: Option<HealthChecker>,
}

impl Router {
    /// Create a new router with injected policy
    pub fn new(
        worker_urls: Vec<String>,
        policy: Arc<dyn LoadBalancingPolicy>,
        timeout_secs: u64,
        interval_secs: u64,
        dp_aware: bool,
        api_key: Option<String>,
    ) -> Result<Self, String> {
        // Update active workers gauge
        RouterMetrics::set_active_workers(worker_urls.len());

        // Wait for workers to be healthy (skip if empty - for service discovery mode)
        if !worker_urls.is_empty() {
            Self::wait_for_healthy_workers(&worker_urls, timeout_secs, interval_secs)?;
        }

        let worker_urls = if dp_aware {
            // worker address now in the format of "http://host:port@dp_rank"
            Self::get_dp_aware_workers(&worker_urls, &api_key)
                .map_err(|e| format!("Failed to get dp-aware workers: {}", e))?
        } else {
            worker_urls
        };

        // Create Worker trait objects from URLs
        let workers: Vec<Box<dyn Worker>> = worker_urls
            .iter()
            .map(|url| WorkerFactory::create_regular(url.clone()))
            .collect();

        // Initialize policy with workers if needed (e.g., for cache-aware)
        if let Some(cache_aware) = policy
            .as_any()
            .downcast_ref::<crate::policies::CacheAwarePolicy>()
        {
            cache_aware.init_workers(&workers);
        }

        let workers = Arc::new(RwLock::new(workers));
        let health_checker = crate::core::start_health_checker(Arc::clone(&workers), interval_secs);

        // Setup load monitoring for PowerOfTwo policy
        let (tx, rx) = tokio::sync::watch::channel(HashMap::new());
        let worker_loads = Arc::new(rx);

        let load_monitor_handle = if policy.name() == "power_of_two" {
            let monitor_urls = worker_urls.clone();
            let monitor_interval = interval_secs;
            let policy_clone = Arc::clone(&policy);

            Some(Arc::new(tokio::spawn(async move {
                Self::monitor_worker_loads(monitor_urls, tx, monitor_interval, policy_clone).await;
            })))
        } else {
            None
        };

        Ok(Router {
            workers,
            policy,
            timeout_secs,
            interval_secs,
            dp_aware,
            api_key,
            _worker_loads: worker_loads,
            _load_monitor_handle: load_monitor_handle,
            _health_checker: Some(health_checker),
        })
    }

    /// Get the current list of worker URLs
    pub fn get_worker_urls(&self) -> Vec<String> {
        self.workers
            .read()
            .unwrap()
            .iter()
            .map(|w| w.url().to_string())
            .collect()
    }

    pub fn wait_for_healthy_workers(
        worker_urls: &[String],
        timeout_secs: u64,
        interval_secs: u64,
    ) -> Result<(), String> {
        let start_time = std::time::Instant::now();
        let sync_client = reqwest::blocking::Client::builder()
            .timeout(Duration::from_secs(timeout_secs))
            .build()
            .map_err(|e| format!("Failed to create HTTP client: {}", e))?;

        loop {
            if start_time.elapsed() > Duration::from_secs(timeout_secs) {
                error!(
                    "Timeout {}s waiting for workers {:?} to become healthy. Please set --router-worker-startup-timeout-secs (sglang_router.launch_server) or --worker-startup-timeout-secs (sglang_worker.router) to a larger value",
                    timeout_secs, worker_urls
                );
                return Err(format!(
                    "Timeout {}s waiting for workers {:?} to become healthy. Please set --router-worker-startup-timeout-secs (sglang_router.launch_server) or --worker-startup-timeout-secs (sglang_worker.router) to a larger value",
                    timeout_secs, worker_urls
                ));
            }

            let mut all_healthy = true;
            let mut unhealthy_workers = Vec::new();

            for url in worker_urls {
                match sync_client.get(&format!("{}/health", url)).send() {
                    Ok(res) => {
                        if !res.status().is_success() {
                            all_healthy = false;
                            unhealthy_workers.push((url, format!("status: {}", res.status())));
                        }
                    }
                    Err(_) => {
                        all_healthy = false;
                        unhealthy_workers.push((url, "not ready".to_string()));
                    }
                }
            }

            if all_healthy {
                info!("All {} workers are healthy", worker_urls.len());
                return Ok(());
            } else {
                debug!(
                    "Waiting for {} workers to become healthy ({} unhealthy)",
                    worker_urls.len(),
                    unhealthy_workers.len()
                );
                thread::sleep(Duration::from_secs(interval_secs));
            }
        }
    }

    fn get_worker_dp_size(worker_url: &str, api_key: &Option<String>) -> Result<usize, String> {
        let sync_client = reqwest::blocking::Client::new();
        let mut req_builder = sync_client.get(&format!("{}/get_server_info", worker_url));
        if let Some(key) = api_key {
            req_builder = req_builder.bearer_auth(key);
        }

        match req_builder.send() {
            Ok(res) => {
                if res.status().is_success() {
                    let server_info = res
                        .text()
                        .map_err(|e| format!("failed to read text from response: {}", e))?;

                    let server_info: serde_json::Value = serde_json::from_str(&server_info)
                        .map_err(|e| format!("failed to decode JSON: {}", e))?;

                    let dp_size = server_info
                        .get("dp_size")
                        .and_then(|v| v.as_u64())
                        .ok_or_else(|| String::from("dp_size not found or not an u64"))?;

                    Ok(if dp_size > usize::MAX as u64 {
                        return Err(format!("dp_size is too large: {}", dp_size));
                    } else {
                        dp_size as usize
                    })
                } else {
                    Err(format!("unexpected status code: {}", res.status()))
                }
            }
            Err(e) => Err(format!("error response: {}", e)),
        }
    }

    // Given a list of workers, return a list of workers with dp_rank as suffix
    fn get_dp_aware_workers(
        worker_urls: &[String],
        api_key: &Option<String>,
    ) -> Result<Vec<String>, String> {
        let mut dp_aware_workers: Vec<String> = Vec::new();

        for url in worker_urls {
            match Self::get_worker_dp_size(url, api_key) {
                Ok(dp_size) => {
                    for i in 0..dp_size {
                        dp_aware_workers.push(format!("{}@{}", url, i));
                    }
                }
                Err(e) => return Err(format!("Failed to get DP size for {}: {}", url, e)),
            }
        }

        Ok(dp_aware_workers)
    }

    fn select_first_worker(&self) -> Result<String, String> {
        let workers_guard = self.workers.read().unwrap();
        if workers_guard.is_empty() {
            Err("No workers are available".to_string())
        } else {
            Ok(workers_guard[0].url().to_string())
        }
    }

    pub async fn send_request(
        &self,
        client: &reqwest::Client,
        worker_url: &str,
        route: &str,
        req: &HttpRequest,
    ) -> HttpResponse {
        let request_id = get_request_id(req);
        let start = Instant::now();

        let worker_url = if self.dp_aware {
            // Need to extract the URL from "http://host:port@dp_rank"
            let (worker_url_prefix, _dp_rank) = match Self::extract_dp_rank(worker_url) {
                Ok(tup) => tup,
                Err(e) => {
                    error!("Failed to extract dp_rank: {}", e);
                    return HttpResponse::InternalServerError().finish();
                }
            };
            worker_url_prefix
        } else {
            worker_url
        };

        let mut request_builder = client.get(format!("{}{}", worker_url, route));

        // Copy all headers from original request except for /health because it does not need authorization
        if route != "/health" {
            for (name, value) in copy_request_headers(req) {
                // Skip Content-Type and Content-Length as .json() sets them
                if name.to_lowercase() != "content-type" && name.to_lowercase() != "content-length"
                {
                    request_builder = request_builder.header(name, value);
                }
            }
        }

        let response = match request_builder.send().await {
            Ok(res) => {
                let status = actix_web::http::StatusCode::from_u16(res.status().as_u16())
                    .unwrap_or(actix_web::http::StatusCode::INTERNAL_SERVER_ERROR);

                match res.bytes().await {
                    Ok(body) => HttpResponse::build(status).body(body.to_vec()),
                    Err(e) => {
                        error!(
                            request_id = %request_id,
                            worker_url = %worker_url,
                            route = %route,
                            error = %e,
                            "Failed to read response body"
                        );
                        HttpResponse::InternalServerError()
                            .body(format!("Failed to read response body: {}", e))
                    }
                }
            }
            Err(e) => {
                error!(
                    request_id = %request_id,
                    worker_url = %worker_url,
                    route = %route,
                    error = %e,
                    "Failed to send request to worker"
                );
                HttpResponse::InternalServerError().body(format!(
                    "Failed to send request to worker {}: {}",
                    worker_url, e
                ))
            }
        };

        // Record request metrics
        if route != "/health" {
            let duration = start.elapsed();
            RouterMetrics::record_request(route);
            RouterMetrics::record_request_duration(route, duration);

            if !response.status().is_success() {
                RouterMetrics::record_request_error(route, "request_failed");
            }
        }
        response
    }

    pub async fn route_to_first(
        &self,
        client: &reqwest::Client,
        route: &str,
        req: &HttpRequest,
    ) -> HttpResponse {
        let request_id = get_request_id(req);
        const MAX_REQUEST_RETRIES: u32 = 3;
        const MAX_TOTAL_RETRIES: u32 = 6;
        let mut total_retries = 0;

        while total_retries < MAX_TOTAL_RETRIES {
            match self.select_first_worker() {
                Ok(worker_url) => {
                    let mut request_retries = 0;

                    // Try the same worker multiple times
                    while request_retries < MAX_REQUEST_RETRIES {
                        if total_retries >= 1 {
                            info!("Retrying request after {} failed attempts", total_retries);
                        }

                        let response = self.send_request(client, &worker_url, route, req).await;

                        if response.status().is_success() {
                            return response;
                        } else {
                            // if the worker is healthy, it means the request is bad, so return the error response
                            let health_response =
                                self.send_request(client, &worker_url, "/health", req).await;
                            if health_response.status().is_success() {
                                return response;
                            }
                        }

                        warn!(
                            request_id = %request_id,
                            route = %route,
                            worker_url = %worker_url,
                            attempt = request_retries + 1,
                            max_attempts = MAX_REQUEST_RETRIES,
                            "Request failed"
                        );

                        request_retries += 1;
                        total_retries += 1;

                        if request_retries == MAX_REQUEST_RETRIES {
<<<<<<< HEAD
                            warn!("Removing failed worker: {}", worker_url);
                            self.remove_failed_worker(&worker_url);
=======
                            warn!(
                                request_id = %request_id,
                                worker_url = %worker_url,
                                "Removing failed worker"
                            );
                            self.remove_worker(&worker_url);
>>>>>>> 581e7dcb
                            break;
                        }
                    }
                }
                Err(e) => return HttpResponse::InternalServerError().body(e),
            }
        }

        HttpResponse::InternalServerError().body("All retry attempts failed")
    }

    // New method to route typed requests directly
    pub async fn route_typed_request<
        T: crate::openai_api_types::GenerationRequest + serde::Serialize + Clone,
    >(
        &self,
        client: &reqwest::Client,
        req: &HttpRequest,
        typed_req: &T,
        route: &str,
    ) -> HttpResponse {
        let request_id = get_request_id(req);
        // Handle retries like the original implementation
        let start = Instant::now();
        const MAX_REQUEST_RETRIES: u32 = 3;
        const MAX_TOTAL_RETRIES: u32 = 6;
        let mut total_retries = 0;

        while total_retries < MAX_TOTAL_RETRIES {
            // Extract routing text directly from typed request
            let text = typed_req.extract_text_for_routing();
            let is_stream = typed_req.is_stream();

            // Select worker based on text
            let worker_url = self.select_generate_worker_from_text(&text);
            let mut request_retries = 0;

            // Try the same worker multiple times
            while request_retries < MAX_REQUEST_RETRIES {
                if total_retries >= 1 {
                    info!("Retrying request after {} failed attempts", total_retries);
                    RouterMetrics::record_retry(route);
                }

                // Increment load before request if using RAII load tracking
                let load_incremented = if self.policy.name() == "cache_aware" {
                    let workers_guard = self.workers.read().unwrap();
                    if let Some(worker) = workers_guard.iter().find(|w| w.url() == &worker_url) {
                        worker.increment_load();
                        RouterMetrics::set_running_requests(&worker_url, worker.load());
                        true
                    } else {
                        false
                    }
                } else {
                    false
                };

                // Send typed request directly
                let response = self
                    .send_typed_request(
                        client,
                        req,
                        typed_req,
                        route,
                        &worker_url,
                        is_stream,
                        load_incremented,
                    )
                    .await;

                if response.status().is_success() {
                    let duration = start.elapsed();
                    RouterMetrics::record_generate_duration(duration);
                    return response;
                } else {
                    // if the worker is healthy, it means the request is bad, so return the error response
                    let health_response =
                        self.send_request(client, &worker_url, "/health", req).await;
                    if health_response.status().is_success() {
                        RouterMetrics::record_request_error(route, "request_failed");
                        return response;
                    }
                }

                warn!(
                    request_id = %request_id,
                    "Generate request failed route={} worker_url={} attempt={} max_attempts={}",
                    route, worker_url, request_retries + 1, MAX_REQUEST_RETRIES
                );

                request_retries += 1;
                total_retries += 1;

                if request_retries == MAX_REQUEST_RETRIES {
<<<<<<< HEAD
                    warn!("Removing failed worker: {}", worker_url);
                    self.remove_failed_worker(&worker_url);
=======
                    warn!(
                        request_id = %request_id,
                        "Removing failed worker after typed request failures worker_url={}", worker_url
                    );
                    self.remove_worker(&worker_url);
>>>>>>> 581e7dcb
                    break;
                }
            }
        }

        RouterMetrics::record_request_error(route, "request_failed");
        HttpResponse::InternalServerError().body("All retry attempts failed")
    }

    // Helper method to select worker from text using the policy
    fn select_generate_worker_from_text(&self, text: &str) -> String {
        let workers = self.workers.read().unwrap();

        match self.policy.select_worker(&workers, Some(text)) {
            Some(idx) => workers[idx].url().to_string(),
            None => {
                warn!("No healthy workers available");
                String::new()
            }
        }
    }

    // TODO (rui): Better accommodate to the Worker abstraction
    fn extract_dp_rank(worker_url: &str) -> Result<(&str, usize), String> {
        let parts: Vec<&str> = worker_url.split('@').collect();
        if parts.len() != 2 {
            return Err(format!("invalid worker_url format: {}", worker_url));
        }

        // Parse the second part (dp_rank) into an integer
        match parts[1].parse::<usize>() {
            Ok(dp_rank) => Ok((parts[0], dp_rank)),
            Err(_) => Err(format!(
                "failed to parse dp_rank from worker_url: {}",
                worker_url
            )),
        }
    }

    // Send typed request directly without conversion
    async fn send_typed_request<T: serde::Serialize>(
        &self,
        client: &reqwest::Client,
        req: &HttpRequest,
        typed_req: &T,
        route: &str,
        worker_url: &str,
        is_stream: bool,
        load_incremented: bool, // Whether load was incremented for this request
    ) -> HttpResponse {
        let request_id = get_request_id(req);
        let start = Instant::now();

<<<<<<< HEAD
        // Debug: Log what we're sending
        if let Ok(json_str) = serde_json::to_string_pretty(typed_req) {
            debug!("Sending request to {}: {}", route, json_str);
        }

        let mut request_builder = if self.dp_aware {
            let (worker_url_prefix, dp_rank) = match Self::extract_dp_rank(worker_url) {
                Ok(tup) => tup,
                Err(e) => {
                    error!("Failed to extract dp_rank: {}", e);
                    return HttpResponse::InternalServerError().finish();
                }
            };

            // Parse the request body
            let mut json_val = match serde_json::to_value(typed_req) {
                Ok(j) => j,
                Err(e) => {
                    return HttpResponse::BadRequest()
                        .body(format!("Convert into serde_json::Value failed: {}", e));
                }
            };

            // Insert the data_parallel_rank field
            if let Some(map) = json_val.as_object_mut() {
                map.insert(
                    String::from("data_parallel_rank"),
                    serde_json::json!(dp_rank),
                );
                debug!(
                    "Modified request body: {}",
                    serde_json::to_string(&json_val).unwrap_or(String::from("ERR"))
                );
            } else {
                return HttpResponse::BadRequest()
                    .body("Failed to insert the data_parallel_rank field into the request body");
            }

            client
                .post(format!("{}{}", worker_url_prefix, route))
                .json(&json_val)
        } else {
            client
                .post(format!("{}{}", worker_url, route))
                .json(typed_req) // Use json() directly with typed request
        };
=======
        let mut request_builder = client
            .post(format!("{}{}", worker_url, route))
            .json(typed_req); // Use json() directly with typed request
>>>>>>> 581e7dcb

        // Copy all headers from original request
        for (name, value) in copy_request_headers(req) {
            // Skip Content-Type and Content-Length as .json() sets them
            if name.to_lowercase() != "content-type" && name.to_lowercase() != "content-length" {
                request_builder = request_builder.header(&name, &value);
            }
        }

        let res = match request_builder.send().await {
            Ok(res) => res,
            Err(e) => {
                error!(
                    request_id = %request_id,
                    "Failed to send typed request worker_url={} route={} error={}",
                    worker_url, route, e
                );

                // Decrement load on error if it was incremented
                if load_incremented {
                    if let Ok(workers_guard) = self.workers.read() {
                        if let Some(worker) = workers_guard.iter().find(|w| w.url() == worker_url) {
                            worker.decrement_load();
                            RouterMetrics::set_running_requests(&worker_url, worker.load());
                        }
                    }
                }

                return HttpResponse::InternalServerError().body(format!("Request failed: {}", e));
            }
        };

        let status = actix_web::http::StatusCode::from_u16(res.status().as_u16())
            .unwrap_or(actix_web::http::StatusCode::INTERNAL_SERVER_ERROR);

        if !is_stream {
            // For non-streaming requests, get response first
            let response = match res.bytes().await {
                Ok(body) => HttpResponse::build(status).body(body.to_vec()),
                Err(e) => {
                    let error_msg = format!("Failed to get response body: {}", e);
                    HttpResponse::InternalServerError().body(error_msg)
                }
            };

            // Decrement load counter for non-streaming requests if it was incremented
            if load_incremented && !is_stream {
                if let Ok(workers_guard) = self.workers.read() {
                    if let Some(worker) = workers_guard.iter().find(|w| w.url() == worker_url) {
                        worker.decrement_load();
                        RouterMetrics::set_running_requests(&worker_url, worker.load());
                    }
                }
            }

            // Record metrics
            let duration = start.elapsed();
            RouterMetrics::record_generate_duration(duration);
            RouterMetrics::record_request(route);

            response
        } else if load_incremented {
            // For streaming with load tracking, we need to manually decrement when done
            let workers = Arc::clone(&self.workers);
            let worker_url = worker_url.to_string();

            HttpResponse::build(status)
                .insert_header((CONTENT_TYPE, HeaderValue::from_static("text/event-stream")))
                .streaming(
                    res.bytes_stream()
                        .map_err(|_| {
                            actix_web::error::ErrorInternalServerError("Failed to read stream")
                        })
                        .inspect(move |bytes| {
                            if let Ok(bytes) = bytes {
                                if bytes
                                    .as_ref()
                                    .windows(12)
                                    .any(|window| window == b"data: [DONE]")
                                {
                                    if let Ok(workers_guard) = workers.read() {
                                        if let Some(worker) =
                                            workers_guard.iter().find(|w| w.url() == &worker_url)
                                        {
                                            worker.decrement_load();
                                            RouterMetrics::set_running_requests(
                                                &worker_url,
                                                worker.load(),
                                            );
                                        }
                                    }
                                }
                            }
                        }),
                )
        } else {
            // For requests without load tracking, just stream
            HttpResponse::build(status)
                .insert_header((CONTENT_TYPE, HeaderValue::from_static("text/event-stream")))
                .streaming(res.bytes_stream().map_err(|_| {
                    actix_web::error::ErrorInternalServerError("Failed to read stream")
                }))
        }
    }

    pub async fn add_worker(&self, worker_url: &str) -> Result<String, String> {
        let start_time = std::time::Instant::now();
        let client = reqwest::Client::builder()
            .timeout(Duration::from_secs(self.timeout_secs))
            .build()
            .map_err(|e| format!("Failed to create HTTP client: {}", e))?;

        loop {
            if start_time.elapsed() > Duration::from_secs(self.timeout_secs) {
                error!(
                    "Timeout {}s waiting for worker {} to become healthy. Please set --router-worker-startup-timeout-secs (sglang_router.launch_server) or --worker-startup-timeout-secs (sglang_worker.router) to a larger value",
                    self.timeout_secs, worker_url
                );
                return Err(format!(
                    "Timeout {}s waiting for worker {} to become healthy. Please set --router-worker-startup-timeout-secs (sglang_router.launch_server) or --worker-startup-timeout-secs (sglang_worker.router) to a larger value",
                    self.timeout_secs, worker_url
                ));
            }

            match client.get(&format!("{}/health", worker_url)).send().await {
                Ok(res) => {
                    if res.status().is_success() {
                        let mut workers_guard = self.workers.write().unwrap();
                        if self.dp_aware {
                            // Need to contact the worker to extract the dp_size,
                            // and add them as multiple workers
                            let url_vec = vec![String::from(worker_url)];
                            let dp_url_vec = Self::get_dp_aware_workers(&url_vec, &self.api_key)
                                .map_err(|e| format!("Failed to get dp-aware workers: {}", e))?;
                            let mut worker_added: bool = false;
                            for dp_url in &dp_url_vec {
                                if workers_guard.iter().any(|w| w.url() == dp_url) {
                                    warn!("Worker {} already exists", dp_url);
                                    continue;
                                }
                                info!("Added worker: {}", dp_url);
                                let new_worker = WorkerFactory::create_regular(dp_url.to_string());
                                workers_guard.push(new_worker);
                                worker_added = true;
                            }
                            if !worker_added {
                                return Err(format!("No worker added for {}", worker_url));
                            }
                        } else {
                            if workers_guard.iter().any(|w| w.url() == worker_url) {
                                return Err(format!("Worker {} already exists", worker_url));
                            }
                            info!("Added worker: {}", worker_url);
                            let new_worker = WorkerFactory::create_regular(worker_url.to_string());
                            workers_guard.push(new_worker);
                        }

                        RouterMetrics::set_active_workers(workers_guard.len());

                        // If cache aware policy, initialize the worker in the tree
                        if let Some(cache_aware) =
                            self.policy
                                .as_any()
                                .downcast_ref::<crate::policies::CacheAwarePolicy>()
                        {
                            // Get updated workers after adding
                            drop(workers_guard);
                            let workers_guard = self.workers.read().unwrap();
                            cache_aware.init_workers(&workers_guard);
                        }

                        return Ok(format!("Successfully added worker: {}", worker_url));
                    } else {
                        debug!(
                            "Worker {} health check pending - status: {}",
                            worker_url,
                            res.status()
                        );
                        // if the url does not have http or https prefix, warn users
                        if !worker_url.starts_with("http://") && !worker_url.starts_with("https://")
                        {
                            warn!("The worker url {} does not have http or https prefix. Please add the prefix to the url.", worker_url);
                        }

                        tokio::time::sleep(Duration::from_secs(self.interval_secs)).await;
                        continue;
                    }
                }
                Err(e) => {
                    debug!("Worker {} health check pending - error: {}", worker_url, e);

                    // if the url does not have http or https prefix, warn users
                    if !worker_url.starts_with("http://") && !worker_url.starts_with("https://") {
                        warn!("The worker url {} does not have http or https prefix. Please add the prefix to the url.", worker_url);
                    }

                    tokio::time::sleep(Duration::from_secs(self.interval_secs)).await;
                    continue;
                }
            }
        }
    }

    /// Remove all the worker(s) that match the URL prefix
    pub fn remove_worker(&self, worker_url: &str) {
        if self.dp_aware {
            // remove dp-aware workers in a prefix-matching fashion
            // without contacting the remote worker
            let mut candidate_workers: Vec<String> = Vec::new();
            let mut removed_workers: Vec<String> = Vec::new();
            let worker_url_prefix = format!("{}@", worker_url);

            {
                // find the candidate workers to be removed
                let workers_guard = self.workers.read().unwrap();
                for w in workers_guard.iter() {
                    if w.url().starts_with(&worker_url_prefix) {
                        candidate_workers.push(w.url().to_string());
                    }
                }
            }

            {
                // do the removing on the worker_urls
                let mut workers_guard = self.workers.write().unwrap();
                for dp_url in candidate_workers.iter() {
                    if let Some(index) = workers_guard.iter().position(|w| w.url() == dp_url) {
                        workers_guard.remove(index);
                        info!("Removed worker: {}", dp_url);
                        removed_workers.push(dp_url.to_string());
                    } else {
                        warn!("Worker {} not found, skipping removal", dp_url);
                        continue;
                    }
                }
                RouterMetrics::set_active_workers(workers_guard.len());
            }

            // If cache aware policy, remove the workers from the tree
            if let Some(cache_aware) = self
                .policy
                .as_any()
                .downcast_ref::<crate::policies::CacheAwarePolicy>()
            {
                for dp_url in removed_workers.iter() {
                    cache_aware.remove_worker(dp_url);
                    info!("Removed worker from tree: {}", dp_url);
                }
            }
        } else {
            let mut workers_guard = self.workers.write().unwrap();
            if let Some(index) = workers_guard.iter().position(|w| w.url() == worker_url) {
                workers_guard.remove(index);
                info!("Removed worker: {}", worker_url);
                RouterMetrics::set_active_workers(workers_guard.len());
            } else {
                warn!("Worker {} not found, skipping removal", worker_url);
                return;
            }

            // If cache aware policy, remove the workers from the tree
            if let Some(cache_aware) = self
                .policy
                .as_any()
                .downcast_ref::<crate::policies::CacheAwarePolicy>()
            {
                cache_aware.remove_worker(worker_url);
                info!("Removed worker from tree: {}", worker_url);
            }
        }
    }

    /// Remove a specific failed worker; for internal usage
    fn remove_failed_worker(&self, worker_url: &str) {
        let mut workers_guard = self.workers.write().unwrap();
        if let Some(index) = workers_guard.iter().position(|w| w.url() == worker_url) {
            workers_guard.remove(index);
            info!("Removed failed worker: {}", worker_url);
            RouterMetrics::set_active_workers(workers_guard.len());
        } else {
            warn!("Worker {} not found, skipping removal", worker_url);
            return;
        }

        // If cache aware policy, remove the worker from the tree
        if let Some(cache_aware) = self
            .policy
            .as_any()
            .downcast_ref::<crate::policies::CacheAwarePolicy>()
        {
            cache_aware.remove_worker(worker_url);
<<<<<<< HEAD
            info!("Removed failed worker from tree: {}", worker_url);
=======
>>>>>>> 581e7dcb
        }
    }

    async fn get_worker_load(&self, client: &reqwest::Client, worker_url: &str) -> Option<isize> {
        let worker_url = if self.dp_aware {
            // Need to extract the URL from "http://host:port@dp_rank"
            let (worker_url_prefix, _dp_rank) = match Self::extract_dp_rank(worker_url) {
                Ok(tup) => tup,
                Err(e) => {
                    error!("Failed to extract dp_rank: {}", e);
                    return None;
                }
            };
            worker_url_prefix
        } else {
            worker_url
        };

        match client.get(&format!("{}/get_load", worker_url)).send().await {
            Ok(res) if res.status().is_success() => match res.bytes().await {
                Ok(bytes) => match serde_json::from_slice::<serde_json::Value>(&bytes) {
                    Ok(data) => data
                        .get("load")
                        .and_then(|v| v.as_i64())
                        .map(|v| v as isize),
                    Err(e) => {
                        debug!("Failed to parse load response from {}: {}", worker_url, e);
                        None
                    }
                },
                Err(e) => {
                    debug!("Failed to read load response from {}: {}", worker_url, e);
                    None
                }
            },
            Ok(res) => {
                debug!(
                    "Worker {} returned non-success status: {}",
                    worker_url,
                    res.status()
                );
                None
            }
            Err(e) => {
                debug!("Failed to get load from {}: {}", worker_url, e);
                None
            }
        }
    }

    // Background task to monitor worker loads
    async fn monitor_worker_loads(
        worker_urls: Vec<String>,
        tx: tokio::sync::watch::Sender<HashMap<String, isize>>,
        interval_secs: u64,
        policy: Arc<dyn LoadBalancingPolicy>,
    ) {
        let client = match reqwest::Client::builder()
            .timeout(Duration::from_secs(5))
            .build()
        {
            Ok(c) => c,
            Err(e) => {
                error!("Failed to create HTTP client for load monitoring: {}", e);
                return;
            }
        };

        let mut interval = tokio::time::interval(Duration::from_secs(interval_secs));

        loop {
            interval.tick().await;

            let mut loads = HashMap::new();
            for url in &worker_urls {
                if let Some(load) = Self::get_worker_load_static(&client, url).await {
                    loads.insert(url.clone(), load);
                }
            }

            if !loads.is_empty() {
                // Update policy with new loads
                policy.update_loads(&loads);

                // Send to watchers
                if let Err(e) = tx.send(loads) {
                    error!("Failed to send load update: {}", e);
                }
            }
        }
    }

    // Static version of get_worker_load for use in monitoring task
    async fn get_worker_load_static(client: &reqwest::Client, worker_url: &str) -> Option<isize> {
        let worker_url = if worker_url.contains("@") {
            // Need to extract the URL from "http://host:port@dp_rank"
            let (worker_url_prefix, _dp_rank) = match Self::extract_dp_rank(worker_url) {
                Ok(tup) => tup,
                Err(e) => {
                    debug!("Failed to extract dp_rank: {}", e);
                    return None;
                }
            };
            worker_url_prefix
        } else {
            worker_url
        };

        match client.get(&format!("{}/get_load", worker_url)).send().await {
            Ok(res) if res.status().is_success() => match res.bytes().await {
                Ok(bytes) => match serde_json::from_slice::<serde_json::Value>(&bytes) {
                    Ok(data) => data
                        .get("load")
                        .and_then(|v| v.as_i64())
                        .map(|v| v as isize),
                    Err(e) => {
                        debug!("Failed to parse load response from {}: {}", worker_url, e);
                        None
                    }
                },
                Err(e) => {
                    debug!("Failed to read load response from {}: {}", worker_url, e);
                    None
                }
            },
            Ok(res) => {
                debug!(
                    "Worker {} returned non-success status: {}",
                    worker_url,
                    res.status()
                );
                None
            }
            Err(e) => {
                debug!("Failed to get load from {}: {}", worker_url, e);
                None
            }
        }
    }
}

use crate::routers::{RouterTrait, WorkerManagement};
use async_trait::async_trait;
use reqwest::Client;

#[async_trait]
impl WorkerManagement for Router {
    async fn add_worker(&self, worker_url: &str) -> Result<String, String> {
        Router::add_worker(self, worker_url).await
    }

    fn remove_worker(&self, worker_url: &str) {
        Router::remove_worker(self, worker_url)
    }

    fn get_worker_urls(&self) -> Vec<String> {
        Router::get_worker_urls(self)
    }
}

#[async_trait(?Send)]
impl RouterTrait for Router {
    fn as_any(&self) -> &dyn std::any::Any {
        self
    }

    async fn health(&self, _client: &Client, _req: &HttpRequest) -> HttpResponse {
        // Check local health state of all workers (consistent with PD router)
        // Note: This uses cached health status from background health checks, not live checks
        let mut all_healthy = true;
        let mut unhealthy_servers = Vec::new();

        for worker in self.workers.read().unwrap().iter() {
            if !worker.is_healthy() {
                all_healthy = false;
                unhealthy_servers.push(worker.url().to_string());
            }
        }

        if all_healthy {
            HttpResponse::Ok().body("All servers healthy")
        } else {
            HttpResponse::ServiceUnavailable()
                .body(format!("Unhealthy servers: {:?}", unhealthy_servers))
        }
    }

    async fn health_generate(&self, client: &Client, req: &HttpRequest) -> HttpResponse {
        // Test model generation capability by sending to first available worker
        // Note: This endpoint actually causes the model to generate a token, so we only test one worker
        self.route_to_first(client, "/health_generate", req).await
    }

    async fn get_server_info(&self, client: &Client, req: &HttpRequest) -> HttpResponse {
        self.route_to_first(client, "/get_server_info", req).await
    }

    async fn get_models(&self, client: &Client, req: &HttpRequest) -> HttpResponse {
        self.route_to_first(client, "/v1/models", req).await
    }

    async fn get_model_info(&self, client: &Client, req: &HttpRequest) -> HttpResponse {
        self.route_to_first(client, "/get_model_info", req).await
    }

    async fn route_generate(
        &self,
        client: &Client,
        req: &HttpRequest,
        body: serde_json::Value,
    ) -> HttpResponse {
        // Convert JSON to typed request
        match serde_json::from_value::<crate::openai_api_types::GenerateRequest>(body) {
            Ok(typed_req) => {
                self.route_typed_request(client, req, &typed_req, "/generate")
                    .await
            }
            Err(e) => HttpResponse::BadRequest().body(format!("Invalid request: {}", e)),
        }
    }

    async fn route_chat(
        &self,
        client: &Client,
        req: &HttpRequest,
        body: serde_json::Value,
    ) -> HttpResponse {
        // Convert JSON to typed request
        match serde_json::from_value::<crate::openai_api_types::ChatCompletionRequest>(body) {
            Ok(typed_req) => {
                self.route_typed_request(client, req, &typed_req, "/v1/chat/completions")
                    .await
            }
            Err(e) => HttpResponse::BadRequest().body(format!("Invalid request: {}", e)),
        }
    }

    async fn route_completion(
        &self,
        client: &Client,
        req: &HttpRequest,
        body: serde_json::Value,
    ) -> HttpResponse {
        // Convert JSON to typed request
        match serde_json::from_value::<crate::openai_api_types::CompletionRequest>(body) {
            Ok(typed_req) => {
                self.route_typed_request(client, req, &typed_req, "/v1/completions")
                    .await
            }
            Err(e) => HttpResponse::BadRequest().body(format!("Invalid request: {}", e)),
        }
    }

    async fn flush_cache(&self, client: &Client) -> HttpResponse {
        // Get all worker URLs
        let worker_urls = self.get_worker_urls();

        // Send requests to all workers concurrently without headers
        let mut tasks = Vec::new();
        for worker_url in &worker_urls {
            let worker_url = if self.dp_aware {
                // Need to extract the URL from "http://host:port@dp_rank"
                let (worker_url_prefix, _dp_rank) = match Self::extract_dp_rank(worker_url) {
                    Ok(tup) => tup,
                    Err(e) => {
                        error!("Failed to extract dp_rank: {}", e);
                        return HttpResponse::InternalServerError().finish();
                    }
                };
                worker_url_prefix
            } else {
                worker_url
            };
            let request_builder = client.post(format!("{}/flush_cache", worker_url));
            tasks.push(request_builder.send());
        }

        // Wait for all responses
        let results = futures_util::future::join_all(tasks).await;

        // Check if all succeeded
        let all_success = results.iter().all(|r| {
            r.as_ref()
                .map(|res| res.status().is_success())
                .unwrap_or(false)
        });

        if all_success {
            HttpResponse::Ok().body("Cache flushed on all servers")
        } else {
            HttpResponse::InternalServerError().body("Cache flush failed on one or more servers")
        }
    }

    async fn get_worker_loads(&self, client: &Client) -> HttpResponse {
        let urls = self.get_worker_urls();
        let mut loads = Vec::new();

        // Get loads from all workers
        for url in &urls {
            let load = self.get_worker_load(client, url).await.unwrap_or(-1);
            loads.push(serde_json::json!({
                "worker": url,
                "load": load
            }));
        }

        HttpResponse::Ok().json(serde_json::json!({
            "workers": loads
        }))
    }

    fn router_type(&self) -> &'static str {
        "regular"
    }

    fn readiness(&self) -> HttpResponse {
        // Regular router is ready if it has at least one healthy worker
        let healthy_count = self
            .workers
            .read()
            .unwrap()
            .iter()
            .filter(|w| w.is_healthy())
            .count();

        if healthy_count > 0 {
            HttpResponse::Ok().json(serde_json::json!({
                "status": "ready",
                "healthy_workers": healthy_count,
                "total_workers": self.workers.read().unwrap().len()
            }))
        } else {
            HttpResponse::ServiceUnavailable().json(serde_json::json!({
                "status": "not_ready",
                "reason": "no healthy workers available",
                "total_workers": self.workers.read().unwrap().len()
            }))
        }
    }
}

#[cfg(test)]
mod tests {
    use super::*;
    use crate::policies::RandomPolicy;
    use std::collections::HashMap;

    fn create_test_regular_router() -> Router {
        let workers = vec![
            WorkerFactory::create_regular("http://worker1:8080".to_string()),
            WorkerFactory::create_regular("http://worker2:8080".to_string()),
        ];
        let (_, rx) = tokio::sync::watch::channel(HashMap::new());
        Router {
            workers: Arc::new(RwLock::new(workers)),
            policy: Arc::new(RandomPolicy::new()),
            timeout_secs: 5,
            interval_secs: 1,
            dp_aware: false,
            api_key: None,
            _worker_loads: Arc::new(rx),
            _load_monitor_handle: None,
            _health_checker: None,
        }
    }

    #[test]
    fn test_router_get_worker_urls_regular() {
        let router = create_test_regular_router();
        let urls = router.get_worker_urls();

        assert_eq!(urls.len(), 2);
        assert!(urls.contains(&"http://worker1:8080".to_string()));
        assert!(urls.contains(&"http://worker2:8080".to_string()));
    }

    #[test]
    fn test_select_first_worker_regular() {
        let router = create_test_regular_router();
        let result = router.select_first_worker();

        assert!(result.is_ok());
        assert_eq!(result.unwrap(), "http://worker1:8080");
    }

    #[test]
    fn test_wait_for_healthy_workers_empty_list() {
        let result = Router::wait_for_healthy_workers(&[], 1, 1);
        assert!(result.is_ok());
    }

    #[test]
    fn test_wait_for_healthy_workers_invalid_urls() {
        // This test will timeout quickly since the URLs are invalid
        let result =
            Router::wait_for_healthy_workers(&["http://nonexistent:8080".to_string()], 1, 1);
        assert!(result.is_err());
        assert!(result.unwrap_err().contains("Timeout"));
    }
}<|MERGE_RESOLUTION|>--- conflicted
+++ resolved
@@ -372,17 +372,12 @@
                         total_retries += 1;
 
                         if request_retries == MAX_REQUEST_RETRIES {
-<<<<<<< HEAD
-                            warn!("Removing failed worker: {}", worker_url);
-                            self.remove_failed_worker(&worker_url);
-=======
                             warn!(
                                 request_id = %request_id,
                                 worker_url = %worker_url,
                                 "Removing failed worker"
                             );
-                            self.remove_worker(&worker_url);
->>>>>>> 581e7dcb
+                            self.remove_failed_worker(&worker_url);
                             break;
                         }
                     }
@@ -478,16 +473,11 @@
                 total_retries += 1;
 
                 if request_retries == MAX_REQUEST_RETRIES {
-<<<<<<< HEAD
-                    warn!("Removing failed worker: {}", worker_url);
-                    self.remove_failed_worker(&worker_url);
-=======
                     warn!(
                         request_id = %request_id,
                         "Removing failed worker after typed request failures worker_url={}", worker_url
                     );
-                    self.remove_worker(&worker_url);
->>>>>>> 581e7dcb
+                    self.remove_failed_worker(&worker_url);
                     break;
                 }
             }
@@ -541,12 +531,6 @@
         let request_id = get_request_id(req);
         let start = Instant::now();
 
-<<<<<<< HEAD
-        // Debug: Log what we're sending
-        if let Ok(json_str) = serde_json::to_string_pretty(typed_req) {
-            debug!("Sending request to {}: {}", route, json_str);
-        }
-
         let mut request_builder = if self.dp_aware {
             let (worker_url_prefix, dp_rank) = match Self::extract_dp_rank(worker_url) {
                 Ok(tup) => tup,
@@ -588,11 +572,6 @@
                 .post(format!("{}{}", worker_url, route))
                 .json(typed_req) // Use json() directly with typed request
         };
-=======
-        let mut request_builder = client
-            .post(format!("{}{}", worker_url, route))
-            .json(typed_req); // Use json() directly with typed request
->>>>>>> 581e7dcb
 
         // Copy all headers from original request
         for (name, value) in copy_request_headers(req) {
@@ -884,10 +863,6 @@
             .downcast_ref::<crate::policies::CacheAwarePolicy>()
         {
             cache_aware.remove_worker(worker_url);
-<<<<<<< HEAD
-            info!("Removed failed worker from tree: {}", worker_url);
-=======
->>>>>>> 581e7dcb
         }
     }
 
