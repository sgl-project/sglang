--- conflicted
+++ resolved
@@ -5,11 +5,8 @@
 //! - External worker registration (OpenAI, xAI, Anthropic, etc. - HTTPS only)
 //! - Worker removal
 //! - MCP server registration
-<<<<<<< HEAD
 //! - WASM module registration and removal
 //! - Future: Tokenizer fetching, LoRA updates, etc.
-=======
->>>>>>> 41429a8c
 
 pub mod external_worker_registration;
 pub mod mcp_registration;
