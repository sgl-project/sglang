--- conflicted
+++ resolved
@@ -354,61 +354,6 @@
 }
 
 impl BasicWorker {
-<<<<<<< HEAD
-    pub fn new(url: String, worker_type: WorkerType, api_key: Option<String>) -> Self {
-        Self::with_connection_mode(url, worker_type, ConnectionMode::Http, api_key)
-    }
-
-    pub fn with_connection_mode(
-        url: String,
-        worker_type: WorkerType,
-        connection_mode: ConnectionMode,
-        api_key: Option<String>,
-    ) -> Self {
-        let metadata = WorkerMetadata {
-            url: url.clone(),
-            worker_type,
-            connection_mode,
-            labels: std::collections::HashMap::new(),
-            health_config: HealthConfig::default(),
-            api_key,
-        };
-
-        Self {
-            metadata,
-            load_counter: Arc::new(AtomicUsize::new(0)),
-            processed_counter: Arc::new(AtomicUsize::new(0)),
-            healthy: Arc::new(AtomicBool::new(true)),
-            consecutive_failures: Arc::new(AtomicUsize::new(0)),
-            consecutive_successes: Arc::new(AtomicUsize::new(0)),
-            circuit_breaker: CircuitBreaker::new(),
-            grpc_client: None,
-        }
-    }
-
-    pub fn with_labels(mut self, labels: std::collections::HashMap<String, String>) -> Self {
-        self.metadata.labels = labels;
-        self
-    }
-
-    pub fn with_health_config(mut self, config: HealthConfig) -> Self {
-        self.metadata.health_config = config;
-        self
-    }
-
-    pub fn with_circuit_breaker_config(mut self, config: CircuitBreakerConfig) -> Self {
-        self.circuit_breaker = CircuitBreaker::with_config(config);
-        self
-    }
-
-    /// Set the gRPC client for gRPC workers
-    pub fn with_grpc_client(mut self, client: SglangSchedulerClient) -> Self {
-        self.grpc_client = Some(Arc::new(Mutex::new(client)));
-        self
-    }
-
-=======
->>>>>>> 36efd5be
     pub fn normalised_url(&self) -> WorkerResult<&str> {
         if self.url().contains("@") {
             // Need to extract the URL from "http://host:port@dp_rank"
@@ -587,20 +532,6 @@
 }
 
 impl DPAwareWorker {
-<<<<<<< HEAD
-    /// Create a new DP-aware worker of any type
-    pub fn new(
-        base_url: String,
-        dp_rank: usize,
-        dp_size: usize,
-        worker_type: WorkerType,
-        api_key: Option<String>,
-    ) -> Self {
-        // Create URL with DP rank suffix for identification
-        let worker_url = format!("{}@{}", base_url, dp_rank);
-        let base_worker = BasicWorker::new(worker_url, worker_type, api_key);
-
-=======
     /// Create a new DP-aware worker with a pre-configured base worker
     /// This is primarily used by the builder pattern
     pub fn with_base_worker(
@@ -609,7 +540,6 @@
         dp_rank: usize,
         dp_size: usize,
     ) -> Self {
->>>>>>> 36efd5be
         Self {
             base_worker,
             dp_rank,
@@ -725,177 +655,6 @@
 pub struct WorkerFactory;
 
 impl WorkerFactory {
-<<<<<<< HEAD
-    /// Create a regular worker
-    pub fn create_regular(url: String, api_key: Option<String>) -> Box<dyn Worker> {
-        Box::new(BasicWorker::new(url, WorkerType::Regular, api_key))
-    }
-
-    /// Create a regular worker with custom circuit breaker configuration
-    pub fn create_regular_with_config(
-        url: String,
-        circuit_breaker_config: CircuitBreakerConfig,
-        api_key: Option<String>,
-    ) -> Box<dyn Worker> {
-        Box::new(
-            BasicWorker::new(url, WorkerType::Regular, api_key)
-                .with_circuit_breaker_config(circuit_breaker_config),
-        )
-    }
-
-    /// Create a prefill worker with optional bootstrap port
-    pub fn create_prefill(
-        url: String,
-        bootstrap_port: Option<u16>,
-        api_key: Option<String>,
-    ) -> Box<dyn Worker> {
-        Box::new(BasicWorker::new(
-            url,
-            WorkerType::Prefill { bootstrap_port },
-            api_key,
-        ))
-    }
-
-    /// Create a prefill worker with custom circuit breaker configuration
-    pub fn create_prefill_with_config(
-        url: String,
-        bootstrap_port: Option<u16>,
-        circuit_breaker_config: CircuitBreakerConfig,
-        api_key: Option<String>,
-    ) -> Box<dyn Worker> {
-        Box::new(
-            BasicWorker::new(url, WorkerType::Prefill { bootstrap_port }, api_key)
-                .with_circuit_breaker_config(circuit_breaker_config),
-        )
-    }
-
-    /// Create a decode worker
-    pub fn create_decode(url: String, api_key: Option<String>) -> Box<dyn Worker> {
-        Box::new(BasicWorker::new(url, WorkerType::Decode, api_key))
-    }
-
-    /// Create a decode worker with custom circuit breaker configuration
-    pub fn create_decode_with_config(
-        url: String,
-        circuit_breaker_config: CircuitBreakerConfig,
-        api_key: Option<String>,
-    ) -> Box<dyn Worker> {
-        Box::new(
-            BasicWorker::new(url, WorkerType::Decode, api_key)
-                .with_circuit_breaker_config(circuit_breaker_config),
-        )
-    }
-
-    /// Create workers from URLs with automatic type detection
-    #[allow(clippy::type_complexity)]
-    pub fn create_from_urls(
-        regular_urls: Vec<String>,
-        prefill_urls: Vec<(String, Option<u16>)>,
-        decode_urls: Vec<String>,
-        api_key: Option<String>,
-    ) -> (
-        Vec<Box<dyn Worker>>,
-        Vec<Box<dyn Worker>>,
-        Vec<Box<dyn Worker>>,
-    ) {
-        let regular_workers: Vec<Box<dyn Worker>> = regular_urls
-            .into_iter()
-            .map(|url| Self::create_regular(url, api_key.clone()))
-            .collect();
-
-        let prefill_workers: Vec<Box<dyn Worker>> = prefill_urls
-            .into_iter()
-            .map(|(url, port)| Self::create_prefill(url, port, api_key.clone()))
-            .collect();
-
-        let decode_workers: Vec<Box<dyn Worker>> = decode_urls
-            .into_iter()
-            .map(|url| Self::create_decode(url, api_key.clone()))
-            .collect();
-
-        (regular_workers, prefill_workers, decode_workers)
-    }
-
-    /// Create a gRPC worker
-    pub fn create_grpc(url: String, worker_type: WorkerType, port: Option<u16>) -> Box<dyn Worker> {
-        Box::new(BasicWorker::with_connection_mode(
-            url,
-            worker_type,
-            ConnectionMode::Grpc { port },
-            None,
-        ))
-    }
-
-    /// Create a gRPC worker with custom circuit breaker configuration
-    pub fn create_grpc_with_config(
-        url: String,
-        worker_type: WorkerType,
-        port: Option<u16>,
-        circuit_breaker_config: CircuitBreakerConfig,
-    ) -> Box<dyn Worker> {
-        Box::new(
-            BasicWorker::with_connection_mode(
-                url,
-                worker_type,
-                ConnectionMode::Grpc { port },
-                None,
-            )
-            .with_circuit_breaker_config(circuit_breaker_config),
-        )
-    }
-
-    /// Create a regular worker with custom labels (for multi-router support)
-    pub fn create_regular_with_labels(
-        url: String,
-        labels: std::collections::HashMap<String, String>,
-        circuit_breaker_config: CircuitBreakerConfig,
-        api_key: Option<String>,
-    ) -> Box<dyn Worker> {
-        let mut worker = BasicWorker::new(url.clone(), WorkerType::Regular, api_key.clone())
-            .with_circuit_breaker_config(circuit_breaker_config);
-
-        // Add labels to metadata
-        worker.metadata.labels = labels;
-
-        Box::new(worker)
-    }
-
-    /// Create a prefill worker with labels
-    pub fn create_prefill_with_labels(
-        url: String,
-        bootstrap_port: Option<u16>,
-        labels: std::collections::HashMap<String, String>,
-        circuit_breaker_config: CircuitBreakerConfig,
-        api_key: Option<String>,
-    ) -> Box<dyn Worker> {
-        let mut worker =
-            BasicWorker::new(url.clone(), WorkerType::Prefill { bootstrap_port }, api_key)
-                .with_circuit_breaker_config(circuit_breaker_config);
-
-        // Add labels to metadata
-        worker.metadata.labels = labels;
-
-        Box::new(worker)
-    }
-
-    /// Create a decode worker with labels
-    pub fn create_decode_with_labels(
-        url: String,
-        labels: std::collections::HashMap<String, String>,
-        circuit_breaker_config: CircuitBreakerConfig,
-        api_key: Option<String>,
-    ) -> Box<dyn Worker> {
-        let mut worker = BasicWorker::new(url.clone(), WorkerType::Decode, api_key)
-            .with_circuit_breaker_config(circuit_breaker_config);
-
-        // Add labels to metadata
-        worker.metadata.labels = labels;
-
-        Box::new(worker)
-    }
-
-=======
->>>>>>> 36efd5be
     /// Create a DP-aware worker of specified type
     pub fn create_dp_aware(
         base_url: String,
@@ -904,21 +663,12 @@
         worker_type: WorkerType,
         api_key: Option<String>,
     ) -> Box<dyn Worker> {
-<<<<<<< HEAD
-        Box::new(DPAwareWorker::new(
-            base_url,
-            dp_rank,
-            dp_size,
-            worker_type,
-            api_key,
-        ))
-=======
-        Box::new(
-            DPAwareWorkerBuilder::new(base_url, dp_rank, dp_size)
-                .worker_type(worker_type)
-                .build(),
-        )
->>>>>>> 36efd5be
+        let mut builder =
+            DPAwareWorkerBuilder::new(base_url, dp_rank, dp_size).worker_type(worker_type);
+        if let Some(api_key) = api_key {
+            builder = builder.api_key(api_key);
+        }
+        Box::new(builder.build())
     }
     #[allow(dead_code)]
     /// Get DP size from a worker
@@ -968,129 +718,22 @@
 
         Ok(dp_size as usize)
     }
-<<<<<<< HEAD
-
-    /// Private helper to create DP-aware workers of any type
-    async fn create_dp_aware_workers_of_type(
-        url: &str,
-        api_key: &Option<String>,
-        worker_type: WorkerType,
-    ) -> WorkerResult<Vec<Box<dyn Worker>>> {
-        let dp_size = Self::get_worker_dp_size(url, api_key).await?;
-
-        let workers = (0..dp_size)
-            .map(|rank| {
-                Self::create_dp_aware(
-                    url.to_string(),
-                    rank,
-                    dp_size,
-                    worker_type.clone(),
-                    (*api_key).clone(),
-                )
-            })
-            .collect();
-
-        Ok(workers)
-    }
-
-    /// Create DP-aware regular workers from a single URL
-    pub async fn create_dp_aware_regular_workers(
-        url: &str,
-        api_key: &Option<String>,
-    ) -> WorkerResult<Vec<Box<dyn Worker>>> {
-        Self::create_dp_aware_workers_of_type(url, api_key, WorkerType::Regular).await
-    }
-
-    /// Create DP-aware prefill workers from a single URL
-    pub async fn create_dp_aware_prefill_workers(
-        url: &str,
-        bootstrap_port: Option<u16>,
-        api_key: &Option<String>,
-    ) -> WorkerResult<Vec<Box<dyn Worker>>> {
-        Self::create_dp_aware_workers_of_type(url, api_key, WorkerType::Prefill { bootstrap_port })
-            .await
-    }
-
-    /// Create DP-aware decode workers from a single URL
-    pub async fn create_dp_aware_decode_workers(
-        url: &str,
-        api_key: &Option<String>,
-    ) -> WorkerResult<Vec<Box<dyn Worker>>> {
-        Self::create_dp_aware_workers_of_type(url, api_key, WorkerType::Decode).await
-    }
-
-    /// Create workers based on configuration (for regular router)
-    pub async fn create_workers(
-        urls: Vec<String>,
-        dp_aware: bool,
-        api_key: Vec<Option<String>>,
-    ) -> WorkerResult<Vec<Box<dyn Worker>>> {
-        if dp_aware {
-            // Create futures for all worker creations
-            let worker_futs = std::iter::zip(urls.iter(), api_key.iter())
-                .map(|(url, key)| Self::create_dp_aware_regular_workers(url, key));
-
-            // Execute all futures concurrently and flatten results
-            let all_workers = futures::future::try_join_all(worker_futs)
-                .await?
-                .into_iter()
-                .flatten()
-                .collect();
-
-            Ok(all_workers)
-        } else {
-            Ok(std::iter::zip(urls.iter(), api_key.iter())
-                .map(|(url, key)| Self::create_regular(url.clone(), key.clone()))
-                .collect())
-        }
-    }
-}
-
-/// Helper trait for collections of workers
-pub trait WorkerCollection {
-    fn healthy_workers(&self) -> Vec<&dyn Worker>;
-    fn total_load(&self) -> usize;
-    fn find_worker(&self, url: &str) -> Option<&dyn Worker>;
-    fn find_worker_mut(&mut self, url: &str) -> Option<&mut Box<dyn Worker>>;
-}
-
-impl WorkerCollection for Vec<Box<dyn Worker>> {
-    fn healthy_workers(&self) -> Vec<&dyn Worker> {
-        self.iter()
-            .filter(|w| w.is_healthy())
-            .map(|w| w.as_ref())
-            .collect()
-    }
-
-    fn total_load(&self) -> usize {
-        self.iter().map(|w| w.load()).sum()
-    }
-
-    fn find_worker(&self, url: &str) -> Option<&dyn Worker> {
-        self.iter().find(|w| w.url() == url).map(|w| w.as_ref())
-    }
-
-    fn find_worker_mut(&mut self, url: &str) -> Option<&mut Box<dyn Worker>> {
-        self.iter_mut().find(|w| w.url() == url)
-    }
-=======
->>>>>>> 36efd5be
 }
 
 /// Convert a list of worker URLs to worker trait objects
 pub fn urls_to_workers(urls: Vec<String>, api_key: Option<String>) -> Vec<Box<dyn Worker>> {
     urls.into_iter()
-<<<<<<< HEAD
-        .map(|url| WorkerFactory::create_regular(url, api_key.clone()))
-=======
         .map(|url| {
-            Box::new(
-                BasicWorkerBuilder::new(url)
-                    .worker_type(WorkerType::Regular)
-                    .build(),
-            ) as Box<dyn Worker>
+            let worker_builder = BasicWorkerBuilder::new(url).worker_type(WorkerType::Regular);
+
+            let worker = if let Some(ref api_key) = api_key {
+                worker_builder.api_key(api_key.clone()).build()
+            } else {
+                worker_builder.build()
+            };
+
+            Box::new(worker) as Box<dyn Worker>
         })
->>>>>>> 36efd5be
         .collect()
 }
 
@@ -1332,18 +975,11 @@
     // Test BasicWorker
     #[test]
     fn test_basic_worker_creation() {
-<<<<<<< HEAD
-        let worker = BasicWorker::new(
-            "http://test:8080".to_string(),
-            WorkerType::Regular,
-            Some("test_api_key".to_string()),
-        );
-=======
         use crate::core::BasicWorkerBuilder;
         let worker = BasicWorkerBuilder::new("http://test:8080")
             .worker_type(WorkerType::Regular)
-            .build();
->>>>>>> 36efd5be
+            .api_key("test_api_key")
+            .build();
         assert_eq!(worker.url(), "http://test:8080");
         assert_eq!(worker.worker_type(), WorkerType::Regular);
         assert!(worker.is_healthy());
@@ -1357,20 +993,11 @@
         labels.insert("env".to_string(), "prod".to_string());
         labels.insert("zone".to_string(), "us-west".to_string());
 
-<<<<<<< HEAD
-        let worker = BasicWorker::new(
-            "http://test:8080".to_string(),
-            WorkerType::Regular,
-            Some("test_api_key".to_string()),
-        )
-        .with_labels(labels.clone());
-=======
         use crate::core::BasicWorkerBuilder;
         let worker = BasicWorkerBuilder::new("http://test:8080")
             .worker_type(WorkerType::Regular)
             .labels(labels.clone())
             .build();
->>>>>>> 36efd5be
 
         assert_eq!(worker.metadata().labels, labels);
     }
@@ -1385,20 +1012,12 @@
             success_threshold: 2,
         };
 
-<<<<<<< HEAD
-        let worker = BasicWorker::new(
-            "http://test:8080".to_string(),
-            WorkerType::Regular,
-            Some("test_api_key".to_string()),
-        )
-        .with_health_config(custom_config.clone());
-=======
         use crate::core::BasicWorkerBuilder;
         let worker = BasicWorkerBuilder::new("http://test:8080")
             .worker_type(WorkerType::Regular)
             .health_config(custom_config.clone())
-            .build();
->>>>>>> 36efd5be
+            .api_key("test_api_key")
+            .build();
 
         assert_eq!(worker.metadata().health_config.timeout_secs, 15);
         assert_eq!(worker.metadata().health_config.check_interval_secs, 45);
@@ -1408,48 +1027,29 @@
     // Test Worker trait implementation
     #[test]
     fn test_worker_url() {
-<<<<<<< HEAD
-        let worker = BasicWorker::new(
-            "http://worker1:8080".to_string(),
-            WorkerType::Regular,
-            Some("test_api_key".to_string()),
-        );
-=======
         use crate::core::BasicWorkerBuilder;
         let worker = BasicWorkerBuilder::new("http://worker1:8080")
             .worker_type(WorkerType::Regular)
-            .build();
->>>>>>> 36efd5be
+            .api_key("test_api_key")
+            .build();
         assert_eq!(worker.url(), "http://worker1:8080");
     }
 
     #[test]
     fn test_worker_type_getter() {
-<<<<<<< HEAD
-        let regular = BasicWorker::new(
-            "http://test:8080".to_string(),
-            WorkerType::Regular,
-            Some("test_api_key".to_string()),
-        );
-=======
         use crate::core::BasicWorkerBuilder;
         let regular = BasicWorkerBuilder::new("http://test:8080")
             .worker_type(WorkerType::Regular)
-            .build();
->>>>>>> 36efd5be
+            .api_key("test_api_key")
+            .build();
         assert_eq!(regular.worker_type(), WorkerType::Regular);
 
         let prefill = BasicWorkerBuilder::new("http://test:8080")
             .worker_type(WorkerType::Prefill {
                 bootstrap_port: Some(9090),
-<<<<<<< HEAD
-            },
-            Some("test_api_key".to_string()),
-        );
-=======
             })
-            .build();
->>>>>>> 36efd5be
+            .api_key("test_api_key")
+            .build();
         assert_eq!(
             prefill.worker_type(),
             WorkerType::Prefill {
@@ -1457,34 +1057,19 @@
             }
         );
 
-<<<<<<< HEAD
-        let decode = BasicWorker::new(
-            "http://test:8080".to_string(),
-            WorkerType::Decode,
-            Some("test_api_key".to_string()),
-        );
-=======
         let decode = BasicWorkerBuilder::new("http://test:8080")
             .worker_type(WorkerType::Decode)
-            .build();
->>>>>>> 36efd5be
+            .api_key("test_api_key")
+            .build();
         assert_eq!(decode.worker_type(), WorkerType::Decode);
     }
 
     #[test]
     fn test_health_status() {
-<<<<<<< HEAD
-        let worker = BasicWorker::new(
-            "http://test:8080".to_string(),
-            WorkerType::Regular,
-            Some("test_api_key".to_string()),
-        );
-=======
         use crate::core::BasicWorkerBuilder;
         let worker = BasicWorkerBuilder::new("http://test:8080")
             .worker_type(WorkerType::Regular)
             .build();
->>>>>>> 36efd5be
 
         // Initial state is healthy
         assert!(worker.is_healthy());
@@ -1500,18 +1085,11 @@
 
     #[test]
     fn test_load_counter_operations() {
-<<<<<<< HEAD
-        let worker = BasicWorker::new(
-            "http://test:8080".to_string(),
-            WorkerType::Regular,
-            Some("test_api_key".to_string()),
-        );
-=======
         use crate::core::BasicWorkerBuilder;
         let worker = BasicWorkerBuilder::new("http://test:8080")
             .worker_type(WorkerType::Regular)
-            .build();
->>>>>>> 36efd5be
+            .api_key("test_api_key")
+            .build();
 
         // Initial load is 0
         assert_eq!(worker.load(), 0);
@@ -1541,18 +1119,10 @@
 
     #[test]
     fn test_processed_counter() {
-<<<<<<< HEAD
-        let worker = BasicWorker::new(
-            "http://test:8080".to_string(),
-            WorkerType::Regular,
-            Some("test_api_key".to_string()),
-        );
-=======
         use crate::core::BasicWorkerBuilder;
         let worker = BasicWorkerBuilder::new("http://test:8080")
             .worker_type(WorkerType::Regular)
             .build();
->>>>>>> 36efd5be
 
         // Initial count is 0
         assert_eq!(worker.processed_requests(), 0);
@@ -1567,20 +1137,12 @@
     // Test concurrent operations
     #[tokio::test]
     async fn test_concurrent_load_increments() {
-<<<<<<< HEAD
-        let worker = Arc::new(BasicWorker::new(
-            "http://test:8080".to_string(),
-            WorkerType::Regular,
-            Some("test_api_key".to_string()),
-        ));
-=======
         use crate::core::BasicWorkerBuilder;
         let worker = Arc::new(
             BasicWorkerBuilder::new("http://test:8080")
                 .worker_type(WorkerType::Regular)
                 .build(),
         );
->>>>>>> 36efd5be
 
         let mut handles = vec![];
 
@@ -1604,20 +1166,12 @@
 
     #[tokio::test]
     async fn test_concurrent_load_decrements() {
-<<<<<<< HEAD
-        let worker = Arc::new(BasicWorker::new(
-            "http://test:8080".to_string(),
-            WorkerType::Regular,
-            Some("test_api_key".to_string()),
-        ));
-=======
         use crate::core::BasicWorkerBuilder;
         let worker = Arc::new(
             BasicWorkerBuilder::new("http://test:8080")
                 .worker_type(WorkerType::Regular)
                 .build(),
         );
->>>>>>> 36efd5be
 
         // Set initial load to 100
         for _ in 0..100 {
@@ -1647,20 +1201,12 @@
 
     #[tokio::test]
     async fn test_concurrent_health_updates() {
-<<<<<<< HEAD
-        let worker = Arc::new(BasicWorker::new(
-            "http://test:8080".to_string(),
-            WorkerType::Regular,
-            Some("test_api_key".to_string()),
-        ));
-=======
         use crate::core::BasicWorkerBuilder;
         let worker = Arc::new(
             BasicWorkerBuilder::new("http://test:8080")
                 .worker_type(WorkerType::Regular)
                 .build(),
         );
->>>>>>> 36efd5be
 
         let mut handles = vec![];
 
@@ -1683,16 +1229,10 @@
     // Test WorkerFactory
     #[test]
     fn test_create_regular_worker() {
-<<<<<<< HEAD
-        let worker = WorkerFactory::create_regular(
-            "http://regular:8080".to_string(),
-            Some("test_api_key".to_string()),
-=======
         let worker: Box<dyn Worker> = Box::new(
             BasicWorkerBuilder::new("http://regular:8080")
                 .worker_type(WorkerType::Regular)
                 .build(),
->>>>>>> 36efd5be
         );
         assert_eq!(worker.url(), "http://regular:8080");
         assert_eq!(worker.worker_type(), WorkerType::Regular);
@@ -1701,19 +1241,12 @@
     #[test]
     fn test_create_prefill_worker() {
         // With bootstrap port
-<<<<<<< HEAD
-        let worker1 = WorkerFactory::create_prefill(
-            "http://prefill:8080".to_string(),
-            Some(9090),
-            Some("test_api_key".to_string()),
-=======
         let worker1: Box<dyn Worker> = Box::new(
             BasicWorkerBuilder::new("http://prefill:8080")
                 .worker_type(WorkerType::Prefill {
                     bootstrap_port: Some(9090),
                 })
                 .build(),
->>>>>>> 36efd5be
         );
         assert_eq!(worker1.url(), "http://prefill:8080");
         assert_eq!(
@@ -1724,19 +1257,12 @@
         );
 
         // Without bootstrap port
-<<<<<<< HEAD
-        let worker2 = WorkerFactory::create_prefill(
-            "http://prefill:8080".to_string(),
-            None,
-            Some("test_api_key".to_string()),
-=======
         let worker2: Box<dyn Worker> = Box::new(
             BasicWorkerBuilder::new("http://prefill:8080")
                 .worker_type(WorkerType::Prefill {
                     bootstrap_port: None,
                 })
                 .build(),
->>>>>>> 36efd5be
         );
         assert_eq!(
             worker2.worker_type(),
@@ -1748,169 +1274,15 @@
 
     #[test]
     fn test_create_decode_worker() {
-<<<<<<< HEAD
-        let worker = WorkerFactory::create_decode(
-            "http://decode:8080".to_string(),
-            Some("test_api_key".to_string()),
-=======
         let worker: Box<dyn Worker> = Box::new(
             BasicWorkerBuilder::new("http://decode:8080")
                 .worker_type(WorkerType::Decode)
                 .build(),
->>>>>>> 36efd5be
         );
         assert_eq!(worker.url(), "http://decode:8080");
         assert_eq!(worker.worker_type(), WorkerType::Decode);
     }
 
-<<<<<<< HEAD
-    #[test]
-    fn test_create_from_urls() {
-        let regular_urls = vec![
-            "http://regular1:8080".to_string(),
-            "http://regular2:8080".to_string(),
-        ];
-        let prefill_urls = vec![
-            ("http://prefill1:8080".to_string(), Some(9090)),
-            ("http://prefill2:8080".to_string(), None),
-        ];
-        let decode_urls = vec![
-            "http://decode1:8080".to_string(),
-            "http://decode2:8080".to_string(),
-        ];
-
-        let (regular, prefill, decode) = WorkerFactory::create_from_urls(
-            regular_urls,
-            prefill_urls,
-            decode_urls,
-            Some("test_api_key".to_string()),
-        );
-
-        assert_eq!(regular.len(), 2);
-        assert_eq!(prefill.len(), 2);
-        assert_eq!(decode.len(), 2);
-
-        assert_eq!(regular[0].url(), "http://regular1:8080");
-        assert_eq!(prefill[0].url(), "http://prefill1:8080");
-        assert_eq!(decode[0].url(), "http://decode1:8080");
-    }
-
-    // Test WorkerCollection trait
-    #[test]
-    fn test_healthy_workers_filter() {
-        let workers: Vec<Box<dyn Worker>> = vec![
-            WorkerFactory::create_regular(
-                "http://w1:8080".to_string(),
-                Some("test_api_key".to_string()),
-            ),
-            WorkerFactory::create_regular(
-                "http://w2:8080".to_string(),
-                Some("test_api_key".to_string()),
-            ),
-            WorkerFactory::create_regular(
-                "http://w3:8080".to_string(),
-                Some("test_api_key".to_string()),
-            ),
-        ];
-
-        // Set some workers unhealthy
-        workers[0].set_healthy(false);
-        workers[2].set_healthy(false);
-
-        let healthy = workers.healthy_workers();
-        assert_eq!(healthy.len(), 1);
-        assert_eq!(healthy[0].url(), "http://w2:8080");
-    }
-
-    #[test]
-    fn test_total_load_calculation() {
-        let workers: Vec<Box<dyn Worker>> = vec![
-            WorkerFactory::create_regular(
-                "http://w1:8080".to_string(),
-                Some("test_api_key".to_string()),
-            ),
-            WorkerFactory::create_regular(
-                "http://w2:8080".to_string(),
-                Some("test_api_key".to_string()),
-            ),
-            WorkerFactory::create_regular(
-                "http://w3:8080".to_string(),
-                Some("test_api_key".to_string()),
-            ),
-        ];
-
-        // Set different loads
-        workers[0].increment_load();
-        workers[0].increment_load(); // load = 2
-
-        workers[1].increment_load();
-        workers[1].increment_load();
-        workers[1].increment_load(); // load = 3
-
-        workers[2].increment_load(); // load = 1
-
-        assert_eq!(workers.total_load(), 6);
-    }
-
-    #[test]
-    fn test_find_worker() {
-        let workers: Vec<Box<dyn Worker>> = vec![
-            WorkerFactory::create_regular(
-                "http://w1:8080".to_string(),
-                Some("test_api_key".to_string()),
-            ),
-            WorkerFactory::create_regular(
-                "http://w2:8080".to_string(),
-                Some("test_api_key".to_string()),
-            ),
-            WorkerFactory::create_regular(
-                "http://w3:8080".to_string(),
-                Some("test_api_key".to_string()),
-            ),
-        ];
-
-        // Found case
-        let found = workers.find_worker("http://w2:8080");
-        assert!(found.is_some());
-        assert_eq!(found.unwrap().url(), "http://w2:8080");
-
-        // Not found case
-        let not_found = workers.find_worker("http://w4:8080");
-        assert!(not_found.is_none());
-    }
-
-    #[test]
-    fn test_find_worker_mut() {
-        let mut workers: Vec<Box<dyn Worker>> = vec![
-            WorkerFactory::create_regular(
-                "http://w1:8080".to_string(),
-                Some("test_api_key".to_string()),
-            ),
-            WorkerFactory::create_regular(
-                "http://w2:8080".to_string(),
-                Some("test_api_key".to_string()),
-            ),
-        ];
-
-        // Find and modify
-        if let Some(worker) = workers.find_worker_mut("http://w1:8080") {
-            worker.set_healthy(false);
-        }
-
-        // Verify modification
-        assert!(!workers[0].is_healthy());
-        assert!(workers[1].is_healthy());
-    }
-
-    // Test WorkerLoadGuard
-    #[test]
-    fn test_load_guard_single_worker() {
-        let worker = BasicWorker::new(
-            "http://test:8080".to_string(),
-            WorkerType::Regular,
-            Some("test_api_key".to_string()),
-        );
-=======
     // Test WorkerLoadGuard
     #[test]
     fn test_load_guard_single_worker() {
@@ -1918,7 +1290,6 @@
         let worker = BasicWorkerBuilder::new("http://test:8080")
             .worker_type(WorkerType::Regular)
             .build();
->>>>>>> 36efd5be
         assert_eq!(worker.load(), 0);
 
         {
@@ -1933,19 +1304,6 @@
     #[test]
     fn test_load_guard_multiple_workers() {
         let workers: Vec<Box<dyn Worker>> = vec![
-<<<<<<< HEAD
-            WorkerFactory::create_regular(
-                "http://w1:8080".to_string(),
-                Some("test_api_key".to_string()),
-            ),
-            WorkerFactory::create_regular(
-                "http://w2:8080".to_string(),
-                Some("test_api_key".to_string()),
-            ),
-            WorkerFactory::create_regular(
-                "http://w3:8080".to_string(),
-                Some("test_api_key".to_string()),
-=======
             Box::new(
                 BasicWorkerBuilder::new("http://w1:8080")
                     .worker_type(WorkerType::Regular)
@@ -1960,7 +1318,6 @@
                 BasicWorkerBuilder::new("http://w3:8080")
                     .worker_type(WorkerType::Regular)
                     .build(),
->>>>>>> 36efd5be
             ),
         ];
 
@@ -1982,20 +1339,12 @@
 
     #[test]
     fn test_load_guard_panic_safety() {
-<<<<<<< HEAD
-        let worker = Arc::new(BasicWorker::new(
-            "http://test:8080".to_string(),
-            WorkerType::Regular,
-            Some("test_api_key".to_string()),
-        ));
-=======
         use crate::core::BasicWorkerBuilder;
         let worker = Arc::new(
             BasicWorkerBuilder::new("http://test:8080")
                 .worker_type(WorkerType::Regular)
                 .build(),
         );
->>>>>>> 36efd5be
         assert_eq!(worker.load(), 0);
 
         // Clone for use inside catch_unwind
@@ -2035,15 +1384,6 @@
     #[test]
     fn test_workers_to_urls() {
         let workers: Vec<Box<dyn Worker>> = vec![
-<<<<<<< HEAD
-            WorkerFactory::create_regular(
-                "http://w1:8080".to_string(),
-                Some("test_api_key".to_string()),
-            ),
-            WorkerFactory::create_regular(
-                "http://w2:8080".to_string(),
-                Some("test_api_key".to_string()),
-=======
             Box::new(
                 BasicWorkerBuilder::new("http://w1:8080")
                     .worker_type(WorkerType::Regular)
@@ -2053,7 +1393,6 @@
                 BasicWorkerBuilder::new("http://w2:8080")
                     .worker_type(WorkerType::Regular)
                     .build(),
->>>>>>> 36efd5be
             ),
         ];
 
@@ -2066,18 +1405,10 @@
     fn test_check_health_sync_wrapper() {
         // We can't easily test the actual HTTP call without mocking,
         // but we can verify the sync wrapper works
-<<<<<<< HEAD
-        let worker = BasicWorker::new(
-            "http://test:8080".to_string(),
-            WorkerType::Regular,
-            Some("test_api_key".to_string()),
-        );
-=======
         use crate::core::BasicWorkerBuilder;
         let worker = BasicWorkerBuilder::new("http://test:8080")
             .worker_type(WorkerType::Regular)
             .build();
->>>>>>> 36efd5be
 
         // This will fail because there's no server at this URL,
         // but it tests that the sync wrapper doesn't panic
@@ -2091,17 +1422,9 @@
         use crate::core::BasicWorkerBuilder;
         use std::time::Instant;
 
-<<<<<<< HEAD
-        let worker = BasicWorker::new(
-            "http://test:8080".to_string(),
-            WorkerType::Regular,
-            Some("test_api_key".to_string()),
-        );
-=======
         let worker = BasicWorkerBuilder::new("http://test:8080")
             .worker_type(WorkerType::Regular)
             .build();
->>>>>>> 36efd5be
         let iterations = 1_000_000;
 
         let start = Instant::now();
@@ -2121,19 +1444,9 @@
 
     #[test]
     fn test_dp_aware_worker_creation() {
-<<<<<<< HEAD
-        let dp_worker = DPAwareWorker::new(
-            "http://worker1:8080".to_string(),
-            2,
-            4,
-            WorkerType::Regular,
-            Some("test_api_key".to_string()),
-        );
-=======
         let dp_worker = DPAwareWorkerBuilder::new("http://worker1:8080", 2, 4)
             .worker_type(WorkerType::Regular)
             .build();
->>>>>>> 36efd5be
 
         assert_eq!(dp_worker.url(), "http://worker1:8080@2");
         assert_eq!(dp_worker.base_url(), "http://worker1:8080");
@@ -2148,14 +1461,8 @@
         let dp_worker = DPAwareWorkerBuilder::new("http://worker1:8080", 1, 2)
             .worker_type(WorkerType::Prefill {
                 bootstrap_port: Some(9090),
-<<<<<<< HEAD
-            },
-            Some("test_api_key".to_string()),
-        );
-=======
             })
             .build();
->>>>>>> 36efd5be
 
         assert_eq!(dp_worker.url(), "http://worker1:8080@1");
         assert!(dp_worker.is_dp_aware());
@@ -2169,19 +1476,9 @@
 
     #[test]
     fn test_dp_aware_worker_creation_decode() {
-<<<<<<< HEAD
-        let dp_worker = DPAwareWorker::new(
-            "http://worker1:8080".to_string(),
-            0,
-            4,
-            WorkerType::Decode,
-            Some("test_api_key".to_string()),
-        );
-=======
         let dp_worker = DPAwareWorkerBuilder::new("http://worker1:8080", 0, 4)
             .worker_type(WorkerType::Decode)
             .build();
->>>>>>> 36efd5be
 
         assert_eq!(dp_worker.url(), "http://worker1:8080@0");
         assert!(dp_worker.is_dp_aware());
@@ -2190,19 +1487,9 @@
 
     #[tokio::test]
     async fn test_dp_aware_prepare_request() {
-<<<<<<< HEAD
-        let dp_worker = DPAwareWorker::new(
-            "http://worker1:8080".to_string(),
-            3,
-            8,
-            WorkerType::Regular,
-            Some("test_api_key".to_string()),
-        );
-=======
         let dp_worker = DPAwareWorkerBuilder::new("http://worker1:8080", 3, 8)
             .worker_type(WorkerType::Regular)
             .build();
->>>>>>> 36efd5be
 
         let original_req = serde_json::json!({
             "prompt": "Hello",
@@ -2218,19 +1505,9 @@
 
     #[tokio::test]
     async fn test_dp_aware_prepare_request_invalid() {
-<<<<<<< HEAD
-        let dp_worker = DPAwareWorker::new(
-            "http://worker1:8080".to_string(),
-            0,
-            4,
-            WorkerType::Regular,
-            Some("test_api_key".to_string()),
-        );
-=======
         let dp_worker = DPAwareWorkerBuilder::new("http://worker1:8080", 0, 4)
             .worker_type(WorkerType::Regular)
             .build();
->>>>>>> 36efd5be
 
         // Non-object JSON should fail
         let invalid_req = serde_json::json!("not an object");
@@ -2247,19 +1524,9 @@
 
     #[test]
     fn test_dp_aware_endpoint_url() {
-<<<<<<< HEAD
-        let dp_worker = DPAwareWorker::new(
-            "http://worker1:8080".to_string(),
-            1,
-            4,
-            WorkerType::Regular,
-            Some("test_api_key".to_string()),
-        );
-=======
         let dp_worker = DPAwareWorkerBuilder::new("http://worker1:8080", 1, 4)
             .worker_type(WorkerType::Regular)
             .build();
->>>>>>> 36efd5be
 
         assert_eq!(
             dp_worker.endpoint_url("/generate"),
@@ -2273,19 +1540,9 @@
 
     #[test]
     fn test_dp_aware_worker_delegated_methods() {
-<<<<<<< HEAD
-        let dp_worker = DPAwareWorker::new(
-            "http://worker1:8080".to_string(),
-            0,
-            2,
-            WorkerType::Regular,
-            Some("test_api_key".to_string()),
-        );
-=======
         let dp_worker = DPAwareWorkerBuilder::new("http://worker1:8080", 0, 2)
             .worker_type(WorkerType::Regular)
             .build();
->>>>>>> 36efd5be
 
         // Test health status
         assert!(dp_worker.is_healthy());
@@ -2346,46 +1603,12 @@
         );
     }
 
-<<<<<<< HEAD
-    #[tokio::test]
-    async fn test_factory_create_workers_regular() {
-        let urls = vec!["http://w1:8080".to_string(), "http://w2:8080".to_string()];
-
-        let workers = WorkerFactory::create_workers(
-            urls,
-            false,
-            vec![
-                Some("test_api_key".to_string()),
-                Some("test_api_key".to_string()),
-            ],
-        )
-        .await
-        .unwrap();
-
-        assert_eq!(workers.len(), 2);
-        assert!(!workers[0].is_dp_aware());
-        assert!(!workers[1].is_dp_aware());
-        assert_eq!(workers[0].url(), "http://w1:8080");
-        assert_eq!(workers[1].url(), "http://w2:8080");
-    }
-
-    // ===== Circuit Breaker Integration Tests =====
-
-    #[test]
-    fn test_worker_circuit_breaker() {
-        let worker = BasicWorker::new(
-            "http://test:8080".to_string(),
-            WorkerType::Regular,
-            Some("test_api_key".to_string()),
-        );
-=======
     #[test]
     fn test_worker_circuit_breaker() {
         use crate::core::BasicWorkerBuilder;
         let worker = BasicWorkerBuilder::new("http://test:8080")
             .worker_type(WorkerType::Regular)
             .build();
->>>>>>> 36efd5be
 
         // Initial state should be available
         assert!(worker.is_available());
@@ -2418,20 +1641,11 @@
             window_duration: Duration::from_secs(60),
         };
 
-<<<<<<< HEAD
-        let worker = BasicWorker::new(
-            "http://test:8080".to_string(),
-            WorkerType::Regular,
-            Some("test_api_key".to_string()),
-        )
-        .with_circuit_breaker_config(config);
-=======
         use crate::core::BasicWorkerBuilder;
         let worker = BasicWorkerBuilder::new("http://test:8080")
             .worker_type(WorkerType::Regular)
             .circuit_breaker_config(config)
             .build();
->>>>>>> 36efd5be
 
         // Should open after 2 failures
         worker.record_outcome(false);
@@ -2453,19 +1667,9 @@
 
     #[test]
     fn test_dp_aware_worker_circuit_breaker() {
-<<<<<<< HEAD
-        let dp_worker = DPAwareWorker::new(
-            "http://worker:8080".to_string(),
-            0,
-            2,
-            WorkerType::Regular,
-            Some("test_api_key".to_string()),
-        );
-=======
         let dp_worker = DPAwareWorkerBuilder::new("http://worker:8080", 0, 2)
             .worker_type(WorkerType::Regular)
             .build();
->>>>>>> 36efd5be
 
         // Should have circuit breaker
         assert!(dp_worker.is_available());
@@ -2485,19 +1689,22 @@
     #[tokio::test]
     async fn test_mixed_worker_types() {
         // Create a mix of worker types
-<<<<<<< HEAD
-        let regular = WorkerFactory::create_regular(
-            "http://regular:8080".to_string(),
-            Some("test_api_key".to_string()),
-        );
-        let prefill = WorkerFactory::create_prefill(
-            "http://prefill:8080".to_string(),
-            Some(9090),
-            Some("test_api_key".to_string()),
-        );
-        let decode = WorkerFactory::create_decode(
-            "http://decode:8080".to_string(),
-            Some("test_api_key".to_string()),
+        let regular: Box<dyn Worker> = Box::new(
+            BasicWorkerBuilder::new("http://regular:8080")
+                .worker_type(WorkerType::Regular)
+                .build(),
+        );
+        let prefill: Box<dyn Worker> = Box::new(
+            BasicWorkerBuilder::new("http://prefill:8080")
+                .worker_type(WorkerType::Prefill {
+                    bootstrap_port: Some(9090),
+                })
+                .build(),
+        );
+        let decode: Box<dyn Worker> = Box::new(
+            BasicWorkerBuilder::new("http://decode:8080")
+                .worker_type(WorkerType::Decode)
+                .build(),
         );
         let dp_aware_regular = WorkerFactory::create_dp_aware(
             "http://dp:8080".to_string(),
@@ -2506,27 +1713,6 @@
             WorkerType::Regular,
             Some("test_api_key".to_string()),
         );
-=======
-        let regular: Box<dyn Worker> = Box::new(
-            BasicWorkerBuilder::new("http://regular:8080")
-                .worker_type(WorkerType::Regular)
-                .build(),
-        );
-        let prefill: Box<dyn Worker> = Box::new(
-            BasicWorkerBuilder::new("http://prefill:8080")
-                .worker_type(WorkerType::Prefill {
-                    bootstrap_port: Some(9090),
-                })
-                .build(),
-        );
-        let decode: Box<dyn Worker> = Box::new(
-            BasicWorkerBuilder::new("http://decode:8080")
-                .worker_type(WorkerType::Decode)
-                .build(),
-        );
-        let dp_aware_regular =
-            WorkerFactory::create_dp_aware("http://dp:8080".to_string(), 0, 2, WorkerType::Regular);
->>>>>>> 36efd5be
         let dp_aware_prefill = WorkerFactory::create_dp_aware(
             "http://dp-prefill:8080".to_string(),
             1,
