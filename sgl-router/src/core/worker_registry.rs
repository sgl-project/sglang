//! Worker Registry for multi-router support
//!
//! Provides centralized registry for workers with model-based indexing

use crate::core::{ConnectionMode, Worker, WorkerType};
use dashmap::DashMap;
use std::sync::{Arc, RwLock};
use uuid::Uuid;

/// Unique identifier for a worker
#[derive(Debug, Clone, Hash, Eq, PartialEq)]
pub struct WorkerId(String);

impl WorkerId {
    /// Create a new worker ID
    pub fn new() -> Self {
        Self(Uuid::new_v4().to_string())
    }

    /// Create a worker ID from a string
    pub fn from_string(s: String) -> Self {
        Self(s)
    }

    /// Get the ID as a string
    pub fn as_str(&self) -> &str {
        &self.0
    }
}

impl Default for WorkerId {
    fn default() -> Self {
        Self::new()
    }
}

/// Type alias for the model index to reduce complexity
type ModelIndex = Arc<DashMap<String, Arc<RwLock<Vec<Arc<dyn Worker>>>>>>;

/// Worker registry with model-based indexing
#[derive(Debug)]
pub struct WorkerRegistry {
    /// All workers indexed by ID
    workers: Arc<DashMap<WorkerId, Arc<dyn Worker>>>,

    /// Workers indexed by model ID (stores WorkerId for reference)
    model_workers: Arc<DashMap<String, Vec<WorkerId>>>,

    /// Optimized model index for O(1) lookups (stores Arc<dyn Worker> directly)
    model_index: ModelIndex,

    /// Workers indexed by worker type
    type_workers: Arc<DashMap<WorkerType, Vec<WorkerId>>>,

    /// Workers indexed by connection mode
    connection_workers: Arc<DashMap<ConnectionMode, Vec<WorkerId>>>,

    /// URL to worker ID mapping (for backward compatibility)
    url_to_id: Arc<DashMap<String, WorkerId>>,
}

impl WorkerRegistry {
    /// Create a new worker registry
    pub fn new() -> Self {
        Self {
            workers: Arc::new(DashMap::new()),
            model_workers: Arc::new(DashMap::new()),
            model_index: Arc::new(DashMap::new()),
            type_workers: Arc::new(DashMap::new()),
            connection_workers: Arc::new(DashMap::new()),
            url_to_id: Arc::new(DashMap::new()),
        }
    }

    /// Register a new worker
    pub fn register(&self, worker: Arc<dyn Worker>) -> WorkerId {
        let worker_id = if let Some(existing_id) = self.url_to_id.get(worker.url()) {
            // Worker with this URL already exists, update it
            existing_id.clone()
        } else {
            WorkerId::new()
        };

        // Store worker
        self.workers.insert(worker_id.clone(), worker.clone());

        // Update URL mapping
        self.url_to_id
            .insert(worker.url().to_string(), worker_id.clone());

        // Update model index (both ID-based and optimized)
        let model_id = worker.model_id().to_string();
        self.model_workers
            .entry(model_id.clone())
            .or_default()
            .push(worker_id.clone());

        // Update optimized model index for O(1) lookups
        self.model_index
            .entry(model_id)
            .or_insert_with(|| Arc::new(RwLock::new(Vec::new())))
            .write()
            .expect("RwLock for model_index is poisoned")
            .push(worker.clone());

        // Update type index
        self.type_workers
            .entry(worker.worker_type())
            .or_default()
            .push(worker_id.clone());

        // Update connection mode index
        self.connection_workers
            .entry(worker.connection_mode())
            .or_default()
            .push(worker_id.clone());

        worker_id
    }

    /// Remove a worker by ID
    pub fn remove(&self, worker_id: &WorkerId) -> Option<Arc<dyn Worker>> {
        if let Some((_, worker)) = self.workers.remove(worker_id) {
            // Remove from URL mapping
            self.url_to_id.remove(worker.url());

            // Remove from model index (both ID-based and optimized)
            if let Some(mut model_workers) = self.model_workers.get_mut(worker.model_id()) {
                model_workers.retain(|id| id != worker_id);
            }

            // Remove from optimized model index
            if let Some(model_index_entry) = self.model_index.get(worker.model_id()) {
                let worker_url = worker.url();
                model_index_entry
                    .write()
                    .expect("RwLock for model_index is poisoned")
                    .retain(|w| w.url() != worker_url);
            }

            // Remove from type index
            if let Some(mut type_workers) = self.type_workers.get_mut(&worker.worker_type()) {
                type_workers.retain(|id| id != worker_id);
            }

            // Remove from connection mode index
            if let Some(mut conn_workers) =
                self.connection_workers.get_mut(&worker.connection_mode())
            {
                conn_workers.retain(|id| id != worker_id);
            }

            Some(worker)
        } else {
            None
        }
    }

    /// Remove a worker by URL
    pub fn remove_by_url(&self, url: &str) -> Option<Arc<dyn Worker>> {
        if let Some((_, worker_id)) = self.url_to_id.remove(url) {
            self.remove(&worker_id)
        } else {
            None
        }
    }

    /// Get a worker by ID
    pub fn get(&self, worker_id: &WorkerId) -> Option<Arc<dyn Worker>> {
        self.workers.get(worker_id).map(|entry| entry.clone())
    }

    /// Get a worker by URL
    pub fn get_by_url(&self, url: &str) -> Option<Arc<dyn Worker>> {
        self.url_to_id.get(url).and_then(|id| self.get(&id))
    }

    /// Get all workers for a model
    pub fn get_by_model(&self, model_id: &str) -> Vec<Arc<dyn Worker>> {
        self.model_workers
            .get(model_id)
            .map(|ids| ids.iter().filter_map(|id| self.get(id)).collect())
            .unwrap_or_default()
    }

    /// Get all workers for a model (O(1) optimized version)
    /// This method uses the pre-indexed model_index for fast lookups
    pub fn get_by_model_fast(&self, model_id: &str) -> Vec<Arc<dyn Worker>> {
        self.model_index
            .get(model_id)
            .map(|workers| {
                workers
                    .read()
                    .expect("RwLock for model_index is poisoned")
                    .clone()
            })
            .unwrap_or_default()
    }

    /// Get all workers by worker type
    pub fn get_by_type(&self, worker_type: &WorkerType) -> Vec<Arc<dyn Worker>> {
        self.type_workers
            .get(worker_type)
            .map(|ids| ids.iter().filter_map(|id| self.get(id)).collect())
            .unwrap_or_default()
    }

    /// Get all prefill workers (regardless of bootstrap_port)
    pub fn get_prefill_workers(&self) -> Vec<Arc<dyn Worker>> {
        self.workers
            .iter()
            .filter_map(|entry| {
                let worker = entry.value();
                match worker.worker_type() {
                    WorkerType::Prefill { .. } => Some(worker.clone()),
                    _ => None,
                }
            })
            .collect()
    }

    /// Get all decode workers
    pub fn get_decode_workers(&self) -> Vec<Arc<dyn Worker>> {
        self.get_by_type(&WorkerType::Decode)
    }

    /// Get all workers by connection mode
    pub fn get_by_connection(&self, connection_mode: &ConnectionMode) -> Vec<Arc<dyn Worker>> {
        self.connection_workers
            .get(connection_mode)
            .map(|ids| ids.iter().filter_map(|id| self.get(id)).collect())
            .unwrap_or_default()
    }

    /// Get all workers
    pub fn get_all(&self) -> Vec<Arc<dyn Worker>> {
        self.workers
            .iter()
            .map(|entry| entry.value().clone())
            .collect()
    }

    /// Get all workers with their IDs
    pub fn get_all_with_ids(&self) -> Vec<(WorkerId, Arc<dyn Worker>)> {
        self.workers
            .iter()
            .map(|entry| (entry.key().clone(), entry.value().clone()))
            .collect()
    }

    /// Get all worker URLs
    pub fn get_all_urls(&self) -> Vec<String> {
        self.workers
            .iter()
            .map(|entry| entry.value().url().to_string())
            .collect()
    }

    pub fn get_all_urls_with_api_key(&self) -> Vec<(String, Option<String>)> {
        self.workers
            .iter()
            .map(|entry| {
                (
                    entry.value().url().to_string(),
                    entry.value().api_key().clone(),
                )
            })
            .collect()
    }

    /// Get all model IDs with workers
    pub fn get_models(&self) -> Vec<String> {
        self.model_workers
            .iter()
            .filter(|entry| !entry.value().is_empty())
            .map(|entry| entry.key().clone())
            .collect()
    }

    /// Get workers filtered by multiple criteria
    ///
    /// This method allows flexible filtering of workers based on:
    /// - model_id: Filter by specific model
    /// - worker_type: Filter by worker type (Regular, Prefill, Decode)
    /// - connection_mode: Filter by connection mode (Http, Grpc)
    /// - healthy_only: Only return healthy workers
    pub fn get_workers_filtered(
        &self,
        model_id: Option<&str>,
        worker_type: Option<WorkerType>,
        connection_mode: Option<ConnectionMode>,
        healthy_only: bool,
    ) -> Vec<Arc<dyn Worker>> {
        // Start with the most efficient collection based on filters
        // Use model index when possible as it's O(1) lookup
        let workers = if let Some(model) = model_id {
            self.get_by_model_fast(model)
        } else {
            self.get_all()
        };

        // Apply remaining filters
        workers
            .into_iter()
            .filter(|w| {
                // Check worker_type if specified
                if let Some(ref wtype) = worker_type {
                    if w.worker_type() != *wtype {
                        return false;
                    }
                }

                // Check connection_mode if specified
                if let Some(ref conn) = connection_mode {
                    if w.connection_mode() != *conn {
                        return false;
                    }
                }

                // Check health if required
                if healthy_only && !w.is_healthy() {
                    return false;
                }

                true
            })
            .collect()
    }

    /// Get worker statistics
    pub fn stats(&self) -> WorkerRegistryStats {
        let total_workers = self.workers.len();
        let total_models = self.get_models().len();

        let mut healthy_count = 0;
        let mut total_load = 0;
        let mut regular_count = 0;
        let mut prefill_count = 0;
        let mut decode_count = 0;

        for worker in self.get_all() {
            if worker.is_healthy() {
                healthy_count += 1;
            }
            total_load += worker.load();

            match worker.worker_type() {
                WorkerType::Regular => regular_count += 1,
                WorkerType::Prefill { .. } => prefill_count += 1,
                WorkerType::Decode => decode_count += 1,
            }
        }

        WorkerRegistryStats {
            total_workers,
            total_models,
            healthy_workers: healthy_count,
            total_load,
            regular_workers: regular_count,
            prefill_workers: prefill_count,
            decode_workers: decode_count,
        }
    }

    /// Start a health checker for all workers in the registry
    /// This should be called once after the registry is populated with workers
    pub fn start_health_checker(&self, check_interval_secs: u64) -> crate::core::HealthChecker {
        use std::sync::atomic::{AtomicBool, Ordering};
        use std::sync::Arc;

        let shutdown = Arc::new(AtomicBool::new(false));
        let shutdown_clone = shutdown.clone();
        let workers_ref = self.workers.clone();

        let handle = tokio::spawn(async move {
            let mut interval =
                tokio::time::interval(tokio::time::Duration::from_secs(check_interval_secs));

            // Counter for periodic load reset (every 10 health check cycles)
            let mut check_count = 0u64;
            const LOAD_RESET_INTERVAL: u64 = 10;

            loop {
                interval.tick().await;

                // Check for shutdown signal
                if shutdown_clone.load(Ordering::Acquire) {
                    tracing::debug!("Registry health checker shutting down");
                    break;
                }

                // Get all workers from registry
                let workers: Vec<Arc<dyn crate::core::Worker>> = workers_ref
                    .iter()
                    .map(|entry| entry.value().clone())
                    .collect();

                // Perform health checks
                for worker in &workers {
                    let _ = worker.check_health_async().await; // Use async version directly
                }

                // Reset loads periodically
                check_count += 1;
                if check_count.is_multiple_of(LOAD_RESET_INTERVAL) {
                    tracing::debug!("Resetting worker loads (cycle {})", check_count);
                    for worker in &workers {
                        worker.reset_load();
                    }
                }
            }
        });

        crate::core::HealthChecker::new(handle, shutdown)
    }
}

impl Default for WorkerRegistry {
    fn default() -> Self {
        Self::new()
    }
}

/// Statistics for the worker registry
#[derive(Debug, Clone)]
pub struct WorkerRegistryStats {
    pub total_workers: usize,
    pub total_models: usize,
    pub healthy_workers: usize,
    pub total_load: usize,
    pub regular_workers: usize,
    pub prefill_workers: usize,
    pub decode_workers: usize,
}

#[cfg(test)]
mod tests {
    use super::*;
    use crate::core::{BasicWorkerBuilder, CircuitBreakerConfig};
    use std::collections::HashMap;

    #[test]
    fn test_worker_registry() {
        let registry = WorkerRegistry::new();

        // Create a worker with labels
        let mut labels = HashMap::new();
        labels.insert("model_id".to_string(), "llama-3-8b".to_string());
        labels.insert("priority".to_string(), "50".to_string());
        labels.insert("cost".to_string(), "0.8".to_string());

<<<<<<< HEAD
        let worker = WorkerFactory::create_regular_with_labels(
            "http://worker1:8080".to_string(),
            labels,
            CircuitBreakerConfig::default(),
            Some("test_api_key".to_string()),
=======
        let worker: Box<dyn Worker> = Box::new(
            BasicWorkerBuilder::new("http://worker1:8080")
                .worker_type(WorkerType::Regular)
                .labels(labels)
                .circuit_breaker_config(CircuitBreakerConfig::default())
                .build(),
>>>>>>> 36efd5be
        );

        // Register worker (WorkerFactory returns Box<dyn Worker>, convert to Arc)
        let worker_id = registry.register(Arc::from(worker));

        // Verify registration
        assert!(registry.get(&worker_id).is_some());
        assert!(registry.get_by_url("http://worker1:8080").is_some());
        assert_eq!(registry.get_by_model("llama-3-8b").len(), 1);
        assert_eq!(registry.get_by_type(&WorkerType::Regular).len(), 1);
        assert_eq!(registry.get_by_connection(&ConnectionMode::Http).len(), 1);

        // Test stats
        let stats = registry.stats();
        assert_eq!(stats.total_workers, 1);
        assert_eq!(stats.total_models, 1);

        // Remove worker
        registry.remove(&worker_id);
        assert!(registry.get(&worker_id).is_none());
    }

    #[test]
    fn test_model_index_fast_lookup() {
        let registry = WorkerRegistry::new();

        // Create workers for different models
        let mut labels1 = HashMap::new();
        labels1.insert("model_id".to_string(), "llama-3".to_string());
<<<<<<< HEAD
        let worker1 = WorkerFactory::create_regular_with_labels(
            "http://worker1:8080".to_string(),
            labels1,
            CircuitBreakerConfig::default(),
            Some("test_api_key".to_string()),
=======
        let worker1: Box<dyn Worker> = Box::new(
            BasicWorkerBuilder::new("http://worker1:8080")
                .worker_type(WorkerType::Regular)
                .labels(labels1)
                .circuit_breaker_config(CircuitBreakerConfig::default())
                .build(),
>>>>>>> 36efd5be
        );

        let mut labels2 = HashMap::new();
        labels2.insert("model_id".to_string(), "llama-3".to_string());
<<<<<<< HEAD
        let worker2 = WorkerFactory::create_regular_with_labels(
            "http://worker2:8080".to_string(),
            labels2,
            CircuitBreakerConfig::default(),
            Some("test_api_key".to_string()),
=======
        let worker2: Box<dyn Worker> = Box::new(
            BasicWorkerBuilder::new("http://worker2:8080")
                .worker_type(WorkerType::Regular)
                .labels(labels2)
                .circuit_breaker_config(CircuitBreakerConfig::default())
                .build(),
>>>>>>> 36efd5be
        );

        let mut labels3 = HashMap::new();
        labels3.insert("model_id".to_string(), "gpt-4".to_string());
<<<<<<< HEAD
        let worker3 = WorkerFactory::create_regular_with_labels(
            "http://worker3:8080".to_string(),
            labels3,
            CircuitBreakerConfig::default(),
            Some("test_api_key".to_string()),
=======
        let worker3: Box<dyn Worker> = Box::new(
            BasicWorkerBuilder::new("http://worker3:8080")
                .worker_type(WorkerType::Regular)
                .labels(labels3)
                .circuit_breaker_config(CircuitBreakerConfig::default())
                .build(),
>>>>>>> 36efd5be
        );

        // Register workers
        registry.register(Arc::from(worker1));
        registry.register(Arc::from(worker2));
        registry.register(Arc::from(worker3));

        // Test get_by_model_fast for llama-3
        let llama_workers = registry.get_by_model_fast("llama-3");
        assert_eq!(llama_workers.len(), 2);
        let urls: Vec<String> = llama_workers.iter().map(|w| w.url().to_string()).collect();
        assert!(urls.contains(&"http://worker1:8080".to_string()));
        assert!(urls.contains(&"http://worker2:8080".to_string()));

        // Test get_by_model_fast for gpt-4
        let gpt_workers = registry.get_by_model_fast("gpt-4");
        assert_eq!(gpt_workers.len(), 1);
        assert_eq!(gpt_workers[0].url(), "http://worker3:8080");

        // Test get_by_model_fast for non-existent model
        let unknown_workers = registry.get_by_model_fast("unknown-model");
        assert_eq!(unknown_workers.len(), 0);

        // Test that both get_by_model and get_by_model_fast return same results
        let llama_workers_slow = registry.get_by_model("llama-3");
        assert_eq!(llama_workers.len(), llama_workers_slow.len());

        // Test removal updates the model index
        registry.remove_by_url("http://worker1:8080");
        let llama_workers_after = registry.get_by_model_fast("llama-3");
        assert_eq!(llama_workers_after.len(), 1);
        assert_eq!(llama_workers_after[0].url(), "http://worker2:8080");
    }
}<|MERGE_RESOLUTION|>--- conflicted
+++ resolved
@@ -449,20 +449,13 @@
         labels.insert("priority".to_string(), "50".to_string());
         labels.insert("cost".to_string(), "0.8".to_string());
 
-<<<<<<< HEAD
-        let worker = WorkerFactory::create_regular_with_labels(
-            "http://worker1:8080".to_string(),
-            labels,
-            CircuitBreakerConfig::default(),
-            Some("test_api_key".to_string()),
-=======
         let worker: Box<dyn Worker> = Box::new(
             BasicWorkerBuilder::new("http://worker1:8080")
                 .worker_type(WorkerType::Regular)
                 .labels(labels)
                 .circuit_breaker_config(CircuitBreakerConfig::default())
+                .api_key("test_api_key")
                 .build(),
->>>>>>> 36efd5be
         );
 
         // Register worker (WorkerFactory returns Box<dyn Worker>, convert to Arc)
@@ -492,56 +485,35 @@
         // Create workers for different models
         let mut labels1 = HashMap::new();
         labels1.insert("model_id".to_string(), "llama-3".to_string());
-<<<<<<< HEAD
-        let worker1 = WorkerFactory::create_regular_with_labels(
-            "http://worker1:8080".to_string(),
-            labels1,
-            CircuitBreakerConfig::default(),
-            Some("test_api_key".to_string()),
-=======
         let worker1: Box<dyn Worker> = Box::new(
             BasicWorkerBuilder::new("http://worker1:8080")
                 .worker_type(WorkerType::Regular)
                 .labels(labels1)
                 .circuit_breaker_config(CircuitBreakerConfig::default())
+                .api_key("test_api_key")
                 .build(),
->>>>>>> 36efd5be
         );
 
         let mut labels2 = HashMap::new();
         labels2.insert("model_id".to_string(), "llama-3".to_string());
-<<<<<<< HEAD
-        let worker2 = WorkerFactory::create_regular_with_labels(
-            "http://worker2:8080".to_string(),
-            labels2,
-            CircuitBreakerConfig::default(),
-            Some("test_api_key".to_string()),
-=======
         let worker2: Box<dyn Worker> = Box::new(
             BasicWorkerBuilder::new("http://worker2:8080")
                 .worker_type(WorkerType::Regular)
                 .labels(labels2)
                 .circuit_breaker_config(CircuitBreakerConfig::default())
+                .api_key("test_api_key")
                 .build(),
->>>>>>> 36efd5be
         );
 
         let mut labels3 = HashMap::new();
         labels3.insert("model_id".to_string(), "gpt-4".to_string());
-<<<<<<< HEAD
-        let worker3 = WorkerFactory::create_regular_with_labels(
-            "http://worker3:8080".to_string(),
-            labels3,
-            CircuitBreakerConfig::default(),
-            Some("test_api_key".to_string()),
-=======
         let worker3: Box<dyn Worker> = Box::new(
             BasicWorkerBuilder::new("http://worker3:8080")
                 .worker_type(WorkerType::Regular)
                 .labels(labels3)
                 .circuit_breaker_config(CircuitBreakerConfig::default())
+                .api_key("test_api_key")
                 .build(),
->>>>>>> 36efd5be
         );
 
         // Register workers
