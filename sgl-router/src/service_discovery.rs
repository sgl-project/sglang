--- conflicted
+++ resolved
@@ -575,27 +575,14 @@
     }
 
     // Helper to create a Router instance for testing event handlers
-<<<<<<< HEAD
-    fn create_test_router() -> Arc<Router> {
-        let workers = Arc::new(RwLock::new(Vec::new()));
-        Arc::new(Router::Random {
-            workers,
-            timeout_secs: 5,
-            interval_secs: 1,
-            dp_awareness: false,
-            api_key: None,
-            _health_checker: None,
-        })
-=======
     fn create_test_router() -> Arc<dyn RouterTrait> {
         use crate::config::PolicyConfig;
         use crate::policies::PolicyFactory;
         use crate::routers::router::Router;
 
         let policy = PolicyFactory::create_from_config(&PolicyConfig::Random);
-        let router = Router::new(vec![], policy, 5, 1).unwrap();
+        let router = Router::new(vec![], policy, 5, 1, false, None).unwrap();
         Arc::new(router) as Arc<dyn RouterTrait>
->>>>>>> 74f59ae5
     }
 
     // Helper to create a PD config for testing
