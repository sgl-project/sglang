use async_trait::async_trait;
use regex::Regex;
use serde_json::Value;

use crate::protocols::spec::Tool;

use crate::tool_parser::{
    errors::{ToolParserError, ToolParserResult},
    parsers::helpers,
    partial_json::PartialJson,
    traits::ToolParser,
    types::{FunctionCall, StreamingParseResult, ToolCall, ToolCallItem},
};

/// GPT-OSS format parser for tool calls
///
/// Handles the GPT-OSS specific channel format:
/// `<|channel|>commentary to={namespace.function}<|constrain|>json<|message|>{json_args}<|call|>`
///
/// Features:
/// - Channel-based format with commentary
/// - Namespaced function calls
/// - JSON arguments
pub struct GptOssParser {
    /// Parser for handling incomplete JSON during streaming
    partial_json: PartialJson,
    /// Regex for extracting complete function calls
    function_call_extractor: Regex,
    /// Regex for extracting streaming function calls
    streaming_extractor: Regex,

    /// Buffer for accumulating chunks
    buffer: String,
    /// Whether the tool name has been sent (for streaming)
    name_sent: bool,
}

impl GptOssParser {
    /// Create a new GPT-OSS parser
    pub fn new() -> Self {
        // Pattern for complete function calls with to= parameter
        // Handles optional <|start|>assistant prefix and whitespace after function name
        let function_call_pattern = r"(?s)(?:<\|start\|>assistant)?<\|channel\|>commentary to=([a-zA-Z_][a-zA-Z0-9_]*(?:\.[a-zA-Z_][a-zA-Z0-9_-]*)*)\s*<\|constrain\|>json<\|message\|>(.*?)<\|call\|>(?:commentary)?";
        let function_call_extractor =
            Regex::new(function_call_pattern).expect("Valid regex pattern");

        // Pattern for streaming function calls (incomplete)
        let streaming_pattern = r"(?s)(?:<\|start\|>assistant)?<\|channel\|>commentary to=([a-zA-Z_][a-zA-Z0-9_]*(?:\.[a-zA-Z_][a-zA-Z0-9_-]*)*)\s*<\|constrain\|>json<\|message\|>(.*)";
        let streaming_extractor = Regex::new(streaming_pattern).expect("Valid regex pattern");

        Self {
            partial_json: PartialJson::default(),
            function_call_extractor,
            streaming_extractor,

            buffer: String::new(),
            name_sent: false,
        }
    }

    /// Check if text contains GPT-OSS tool markers
    fn has_tool_markers(&self, text: &str) -> bool {
        text.contains("<|channel|>commentary to=")
    }

    /// Extract function name from full namespace (e.g., "functions.get_weather" -> "get_weather")
    fn extract_function_name(&self, full_name: &str) -> String {
        if let Some(dot_pos) = full_name.rfind('.') {
            full_name[dot_pos + 1..].to_string()
        } else {
            full_name.to_string()
        }
    }
}

impl Default for GptOssParser {
    fn default() -> Self {
        Self::new()
    }
}

#[async_trait]
impl ToolParser for GptOssParser {
    async fn parse_complete(&self, text: &str) -> ToolParserResult<(String, Vec<ToolCall>)> {
        // Check if text contains GPT-OSS format
        if !self.has_tool_markers(text) {
            return Ok((text.to_string(), vec![]));
        }

        let mut tools = Vec::new();
        let mut _tool_index = 0;

        // Extract all function calls
        for captures in self.function_call_extractor.captures_iter(text) {
            if let (Some(name_match), Some(args_match)) = (captures.get(1), captures.get(2)) {
                let full_function_name = name_match.as_str();
                let args_content = args_match.as_str().trim();

                // Extract actual function name
                let function_name = self.extract_function_name(full_function_name);

                // Parse JSON arguments
                let arguments = if args_content.is_empty() {
                    "{}".to_string()
                } else {
                    match serde_json::from_str::<Value>(args_content) {
                        Ok(value) => serde_json::to_string(&value)
                            .map_err(|e| ToolParserError::ParsingFailed(e.to_string()))?,
                        Err(_) => {
                            // Skip malformed JSON
                            continue;
                        }
                    }
                };

                // Generate unique ID
                let id = format!("gpt_oss_call_{}", uuid::Uuid::new_v4());

                tools.push(ToolCall {
                    id,
                    r#type: "function".to_string(),
                    function: FunctionCall {
                        name: function_name,
                        arguments,
                    },
                });

                _tool_index += 1;
            }
        }

        Ok((String::new(), tools)) // GPT-OSS parser returns empty normal text
    }

    async fn parse_incremental(
        &mut self,
        chunk: &str,
        tools: &[Tool],
    ) -> ToolParserResult<StreamingParseResult> {
        self.buffer.push_str(chunk);

        // Check for tool markers
        if !self.has_tool_markers(&self.buffer) {
            // No markers found, clear buffer and return
            self.buffer.clear();
            return Ok(StreamingParseResult::default());
        }

        // Try to match streaming pattern
        if let Some(captures) = self.streaming_extractor.captures(&self.buffer) {
            if let (Some(name_match), Some(args_match)) = (captures.get(1), captures.get(2)) {
                let full_function_name = name_match.as_str();
                let partial_args = args_match.as_str();

                // Extract actual function name
                let function_name = self.extract_function_name(full_function_name);

                // Send function name if not sent yet
                if !self.name_sent {
                    // Validate tool name
                    let tool_indices = helpers::get_tool_indices(tools);
                    if !tool_indices.contains_key(&function_name) {
                        // Invalid tool name - skip
                        tracing::warn!("Invalid tool name '{}' - skipping", function_name);
                        self.buffer.clear();
                        self.name_sent = false;
                        return Ok(StreamingParseResult::default());
                    }

                    self.name_sent = true; // Mark name as sent
                    return Ok(StreamingParseResult {
                        normal_text: String::new(),
                        calls: vec![ToolCallItem {
                            tool_index: 0,
                            name: Some(function_name.clone()),
                            parameters: String::new(),
                        }],
                    });
                }

                // Check if we have a complete function call
                if let Some(complete_match) = self.function_call_extractor.captures(&self.buffer) {
                    if let Some(args_match) = complete_match.get(2) {
                        let args_content = args_match.as_str().trim();

                        // Parse JSON arguments
                        let arguments = if args_content.is_empty() {
                            "{}".to_string()
                        } else {
                            match serde_json::from_str::<Value>(args_content) {
                                Ok(value) => serde_json::to_string(&value)
                                    .unwrap_or_else(|_| "{}".to_string()),
                                Err(_) => "{}".to_string(),
                            }
                        };

                        // Remove the processed part from buffer
                        let complete_end = complete_match.get(0).unwrap().end();
                        self.buffer.drain(..complete_end);

                        // Reset state for next tool
                        self.name_sent = false;

                        // Return final arguments
                        return Ok(StreamingParseResult {
                            normal_text: String::new(),
                            calls: vec![ToolCallItem {
                                tool_index: 0,
                                name: None,
                                parameters: arguments,
                            }],
                        });
                    }
                } else {
                    // Try to parse partial JSON for streaming arguments
                    if !partial_args.is_empty() {
                        // Look for the end of JSON (before <|call|>)
                        let json_part = if let Some(call_pos) = partial_args.find("<|call|>") {
                            &partial_args[..call_pos]
                        } else {
                            partial_args
                        };

                        match self.partial_json.parse_value(json_part) {
                            Ok((value, _consumed)) => {
                                let args_str = serde_json::to_string(&value)
                                    .unwrap_or_else(|_| "{}".to_string());

                                return Ok(StreamingParseResult {
                                    normal_text: String::new(),
                                    calls: vec![ToolCallItem {
                                        tool_index: 0,
                                        name: None,
                                        parameters: args_str,
                                    }],
                                });
                            }
                            Err(_) => {
                                // Can't parse yet, keep buffering
                            }
                        }
                    }
                }
            }
        }

        Ok(StreamingParseResult::default())
    }

    fn detect_format(&self, text: &str) -> bool {
        self.has_tool_markers(text) || text.contains("<|channel|>commentary")
    }
<<<<<<< HEAD
}

#[cfg(test)]
mod tests {
    use super::*;

    #[tokio::test]
    async fn test_parse_gpt_oss_single_tool() {
        let parser = GptOssParser::new();
        let input = r#"Some text
<|channel|>commentary to=functions.get_weather<|constrain|>json<|message|>{"location": "San Francisco"}<|call|>
More text"#;

        let result = parser.parse_complete(input).await.unwrap();
        assert_eq!(result.len(), 1);
        assert_eq!(result[0].function.name, "get_weather");
        assert!(result[0].function.arguments.contains("San Francisco"));
    }

    #[tokio::test]
    async fn test_parse_gpt_oss_multiple_tools() {
        let parser = GptOssParser::new();
        let input = r#"<|channel|>commentary to=functions.get_weather<|constrain|>json<|message|>{"location": "Paris"}<|call|>commentary
<|channel|>commentary to=functions.search<|constrain|>json<|message|>{"query": "Paris tourism"}<|call|>"#;

        let result = parser.parse_complete(input).await.unwrap();
        assert_eq!(result.len(), 2);
        assert_eq!(result[0].function.name, "get_weather");
        assert_eq!(result[1].function.name, "search");
        assert!(result[0].function.arguments.contains("Paris"));
        assert!(result[1].function.arguments.contains("Paris tourism"));
    }

    #[tokio::test]
    async fn test_parse_gpt_oss_with_prefix() {
        let parser = GptOssParser::new();
        let input = r#"<|start|>assistant<|channel|>commentary to=functions.test<|constrain|>json<|message|>{"key": "value"}<|call|>"#;

        let result = parser.parse_complete(input).await.unwrap();
        assert_eq!(result.len(), 1);
        assert_eq!(result[0].function.name, "test");
    }

    #[tokio::test]
    async fn test_parse_gpt_oss_empty_args() {
        let parser = GptOssParser::new();
        let input =
            r#"<|channel|>commentary to=functions.get_time<|constrain|>json<|message|>{}<|call|>"#;

        let result = parser.parse_complete(input).await.unwrap();
        assert_eq!(result.len(), 1);
        assert_eq!(result[0].function.name, "get_time");
        assert_eq!(result[0].function.arguments, "{}");
    }

    #[tokio::test]
    async fn test_parse_gpt_oss_dash_name() {
        let parser = GptOssParser::new();
        let input =
            r#"<|channel|>commentary to=functions.vendor-name_test<|constrain|>json<|message|>{"key": "value"}<|call|>"#;

        let result = parser.parse_complete(input).await.unwrap();
        assert_eq!(result.len(), 1);
        assert_eq!(result[0].function.name, "vendor-name_test");
    }

    #[test]
    fn test_detect_format() {
        let parser = GptOssParser::new();
        assert!(parser.detect_format("<|channel|>commentary to="));
        assert!(parser.detect_format("<|channel|>commentary"));
        assert!(!parser.detect_format("plain text"));
        assert!(!parser.detect_format("[TOOL_CALLS]"));
    }
=======
>>>>>>> 0618ad6d
}<|MERGE_RESOLUTION|>--- conflicted
+++ resolved
@@ -250,81 +250,4 @@
     fn detect_format(&self, text: &str) -> bool {
         self.has_tool_markers(text) || text.contains("<|channel|>commentary")
     }
-<<<<<<< HEAD
-}
-
-#[cfg(test)]
-mod tests {
-    use super::*;
-
-    #[tokio::test]
-    async fn test_parse_gpt_oss_single_tool() {
-        let parser = GptOssParser::new();
-        let input = r#"Some text
-<|channel|>commentary to=functions.get_weather<|constrain|>json<|message|>{"location": "San Francisco"}<|call|>
-More text"#;
-
-        let result = parser.parse_complete(input).await.unwrap();
-        assert_eq!(result.len(), 1);
-        assert_eq!(result[0].function.name, "get_weather");
-        assert!(result[0].function.arguments.contains("San Francisco"));
-    }
-
-    #[tokio::test]
-    async fn test_parse_gpt_oss_multiple_tools() {
-        let parser = GptOssParser::new();
-        let input = r#"<|channel|>commentary to=functions.get_weather<|constrain|>json<|message|>{"location": "Paris"}<|call|>commentary
-<|channel|>commentary to=functions.search<|constrain|>json<|message|>{"query": "Paris tourism"}<|call|>"#;
-
-        let result = parser.parse_complete(input).await.unwrap();
-        assert_eq!(result.len(), 2);
-        assert_eq!(result[0].function.name, "get_weather");
-        assert_eq!(result[1].function.name, "search");
-        assert!(result[0].function.arguments.contains("Paris"));
-        assert!(result[1].function.arguments.contains("Paris tourism"));
-    }
-
-    #[tokio::test]
-    async fn test_parse_gpt_oss_with_prefix() {
-        let parser = GptOssParser::new();
-        let input = r#"<|start|>assistant<|channel|>commentary to=functions.test<|constrain|>json<|message|>{"key": "value"}<|call|>"#;
-
-        let result = parser.parse_complete(input).await.unwrap();
-        assert_eq!(result.len(), 1);
-        assert_eq!(result[0].function.name, "test");
-    }
-
-    #[tokio::test]
-    async fn test_parse_gpt_oss_empty_args() {
-        let parser = GptOssParser::new();
-        let input =
-            r#"<|channel|>commentary to=functions.get_time<|constrain|>json<|message|>{}<|call|>"#;
-
-        let result = parser.parse_complete(input).await.unwrap();
-        assert_eq!(result.len(), 1);
-        assert_eq!(result[0].function.name, "get_time");
-        assert_eq!(result[0].function.arguments, "{}");
-    }
-
-    #[tokio::test]
-    async fn test_parse_gpt_oss_dash_name() {
-        let parser = GptOssParser::new();
-        let input =
-            r#"<|channel|>commentary to=functions.vendor-name_test<|constrain|>json<|message|>{"key": "value"}<|call|>"#;
-
-        let result = parser.parse_complete(input).await.unwrap();
-        assert_eq!(result.len(), 1);
-        assert_eq!(result[0].function.name, "vendor-name_test");
-    }
-
-    #[test]
-    fn test_detect_format() {
-        let parser = GptOssParser::new();
-        assert!(parser.detect_format("<|channel|>commentary to="));
-        assert!(parser.detect_format("<|channel|>commentary"));
-        assert!(!parser.detect_format("plain text"));
-        assert!(!parser.detect_format("[TOOL_CALLS]"));
-    }
-=======
->>>>>>> 0618ad6d
 }