use std::{
    collections::HashMap,
    sync::{
        atomic::{AtomicBool, Ordering},
        Arc,
    },
    time::Duration,
};

use axum::{
    extract::{Path, Query, Request, State},
    http::StatusCode,
    response::{IntoResponse, Response},
    routing::{delete, get, post},
    serve, Json, Router,
};
use serde::Deserialize;
use serde_json::{json, Value};
use tokio::{net::TcpListener, signal, spawn};
use tracing::{error, info, warn, Level};

use crate::{
    app_context::AppContext,
    config::{RouterConfig, RoutingMode},
    core::{
        worker_to_info,
        workflow::{
<<<<<<< HEAD
            create_mcp_registration_workflow, create_wasm_module_registration_workflow,
            create_wasm_module_removal_workflow, create_worker_registration_workflow,
            create_worker_removal_workflow, LoggingSubscriber, WorkflowEngine,
=======
            create_external_worker_registration_workflow, create_mcp_registration_workflow,
            create_worker_registration_workflow, create_worker_removal_workflow, LoggingSubscriber,
            WorkflowEngine,
>>>>>>> 41429a8c
        },
        Job, JobQueue, JobQueueConfig, WorkerManager, WorkerType,
    },
    logging::{self, LoggingConfig},
    metrics::{self, PrometheusConfig},
    middleware::{self, AuthConfig, QueuedRequest},
    protocols::{
        chat::ChatCompletionRequest,
        classify::ClassifyRequest,
        completion::CompletionRequest,
        embedding::EmbeddingRequest,
        generate::GenerateRequest,
        rerank::{RerankRequest, V1RerankReqInput},
        responses::{ResponsesGetParams, ResponsesRequest},
        validated::ValidatedJson,
        worker_spec::{WorkerConfigRequest, WorkerErrorResponse, WorkerInfo},
    },
    routers::{router_manager::RouterManager, RouterTrait},
    service_discovery::{start_service_discovery, ServiceDiscoveryConfig},
    wasm::route::{add_wasm_module, list_wasm_modules, remove_wasm_module},
};

#[derive(Clone)]
pub struct AppState {
    pub router: Arc<dyn RouterTrait>,
    pub context: Arc<AppContext>,
    pub concurrency_queue_tx: Option<tokio::sync::mpsc::Sender<QueuedRequest>>,
    pub router_manager: Option<Arc<RouterManager>>,
}

async fn sink_handler() -> Response {
    StatusCode::NOT_FOUND.into_response()
}

async fn liveness() -> Response {
    (StatusCode::OK, "OK").into_response()
}

async fn readiness(State(state): State<Arc<AppState>>) -> Response {
    let workers = state.context.worker_registry.get_all();
    let healthy_workers: Vec<_> = workers.iter().filter(|w| w.is_healthy()).collect();

    let is_ready = if state.context.router_config.enable_igw {
        !healthy_workers.is_empty()
    } else {
        match &state.context.router_config.mode {
            RoutingMode::PrefillDecode { .. } => {
                let has_prefill = healthy_workers
                    .iter()
                    .any(|w| matches!(w.worker_type(), WorkerType::Prefill { .. }));
                let has_decode = healthy_workers
                    .iter()
                    .any(|w| matches!(w.worker_type(), WorkerType::Decode));
                has_prefill && has_decode
            }
            RoutingMode::Regular { .. } => !healthy_workers.is_empty(),
            RoutingMode::OpenAI { .. } => !healthy_workers.is_empty(),
        }
    };

    if is_ready {
        (
            StatusCode::OK,
            Json(json!({
                "status": "ready",
                "healthy_workers": healthy_workers.len(),
                "total_workers": workers.len()
            })),
        )
            .into_response()
    } else {
        (
            StatusCode::SERVICE_UNAVAILABLE,
            Json(json!({
                "status": "not ready",
                "reason": "insufficient healthy workers"
            })),
        )
            .into_response()
    }
}

async fn health(_state: State<Arc<AppState>>) -> Response {
    liveness().await
}

async fn health_generate(State(state): State<Arc<AppState>>, req: Request) -> Response {
    state.router.health_generate(req).await
}

async fn engine_metrics(State(state): State<Arc<AppState>>) -> Response {
    WorkerManager::get_engine_metrics(&state.context.worker_registry, &state.context.client).await
}

async fn get_server_info(State(state): State<Arc<AppState>>, req: Request) -> Response {
    state.router.get_server_info(req).await
}

async fn v1_models(State(state): State<Arc<AppState>>, req: Request) -> Response {
    state.router.get_models(req).await
}

async fn get_model_info(State(state): State<Arc<AppState>>, req: Request) -> Response {
    state.router.get_model_info(req).await
}

async fn generate(
    State(state): State<Arc<AppState>>,
    headers: http::HeaderMap,
    Json(body): Json<GenerateRequest>,
) -> Response {
    let model_id = body.model.as_deref();
    state
        .router
        .route_generate(Some(&headers), &body, model_id)
        .await
}

async fn v1_chat_completions(
    State(state): State<Arc<AppState>>,
    headers: http::HeaderMap,
    ValidatedJson(body): ValidatedJson<ChatCompletionRequest>,
) -> Response {
    state
        .router
        .route_chat(Some(&headers), &body, Some(&body.model))
        .await
}

async fn v1_completions(
    State(state): State<Arc<AppState>>,
    headers: http::HeaderMap,
    Json(body): Json<CompletionRequest>,
) -> Response {
    state
        .router
        .route_completion(Some(&headers), &body, Some(&body.model))
        .await
}

async fn rerank(
    State(state): State<Arc<AppState>>,
    headers: http::HeaderMap,
    ValidatedJson(body): ValidatedJson<RerankRequest>,
) -> Response {
    state
        .router
        .route_rerank(Some(&headers), &body, Some(&body.model))
        .await
}

async fn v1_rerank(
    State(state): State<Arc<AppState>>,
    headers: http::HeaderMap,
    Json(body): Json<V1RerankReqInput>,
) -> Response {
    let rerank_body = &body.into();
    state
        .router
        .route_rerank(Some(&headers), rerank_body, Some(&rerank_body.model))
        .await
}

async fn v1_responses(
    State(state): State<Arc<AppState>>,
    headers: http::HeaderMap,
    ValidatedJson(body): ValidatedJson<ResponsesRequest>,
) -> Response {
    state
        .router
        .route_responses(Some(&headers), &body, Some(&body.model))
        .await
}

async fn v1_embeddings(
    State(state): State<Arc<AppState>>,
    headers: http::HeaderMap,
    Json(body): Json<EmbeddingRequest>,
) -> Response {
    state
        .router
        .route_embeddings(Some(&headers), &body, Some(&body.model))
        .await
}

async fn v1_classify(
    State(state): State<Arc<AppState>>,
    headers: http::HeaderMap,
    Json(body): Json<ClassifyRequest>,
) -> Response {
    state
        .router
        .route_classify(Some(&headers), &body, Some(&body.model))
        .await
}

async fn v1_responses_get(
    State(state): State<Arc<AppState>>,
    Path(response_id): Path<String>,
    headers: http::HeaderMap,
    Query(params): Query<ResponsesGetParams>,
) -> Response {
    state
        .router
        .get_response(Some(&headers), &response_id, &params)
        .await
}

async fn v1_responses_cancel(
    State(state): State<Arc<AppState>>,
    Path(response_id): Path<String>,
    headers: http::HeaderMap,
) -> Response {
    state
        .router
        .cancel_response(Some(&headers), &response_id)
        .await
}

async fn v1_responses_delete(
    State(state): State<Arc<AppState>>,
    Path(response_id): Path<String>,
    headers: http::HeaderMap,
) -> Response {
    state
        .router
        .delete_response(Some(&headers), &response_id)
        .await
}

async fn v1_responses_list_input_items(
    State(state): State<Arc<AppState>>,
    Path(response_id): Path<String>,
    headers: http::HeaderMap,
) -> Response {
    state
        .router
        .list_response_input_items(Some(&headers), &response_id)
        .await
}

async fn v1_conversations_create(
    State(state): State<Arc<AppState>>,
    headers: http::HeaderMap,
    Json(body): Json<Value>,
) -> Response {
    state
        .router
        .create_conversation(Some(&headers), &body)
        .await
}

async fn v1_conversations_get(
    State(state): State<Arc<AppState>>,
    Path(conversation_id): Path<String>,
    headers: http::HeaderMap,
) -> Response {
    state
        .router
        .get_conversation(Some(&headers), &conversation_id)
        .await
}

async fn v1_conversations_update(
    State(state): State<Arc<AppState>>,
    Path(conversation_id): Path<String>,
    headers: http::HeaderMap,
    Json(body): Json<Value>,
) -> Response {
    state
        .router
        .update_conversation(Some(&headers), &conversation_id, &body)
        .await
}

async fn v1_conversations_delete(
    State(state): State<Arc<AppState>>,
    Path(conversation_id): Path<String>,
    headers: http::HeaderMap,
) -> Response {
    state
        .router
        .delete_conversation(Some(&headers), &conversation_id)
        .await
}

#[derive(Deserialize, Default)]
struct ListItemsQuery {
    limit: Option<usize>,
    order: Option<String>,
    after: Option<String>,
}

async fn v1_conversations_list_items(
    State(state): State<Arc<AppState>>,
    Path(conversation_id): Path<String>,
    headers: http::HeaderMap,
    Query(ListItemsQuery {
        limit,
        order,
        after,
    }): Query<ListItemsQuery>,
) -> Response {
    state
        .router
        .list_conversation_items(
            Some(&headers),
            &conversation_id,
            limit,
            order.as_deref(),
            after.as_deref(),
        )
        .await
}

#[derive(Deserialize, Default)]
struct GetItemQuery {
    /// Additional fields to include in response (not yet implemented)
    include: Option<Vec<String>>,
}

async fn v1_conversations_create_items(
    State(state): State<Arc<AppState>>,
    Path(conversation_id): Path<String>,
    headers: http::HeaderMap,
    Json(body): Json<Value>,
) -> Response {
    state
        .router
        .create_conversation_items(Some(&headers), &conversation_id, &body)
        .await
}

async fn v1_conversations_get_item(
    State(state): State<Arc<AppState>>,
    Path((conversation_id, item_id)): Path<(String, String)>,
    headers: http::HeaderMap,
    Query(query): Query<GetItemQuery>,
) -> Response {
    state
        .router
        .get_conversation_item(Some(&headers), &conversation_id, &item_id, query.include)
        .await
}

async fn v1_conversations_delete_item(
    State(state): State<Arc<AppState>>,
    Path((conversation_id, item_id)): Path<(String, String)>,
    headers: http::HeaderMap,
) -> Response {
    state
        .router
        .delete_conversation_item(Some(&headers), &conversation_id, &item_id)
        .await
}

async fn flush_cache(State(state): State<Arc<AppState>>, _req: Request) -> Response {
    match WorkerManager::flush_cache_all(&state.context.worker_registry, &state.context.client)
        .await
    {
        Ok(result) => {
            if result.failed.is_empty() {
                (
                    StatusCode::OK,
                    Json(json!({
                        "status": "success",
                        "message": result.message,
                        "workers_flushed": result.successful.len(),
                        "total_http_workers": result.http_workers,
                        "total_workers": result.total_workers
                    })),
                )
                    .into_response()
            } else {
                (
                    StatusCode::PARTIAL_CONTENT,
                    Json(json!({
                        "status": "partial_success",
                        "message": result.message,
                        "successful": result.successful,
                        "failed": result.failed.into_iter().map(|(url, err)| json!({
                            "worker": url,
                            "error": err
                        })).collect::<Vec<_>>(),
                        "total_http_workers": result.http_workers,
                        "total_workers": result.total_workers
                    })),
                )
                    .into_response()
            }
        }
        Err(e) => {
            error!("Failed to flush cache: {}", e);
            (
                StatusCode::INTERNAL_SERVER_ERROR,
                Json(json!({
                    "status": "error",
                    "message": format!("Failed to flush cache: {}", e)
                })),
            )
                .into_response()
        }
    }
}

async fn get_loads(State(state): State<Arc<AppState>>, _req: Request) -> Response {
    let result =
        WorkerManager::get_all_worker_loads(&state.context.worker_registry, &state.context.client)
            .await;

    let loads: Vec<Value> = result
        .loads
        .iter()
        .map(|info| {
            json!({
                "worker": &info.worker,
                "load": info.load
            })
        })
        .collect();

    (StatusCode::OK, Json(json!({ "workers": loads }))).into_response()
}

async fn create_worker(
    State(state): State<Arc<AppState>>,
    Json(config): Json<WorkerConfigRequest>,
) -> Response {
    // Warn if router has API key but worker is being added without one
    if state.context.router_config.api_key.is_some() && config.api_key.is_none() {
        warn!(
            "Adding worker {} without API key while router has API key configured. \
            Worker will be accessible without authentication. \
            If the worker requires the same API key as the router, please specify it explicitly.",
            config.url
        );
    }

    // Populate dp_aware from router's configuration
    let config = WorkerConfigRequest {
        dp_aware: state.context.router_config.dp_aware,
        ..config
    };

    // Submit job for async processing
    let worker_url = config.url.clone();
    let job = Job::AddWorker {
        config: Box::new(config),
    };

    let job_queue = state
        .context
        .worker_job_queue
        .get()
        .expect("JobQueue not initialized");
    match job_queue.submit(job).await {
        Ok(_) => {
            let response = json!({
                "status": "accepted",
                "worker_id": worker_url,
                "message": "Worker addition queued for background processing"
            });
            (StatusCode::ACCEPTED, Json(response)).into_response()
        }
        Err(error) => {
            let error_response = WorkerErrorResponse {
                error,
                code: "INTERNAL_SERVER_ERROR".to_string(),
            };
            (StatusCode::INTERNAL_SERVER_ERROR, Json(error_response)).into_response()
        }
    }
}

async fn list_workers_rest(State(state): State<Arc<AppState>>) -> Response {
    let workers = state.context.worker_registry.get_all();
    let worker_infos: Vec<WorkerInfo> = workers.iter().map(worker_to_info).collect();

    let response = json!({
        "workers": worker_infos,
        "total": workers.len(),
        "stats": {
            "prefill_count": state.context.worker_registry.get_prefill_workers().len(),
            "decode_count": state.context.worker_registry.get_decode_workers().len(),
            "regular_count": state.context.worker_registry.get_by_type(&WorkerType::Regular).len(),
        }
    });
    Json(response).into_response()
}

async fn get_worker(State(state): State<Arc<AppState>>, Path(url): Path<String>) -> Response {
    let job_queue = state
        .context
        .worker_job_queue
        .get()
        .expect("JobQueue not initialized");

    if let Some(worker) = state.context.worker_registry.get_by_url(&url) {
        // Worker exists in registry, get its full info and attach job status if any
        let mut worker_info = worker_to_info(&worker);
        if let Some(status) = job_queue.get_status(&url) {
            worker_info.job_status = Some(status);
        }
        return Json(worker_info).into_response();
    }

    // Worker not in registry, check job queue for its status
    if let Some(status) = job_queue.get_status(&url) {
        // Create a partial WorkerInfo to report the job status
        let worker_info = WorkerInfo {
            id: url.clone(),
            url: url.clone(),
            model_id: "unknown".to_string(),
            priority: 0,
            cost: 1.0,
            worker_type: "unknown".to_string(),
            is_healthy: false,
            load: 0,
            connection_mode: "unknown".to_string(),
            runtime_type: None,
            tokenizer_path: None,
            reasoning_parser: None,
            tool_parser: None,
            chat_template: None,
            bootstrap_port: None,
            metadata: HashMap::new(),
            job_status: Some(status),
        };
        return Json(worker_info).into_response();
    }

    // Worker not found in registry or job queue
    let error = WorkerErrorResponse {
        error: format!("Worker {url} not found"),
        code: "WORKER_NOT_FOUND".to_string(),
    };
    (StatusCode::NOT_FOUND, Json(error)).into_response()
}

async fn delete_worker(State(state): State<Arc<AppState>>, Path(url): Path<String>) -> Response {
    let worker_id = url.clone();
    let job = Job::RemoveWorker { url };

    let job_queue = state
        .context
        .worker_job_queue
        .get()
        .expect("JobQueue not initialized");
    match job_queue.submit(job).await {
        Ok(_) => {
            let response = json!({
                "status": "accepted",
                "worker_id": worker_id,
                "message": "Worker removal queued for background processing"
            });
            (StatusCode::ACCEPTED, Json(response)).into_response()
        }
        Err(error) => {
            let error_response = WorkerErrorResponse {
                error,
                code: "INTERNAL_SERVER_ERROR".to_string(),
            };
            (StatusCode::INTERNAL_SERVER_ERROR, Json(error_response)).into_response()
        }
    }
}

pub struct ServerConfig {
    pub host: String,
    pub port: u16,
    pub router_config: RouterConfig,
    pub max_payload_size: usize,
    pub log_dir: Option<String>,
    pub log_level: Option<String>,
    pub service_discovery_config: Option<ServiceDiscoveryConfig>,
    pub prometheus_config: Option<PrometheusConfig>,
    pub request_timeout_secs: u64,
    pub request_id_headers: Option<Vec<String>>,
}

pub fn build_app(
    app_state: Arc<AppState>,
    auth_config: AuthConfig,
    max_payload_size: usize,
    request_id_headers: Vec<String>,
    cors_allowed_origins: Vec<String>,
) -> Router {
    let protected_routes = Router::new()
        .route("/generate", post(generate))
        .route("/v1/chat/completions", post(v1_chat_completions))
        .route("/v1/completions", post(v1_completions))
        .route("/rerank", post(rerank))
        .route("/v1/rerank", post(v1_rerank))
        .route("/v1/responses", post(v1_responses))
        .route("/v1/embeddings", post(v1_embeddings))
        .route("/v1/classify", post(v1_classify))
        .route("/v1/responses/{response_id}", get(v1_responses_get))
        .route(
            "/v1/responses/{response_id}/cancel",
            post(v1_responses_cancel),
        )
        .route("/v1/responses/{response_id}", delete(v1_responses_delete))
        .route(
            "/v1/responses/{response_id}/input_items",
            get(v1_responses_list_input_items),
        )
        .route("/v1/conversations", post(v1_conversations_create))
        .route(
            "/v1/conversations/{conversation_id}",
            get(v1_conversations_get)
                .post(v1_conversations_update)
                .delete(v1_conversations_delete),
        )
        .route(
            "/v1/conversations/{conversation_id}/items",
            get(v1_conversations_list_items).post(v1_conversations_create_items),
        )
        .route(
            "/v1/conversations/{conversation_id}/items/{item_id}",
            get(v1_conversations_get_item).delete(v1_conversations_delete_item),
        )
        .route_layer(axum::middleware::from_fn_with_state(
            app_state.clone(),
            middleware::concurrency_limit_middleware,
        ))
        .route_layer(axum::middleware::from_fn_with_state(
            auth_config.clone(),
            middleware::auth_middleware,
        ))
        .route_layer(axum::middleware::from_fn_with_state(
            app_state.clone(),
            middleware::wasm_middleware,
        ));

    let public_routes = Router::new()
        .route("/liveness", get(liveness))
        .route("/readiness", get(readiness))
        .route("/health", get(health))
        .route("/health_generate", get(health_generate))
        .route("/engine_metrics", get(engine_metrics))
        .route("/v1/models", get(v1_models))
        .route("/get_model_info", get(get_model_info))
        .route("/get_server_info", get(get_server_info));

    let admin_routes = Router::new()
        .route("/flush_cache", post(flush_cache))
        .route("/get_loads", get(get_loads))
        .route("/wasm", post(add_wasm_module))
        .route("/wasm/{module_uuid}", delete(remove_wasm_module))
        .route("/wasm", get(list_wasm_modules))
        .route_layer(axum::middleware::from_fn_with_state(
            auth_config.clone(),
            middleware::auth_middleware,
        ));

    let worker_routes = Router::new()
        .route("/workers", post(create_worker))
        .route("/workers", get(list_workers_rest))
        .route("/workers/{url}", get(get_worker))
        .route("/workers/{url}", delete(delete_worker))
        .route_layer(axum::middleware::from_fn_with_state(
            auth_config.clone(),
            middleware::auth_middleware,
        ));

    Router::new()
        .merge(protected_routes)
        .merge(public_routes)
        .merge(admin_routes)
        .merge(worker_routes)
        .layer(axum::extract::DefaultBodyLimit::max(max_payload_size))
        .layer(tower_http::limit::RequestBodyLimitLayer::new(
            max_payload_size,
        ))
        .layer(middleware::create_logging_layer())
        .layer(middleware::RequestIdLayer::new(request_id_headers))
        .layer(create_cors_layer(cors_allowed_origins))
        .fallback(sink_handler)
        .with_state(app_state)
}

pub async fn startup(config: ServerConfig) -> Result<(), Box<dyn std::error::Error>> {
    static LOGGING_INITIALIZED: AtomicBool = AtomicBool::new(false);

    let _log_guard = if !LOGGING_INITIALIZED.swap(true, Ordering::SeqCst) {
        Some(logging::init_logging(LoggingConfig {
            level: config
                .log_level
                .as_deref()
                .and_then(|s| match s.to_uppercase().parse::<Level>() {
                    Ok(l) => Some(l),
                    Err(_) => {
                        warn!("Invalid log level string: '{s}'. Defaulting to INFO.");
                        None
                    }
                })
                .unwrap_or(Level::INFO),
            json_format: false,
            log_dir: config.log_dir.clone(),
            colorize: true,
            log_file_name: "sgl-router".to_string(),
            log_targets: None,
        }))
    } else {
        None
    };

    if let Some(prometheus_config) = &config.prometheus_config {
        metrics::start_prometheus(prometheus_config.clone());
    }

    info!(
        "Starting router on {}:{} | mode: {:?} | policy: {:?} | max_payload: {}MB",
        config.host,
        config.port,
        config.router_config.mode,
        config.router_config.policy,
        config.max_payload_size / (1024 * 1024)
    );

    let app_context = Arc::new(
        AppContext::from_config(config.router_config.clone(), config.request_timeout_secs).await?,
    );

    let weak_context = Arc::downgrade(&app_context);
    let worker_job_queue = JobQueue::new(JobQueueConfig::default(), weak_context);
    app_context
        .worker_job_queue
        .set(worker_job_queue)
        .expect("JobQueue should only be initialized once");

    // Initialize workflow engine and register workflows
    let engine = Arc::new(WorkflowEngine::new());

    engine
        .event_bus()
        .subscribe(Arc::new(LoggingSubscriber))
        .await;

    engine.register_workflow(create_worker_registration_workflow(&config.router_config));
    engine.register_workflow(create_external_worker_registration_workflow());
    engine.register_workflow(create_worker_removal_workflow());
    engine.register_workflow(create_mcp_registration_workflow());
    engine.register_workflow(create_wasm_module_registration_workflow());
    engine.register_workflow(create_wasm_module_removal_workflow());
    app_context
        .workflow_engine
        .set(engine)
        .expect("WorkflowEngine should only be initialized once");
    info!(
        "Workflow engine initialized with worker and MCP registration workflows (health check timeout: {}s)",
        config.router_config.health_check.timeout_secs
    );

    info!(
        "Initializing workers for routing mode: {:?}",
        config.router_config.mode
    );

    // Submit worker initialization job to queue
    let job_queue = app_context
        .worker_job_queue
        .get()
        .expect("JobQueue should be initialized");
    let job = Job::InitializeWorkersFromConfig {
        router_config: Box::new(config.router_config.clone()),
    };
    job_queue
        .submit(job)
        .await
        .map_err(|e| format!("Failed to submit worker initialization job: {}", e))?;

    info!("Worker initialization job submitted (will complete in background)");

    if let Some(mcp_config) = &config.router_config.mcp_config {
        info!("Found {} MCP server(s) in config", mcp_config.servers.len());
        let mcp_job = Job::InitializeMcpServers {
            mcp_config: Box::new(mcp_config.clone()),
        };
        job_queue
            .submit(mcp_job)
            .await
            .map_err(|e| format!("Failed to submit MCP initialization job: {}", e))?;
    } else {
        info!("No MCP config provided, skipping MCP server initialization");
    }

    // Start background refresh for ALL MCP servers (static + dynamic in LRU cache)
    if let Some(mcp_manager) = app_context.mcp_manager.get() {
        let refresh_interval = Duration::from_secs(600); // 10 minutes
        let _refresh_handle =
            Arc::clone(mcp_manager).spawn_background_refresh_all(refresh_interval);
        info!("Started background refresh for all MCP servers (every 10 minutes)");
    }

    let worker_stats = app_context.worker_registry.stats();
    info!(
        "Workers initialized: {} total, {} healthy",
        worker_stats.total_workers, worker_stats.healthy_workers
    );

    let router_manager = RouterManager::from_config(&config, &app_context).await?;
    let router: Arc<dyn RouterTrait> = router_manager.clone();

    let _health_checker = app_context
        .worker_registry
        .start_health_checker(config.router_config.health_check.check_interval_secs);
    info!(
        "Started health checker for workers with {}s interval",
        config.router_config.health_check.check_interval_secs
    );

    if let Some(ref load_monitor) = app_context.load_monitor {
        load_monitor.start().await;
        info!("Started LoadMonitor for PowerOfTwo policies");
    }

    let (limiter, processor) = middleware::ConcurrencyLimiter::new(
        app_context.rate_limiter.clone(),
        config.router_config.queue_size,
        Duration::from_secs(config.router_config.queue_timeout_secs),
    );

    if app_context.rate_limiter.is_none() {
        info!("Rate limiting is disabled (max_concurrent_requests = -1)");
    }

    match processor {
        Some(proc) => {
            spawn(proc.run());
            info!(
                "Started request queue (size: {}, timeout: {}s)",
                config.router_config.queue_size, config.router_config.queue_timeout_secs
            );
        }
        None => {
            info!(
                "Rate limiting enabled (max_concurrent_requests = {}, queue disabled)",
                config.router_config.max_concurrent_requests
            );
        }
    }

    let app_state = Arc::new(AppState {
        router,
        context: app_context.clone(),
        concurrency_queue_tx: limiter.queue_tx.clone(),
        router_manager: Some(router_manager),
    });
    if let Some(service_discovery_config) = config.service_discovery_config {
        if service_discovery_config.enabled {
            let app_context_arc = Arc::clone(&app_state.context);
            match start_service_discovery(service_discovery_config, app_context_arc).await {
                Ok(handle) => {
                    info!("Service discovery started");
                    spawn(async move {
                        if let Err(e) = handle.await {
                            error!("Service discovery task failed: {:?}", e);
                        }
                    });
                }
                Err(e) => {
                    error!("Failed to start service discovery: {e}");
                    warn!("Continuing without service discovery");
                }
            }
        }
    }

    info!(
        "Router ready | workers: {:?}",
        WorkerManager::get_worker_urls(&app_state.context.worker_registry)
    );

    let request_id_headers = config.request_id_headers.clone().unwrap_or_else(|| {
        vec![
            "x-request-id".to_string(),
            "x-correlation-id".to_string(),
            "x-trace-id".to_string(),
            "request-id".to_string(),
        ]
    });

    let auth_config = AuthConfig {
        api_key: config.router_config.api_key.clone(),
    };

    let app = build_app(
        app_state,
        auth_config,
        config.max_payload_size,
        request_id_headers,
        config.router_config.cors_allowed_origins.clone(),
    );

    // TcpListener::bind accepts &str and handles IPv4/IPv6 via ToSocketAddrs
    let bind_addr = format!("{}:{}", config.host, config.port);
    info!("Starting server on {}", bind_addr);
    let listener = TcpListener::bind(&bind_addr)
        .await
        .map_err(|e| format!("Failed to bind to {}: {}", bind_addr, e))?;
    serve(listener, app)
        .with_graceful_shutdown(shutdown_signal())
        .await
        .map_err(|e| Box::new(e) as Box<dyn std::error::Error>)?;

    Ok(())
}

async fn shutdown_signal() {
    let ctrl_c = async {
        signal::ctrl_c()
            .await
            .expect("failed to install Ctrl+C handler");
    };

    #[cfg(unix)]
    let terminate = async {
        signal::unix::signal(signal::unix::SignalKind::terminate())
            .expect("failed to install signal handler")
            .recv()
            .await;
    };

    #[cfg(not(unix))]
    let terminate = std::future::pending::<()>();

    tokio::select! {
        _ = ctrl_c => {
            info!("Received Ctrl+C, starting graceful shutdown");
        },
        _ = terminate => {
            info!("Received terminate signal, starting graceful shutdown");
        },
    }
}

fn create_cors_layer(allowed_origins: Vec<String>) -> tower_http::cors::CorsLayer {
    use tower_http::cors::Any;

    let cors = if allowed_origins.is_empty() {
        tower_http::cors::CorsLayer::new()
            .allow_origin(Any)
            .allow_methods(Any)
            .allow_headers(Any)
            .expose_headers(Any)
    } else {
        let origins: Vec<http::HeaderValue> = allowed_origins
            .into_iter()
            .filter_map(|origin| origin.parse().ok())
            .collect();

        tower_http::cors::CorsLayer::new()
            .allow_origin(origins)
            .allow_methods([http::Method::GET, http::Method::POST, http::Method::OPTIONS])
            .allow_headers([http::header::CONTENT_TYPE, http::header::AUTHORIZATION])
            .expose_headers([http::header::HeaderName::from_static("x-request-id")])
    };

    cors.max_age(Duration::from_secs(3600))
}<|MERGE_RESOLUTION|>--- conflicted
+++ resolved
@@ -25,15 +25,12 @@
     core::{
         worker_to_info,
         workflow::{
-<<<<<<< HEAD
             create_mcp_registration_workflow, create_wasm_module_registration_workflow,
             create_wasm_module_removal_workflow, create_worker_registration_workflow,
             create_worker_removal_workflow, LoggingSubscriber, WorkflowEngine,
-=======
             create_external_worker_registration_workflow, create_mcp_registration_workflow,
             create_worker_registration_workflow, create_worker_removal_workflow, LoggingSubscriber,
             WorkflowEngine,
->>>>>>> 41429a8c
         },
         Job, JobQueue, JobQueueConfig, WorkerManager, WorkerType,
     },
