--- conflicted
+++ resolved
@@ -3,11 +3,8 @@
 use crate::metrics::{self, PrometheusConfig};
 use crate::middleware::TokenBucket;
 use crate::protocols::spec::{
-<<<<<<< HEAD
-    ChatCompletionRequest, CompletionRequest, GenerateRequest, RerankRequest, V1RerankReqInput,
-=======
-    ChatCompletionRequest, CompletionRequest, GenerateRequest, ResponsesRequest,
->>>>>>> 24dc2bee
+    ChatCompletionRequest, CompletionRequest, GenerateRequest, RerankRequest, ResponsesRequest,
+    V1RerankReqInput,
 };
 use crate::reasoning_parser::ParserFactory;
 use crate::routers::{RouterFactory, RouterTrait};
@@ -156,7 +153,6 @@
     state.router.route_completion(Some(&headers), &body).await
 }
 
-<<<<<<< HEAD
 async fn rerank(
     State(state): State<Arc<AppState>>,
     headers: http::HeaderMap,
@@ -174,14 +170,14 @@
         .router
         .route_rerank(Some(&headers), &body.into())
         .await
-=======
+}
+
 async fn v1_responses(
     State(state): State<Arc<AppState>>,
     headers: http::HeaderMap,
     Json(body): Json<ResponsesRequest>,
 ) -> Response {
     state.router.route_responses(Some(&headers), &body).await
->>>>>>> 24dc2bee
 }
 
 // Worker management endpoints
@@ -261,12 +257,9 @@
         .route("/generate", post(generate))
         .route("/v1/chat/completions", post(v1_chat_completions))
         .route("/v1/completions", post(v1_completions))
-<<<<<<< HEAD
         .route("/rerank", post(rerank))
         .route("/v1/rerank", post(v1_rerank))
-=======
         .route("/v1/responses", post(v1_responses))
->>>>>>> 24dc2bee
         .route_layer(axum::middleware::from_fn_with_state(
             app_state.clone(),
             crate::middleware::concurrency_limit_middleware,
