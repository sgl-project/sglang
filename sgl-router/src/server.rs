use crate::{
    config::{ConnectionMode, RouterConfig},
    core::{WorkerRegistry, WorkerType},
    logging::{self, LoggingConfig},
    metrics::{self, PrometheusConfig},
    middleware::{self, QueuedRequest, TokenBucket},
    policies::PolicyRegistry,
    protocols::{
        spec::{
            ChatCompletionRequest, CompletionRequest, EmbeddingRequest, GenerateRequest,
            RerankRequest, ResponsesRequest, V1RerankReqInput,
        },
        worker_spec::{WorkerApiResponse, WorkerConfigRequest, WorkerErrorResponse},
    },
    reasoning_parser::ParserFactory,
    routers::{
        router_manager::{RouterId, RouterManager},
        RouterFactory, RouterTrait,
    },
    service_discovery::{start_service_discovery, ServiceDiscoveryConfig},
    tokenizer::{factory as tokenizer_factory, traits::Tokenizer},
    tool_parser::ParserRegistry,
};
use axum::{
    extract::{Path, Query, Request, State},
    http::StatusCode,
    response::{IntoResponse, Response},
    routing::{delete, get, post},
    serve, Json, Router,
};
use reqwest::Client;
use serde::Deserialize;
use serde_json::json;
use std::{
    sync::atomic::{AtomicBool, Ordering},
    sync::Arc,
    time::Duration,
};
use tokio::{net::TcpListener, signal, spawn};
use tracing::{error, info, warn, Level};

#[derive(Clone)]
pub struct AppContext {
    pub client: Client,
    pub router_config: RouterConfig,
    pub rate_limiter: Arc<TokenBucket>,
    pub tokenizer: Option<Arc<dyn Tokenizer>>,
    pub reasoning_parser_factory: Option<ParserFactory>,
    pub tool_parser_registry: Option<&'static ParserRegistry>,
    pub worker_registry: Arc<WorkerRegistry>,
    pub policy_registry: Arc<PolicyRegistry>,
    pub router_manager: Option<Arc<RouterManager>>,
}

impl AppContext {
    pub fn new(
        router_config: RouterConfig,
        client: Client,
        max_concurrent_requests: usize,
        rate_limit_tokens_per_second: Option<usize>,
    ) -> Result<Self, String> {
        let rate_limit_tokens = rate_limit_tokens_per_second.unwrap_or(max_concurrent_requests);
        let rate_limiter = Arc::new(TokenBucket::new(max_concurrent_requests, rate_limit_tokens));

        // Initialize gRPC-specific components only when in gRPC mode
        let (tokenizer, reasoning_parser_factory, tool_parser_registry) =
            if router_config.connection_mode == ConnectionMode::Grpc {
                // Get tokenizer path (required for gRPC mode)
                let tokenizer_path = router_config
                    .tokenizer_path
                    .clone()
                    .or_else(|| router_config.model_path.clone())
                    .ok_or_else(|| {
                        "gRPC mode requires either --tokenizer-path or --model-path to be specified"
                            .to_string()
                    })?;

                // Initialize all gRPC components
                let tokenizer = Some(
                    tokenizer_factory::create_tokenizer(&tokenizer_path)
                        .map_err(|e| format!("Failed to create tokenizer: {e}"))?,
                );
                let reasoning_parser_factory = Some(ParserFactory::new());
                let tool_parser_registry = Some(ParserRegistry::new());

                (tokenizer, reasoning_parser_factory, tool_parser_registry)
            } else {
                // HTTP mode doesn't need these components
                (None, None, None)
            };

        let worker_registry = Arc::new(WorkerRegistry::new());
        let policy_registry = Arc::new(PolicyRegistry::new(router_config.policy.clone()));

        let router_manager = None;

        Ok(Self {
            client,
            router_config,
            rate_limiter,
            tokenizer,
            reasoning_parser_factory,
            tool_parser_registry,
            worker_registry,
            policy_registry,
            router_manager,
        })
    }
}

#[derive(Clone)]
pub struct AppState {
    pub router: Arc<dyn RouterTrait>,
    pub context: Arc<AppContext>,
    pub concurrency_queue_tx: Option<tokio::sync::mpsc::Sender<QueuedRequest>>,
}

// Fallback handler for unmatched routes
async fn sink_handler() -> Response {
    StatusCode::NOT_FOUND.into_response()
}

// Health check endpoints
async fn liveness(State(state): State<Arc<AppState>>) -> Response {
    state.router.liveness()
}

async fn readiness(State(state): State<Arc<AppState>>) -> Response {
    state.router.readiness()
}

async fn health(State(state): State<Arc<AppState>>, req: Request) -> Response {
    state.router.health(req).await
}

async fn health_generate(State(state): State<Arc<AppState>>, req: Request) -> Response {
    state.router.health_generate(req).await
}

async fn get_server_info(State(state): State<Arc<AppState>>, req: Request) -> Response {
    state.router.get_server_info(req).await
}

async fn v1_models(State(state): State<Arc<AppState>>, req: Request) -> Response {
    state.router.get_models(req).await
}

async fn get_model_info(State(state): State<Arc<AppState>>, req: Request) -> Response {
    state.router.get_model_info(req).await
}

// Generation endpoints
// The RouterTrait now accepts optional headers and typed body directly
async fn generate(
    State(state): State<Arc<AppState>>,
    headers: http::HeaderMap,
    Json(body): Json<GenerateRequest>,
) -> Response {
    state
        .router
        .route_generate(Some(&headers), &body, None)
        .await
}

async fn v1_chat_completions(
    State(state): State<Arc<AppState>>,
    headers: http::HeaderMap,
    Json(body): Json<ChatCompletionRequest>,
) -> Response {
    state.router.route_chat(Some(&headers), &body, None).await
}

async fn v1_completions(
    State(state): State<Arc<AppState>>,
    headers: http::HeaderMap,
    Json(body): Json<CompletionRequest>,
) -> Response {
    state
        .router
        .route_completion(Some(&headers), &body, None)
        .await
}

async fn rerank(
    State(state): State<Arc<AppState>>,
    headers: http::HeaderMap,
    Json(body): Json<RerankRequest>,
) -> Response {
    state.router.route_rerank(Some(&headers), &body, None).await
}

async fn v1_rerank(
    State(state): State<Arc<AppState>>,
    headers: http::HeaderMap,
    Json(body): Json<V1RerankReqInput>,
) -> Response {
    state
        .router
        .route_rerank(Some(&headers), &body.into(), None)
        .await
}

async fn v1_responses(
    State(state): State<Arc<AppState>>,
    headers: http::HeaderMap,
    Json(body): Json<ResponsesRequest>,
) -> Response {
    state
        .router
        .route_responses(Some(&headers), &body, None)
        .await
}

async fn v1_embeddings(
    State(state): State<Arc<AppState>>,
    headers: http::HeaderMap,
    Json(body): Json<EmbeddingRequest>,
) -> Response {
    state
        .router
        .route_embeddings(Some(&headers), &body, None)
        .await
}

async fn v1_responses_get(
    State(state): State<Arc<AppState>>,
    Path(response_id): Path<String>,
    headers: http::HeaderMap,
) -> Response {
    state
        .router
        .get_response(Some(&headers), &response_id)
        .await
}

async fn v1_responses_cancel(
    State(state): State<Arc<AppState>>,
    Path(response_id): Path<String>,
    headers: http::HeaderMap,
) -> Response {
    state
        .router
        .cancel_response(Some(&headers), &response_id)
        .await
}

async fn v1_responses_delete(
    State(state): State<Arc<AppState>>,
    Path(response_id): Path<String>,
    headers: http::HeaderMap,
) -> Response {
    // Python server does not support this yet
    state
        .router
        .delete_response(Some(&headers), &response_id)
        .await
}

async fn v1_responses_list_input_items(
    State(state): State<Arc<AppState>>,
    Path(response_id): Path<String>,
    headers: http::HeaderMap,
) -> Response {
    // Python server does not support this yet
    state
        .router
        .list_response_input_items(Some(&headers), &response_id)
        .await
}

// ---------- Worker management endpoints (Legacy) ----------

#[derive(Deserialize)]
struct UrlQuery {
    url: String,
}

async fn add_worker(
    State(state): State<Arc<AppState>>,
    Query(UrlQuery { url }): Query<UrlQuery>,
) -> Response {
<<<<<<< HEAD
    let worker_url = match params.get("url") {
        Some(url) => url.to_string(),
        None => {
            return (
                StatusCode::BAD_REQUEST,
                "Worker URL required. Provide 'url' query parameter",
            )
                .into_response();
        }
    };
    let api_key: Option<String> = params.get("api_key").cloned();

    match state.router.add_worker(&worker_url, &api_key).await {
=======
    match state.router.add_worker(&url).await {
>>>>>>> 57234d0c
        Ok(message) => (StatusCode::OK, message).into_response(),
        Err(error) => (StatusCode::BAD_REQUEST, error).into_response(),
    }
}

async fn list_workers(State(state): State<Arc<AppState>>) -> Response {
    let worker_list = state.router.get_worker_urls();
    Json(serde_json::json!({ "urls": worker_list })).into_response()
}

async fn remove_worker(
    State(state): State<Arc<AppState>>,
    Query(UrlQuery { url }): Query<UrlQuery>,
) -> Response {
    state.router.remove_worker(&url);
    (
        StatusCode::OK,
        format!("Successfully removed worker: {url}"),
    )
        .into_response()
}

async fn flush_cache(State(state): State<Arc<AppState>>, _req: Request) -> Response {
    state.router.flush_cache().await
}

async fn get_loads(State(state): State<Arc<AppState>>, _req: Request) -> Response {
    state.router.get_worker_loads().await
}

// ---------- Worker management endpoints (RESTful) ----------

/// POST /workers - Add a new worker with full configuration
async fn create_worker(
    State(state): State<Arc<AppState>>,
    Json(config): Json<WorkerConfigRequest>,
) -> Response {
    // Check if RouterManager is available (enable_igw=true)
    if let Some(router_manager) = &state.context.router_manager {
        match router_manager.add_worker(config).await {
            Ok(response) => (StatusCode::OK, Json(response)).into_response(),
            Err(error) => (StatusCode::BAD_REQUEST, Json(error)).into_response(),
        }
    } else {
        // In single router mode, use the router's add_worker with basic config
        match state.router.add_worker(&config.url, &config.api_key).await {
            Ok(message) => {
                let response = WorkerApiResponse {
                    success: true,
                    message,
                    worker: None,
                };
                (StatusCode::OK, Json(response)).into_response()
            }
            Err(error) => {
                let error_response = WorkerErrorResponse {
                    error,
                    code: "ADD_WORKER_FAILED".to_string(),
                };
                (StatusCode::BAD_REQUEST, Json(error_response)).into_response()
            }
        }
    }
}

/// GET /workers - List all workers with details
async fn list_workers_rest(State(state): State<Arc<AppState>>) -> Response {
    if let Some(router_manager) = &state.context.router_manager {
        let response = router_manager.list_workers();
        Json(response).into_response()
    } else {
        // In single router mode, get detailed worker info from registry
        let workers = state.context.worker_registry.get_all();
        let response = serde_json::json!({
            "workers": workers.iter().map(|worker| {
                let mut worker_info = serde_json::json!({
                    "url": worker.url(),
                    "model_id": worker.model_id(),
                    "worker_type": format!("{:?}", worker.worker_type()),
                    "is_healthy": worker.is_healthy(),
                    "load": worker.load(),
                    "connection_mode": format!("{:?}", worker.connection_mode()),
                    "priority": worker.priority(),
                    "cost": worker.cost(),
                });

                // Add bootstrap_port for Prefill workers
                if let WorkerType::Prefill { bootstrap_port } = worker.worker_type() {
                    worker_info["bootstrap_port"] = serde_json::json!(bootstrap_port);
                }

                worker_info
            }).collect::<Vec<_>>(),
            "total": workers.len(),
            "stats": {
                "prefill_count": state.context.worker_registry.get_prefill_workers().len(),
                "decode_count": state.context.worker_registry.get_decode_workers().len(),
                "regular_count": state.context.worker_registry.get_by_type(&WorkerType::Regular).len(),
            }
        });
        Json(response).into_response()
    }
}

/// GET /workers/{url} - Get specific worker info
async fn get_worker(State(state): State<Arc<AppState>>, Path(url): Path<String>) -> Response {
    if let Some(router_manager) = &state.context.router_manager {
        if let Some(worker) = router_manager.get_worker(&url) {
            Json(worker).into_response()
        } else {
            let error = WorkerErrorResponse {
                error: format!("Worker {url} not found"),
                code: "WORKER_NOT_FOUND".to_string(),
            };
            (StatusCode::NOT_FOUND, Json(error)).into_response()
        }
    } else {
        let workers = state.router.get_worker_urls();
        if workers.contains(&url) {
            Json(json!({
                "url": url,
                "model_id": "unknown",
                "is_healthy": true
            }))
            .into_response()
        } else {
            let error = WorkerErrorResponse {
                error: format!("Worker {url} not found"),
                code: "WORKER_NOT_FOUND".to_string(),
            };
            (StatusCode::NOT_FOUND, Json(error)).into_response()
        }
    }
}

/// DELETE /workers/{url} - Remove a worker
async fn delete_worker(State(state): State<Arc<AppState>>, Path(url): Path<String>) -> Response {
    if let Some(router_manager) = &state.context.router_manager {
        match router_manager.remove_worker_from_registry(&url) {
            Ok(response) => (StatusCode::OK, Json(response)).into_response(),
            Err(error) => (StatusCode::BAD_REQUEST, Json(error)).into_response(),
        }
    } else {
        // In single router mode, use router's remove_worker
        state.router.remove_worker(&url);
        let response = WorkerApiResponse {
            success: true,
            message: format!("Worker {url} removed successfully"),
            worker: None,
        };
        (StatusCode::OK, Json(response)).into_response()
    }
}

pub struct ServerConfig {
    pub host: String,
    pub port: u16,
    pub router_config: RouterConfig,
    pub max_payload_size: usize,
    pub log_dir: Option<String>,
    pub log_level: Option<String>,
    pub service_discovery_config: Option<ServiceDiscoveryConfig>,
    pub prometheus_config: Option<PrometheusConfig>,
    pub request_timeout_secs: u64,
    pub request_id_headers: Option<Vec<String>>,
}

/// Build the Axum application with all routes and middleware
pub fn build_app(
    app_state: Arc<AppState>,
    max_payload_size: usize,
    request_id_headers: Vec<String>,
    cors_allowed_origins: Vec<String>,
) -> Router {
    // Create routes
    let protected_routes = Router::new()
        .route("/generate", post(generate))
        .route("/v1/chat/completions", post(v1_chat_completions))
        .route("/v1/completions", post(v1_completions))
        .route("/rerank", post(rerank))
        .route("/v1/rerank", post(v1_rerank))
        .route("/v1/responses", post(v1_responses))
        .route("/v1/embeddings", post(v1_embeddings))
        .route("/v1/responses/{response_id}", get(v1_responses_get))
        .route(
            "/v1/responses/{response_id}/cancel",
            post(v1_responses_cancel),
        )
        .route("/v1/responses/{response_id}", delete(v1_responses_delete))
        .route(
            "/v1/responses/{response_id}/input",
            get(v1_responses_list_input_items),
        )
        .route_layer(axum::middleware::from_fn_with_state(
            app_state.clone(),
            middleware::concurrency_limit_middleware,
        ));

    let public_routes = Router::new()
        .route("/liveness", get(liveness))
        .route("/readiness", get(readiness))
        .route("/health", get(health))
        .route("/health_generate", get(health_generate))
        .route("/v1/models", get(v1_models))
        .route("/get_model_info", get(get_model_info))
        .route("/get_server_info", get(get_server_info));

    let admin_routes = Router::new()
        .route("/add_worker", post(add_worker))
        .route("/remove_worker", post(remove_worker))
        .route("/list_workers", get(list_workers))
        .route("/flush_cache", post(flush_cache))
        .route("/get_loads", get(get_loads));

    // Worker management routes
    let worker_routes = Router::new()
        .route("/workers", post(create_worker))
        .route("/workers", get(list_workers_rest))
        .route("/workers/{url}", get(get_worker))
        .route("/workers/{url}", delete(delete_worker));

    // Build app with all routes and middleware
    Router::new()
        .merge(protected_routes)
        .merge(public_routes)
        .merge(admin_routes)
        .merge(worker_routes)
        // Request body size limiting
        .layer(tower_http::limit::RequestBodyLimitLayer::new(
            max_payload_size,
        ))
        .layer(middleware::create_logging_layer())
        .layer(middleware::RequestIdLayer::new(request_id_headers))
        .layer(create_cors_layer(cors_allowed_origins))
        .fallback(sink_handler)
        .with_state(app_state)
}

pub async fn startup(config: ServerConfig) -> Result<(), Box<dyn std::error::Error>> {
    // Only initialize logging if not already done (for Python bindings support)
    static LOGGING_INITIALIZED: AtomicBool = AtomicBool::new(false);

    let _log_guard = if !LOGGING_INITIALIZED.swap(true, Ordering::SeqCst) {
        Some(logging::init_logging(LoggingConfig {
            level: config
                .log_level
                .as_deref()
                .and_then(|s| match s.to_uppercase().parse::<Level>() {
                    Ok(l) => Some(l),
                    Err(_) => {
                        warn!("Invalid log level string: '{s}'. Defaulting to INFO.");
                        None
                    }
                })
                .unwrap_or(Level::INFO),
            json_format: false,
            log_dir: config.log_dir.clone(),
            colorize: true,
            log_file_name: "sgl-router".to_string(),
            log_targets: None,
        }))
    } else {
        None
    };

    // Initialize prometheus metrics exporter
    if let Some(prometheus_config) = config.prometheus_config {
        metrics::start_prometheus(prometheus_config);
    }

    info!(
        "Starting router on {}:{} | mode: {:?} | policy: {:?} | max_payload: {}MB",
        config.host,
        config.port,
        config.router_config.mode,
        config.router_config.policy,
        config.max_payload_size / (1024 * 1024)
    );

    let client = Client::builder()
        .pool_idle_timeout(Some(Duration::from_secs(50)))
        .pool_max_idle_per_host(500)
        .timeout(Duration::from_secs(config.request_timeout_secs))
        .connect_timeout(Duration::from_secs(10))
        .tcp_nodelay(true)
        .tcp_keepalive(Some(Duration::from_secs(30)))
        .build()
        .expect("Failed to create HTTP client");

    // Create the application context with all dependencies
    let app_context = AppContext::new(
        config.router_config.clone(),
        client.clone(),
        config.router_config.max_concurrent_requests,
        config.router_config.rate_limit_tokens_per_second,
    )?;

    let app_context = Arc::new(app_context);

    // Create the appropriate router based on enable_igw flag
    let router: Box<dyn RouterTrait> = if config.router_config.enable_igw {
        info!("Multi-router mode enabled (enable_igw=true)");

        // Create RouterManager with shared registries from AppContext
        let mut router_manager = RouterManager::new(
            config.router_config.clone(),
            client.clone(),
            app_context.worker_registry.clone(),
            app_context.policy_registry.clone(),
        );

        // 1. HTTP Regular Router
        match RouterFactory::create_regular_router(
            &[], // Empty worker list - workers added later
            &app_context,
        )
        .await
        {
            Ok(http_regular) => {
                info!("Created HTTP Regular router");
                router_manager.register_router(
                    RouterId::new("http-regular".to_string()),
                    Arc::from(http_regular),
                    vec![], // Models will be determined by workers
                );
            }
            Err(e) => {
                warn!("Failed to create HTTP Regular router: {e}");
            }
        }

        // 2. HTTP PD Router
        match RouterFactory::create_pd_router(
            &[],
            &[],
            None,
            None,
            &config.router_config.policy,
            &app_context,
        )
        .await
        {
            Ok(http_pd) => {
                info!("Created HTTP PD router");
                router_manager.register_router(
                    RouterId::new("http-pd".to_string()),
                    Arc::from(http_pd),
                    vec![],
                );
            }
            Err(e) => {
                warn!("Failed to create HTTP PD router: {e}");
            }
        }

        // TODO: Add gRPC routers once we have dynamic tokenizer loading

        info!(
            "RouterManager initialized with {} routers",
            router_manager.router_count()
        );
        Box::new(router_manager)
    } else {
        info!("Single router mode (enable_igw=false)");
        // Create single router with the context
        RouterFactory::create_router(&app_context).await?
    };

    // Start health checker for all workers in the registry
    let _health_checker = app_context
        .worker_registry
        .start_health_checker(config.router_config.health_check.check_interval_secs);
    info!(
        "Started health checker for workers with {}s interval",
        config.router_config.health_check.check_interval_secs
    );

    // Set up concurrency limiter with queue if configured
    let (limiter, processor) = middleware::ConcurrencyLimiter::new(
        app_context.rate_limiter.clone(),
        config.router_config.queue_size,
        Duration::from_secs(config.router_config.queue_timeout_secs),
    );

    // Start queue processor if enabled
    if let Some(processor) = processor {
        tokio::spawn(processor.run());
        info!(
            "Started request queue with size: {}, timeout: {}s",
            config.router_config.queue_size, config.router_config.queue_timeout_secs
        );
    }

    // Create app state with router and context
    let app_state = Arc::new(AppState {
        router: Arc::from(router),
        context: app_context.clone(),
        concurrency_queue_tx: limiter.queue_tx.clone(),
    });
    let router_arc = Arc::clone(&app_state.router);

    // Start the service discovery if enabled
    if let Some(service_discovery_config) = config.service_discovery_config {
        if service_discovery_config.enabled {
            match start_service_discovery(service_discovery_config, router_arc).await {
                Ok(handle) => {
                    info!("Service discovery started");
                    // Spawn a task to handle the service discovery thread
                    spawn(async move {
                        if let Err(e) = handle.await {
                            error!("Service discovery task failed: {:?}", e);
                        }
                    });
                }
                Err(e) => {
                    error!("Failed to start service discovery: {e}");
                    warn!("Continuing without service discovery");
                }
            }
        }
    }

    info!(
        "Router ready | workers: {:?}",
        app_state.router.get_worker_urls()
    );

    let request_id_headers = config.request_id_headers.clone().unwrap_or_else(|| {
        vec![
            "x-request-id".to_string(),
            "x-correlation-id".to_string(),
            "x-trace-id".to_string(),
            "request-id".to_string(),
        ]
    });

    // Build the application
    let app = build_app(
        app_state,
        config.max_payload_size,
        request_id_headers,
        config.router_config.cors_allowed_origins.clone(),
    );

    let addr = format!("{}:{}", config.host, config.port);
    let listener = TcpListener::bind(&addr).await?;
    info!("Starting server on {}", addr);
    serve(listener, app)
        .with_graceful_shutdown(shutdown_signal())
        .await
        .map_err(|e| Box::new(e) as Box<dyn std::error::Error>)?;

    Ok(())
}

// Graceful shutdown handler
async fn shutdown_signal() {
    let ctrl_c = async {
        signal::ctrl_c()
            .await
            .expect("failed to install Ctrl+C handler");
    };

    #[cfg(unix)]
    let terminate = async {
        signal::unix::signal(signal::unix::SignalKind::terminate())
            .expect("failed to install signal handler")
            .recv()
            .await;
    };

    #[cfg(not(unix))]
    let terminate = std::future::pending::<()>();

    tokio::select! {
        _ = ctrl_c => {
            info!("Received Ctrl+C, starting graceful shutdown");
        },
        _ = terminate => {
            info!("Received terminate signal, starting graceful shutdown");
        },
    }
}

// CORS Layer Creation
fn create_cors_layer(allowed_origins: Vec<String>) -> tower_http::cors::CorsLayer {
    use tower_http::cors::Any;

    let cors = if allowed_origins.is_empty() {
        // Allow all origins if none specified
        tower_http::cors::CorsLayer::new()
            .allow_origin(Any)
            .allow_methods(Any)
            .allow_headers(Any)
            .expose_headers(Any)
    } else {
        // Restrict to specific origins
        let origins: Vec<http::HeaderValue> = allowed_origins
            .into_iter()
            .filter_map(|origin| origin.parse().ok())
            .collect();

        tower_http::cors::CorsLayer::new()
            .allow_origin(origins)
            .allow_methods([http::Method::GET, http::Method::POST, http::Method::OPTIONS])
            .allow_headers([http::header::CONTENT_TYPE, http::header::AUTHORIZATION])
            .expose_headers([http::header::HeaderName::from_static("x-request-id")])
    };

    cors.max_age(Duration::from_secs(3600))
}<|MERGE_RESOLUTION|>--- conflicted
+++ resolved
@@ -271,31 +271,16 @@
 // ---------- Worker management endpoints (Legacy) ----------
 
 #[derive(Deserialize)]
-struct UrlQuery {
+struct AddWorkerQuery {
     url: String,
+    api_key: Option<String>,
 }
 
 async fn add_worker(
     State(state): State<Arc<AppState>>,
-    Query(UrlQuery { url }): Query<UrlQuery>,
-) -> Response {
-<<<<<<< HEAD
-    let worker_url = match params.get("url") {
-        Some(url) => url.to_string(),
-        None => {
-            return (
-                StatusCode::BAD_REQUEST,
-                "Worker URL required. Provide 'url' query parameter",
-            )
-                .into_response();
-        }
-    };
-    let api_key: Option<String> = params.get("api_key").cloned();
-
-    match state.router.add_worker(&worker_url, &api_key).await {
-=======
-    match state.router.add_worker(&url).await {
->>>>>>> 57234d0c
+    Query(AddWorkerQuery { url, api_key }): Query<AddWorkerQuery>,
+) -> Response {
+    match state.router.add_worker(&url, &api_key).await {
         Ok(message) => (StatusCode::OK, message).into_response(),
         Err(error) => (StatusCode::BAD_REQUEST, error).into_response(),
     }
@@ -308,7 +293,7 @@
 
 async fn remove_worker(
     State(state): State<Arc<AppState>>,
-    Query(UrlQuery { url }): Query<UrlQuery>,
+    Query(AddWorkerQuery { url, .. }): Query<AddWorkerQuery>,
 ) -> Response {
     state.router.remove_worker(&url);
     (
