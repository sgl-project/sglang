--- conflicted
+++ resolved
@@ -277,8 +277,7 @@
     pub port: u16,
     pub worker_urls: Vec<String>,
     pub policy_config: PolicyConfig,
-<<<<<<< HEAD
-    pub verbose: bool,
+    pub max_payload_size: usize,
     // FIXME: The dp_awareness is duplicated with the same filed inside
     // PolicyConfig.
     // It is introduced to let the server startup process can easily
@@ -286,9 +285,6 @@
     // removed after the dp_awareness feature in service_discovery is
     // fully supported.
     pub dp_awareness: bool,
-=======
->>>>>>> 7891bac1
-    pub max_payload_size: usize,
     pub log_dir: Option<String>,
     pub log_level: Option<String>,
     pub service_discovery_config: Option<ServiceDiscoveryConfig>,
