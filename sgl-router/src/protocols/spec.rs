--- conflicted
+++ resolved
@@ -1901,7 +1901,6 @@
     #[serde(default)]
     pub return_logprob: bool,
 
-<<<<<<< HEAD
     // ============= SGLang Extensions =============
     /// Start position for computing input logprobs
     #[serde(skip_serializing_if = "Option::is_none")]
@@ -1915,8 +1914,6 @@
     #[serde(skip_serializing_if = "Option::is_none")]
     pub token_ids_logprob: Option<Vec<i32>>,
 
-=======
->>>>>>> aae7ead2
     /// Path to LoRA adapter(s) for model customization
     #[serde(skip_serializing_if = "Option::is_none")]
     pub lora_path: Option<LoRAPath>,
