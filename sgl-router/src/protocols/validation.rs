--- conflicted
+++ resolved
@@ -882,42 +882,9 @@
                 n: Some(1),
                 max_tokens: Some(100),
                 frequency_penalty: Some(0.0),
-<<<<<<< HEAD
-                logit_bias: None,
-                user: None,
-                seed: None,
-                logprobs: false,
-                top_logprobs: None,
-                response_format: None,
-                tools: None,
-                tool_choice: None,
-                parallel_tool_calls: None,
-                functions: None,
-                function_call: None,
-                // SGLang extensions
-                top_k: None,
-                min_p: None,
-                min_tokens: None,
-                repetition_penalty: None,
-                regex: None,
-                ebnf: None,
-                stop_token_ids: None,
-                no_stop_trim: false,
-                ignore_eos: false,
-                continue_final_message: false,
-                skip_special_tokens: true,
-                lora_path: None,
-                session_params: None,
-                separate_reasoning: true,
-                stream_reasoning: true,
-                chat_template_kwargs: None,
-                return_hidden_states: false,
-                sampling_seed: None,
-=======
                 presence_penalty: Some(0.0),
                 // Use default for all other fields
                 ..Default::default()
->>>>>>> 7c876de7
             }
         }
 
