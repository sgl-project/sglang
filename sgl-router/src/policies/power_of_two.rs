--- conflicted
+++ resolved
@@ -124,23 +124,6 @@
     #[test]
     fn test_power_of_two_selection() {
         let policy = PowerOfTwoPolicy::new();
-<<<<<<< HEAD
-        let worker1 = BasicWorker::new(
-            "http://w1:8000".to_string(),
-            WorkerType::Regular,
-            Some("test_api_key".to_string()),
-        );
-        let worker2 = BasicWorker::new(
-            "http://w2:8000".to_string(),
-            WorkerType::Regular,
-            Some("test_api_key".to_string()),
-        );
-        let worker3 = BasicWorker::new(
-            "http://w3:8000".to_string(),
-            WorkerType::Regular,
-            Some("test_api_key".to_string()),
-        );
-=======
         let worker1 = BasicWorkerBuilder::new("http://w1:8000")
             .worker_type(WorkerType::Regular)
             .build();
@@ -150,7 +133,6 @@
         let worker3 = BasicWorkerBuilder::new("http://w3:8000")
             .worker_type(WorkerType::Regular)
             .build();
->>>>>>> 36efd5be
 
         // Set different loads
         for _ in 0..10 {
@@ -181,18 +163,6 @@
     fn test_power_of_two_with_cached_loads() {
         let policy = PowerOfTwoPolicy::new();
         let workers: Vec<Arc<dyn Worker>> = vec![
-<<<<<<< HEAD
-            Arc::new(BasicWorker::new(
-                "http://w1:8000".to_string(),
-                WorkerType::Regular,
-                Some("test_api_key".to_string()),
-            )),
-            Arc::new(BasicWorker::new(
-                "http://w2:8000".to_string(),
-                WorkerType::Regular,
-                Some("test_api_key".to_string()),
-            )),
-=======
             Arc::new(
                 BasicWorkerBuilder::new("http://w1:8000")
                     .worker_type(WorkerType::Regular)
@@ -203,7 +173,6 @@
                     .worker_type(WorkerType::Regular)
                     .build(),
             ),
->>>>>>> 36efd5be
         ];
 
         // Update cached loads
@@ -229,19 +198,11 @@
     #[test]
     fn test_power_of_two_single_worker() {
         let policy = PowerOfTwoPolicy::new();
-<<<<<<< HEAD
-        let workers: Vec<Arc<dyn Worker>> = vec![Arc::new(BasicWorker::new(
-            "http://w1:8000".to_string(),
-            WorkerType::Regular,
-            Some("test_api_key".to_string()),
-        ))];
-=======
         let workers: Vec<Arc<dyn Worker>> = vec![Arc::new(
             BasicWorkerBuilder::new("http://w1:8000")
                 .worker_type(WorkerType::Regular)
                 .build(),
         )];
->>>>>>> 36efd5be
 
         // With single worker, should always select it
         assert_eq!(policy.select_worker(&workers, None), Some(0));
