--- conflicted
+++ resolved
@@ -462,18 +462,76 @@
         };
         let policy = CacheAwarePolicy::with_config(config);
         let workers: Vec<Arc<dyn Worker>> = vec![
-<<<<<<< HEAD
-            Arc::new(BasicWorker::new(
-                "http://w1:8000".to_string(),
-                WorkerType::Regular,
-                Some("test_api_key".to_string()),
-            )),
-            Arc::new(BasicWorker::new(
-                "http://w2:8000".to_string(),
-                WorkerType::Regular,
-                Some("test_api_key".to_string()),
-            )),
-=======
+            Arc::new(
+                BasicWorkerBuilder::new("http://w1:8000")
+                    .worker_type(WorkerType::Regular)
+                    .api_key("test_api_key")
+                    .build(),
+            ),
+            Arc::new(
+                BasicWorkerBuilder::new("http://w2:8000")
+                    .worker_type(WorkerType::Regular)
+                    .api_key("test_api_key")
+                    .build(),
+            ),
+        ];
+
+        // Initialize the policy with workers
+        policy.init_workers(&workers);
+
+        // First request should be distributed
+        let idx1 = policy.select_worker(&workers, Some("hello world")).unwrap();
+
+        // Same request should go to same worker (cache hit)
+        let idx2 = policy.select_worker(&workers, Some("hello world")).unwrap();
+        assert_eq!(idx1, idx2);
+
+        // Similar request should also go to same worker
+        let idx3 = policy.select_worker(&workers, Some("hello")).unwrap();
+        assert_eq!(idx1, idx3);
+    }
+
+    #[test]
+    fn test_cache_aware_with_imbalanced_load() {
+        let policy = CacheAwarePolicy::with_config(CacheAwareConfig {
+            cache_threshold: 0.5,
+            balance_abs_threshold: 5,
+            balance_rel_threshold: 2.0,
+            eviction_interval_secs: 0, // Disable eviction thread
+            max_tree_size: 10000,
+        });
+
+        let worker1 = BasicWorkerBuilder::new("http://w1:8000")
+            .worker_type(WorkerType::Regular)
+            .build();
+        let worker2 = BasicWorkerBuilder::new("http://w2:8000")
+            .worker_type(WorkerType::Regular)
+            .build();
+
+        // Create significant load imbalance
+        for _ in 0..20 {
+            worker1.increment_load();
+        }
+        // worker2 has load 0
+
+        let workers: Vec<Arc<dyn Worker>> = vec![Arc::new(worker1), Arc::new(worker2)];
+        policy.init_workers(&workers);
+
+        // Should select worker2 (lower load) despite cache affinity
+        for _ in 0..5 {
+            let idx = policy.select_worker(&workers, Some("test")).unwrap();
+            assert_eq!(idx, 1); // Should always pick worker2
+        }
+    }
+
+    #[test]
+    fn test_cache_aware_worker_removal() {
+        let config = CacheAwareConfig {
+            eviction_interval_secs: 0, // Disable eviction thread
+            ..Default::default()
+        };
+        let policy = CacheAwarePolicy::with_config(config);
+        let workers: Vec<Arc<dyn Worker>> = vec![
             Arc::new(
                 BasicWorkerBuilder::new("http://w1:8000")
                     .worker_type(WorkerType::Regular)
@@ -484,101 +542,6 @@
                     .worker_type(WorkerType::Regular)
                     .build(),
             ),
->>>>>>> 36efd5be
-        ];
-
-        // Initialize the policy with workers
-        policy.init_workers(&workers);
-
-        // First request should be distributed
-        let idx1 = policy.select_worker(&workers, Some("hello world")).unwrap();
-
-        // Same request should go to same worker (cache hit)
-        let idx2 = policy.select_worker(&workers, Some("hello world")).unwrap();
-        assert_eq!(idx1, idx2);
-
-        // Similar request should also go to same worker
-        let idx3 = policy.select_worker(&workers, Some("hello")).unwrap();
-        assert_eq!(idx1, idx3);
-    }
-
-    #[test]
-    fn test_cache_aware_with_imbalanced_load() {
-        let policy = CacheAwarePolicy::with_config(CacheAwareConfig {
-            cache_threshold: 0.5,
-            balance_abs_threshold: 5,
-            balance_rel_threshold: 2.0,
-            eviction_interval_secs: 0, // Disable eviction thread
-            max_tree_size: 10000,
-        });
-
-<<<<<<< HEAD
-        let worker1 = BasicWorker::new(
-            "http://w1:8000".to_string(),
-            WorkerType::Regular,
-            Some("test_api_key".to_string()),
-        );
-        let worker2 = BasicWorker::new(
-            "http://w2:8000".to_string(),
-            WorkerType::Regular,
-            Some("test_api_key".to_string()),
-        );
-=======
-        let worker1 = BasicWorkerBuilder::new("http://w1:8000")
-            .worker_type(WorkerType::Regular)
-            .build();
-        let worker2 = BasicWorkerBuilder::new("http://w2:8000")
-            .worker_type(WorkerType::Regular)
-            .build();
->>>>>>> 36efd5be
-
-        // Create significant load imbalance
-        for _ in 0..20 {
-            worker1.increment_load();
-        }
-        // worker2 has load 0
-
-        let workers: Vec<Arc<dyn Worker>> = vec![Arc::new(worker1), Arc::new(worker2)];
-        policy.init_workers(&workers);
-
-        // Should select worker2 (lower load) despite cache affinity
-        for _ in 0..5 {
-            let idx = policy.select_worker(&workers, Some("test")).unwrap();
-            assert_eq!(idx, 1); // Should always pick worker2
-        }
-    }
-
-    #[test]
-    fn test_cache_aware_worker_removal() {
-        let config = CacheAwareConfig {
-            eviction_interval_secs: 0, // Disable eviction thread
-            ..Default::default()
-        };
-        let policy = CacheAwarePolicy::with_config(config);
-        let workers: Vec<Arc<dyn Worker>> = vec![
-<<<<<<< HEAD
-            Arc::new(BasicWorker::new(
-                "http://w1:8000".to_string(),
-                WorkerType::Regular,
-                Some("test_api_key".to_string()),
-            )),
-            Arc::new(BasicWorker::new(
-                "http://w2:8000".to_string(),
-                WorkerType::Regular,
-                Some("test_api_key".to_string()),
-            )),
-=======
-            Arc::new(
-                BasicWorkerBuilder::new("http://w1:8000")
-                    .worker_type(WorkerType::Regular)
-                    .build(),
-            ),
-            Arc::new(
-                BasicWorkerBuilder::new("http://w2:8000")
-                    .worker_type(WorkerType::Regular)
-                    .build(),
-            ),
->>>>>>> 36efd5be
         ];
 
         policy.init_workers(&workers);
