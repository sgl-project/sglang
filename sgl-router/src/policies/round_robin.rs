//! Round-robin load balancing policy

use super::{get_healthy_worker_indices, LoadBalancingPolicy};
use crate::core::Worker;
use crate::metrics::RouterMetrics;
use std::sync::atomic::{AtomicUsize, Ordering};
use std::sync::Arc;

/// Round-robin selection policy
///
/// Selects workers in sequential order, cycling through all healthy workers.
#[derive(Debug, Default)]
pub struct RoundRobinPolicy {
    counter: AtomicUsize,
}

impl RoundRobinPolicy {
    pub fn new() -> Self {
        Self {
            counter: AtomicUsize::new(0),
        }
    }
}

impl LoadBalancingPolicy for RoundRobinPolicy {
    fn select_worker(
        &self,
        workers: &[Arc<dyn Worker>],
        _request_text: Option<&str>,
    ) -> Option<usize> {
        let healthy_indices = get_healthy_worker_indices(workers);

        if healthy_indices.is_empty() {
            return None;
        }

        // Get and increment counter atomically
        let count = self.counter.fetch_add(1, Ordering::Relaxed);
        let selected_idx = count % healthy_indices.len();
        let worker = workers[healthy_indices[selected_idx]].url();

        RouterMetrics::record_processed_request(worker);
        RouterMetrics::record_policy_decision(self.name(), worker);
        Some(healthy_indices[selected_idx])
    }

    fn name(&self) -> &'static str {
        "round_robin"
    }

    fn reset(&self) {
        self.counter.store(0, Ordering::Relaxed);
    }

    fn as_any(&self) -> &dyn std::any::Any {
        self
    }
}

#[cfg(test)]
mod tests {
    use super::*;
    use crate::core::{BasicWorkerBuilder, WorkerType};

    #[test]
    fn test_round_robin_selection() {
        let policy = RoundRobinPolicy::new();
        let workers: Vec<Arc<dyn Worker>> = vec![
<<<<<<< HEAD
            Arc::new(BasicWorker::new(
                "http://w1:8000".to_string(),
                WorkerType::Regular,
                Some("test_api_key".to_string()),
            )),
            Arc::new(BasicWorker::new(
                "http://w2:8000".to_string(),
                WorkerType::Regular,
                Some("test_api_key".to_string()),
            )),
            Arc::new(BasicWorker::new(
                "http://w3:8000".to_string(),
                WorkerType::Regular,
                Some("test_api_key".to_string()),
            )),
=======
            Arc::new(
                BasicWorkerBuilder::new("http://w1:8000")
                    .worker_type(WorkerType::Regular)
                    .build(),
            ),
            Arc::new(
                BasicWorkerBuilder::new("http://w2:8000")
                    .worker_type(WorkerType::Regular)
                    .build(),
            ),
            Arc::new(
                BasicWorkerBuilder::new("http://w3:8000")
                    .worker_type(WorkerType::Regular)
                    .build(),
            ),
>>>>>>> 36efd5be
        ];

        // Should select workers in order: 0, 1, 2, 0, 1, 2, ...
        assert_eq!(policy.select_worker(&workers, None), Some(0));
        assert_eq!(policy.select_worker(&workers, None), Some(1));
        assert_eq!(policy.select_worker(&workers, None), Some(2));
        assert_eq!(policy.select_worker(&workers, None), Some(0));
        assert_eq!(policy.select_worker(&workers, None), Some(1));
    }

    #[test]
    fn test_round_robin_with_unhealthy_workers() {
        let policy = RoundRobinPolicy::new();
        let workers: Vec<Arc<dyn Worker>> = vec![
<<<<<<< HEAD
            Arc::new(BasicWorker::new(
                "http://w1:8000".to_string(),
                WorkerType::Regular,
                Some("test_api_key".to_string()),
            )),
            Arc::new(BasicWorker::new(
                "http://w2:8000".to_string(),
                WorkerType::Regular,
                Some("test_api_key2".to_string()),
            )),
            Arc::new(BasicWorker::new(
                "http://w3:8000".to_string(),
                WorkerType::Regular,
                None,
            )),
=======
            Arc::new(
                BasicWorkerBuilder::new("http://w1:8000")
                    .worker_type(WorkerType::Regular)
                    .build(),
            ),
            Arc::new(
                BasicWorkerBuilder::new("http://w2:8000")
                    .worker_type(WorkerType::Regular)
                    .build(),
            ),
            Arc::new(
                BasicWorkerBuilder::new("http://w3:8000")
                    .worker_type(WorkerType::Regular)
                    .build(),
            ),
>>>>>>> 36efd5be
        ];

        // Mark middle worker as unhealthy
        workers[1].set_healthy(false);

        // Should skip unhealthy worker: 0, 2, 0, 2, ...
        assert_eq!(policy.select_worker(&workers, None), Some(0));
        assert_eq!(policy.select_worker(&workers, None), Some(2));
        assert_eq!(policy.select_worker(&workers, None), Some(0));
        assert_eq!(policy.select_worker(&workers, None), Some(2));
    }

    #[test]
    fn test_round_robin_reset() {
        let policy = RoundRobinPolicy::new();
        let workers: Vec<Arc<dyn Worker>> = vec![
<<<<<<< HEAD
            Arc::new(BasicWorker::new(
                "http://w1:8000".to_string(),
                WorkerType::Regular,
                Some("test_api_key".to_string()),
            )),
            Arc::new(BasicWorker::new(
                "http://w2:8000".to_string(),
                WorkerType::Regular,
                None,
            )),
=======
            Arc::new(
                BasicWorkerBuilder::new("http://w1:8000")
                    .worker_type(WorkerType::Regular)
                    .build(),
            ),
            Arc::new(
                BasicWorkerBuilder::new("http://w2:8000")
                    .worker_type(WorkerType::Regular)
                    .build(),
            ),
>>>>>>> 36efd5be
        ];

        // Advance the counter
        assert_eq!(policy.select_worker(&workers, None), Some(0));
        assert_eq!(policy.select_worker(&workers, None), Some(1));

        // Reset should start from beginning
        policy.reset();
        assert_eq!(policy.select_worker(&workers, None), Some(0));
    }
}<|MERGE_RESOLUTION|>--- conflicted
+++ resolved
@@ -66,23 +66,6 @@
     fn test_round_robin_selection() {
         let policy = RoundRobinPolicy::new();
         let workers: Vec<Arc<dyn Worker>> = vec![
-<<<<<<< HEAD
-            Arc::new(BasicWorker::new(
-                "http://w1:8000".to_string(),
-                WorkerType::Regular,
-                Some("test_api_key".to_string()),
-            )),
-            Arc::new(BasicWorker::new(
-                "http://w2:8000".to_string(),
-                WorkerType::Regular,
-                Some("test_api_key".to_string()),
-            )),
-            Arc::new(BasicWorker::new(
-                "http://w3:8000".to_string(),
-                WorkerType::Regular,
-                Some("test_api_key".to_string()),
-            )),
-=======
             Arc::new(
                 BasicWorkerBuilder::new("http://w1:8000")
                     .worker_type(WorkerType::Regular)
@@ -98,7 +81,6 @@
                     .worker_type(WorkerType::Regular)
                     .build(),
             ),
->>>>>>> 36efd5be
         ];
 
         // Should select workers in order: 0, 1, 2, 0, 1, 2, ...
@@ -113,23 +95,6 @@
     fn test_round_robin_with_unhealthy_workers() {
         let policy = RoundRobinPolicy::new();
         let workers: Vec<Arc<dyn Worker>> = vec![
-<<<<<<< HEAD
-            Arc::new(BasicWorker::new(
-                "http://w1:8000".to_string(),
-                WorkerType::Regular,
-                Some("test_api_key".to_string()),
-            )),
-            Arc::new(BasicWorker::new(
-                "http://w2:8000".to_string(),
-                WorkerType::Regular,
-                Some("test_api_key2".to_string()),
-            )),
-            Arc::new(BasicWorker::new(
-                "http://w3:8000".to_string(),
-                WorkerType::Regular,
-                None,
-            )),
-=======
             Arc::new(
                 BasicWorkerBuilder::new("http://w1:8000")
                     .worker_type(WorkerType::Regular)
@@ -145,7 +110,6 @@
                     .worker_type(WorkerType::Regular)
                     .build(),
             ),
->>>>>>> 36efd5be
         ];
 
         // Mark middle worker as unhealthy
@@ -162,18 +126,6 @@
     fn test_round_robin_reset() {
         let policy = RoundRobinPolicy::new();
         let workers: Vec<Arc<dyn Worker>> = vec![
-<<<<<<< HEAD
-            Arc::new(BasicWorker::new(
-                "http://w1:8000".to_string(),
-                WorkerType::Regular,
-                Some("test_api_key".to_string()),
-            )),
-            Arc::new(BasicWorker::new(
-                "http://w2:8000".to_string(),
-                WorkerType::Regular,
-                None,
-            )),
-=======
             Arc::new(
                 BasicWorkerBuilder::new("http://w1:8000")
                     .worker_type(WorkerType::Regular)
@@ -184,7 +136,6 @@
                     .worker_type(WorkerType::Regular)
                     .build(),
             ),
->>>>>>> 36efd5be
         ];
 
         // Advance the counter
