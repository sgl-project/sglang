--- conflicted
+++ resolved
@@ -58,23 +58,6 @@
     fn test_random_selection() {
         let policy = RandomPolicy::new();
         let workers: Vec<Arc<dyn Worker>> = vec![
-<<<<<<< HEAD
-            Arc::new(BasicWorker::new(
-                "http://w1:8000".to_string(),
-                WorkerType::Regular,
-                Some("test_api_key".to_string()),
-            )),
-            Arc::new(BasicWorker::new(
-                "http://w2:8000".to_string(),
-                WorkerType::Regular,
-                Some("test_api_key".to_string()),
-            )),
-            Arc::new(BasicWorker::new(
-                "http://w3:8000".to_string(),
-                WorkerType::Regular,
-                Some("test_api_key".to_string()),
-            )),
-=======
             Arc::new(
                 BasicWorkerBuilder::new("http://w1:8000")
                     .worker_type(WorkerType::Regular)
@@ -90,7 +73,6 @@
                     .worker_type(WorkerType::Regular)
                     .build(),
             ),
->>>>>>> 36efd5be
         ];
 
         // Test multiple selections to ensure randomness
@@ -110,18 +92,6 @@
     fn test_random_with_unhealthy_workers() {
         let policy = RandomPolicy::new();
         let workers: Vec<Arc<dyn Worker>> = vec![
-<<<<<<< HEAD
-            Arc::new(BasicWorker::new(
-                "http://w1:8000".to_string(),
-                WorkerType::Regular,
-                Some("test_api_key".to_string()),
-            )),
-            Arc::new(BasicWorker::new(
-                "http://w2:8000".to_string(),
-                WorkerType::Regular,
-                Some("test_api_key".to_string()),
-            )),
-=======
             Arc::new(
                 BasicWorkerBuilder::new("http://w1:8000")
                     .worker_type(WorkerType::Regular)
@@ -132,7 +102,6 @@
                     .worker_type(WorkerType::Regular)
                     .build(),
             ),
->>>>>>> 36efd5be
         ];
 
         // Mark first worker as unhealthy
@@ -147,19 +116,11 @@
     #[test]
     fn test_random_no_healthy_workers() {
         let policy = RandomPolicy::new();
-<<<<<<< HEAD
-        let workers: Vec<Arc<dyn Worker>> = vec![Arc::new(BasicWorker::new(
-            "http://w1:8000".to_string(),
-            WorkerType::Regular,
-            Some("test_api_key".to_string()),
-        ))];
-=======
         let workers: Vec<Arc<dyn Worker>> = vec![Arc::new(
             BasicWorkerBuilder::new("http://w1:8000")
                 .worker_type(WorkerType::Regular)
                 .build(),
         )];
->>>>>>> 36efd5be
 
         workers[0].set_healthy(false);
         assert_eq!(policy.select_worker(&workers, None), None);
