--- conflicted
+++ resolved
@@ -79,14 +79,10 @@
 | `SGLANG_FORCE_FP8_MARLIN` | Force using FP8 MARLIN kernels even if other FP8 kernels are available | `false` |
 | `SGLANG_ENABLE_FLASHINFER_FP8_GEMM` (deprecated) | Use flashinfer kernels when running blockwise fp8 GEMM on Blackwell GPUs. **DEPRECATED**: Please use `--fp8-gemm-backend=flashinfer_trtllm` instead. | `false` |
 | `SGLANG_FLASHINFER_FP4_GEMM_BACKEND` | Select backend for `mm_fp4` on Blackwell GPUS | `` |
-<<<<<<< HEAD
-| `SGLANG_SUPPORT_CUTLASS_BLOCK_FP8` | Use Cutlass kernels when running blockwise fp8 GEMM on Hopper or Blackwell GPUs | `false` |
+| `SGLANG_SUPPORT_CUTLASS_BLOCK_FP8` (deprecated) | Use Cutlass kernels when running blockwise fp8 GEMM on Hopper or Blackwell GPUs. **DEPRECATED**: Please use `--fp8-gemm-backend=cutlass` instead. | `false` |
+| `SGLANG_CUTLASS_MOE` (deprecated) | Use Cutlass FP8 MoE kernel on Blackwell GPUs (deprecated, use --moe-runner-backend=cutlass) | `false` |
 | `SGLANG_NVFP4_CKPT_FP8_GEMM_IN_ATTN` | Quantize q_b_proj from BF16 to FP8 when launching DeepSeek NVFP4 checkpoint | `false` |
 | `SGLANG_NVFP4_CKPT_FP8_NEXTN_MOE` | Quantize moe of nextn layer from BF16 to FP8 when launching DeepSeek NVFP4 checkpoint | `false` |
-=======
-| `SGLANG_SUPPORT_CUTLASS_BLOCK_FP8` (deprecated) | Use Cutlass kernels when running blockwise fp8 GEMM on Hopper or Blackwell GPUs. **DEPRECATED**: Please use `--fp8-gemm-backend=cutlass` instead. | `false` |
->>>>>>> fd37cc5d
-| `SGLANG_CUTLASS_MOE` (deprecated) | Use Cutlass FP8 MoE kernel on Blackwell GPUs (deprecated, use --moe-runner-backend=cutlass) | `false` |
 
 
 ## Distributed Computing
