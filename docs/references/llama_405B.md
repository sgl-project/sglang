--- conflicted
+++ resolved
@@ -13,12 +13,7 @@
 
 python3 -m sglang.launch_server --model-path meta-llama/Meta-Llama-3.1-405B-Instruct --tp 16 --nccl-init-addr 172.16.4.52:20000 --nnodes 2 --node-rank 0
 
-<<<<<<< HEAD
-## on the first node, replace the `172.16.4.52:20000` with your own first node ip address and port
-python3 -m sglang.launch_server --model-path meta-llama/Meta-Llama-3.1-405B-Instruct --tp 16 --nccl-init-addr 172.16.4.52:20000 --nnodes 2 --node-rank 1
-=======
 # on the second node, replace 172.18.45.52:20000 with your own node ip address and port
 
 python3 -m sglang.launch_server --model-path meta-llama/Meta-Llama-3.1-405B-Instruct --tp 16 --nccl-init-addr 172.18.45.52:20000 --nnodes 2 --node-rank 1
->>>>>>> b7f3fec1
 ```