--- conflicted
+++ resolved
@@ -19,12 +19,8 @@
 - **OOM Mitigation**: Adjust `--context-length` to avoid a GPU out-of-memory issue. For the Scout model, we recommend setting this value up to 1M on 8\*H100 and up to 2.5M on 8\*H200. For the Maverick model, we don't need to set context length on 8\*H200. When hybrid kv cache is enabled, `--context-length` can be set up to 5M on 8\*H100 and up to 10M on 8\*H200 for the Scout model.
 
 - **Chat Template**: Add `--chat-template llama-4` for chat completion tasks.
-<<<<<<< HEAD
 - **Enable Multi-Modal**: Add `--enable-llama4-multimodal` for multi-modal capabilities.
-=======
-- **Enable Multi-Modal**: Add `--enable-multimodal` for multi-modal capabilities.
 - **Enable Hybrid-KVCache**: Add `--hybrid-kvcache-ratio` for hybrid kv cache. Details can be seen in [this PR](https://github.com/sgl-project/sglang/pull/6563)
-
 
 ### EAGLE Speculative Decoding
 **Description**: SGLang has supported Llama 4 Maverick (400B) with [EAGLE speculative decoding](https://docs.sglang.ai/backend/speculative_decoding.html#EAGLE-Decoding).
@@ -36,7 +32,6 @@
 ```
 
 - **Note** The Llama 4 draft model *nvidia/Llama-4-Maverick-17B-128E-Eagle3* can only recognize conversations in chat mode.
->>>>>>> c46e069d
 
 ## Benchmarking Results
 
