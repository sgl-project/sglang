# Supported Models

## Generative Models
- Llama / Llama 2 / Llama 3 / Llama 3.1 / Llama 3.2
- Mistral / Mixtral / Mistral NeMo / Mistral Small 3
- Gemma / Gemma 2
- Qwen / Qwen 2 / Qwen 2 MoE / Qwen 2 VL / Qwen 2.5 VL
- DeepSeek / DeepSeek 2 / [DeepSeek 3](https://github.com/sgl-project/sglang/tree/main/benchmark/deepseek_v3)
- OLMoE
- [LLaVA-OneVision](https://llava-vl.github.io/blog/2024-08-05-llava-onevision/)
  - `python3 -m sglang.launch_server --model-path lmms-lab/llava-onevision-qwen2-7b-ov --port=30000 --chat-template=chatml-llava`
  - `python3 -m sglang.launch_server --model-path lmms-lab/llava-onevision-qwen2-72b-ov --port=30000 --tp-size=8 --chat-template=chatml-llava`
  - Query the server with the [OpenAI Vision API](https://platform.openai.com/docs/guides/vision). See examples at [test/srt/test_vision_openai_server.py](https://github.com/sgl-project/sglang/blob/main/test/srt/test_vision_openai_server.py)
- LLaVA 1.5 / 1.6 / NeXT
  - `python -m sglang.launch_server --model-path lmms-lab/llama3-llava-next-8b --port=30000 --tp-size=1 --chat-template=llava_llama_3`
  - `python -m sglang.launch_server --model-path lmms-lab/llava-next-72b --port=30000 --tp-size=8 --chat-template=chatml-llava`
  - Query the server with the [OpenAI Vision API](https://platform.openai.com/docs/guides/vision). See examples at [test/srt/test_vision_openai_server.py](https://github.com/sgl-project/sglang/blob/main/test/srt/test_vision_openai_server.py)
- Yi-VL
- StableLM
- Command-R
- DBRX
- Grok
- ChatGLM
- InternLM 2
- Exaone 3
- BaiChuan2
- MiniCPM / MiniCPM 3 / MiniCPMV
- XVERSE / XVERSE MoE
- SmolLM
- GLM-4
- Phi-3 / Phi-4
- Phi-3-Small
- IBM Granite 3
<<<<<<< HEAD
- Deepseek-VL2 / Deepseek-VL2-small
=======
- Janus-Pro-1B / Janus-Pro-7B
>>>>>>> e35a93fa

## Embedding Models

- LlamaEmbeddingModel
- Mistral embedding models
- Qwen embedding models
  - `python -m sglang.launch_server --model-path Alibaba-NLP/gte-Qwen2-7B-instruct --is-embedding`
- Multi-modal embedding models
  - `python -m sglang.launch_server --model-path Alibaba-NLP/gme-Qwen2-VL-2B-Instruct --is-embedding --chat-template gme-qwen2-vl`

## Reward Models

- LlamaForSequenceClassification
  - `python -m sglang.launch_server --model-path Skywork/Skywork-Reward-Llama-3.1-8B-v0.2 --is-embedding`
- Gemma2ForSequenceClassification
  - `python -m sglang.launch_server --model-path Skywork/Skywork-Reward-Gemma-2-27B-v0.2 --is-embedding`
- InternLM2ForRewardModel
  - `python -m sglang.launch_server --model-path internlm/internlm2-7b-reward --is-embedding --trust-remote-code`
- Qwen2ForRewardModel
  - `python -m sglang.launch_server --model-path Qwen/Qwen2.5-Math-RM-72B --is-embedding --trust-remote-code --tp-size=4`
## How to Support a New Language Model

To support a new model in SGLang, you only need to add a single file under [SGLang Models Directory](https://github.com/sgl-project/sglang/tree/main/python/sglang/srt/models).
You can learn from existing model implementations and create new files for the new models.
For most models, you should be able to find a similar model to start with (e.g., starting from Llama).

## How to Support a New vLM

To support a new vision-language model (vLM) in SGLang, there are several key components in addition to the standard
LLM.

1. **Register your new model as multimodal**: Extend `is_multimodal_model` in [
   `model_config.py`](https://github.com/sgl-project/sglang/blob/main/python/sglang/srt/configs/model_config.py) to
   return True for your model.
2. **Process Images**: Create a new `ImageProcessor` class that inherits from `BaseImageProcessor` and register this
   processor as your model's dedicated processor. See [
   `image_processor.py`](https://github.com/sgl-project/sglang/blob/main/python/sglang/srt/managers/image_processor.py)
   for more details.
3. **Handle Image Tokens**: Implement a `pad_input_ids` function for your new model, in which image tokens in the prompt
   should be expanded and replaced with image-hashes, so that SGLang can recognize different images for
   `RadixAttention`.
4. Replace Multi-headed `Attention` of ViT with SGLang's `VisionAttention`.

You can refer [Qwen2VL](https://github.com/sgl-project/sglang/blob/main/python/sglang/srt/models/qwen2_vl.py) or other
vLMs. These models demonstrate how to properly handle both visual and textual inputs.

You should test the new vLM locally against hf models. See [`mmmu`](https://github.com/sgl-project/sglang/tree/main/benchmark/mmmu) for an example.

### Test the correctness

#### Interactive debugging
For interactive debugging, you can compare the outputs of huggingface/transformers and SGLang.
The following two commands should give the same text output and very similar prefill logits.

- Get the reference output by `python3 scripts/playground/reference_hf.py --model-path [new model] --model-type {text,vlm}`
- Get the SGLang output by `python3 -m sglang.bench_one_batch --correct --model [new model]`

#### Add the model to the test suite
To make sure the new model is well maintained in the future, it is better to add it to the test suite.
You can add it to the `ALL_OTHER_MODELS` list in the [test_generation_models.py](https://github.com/sgl-project/sglang/blob/main/test/srt/models/test_generation_models.py) and run the following command to test it.

For example, if the model is Qwen/Qwen2-1.5B
```
ONLY_RUN=Qwen/Qwen2-1.5B python3 -m unittest test_generation_models.TestGenerationModels.test_others
```

### Port a model from vLLM to SGLang
Another valuable resource is the [vLLM Models Directory](https://github.com/vllm-project/vllm/tree/main/vllm/model_executor/models). vLLM has extensive coverage of models, and SGLang reuses vLLM's interface and some layers to implement the models. This similarity makes it easy to port many models from vLLM to SGLang.

To port a model from vLLM to SGLang, you can compare these two files [SGLang Llama Implementation](https://github.com/sgl-project/sglang/blob/main/python/sglang/srt/models/llama.py) and [vLLM Llama Implementation](https://github.com/vllm-project/vllm/blob/main/vllm/model_executor/models/llama.py). This comparison will help you understand how to convert a model implementation from vLLM to SGLang. The major difference is the replacement of Attention with RadixAttention. The other parts are almost identical. Specifically,
  - Replace vllm's `Attention` with `RadixAttention`. Note that you need to pass `layer_id` all the way to `RadixAttention`.
  - Replace vllm's `LogitsProcessor` with SGLang's `LogitsProcessor`.
  - Replace Multi-headed `Attention` of ViT with SGLang's `VisionAttention`.
  - Replace other vLLM layers with SGLang layers (e.g., `RMSNorm`, `SiluAndMul`).
  - Remove `Sample`.
  - Change `forward()` functions, and add `forward_batch`.
  - Add `EntryClass` at the end.
  - Please ensure the new implementation uses **only SGLang components and does not rely on any vLLM components**.

### Registering an external model implementation

In addition to the methods described above, you can also register your new model with the `ModelRegistry` before launching the server. This approach is useful if you want to integrate your model without needing to modify the source code.

Here is how you can do it:

```python
from sglang.srt.models.registry import ModelRegistry
from sglang.srt.entrypoints.http_server import launch_server

# for a single model, you can add it to the registry
ModelRegistry.models[model_name] = model_class

# for multiple models, you can imitate the import_model_classes() function in sglang/srt/models/registry.py
from functools import lru_cache

@lru_cache()
def import_new_model_classes():
    model_arch_name_to_cls = {}
    ...
    return model_arch_name_to_cls

ModelRegistry.models.update(import_new_model_classes())

launch_server(server_args)
```<|MERGE_RESOLUTION|>--- conflicted
+++ resolved
@@ -31,11 +31,9 @@
 - Phi-3 / Phi-4
 - Phi-3-Small
 - IBM Granite 3
-<<<<<<< HEAD
+- Janus-Pro-1B / Janus-Pro-7B
 - Deepseek-VL2 / Deepseek-VL2-small
-=======
-- Janus-Pro-1B / Janus-Pro-7B
->>>>>>> e35a93fa
+
 
 ## Embedding Models
 
