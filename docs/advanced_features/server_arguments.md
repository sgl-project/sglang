# Server Arguments

This page provides a list of server arguments used in the command line to configure the behavior
and performance of the language model server during deployment. These arguments enable users to
customize key aspects of the server, including model selection, parallelism policies,
memory management, and optimization techniques.
You can find all arguments by `python3 -m sglang.launch_server --help`

## Common launch commands

- To use a configuration file, create a YAML file with your server arguments and specify it with `--config`. CLI arguments will override config file values.

  ```bash
  # Create config.yaml
  cat > config.yaml << EOF
  model-path: meta-llama/Meta-Llama-3-8B-Instruct
  host: 0.0.0.0
  port: 30000
  tensor-parallel-size: 2
  enable-metrics: true
  log-requests: true
  EOF

  # Launch server with config file
  python -m sglang.launch_server --config config.yaml
  ```

- To enable multi-GPU tensor parallelism, add `--tp 2`. If it reports the error "peer access is not supported between these two devices", add `--enable-p2p-check` to the server launch command.

  ```bash
  python -m sglang.launch_server --model-path meta-llama/Meta-Llama-3-8B-Instruct --tp 2
  ```

- To enable multi-GPU data parallelism, add `--dp 2`. Data parallelism is better for throughput if there is enough memory. It can also be used together with tensor parallelism. The following command uses 4 GPUs in total. We recommend [SGLang Router](../advanced_features/router.md) for data parallelism.

  ```bash
  python -m sglang_router.launch_server --model-path meta-llama/Meta-Llama-3-8B-Instruct --dp 2 --tp 2
  ```

- If you see out-of-memory errors during serving, try to reduce the memory usage of the KV cache pool by setting a smaller value of `--mem-fraction-static`. The default value is `0.9`.

  ```bash
  python -m sglang.launch_server --model-path meta-llama/Meta-Llama-3-8B-Instruct --mem-fraction-static 0.7
  ```

- See [hyperparameter tuning](hyperparameter_tuning.md) on tuning hyperparameters for better performance.
- For docker and Kubernetes runs, you need to set up shared memory which is used for communication between processes. See `--shm-size` for docker and `/dev/shm` size update for Kubernetes manifests.
- If you see out-of-memory errors during prefill for long prompts, try to set a smaller chunked prefill size.

  ```bash
  python -m sglang.launch_server --model-path meta-llama/Meta-Llama-3-8B-Instruct --chunked-prefill-size 4096
  ```

- To enable `torch.compile` acceleration, add `--enable-torch-compile`. It accelerates small models on small batch sizes. By default, the cache path is located at `/tmp/torchinductor_root`, you can customize it using environment variable `TORCHINDUCTOR_CACHE_DIR`. For more details, please refer to [PyTorch official documentation](https://pytorch.org/tutorials/recipes/torch_compile_caching_tutorial.html) and [Enabling cache for torch.compile](https://docs.sglang.ai/references/torch_compile_cache.html).
- To enable torchao quantization, add `--torchao-config int4wo-128`. It supports other [quantization strategies (INT8/FP8)](https://github.com/sgl-project/sglang/blob/v0.3.6/python/sglang/srt/server_args.py#L671) as well.
- To enable fp8 weight quantization, add `--quantization fp8` on a fp16 checkpoint or directly load a fp8 checkpoint without specifying any arguments.
- To enable fp8 kv cache quantization, add `--kv-cache-dtype fp8_e5m2`.
- To enable deterministic inference and batch invariant operations, add `--enable-deterministic-inference`. More details can be found in [deterministic inference document](../advanced_features/deterministic_inference.md).
- If the model does not have a chat template in the Hugging Face tokenizer, you can specify a [custom chat template](../references/custom_chat_template.md).
- To run tensor parallelism on multiple nodes, add `--nnodes 2`. If you have two nodes with two GPUs on each node and want to run TP=4, let `sgl-dev-0` be the hostname of the first node and `50000` be an available port, you can use the following commands. If you meet deadlock, please try to add `--disable-cuda-graph`

  ```bash
  # Node 0
  python -m sglang.launch_server \
    --model-path meta-llama/Meta-Llama-3-8B-Instruct \
    --tp 4 \
    --dist-init-addr sgl-dev-0:50000 \
    --nnodes 2 \
    --node-rank 0

  # Node 1
  python -m sglang.launch_server \
    --model-path meta-llama/Meta-Llama-3-8B-Instruct \
    --tp 4 \
    --dist-init-addr sgl-dev-0:50000 \
    --nnodes 2 \
    --node-rank 1
  ```

Please consult the documentation below and [server_args.py](https://github.com/sgl-project/sglang/blob/main/python/sglang/srt/server_args.py) to learn more about the arguments you may provide when launching a server.

## Model and tokenizer
| Argument | Description | Defaults | Options |
| --- | --- | --- | --- |
| `--model-path`<br>`--model` | The path of the model weights. This can be a local folder or a Hugging Face repo ID. | `None` | Type: str |
| `--tokenizer-path` | The path of the tokenizer. | `None` | Type: str |
| `--tokenizer-mode` | Tokenizer mode. 'auto' will use the fast tokenizer if available, and 'slow' will always use the slow tokenizer. | `auto` | `auto`, `slow` |
| `--tokenizer-worker-num` | The worker num of the tokenizer manager. | `1` | Type: int |
| `--skip-tokenizer-init` | If set, skip init tokenizer and pass input_ids in generate request. | `False` | bool flag (set to enable) |
| `--load-format` | The format of the model weights to load. "auto" will try to load the weights in the safetensors format and fall back to the pytorch bin format if safetensors format is not available. "pt" will load the weights in the pytorch bin format. "safetensors" will load the weights in the safetensors format. "npcache" will load the weights in pytorch format and store a numpy cache to speed up the loading. "dummy" will initialize the weights with random values, which is mainly for profiling."gguf" will load the weights in the gguf format. "bitsandbytes" will load the weights using bitsandbytes quantization."layered" loads weights layer by layer so that one can quantize a layer before loading another to make the peak memory envelope smaller. | `auto` | `auto`, `pt`, `safetensors`, `npcache`, `dummy`, `sharded_state`, `gguf`, `bitsandbytes`, `layered`, `remote`, `remote_instance` |
| `--model-loader-extra-config` | Extra config for model loader. This will be passed to the model loader corresponding to the chosen load_format. | `{}` | Type: str |
| `--trust-remote-code` | Whether or not to allow for custom models defined on the Hub in their own modeling files. | `False` | bool flag (set to enable) |
| `--context-length` | The model's maximum context length. Defaults to None (will use the value from the model's config.json instead). | `None` | Type: int |
| `--is-embedding` | Whether to use a CausalLM as an embedding model. | `False` | bool flag (set to enable) |
| `--enable-multimodal` | Enable the multimodal functionality for the served model. If the model being served is not multimodal, nothing will happen | `None` | bool flag (set to enable) |
| `--revision` | The specific model version to use. It can be a branch name, a tag name, or a commit id. If unspecified, will use the default version. | `None` | Type: str |
| `--model-impl` | Which implementation of the model to use. * "auto" will try to use the SGLang implementation if it exists and fall back to the Transformers implementation if no SGLang implementation is available. * "sglang" will use the SGLang model implementation. * "transformers" will use the Transformers model implementation. | `auto` | Type: str |

## HTTP server
| Argument | Description | Defaults | Options |
| --- | --- | --- | --- |
| `--host` | The host of the HTTP server. | `127.0.0.1` | Type: str |
| `--port` | The port of the HTTP server. | `30000` | Type: int |
| `--skip-server-warmup` | If set, skip warmup. | `False` | bool flag (set to enable) |
| `--warmups` | Specify custom warmup functions (csv) to run before server starts eg. --warmups=warmup_name1,warmup_name2 will run the functions `warmup_name1` and `warmup_name2` specified in warmup.py before the server starts listening for requests | `None` | Type: str |
| `--nccl-port` | The port for NCCL distributed environment setup. Defaults to a random port. | `None` | Type: int |

## Quantization and data type
| Argument | Description | Defaults | Options |
| --- | --- | --- | --- |
| `--dtype` | Data type for model weights and activations. * "auto" will use FP16 precision for FP32 and FP16 models, and BF16 precision for BF16 models. * "half" for FP16. Recommended for AWQ quantization. * "float16" is the same as "half". * "bfloat16" for a balance between precision and range. * "float" is shorthand for FP32 precision. * "float32" for FP32 precision. | `auto` | `auto`, `half`, `float16`, `bfloat16`, `float`, `float32` |
| `--quantization` | The quantization method. | `None` | `awq`, `fp8`, `gptq`, `marlin`, `gptq_marlin`, `awq_marlin`, `bitsandbytes`, `gguf`, `modelopt`, `modelopt_fp4`, `petit_nvfp4`, `w8a8_int8`, `w8a8_fp8`, `moe_wna16`, `qoq`, `w4afp8`, `mxfp4` |
| `--quantization-param-path` | Path to the JSON file containing the KV cache scaling factors. This should generally be supplied, when KV cache dtype is FP8. Otherwise, KV cache scaling factors default to 1.0, which may cause accuracy issues. | `None` | Type: Optional[str] |
| `--modelopt-quant` | The ModelOpt quantization configuration. Supported values: 'fp8', 'int4_awq', 'w4a8_awq', 'nvfp4', 'nvfp4_awq'. This requires the NVIDIA Model Optimizer library to be installed: pip install nvidia-modelopt | `None` | Type: str |
| `--modelopt-checkpoint-restore-path` | Path to restore a previously saved ModelOpt quantized checkpoint. If provided, the quantization process will be skipped and the model will be loaded from this checkpoint. | `None` | Type: str |
| `--modelopt-checkpoint-save-path` | Path to save the ModelOpt quantized checkpoint after quantization. This allows reusing the quantized model in future runs. | `None` | Type: str |
| `--kv-cache-dtype` | Data type for kv cache storage. "auto" will use model data type. "fp8_e5m2" and "fp8_e4m3" is supported for CUDA 11.8+. | `auto` | `auto`, `fp8_e5m2`, `fp8_e4m3` |
| `--enable-fp32-lm-head` | If set, the LM head outputs (logits) are in FP32. | `False` | bool flag (set to enable) |

## Memory and scheduling
| Argument | Description | Defaults | Options |
| --- | --- | --- | --- |
| `--mem-fraction-static` | The fraction of the memory used for static allocation (model weights and KV cache memory pool). Use a smaller value if you see out-of-memory errors. | `None` | Type: float |
| `--max-running-requests` | The maximum number of running requests. | `None` | Type: int |
| `--max-queued-requests` | The maximum number of queued requests. This option is ignored when using disaggregation-mode. | `None` | Type: int |
| `--max-total-tokens` | The maximum number of tokens in the memory pool. If not specified, it will be automatically calculated based on the memory usage fraction. This option is typically used for development and debugging purposes. | `None` | Type: int |
| `--chunked-prefill-size` | The maximum number of tokens in a chunk for the chunked prefill. Setting this to -1 means disabling chunked prefill. | `None` | Type: int |
| `--max-prefill-tokens` | The maximum number of tokens in a prefill batch. The real bound will be the maximum of this value and the model's maximum context length. | `16384` | Type: int |
| `--schedule-policy` | The scheduling policy of the requests. | `fcfs` | `lpm`, `random`, `fcfs`, `dfs-weight`, `lof`, `priority` |
| `--enable-priority-scheduling` | Enable priority scheduling. Requests with higher priority integer values will be scheduled first by default. | `False` | bool flag (set to enable) |
| `--schedule-low-priority-values-first` | If specified with --enable-priority-scheduling, the scheduler will schedule requests with lower priority integer values first. | `False` | bool flag (set to enable) |
| `--priority-scheduling-preemption-threshold` | Minimum difference in priorities for an incoming request to have to preempt running request(s). | `10` | Type: int |
| `--schedule-conservativeness` | How conservative the schedule policy is. A larger value means more conservative scheduling. Use a larger value if you see requests being retracted frequently. | `1.0` | Type: float |
| `--page-size` | The number of tokens in a page. | `1` | Type: int |
| `--hybrid-kvcache-ratio` | Mix ratio in [0,1] between uniform and hybrid kv buffers (0.0 = pure uniform: swa_size / full_size = 1)(1.0 = pure hybrid: swa_size / full_size = local_attention_size / context_length) | `None` | Optional[float] |
| `--swa-full-tokens-ratio` | The ratio of SWA layer KV tokens / full layer KV tokens, regardless of the number of swa:full layers. It should be between 0 and 1. E.g. 0.5 means if each swa layer has 50 tokens, then each full layer has 100 tokens. | `0.8` | Type: float |
| `--disable-hybrid-swa-memory` | Disable the hybrid SWA memory. | `False` | bool flag (set to enable) |

## Runtime options
| Argument | Description | Defaults | Options |
| --- | --- | --- | --- |
| `--device` | The device to use ('cuda', 'xpu', 'hpu', 'npu', 'cpu'). Defaults to auto-detection if not specified. | `None` | Type: str |
| `--elastic-ep-backend` | Select the collective communication backend for elastic EP. Currently supports 'mooncake'. | None | N/A       |
| `--mooncake-ib-device` | The InfiniBand devices for Mooncake Backend, accepts multiple comma-separated devices. Default is None, which triggers automatic device detection when Mooncake Backend is enabled. | None | N/A   |
| `--tensor-parallel-size`<br>`--tp-size` | The tensor parallelism size. | `1` | Type: int |
| `--pipeline-parallel-size`<br>`--pp-size` | The pipeline parallelism size. | `1` | Type: int |
| `--pp-max-micro-batch-size` | The maximum micro batch size in pipeline parallelism. | `None` | Type: int |
| `--stream-interval` | The interval (or buffer size) for streaming in terms of the token length. A smaller value makes streaming smoother, while a larger value makes the throughput higher | `1` | Type: int |
| `--stream-output` | Whether to output as a sequence of disjoint segments. | `False` | bool flag (set to enable) |
| `--random-seed` | The random seed. | `None` | Type: int |
| `--constrained-json-whitespace-pattern` | (outlines and llguidance backends only) Regex pattern for syntactic whitespaces allowed in JSON constrained output. For example, to allow the model to generate consecutive whitespaces, set the pattern to [\n\t ]* | `None` | Type: str |
| `--constrained-json-disable-any-whitespace` | (xgrammar and llguidance backends only) Enforce compact representation in JSON constrained output. | `False` | bool flag (set to enable) |
| `--watchdog-timeout` | Set watchdog timeout in seconds. If a forward batch takes longer than this, the server will crash to prevent hanging. | `300` | Type: float |
| `--dist-timeout` | Set timeout for torch.distributed initialization. | `None` | Type: int |
| `--download-dir` | Model download directory for huggingface. | `None` | Type: str |
| `--base-gpu-id` | The base GPU ID to start allocating GPUs from. Useful when running multiple instances on the same machine. | `0` | Type: int |
| `--gpu-id-step` | The delta between consecutive GPU IDs that are used. For example, setting it to 2 will use GPU 0,2,4,... | `1` | Type: int |
| `--sleep-on-idle` | Reduce CPU usage when sglang is idle. | `False` | bool flag (set to enable) |

## Logging
| Argument | Description | Defaults | Options |
| --- | --- | --- | --- |
| `--log-level` | The logging level of all loggers. | `info` | Type: str |
| `--log-level-http` | The logging level of HTTP server. If not set, reuse --log-level by default. | `None` | Type: str |
| `--log-requests` | Log metadata, inputs, outputs of all requests. The verbosity is decided by --log-requests-level | `False` | bool flag (set to enable) |
| `--log-requests-level` | 0: Log metadata (no sampling parameters). 1: Log metadata and sampling parameters. 2: Log metadata, sampling parameters and partial input/output. 3: Log every input/output. | `2` | `0`, `1`, `2`, `3` |
| `--crash-dump-folder` | Folder path to dump requests from the last 5 min before a crash (if any). If not specified, crash dumping is disabled. | `None` | Type: str |
| `--crash-on-nan` | Crash the server on nan logprobs. | `False` | Type: str |
| `--show-time-cost` | Show time cost of custom marks. | `False` | bool flag (set to enable) |
| `--enable-metrics` | Enable log prometheus metrics. | `False` | bool flag (set to enable) |
| `--enable-metrics-for-all-schedulers` | Enable --enable-metrics-for-all-schedulers when you want schedulers on all TP ranks (not just TP 0) to record request metrics separately. This is especially useful when dp_attention is enabled, as otherwise all metrics appear to come from TP 0. | `False` | bool flag (set to enable) |
| `--tokenizer-metrics-custom-labels-header` | Specify the HTTP header for passing custom labels for tokenizer metrics. | `x-custom-labels` | Type: str |
| `--tokenizer-metrics-allowed-custom-labels` | The custom labels allowed for tokenizer metrics. The labels are specified via a dict in '--tokenizer-metrics-custom-labels-header' field in HTTP requests, e.g., {'label1': 'value1', 'label2': 'value2'} is allowed if '--tokenizer-metrics-allowed-custom-labels label1 label2' is set. | `None` | List[str] |
| `--bucket-time-to-first-token` | The buckets of time to first token, specified as a list of floats. | `None` | List[float] |
| `--bucket-inter-token-latency` | The buckets of inter-token latency, specified as a list of floats. | `None` | List[float] |
| `--bucket-e2e-request-latency` | The buckets of end-to-end request latency, specified as a list of floats. | `None` | List[float] |
| `--collect-tokens-histogram` | Collect prompt/generation tokens histogram. | `False` | bool flag (set to enable) |
| `--prompt-tokens-buckets` | The buckets rule of prompt tokens. Supports 3 rule types: 'default' uses predefined buckets; 'tse <middle> <base> <count>' generates two sides exponential distributed buckets (e.g., 'tse 1000 2 8' generates buckets [984.0, 992.0, 996.0, 998.0, 1000.0, 1002.0, 1004.0, 1008.0, 1016.0]).); 'custom <value1> <value2> ...' uses custom bucket values (e.g., 'custom 10 50 100 500'). | `None` | List[str] |
| `--generation-tokens-buckets` | The buckets rule for generation tokens histogram. Supports 3 rule types: 'default' uses predefined buckets; 'tse <middle> <base> <count>' generates two sides exponential distributed buckets (e.g., 'tse 1000 2 8' generates buckets [984.0, 992.0, 996.0, 998.0, 1000.0, 1002.0, 1004.0, 1008.0, 1016.0]).); 'custom <value1> <value2> ...' uses custom bucket values (e.g., 'custom 10 50 100 500'). | `None` | List[str] |
| `--gc-warning-threshold-secs` | The threshold for long GC warning. If a GC takes longer than this, a warning will be logged. Set to 0 to disable. | `0.0` | Type: float |
| `--decode-log-interval` | The log interval of decode batch. | `40` | Type: int |
| `--enable-request-time-stats-logging` | Enable per request time stats logging | `False` | bool flag (set to enable) |
| `--kv-events-config` | Config in json format for NVIDIA dynamo KV event publishing. Publishing will be enabled if this flag is used. | `None` | Type: str |
| `--enable-trace` | Enable opentelemetry trace | `False` | bool flag (set to enable) |
| `--oltp-traces-endpoint` | Config opentelemetry collector endpoint if --enable-trace is set. format: <ip>:<port> | `localhost:4317` | Type: str |

## API related
| Argument | Description | Defaults | Options |
| --- | --- | --- | --- |
| `--api-key` | Set API key of the server. It is also used in the OpenAI API compatible server. | `None` | Type: str |
| `--served-model-name` | Override the model name returned by the v1/models endpoint in OpenAI API server. | `None` | Type: str |
| `--weight-version` | Version identifier for the model weights. Defaults to 'default' if not specified. | `default` | Type: str |
| `--chat-template` | The buliltin chat template name or the path of the chat template file. This is only used for OpenAI-compatible API server. | `None` | Type: str |
| `--completion-template` | The buliltin completion template name or the path of the completion template file. This is only used for OpenAI-compatible API server. only for code completion currently. | `None` | Type: str |
| `--file-storage-path` | The path of the file storage in backend. | `sglang_storage` | Type: str |
| `--enable-cache-report` | Return number of cached tokens in usage.prompt_tokens_details for each openai request. | `False` | bool flag (set to enable) |
| `--reasoning-parser` | Specify the parser for reasoning models. Supported parsers: [deepseek-r1, deepseek-v3, glm45, gpt-oss, kimi, qwen3, qwen3-thinking, step3]. | `None` | `deepseek-r1`, `deepseek-v3`, `glm45`, `gpt-oss`, `kimi`, `qwen3`, `qwen3-thinking`, `step3` |
| `--tool-call-parser` | Specify the parser for handling tool-call interactions. Supported parsers: [deepseekv3, deepseekv31, glm, glm45, gpt-oss, kimi_k2, llama3, mistral, pythonic, qwen, qwen25, qwen3_coder, step3]. | `None` | `deepseekv3`, `deepseekv31`, `glm`, `glm45`, `gpt-oss`, `kimi_k2`, `llama3`, `mistral`, `pythonic`, `qwen`, `qwen25`, `qwen3_coder`, `step3` |
| `--sampling-defaults` | Where to get default sampling parameters. 'openai' uses SGLang/OpenAI defaults (temperature=1.0, top_p=1.0, etc.). 'model' uses the model's generation_config.json to get the recommended sampling parameters if available. Default is 'model'. | `model` | `openai`, `model` |
| `--tool-server` | Either 'demo' or a comma-separated list of tool server urls to use for the model. If not specified, no tool server will be used. | `None` | Type: str |

## Data parallelism
| Argument | Description | Defaults | Options |
| --- | --- | --- | --- |
| `--data-parallel-size`<br>`--dp-size` | The data parallelism size. | `1` | Type: int |
| `--load-balance-method` | The load balancing strategy for data parallelism. The Minimum Token algorithm can only be used when DP attention is applied. This algorithm performs load balancing based on the real-time token load of the DP workers. | `round_robin` | `round_robin`, `shortest_queue`, `minimum_tokens` |
| `--load-watch-interval` | The interval of load watching in seconds. | `0.1` | Type: float |
| `--prefill-round-robin-balance` | Prefill is round robin balanced. This is used to promise decode server can get the correct dp rank. | `False` | bool flag (set to enable) |

## Multi-node distributed serving
| Argument | Description | Defaults | Options |
| --- | --- | --- | --- |
| `--dist-init-addr`<br>`--nccl-init-addr` | The host address for initializing distributed backend (e.g., `192.168.0.2:25000`). | `None` | Type: str |
| `--nnodes` | The number of nodes. | `1` | Type: int |
| `--node-rank` | The node rank. | `0` | Type: int |

## Model override args
| Argument | Description | Defaults | Options |
| --- | --- | --- | --- |
| `--json-model-override-args` | A dictionary in JSON string format used to override default model configurations. | `{}` | Type: str |
| `--preferred-sampling-params` | json-formatted sampling settings that will be returned in /get_model_info | `None` | Type: str |

## LoRA
| Argument | Description | Defaults | Options |
| --- | --- | --- | --- |
| `--enable-lora` | Enable LoRA support for the model. This argument is automatically set to `True` if `--lora-paths` is provided for backward compatibility. | `False` | Bool flag (set to enable) |
| `--max-lora-rank` | The maximum LoRA rank that should be supported. If not specified, it will be automatically inferred from the adapters provided in `--lora-paths`. This argument is needed when you expect to dynamically load adapters of larger LoRA rank after server startup. | `None` | Type: int |
| `--lora-target-modules` | The union set of all target modules where LoRA should be applied (e.g., `q_proj`, `k_proj`, `gate_proj`). If not specified, it will be automatically inferred from the adapters provided in `--lora-paths`. You can also set it to `all` to enable LoRA for all supported modules; note this may introduce minor performance overhead. | `None` | `q_proj`, `k_proj`, `v_proj`, `o_proj`, `gate_proj`, `up_proj`, `down_proj`, `qkv_proj`, `gate_up_proj`, `all` |
| `--lora-paths` | The list of LoRA adapters to load. Each adapter must be specified in one of the following formats: `<PATH>` \| `<NAME>=<PATH>` \| JSON with schema `{"lora_name": str, "lora_path": str, "pinned": bool}`. | `None` | Type: List[str] / JSON objects |
| `--max-loras-per-batch` | Maximum number of adapters for a running batch, including base-only requests. | `8` | Type: int |
| `--max-loaded-loras` | If specified, limits the maximum number of LoRA adapters loaded in CPU memory at a time. Must be ≥ `--max-loras-per-batch`. | `None` | Type: int |
| `--lora-eviction-policy` | LoRA adapter eviction policy when the GPU memory pool is full. | `lru` | `lru`, `fifo` |
| `--lora-backend` | Choose the kernel backend for multi-LoRA serving. | `triton` | `triton`, `csgmv` |
| `--max-lora-chunk-size` | Maximum chunk size for the ChunkedSGMV LoRA backend. Only used when `--lora-backend` is `csgmv`. Larger values may improve performance. | `16` | `16`, `32`, `64`, `128` |

## Kernel backend
| Argument | Description | Defaults | Options |
| --- | --- | --- | --- |
| `--attention-backend` | Choose the kernels for attention layers. | `None` | `triton`, `torch_native`, `flex_attention`, `nsa`, `cutlass_mla`, `fa3`, `fa4`, `flashinfer`, `flashmla`, `trtllm_mla`, `trtllm_mha`, `dual_chunk_flash_attn`, `aiter`, `wave`, `intel_amx`, `ascend` |
| `--prefill-attention-backend` | Choose the kernels for prefill attention layers (have priority over --attention-backend). | `None` | `triton`, `torch_native`, `flex_attention`, `nsa`, `cutlass_mla`, `fa3`, `fa4`, `flashinfer`, `flashmla`, `trtllm_mla`, `trtllm_mha`, `dual_chunk_flash_attn`, `aiter`, `wave`, `intel_amx`, `ascend` |
| `--decode-attention-backend` | Choose the kernels for decode attention layers (have priority over --attention-backend). | `None` | `triton`, `torch_native`, `flex_attention`, `nsa`, `cutlass_mla`, `fa3`, `fa4`, `flashinfer`, `flashmla`, `trtllm_mla`, `trtllm_mha`, `dual_chunk_flash_attn`, `aiter`, `wave`, `intel_amx`, `ascend` |
| `--sampling-backend` | Choose the kernels for sampling layers. | `None` | `flashinfer`, `pytorch`, `ascend` |
| `--grammar-backend` | Choose the backend for grammar-guided decoding. | `None` | `xgrammar`, `outlines`, `llguidance`, `none` |
| `--mm-attention-backend` | Set multimodal attention backend. | `None` | `sdpa`, `fa3`, `triton_attn`, `ascend_attn`, `aiter_attn` |
| `--nsa-prefill` | Choose the NSA backend for the prefill stage (overrides `--attention-backend` when running DeepSeek NSA-style attention). | `flashmla_sparse` | `flashmla_sparse`, `flashmla_decode`, `fa3`, `tilelang`, `aiter` |
| `--nsa-decode` | Choose the NSA backend for the decode stage when running DeepSeek NSA-style attention. Overrides `--attention-backend` for decoding. | `flashmla_kv` | `flashmla_prefill`, `flashmla_kv`, `fa3`, `tilelang`, `aiter` |

## Speculative decoding
| Argument | Description | Defaults | Options |
| --- | --- | --- | --- |
| `--speculative-algorithm` | Speculative algorithm. | `None` | `EAGLE`, `EAGLE3`, `NEXTN`, `STANDALONE`, `NGRAM` |
| `--speculative-draft-model-path`<br>`--speculative-draft-model` | The path of the draft model weights. This can be a local folder or a Hugging Face repo ID. | `None` | Type: str |
| `--speculative-draft-model-revision` | The specific draft model version to use. It can be a branch name, a tag name, or a commit id. If unspecified, will use the default version. | `None` | Type: str |
| `--speculative-num-steps` | The number of steps sampled from draft model in Speculative Decoding. | `None` | Type: int |
| `--speculative-eagle-topk` | The number of tokens sampled from the draft model in eagle2 each step. | `None` | Type: int |
| `--speculative-num-draft-tokens` | The number of tokens sampled from the draft model in Speculative Decoding. | `None` | Type: int |
| `--speculative-accept-threshold-single` | Accept a draft token if its probability in the target model is greater than this threshold. | `1.0` | Type: float |
| `--speculative-accept-threshold-acc` | The accept probability of a draft token is raised from its target probability p to min(1, p / threshold_acc). | `1.0` | Type: float |
| `--speculative-token-map` | The path of the draft model's small vocab table. | `None` | Type: str |
| `--speculative-attention-mode` | Attention backend for speculative decoding operations (both target verify and draft extend). Can be one of 'prefill' (default) or 'decode'. | `prefill` | `prefill`, `decode` |
| `--speculative-moe-runner-backend` | MOE backend for EAGLE speculative decoding, see --moe-runner-backend for options. Same as moe runner backend if unset. | None |

## Ngram speculative decoding
| Argument | Description | Defaults | Options |
| --- | --- | --- | --- |
| `--speculative-ngram-min-match-window-size` | The minimum window size for pattern matching in ngram speculative decoding. | `1` | Type: int |
| `--speculative-ngram-max-match-window-size` | The maximum window size for pattern matching in ngram speculative decoding. | `12` | Type: int |
| `--speculative-ngram-min-bfs-breadth` | The minimum breadth for BFS (Breadth-First Search) in ngram speculative decoding. | `1` | Type: int |
| `--speculative-ngram-max-bfs-breadth` | The maximum breadth for BFS (Breadth-First Search) in ngram speculative decoding. | `10` | Type: int |
| `--speculative-ngram-match-type` | The match type for cache tree. | `BFS` | `BFS`, `PROB` |
| `--speculative-ngram-branch-length` | The branch length for ngram speculative decoding. | `18` | Type: int |
| `--speculative-ngram-capacity` | The cache capacity for ngram speculative decoding. | `10000000` | Type: int |

## Expert parallelism
| Argument | Description | Defaults | Options |
| --- | --- | --- | --- |
| `--expert-parallel-size`<br>`--ep-size`<br>`--ep` | The expert parallelism size. | `1` | Type: int |
| `--moe-a2a-backend` | Select the backend for all-to-all communication for expert parallelism. | `none` | `none`, `deepep` |
| `--moe-runner-backend` | Choose the runner backend for MoE. | `auto` | `auto`, `deep_gemm`, `triton`, `triton_kernel`, `flashinfer_trtllm`, `flashinfer_cutlass`, `flashinfer_mxfp4`, `flashinfer_cutedsl` |
| `--flashinfer-mxfp4-moe-precision` | Choose the computation precision of flashinfer mxfp4 moe | `default` | `default`, `bf16` |
| `--enable-flashinfer-allreduce-fusion` | Enable FlashInfer allreduce fusion with Residual RMSNorm. | `False` | bool flag (set to enable) |
| `--deepep-mode` | Select the mode when enable DeepEP MoE, could be `normal`, `low_latency` or `auto`. Default is `auto`, which means `low_latency` for decode batch and `normal` for prefill batch. | `auto` | `normal`, `low_latency`, `auto` |
| `--ep-num-redundant-experts` | Allocate this number of redundant experts in expert parallel. | `0` | Type: int |
| `--ep-dispatch-algorithm` | The algorithm to choose ranks for redundant experts in expert parallel. | `None` | Type: str |
| `--init-expert-location` | Initial location of EP experts. | `trivial` | Type: str |
| `--enable-eplb` | Enable EPLB algorithm | `False` | bool flag (set to enable) |
| `--eplb-algorithm` | Chosen EPLB algorithm | `auto` | Type: str |
| `--eplb-rebalance-num-iterations` | Number of iterations to automatically trigger a EPLB re-balance. | `1000` | Type: int |
| `--eplb-rebalance-layers-per-chunk` | Number of layers to rebalance per forward pass. | `None` | Type: int |
| `--eplb-min-rebalancing-utilization-threshold` | Minimum threshold for GPU average utilization to trigger EPLB rebalancing. Must be in the range [0.0, 1.0]. | `1.0` | Type: float |
| `--expert-distribution-recorder-mode` | Mode of expert distribution recorder. | `None` | Type: str |
| `--expert-distribution-recorder-buffer-size` | Circular buffer size of expert distribution recorder. Set to -1 to denote infinite buffer. | `None` | Type: int |
| `--enable-expert-distribution-metrics` | Enable logging metrics for expert balancedness | `False` | bool flag (set to enable) |
| `--deepep-config` | Tuned DeepEP config suitable for your own cluster. It can be either a string with JSON content or a file path. | `None` | Type: str |
| `--moe-dense-tp-size` | TP size for MoE dense MLP layers. This flag is useful when, with large TP size, there are errors caused by weights in MLP layers having dimension smaller than the min dimension GEMM supports. | `None` | Type: int |

## Mamba Cache
| Argument | Description | Defaults | Options |
| --- | --- | --- | --- |
| `--max-mamba-cache-size` | The maximum size of the mamba cache. | `None` | Type: int |
| `--mamba-ssm-dtype` | The data type of the SSM states in mamba cache. | `float32` | `float32`, `bfloat16` |
| `--mamba-full-memory-ratio` | The ratio of mamba state memory to full kv cache memory. | `0.2` | Type: float |

## Args for multi-item scoring
| Argument | Description | Defaults | Options |
| --- | --- | --- | --- |
| `--multi-item-scoring-delimiter` | Delimiter token ID for multi-item scoring. Used to combine Query and Items into a single sequence: Query<delimiter>Item1<delimiter>Item2<delimiter>... This enables efficient batch processing of multiple items against a single query. | `None` | Type: int |

## Hierarchical cache
| Argument | Description | Defaults | Options |
| --- | --- | --- | --- |
| `--enable-hierarchical-cache` | Enable hierarchical cache | `False` | bool flag (set to enable) |
| `--hicache-ratio` | The ratio of the size of host KV cache memory pool to the size of device pool. | `2.0` | Type: float |
| `--hicache-size` | The size of host KV cache memory pool in gigabytes, which will override the hicache_ratio if set. | `0` | Type: int |
| `--hicache-write-policy` | The write policy of hierarchical cache. | `write_through` | `write_back`, `write_through`, `write_through_selective` |
| `--radix-eviction-policy` | The eviction policy of radix trees. 'lru' stands for Least Recently Used, 'lfu' stands for Least Frequently Used. | `lru` | `lru`, `lfu` |
| `--hicache-io-backend` | The IO backend for KV cache transfer between CPU and GPU | `kernel` | `direct`, `kernel`, `kernel_ascend` |
| `--hicache-mem-layout` | The layout of host memory pool for hierarchical cache. | `layer_first` | `layer_first`, `page_first`, `page_first_direct`, `page_first_kv_split` |
| `--hicache-storage-backend` | The storage backend for hierarchical KV cache. Built-in backends: file, mooncake, hf3fs, nixl, aibrix. For dynamic backend, use --hicache-storage-backend-extra-config to specify: backend_name (custom name), module_path (Python module path), class_name (backend class name). | `None` | `file`, `mooncake`, `hf3fs`, `nixl`, `aibrix`, `dynamic`, `eic` |
| `--hicache-storage-prefetch-policy` | Control when prefetching from the storage backend should stop. | `best_effort` | `best_effort`, `wait_complete`, `timeout` |
| `--hicache-storage-backend-extra-config` | A dictionary in JSON string format containing extra configuration for the storage backend. | `None` | Type: str |

## LMCache
| Argument | Description | Defaults | Options |
| --- | --- | --- | --- |
| `--enable-lmcache` | Using LMCache as an alternative hierarchical cache solution | `False` | bool flag (set to enable) |

## Double Sparsity
| Argument | Description | Defaults | Options |
| --- | --- | --- | --- |
| `--enable-double-sparsity` | Enable double sparsity attention | `False` | bool flag (set to enable) |
| `--ds-channel-config-path` | The path of the double sparsity channel config | `None` | Type: str |
| `--ds-heavy-channel-num` | The number of heavy channels in double sparsity attention | `32` | Type: int |
| `--ds-heavy-token-num` | The number of heavy tokens in double sparsity attention | `256` | Type: int |
| `--ds-heavy-channel-type` | The type of heavy channels in double sparsity attention | `qk` | Type: str |
| `--ds-sparse-decode-threshold` | The minimum decode sequence length required before the double-sparsity backend switches from the dense fallback to the sparse decode kernel. | `4096` | Type: int |

## Offloading
| Argument | Description | Defaults | Options |
| --- | --- | --- | --- |
| `--cpu-offload-gb` | How many GBs of RAM to reserve for CPU offloading. | `0` | Type: int |
| `--offload-group-size` | Number of layers per group in offloading. | `-1` | Type: int |
| `--offload-num-in-group` | Number of layers to be offloaded within a group. | `1` | Type: int |
| `--offload-prefetch-step` | Steps to prefetch in offloading. | `1` | Type: int |
| `--offload-mode` | Mode of offloading. | `cpu` | Type: str |

## Optimization/debug options
| Argument | Description | Defaults | Options |
| --- | --- | --- | --- |
| `--disable-radix-cache` | Disable RadixAttention for prefix caching. | `False` | bool flag (set to enable) |
| `--cuda-graph-max-bs` | Set the maximum batch size for cuda graph. It will extend the cuda graph capture batch size to this value. | `None` | Type: int |
| `--cuda-graph-bs` | Set the list of batch sizes for cuda graph. | `None` | List[int] |
| `--disable-cuda-graph` | Disable cuda graph. | `False` | bool flag (set to enable) |
| `--disable-cuda-graph-padding` | Disable cuda graph when padding is needed. Still uses cuda graph when padding is not needed. | `False` | bool flag (set to enable) |
| `--enable-profile-cuda-graph` | Enable profiling of cuda graph capture. | `False` | bool flag (set to enable) |
| `--enable-cudagraph-gc` | Enable garbage collection during CUDA graph capture. If disabled (default), GC is frozen during capture to speed up the process. | `False` | bool flag (set to enable) |
| `--enable-nccl-nvls` | Enable NCCL NVLS for prefill heavy requests when available. | `False` | bool flag (set to enable) |
| `--enable-symm-mem` | Enable NCCL symmetric memory for fast collectives. | `False` | bool flag (set to enable) |
| `--disable-flashinfer-cutlass-moe-fp4-allgather` | Disables quantize before all-gather for flashinfer cutlass moe. | `False` | bool flag (set to enable) |
| `--enable-tokenizer-batch-encode` | Enable batch tokenization for improved performance when processing multiple text inputs. Do not use with image inputs, pre-tokenized input_ids, or input_embeds. | `False` | bool flag (set to enable) |
| `--disable-outlines-disk-cache` | Disable disk cache of outlines to avoid possible crashes related to file system or high concurrency. | `False` | bool flag (set to enable) |
| `--disable-custom-all-reduce` | Disable the custom all-reduce kernel and fall back to NCCL. | `False` | bool flag (set to enable) |
| `--enable-mscclpp` | Enable using mscclpp for small messages for all-reduce kernel and fall back to NCCL. | `False` | bool flag (set to enable) |
| `--enable-torch-symm-mem` | Enable using torch symm mem for all-reduce kernel and fall back to NCCL. Only supports CUDA device SM90 and above. SM90 supports world size 4, 6, 8. SM10 supports world size 6, 8. | `False` | bool flag (set to enable) |
| `--disable-overlap-schedule` | Disable the overlap scheduler, which overlaps the CPU scheduler with GPU model worker. | `False` | bool flag (set to enable) |
| `--enable-mixed-chunk` | Enabling mixing prefill and decode in a batch when using chunked prefill. | `False` | bool flag (set to enable) |
| `--enable-dp-attention` | Enabling data parallelism for attention and tensor parallelism for FFN. The dp size should be equal to the tp size. Currently DeepSeek-V2 and Qwen 2/3 MoE models are supported. | `False` | bool flag (set to enable) |
| `--enable-dp-lm-head` | Enable vocabulary parallel across the attention TP group to avoid all-gather across DP groups, optimizing performance under DP attention. | `False` | bool flag (set to enable) |
| `--enable-two-batch-overlap` | Enabling two micro batches to overlap. | `False` | bool flag (set to enable) |
| `--enable-single-batch-overlap` | Let computation and communication overlap within one micro batch. | `False` | bool flag (set to enable) |
| `--tbo-token-distribution-threshold` | The threshold of token distribution between two batches in micro-batch-overlap, determines whether to two-batch-overlap or two-chunk-overlap. Set to 0 denote disable two-chunk-overlap. | `0.48` | Type: float |
| `--enable-torch-compile` | Optimize the model with torch.compile. Experimental feature. | `False` | bool flag (set to enable) |
| `--enable-piecewise-cuda-graph` | Optimize the model with piecewise cuda graph for extend/prefill only. Experimental feature. | `False` | bool flag (set to enable) |
| `--piecewise-cuda-graph-tokens` | Set the list of tokens when using piecewise cuda graph. | `None` | Type: JSON list |
| `--torch-compile-max-bs` | Set the maximum batch size when using torch compile. | `32` | Type: int |
| `--piecewise-cuda-graph-max-tokens` | Set the maximum tokens when using piecewise cuda graph. | `4096` | Type: int |
| `--torchao-config` | Optimize the model with torchao. Experimental feature. Current choices are: int8dq, int8wo, int4wo-<group_size>, fp8wo, fp8dq-per_tensor, fp8dq-per_row | `` | Type: str |
| `--enable-nan-detection` | Enable the NaN detection for debugging purposes. | `False` | bool flag (set to enable) |
| `--enable-p2p-check` | Enable P2P check for GPU access, otherwise the p2p access is allowed by default. | `False` | bool flag (set to enable) |
| `--triton-attention-reduce-in-fp32` | Cast the intermediate attention results to fp32 to avoid possible crashes related to fp16. This only affects Triton attention kernels. | `False` | bool flag (set to enable) |
| `--triton-attention-num-kv-splits` | The number of KV splits in flash decoding Triton kernel. Larger value is better in longer context scenarios. The default value is 8. | `8` | Type: int |
| `--triton-attention-split-tile-size` | The size of split KV tile in flash decoding Triton kernel. Used for deterministic inference. | `None` | Type: int |
| `--num-continuous-decode-steps` | Run multiple continuous decoding steps to reduce scheduling overhead. This can potentially increase throughput but may also increase time-to-first-token latency. The default value is 1, meaning only run one decoding step at a time. | `1` | Type: int |
| `--delete-ckpt-after-loading` | Delete the model checkpoint after loading the model. | `False` | bool flag (set to enable) |
| `--enable-memory-saver` | Allow saving memory using release_memory_occupation and resume_memory_occupation | `False` | bool flag (set to enable) |
| `--enable-weights-cpu-backup` | Save model weights to CPU memory during release_weights_occupation and resume_weights_occupation | `False` | bool flag (set to enable) |
| `--allow-auto-truncate` | Allow automatically truncating requests that exceed the maximum input length instead of returning an error. | `False` | bool flag (set to enable) |
| `--enable-custom-logit-processor` | Enable users to pass custom logit processors to the server (disabled by default for security) | `False` | bool flag (set to enable) |
| `--flashinfer-mla-disable-ragged` | Not using ragged prefill wrapper when running flashinfer mla | `False` | bool flag (set to enable) |
| `--disable-shared-experts-fusion` | Disable shared experts fusion optimization for deepseek v3/r1. | `False` | bool flag (set to enable) |
| `--disable-chunked-prefix-cache` | Disable chunked prefix cache feature for deepseek, which should save overhead for short sequences. | `False` | bool flag (set to enable) |
| `--disable-fast-image-processor` | Adopt base image processor instead of fast image processor. | `False` | bool flag (set to enable) |
| `--keep-mm-feature-on-device` | Keep multimodal feature tensors on device after processing to save D2H copy. | `False` | bool flag (set to enable) |
| `--enable-return-hidden-states` | Enable returning hidden states with responses. | `False` | bool flag (set to enable) |
| `--scheduler-recv-interval` | The interval to poll requests in scheduler. Can be set to >1 to reduce the overhead of this. | `1` | Type: int |
| `--numa-node` | Sets the numa node for the subprocesses. i-th element corresponds to i-th subprocess. | `None` | List[int] |
<<<<<<< HEAD
| `--enable-layerwise-nvtx-marker` | Enable layerwise NVTX profiling annotations for the model. This adds NVTX markers to every layer for detailed per-layer performance analysis with Nsight Systems. | `False` | bool flag (set to enable) |
=======
| `--enable-attn-tp-input-scattered` | Allow input of attention to be scattered when only using tensor parallelism, to reduce the computational load of operations such as qkv latent.                                                                                                      | `False`  | bool flag (set to enable) |
>>>>>>> 20e59f95

## Debug tensor dumps
| Argument | Description | Defaults | Options |
| --- | --- | --- | --- |
| `--debug-tensor-dump-output-folder` | The output folder for dumping tensors. | `None` | Type: str |
| `--debug-tensor-dump-input-file` | The input filename for dumping tensors | `None` | Type: str |
| `--debug-tensor-dump-inject` | Inject the outputs from jax as the input of every layer. | `False` | Type: str |
| `--enable-dynamic-batch-tokenizer` | Enable async dynamic batch tokenizer for improved performance when multiple requests arrive concurrently. | `False` | bool flag (set to enable) |
| `--dynamic-batch-tokenizer-batch-size` | [Only used if --enable-dynamic-batch-tokenizer is set] Maximum batch size for dynamic batch tokenizer. | `32` | Type: int |
| `--dynamic-batch-tokenizer-batch-timeout` | [Only used if --enable-dynamic-batch-tokenizer is set] Timeout in seconds for batching tokenization requests. | `0.002` | Type: float |

## PD disaggregation
| Argument | Description | Defaults | Options |
| --- | --- | --- | --- |
| `--disaggregation-mode` | Only used for PD disaggregation. "prefill" for prefill-only server, and "decode" for decode-only server. If not specified, it is not PD disaggregated | `null` | `null`, `prefill`, `decode` |
| `--disaggregation-transfer-backend` | The backend for disaggregation transfer. Default is mooncake. | `mooncake` | `mooncake`, `nixl`, `ascend`, `fake` |
| `--disaggregation-bootstrap-port` | Bootstrap server port on the prefill server. Default is 8998. | `8998` | Type: int |
| `--disaggregation-decode-tp` | Decode tp size. If not set, it matches the tp size of the current engine. This is only set on the prefill server. | `None` | Type: int |
| `--disaggregation-decode-dp` | Decode dp size. If not set, it matches the dp size of the current engine. This is only set on the prefill server. | `None` | Type: int |
| `--disaggregation-prefill-pp` | Prefill pp size. If not set, it is default to 1. This is only set on the decode server. | `1` | Type: int |
| `--disaggregation-ib-device` | The InfiniBand devices for disaggregation transfer, accepts single device (e.g., --disaggregation-ib-device mlx5_0) or multiple comma-separated devices (e.g., --disaggregation-ib-device mlx5_0,mlx5_1). Default is None, which triggers automatic device detection when mooncake backend is enabled. | `None` | Type: str |
| `--disaggregation-decode-enable-offload-kvcache` | Enable async KV cache offloading on decode server (PD mode). | `False` | bool flag (set to enable) |
| `--num-reserved-decode-tokens` | Number of decode tokens that will have memory reserved when adding new request to the running batch. | `512` | Type: int |
| `--disaggregation-decode-polling-interval` | The interval to poll requests in decode server. Can be set to >1 to reduce the overhead of this. | `1` | Type: int |

## Custom weight loader
| Argument | Description | Defaults | Options |
| --- | --- | --- | --- |
| `--custom-weight-loader` | The custom dataloader which used to update the model. Should be set with a valid import path, such as my_package.weight_load_func | `None` | List[str] |
| `--weight-loader-disable-mmap` | Disable mmap while loading weight using safetensors. | `False` | bool flag (set to enable) |
| `--remote-instance-weight-loader-seed-instance-ip` | The ip of the seed instance for loading weights from remote instance. | `None` | Type: str |
| `--remote-instance-weight-loader-seed-instance-service-port` | The service port of the seed instance for loading weights from remote instance. | `None` | Type: int |
| `--remote-instance-weight-loader-send-weights-group-ports` | The communication group ports for loading weights from remote instance. | `None` | Type: JSON list |

## For PD-Multiplexing
| Argument | Description | Defaults | Options |
| --- | --- | --- | --- |
| `--enable-pdmux` | Enable PD-Multiplexing, PD running on greenctx stream. | `False` | bool flag (set to enable) |
| `--pdmux-config-path` | The path of the PD-Multiplexing config file. | `None` | Type: str |
| `--sm-group-num` | Number of sm partition groups. | `8` | Type: int |

## For deterministic inference
| Argument | Description | Defaults | Options |
| --- | --- | --- | --- |
| `--enable-deterministic-inference` | Enable deterministic inference mode with batch invariant ops. | `False` | bool flag (set to enable) |

## Deprecated arguments
| Argument | Description | Defaults | Options |
| --- | --- | --- | --- |
| `--enable-ep-moe` | NOTE: --enable-ep-moe is deprecated. Please set `--ep-size` to the same value as `--tp-size` instead. | `None` | N/A |
| `--enable-deepep-moe` | NOTE: --enable-deepep-moe is deprecated. Please set `--moe-a2a-backend` to 'deepep' instead. | `None` | N/A |
| `--enable-flashinfer-cutlass-moe` | NOTE: --enable-flashinfer-cutlass-moe is deprecated. Please set `--moe-runner-backend` to 'flashinfer_cutlass' instead. | `None` | N/A |
| `--enable-flashinfer-cutedsl-moe` | NOTE: --enable-flashinfer-cutedsl-moe is deprecated. Please set `--moe-runner-backend` to 'flashinfer_cutedsl' instead. | `None` | N/A |
| `--enable-flashinfer-trtllm-moe` | NOTE: --enable-flashinfer-trtllm-moe is deprecated. Please set `--moe-runner-backend` to 'flashinfer_trtllm' instead. | `None` | N/A |
| `--enable-triton-kernel-moe` | NOTE: --enable-triton-kernel-moe is deprecated. Please set `--moe-runner-backend` to 'triton_kernel' instead. | `None` | N/A |
| `--enable-flashinfer-mxfp4-moe` | NOTE: --enable-flashinfer-mxfp4-moe is deprecated. Please set `--moe-runner-backend` to 'flashinfer_mxfp4' instead. | `None` | N/A |

## Configuration file support
| Argument | Description | Defaults | Options |
| --- | --- | --- | --- |
| `--config` | Read CLI options from a config file. Must be a YAML file with configuration options. | `None` | Type: str |<|MERGE_RESOLUTION|>--- conflicted
+++ resolved
@@ -394,11 +394,8 @@
 | `--enable-return-hidden-states` | Enable returning hidden states with responses. | `False` | bool flag (set to enable) |
 | `--scheduler-recv-interval` | The interval to poll requests in scheduler. Can be set to >1 to reduce the overhead of this. | `1` | Type: int |
 | `--numa-node` | Sets the numa node for the subprocesses. i-th element corresponds to i-th subprocess. | `None` | List[int] |
-<<<<<<< HEAD
 | `--enable-layerwise-nvtx-marker` | Enable layerwise NVTX profiling annotations for the model. This adds NVTX markers to every layer for detailed per-layer performance analysis with Nsight Systems. | `False` | bool flag (set to enable) |
-=======
 | `--enable-attn-tp-input-scattered` | Allow input of attention to be scattered when only using tensor parallelism, to reduce the computational load of operations such as qkv latent.                                                                                                      | `False`  | bool flag (set to enable) |
->>>>>>> 20e59f95
 
 ## Debug tensor dumps
 | Argument | Description | Defaults | Options |
