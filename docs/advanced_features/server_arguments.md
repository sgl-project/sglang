# Server Arguments

This page provides a list of server arguments used in the command line to configure the behavior
and performance of the language model server during deployment. These arguments enable users to
customize key aspects of the server, including model selection, parallelism policies,
memory management, and optimization techniques.
You can find all arguments by `python3 -m sglang.launch_server --help`

## Common launch commands

- To use a configuration file, create a YAML file with your server arguments and specify it with `--config`. CLI arguments will override config file values.

  ```bash
  # Create config.yaml
  cat > config.yaml << EOF
  model-path: meta-llama/Meta-Llama-3-8B-Instruct
  host: 0.0.0.0
  port: 30000
  tensor-parallel-size: 2
  enable-metrics: true
  log-requests: true
  EOF

  # Launch server with config file
  python -m sglang.launch_server --config config.yaml
  ```

- To enable multi-GPU tensor parallelism, add `--tp 2`. If it reports the error "peer access is not supported between these two devices", add `--enable-p2p-check` to the server launch command.

  ```bash
  python -m sglang.launch_server --model-path meta-llama/Meta-Llama-3-8B-Instruct --tp 2
  ```

- To enable multi-GPU data parallelism, add `--dp 2`. Data parallelism is better for throughput if there is enough memory. It can also be used together with tensor parallelism. The following command uses 4 GPUs in total. We recommend [SGLang Router](../advanced_features/router.md) for data parallelism.

  ```bash
  python -m sglang_router.launch_server --model-path meta-llama/Meta-Llama-3-8B-Instruct --dp 2 --tp 2
  ```

- If you see out-of-memory errors during serving, try to reduce the memory usage of the KV cache pool by setting a smaller value of `--mem-fraction-static`. The default value is `0.9`.

  ```bash
  python -m sglang.launch_server --model-path meta-llama/Meta-Llama-3-8B-Instruct --mem-fraction-static 0.7
  ```

- See [hyperparameter tuning](hyperparameter_tuning.md) on tuning hyperparameters for better performance.
- For docker and Kubernetes runs, you need to set up shared memory which is used for communication between processes. See `--shm-size` for docker and `/dev/shm` size update for Kubernetes manifests.
- If you see out-of-memory errors during prefill for long prompts, try to set a smaller chunked prefill size.

  ```bash
  python -m sglang.launch_server --model-path meta-llama/Meta-Llama-3-8B-Instruct --chunked-prefill-size 4096
  ```

- To enable `torch.compile` acceleration, add `--enable-torch-compile`. It accelerates small models on small batch sizes. By default, the cache path is located at `/tmp/torchinductor_root`, you can customize it using environment variable `TORCHINDUCTOR_CACHE_DIR`. For more details, please refer to [PyTorch official documentation](https://pytorch.org/tutorials/recipes/torch_compile_caching_tutorial.html) and [Enabling cache for torch.compile](https://docs.sglang.ai/backend/hyperparameter_tuning.html#enabling-cache-for-torch-compile).
- To enable torchao quantization, add `--torchao-config int4wo-128`. It supports other [quantization strategies (INT8/FP8)](https://github.com/sgl-project/sglang/blob/v0.3.6/python/sglang/srt/server_args.py#L671) as well.
- To enable fp8 weight quantization, add `--quantization fp8` on a fp16 checkpoint or directly load a fp8 checkpoint without specifying any arguments.
- To enable fp8 kv cache quantization, add `--kv-cache-dtype fp8_e5m2`.
- If the model does not have a chat template in the Hugging Face tokenizer, you can specify a [custom chat template](../references/custom_chat_template.md).
- To run tensor parallelism on multiple nodes, add `--nnodes 2`. If you have two nodes with two GPUs on each node and want to run TP=4, let `sgl-dev-0` be the hostname of the first node and `50000` be an available port, you can use the following commands. If you meet deadlock, please try to add `--disable-cuda-graph`

  ```bash
  # Node 0
  python -m sglang.launch_server \
    --model-path meta-llama/Meta-Llama-3-8B-Instruct \
    --tp 4 \
    --dist-init-addr sgl-dev-0:50000 \
    --nnodes 2 \
    --node-rank 0

  # Node 1
  python -m sglang.launch_server \
    --model-path meta-llama/Meta-Llama-3-8B-Instruct \
    --tp 4 \
    --dist-init-addr sgl-dev-0:50000 \
    --nnodes 2 \
    --node-rank 1
  ```

Please consult the documentation below and [server_args.py](https://github.com/sgl-project/sglang/blob/main/python/sglang/srt/server_args.py) to learn more about the arguments you may provide when launching a server.

## Model and tokenizer
| Argument | Description | Defaults | Options |
| --- | --- | --- | --- |
| `--model-path`<br>`--model` | The path of the model weights. This can be a local folder or a Hugging Face repo ID. | `None` | Type: str |
| `--tokenizer-path` | The path of the tokenizer. | `None` | Type: str |
| `--tokenizer-mode` | Tokenizer mode. 'auto' will use the fast tokenizer if available, and 'slow' will always use the slow tokenizer. | `auto` | `auto`, `slow` |
| `--tokenizer-worker-num` | The worker num of the tokenizer manager. | `1` | Type: int |
| `--skip-tokenizer-init` | If set, skip init tokenizer and pass input_ids in generate request. | `False` | bool flag (set to enable) |
| `--load-format` | The format of the model weights to load. "auto" will try to load the weights in the safetensors format and fall back to the pytorch bin format if safetensors format is not available. "pt" will load the weights in the pytorch bin format. "safetensors" will load the weights in the safetensors format. "npcache" will load the weights in pytorch format and store a numpy cache to speed up the loading. "dummy" will initialize the weights with random values, which is mainly for profiling."gguf" will load the weights in the gguf format. "bitsandbytes" will load the weights using bitsandbytes quantization."layered" loads weights layer by layer so that one can quantize a layer before loading another to make the peak memory envelope smaller. | `auto` | `auto`, `pt`, `safetensors`, `npcache`, `dummy`, `sharded_state`, `gguf`, `bitsandbytes`, `layered`, `remote`, `remote_instance` |
| `--model-loader-extra-config` | Extra config for model loader. This will be passed to the model loader corresponding to the chosen load_format. | `{}` | Type: str |
| `--trust-remote-code` | Whether or not to allow for custom models defined on the Hub in their own modeling files. | `False` | bool flag (set to enable) |
| `--context-length` | The model's maximum context length. Defaults to None (will use the value from the model's config.json instead). | `None` | Type: int |
| `--is-embedding` | Whether to use a CausalLM as an embedding model. | `False` | bool flag (set to enable) |
| `--enable-multimodal` | Enable the multimodal functionality for the served model. If the model being served is not multimodal, nothing will happen | `None` | bool flag (set to enable) |
| `--revision` | The specific model version to use. It can be a branch name, a tag name, or a commit id. If unspecified, will use the default version. | `None` | Type: str |
| `--model-impl` | Which implementation of the model to use. * "auto" will try to use the SGLang implementation if it exists and fall back to the Transformers implementation if no SGLang implementation is available. * "sglang" will use the SGLang model implementation. * "transformers" will use the Transformers model implementation. | `auto` | Type: str |

## HTTP server
| Argument | Description | Defaults | Options |
| --- | --- | --- | --- |
| `--host` | The host of the HTTP server. | `127.0.0.1` | Type: str |
| `--port` | The port of the HTTP server. | `30000` | Type: int |
| `--skip-server-warmup` | If set, skip warmup. | `False` | bool flag (set to enable) |
| `--warmups` | Specify custom warmup functions (csv) to run before server starts eg. --warmups=warmup_name1,warmup_name2 will run the functions `warmup_name1` and `warmup_name2` specified in warmup.py before the server starts listening for requests | `None` | Type: str |
| `--nccl-port` | The port for NCCL distributed environment setup. Defaults to a random port. | `None` | Type: int |

## Quantization and data type
| Argument | Description | Defaults | Options |
| --- | --- | --- | --- |
| `--dtype` | Data type for model weights and activations. * "auto" will use FP16 precision for FP32 and FP16 models, and BF16 precision for BF16 models. * "half" for FP16. Recommended for AWQ quantization. * "float16" is the same as "half". * "bfloat16" for a balance between precision and range. * "float" is shorthand for FP32 precision. * "float32" for FP32 precision. | `auto` | `auto`, `half`, `float16`, `bfloat16`, `float`, `float32` |
| `--quantization` | The quantization method. | `None` | `awq`, `fp8`, `gptq`, `marlin`, `gptq_marlin`, `awq_marlin`, `bitsandbytes`, `gguf`, `modelopt`, `modelopt_fp4`, `petit_nvfp4`, `w8a8_int8`, `w8a8_fp8`, `moe_wna16`, `qoq`, `w4afp8`, `mxfp4` |
| `--quantization-param-path` | Path to the JSON file containing the KV cache scaling factors. This should generally be supplied, when KV cache dtype is FP8. Otherwise, KV cache scaling factors default to 1.0, which may cause accuracy issues. | `None` | Type: Optional[str] |
| `--modelopt-quant` | The ModelOpt quantization configuration. Supported values: 'fp8', 'int4_awq', 'w4a8_awq', 'nvfp4', 'nvfp4_awq'. This requires the NVIDIA Model Optimizer library to be installed: pip install nvidia-modelopt | `None` | Type: str |
| `--modelopt-checkpoint-restore-path` | Path to restore a previously saved ModelOpt quantized checkpoint. If provided, the quantization process will be skipped and the model will be loaded from this checkpoint. | `None` | Type: str |
| `--modelopt-checkpoint-save-path` | Path to save the ModelOpt quantized checkpoint after quantization. This allows reusing the quantized model in future runs. | `None` | Type: str |
| `--kv-cache-dtype` | Data type for kv cache storage. "auto" will use model data type. "fp8_e5m2" and "fp8_e4m3" is supported for CUDA 11.8+. | `auto` | `auto`, `fp8_e5m2`, `fp8_e4m3` |
| `--enable-fp32-lm-head` | If set, the LM head outputs (logits) are in FP32. | `False` | bool flag (set to enable) |

## Memory and scheduling
| Argument | Description | Defaults | Options |
| --- | --- | --- | --- |
| `--mem-fraction-static` | The fraction of the memory used for static allocation (model weights and KV cache memory pool). Use a smaller value if you see out-of-memory errors. | `None` | Type: float |
| `--max-running-requests` | The maximum number of running requests. | `None` | Type: int |
| `--max-queued-requests` | The maximum number of queued requests. This option is ignored when using disaggregation-mode. | `None` | Type: int |
| `--max-total-tokens` | The maximum number of tokens in the memory pool. If not specified, it will be automatically calculated based on the memory usage fraction. This option is typically used for development and debugging purposes. | `None` | Type: int |
| `--chunked-prefill-size` | The maximum number of tokens in a chunk for the chunked prefill. Setting this to -1 means disabling chunked prefill. | `None` | Type: int |
| `--max-prefill-tokens` | The maximum number of tokens in a prefill batch. The real bound will be the maximum of this value and the model's maximum context length. | `16384` | Type: int |
| `--schedule-policy` | The scheduling policy of the requests. | `fcfs` | `lpm`, `random`, `fcfs`, `dfs-weight`, `lof`, `priority` |
| `--enable-priority-scheduling` | Enable priority scheduling. Requests with higher priority integer values will be scheduled first by default. | `False` | bool flag (set to enable) |
| `--schedule-low-priority-values-first` | If specified with --enable-priority-scheduling, the scheduler will schedule requests with lower priority integer values first. | `False` | bool flag (set to enable) |
| `--priority-scheduling-preemption-threshold` | Minimum difference in priorities for an incoming request to have to preempt running request(s). | `10` | Type: int |
| `--schedule-conservativeness` | How conservative the schedule policy is. A larger value means more conservative scheduling. Use a larger value if you see requests being retracted frequently. | `1.0` | Type: float |
| `--page-size` | The number of tokens in a page. | `1` | Type: int |
| `--hybrid-kvcache-ratio` | Mix ratio in [0,1] between uniform and hybrid kv buffers (0.0 = pure uniform: swa_size / full_size = 1)(1.0 = pure hybrid: swa_size / full_size = local_attention_size / context_length) | `None` | Optional[float] |
| `--swa-full-tokens-ratio` | The ratio of SWA layer KV tokens / full layer KV tokens, regardless of the number of swa:full layers. It should be between 0 and 1. E.g. 0.5 means if each swa layer has 50 tokens, then each full layer has 100 tokens. | `0.8` | Type: float |
| `--disable-hybrid-swa-memory` | Disable the hybrid SWA memory. | `False` | bool flag (set to enable) |

## Runtime options
| Argument | Description | Defaults | Options |
| --- | --- | --- | --- |
| `--device` | The device to use ('cuda', 'xpu', 'hpu', 'npu', 'cpu'). Defaults to auto-detection if not specified. | `None` | Type: str |
| `--tensor-parallel-size`<br>`--tp-size` | The tensor parallelism size. | `1` | Type: int |
| `--pipeline-parallel-size`<br>`--pp-size` | The pipeline parallelism size. | `1` | Type: int |
| `--pp-max-micro-batch-size` | The maximum micro batch size in pipeline parallelism. | `None` | Type: int |
| `--stream-interval` | The interval (or buffer size) for streaming in terms of the token length. A smaller value makes streaming smoother, while a larger value makes the throughput higher | `1` | Type: int |
| `--stream-output` | Whether to output as a sequence of disjoint segments. | `False` | bool flag (set to enable) |
| `--random-seed` | The random seed. | `None` | Type: int |
| `--constrained-json-whitespace-pattern` | (outlines and llguidance backends only) Regex pattern for syntactic whitespaces allowed in JSON constrained output. For example, to allow the model to generate consecutive whitespaces, set the pattern to [\n\t ]* | `None` | Type: str |
| `--constrained-json-disable-any-whitespace` | (xgrammar and llguidance backends only) Enforce compact representation in JSON constrained output. | `False` | bool flag (set to enable) |
| `--watchdog-timeout` | Set watchdog timeout in seconds. If a forward batch takes longer than this, the server will crash to prevent hanging. | `300` | Type: float |
| `--dist-timeout` | Set timeout for torch.distributed initialization. | `None` | Type: int |
| `--download-dir` | Model download directory for huggingface. | `None` | Type: str |
| `--base-gpu-id` | The base GPU ID to start allocating GPUs from. Useful when running multiple instances on the same machine. | `0` | Type: int |
| `--gpu-id-step` | The delta between consecutive GPU IDs that are used. For example, setting it to 2 will use GPU 0,2,4,... | `1` | Type: int |
| `--sleep-on-idle` | Reduce CPU usage when sglang is idle. | `False` | bool flag (set to enable) |

## Logging
| Argument | Description | Defaults | Options |
| --- | --- | --- | --- |
| `--log-level` | The logging level of all loggers. | `info` | Type: str |
| `--log-level-http` | The logging level of HTTP server. If not set, reuse --log-level by default. | `None` | Type: str |
| `--log-requests` | Log metadata, inputs, outputs of all requests. The verbosity is decided by --log-requests-level | `False` | bool flag (set to enable) |
| `--log-requests-level` | 0: Log metadata (no sampling parameters). 1: Log metadata and sampling parameters. 2: Log metadata, sampling parameters and partial input/output. 3: Log every input/output. | `2` | `0`, `1`, `2`, `3` |
| `--crash-dump-folder` | Folder path to dump requests from the last 5 min before a crash (if any). If not specified, crash dumping is disabled. | `None` | Type: str |
| `--crash-on-nan` | Crash the server on nan logprobs. | `False` | Type: str |
| `--show-time-cost` | Show time cost of custom marks. | `False` | bool flag (set to enable) |
| `--enable-metrics` | Enable log prometheus metrics. | `False` | bool flag (set to enable) |
| `--enable-metrics-for-all-schedulers` | Enable --enable-metrics-for-all-schedulers when you want schedulers on all TP ranks (not just TP 0) to record request metrics separately. This is especially useful when dp_attention is enabled, as otherwise all metrics appear to come from TP 0. | `False` | bool flag (set to enable) |
| `--tokenizer-metrics-custom-labels-header` | Specify the HTTP header for passing custom labels for tokenizer metrics. | `x-custom-labels` | Type: str |
| `--tokenizer-metrics-allowed-custom-labels` | The custom labels allowed for tokenizer metrics. The labels are specified via a dict in '--tokenizer-metrics-custom-labels-header' field in HTTP requests, e.g., {'label1': 'value1', 'label2': 'value2'} is allowed if '--tokenizer-metrics-allowed-custom-labels label1 label2' is set. | `None` | List[str] |
| `--bucket-time-to-first-token` | The buckets of time to first token, specified as a list of floats. | `None` | List[float] |
| `--bucket-inter-token-latency` | The buckets of inter-token latency, specified as a list of floats. | `None` | List[float] |
| `--bucket-e2e-request-latency` | The buckets of end-to-end request latency, specified as a list of floats. | `None` | List[float] |
| `--collect-tokens-histogram` | Collect prompt/generation tokens histogram. | `False` | bool flag (set to enable) |
| `--prompt-tokens-buckets` | The buckets rule of prompt tokens. Supports 3 rule types: 'default' uses predefined buckets; 'tse <middle> <base> <count>' generates two sides exponential distributed buckets (e.g., 'tse 1000 2 8' generates buckets [984.0, 992.0, 996.0, 998.0, 1000.0, 1002.0, 1004.0, 1008.0, 1016.0]).); 'custom <value1> <value2> ...' uses custom bucket values (e.g., 'custom 10 50 100 500'). | `None` | List[str] |
| `--generation-tokens-buckets` | The buckets rule for generation tokens histogram. Supports 3 rule types: 'default' uses predefined buckets; 'tse <middle> <base> <count>' generates two sides exponential distributed buckets (e.g., 'tse 1000 2 8' generates buckets [984.0, 992.0, 996.0, 998.0, 1000.0, 1002.0, 1004.0, 1008.0, 1016.0]).); 'custom <value1> <value2> ...' uses custom bucket values (e.g., 'custom 10 50 100 500'). | `None` | List[str] |
| `--gc-warning-threshold-secs` | The threshold for long GC warning. If a GC takes longer than this, a warning will be logged. Set to 0 to disable. | `0.0` | Type: float |
| `--decode-log-interval` | The log interval of decode batch. | `40` | Type: int |
| `--enable-request-time-stats-logging` | Enable per request time stats logging | `False` | bool flag (set to enable) |
| `--kv-events-config` | Config in json format for NVIDIA dynamo KV event publishing. Publishing will be enabled if this flag is used. | `None` | Type: str |
| `--enable-trace` | Enable opentelemetry trace | `False` | bool flag (set to enable) |
| `--oltp-traces-endpoint` | Config opentelemetry collector endpoint if --enable-trace is set. format: <ip>:<port> | `localhost:4317` | Type: str |

## API related
| Argument | Description | Defaults | Options |
| --- | --- | --- | --- |
| `--api-key` | Set API key of the server. It is also used in the OpenAI API compatible server. | `None` | Type: str |
| `--served-model-name` | Override the model name returned by the v1/models endpoint in OpenAI API server. | `None` | Type: str |
| `--weight-version` | Version identifier for the model weights. Defaults to 'default' if not specified. | `default` | Type: str |
| `--chat-template` | The buliltin chat template name or the path of the chat template file. This is only used for OpenAI-compatible API server. | `None` | Type: str |
| `--completion-template` | The buliltin completion template name or the path of the completion template file. This is only used for OpenAI-compatible API server. only for code completion currently. | `None` | Type: str |
| `--file-storage-path` | The path of the file storage in backend. | `sglang_storage` | Type: str |
| `--enable-cache-report` | Return number of cached tokens in usage.prompt_tokens_details for each openai request. | `False` | bool flag (set to enable) |
| `--reasoning-parser` | Specify the parser for reasoning models. Supported parsers: [deepseek-r1, deepseek-v3, glm45, gpt-oss, kimi, qwen3, qwen3-thinking, step3]. | `None` | `deepseek-r1`, `deepseek-v3`, `glm45`, `gpt-oss`, `kimi`, `qwen3`, `qwen3-thinking`, `step3` |
| `--tool-call-parser` | Specify the parser for handling tool-call interactions. Supported parsers: [deepseekv3, deepseekv31, glm, glm45, gpt-oss, kimi_k2, llama3, mistral, pythonic, qwen, qwen25, qwen3_coder, step3]. | `None` | `deepseekv3`, `deepseekv31`, `glm`, `glm45`, `gpt-oss`, `kimi_k2`, `llama3`, `mistral`, `pythonic`, `qwen`, `qwen25`, `qwen3_coder`, `step3` |
| `--sampling-defaults` | Where to get default sampling parameters. 'openai' uses SGLang/OpenAI defaults (temperature=1.0, top_p=1.0, etc.). 'model' uses the model's generation_config.json to get the recommended sampling parameters if available. Default is 'model'. | `model` | `openai`, `model` |
| `--tool-server` | Either 'demo' or a comma-separated list of tool server urls to use for the model. If not specified, no tool server will be used. | `None` | Type: str |

## Data parallelism
| Argument | Description | Defaults | Options |
| --- | --- | --- | --- |
| `--data-parallel-size`<br>`--dp-size` | The data parallelism size. | `1` | Type: int |
| `--load-balance-method` | The load balancing strategy for data parallelism. The Minimum Token algorithm can only be used when DP attention is applied. This algorithm performs load balancing based on the real-time token load of the DP workers. | `round_robin` | `round_robin`, `shortest_queue`, `minimum_tokens` |
| `--load-watch-interval` | The interval of load watching in seconds. | `0.1` | Type: float |
| `--prefill-round-robin-balance` | Prefill is round robin balanced. This is used to promise decode server can get the correct dp rank. | `False` | bool flag (set to enable) |

## Multi-node distributed serving
| Argument | Description | Defaults | Options |
| --- | --- | --- | --- |
| `--dist-init-addr`<br>`--nccl-init-addr` | The host address for initializing distributed backend (e.g., `192.168.0.2:25000`). | `None` | Type: str |
| `--nnodes` | The number of nodes. | `1` | Type: int |
| `--node-rank` | The node rank. | `0` | Type: int |

## Model override args
| Argument | Description | Defaults | Options |
| --- | --- | --- | --- |
| `--json-model-override-args` | A dictionary in JSON string format used to override default model configurations. | `{}` | Type: str |
| `--preferred-sampling-params` | json-formatted sampling settings that will be returned in /get_model_info | `None` | Type: str |

## LoRA
<<<<<<< HEAD
| Argument | Description | Defaults | Options |
| --- | --- | --- | --- |
| `--enable-lora` | Enable LoRA support for the model. This argument is automatically set to True if `--lora-paths` is provided for backward compatibility. | `None` | bool flag (set to enable) |
| `--max-lora-rank` | The maximum rank of LoRA adapters. If not specified, it will be automatically inferred from the adapters provided in --lora-paths. | `None` | Type: int |
| `--lora-target-modules` | The union set of all target modules where LoRA should be applied. If not specified, it will be automatically inferred from the adapters provided in --lora-paths. If 'all' is specified, all supported modules will be targeted. | `None` | `q_proj`, `k_proj`, `v_proj`, `o_proj`, `gate_proj`, `up_proj`, `down_proj`, `qkv_proj`, `gate_up_proj`, `all` |
| `--lora-paths` | The list of LoRA adapters to load. Each adapter must be specified in one of the following formats: <PATH> \| <NAME>=<PATH> \| JSON with schema {"lora_name":str,"lora_path":str,"pinned":bool} | `None` | List[str] |
| `--max-loras-per-batch` | Maximum number of adapters for a running batch, include base-only request. | `8` | Type: int |
| `--max-loaded-loras` | If specified, it limits the maximum number of LoRA adapters loaded in CPU memory at a time. The value must be greater than or equal to `--max-loras-per-batch`. | `None` | Type: int |
| `--lora-backend` | Choose the kernel backend for multi-LoRA serving. | `triton` | `triton`, `csgmv` |
| `--max-lora-chunk-size` | Maximum chunk size for the ChunkedSGMV LoRA backend. Only used when --lora-backend is 'csgmv'. Choosing a larger value might improve performance. | `16` | `16`, `32`, `64`, `128` |
=======

| Arguments | Description | Defaults |
|-----------|-------------|----------|
| `--enable-lora` | Enable LoRA support for the model. This argument is automatically set to True if `--lora-paths` is provided for backward compatibility. | False |
| `--max-lora-rank` | The maximum LoRA rank that should be supported. If not specified, it will be automatically inferred from the adapters provided in `--lora-paths`. This argument is needed when you expect to dynamically load adapters of larger LoRA rank after server startup. | None |
| `--lora-target-modules` | The union set of all target modules where LoRA should be applied (e.g., `q_proj`, `k_proj`, `gate_proj`). If not specified, it will be automatically inferred from the adapters provided in `--lora-paths`. This argument is needed when you expect to dynamically load adapters of different target modules after server startup. You can also set it to `all` to enable LoRA for all supported modules. However, enabling LoRA on additional modules introduces a minor performance overhead. If your application is performance-sensitive, we recommend only specifying the modules for which you plan to load adapters. | None |
| `--lora-paths` | The list of LoRA adapters to load. Each adapter must be specified in one of the following formats: <PATH> | <NAME>=<PATH> | JSON with schema {"lora_name":str,"lora_path":str,"pinned":bool} | None |
| `--max-loras-per-batch` | Maximum number of adapters for a running batch, include base-only request. | 8 |
| `--max-loaded-loras` | If specified, it limits the maximum number of LoRA adapters loaded in CPU memory at a time. The value must be greater than or equal to `--max-loras-per-batch`. | None |
| `--lora-eviction-policy` | LoRA adapter eviction policy when GPU memory pool is full. `lru`: Least Recently Used (better cache efficiency). `fifo`: First-In-First-Out. | lru |
| `--lora-backend` | Choose the kernel backend for multi-LoRA serving. | triton |
>>>>>>> 32595146

## Kernel backend
| Argument | Description | Defaults | Options |
| --- | --- | --- | --- |
| `--attention-backend` | Choose the kernels for attention layers. | `None` | `triton`, `torch_native`, `flex_attention`, `nsa`, `cutlass_mla`, `fa3`, `fa4`, `flashinfer`, `flashmla`, `trtllm_mla`, `trtllm_mha`, `dual_chunk_flash_attn`, `aiter`, `wave`, `intel_amx`, `ascend` |
| `--prefill-attention-backend` | Choose the kernels for prefill attention layers (have priority over --attention-backend). | `None` | `triton`, `torch_native`, `flex_attention`, `nsa`, `cutlass_mla`, `fa3`, `fa4`, `flashinfer`, `flashmla`, `trtllm_mla`, `trtllm_mha`, `dual_chunk_flash_attn`, `aiter`, `wave`, `intel_amx`, `ascend` |
| `--decode-attention-backend` | Choose the kernels for decode attention layers (have priority over --attention-backend). | `None` | `triton`, `torch_native`, `flex_attention`, `nsa`, `cutlass_mla`, `fa3`, `fa4`, `flashinfer`, `flashmla`, `trtllm_mla`, `trtllm_mha`, `dual_chunk_flash_attn`, `aiter`, `wave`, `intel_amx`, `ascend` |
| `--sampling-backend` | Choose the kernels for sampling layers. | `None` | `flashinfer`, `pytorch` |
| `--grammar-backend` | Choose the backend for grammar-guided decoding. | `None` | `xgrammar`, `outlines`, `llguidance`, `none` |
| `--mm-attention-backend` | Set multimodal attention backend. | `None` | `sdpa`, `fa3`, `triton_attn`, `ascend_attn` |
| `--nsa-prefill` | Choose the NSA backend for the prefill stage (overrides `--attention-backend` when running DeepSeek NSA-style attention). | `flashmla_prefill` | `flashmla_prefill`, `flashmla_decode`, `fa3`, `tilelang`, `aiter` |
| `--nsa-decode` | Choose the NSA backend for the decode stage when running DeepSeek NSA-style attention. Overrides `--attention-backend` for decoding. | `fa3` | `flashmla_prefill`, `flashmla_decode`, `fa3`, `tilelang`, `aiter` |

## Speculative decoding
| Argument | Description | Defaults | Options |
| --- | --- | --- | --- |
| `--enable-beta-spec` | Description not provided in server_args.py | `False` | bool flag (set to enable) |
| `--speculative-algorithm` | Speculative algorithm. | `None` | `EAGLE`, `EAGLE3`, `NEXTN`, `STANDALONE`, `NGRAM` |
| `--speculative-draft-model-path`<br>`--speculative-draft-model` | The path of the draft model weights. This can be a local folder or a Hugging Face repo ID. | `None` | Type: str |
| `--speculative-draft-model-revision` | The specific draft model version to use. It can be a branch name, a tag name, or a commit id. If unspecified, will use the default version. | `None` | Type: str |
| `--speculative-num-steps` | The number of steps sampled from draft model in Speculative Decoding. | `None` | Type: int |
| `--speculative-eagle-topk` | The number of tokens sampled from the draft model in eagle2 each step. | `None` | Type: int |
| `--speculative-num-draft-tokens` | The number of tokens sampled from the draft model in Speculative Decoding. | `None` | Type: int |
| `--speculative-accept-threshold-single` | Accept a draft token if its probability in the target model is greater than this threshold. | `1.0` | Type: float |
| `--speculative-accept-threshold-acc` | The accept probability of a draft token is raised from its target probability p to min(1, p / threshold_acc). | `1.0` | Type: float |
| `--speculative-token-map` | The path of the draft model's small vocab table. | `None` | Type: str |
| `--speculative-attention-mode` | Attention backend for speculative decoding operations (both target verify and draft extend). Can be one of 'prefill' (default) or 'decode'. | `prefill` | `prefill`, `decode` |

## Ngram speculative decoding
| Argument | Description | Defaults | Options |
| --- | --- | --- | --- |
| `--speculative-ngram-min-match-window-size` | The minimum window size for pattern matching in ngram speculative decoding. | `1` | Type: int |
| `--speculative-ngram-max-match-window-size` | The maximum window size for pattern matching in ngram speculative decoding. | `12` | Type: int |
| `--speculative-ngram-min-bfs-breadth` | The minimum breadth for BFS (Breadth-First Search) in ngram speculative decoding. | `1` | Type: int |
| `--speculative-ngram-max-bfs-breadth` | The maximum breadth for BFS (Breadth-First Search) in ngram speculative decoding. | `10` | Type: int |
| `--speculative-ngram-match-type` | The match type for cache tree. | `BFS` | `BFS`, `PROB` |
| `--speculative-ngram-branch-length` | The branch length for ngram speculative decoding. | `18` | Type: int |
| `--speculative-ngram-capacity` | The cache capacity for ngram speculative decoding. | `10000000` | Type: int |

## Expert parallelism
| Argument | Description | Defaults | Options |
| --- | --- | --- | --- |
| `--expert-parallel-size`<br>`--ep-size`<br>`--ep` | The expert parallelism size. | `1` | Type: int |
| `--moe-a2a-backend` | Choose the backend for MoE A2A. | `none` | `none`, `deepep` |
| `--moe-runner-backend` | Choose the runner backend for MoE. | `auto` | `auto`, `deep_gemm`, `triton`, `triton_kernel`, `flashinfer_trtllm`, `flashinfer_cutlass`, `flashinfer_mxfp4`, `flashinfer_cutedsl` |
| `--flashinfer-mxfp4-moe-precision` | Choose the computation precision of flashinfer mxfp4 moe | `default` | `default`, `bf16` |
| `--enable-flashinfer-allreduce-fusion` | Enable FlashInfer allreduce fusion with Residual RMSNorm. | `False` | bool flag (set to enable) |
| `--deepep-mode` | Select the mode when enable DeepEP MoE, could be `normal`, `low_latency` or `auto`. Default is `auto`, which means `low_latency` for decode batch and `normal` for prefill batch. | `auto` | `normal`, `low_latency`, `auto` |
| `--ep-num-redundant-experts` | Allocate this number of redundant experts in expert parallel. | `0` | Type: int |
| `--ep-dispatch-algorithm` | The algorithm to choose ranks for redundant experts in expert parallel. | `None` | Type: str |
| `--init-expert-location` | Initial location of EP experts. | `trivial` | Type: str |
| `--enable-eplb` | Enable EPLB algorithm | `False` | bool flag (set to enable) |
| `--eplb-algorithm` | Chosen EPLB algorithm | `auto` | Type: str |
| `--eplb-rebalance-num-iterations` | Number of iterations to automatically trigger a EPLB re-balance. | `1000` | Type: int |
| `--eplb-rebalance-layers-per-chunk` | Number of layers to rebalance per forward pass. | `None` | Type: int |
| `--eplb-min-rebalancing-utilization-threshold` | Minimum threshold for GPU average utilization to trigger EPLB rebalancing. Must be in the range [0.0, 1.0]. | `1.0` | Type: float |
| `--expert-distribution-recorder-mode` | Mode of expert distribution recorder. | `None` | Type: str |
| `--expert-distribution-recorder-buffer-size` | Circular buffer size of expert distribution recorder. Set to -1 to denote infinite buffer. | `None` | Type: int |
| `--enable-expert-distribution-metrics` | Enable logging metrics for expert balancedness | `False` | bool flag (set to enable) |
| `--deepep-config` | Tuned DeepEP config suitable for your own cluster. It can be either a string with JSON content or a file path. | `None` | Type: str |
| `--moe-dense-tp-size` | TP size for MoE dense MLP layers. This flag is useful when, with large TP size, there are errors caused by weights in MLP layers having dimension smaller than the min dimension GEMM supports. | `None` | Type: int |

## Mamba Cache
| Argument | Description | Defaults | Options |
| --- | --- | --- | --- |
| `--max-mamba-cache-size` | The maximum size of the mamba cache. | `None` | Type: int |
| `--mamba-ssm-dtype` | The data type of the SSM states in mamba cache. | `float32` | `float32`, `bfloat16` |
| `--mamba-full-memory-ratio` | The ratio of mamba state memory to full kv cache memory. | `0.2` | Type: float |

## Args for multi-item scoring
| Argument | Description | Defaults | Options |
| --- | --- | --- | --- |
| `--multi-item-scoring-delimiter` | Delimiter token ID for multi-item scoring. Used to combine Query and Items into a single sequence: Query<delimiter>Item1<delimiter>Item2<delimiter>... This enables efficient batch processing of multiple items against a single query. | `None` | Type: int |

## Hierarchical cache
| Argument | Description | Defaults | Options |
| --- | --- | --- | --- |
| `--enable-hierarchical-cache` | Enable hierarchical cache | `False` | bool flag (set to enable) |
| `--hicache-ratio` | The ratio of the size of host KV cache memory pool to the size of device pool. | `2.0` | Type: float |
| `--hicache-size` | The size of host KV cache memory pool in gigabytes, which will override the hicache_ratio if set. | `0` | Type: int |
| `--hicache-write-policy` | The write policy of hierarchical cache. | `write_through` | `write_back`, `write_through`, `write_through_selective` |
| `--radix-eviction-policy` | The eviction policy of radix trees. 'lru' stands for Least Recently Used, 'lfu' stands for Least Frequently Used. | `lru` | `lru`, `lfu` |
| `--hicache-io-backend` | The IO backend for KV cache transfer between CPU and GPU | `kernel` | `direct`, `kernel` |
| `--hicache-mem-layout` | The layout of host memory pool for hierarchical cache. | `layer_first` | `layer_first`, `page_first`, `page_first_direct` |
| `--hicache-storage-backend` | The storage backend for hierarchical KV cache. Built-in backends: file, mooncake, hf3fs, nixl, aibrix. For dynamic backend, use --hicache-storage-backend-extra-config to specify: backend_name (custom name), module_path (Python module path), class_name (backend class name). | `None` | `file`, `mooncake`, `hf3fs`, `nixl`, `aibrix`, `dynamic`, `eic` |
| `--hicache-storage-prefetch-policy` | Control when prefetching from the storage backend should stop. | `best_effort` | `best_effort`, `wait_complete`, `timeout` |
| `--hicache-storage-backend-extra-config` | A dictionary in JSON string format containing extra configuration for the storage backend. | `None` | Type: str |

## LMCache
| Argument | Description | Defaults | Options |
| --- | --- | --- | --- |
| `--enable-lmcache` | Using LMCache as an alternative hierarchical cache solution | `False` | bool flag (set to enable) |

## Double Sparsity
| Argument | Description | Defaults | Options |
| --- | --- | --- | --- |
| `--enable-double-sparsity` | Enable double sparsity attention | `False` | bool flag (set to enable) |
| `--ds-channel-config-path` | The path of the double sparsity channel config | `None` | Type: str |
| `--ds-heavy-channel-num` | The number of heavy channels in double sparsity attention | `32` | Type: int |
| `--ds-heavy-token-num` | The number of heavy tokens in double sparsity attention | `256` | Type: int |
| `--ds-heavy-channel-type` | The type of heavy channels in double sparsity attention | `qk` | Type: str |
| `--ds-sparse-decode-threshold` | The minimum decode sequence length required before the double-sparsity backend switches from the dense fallback to the sparse decode kernel. | `4096` | Type: int |

## Offloading
| Argument | Description | Defaults | Options |
| --- | --- | --- | --- |
| `--cpu-offload-gb` | How many GBs of RAM to reserve for CPU offloading. | `0` | Type: int |
| `--offload-group-size` | Number of layers per group in offloading. | `-1` | Type: int |
| `--offload-num-in-group` | Number of layers to be offloaded within a group. | `1` | Type: int |
| `--offload-prefetch-step` | Steps to prefetch in offloading. | `1` | Type: int |
| `--offload-mode` | Mode of offloading. | `cpu` | Type: str |

## Optimization/debug options
| Argument | Description | Defaults | Options |
| --- | --- | --- | --- |
| `--disable-radix-cache` | Disable RadixAttention for prefix caching. | `False` | bool flag (set to enable) |
| `--cuda-graph-max-bs` | Set the maximum batch size for cuda graph. It will extend the cuda graph capture batch size to this value. | `None` | Type: int |
| `--cuda-graph-bs` | Set the list of batch sizes for cuda graph. | `None` | List[int] |
| `--disable-cuda-graph` | Disable cuda graph. | `False` | bool flag (set to enable) |
| `--disable-cuda-graph-padding` | Disable cuda graph when padding is needed. Still uses cuda graph when padding is not needed. | `False` | bool flag (set to enable) |
| `--enable-profile-cuda-graph` | Enable profiling of cuda graph capture. | `False` | bool flag (set to enable) |
| `--enable-cudagraph-gc` | Enable garbage collection during CUDA graph capture. If disabled (default), GC is frozen during capture to speed up the process. | `False` | bool flag (set to enable) |
| `--enable-nccl-nvls` | Enable NCCL NVLS for prefill heavy requests when available. | `False` | bool flag (set to enable) |
| `--enable-symm-mem` | Enable NCCL symmetric memory for fast collectives. | `False` | bool flag (set to enable) |
| `--disable-flashinfer-cutlass-moe-fp4-allgather` | Disables quantize before all-gather for flashinfer cutlass moe. | `False` | bool flag (set to enable) |
| `--enable-tokenizer-batch-encode` | Enable batch tokenization for improved performance when processing multiple text inputs. Do not use with image inputs, pre-tokenized input_ids, or input_embeds. | `False` | bool flag (set to enable) |
| `--disable-outlines-disk-cache` | Disable disk cache of outlines to avoid possible crashes related to file system or high concurrency. | `False` | bool flag (set to enable) |
| `--disable-custom-all-reduce` | Disable the custom all-reduce kernel and fall back to NCCL. | `False` | bool flag (set to enable) |
| `--enable-mscclpp` | Enable using mscclpp for small messages for all-reduce kernel and fall back to NCCL. | `False` | bool flag (set to enable) |
| `--enable-torch-symm-mem` | Enable using torch symm mem for all-reduce kernel and fall back to NCCL. Only supports CUDA device SM90 and above. SM90 supports world size 4, 6, 8. SM10 supports world size 6, 8. | `False` | bool flag (set to enable) |
| `--disable-overlap-schedule` | Disable the overlap scheduler, which overlaps the CPU scheduler with GPU model worker. | `False` | bool flag (set to enable) |
| `--enable-mixed-chunk` | Enabling mixing prefill and decode in a batch when using chunked prefill. | `False` | bool flag (set to enable) |
| `--enable-dp-attention` | Enabling data parallelism for attention and tensor parallelism for FFN. The dp size should be equal to the tp size. Currently DeepSeek-V2 and Qwen 2/3 MoE models are supported. | `False` | bool flag (set to enable) |
| `--enable-dp-lm-head` | Enable vocabulary parallel across the attention TP group to avoid all-gather across DP groups, optimizing performance under DP attention. | `False` | bool flag (set to enable) |
| `--enable-two-batch-overlap` | Enabling two micro batches to overlap. | `False` | bool flag (set to enable) |
| `--enable-single-batch-overlap` | Let computation and communication overlap within one micro batch. | `False` | bool flag (set to enable) |
| `--tbo-token-distribution-threshold` | The threshold of token distribution between two batches in micro-batch-overlap, determines whether to two-batch-overlap or two-chunk-overlap. Set to 0 denote disable two-chunk-overlap. | `0.48` | Type: float |
| `--enable-torch-compile` | Optimize the model with torch.compile. Experimental feature. | `False` | bool flag (set to enable) |
| `--enable-piecewise-cuda-graph` | Optimize the model with piecewise cuda graph for extend/prefill only. Experimental feature. | `False` | bool flag (set to enable) |
| `--piecewise-cuda-graph-tokens` | Set the list of tokens when using piecewise cuda graph. | `None` | Type: JSON list |
| `--torch-compile-max-bs` | Set the maximum batch size when using torch compile. | `32` | Type: int |
| `--piecewise-cuda-graph-max-tokens` | Set the maximum tokens when using piecewise cuda graph. | `4096` | Type: int |
| `--torchao-config` | Optimize the model with torchao. Experimental feature. Current choices are: int8dq, int8wo, int4wo-<group_size>, fp8wo, fp8dq-per_tensor, fp8dq-per_row | `` | Type: str |
| `--enable-nan-detection` | Enable the NaN detection for debugging purposes. | `False` | bool flag (set to enable) |
| `--enable-p2p-check` | Enable P2P check for GPU access, otherwise the p2p access is allowed by default. | `False` | bool flag (set to enable) |
| `--triton-attention-reduce-in-fp32` | Cast the intermediate attention results to fp32 to avoid possible crashes related to fp16. This only affects Triton attention kernels. | `False` | bool flag (set to enable) |
| `--triton-attention-num-kv-splits` | The number of KV splits in flash decoding Triton kernel. Larger value is better in longer context scenarios. The default value is 8. | `8` | Type: int |
| `--triton-attention-split-tile-size` | The size of split KV tile in flash decoding Triton kernel. Used for deterministic inference. | `None` | Type: int |
| `--num-continuous-decode-steps` | Run multiple continuous decoding steps to reduce scheduling overhead. This can potentially increase throughput but may also increase time-to-first-token latency. The default value is 1, meaning only run one decoding step at a time. | `1` | Type: int |
| `--delete-ckpt-after-loading` | Delete the model checkpoint after loading the model. | `False` | bool flag (set to enable) |
| `--enable-memory-saver` | Allow saving memory using release_memory_occupation and resume_memory_occupation | `False` | bool flag (set to enable) |
| `--enable-weights-cpu-backup` | Save model weights to CPU memory during release_weights_occupation and resume_weights_occupation | `False` | bool flag (set to enable) |
| `--allow-auto-truncate` | Allow automatically truncating requests that exceed the maximum input length instead of returning an error. | `False` | bool flag (set to enable) |
| `--enable-custom-logit-processor` | Enable users to pass custom logit processors to the server (disabled by default for security) | `False` | bool flag (set to enable) |
| `--flashinfer-mla-disable-ragged` | Not using ragged prefill wrapper when running flashinfer mla | `False` | bool flag (set to enable) |
| `--disable-shared-experts-fusion` | Disable shared experts fusion optimization for deepseek v3/r1. | `False` | bool flag (set to enable) |
| `--disable-chunked-prefix-cache` | Disable chunked prefix cache feature for deepseek, which should save overhead for short sequences. | `False` | bool flag (set to enable) |
| `--disable-fast-image-processor` | Adopt base image processor instead of fast image processor. | `False` | bool flag (set to enable) |
| `--keep-mm-feature-on-device` | Keep multimodal feature tensors on device after processing to save D2H copy. | `False` | bool flag (set to enable) |
| `--enable-return-hidden-states` | Enable returning hidden states with responses. | `False` | bool flag (set to enable) |
| `--scheduler-recv-interval` | The interval to poll requests in scheduler. Can be set to >1 to reduce the overhead of this. | `1` | Type: int |
| `--numa-node` | Sets the numa node for the subprocesses. i-th element corresponds to i-th subprocess. | `None` | List[int] |

## Debug tensor dumps
| Argument | Description | Defaults | Options |
| --- | --- | --- | --- |
| `--debug-tensor-dump-output-folder` | The output folder for dumping tensors. | `None` | Type: str |
| `--debug-tensor-dump-input-file` | The input filename for dumping tensors | `None` | Type: str |
| `--debug-tensor-dump-inject` | Inject the outputs from jax as the input of every layer. | `False` | Type: str |
| `--enable-dynamic-batch-tokenizer` | Enable async dynamic batch tokenizer for improved performance when multiple requests arrive concurrently. | `False` | bool flag (set to enable) |
| `--dynamic-batch-tokenizer-batch-size` | [Only used if --enable-dynamic-batch-tokenizer is set] Maximum batch size for dynamic batch tokenizer. | `32` | Type: int |
| `--dynamic-batch-tokenizer-batch-timeout` | [Only used if --enable-dynamic-batch-tokenizer is set] Timeout in seconds for batching tokenization requests. | `0.002` | Type: float |

## PD disaggregation
| Argument | Description | Defaults | Options |
| --- | --- | --- | --- |
| `--disaggregation-mode` | Only used for PD disaggregation. "prefill" for prefill-only server, and "decode" for decode-only server. If not specified, it is not PD disaggregated | `null` | `null`, `prefill`, `decode` |
| `--disaggregation-transfer-backend` | The backend for disaggregation transfer. Default is mooncake. | `mooncake` | `mooncake`, `nixl`, `ascend`, `fake` |
| `--disaggregation-bootstrap-port` | Bootstrap server port on the prefill server. Default is 8998. | `8998` | Type: int |
| `--disaggregation-decode-tp` | Decode tp size. If not set, it matches the tp size of the current engine. This is only set on the prefill server. | `None` | Type: int |
| `--disaggregation-decode-dp` | Decode dp size. If not set, it matches the dp size of the current engine. This is only set on the prefill server. | `None` | Type: int |
| `--disaggregation-prefill-pp` | Prefill pp size. If not set, it is default to 1. This is only set on the decode server. | `1` | Type: int |
| `--disaggregation-ib-device` | The InfiniBand devices for disaggregation transfer, accepts single device (e.g., --disaggregation-ib-device mlx5_0) or multiple comma-separated devices (e.g., --disaggregation-ib-device mlx5_0,mlx5_1). Default is None, which triggers automatic device detection when mooncake backend is enabled. | `None` | Type: str |
| `--disaggregation-decode-enable-offload-kvcache` | Enable async KV cache offloading on decode server (PD mode). | `False` | bool flag (set to enable) |
| `--num-reserved-decode-tokens` | Number of decode tokens that will have memory reserved when adding new request to the running batch. | `512` | Type: int |
| `--disaggregation-decode-polling-interval` | The interval to poll requests in decode server. Can be set to >1 to reduce the overhead of this. | `1` | Type: int |

## Custom weight loader
| Argument | Description | Defaults | Options |
| --- | --- | --- | --- |
| `--custom-weight-loader` | The custom dataloader which used to update the model. Should be set with a valid import path, such as my_package.weight_load_func | `None` | List[str] |
| `--weight-loader-disable-mmap` | Disable mmap while loading weight using safetensors. | `False` | bool flag (set to enable) |
| `--remote-instance-weight-loader-seed-instance-ip` | The ip of the seed instance for loading weights from remote instance. | `None` | Type: str |
| `--remote-instance-weight-loader-seed-instance-service-port` | The service port of the seed instance for loading weights from remote instance. | `None` | Type: int |
| `--remote-instance-weight-loader-send-weights-group-ports` | The communication group ports for loading weights from remote instance. | `None` | Type: JSON list |

## For PD-Multiplexing
| Argument | Description | Defaults | Options |
| --- | --- | --- | --- |
| `--enable-pdmux` | Enable PD-Multiplexing, PD running on greenctx stream. | `False` | bool flag (set to enable) |
| `--pdmux-config-path` | The path of the PD-Multiplexing config file. | `None` | Type: str |
| `--sm-group-num` | Number of sm partition groups. | `8` | Type: int |

## For deterministic inference
| Argument | Description | Defaults | Options |
| --- | --- | --- | --- |
| `--enable-deterministic-inference` | Enable deterministic inference mode with batch invariant ops. | `False` | bool flag (set to enable) |

## Deprecated arguments
| Argument | Description | Defaults | Options |
| --- | --- | --- | --- |
| `--enable-ep-moe` | NOTE: --enable-ep-moe is deprecated. Please set `--ep-size` to the same value as `--tp-size` instead. | `None` | N/A |
| `--enable-deepep-moe` | NOTE: --enable-deepep-moe is deprecated. Please set `--moe-a2a-backend` to 'deepep' instead. | `None` | N/A |
| `--enable-flashinfer-cutlass-moe` | NOTE: --enable-flashinfer-cutlass-moe is deprecated. Please set `--moe-runner-backend` to 'flashinfer_cutlass' instead. | `None` | N/A |
| `--enable-flashinfer-cutedsl-moe` | NOTE: --enable-flashinfer-cutedsl-moe is deprecated. Please set `--moe-runner-backend` to 'flashinfer_cutedsl' instead. | `None` | N/A |
| `--enable-flashinfer-trtllm-moe` | NOTE: --enable-flashinfer-trtllm-moe is deprecated. Please set `--moe-runner-backend` to 'flashinfer_trtllm' instead. | `None` | N/A |
| `--enable-triton-kernel-moe` | NOTE: --enable-triton-kernel-moe is deprecated. Please set `--moe-runner-backend` to 'triton_kernel' instead. | `None` | N/A |
| `--enable-flashinfer-mxfp4-moe` | NOTE: --enable-flashinfer-mxfp4-moe is deprecated. Please set `--moe-runner-backend` to 'flashinfer_mxfp4' instead. | `None` | N/A |

## Configuration file support
| Argument | Description | Defaults | Options |
| --- | --- | --- | --- |
| `--config` | Read CLI options from a config file. Must be a YAML file with configuration options. | `None` | Type: str |<|MERGE_RESOLUTION|>--- conflicted
+++ resolved
@@ -218,30 +218,17 @@
 | `--preferred-sampling-params` | json-formatted sampling settings that will be returned in /get_model_info | `None` | Type: str |
 
 ## LoRA
-<<<<<<< HEAD
-| Argument | Description | Defaults | Options |
-| --- | --- | --- | --- |
-| `--enable-lora` | Enable LoRA support for the model. This argument is automatically set to True if `--lora-paths` is provided for backward compatibility. | `None` | bool flag (set to enable) |
-| `--max-lora-rank` | The maximum rank of LoRA adapters. If not specified, it will be automatically inferred from the adapters provided in --lora-paths. | `None` | Type: int |
-| `--lora-target-modules` | The union set of all target modules where LoRA should be applied. If not specified, it will be automatically inferred from the adapters provided in --lora-paths. If 'all' is specified, all supported modules will be targeted. | `None` | `q_proj`, `k_proj`, `v_proj`, `o_proj`, `gate_proj`, `up_proj`, `down_proj`, `qkv_proj`, `gate_up_proj`, `all` |
-| `--lora-paths` | The list of LoRA adapters to load. Each adapter must be specified in one of the following formats: <PATH> \| <NAME>=<PATH> \| JSON with schema {"lora_name":str,"lora_path":str,"pinned":bool} | `None` | List[str] |
-| `--max-loras-per-batch` | Maximum number of adapters for a running batch, include base-only request. | `8` | Type: int |
-| `--max-loaded-loras` | If specified, it limits the maximum number of LoRA adapters loaded in CPU memory at a time. The value must be greater than or equal to `--max-loras-per-batch`. | `None` | Type: int |
+| Argument | Description | Defaults | Options |
+| --- | --- | --- | --- |
+| `--enable-lora` | Enable LoRA support for the model. This argument is automatically set to `True` if `--lora-paths` is provided for backward compatibility. | `False` | Bool flag (set to enable) |
+| `--max-lora-rank` | The maximum LoRA rank that should be supported. If not specified, it will be automatically inferred from the adapters provided in `--lora-paths`. This argument is needed when you expect to dynamically load adapters of larger LoRA rank after server startup. | `None` | Type: int |
+| `--lora-target-modules` | The union set of all target modules where LoRA should be applied (e.g., `q_proj`, `k_proj`, `gate_proj`). If not specified, it will be automatically inferred from the adapters provided in `--lora-paths`. You can also set it to `all` to enable LoRA for all supported modules; note this may introduce minor performance overhead. | `None` | `q_proj`, `k_proj`, `v_proj`, `o_proj`, `gate_proj`, `up_proj`, `down_proj`, `qkv_proj`, `gate_up_proj`, `all` |
+| `--lora-paths` | The list of LoRA adapters to load. Each adapter must be specified in one of the following formats: `<PATH>` \| `<NAME>=<PATH>` \| JSON with schema `{"lora_name": str, "lora_path": str, "pinned": bool}`. | `None` | Type: List[str] / JSON objects |
+| `--max-loras-per-batch` | Maximum number of adapters for a running batch, including base-only requests. | `8` | Type: int |
+| `--max-loaded-loras` | If specified, limits the maximum number of LoRA adapters loaded in CPU memory at a time. Must be ≥ `--max-loras-per-batch`. | `None` | Type: int |
+| `--lora-eviction-policy` | LoRA adapter eviction policy when the GPU memory pool is full. | `lru` | `lru`, `fifo` |
 | `--lora-backend` | Choose the kernel backend for multi-LoRA serving. | `triton` | `triton`, `csgmv` |
-| `--max-lora-chunk-size` | Maximum chunk size for the ChunkedSGMV LoRA backend. Only used when --lora-backend is 'csgmv'. Choosing a larger value might improve performance. | `16` | `16`, `32`, `64`, `128` |
-=======
-
-| Arguments | Description | Defaults |
-|-----------|-------------|----------|
-| `--enable-lora` | Enable LoRA support for the model. This argument is automatically set to True if `--lora-paths` is provided for backward compatibility. | False |
-| `--max-lora-rank` | The maximum LoRA rank that should be supported. If not specified, it will be automatically inferred from the adapters provided in `--lora-paths`. This argument is needed when you expect to dynamically load adapters of larger LoRA rank after server startup. | None |
-| `--lora-target-modules` | The union set of all target modules where LoRA should be applied (e.g., `q_proj`, `k_proj`, `gate_proj`). If not specified, it will be automatically inferred from the adapters provided in `--lora-paths`. This argument is needed when you expect to dynamically load adapters of different target modules after server startup. You can also set it to `all` to enable LoRA for all supported modules. However, enabling LoRA on additional modules introduces a minor performance overhead. If your application is performance-sensitive, we recommend only specifying the modules for which you plan to load adapters. | None |
-| `--lora-paths` | The list of LoRA adapters to load. Each adapter must be specified in one of the following formats: <PATH> | <NAME>=<PATH> | JSON with schema {"lora_name":str,"lora_path":str,"pinned":bool} | None |
-| `--max-loras-per-batch` | Maximum number of adapters for a running batch, include base-only request. | 8 |
-| `--max-loaded-loras` | If specified, it limits the maximum number of LoRA adapters loaded in CPU memory at a time. The value must be greater than or equal to `--max-loras-per-batch`. | None |
-| `--lora-eviction-policy` | LoRA adapter eviction policy when GPU memory pool is full. `lru`: Least Recently Used (better cache efficiency). `fifo`: First-In-First-Out. | lru |
-| `--lora-backend` | Choose the kernel backend for multi-LoRA serving. | triton |
->>>>>>> 32595146
+| `--max-lora-chunk-size` | Maximum chunk size for the ChunkedSGMV LoRA backend. Only used when `--lora-backend` is `csgmv`. Larger values may improve performance. | `16` | `16`, `32`, `64`, `128` |
 
 ## Kernel backend
 | Argument | Description | Defaults | Options |
