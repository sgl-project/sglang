--- conflicted
+++ resolved
@@ -105,7 +105,6 @@
 | `--nccl-port` | The port for NCCL distributed environment setup. Defaults to a random port. | `None` | Type: int |
 
 ## Quantization and data type
-<<<<<<< HEAD
 | Argument | Description | Defaults | Options |
 | --- | --- | --- | --- |
 | `--dtype` | Data type for model weights and activations. * "auto" will use FP16 precision for FP32 and FP16 models, and BF16 precision for BF16 models. * "half" for FP16. Recommended for AWQ quantization. * "float16" is the same as "half". * "bfloat16" for a balance between precision and range. * "float" is shorthand for FP32 precision. * "float32" for FP32 precision. | `auto` | `auto`, `half`, `float16`, `bfloat16`, `float`, `float32` |
@@ -116,16 +115,6 @@
 | `--modelopt-checkpoint-save-path` | Path to save the ModelOpt quantized checkpoint after quantization. This allows reusing the quantized model in future runs. | `None` | Type: str |
 | `--kv-cache-dtype` | Data type for kv cache storage. "auto" will use model data type. "fp8_e5m2" and "fp8_e4m3" is supported for CUDA 11.8+. | `auto` | `auto`, `fp8_e5m2`, `fp8_e4m3` |
 | `--enable-fp32-lm-head` | If set, the LM head outputs (logits) are in FP32. | `False` | bool flag (set to enable) |
-=======
-
-| Arguments | Description | Defaults |
-|-----------|-------------|----------|
-| `--dtype` | Data type for model weights and activations. 'auto' will use FP16 precision for FP32 and FP16 models, and BF16 precision for BF16 models. 'half' for FP16. Recommended for AWQ quantization. 'float16' is the same as 'half'. 'bfloat16' for a balance between precision and range. 'float' is shorthand for FP32 precision. 'float32' for FP32 precision. | auto |
-| `--quantization` | The quantization method. | None |
-| `--quantization-param-path` | Path to the JSON file containing the KV cache scaling factors. This should generally be supplied, when KV cache dtype is FP8. Otherwise, KV cache scaling factors default to 1.0, which may cause accuracy issues. | None |
-| `--kv-cache-dtype` | Data type for kv cache storage. 'auto' will use model data type. 'bf16' or 'bfloat16' for BF16 KV cache. 'fp8_e5m2' and 'fp8_e4m3' are supported for CUDA 11.8+. | auto |
-| `--enable-fp32-lm-head` | If set, the LM head outputs (logits) are in FP32. | False |
->>>>>>> 6d535b71
 
 ## Memory and scheduling
 | Argument | Description | Defaults | Options |
@@ -244,7 +233,6 @@
 | `--max-lora-chunk-size` | Maximum chunk size for the ChunkedSGMV LoRA backend. Only used when `--lora-backend` is `csgmv`. Larger values may improve performance. | `16` | `16`, `32`, `64`, `128` |
 
 ## Kernel backend
-<<<<<<< HEAD
 | Argument | Description | Defaults | Options |
 | --- | --- | --- | --- |
 | `--attention-backend` | Choose the kernels for attention layers. | `None` | `triton`, `torch_native`, `flex_attention`, `nsa`, `cutlass_mla`, `fa3`, `fa4`, `flashinfer`, `flashmla`, `trtllm_mla`, `trtllm_mha`, `dual_chunk_flash_attn`, `aiter`, `wave`, `intel_amx`, `ascend` |
@@ -253,21 +241,8 @@
 | `--sampling-backend` | Choose the kernels for sampling layers. | `None` | `flashinfer`, `pytorch` |
 | `--grammar-backend` | Choose the backend for grammar-guided decoding. | `None` | `xgrammar`, `outlines`, `llguidance`, `none` |
 | `--mm-attention-backend` | Set multimodal attention backend. | `None` | `sdpa`, `fa3`, `triton_attn`, `ascend_attn` |
-| `--nsa-prefill` | Choose the NSA backend for the prefill stage (overrides `--attention-backend` when running DeepSeek NSA-style attention). | `flashmla_prefill` | `flashmla_prefill`, `flashmla_decode`, `fa3`, `tilelang`, `aiter` |
-| `--nsa-decode` | Choose the NSA backend for the decode stage when running DeepSeek NSA-style attention. Overrides `--attention-backend` for decoding. | `fa3` | `flashmla_prefill`, `flashmla_decode`, `fa3`, `tilelang`, `aiter` |
-=======
-
-| Arguments | Description | Defaults |
-|-----------|-------------|----------|
-| `--attention-backend` | Choose the kernels for attention layers. | None |
-| `--prefill-attention-backend` | (Experimental) This argument specifies the backend for prefill attention computation. Note that this argument has priority over `attention_backend`. | None |
-| `--decode-attention-backend` | (Experimental) This argument specifies the backend for decode attention computation. Note that this argument has priority over `attention_backend`. | None |
-| `--sampling-backend` | Choose the kernels for sampling layers. | None |
-| `--grammar-backend` | Choose the backend for grammar-guided decoding. | None |
-| `--mm-attention-backend` | Set multimodal attention backend. | None |
-| `--nsa-prefill-backend` | Prefill attention implementation for nsa backend. | `flashmla_sparse` |
-| `--nsa-decode-backend` | Decode attention implementation for nsa backend. | `flashmla_kv` |
->>>>>>> 6d535b71
+| `--nsa-prefill` | Choose the NSA backend for the prefill stage (overrides `--attention-backend` when running DeepSeek NSA-style attention). | `flashmla_sparse` | `flashmla_sparse`, `flashmla_decode`, `fa3`, `tilelang`, `aiter` |
+| `--nsa-decode` | Choose the NSA backend for the decode stage when running DeepSeek NSA-style attention. Overrides `--attention-backend` for decoding. | `flashmla_kv` | `flashmla_prefill`, `flashmla_kv`, `fa3`, `tilelang`, `aiter` |
 
 ## Speculative decoding
 | Argument | Description | Defaults | Options |
