--- conflicted
+++ resolved
@@ -247,13 +247,8 @@
 | Arguments | Description | Defaults |
 |-----------|-------------|----------|
 | `--ep-size` | The expert parallelism size. | 1 |
-<<<<<<< HEAD
 | `--moe-a2a-backend` | Select the backend for all-to-all communication for expert parallelism, could be `deepep` or `mooncake`. | none |
-| `--moe-runner-backend` | Select the runner backend for MoE. | 'triton' |
-=======
-| `--moe-a2a-backend` | Select the backend for all-to-all communication for expert parallelism. | none |
 | `--moe-runner-backend` | Select the runner backend for MoE. | auto |
->>>>>>> 97cd38e5
 | `--deepep-mode` | Select the mode when enable DeepEP MoE, could be `normal`, `low_latency` or `auto`. Default is `auto`, which means `low_latency` for decode batch and `normal` for prefill batch. | auto |
 | `--ep-num-redundant-experts` | Allocate this number of redundant experts in expert parallel. | 0 |
 | `--ep-dispatch-algorithm` | The algorithm to choose ranks for redundant experts in EPLB. | None |
