## DeepSeek examples

### Running DeepSeek-V3

#### Running DeepSeek in PD mixed mode on 1 x Atlas 800I A3.

W4A8 Model weights could be found [here](https://modelers.cn/models/Modelers_Park/DeepSeek-R1-0528-w4a8).

```shell
export PYTORCH_NPU_ALLOC_CONF=expandable_segments:True
export STREAMS_PER_DEVICE=32

#Deepep communication settings
export DEEP_NORMAL_MODE_USE_INT8_QUANT=1
export SGLANG_DEEPEP_NUM_MAX_DISPATCH_TOKENS_PER_RANK=32
export HCCL_BUFFSIZE=1600

#spec overlap
export SGLANG_ENABLE_SPEC_V2=1
export SGLANG_ENABLE_OVERLAP_PLAN_STREAM=1

#npu acceleration operator
export SGLANG_NPU_USE_MLAPO=1
export SGLANG_USE_FIA_NZ=1
export ENABLE_MOE_NZ=1

python3 -m sglang.launch_server \
    --model-path ${MODEL_PATH} \
    --tp 16 \
    --trust-remote-code \
    --attention-backend ascend \
    --device npu \
    --watchdog-timeout 9000 \
    --cuda-graph-bs 8 16 24 28 32 \
    --mem-fraction-static 0.68 \
    --max-running-requests 128 \
    --context-length 8188 \
    --disable-radix-cache \
    --chunked-prefill-size -1 \
    --max-prefill-tokens 16384 \
    --moe-a2a-backend deepep \
    --deepep-mode auto \
    --enable-dp-attention \
    --dp-size 4 \
    --enable-dp-lm-head \
    --speculative-algorithm NEXTN \
    --speculative-num-steps 3 \
    --speculative-eagle-topk 1 \
    --speculative-num-draft-tokens 4 \
    --dtype bfloat16
```

#### Running DeepSeek with PD disaggregation mode on 2 x Atlas 800I A3.

W4A8 Model weights could be found [here](https://modelers.cn/models/Modelers_Park/DeepSeek-R1-0528-w4a8).

1. Prefill:

```shell
export PYTORCH_NPU_ALLOC_CONF=expandable_segments:True
export STREAMS_PER_DEVICE=32

#memfabric config store
export ASCEND_MF_STORE_URL="tcp://<PREFILL_HOST_IP>:<PORT>"

#Deepep communication settings
export DEEP_NORMAL_MODE_USE_INT8_QUANT=1
export HCCL_BUFFSIZE=1536

#npu acceleration operator
export SGLANG_NPU_USE_MLAPO=1
export SGLANG_USE_FIA_NZ=1
export ENABLE_MOE_NZ=1
export TASK_QUEUE_ENABLE=2

python -m sglang.launch_server \
    --model-path ${MODEL_PATH} \
    --host $PREFILL_HOST_IP \
    --port 8000 \
    --disaggregation-mode prefill \
    --disaggregation-bootstrap-port 8996 \
    --disaggregation-transfer-backend ascend \
    --trust-remote-code \
    --nnodes 1 \
    --node-rank 0 \
    --tp-size 16 \
    --mem-fraction-static 0.6 \
    --attention-backend ascend \
    --device npu \
<<<<<<< HEAD
    --disaggregation-transfer-backend ascend \
=======
    --quantization modelslim \
>>>>>>> 7f9a3d06
    --max-running-requests 8 \
    --context-length 8192 \
    --disable-radix-cache \
    --chunked-prefill-size -1 \
    --max-prefill-tokens 28680 \
    --moe-a2a-backend deepep \
    --deepep-mode normal \
    --speculative-algorithm NEXTN \
    --speculative-num-steps 3 \
    --speculative-eagle-topk 1 \
    --speculative-num-draft-tokens 4 \
    --dp-size 2 \
    --enable-dp-attention \
    --disable-shared-experts-fusion \
    --dtype bfloat16
```

2. Decode:

```shell
export PYTORCH_NPU_ALLOC_CONF=expandable_segments:True
export STREAMS_PER_DEVICE=32

#memfabric config store
export ASCEND_MF_STORE_URL="tcp://<PREFILL_HOST_IP>:<PORT>"

#Deepep communication settings
export HCCL_BUFFSIZE=720
export SGLANG_DEEPEP_NUM_MAX_DISPATCH_TOKENS_PER_RANK=88

#spec overlap
export SGLANG_ENABLE_SPEC_V2=1
export SGLANG_ENABLE_OVERLAP_PLAN_STREAM=1

#npu acceleration operator
unset TASK_QUEUE_ENABLE
export SGLANG_NPU_USE_MLAPO=1
export SGLANG_USE_FIA_NZ=1
export ENABLE_MOE_NZ=1

# suggest max-running-requests <= max-cuda-graph-bs * dp_size, Because when this value is exceeded, performance will significantly degrade.
python -m sglang.launch_server \
    --model-path ${MODEL_PATH} \
    --disaggregation-mode decode \
    --host $DECODE_HOST_IP \
    --port 8001 \
    --trust-remote-code \
    --nnodes 1 \
    --node-rank 0 \
    --tp-size 16 \
    --dp-size 16 \
    --mem-fraction-static 0.8 \
    --max-running-requests 352 \
    --attention-backend ascend \
    --device npu \
    --moe-a2a-backend deepep \
    --enable-dp-attention \
    --deepep-mode low_latency \
    --enable-dp-lm-head \
    --cuda-graph-bs 8 10 12 14 16 18 20 22 \
    --disaggregation-transfer-backend ascend \
    --watchdog-timeout 9000 \
    --context-length 8192 \
    --speculative-algorithm NEXTN \
    --speculative-num-steps 3 \
    --speculative-eagle-topk 1 \
    --speculative-num-draft-tokens 4 \
    --prefill-round-robin-balance \
    --disable-shared-experts-fusion \
    --dtype bfloat16 \
    --tokenizer-worker-num 4
```

3. SGLang Router

```shell
python -m sglang_router.launch_router \
    --pd-disaggregation \
    --policy cache_aware \
    --prefill http://<PREFILL_HOST_IP>:8000 8996 \
    --decode http://<DECODE_HOST_IP>:8001 \
    --host 127.0.0.1 \
    --port 6688
```

#### Running DeepSeek with PD disaggregation on 4 x Atlas 800I A3.

W8A8 Model weights could be found [here](https://modelers.cn/models/State_Cloud/Deepseek-R1-bf16-hfd-w8a8).

1. Prefill:

```shell
export PYTORCH_NPU_ALLOC_CONF=expandable_segments:True
export STREAMS_PER_DEVICE=32

#memfabric config store
export ASCEND_MF_STORE_URL="tcp://<P_HOST_IP[0]>:<PORT>"

#Deepep communication settings
export DEEP_NORMAL_MODE_USE_INT8_QUANT=1
export HCCL_BUFFSIZE=1536

#npu acceleration operator
export SGLANG_NPU_USE_MLAPO=1
export SGLANG_USE_FIA_NZ=1
export ENABLE_MOE_NZ=1
export TASK_QUEUE_ENABLE=2

#Please list all host ips of Prefill instance
P_HOST_IP=('xx,xx,xx,xx' 'xx,xx,xx,xx')

for i in "${!P_HOST_IP[@]}";
do
  python -m sglang.launch_server \
      --model-path ${MODEL_PATH} \
      --host ${P_HOST_IP[$i]} \
      --port 8000 \
      --disaggregation-mode prefill \
      --disaggregation-bootstrap-port $((8996+$i)) \
      --disaggregation-transfer-backend ascend \
      --trust-remote-code \
      --nnodes 1 \
      --node-rank 0 \
      --tp-size 16 \
      --mem-fraction-static 0.81 \
      --attention-backend ascend \
      --device npu \
<<<<<<< HEAD
      --disaggregation-transfer-backend ascend \
=======
      --quantization modelslim \
>>>>>>> 7f9a3d06
      --max-running-requests 8 \
      --context-length 8192 \
      --disable-radix-cache \
      --chunked-prefill-size -1 \
      --max-prefill-tokens 28680 \
      --moe-a2a-backend deepep \
      --deepep-mode normal \
      --speculative-algorithm NEXTN \
      --speculative-num-steps 1 \
      --speculative-eagle-topk 1 \
      --speculative-num-draft-tokens 2 \
      --dp-size 2 \
      --enable-dp-attention \
      --disable-shared-experts-fusion \
      --dtype bfloat16
done
```

2. Decode:

```shell
export PYTORCH_NPU_ALLOC_CONF=expandable_segments:True
export STREAMS_PER_DEVICE=32

#memfabric config store
export ASCEND_MF_STORE_URL="tcp://<P_HOST_IP[0]>:<PORT>"

#Deepep communication settings
export HCCL_BUFFSIZE=600
export SGLANG_DEEPEP_NUM_MAX_DISPATCH_TOKENS_PER_RANK=78

#spec overlap
export SGLANG_ENABLE_SPEC_V2=1
export SGLANG_ENABLE_OVERLAP_PLAN_STREAM=1

#npu acceleration operator
unset TASK_QUEUE_ENABLE
export SGLANG_NPU_USE_MLAPO=1
export SGLANG_USE_FIA_NZ=1
export ENABLE_MOE_NZ=1

#please list all host ips of Prefill instance
D_HOST_IP=('xx,xx,xx,xx' 'xx,xx,xx,xx')

for i in "${!D_HOST_IP[@]}";
do
  python -m sglang.launch_server
      --model-path ${MODEL_PATH} \
      --disaggregation-mode decode \
      --disaggregation-transfer-backend ascend \
      --host ${D_HOST_IP[$i]} \
      --port 8001 \
      --trust-remote-code \
      --dist-init-addr ${D_HOST_IP[0]}:5000 \
      --nnodes 2 \
      --node-rank $i \
      --tp-size 32 \
      --dp-size 32 \
      --mem-fraction-static 0.8 \
      --max-running-requests 832 \
      --attention-backend ascend \
      --device npu \
      --moe-a2a-backend deepep \
      --enable-dp-attention \
      --deepep-mode low_latency \
      --enable-dp-lm-head \
      --cuda-graph-bs  8 10 12 14 16 18 20 22 24 26 \
      --watchdog-timeout 9000 \
      --context-length 8192 \
      --speculative-algorithm NEXTN \
      --speculative-num-steps 2 \
      --speculative-eagle-topk 1 \
      --speculative-num-draft-tokens 3  \
      --tokenizer-worker-num 4 \
      --prefill-round-robin-balance \
      --disable-shared-experts-fusion \
      --dtype bfloat16
done
```

3. SGLang Router:

```shell
python -m sglang_router.launch_router \
    --pd-disaggregation \
    --policy cache_aware \
    --prefill http://<P_HOST_IP[0]>:8000 8996 \
    --prefill http://<P_HOST_IP[1]>:8000 8997 \
    --decode http://<D_HOST_IP[0]>:8001 \
    --host 127.0.0.1 \
    --port 6688
```

#### test gsm8k

```python
from types import SimpleNamespace
from sglang.test.few_shot_gsm8k import run_eval

def gsm8k():
    args = SimpleNamespace(
        num_shots=5,
        data_path=None,
        num_questions=200,
        max_new_tokens=512,
        parallel=32,
        host=f"http://127.0.0.1",
        port=6688,
    )
    metrics = run_eval(args)
    print(f"{metrics=}")
    print(f"{metrics['accuracy']=}")
if __name__ == "__main__":
    gsm8k()
```<|MERGE_RESOLUTION|>--- conflicted
+++ resolved
@@ -87,11 +87,6 @@
     --mem-fraction-static 0.6 \
     --attention-backend ascend \
     --device npu \
-<<<<<<< HEAD
-    --disaggregation-transfer-backend ascend \
-=======
-    --quantization modelslim \
->>>>>>> 7f9a3d06
     --max-running-requests 8 \
     --context-length 8192 \
     --disable-radix-cache \
@@ -219,11 +214,6 @@
       --mem-fraction-static 0.81 \
       --attention-backend ascend \
       --device npu \
-<<<<<<< HEAD
-      --disaggregation-transfer-backend ascend \
-=======
-      --quantization modelslim \
->>>>>>> 7f9a3d06
       --max-running-requests 8 \
       --context-length 8192 \
       --disable-radix-cache \
