
# SGLang installation with NPUs support

You can install SGLang using any of the methods below. Please go through `System Settings` section to ensure the clusters are roaring at max performance. Feel free to leave an issue [here at sglang](https://github.com/sgl-project/sglang/issues) if you encounter any issues or have any problems.

## Preparing the Running Environment

### Method 1: Installing from source with prerequisites

#### Python Version

Only `python==3.11` is supported currently. If you don't want to break system pre-installed python, try installing with [conda](https://github.com/conda/conda).

```shell
conda create --name sglang_npu python=3.11
conda activate sglang_npu
```

#### CANN

Prior to start work with SGLang on Ascend you need to install CANN Toolkit, Kernels operator package and NNAL version 8.3.RC2 or higher, check the [installation guide](https://www.hiascend.com/document/detail/zh/CANNCommunityEdition/83RC1/softwareinst/instg/instg_0008.html?Mode=PmIns&InstallType=local&OS=openEuler&Software=cannToolKit)

#### MemFabric Adaptor

If you want to use PD disaggregation mode, you need to install MemFabric Adaptor. MemFabric Adaptor is a drop-in replacement of Mooncake Transfer Engine that enables KV cache transfer on Ascend NPU clusters.

```shell
pip install mf-adapter==1.0.0
```

#### Pytorch and Pytorch Framework Adaptor on Ascend

At the moment NPUGraph optimizations are supported only in `torch_npu==2.6.0.post3` that requires 'torch==2.6.0'.
<<<<<<< HEAD

_TODO: NPUGraph optimizations will be supported in future releases of 'torch_npu' 2.7.1, 2.8.0 and 2.9.0_
=======
<br>_TODO: NPUGraph optimizations will be supported in future releases of 'torch_npu' 2.7.1, 2.8.0 and 2.9.0_
>>>>>>> 17ec56bf

```shell
PYTORCH_VERSION=2.6.0
TORCHVISION_VERSION=0.21.0
TORCH_NPU_VERSION=2.6.0.post3
pip install torch==$PYTORCH_VERSION torchvision==$TORCHVISION_VERSION --index-url https://download.pytorch.org/whl/cpu
pip install torch_npu==$TORCH_NPU_VERSION
```

While there is no released versions of 'torch_npu' for 'torch==2.7.1' and 'torch==2.8.0' we provide custom builds of 'torch_npu'. PLATFORM can be 'aarch64' or 'x86_64'

```shell
PLATFORM="aarch64"
PYTORCH_VERSION=2.8.0
TORCHVISION_VERSION=0.23.0
pip install torch==$PYTORCH_VERSION torchvision==$TORCHVISION_VERSION --index-url https://download.pytorch.org/whl/cpu
wget https://sglang-ascend.obs.cn-east-3.myhuaweicloud.com/sglang/torch_npu/torch_npu-${PYTORCH_VERSION}.post2.dev20251120-cp311-cp311-manylinux_2_28_${PLATFORM}.whl
pip install torch_npu-${PYTORCH_VERSION}.post2.dev20251120-cp311-cp311-manylinux_2_28_${PLATFORM}.whl
```

<<<<<<< HEAD
If you are using other versions of `torch` and install `torch_npu`, check [installation guide](https://github.com/Ascend/pytorch/blob/master/README.md)
=======
If you are using other versions of `torch` and `torch_npu`, check [installation guide](https://github.com/Ascend/pytorch/blob/master/README.md)
>>>>>>> 17ec56bf

#### Triton on Ascend

We provide our own implementation of Triton for Ascend.

```shell
BISHENG_NAME="Ascend-BiSheng-toolkit_aarch64_20251121.run"
BISHENG_URL="https://sglang-ascend.obs.cn-east-3.myhuaweicloud.com/sglang/triton_ascend/${BISHENG_NAME}"
wget -O "${BISHENG_NAME}" "${BISHENG_URL}" && chmod a+x "${BISHENG_NAME}" && "./${BISHENG_NAME}" --install && rm "${BISHENG_NAME}"
```
```shell
pip install triton-ascend==3.2.0rc4
```
For installation of Triton on Ascend nightly builds or from sources, follow [installation guide](https://gitcode.com/Ascend/triton-ascend/blob/master/docs/sources/getting-started/installation.md)

#### SGLang Kernels NPU
We provide SGL kernels for Ascend NPU, check [installation guide](https://github.com/sgl-project/sgl-kernel-npu/blob/main/python/sgl_kernel_npu/README.md).

#### DeepEP-compatible Library
We provide a DeepEP-compatible Library as a drop-in replacement of deepseek-ai's DeepEP library, check the [installation guide](https://github.com/sgl-project/sgl-kernel-npu/blob/main/python/deep_ep/README.md).

#### CustomOps
_TODO: to be removed once merged into sgl-kernel-npu._
Additional package with custom operations. DEVICE_TYPE can be "a3" for Atlas A3 server or "910b" for Atlas A2 server.

```shell
DEVICE_TYPE="a3"
wget https://sglang-ascend.obs.cn-east-3.myhuaweicloud.com/ops/CANN-custom_ops-8.2.0.0-$DEVICE_TYPE-linux.aarch64.run
chmod a+x ./CANN-custom_ops-8.2.0.0-$DEVICE_TYPE-linux.aarch64.run
./CANN-custom_ops-8.2.0.0-$DEVICE_TYPE-linux.aarch64.run --quiet --install-path=/usr/local/Ascend/ascend-toolkit/latest/opp
wget https://sglang-ascend.obs.cn-east-3.myhuaweicloud.com/ops/custom_ops-1.0.$DEVICE_TYPE-cp311-cp311-linux_aarch64.whl
pip install ./custom_ops-1.0.$DEVICE_TYPE-cp311-cp311-linux_aarch64.whl
```

#### Installing SGLang from source

```shell
# Use the last release branch
git clone -b v0.5.6.post2 https://github.com/sgl-project/sglang.git
cd sglang
mv python/pyproject_other.toml python/pyproject.toml
pip install -e python[srt_npu]
```

### Method 2: Using Docker Image
#### Obtain Image
You can download the SGLang image or build an image based on Dockerfile to obtain the Ascend NPU image.
1. Download SGLang image
```angular2html
dockerhub: docker.io/lmsysorg/sglang:$tag
# Main-based tag, change main to specific version like v0.5.6,
# you can get image for specific version
Atlas 800I A3 : {main}-cann8.3.rc2-a3
Atlas 800I A2: {main}-cann8.3.rc2-910b
```
2. Build an image based on Dockerfile
```shell
# Clone the SGLang repository
git clone https://github.com/sgl-project/sglang.git
cd sglang/docker

# Build the docker image
docker build -t <image_name> -f npu.Dockerfile .
```

#### Create Docker
__Notice:__ `--privileged` and `--network=host` are required by RDMA, which is typically needed by Ascend NPU clusters.

__Notice:__ The following docker command is based on Atlas 800I A3 machines. If you are using Atlas 800I A2, make sure only `davinci[0-7]` are mapped into container.

```shell

alias drun='docker run -it --rm --privileged --network=host --ipc=host --shm-size=16g \
    --device=/dev/davinci0 --device=/dev/davinci1 --device=/dev/davinci2 --device=/dev/davinci3 \
    --device=/dev/davinci4 --device=/dev/davinci5 --device=/dev/davinci6 --device=/dev/davinci7 \
    --device=/dev/davinci8 --device=/dev/davinci9 --device=/dev/davinci10 --device=/dev/davinci11 \
    --device=/dev/davinci12 --device=/dev/davinci13 --device=/dev/davinci14 --device=/dev/davinci15 \
    --device=/dev/davinci_manager --device=/dev/hisi_hdc \
    --volume /usr/local/sbin:/usr/local/sbin --volume /usr/local/Ascend/driver:/usr/local/Ascend/driver \
    --volume /usr/local/Ascend/firmware:/usr/local/Ascend/firmware \
    --volume /etc/ascend_install.info:/etc/ascend_install.info \
    --volume /var/queue_schedule:/var/queue_schedule --volume ~/.cache/:/root/.cache/'

<<<<<<< HEAD
# Add HF_TOKEN env for download model by SGLang.
drun --env "HF_TOKEN=<secret>" \
    <image_name> \
    python3 -m sglang.launch_server --model-path meta-llama/Llama-3.1-8B-Instruct --attention-backend ascend
=======
# Add HF_TOKEN env for download model by sglang. If your model weights has already in local disk, please remove the parameter `--env HF_TOKEN`
drun --env "HF_TOKEN=<secret>" \
    <image_name> \
    python3 -m sglang.launch_server --model-path meta-llama/Llama-3.1-8B-Instruct --attention-backend ascend --host 127.0.0.1 --port 30000
>>>>>>> 17ec56bf
```

## System Settings

### CPU performance power scheme

The default power scheme on Ascend hardware is `ondemand` which could affect performance, changing it to `performance` is recommended.

```shell
echo performance | sudo tee /sys/devices/system/cpu/cpu*/cpufreq/scaling_governor

# Make sure changes are applied successfully
cat /sys/devices/system/cpu/cpu0/cpufreq/scaling_governor # shows performance
```

### Disable NUMA balancing and enable cpu affinity

```shell
sudo sysctl -w kernel.numa_balancing=0
# Check
cat /proc/sys/kernel/numa_balancing # shows 0

# Enabling CPU Affinity
export SGLANG_SET_CPU_AFFINITY=1
```

### Prevent swapping out system memory

```shell
sudo sysctl -w vm.swappiness=10

# Check
cat /proc/sys/vm/swappiness # shows 10
```

## Running SGLang Service
### Running Service For Large Language Models
#### PD Mixed Scene
```shell
<<<<<<< HEAD
# Enabling CPU Affinity
export SGLANG_SET_CPU_AFFINITY=1
python3 -m sglang.launch_server --model-path meta-llama/Llama-3.1-8B-Instruct --attention-backend ascend
=======
python3 -m sglang.launch_server --model-path meta-llama/Llama-3.1-8B-Instruct --attention-backend ascend --host 127.0.0.1 --port 30000
>>>>>>> 17ec56bf
```

#### PD Separation Scene
1. Launch Prefill Server
```shell
<<<<<<< HEAD
# Enabling CPU Affinity
export SGLANG_SET_CPU_AFFINITY=1

=======
>>>>>>> 17ec56bf
# PIP: recommended to config first Prefill Server IP
# PORT: one free port
# all sglang servers need to be config the same PIP and PORT,
export ASCEND_MF_STORE_URL="tcp://PIP:PORT"
# if you are Atlas 800I A2 hardware and use rdma for kv cache transfer, add this parameter
export ASCEND_MF_TRANSFER_PROTOCOL="device_rdma"
python3 -m sglang.launch_server \
    --model-path meta-llama/Llama-3.1-8B-Instruct \
    --disaggregation-mode prefill \
    --disaggregation-transfer-backend ascend \
    --disaggregation-bootstrap-port 8995 \
    --attention-backend ascend \
    --device npu \
    --base-gpu-id 0 \
    --tp-size 1 \
```

2. Launch Decode Server
```shell
# PIP: recommended to config first Prefill Server IP
# PORT: one free port
# all sglang servers need to be config the same PIP and PORT,
export ASCEND_MF_STORE_URL="tcp://PIP:PORT"
# if you are Atlas 800I A2 hardware and use rdma for kv cache transfer, add this parameter
export ASCEND_MF_TRANSFER_PROTOCOL="device_rdma"
python3 -m sglang.launch_server \
    --model-path meta-llama/Llama-3.1-8B-Instruct \
    --disaggregation-mode decode \
    --disaggregation-transfer-backend ascend \
    --attention-backend ascend \
    --device npu \
    --base-gpu-id 1 \
    --tp-size 1 \
    --host 127.0.0.1 \
    --port 8001
```

3. Launch Router
```shell
python3 -m sglang_router.launch_router \
    --pd-disaggregation \
    --policy cache_aware \
    --prefill http://127.0.0.1:8000 8995 \
    --decode http://127.0.0.1:8001 \
    --host 127.0.0.1 \
    --port 6688
```

### Running Service For Multimodal Language Models
#### PD Mixed Scene
```shell
python3 -m sglang.launch_server \
    --model-path Qwen3-VL-30B-A3B-Instruct \
    --host 127.0.0.1 \
    --port 8000 \
    --tp 4 \
    --device npu \
    --attention-backend ascend \
    --mm-attention-backend ascend_attn \
    --disable-radix-cache \
    --trust-remote-code \
    --enable-multimodal \
    --sampling-backend ascend
```<|MERGE_RESOLUTION|>--- conflicted
+++ resolved
@@ -31,12 +31,8 @@
 #### Pytorch and Pytorch Framework Adaptor on Ascend
 
 At the moment NPUGraph optimizations are supported only in `torch_npu==2.6.0.post3` that requires 'torch==2.6.0'.
-<<<<<<< HEAD
 
 _TODO: NPUGraph optimizations will be supported in future releases of 'torch_npu' 2.7.1, 2.8.0 and 2.9.0_
-=======
-<br>_TODO: NPUGraph optimizations will be supported in future releases of 'torch_npu' 2.7.1, 2.8.0 and 2.9.0_
->>>>>>> 17ec56bf
 
 ```shell
 PYTORCH_VERSION=2.6.0
@@ -57,11 +53,7 @@
 pip install torch_npu-${PYTORCH_VERSION}.post2.dev20251120-cp311-cp311-manylinux_2_28_${PLATFORM}.whl
 ```
 
-<<<<<<< HEAD
 If you are using other versions of `torch` and install `torch_npu`, check [installation guide](https://github.com/Ascend/pytorch/blob/master/README.md)
-=======
-If you are using other versions of `torch` and `torch_npu`, check [installation guide](https://github.com/Ascend/pytorch/blob/master/README.md)
->>>>>>> 17ec56bf
 
 #### Triton on Ascend
 
@@ -145,17 +137,10 @@
     --volume /etc/ascend_install.info:/etc/ascend_install.info \
     --volume /var/queue_schedule:/var/queue_schedule --volume ~/.cache/:/root/.cache/'
 
-<<<<<<< HEAD
 # Add HF_TOKEN env for download model by SGLang.
 drun --env "HF_TOKEN=<secret>" \
     <image_name> \
     python3 -m sglang.launch_server --model-path meta-llama/Llama-3.1-8B-Instruct --attention-backend ascend
-=======
-# Add HF_TOKEN env for download model by sglang. If your model weights has already in local disk, please remove the parameter `--env HF_TOKEN`
-drun --env "HF_TOKEN=<secret>" \
-    <image_name> \
-    python3 -m sglang.launch_server --model-path meta-llama/Llama-3.1-8B-Instruct --attention-backend ascend --host 127.0.0.1 --port 30000
->>>>>>> 17ec56bf
 ```
 
 ## System Settings
@@ -195,24 +180,17 @@
 ### Running Service For Large Language Models
 #### PD Mixed Scene
 ```shell
-<<<<<<< HEAD
 # Enabling CPU Affinity
 export SGLANG_SET_CPU_AFFINITY=1
 python3 -m sglang.launch_server --model-path meta-llama/Llama-3.1-8B-Instruct --attention-backend ascend
-=======
-python3 -m sglang.launch_server --model-path meta-llama/Llama-3.1-8B-Instruct --attention-backend ascend --host 127.0.0.1 --port 30000
->>>>>>> 17ec56bf
 ```
 
 #### PD Separation Scene
 1. Launch Prefill Server
 ```shell
-<<<<<<< HEAD
 # Enabling CPU Affinity
 export SGLANG_SET_CPU_AFFINITY=1
 
-=======
->>>>>>> 17ec56bf
 # PIP: recommended to config first Prefill Server IP
 # PORT: one free port
 # all sglang servers need to be config the same PIP and PORT,
