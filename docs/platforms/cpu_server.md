--- conflicted
+++ resolved
@@ -98,7 +98,8 @@
 
 ```
 
-Save the file (':x+Enter' for `vim`), then set it as the default `uv` config.
+Save the file (in `vim`, press 'esc' to exit insert mode, then ':x+Enter'),
+and set it as the default `uv` config.
 
 ```bash
 export UV_CONFIG_FILE=/opt/.venv/uv.toml
@@ -231,17 +232,11 @@
 python -m sglang.bench_serving -h
 ```
 
-<<<<<<< HEAD
 Additionally, requests can be formatted using
-[the OpenAI Completions API](https://docs.sglang.ai/basic_usage/openai_api_completions.html)
+[the OpenAI Completions API](https://docs.sglang.io/basic_usage/openai_api_completions.html)
 and sent via the command line (e.g., using `curl`) or through your own scripts.
 
-## Example Usage Commands for Different Models
-=======
-Additionally, the requests can be formed with
-[OpenAI Completions API](https://docs.sglang.io/basic_usage/openai_api_completions.html)
-and sent via the command line (e.g. using `curl`) or via your own script.
->>>>>>> 427a19b6
+## Example Usage Commands
 
 Large Language Models can range from fewer than 1 billion to several hundred billion parameters.
 Dense models larger than 20B are expected to run on flagship 6th Gen Intel® Xeon® processors
