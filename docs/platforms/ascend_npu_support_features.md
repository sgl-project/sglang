--- conflicted
+++ resolved
@@ -128,18 +128,10 @@
 
 ## Data parallelism
 
-<<<<<<< HEAD
-| Argument                              | Description                                                                                                                                                                                                              | Defaults      | Options                                           |               A2 Supported               |               A3 Supported               |
-|---------------------------------------|--------------------------------------------------------------------------------------------------------------------------------------------------------------------------------------------------------------------------|---------------|---------------------------------------------------|:----------------------------------------:|:----------------------------------------:|
-| `--data-parallel-size`<br/>`--dp-size` | The data parallelism size.                                                                                                                                                                                               | `1`           | Type: int                                         | **<span style="color: green;">√</span>** | **<span style="color: green;">√</span>** |
-| `--load-balance-method`               | The load balancing strategy for data parallelism. The Minimum Token algorithm can only be used when DP attention is applied. This algorithm performs load balancing based on the real-time token load of the DP workers. | `round_robin` | `round_robin`, `shortest_queue`, `minimum_tokens` | **<span style="color: green;">√</span>** | **<span style="color: green;">√</span>** |
-=======
 | Argument                               | Defaults      | Options                                                     |                    A2                    |                    A3                    |
 |----------------------------------------|---------------|-------------------------------------------------------------|:----------------------------------------:|:----------------------------------------:|
 | `--data-parallel-size`<br/>`--dp-size` | `1`           | Type: int                                                   | **<span style="color: green;">√</span>** | **<span style="color: green;">√</span>** |
 | `--load-balance-method`                | `round_robin` | `round_robin`,<br/> `shortest_queue`,<br/> `minimum_tokens` | **<span style="color: green;">√</span>** | **<span style="color: green;">√</span>** |
-| `--prefill-round-robin-balance`        | `False`       | bool flag<br/> (set to enable)                              | **<span style="color: green;">√</span>** | **<span style="color: green;">√</span>** |
->>>>>>> 3b3c5a05
 
 ## Multi-node distributed serving
 
