--- conflicted
+++ resolved
@@ -49,18 +49,11 @@
 | max_new_tokens  | `int = 128`                                  | The maximum output length measured in tokens.                                                                                                  |
 | stop            | `Optional[Union[str, List[str]]] = None`     | One or multiple [stop words](https://platform.openai.com/docs/api-reference/chat/create#chat-create-stop). Generation will stop if one of these words is sampled. |
 | stop_token_ids  | `Optional[List[int]] = None`                 | Provide stop words in the form of token IDs. Generation will stop if one of these token IDs is sampled.                                        |
-<<<<<<< HEAD
 | stop_regex      | `Optional[Union[str, List[str]]] = None`     | Stop when hitting any of the regex patterns in this list |
-| temperature     | `float = 1.0`                                | [Temperature](https://platform.openai.com/docs/api-reference/chat/create#chat-create-temperature) when sampling the next token. `temperature = 0` corresponds to greedy sampling, a higher temperature leads to more diversity. |
-| top_p           | `float = 1.0`                                | [Top-p](https://platform.openai.com/docs/api-reference/chat/create#chat-create-top_p) selects tokens from the smallest sorted set whose cumulative probability exceeds `top_p`. When `top_p = 1`, this reduces to unrestricted sampling from all tokens. |
-| top_k           | `int = -1`                                   | [Top-k](https://developer.nvidia.com/blog/how-to-get-better-outputs-from-your-large-language-model/#predictability_vs_creativity) randomly selects from the `k` highest-probability tokens. |
-| min_p           | `float = 0.0`                                | [Min-p](https://github.com/huggingface/transformers/issues/27670) samples from tokens with probability larger than `min_p * highest_token_probability`. |
-=======
 | temperature     | `float (model default; fallback 1.0)`        | [Temperature](https://platform.openai.com/docs/api-reference/chat/create#chat-create-temperature) when sampling the next token. `temperature = 0` corresponds to greedy sampling, a higher temperature leads to more diversity. |
 | top_p           | `float (model default; fallback 1.0)`        | [Top-p](https://platform.openai.com/docs/api-reference/chat/create#chat-create-top_p) selects tokens from the smallest sorted set whose cumulative probability exceeds `top_p`. When `top_p = 1`, this reduces to unrestricted sampling from all tokens. |
 | top_k           | `int (model default; fallback -1)`           | [Top-k](https://developer.nvidia.com/blog/how-to-get-better-outputs-from-your-large-language-model/#predictability_vs_creativity) randomly selects from the `k` highest-probability tokens. |
 | min_p           | `float (model default; fallback 0.0)`        | [Min-p](https://github.com/huggingface/transformers/issues/27670) samples from tokens with probability larger than `min_p * highest_token_probability`. |
->>>>>>> a0835c3a
 
 ### Penalizers
 
