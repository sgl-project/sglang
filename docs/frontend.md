# Frontend: Structured Generation Language (SGLang)
The frontend language can be used with local models or API models. It is an alternative to the OpenAI API. You may found it easier to use for complex prompting workflow.

## Quick Start
The example below shows how to use SGLang to answer a multi-turn question.

### Using Local Models
First, launch a server with
```
python -m sglang.launch_server --model-path meta-llama/Meta-Llama-3-8B-Instruct --port 30000
```

Then, connect to the server and answer a multi-turn question.

```python
from sglang import function, system, user, assistant, gen, set_default_backend, RuntimeEndpoint

@function
def multi_turn_question(s, question_1, question_2):
    s += system("You are a helpful assistant.")
    s += user(question_1)
    s += assistant(gen("answer_1", max_tokens=256))
    s += user(question_2)
    s += assistant(gen("answer_2", max_tokens=256))

set_default_backend(RuntimeEndpoint("http://localhost:30000"))

state = multi_turn_question.run(
    question_1="What is the capital of the United States?",
    question_2="List two local attractions.",
)

for m in state.messages():
    print(m["role"], ":", m["content"])

print(state["answer_1"])
```

### Using OpenAI Models
Set the OpenAI API Key
```
export OPENAI_API_KEY=sk-******
```

Then, answer a multi-turn question.
```python
from sglang import function, system, user, assistant, gen, set_default_backend, OpenAI

@function
def multi_turn_question(s, question_1, question_2):
    s += system("You are a helpful assistant.")
    s += user(question_1)
    s += assistant(gen("answer_1", max_tokens=256))
    s += user(question_2)
    s += assistant(gen("answer_2", max_tokens=256))

set_default_backend(OpenAI("gpt-3.5-turbo"))

state = multi_turn_question.run(
    question_1="What is the capital of the United States?",
    question_2="List two local attractions.",
)

for m in state.messages():
    print(m["role"], ":", m["content"])

print(state["answer_1"])
```

### More Examples
Anthropic and VertexAI (Gemini) models are also supported.
You can find more examples at [examples/quick_start](https://github.com/sgl-project/sglang/tree/main/examples/frontend_language/quick_start).

## Language Feature
To begin with, import sglang.
```python
import sglang as sgl
```

`sglang` provides some simple primitives such as `gen`, `select`, `fork`, `image`.
You can implement your prompt flow in a function decorated by `sgl.function`.
You can then invoke the function with `run` or `run_batch`.
The system will manage the state, chat template, parallelism and batching for you.

The complete code for the examples below can be found at [readme_examples.py](https://github.com/sgl-project/sglang/blob/main/examples/frontend_language/usage/readme_examples.py)

### Control Flow
You can use any Python code within the function body, including control flow, nested function calls, and external libraries.

```python
@sgl.function
def tool_use(s, question):
    s += "To answer this question: " + question + ". "
    s += "I need to use a " + sgl.gen("tool", choices=["calculator", "search engine"]) + ". "

    if s["tool"] == "calculator":
        s += "The math expression is" + sgl.gen("expression")
    elif s["tool"] == "search engine":
        s += "The key word to search is" + sgl.gen("word")
```

### Parallelism
Use `fork` to launch parallel prompts.
Because `sgl.gen` is non-blocking, the for loop below issues two generation calls in parallel.

```python
@sgl.function
def tip_suggestion(s):
    s += (
        "Here are two tips for staying healthy: "
        "1. Balanced Diet. 2. Regular Exercise.\n\n"
    )

    forks = s.fork(2)
    for i, f in enumerate(forks):
        f += f"Now, expand tip {i+1} into a paragraph:\n"
        f += sgl.gen(f"detailed_tip", max_tokens=256, stop="\n\n")

    s += "Tip 1:" + forks[0]["detailed_tip"] + "\n"
    s += "Tip 2:" + forks[1]["detailed_tip"] + "\n"
    s += "In summary" + sgl.gen("summary")
```

### Multi-Modality
Use `sgl.image` to pass an image as input.

```python
@sgl.function
def image_qa(s, image_file, question):
    s += sgl.user(sgl.image(image_file) + question)
    s += sgl.assistant(sgl.gen("answer", max_tokens=256)
```

See also [local_example_llava_next.py](https://github.com/sgl-project/sglang/blob/main/examples/frontend_language/quick_start/local_example_llava_next.py).

### Constrained Decoding
Use `regex` to specify a regular expression as a decoding constraint.
This is only supported for local models.

```python
@sgl.function
def regular_expression_gen(s):
    s += "Q: What is the IP address of the Google DNS servers?\n"
    s += "A: " + sgl.gen(
        "answer",
        temperature=0,
        regex=r"((25[0-5]|2[0-4]\d|[01]?\d\d?).){3}(25[0-5]|2[0-4]\d|[01]?\d\d?)",
    )
```

### JSON Decoding
Use `regex` to specify a JSON schema with a regular expression.

```python
character_regex = (
    r"""\{\n"""
    + r"""    "name": "[\w\d\s]{1,16}",\n"""
    + r"""    "house": "(Gryffindor|Slytherin|Ravenclaw|Hufflepuff)",\n"""
    + r"""    "blood status": "(Pure-blood|Half-blood|Muggle-born)",\n"""
    + r"""    "occupation": "(student|teacher|auror|ministry of magic|death eater|order of the phoenix)",\n"""
    + r"""    "wand": \{\n"""
    + r"""        "wood": "[\w\d\s]{1,16}",\n"""
    + r"""        "core": "[\w\d\s]{1,16}",\n"""
    + r"""        "length": [0-9]{1,2}\.[0-9]{0,2}\n"""
    + r"""    \},\n"""
    + r"""    "alive": "(Alive|Deceased)",\n"""
    + r"""    "patronus": "[\w\d\s]{1,16}",\n"""
    + r"""    "bogart": "[\w\d\s]{1,16}"\n"""
    + r"""\}"""
)

@sgl.function
def character_gen(s, name):
    s += name + " is a character in Harry Potter. Please fill in the following information about this character.\n"
    s += sgl.gen("json_output", max_tokens=256, regex=character_regex)
```

See also [json_decode.py](https://github.com/sgl-project/sglang/blob/main/examples/frontend_language/usage/json_decode.py) for an additional example of specifying formats with Pydantic models.

### Batching
Use `run_batch` to run a batch of requests with continuous batching.

```python
@sgl.function
def text_qa(s, question):
    s += "Q: " + question + "\n"
    s += "A:" + sgl.gen("answer", stop="\n")

states = text_qa.run_batch(
    [
        {"question": "What is the capital of the United Kingdom?"},
        {"question": "What is the capital of France?"},
        {"question": "What is the capital of Japan?"},
    ],
    progress_bar=True
)
```

### Streaming
Add `stream=True` to enable streaming.

```python
@sgl.function
def text_qa(s, question):
    s += "Q: " + question + "\n"
    s += "A:" + sgl.gen("answer", stop="\n")

state = text_qa.run(
    question="What is the capital of France?",
    temperature=0.1,
    stream=True
)

for out in state.text_iter():
    print(out, end="", flush=True)
```

### Roles

Use `sgl.system`， `sgl.user` and `sgl.assistant` to set roles when using Chat models. You can also define more complex role prompts using begin and end tokens.

```python
@sgl.function
def chat_example(s):
    s += sgl.system("You are a helpful assistant.")
    # Same as: s += s.system("You are a helpful assistant.")

    with s.user():
        s += "Question: What is the capital of France?"

    s += sgl.assistant_begin()
    s += "Answer: " + sgl.gen(max_tokens=100, stop="\n")
    s += sgl.assistant_end()
```

<<<<<<< HEAD
#### Debug Studio

The frontend also provides a debug studio to view what exactly is getting passed into the runtime endpoint's generation API.
To use it, first start the debug server:

```bash
python -m sglang.launch_debug_server
```

It will start a debug server on port 56765. Then, add a debug region to an `sgl.function`:

```python
@sgl.function
def text_qa(s, question):
    s.begin_debug_region("TEXT_QA")
    s += "Q: " + question + "\n"
    s += "A:" + sgl.gen("answer", stop="\n")

state = text_qa.run(
    question="What is the capital of France?",
    temperature=0.1,
    stream=True
)
```

When you navigate to `http://localhost:56765` (if you're on a remote server, ssh forward the port), you should see a web app with the prompt and response.

<img src="https://raw.githubusercontent.com/sgl-project/sglang/main/assets/debug_studio_example.png" alt="prompt_studio_demo" margin="10px">

#### Tips and Implementation Details
=======
### Tips and Implementation Details
>>>>>>> d8e9d61f
- The `choices` argument in `sgl.gen` is implemented by computing the [token-length normalized log probabilities](https://blog.eleuther.ai/multiple-choice-normalization/) of all choices and selecting the one with the highest probability.
- The `regex` argument in `sgl.gen` is implemented through autoregressive decoding with logit bias masking, according to the constraints set by the regex. It is compatible with `temperature=0` and `temperature != 0`.<|MERGE_RESOLUTION|>--- conflicted
+++ resolved
@@ -233,8 +233,7 @@
     s += sgl.assistant_end()
 ```
 
-<<<<<<< HEAD
-#### Debug Studio
+### Debug Studio
 
 The frontend also provides a debug studio to view what exactly is getting passed into the runtime endpoint's generation API.
 To use it, first start the debug server:
@@ -263,9 +262,6 @@
 
 <img src="https://raw.githubusercontent.com/sgl-project/sglang/main/assets/debug_studio_example.png" alt="prompt_studio_demo" margin="10px">
 
-#### Tips and Implementation Details
-=======
 ### Tips and Implementation Details
->>>>>>> d8e9d61f
 - The `choices` argument in `sgl.gen` is implemented by computing the [token-length normalized log probabilities](https://blog.eleuther.ai/multiple-choice-normalization/) of all choices and selecting the one with the highest probability.
 - The `regex` argument in `sgl.gen` is implemented through autoregressive decoding with logit bias masking, according to the constraints set by the regex. It is compatible with `temperature=0` and `temperature != 0`.