# Large Language Models

These models accept text input and produce text output (e.g., chat completions). They are primarily large language models (LLMs), some with mixture-of-experts (MoE) architectures for scaling.

## Example launch Command

```shell
python3 -m sglang.launch_server \
  --model-path meta-llama/Llama-3.2-1B-Instruct \  # example HF/local path
  --host 0.0.0.0 \
  --port 30000 \
```

## Supported models

Below the supported models are summarized in a table.

If you are unsure if a specific architecture is implemented, you can search for it via GitHub. For example, to search for `Qwen3ForCausalLM`, use the expression:

```
repo:sgl-project/sglang path:/^python\/sglang\/srt\/models\// Qwen3ForCausalLM
```

in the GitHub search bar.

| Model Family (Variants)             | Example HuggingFace Identifier                     | Description                                                                            |
|-------------------------------------|--------------------------------------------------|----------------------------------------------------------------------------------------|
| **DeepSeek** (v1, v2, v3/R1)        | `deepseek-ai/DeepSeek-R1`                        | Series of advanced reasoning-optimized models (including a 671B MoE) trained with reinforcement learning; top performance on complex reasoning, math, and code tasks. [SGLang provides Deepseek v3/R1 model-specific optimizations](https://docs.sglang.ai/references/deepseek) and [Reasoning Parser](https://docs.sglang.ai/backend/separate_reasoning)|
| **Qwen** (3, 3MoE, 2.5, 2 series)       | `Qwen/Qwen3-0.6B`, `Qwen/Qwen3-30B-A3B`       | Alibaba’s latest Qwen3 series for complex reasoning, language understanding, and generation tasks; Support for MoE variants along with previous generation 2.5, 2, etc. [SGLang provides Qwen3 specific reasoning parser](https://docs.sglang.ai/backend/separate_reasoning)|
| **Llama** (2, 3.x, 4 series)        | `meta-llama/Llama-4-Scout-17B-16E-Instruct`       | Meta’s open LLM series, spanning 7B to 400B parameters (Llama 2, 3, and new Llama 4) with well-recognized performance. [SGLang provides Llama-4 model-specific optimizations](https://docs.sglang.ai/references/llama4)  |
| **Mistral** (Mixtral, NeMo, Small3) | `mistralai/Mistral-7B-Instruct-v0.2`             | Open 7B LLM by Mistral AI with strong performance; extended into MoE (“Mixtral”) and NeMo Megatron variants for larger scale. |
| **Gemma** (v1, v2, v3)              | `google/gemma-3-1b-it`                            | Google’s family of efficient multilingual models (1B–27B); Gemma 3 offers a 128K context window, and its larger (4B+) variants support vision input. |
| **Phi** (Phi-1.5, Phi-2, Phi-3, Phi-4, Phi-MoE series) | `microsoft/Phi-4-multimodal-instruct`, `microsoft/Phi-3.5-MoE-instruct` | Microsoft’s Phi family of small models (1.3B–5.6B); Phi-4-multimodal (5.6B) processes text, images, and speech, Phi-4-mini is a high-accuracy text model and Phi-3.5-MoE is a mixture-of-experts model. |
| **MiniCPM** (v3, 4B)               | `openbmb/MiniCPM3-4B`                            | OpenBMB’s series of compact LLMs for edge devices; MiniCPM 3 (4B) achieves GPT-3.5-level results in text tasks. |
| **OLMoE** (Open MoE)               | `allenai/OLMoE-1B-7B-0924`                       | Allen AI’s open Mixture-of-Experts model (7B total, 1B active parameters) delivering state-of-the-art results with sparse expert activation. |
| **StableLM** (3B, 7B)               | `stabilityai/stablelm-tuned-alpha-7b`            | StabilityAI’s early open-source LLM (3B & 7B) for general text generation; a demonstration model with basic instruction-following ability. |
| **Command-R** (Cohere)              | `CohereForAI/c4ai-command-r-v01`                 | Cohere’s open conversational LLM (Command series) optimized for long context, retrieval-augmented generation, and tool use. |
| **DBRX** (Databricks)              | `databricks/dbrx-instruct`                       | Databricks’ 132B-parameter MoE model (36B active) trained on 12T tokens; competes with GPT-3.5 quality as a fully open foundation model. |
| **Grok** (xAI)                     | `xai-org/grok-1`                                | xAI’s grok-1 model known for vast size(314B parameters) and high quality; integrated in SGLang for high-performance inference. |
| **ChatGLM** (GLM-130B family)       | `THUDM/chatglm2-6b`                              | Zhipu AI’s bilingual chat model (6B) excelling at Chinese-English dialogue; fine-tuned for conversational quality and alignment. |
| **InternLM 2** (7B, 20B)           | `internlm/internlm2-7b`                          | Next-gen InternLM (7B and 20B) from SenseTime, offering strong reasoning and ultra-long context support (up to 200K tokens). |
| **ExaONE 3** (Korean-English)      | `LGAI-EXAONE/EXAONE-3.5-7.8B-Instruct`           | LG AI Research’s Korean-English model (7.8B) trained on 8T tokens; provides high-quality bilingual understanding and generation. |
| **Baichuan 2** (7B, 13B)           | `baichuan-inc/Baichuan2-13B-Chat`                | BaichuanAI’s second-generation Chinese-English LLM (7B/13B) with improved performance and an open commercial license. |
| **XVERSE** (MoE)                   | `xverse/XVERSE-MoE-A36B`                         | Yuanxiang’s open MoE LLM (XVERSE-MoE-A36B: 255B total, 36B active) supporting ~40 languages; delivers 100B+ dense-level performance via expert routing. |
| **SmolLM** (135M–1.7B)            | `HuggingFaceTB/SmolLM-1.7B`                      | Hugging Face’s ultra-small LLM series (135M–1.7B params) offering surprisingly strong results, enabling advanced AI on mobile/edge devices. |
| **GLM-4** (Multilingual 9B)        | `ZhipuAI/glm-4-9b-chat`                          | Zhipu’s GLM-4 series (up to 9B parameters) – open multilingual models with support for 1M-token context and even a 5.6B multimodal variant (Phi-4V). |
| **MiMo** (7B series)               | `XiaomiMiMo/MiMo-7B-RL`                         | Xiaomi's reasoning-optimized model series, leverages Multiple-Token Prediction for faster inference. |
<<<<<<< HEAD
| **Arcee AFM-4.5B**               | `arcee/<arcee-temp-tag>`                         | Arcee's foundational model series for real world reliability and edge deployments. |
=======
| **Persimmon** (8B)               | `adept/persimmon-8b-chat`                         | Adept’s open 8B model with a 16K context window and fast inference; trained for broad usability and licensed under Apache 2.0. |
>>>>>>> 9b5de6cb
| **Granite 3.0, 3.1** (IBM)               | `ibm-granite/granite-3.1-8b-instruct`                          | IBM's open dense foundation models optimized for reasoning, code, and business AI use cases. Integrated with Red Hat and watsonx systems. |
| **Granite 3.0 MoE** (IBM)               | `ibm-granite/granite-3.0-3b-a800m-instruct`                          | IBM’s Mixture-of-Experts models offering strong performance with cost-efficiency. MoE expert routing designed for enterprise deployment at scale. |
<|MERGE_RESOLUTION|>--- conflicted
+++ resolved
@@ -1,54 +1,51 @@
-# Large Language Models
-
-These models accept text input and produce text output (e.g., chat completions). They are primarily large language models (LLMs), some with mixture-of-experts (MoE) architectures for scaling.
-
-## Example launch Command
-
-```shell
-python3 -m sglang.launch_server \
-  --model-path meta-llama/Llama-3.2-1B-Instruct \  # example HF/local path
-  --host 0.0.0.0 \
-  --port 30000 \
-```
-
-## Supported models
-
-Below the supported models are summarized in a table.
-
-If you are unsure if a specific architecture is implemented, you can search for it via GitHub. For example, to search for `Qwen3ForCausalLM`, use the expression:
-
-```
-repo:sgl-project/sglang path:/^python\/sglang\/srt\/models\// Qwen3ForCausalLM
-```
-
-in the GitHub search bar.
-
-| Model Family (Variants)             | Example HuggingFace Identifier                     | Description                                                                            |
-|-------------------------------------|--------------------------------------------------|----------------------------------------------------------------------------------------|
-| **DeepSeek** (v1, v2, v3/R1)        | `deepseek-ai/DeepSeek-R1`                        | Series of advanced reasoning-optimized models (including a 671B MoE) trained with reinforcement learning; top performance on complex reasoning, math, and code tasks. [SGLang provides Deepseek v3/R1 model-specific optimizations](https://docs.sglang.ai/references/deepseek) and [Reasoning Parser](https://docs.sglang.ai/backend/separate_reasoning)|
-| **Qwen** (3, 3MoE, 2.5, 2 series)       | `Qwen/Qwen3-0.6B`, `Qwen/Qwen3-30B-A3B`       | Alibaba’s latest Qwen3 series for complex reasoning, language understanding, and generation tasks; Support for MoE variants along with previous generation 2.5, 2, etc. [SGLang provides Qwen3 specific reasoning parser](https://docs.sglang.ai/backend/separate_reasoning)|
-| **Llama** (2, 3.x, 4 series)        | `meta-llama/Llama-4-Scout-17B-16E-Instruct`       | Meta’s open LLM series, spanning 7B to 400B parameters (Llama 2, 3, and new Llama 4) with well-recognized performance. [SGLang provides Llama-4 model-specific optimizations](https://docs.sglang.ai/references/llama4)  |
-| **Mistral** (Mixtral, NeMo, Small3) | `mistralai/Mistral-7B-Instruct-v0.2`             | Open 7B LLM by Mistral AI with strong performance; extended into MoE (“Mixtral”) and NeMo Megatron variants for larger scale. |
-| **Gemma** (v1, v2, v3)              | `google/gemma-3-1b-it`                            | Google’s family of efficient multilingual models (1B–27B); Gemma 3 offers a 128K context window, and its larger (4B+) variants support vision input. |
-| **Phi** (Phi-1.5, Phi-2, Phi-3, Phi-4, Phi-MoE series) | `microsoft/Phi-4-multimodal-instruct`, `microsoft/Phi-3.5-MoE-instruct` | Microsoft’s Phi family of small models (1.3B–5.6B); Phi-4-multimodal (5.6B) processes text, images, and speech, Phi-4-mini is a high-accuracy text model and Phi-3.5-MoE is a mixture-of-experts model. |
-| **MiniCPM** (v3, 4B)               | `openbmb/MiniCPM3-4B`                            | OpenBMB’s series of compact LLMs for edge devices; MiniCPM 3 (4B) achieves GPT-3.5-level results in text tasks. |
-| **OLMoE** (Open MoE)               | `allenai/OLMoE-1B-7B-0924`                       | Allen AI’s open Mixture-of-Experts model (7B total, 1B active parameters) delivering state-of-the-art results with sparse expert activation. |
-| **StableLM** (3B, 7B)               | `stabilityai/stablelm-tuned-alpha-7b`            | StabilityAI’s early open-source LLM (3B & 7B) for general text generation; a demonstration model with basic instruction-following ability. |
-| **Command-R** (Cohere)              | `CohereForAI/c4ai-command-r-v01`                 | Cohere’s open conversational LLM (Command series) optimized for long context, retrieval-augmented generation, and tool use. |
-| **DBRX** (Databricks)              | `databricks/dbrx-instruct`                       | Databricks’ 132B-parameter MoE model (36B active) trained on 12T tokens; competes with GPT-3.5 quality as a fully open foundation model. |
-| **Grok** (xAI)                     | `xai-org/grok-1`                                | xAI’s grok-1 model known for vast size(314B parameters) and high quality; integrated in SGLang for high-performance inference. |
-| **ChatGLM** (GLM-130B family)       | `THUDM/chatglm2-6b`                              | Zhipu AI’s bilingual chat model (6B) excelling at Chinese-English dialogue; fine-tuned for conversational quality and alignment. |
-| **InternLM 2** (7B, 20B)           | `internlm/internlm2-7b`                          | Next-gen InternLM (7B and 20B) from SenseTime, offering strong reasoning and ultra-long context support (up to 200K tokens). |
-| **ExaONE 3** (Korean-English)      | `LGAI-EXAONE/EXAONE-3.5-7.8B-Instruct`           | LG AI Research’s Korean-English model (7.8B) trained on 8T tokens; provides high-quality bilingual understanding and generation. |
-| **Baichuan 2** (7B, 13B)           | `baichuan-inc/Baichuan2-13B-Chat`                | BaichuanAI’s second-generation Chinese-English LLM (7B/13B) with improved performance and an open commercial license. |
-| **XVERSE** (MoE)                   | `xverse/XVERSE-MoE-A36B`                         | Yuanxiang’s open MoE LLM (XVERSE-MoE-A36B: 255B total, 36B active) supporting ~40 languages; delivers 100B+ dense-level performance via expert routing. |
-| **SmolLM** (135M–1.7B)            | `HuggingFaceTB/SmolLM-1.7B`                      | Hugging Face’s ultra-small LLM series (135M–1.7B params) offering surprisingly strong results, enabling advanced AI on mobile/edge devices. |
-| **GLM-4** (Multilingual 9B)        | `ZhipuAI/glm-4-9b-chat`                          | Zhipu’s GLM-4 series (up to 9B parameters) – open multilingual models with support for 1M-token context and even a 5.6B multimodal variant (Phi-4V). |
-| **MiMo** (7B series)               | `XiaomiMiMo/MiMo-7B-RL`                         | Xiaomi's reasoning-optimized model series, leverages Multiple-Token Prediction for faster inference. |
-<<<<<<< HEAD
-| **Arcee AFM-4.5B**               | `arcee/<arcee-temp-tag>`                         | Arcee's foundational model series for real world reliability and edge deployments. |
-=======
-| **Persimmon** (8B)               | `adept/persimmon-8b-chat`                         | Adept’s open 8B model with a 16K context window and fast inference; trained for broad usability and licensed under Apache 2.0. |
->>>>>>> 9b5de6cb
-| **Granite 3.0, 3.1** (IBM)               | `ibm-granite/granite-3.1-8b-instruct`                          | IBM's open dense foundation models optimized for reasoning, code, and business AI use cases. Integrated with Red Hat and watsonx systems. |
-| **Granite 3.0 MoE** (IBM)               | `ibm-granite/granite-3.0-3b-a800m-instruct`                          | IBM’s Mixture-of-Experts models offering strong performance with cost-efficiency. MoE expert routing designed for enterprise deployment at scale. |
+# Large Language Models
+
+These models accept text input and produce text output (e.g., chat completions). They are primarily large language models (LLMs), some with mixture-of-experts (MoE) architectures for scaling.
+
+## Example launch Command
+
+```shell
+python3 -m sglang.launch_server \
+  --model-path meta-llama/Llama-3.2-1B-Instruct \  # example HF/local path
+  --host 0.0.0.0 \
+  --port 30000 \
+```
+
+## Supported models
+
+Below the supported models are summarized in a table.
+
+If you are unsure if a specific architecture is implemented, you can search for it via GitHub. For example, to search for `Qwen3ForCausalLM`, use the expression:
+
+```
+repo:sgl-project/sglang path:/^python\/sglang\/srt\/models\// Qwen3ForCausalLM
+```
+
+in the GitHub search bar.
+
+| Model Family (Variants)             | Example HuggingFace Identifier                     | Description                                                                            |
+|-------------------------------------|--------------------------------------------------|----------------------------------------------------------------------------------------|
+| **DeepSeek** (v1, v2, v3/R1)        | `deepseek-ai/DeepSeek-R1`                        | Series of advanced reasoning-optimized models (including a 671B MoE) trained with reinforcement learning; top performance on complex reasoning, math, and code tasks. [SGLang provides Deepseek v3/R1 model-specific optimizations](https://docs.sglang.ai/references/deepseek) and [Reasoning Parser](https://docs.sglang.ai/backend/separate_reasoning)|
+| **Qwen** (3, 3MoE, 2.5, 2 series)       | `Qwen/Qwen3-0.6B`, `Qwen/Qwen3-30B-A3B`       | Alibaba’s latest Qwen3 series for complex reasoning, language understanding, and generation tasks; Support for MoE variants along with previous generation 2.5, 2, etc. [SGLang provides Qwen3 specific reasoning parser](https://docs.sglang.ai/backend/separate_reasoning)|
+| **Llama** (2, 3.x, 4 series)        | `meta-llama/Llama-4-Scout-17B-16E-Instruct`       | Meta’s open LLM series, spanning 7B to 400B parameters (Llama 2, 3, and new Llama 4) with well-recognized performance. [SGLang provides Llama-4 model-specific optimizations](https://docs.sglang.ai/references/llama4)  |
+| **Mistral** (Mixtral, NeMo, Small3) | `mistralai/Mistral-7B-Instruct-v0.2`             | Open 7B LLM by Mistral AI with strong performance; extended into MoE (“Mixtral”) and NeMo Megatron variants for larger scale. |
+| **Gemma** (v1, v2, v3)              | `google/gemma-3-1b-it`                            | Google’s family of efficient multilingual models (1B–27B); Gemma 3 offers a 128K context window, and its larger (4B+) variants support vision input. |
+| **Phi** (Phi-1.5, Phi-2, Phi-3, Phi-4, Phi-MoE series) | `microsoft/Phi-4-multimodal-instruct`, `microsoft/Phi-3.5-MoE-instruct` | Microsoft’s Phi family of small models (1.3B–5.6B); Phi-4-multimodal (5.6B) processes text, images, and speech, Phi-4-mini is a high-accuracy text model and Phi-3.5-MoE is a mixture-of-experts model. |
+| **MiniCPM** (v3, 4B)               | `openbmb/MiniCPM3-4B`                            | OpenBMB’s series of compact LLMs for edge devices; MiniCPM 3 (4B) achieves GPT-3.5-level results in text tasks. |
+| **OLMoE** (Open MoE)               | `allenai/OLMoE-1B-7B-0924`                       | Allen AI’s open Mixture-of-Experts model (7B total, 1B active parameters) delivering state-of-the-art results with sparse expert activation. |
+| **StableLM** (3B, 7B)               | `stabilityai/stablelm-tuned-alpha-7b`            | StabilityAI’s early open-source LLM (3B & 7B) for general text generation; a demonstration model with basic instruction-following ability. |
+| **Command-R** (Cohere)              | `CohereForAI/c4ai-command-r-v01`                 | Cohere’s open conversational LLM (Command series) optimized for long context, retrieval-augmented generation, and tool use. |
+| **DBRX** (Databricks)              | `databricks/dbrx-instruct`                       | Databricks’ 132B-parameter MoE model (36B active) trained on 12T tokens; competes with GPT-3.5 quality as a fully open foundation model. |
+| **Grok** (xAI)                     | `xai-org/grok-1`                                | xAI’s grok-1 model known for vast size(314B parameters) and high quality; integrated in SGLang for high-performance inference. |
+| **ChatGLM** (GLM-130B family)       | `THUDM/chatglm2-6b`                              | Zhipu AI’s bilingual chat model (6B) excelling at Chinese-English dialogue; fine-tuned for conversational quality and alignment. |
+| **InternLM 2** (7B, 20B)           | `internlm/internlm2-7b`                          | Next-gen InternLM (7B and 20B) from SenseTime, offering strong reasoning and ultra-long context support (up to 200K tokens). |
+| **ExaONE 3** (Korean-English)      | `LGAI-EXAONE/EXAONE-3.5-7.8B-Instruct`           | LG AI Research’s Korean-English model (7.8B) trained on 8T tokens; provides high-quality bilingual understanding and generation. |
+| **Baichuan 2** (7B, 13B)           | `baichuan-inc/Baichuan2-13B-Chat`                | BaichuanAI’s second-generation Chinese-English LLM (7B/13B) with improved performance and an open commercial license. |
+| **XVERSE** (MoE)                   | `xverse/XVERSE-MoE-A36B`                         | Yuanxiang’s open MoE LLM (XVERSE-MoE-A36B: 255B total, 36B active) supporting ~40 languages; delivers 100B+ dense-level performance via expert routing. |
+| **SmolLM** (135M–1.7B)            | `HuggingFaceTB/SmolLM-1.7B`                      | Hugging Face’s ultra-small LLM series (135M–1.7B params) offering surprisingly strong results, enabling advanced AI on mobile/edge devices. |
+| **GLM-4** (Multilingual 9B)        | `ZhipuAI/glm-4-9b-chat`                          | Zhipu’s GLM-4 series (up to 9B parameters) – open multilingual models with support for 1M-token context and even a 5.6B multimodal variant (Phi-4V). |
+| **MiMo** (7B series)               | `XiaomiMiMo/MiMo-7B-RL`                         | Xiaomi's reasoning-optimized model series, leverages Multiple-Token Prediction for faster inference. |
+| **Arcee AFM-4.5B**               | `arcee/<arcee-temp-tag>`                         | Arcee's foundational model series for real world reliability and edge deployments. |
+| **Persimmon** (8B)               | `adept/persimmon-8b-chat`                         | Adept’s open 8B model with a 16K context window and fast inference; trained for broad usability and licensed under Apache 2.0. |
+| **Granite 3.0, 3.1** (IBM)               | `ibm-granite/granite-3.1-8b-instruct`                          | IBM's open dense foundation models optimized for reasoning, code, and business AI use cases. Integrated with Red Hat and watsonx systems. |
+| **Granite 3.0 MoE** (IBM)               | `ibm-granite/granite-3.0-3b-a800m-instruct`                          | IBM’s Mixture-of-Experts models offering strong performance with cost-efficiency. MoE expert routing designed for enterprise deployment at scale. |