# Multimodal Language Models

These models accept multi-modal inputs (e.g., images and text) and generate text output. They augment language models with multimodal encoders.

## Example launch Command

```shell
python3 -m sglang.launch_server \
  --model-path meta-llama/Llama-3.2-11B-Vision-Instruct \  # example HF/local path
  --host 0.0.0.0 \
  --port 30000 \
```

> See the [OpenAI APIs section](https://docs.sglang.ai/basic_usage/openai_api_vision.html) for how to send multimodal requests.

## Supported models

Below the supported models are summarized in a table.

If you are unsure if a specific architecture is implemented, you can search for it via GitHub. For example, to search for `Qwen2_5_VLForConditionalGeneration`, use the expression:

```
repo:sgl-project/sglang path:/^python\/sglang\/srt\/models\// Qwen2_5_VLForConditionalGeneration
```

in the GitHub search bar.


<<<<<<< HEAD
| Model Family (Variants)    | Example HuggingFace Identifier             | Chat Template    | Description                                                                                                                                                                                                     |
|----------------------------|--------------------------------------------|------------------|-----------------------------------------------------------------------------------------------------------------------------------------------------------------------------------------------------------------|
| **Qwen-VL** (Qwen2 series) | `Qwen/Qwen2.5-VL-7B-Instruct`              | `qwen2-vl`       | Alibaba’s vision-language extension of Qwen; for example, Qwen2.5-VL (7B and larger variants) can analyze and converse about image content.                                                                     |
| **DeepSeek-VL2**           | `deepseek-ai/deepseek-vl2`                 | `deepseek-vl2`   | Vision-language variant of DeepSeek (with a dedicated image processor), enabling advanced multimodal reasoning on image and text inputs.                                                                        |
| **Janus-Pro** (1B, 7B)     | `deepseek-ai/Janus-Pro-7B`                 | `janus-pro`      | DeepSeek’s open-source multimodal model capable of both image understanding and generation. Janus-Pro employs a decoupled architecture for separate visual encoding paths, enhancing performance in both tasks. |
| **MiniCPM-V / MiniCPM-o**  | `openbmb/MiniCPM-V-2_6`                    | `minicpmv`       | MiniCPM-V (2.6, ~8B) supports image inputs, and MiniCPM-o adds audio/video; these multimodal LLMs are optimized for end-side deployment on mobile/edge devices.                                                 |
| **Llama 3.2 Vision** (11B) | `meta-llama/Llama-3.2-11B-Vision-Instruct` | `llama_3_vision` | Vision-enabled variant of Llama 3 (11B) that accepts image inputs for visual question answering and other multimodal tasks.                                                                                     |
| **LLaVA** (v1.5 & v1.6)    | *e.g.* `liuhaotian/llava-v1.5-13b`         | `vicuna_v1.1`    | Open vision-chat models that add an image encoder to LLaMA/Vicuna (e.g. LLaMA2 13B) for following multimodal instruction prompts.                                                                               |
| **LLaVA-NeXT** (8B, 72B)   | `lmms-lab/llava-next-72b`                  | `chatml-llava`   | Improved LLaVA models (with an 8B Llama3 version and a 72B version) offering enhanced visual instruction-following and accuracy on multimodal benchmarks.                                                       |
| **LLaVA-OneVision**        | `lmms-lab/llava-onevision-qwen2-7b-ov`     | `chatml-llava`   | Enhanced LLaVA variant integrating Qwen as the backbone; supports multiple images (and even video frames) as inputs via an OpenAI Vision API-compatible format.                                                 |
| **Gemma 3 (Multimodal)**   | `google/gemma-3-4b-it`                     | `gemma-it`       | Gemma 3's larger models (4B, 12B, 27B) accept images (each image encoded as 256 tokens) alongside text in a combined 128K-token context.                                                                        |
| **Kimi-VL** (A3B)          | `moonshotai/Kimi-VL-A3B-Instruct`          | `kimi-vl`        | Kimi-VL is a multimodal model that can understand and generate text from images.                                                                                                                                |
| **Mistral-Small-3.1-24B**  | `mistralai/Mistral-Small-3.1-24B-Instruct-2503` | `mistral`   | Mistral 3.1 is a multimodal model that can generate text from text or images input. It also supports tool calling and structured output. |
| **Phi-4-multimodal-instruct**  | `microsoft/Phi-4-multimodal-instruct` | `phi-4-mm`   | Phi-4-multimodal-instruct is the multimodal variant of the Phi-4-mini model, enhanced with LoRA for improved multimodal capabilities. It supports text, vision and audio modalities in SGLang. |
| **MiMo-VL** (7B)           | `XiaomiMiMo/MiMo-VL-7B-RL`                 | `mimo-vl`        | Xiaomi's compact yet powerful vision-language model featuring a native resolution ViT encoder for fine-grained visual details, an MLP projector for cross-modal alignment, and the MiMo-7B language model optimized for complex reasoning tasks. |
| **GLM-4.5V** (106B) /  **GLM-4.1V**(9B)           | `zai-org/GLM-4.5V`                   | `glm-4v`         | GLM-4.5V and GLM-4.1V-Thinking: Towards Versatile Multimodal Reasoning with Scalable Reinforcement Learning                                                                                                                                                                                                      |

## Bidirectional Attention in Multimodal Model Serving
**Note for serving the Gemma-3 multimodal model**:

As mentioned in [Welcome Gemma 3: Google's all new multimodal, multilingual, long context open LLM
](https://huggingface.co/blog/gemma3#multimodality), Gemma-3 employs bidirectional attention between image tokens during the prefill phase. Currently, SGLang only supports bidirectional attention when using the Triton Attention Backend. Note, however, that SGLang's current bidirectional attention implementation is incompatible with both CUDA Graph and Chunked Prefill.

To enable bidirectional attention, you can use the `TritonAttnBackend` while disabling CUDA Graph and Chunked Prefill. Example launch command:
```shell
python -m sglang.launch_server \
  --model-path google/gemma-3-4b-it \
  --host 0.0.0.0 --port 30000 \
  --enable-multimodal \
  --dtype bfloat16 --triton-attention-reduce-in-fp32 \
  --attention-backend triton \ # Use Triton attention backend
  --disable-cuda-graph \ # Disable Cuda Graph
  --chunked-prefill-size -1 # Disable Chunked Prefill
```

If higher serving performance is required and a certain degree of accuracy loss is acceptable, you may choose to use other attention backends, and you can also enable features like CUDA Graph and Chunked Prefill for better performance, but note that the model will fall back to using causal attention instead of bidirectional attention.
=======
| Model Family (Variants)    | Example HuggingFace Identifier             | Description                                                                                                                                                                                                     | Notes |
|----------------------------|--------------------------------------------|-----------------------------------------------------------------------------------------------------------------------------------------------------------------------------------------------------------------|-------|
| **Qwen-VL** | `Qwen/Qwen3-VL-235B-A22B-Instruct`              | Alibaba's vision-language extension of Qwen; for example, Qwen2.5-VL (7B and larger variants) can analyze and converse about image content.                                                                     |  |
| **DeepSeek-VL2**           | `deepseek-ai/deepseek-vl2`                 | Vision-language variant of DeepSeek (with a dedicated image processor), enabling advanced multimodal reasoning on image and text inputs.                                                                        |  |
| **Janus-Pro** (1B, 7B)     | `deepseek-ai/Janus-Pro-7B`                 | DeepSeek's open-source multimodal model capable of both image understanding and generation. Janus-Pro employs a decoupled architecture for separate visual encoding paths, enhancing performance in both tasks. |  |
| **MiniCPM-V / MiniCPM-o**  | `openbmb/MiniCPM-V-2_6`                    | MiniCPM-V (2.6, ~8B) supports image inputs, and MiniCPM-o adds audio/video; these multimodal LLMs are optimized for end-side deployment on mobile/edge devices.                                                 |  |
| **Llama 3.2 Vision** (11B) | `meta-llama/Llama-3.2-11B-Vision-Instruct` | Vision-enabled variant of Llama 3 (11B) that accepts image inputs for visual question answering and other multimodal tasks.                                                                                     |  |
| **LLaVA** (v1.5 & v1.6)    | *e.g.* `liuhaotian/llava-v1.5-13b`         | Open vision-chat models that add an image encoder to LLaMA/Vicuna (e.g. LLaMA2 13B) for following multimodal instruction prompts.                                                                               |  |
| **LLaVA-NeXT** (8B, 72B)   | `lmms-lab/llava-next-72b`                  | Improved LLaVA models (with an 8B Llama3 version and a 72B version) offering enhanced visual instruction-following and accuracy on multimodal benchmarks.                                                       |  |
| **LLaVA-OneVision**        | `lmms-lab/llava-onevision-qwen2-7b-ov`     | Enhanced LLaVA variant integrating Qwen as the backbone; supports multiple images (and even video frames) as inputs via an OpenAI Vision API-compatible format.                                                 |  |
| **Gemma 3 (Multimodal)**   | `google/gemma-3-4b-it`                     | Gemma 3's larger models (4B, 12B, 27B) accept images (each image encoded as 256 tokens) alongside text in a combined 128K-token context.                                                                        |  |
| **Kimi-VL** (A3B)          | `moonshotai/Kimi-VL-A3B-Instruct`          | Kimi-VL is a multimodal model that can understand and generate text from images.                                                                                                                                |  |
| **Mistral-Small-3.1-24B**  | `mistralai/Mistral-Small-3.1-24B-Instruct-2503` | Mistral 3.1 is a multimodal model that can generate text from text or images input. It also supports tool calling and structured output. |  |
| **Phi-4-multimodal-instruct**  | `microsoft/Phi-4-multimodal-instruct` | Phi-4-multimodal-instruct is the multimodal variant of the Phi-4-mini model, enhanced with LoRA for improved multimodal capabilities. It supports text, vision and audio modalities in SGLang. |  |
| **MiMo-VL** (7B)           | `XiaomiMiMo/MiMo-VL-7B-RL`                 | Xiaomi's compact yet powerful vision-language model featuring a native resolution ViT encoder for fine-grained visual details, an MLP projector for cross-modal alignment, and the MiMo-7B language model optimized for complex reasoning tasks. |  |
| **GLM-4.5V** (106B) /  **GLM-4.1V**(9B)           | `zai-org/GLM-4.5V`                   | GLM-4.5V and GLM-4.1V-Thinking: Towards Versatile Multimodal Reasoning with Scalable Reinforcement Learning                                                                                                                                                                                                      | Use `--chat-template glm-4v` |
| **DotsVLM** (General/OCR)  | `rednote-hilab/dots.vlm1.inst`             | RedNote's vision-language model built on a 1.2B vision encoder and DeepSeek V3 LLM, featuring NaViT vision encoder trained from scratch with dynamic resolution support and enhanced OCR capabilities through structured image data training. |  |
| **DotsVLM-OCR**            | `rednote-hilab/dots.ocr`                   | Specialized OCR variant of DotsVLM optimized for optical character recognition tasks with enhanced text extraction and document understanding capabilities. | Don't use `--trust-remote-code` |

## Usage Notes

### Performance Optimization

For multimodal models, you can use the `--keep-mm-feature-on-device` flag to optimize for latency at the cost of increased GPU memory usage:

- **Default behavior**: Multimodal feature tensors are moved to CPU after processing to save GPU memory
- **With `--keep-mm-feature-on-device`**: Feature tensors remain on GPU, reducing device-to-host copy overhead and improving latency, but consuming more GPU memory

Use this flag when you have sufficient GPU memory and want to minimize latency for multimodal inference.
>>>>>>> 609f65ba
<|MERGE_RESOLUTION|>--- conflicted
+++ resolved
@@ -25,45 +25,6 @@
 
 in the GitHub search bar.
 
-
-<<<<<<< HEAD
-| Model Family (Variants)    | Example HuggingFace Identifier             | Chat Template    | Description                                                                                                                                                                                                     |
-|----------------------------|--------------------------------------------|------------------|-----------------------------------------------------------------------------------------------------------------------------------------------------------------------------------------------------------------|
-| **Qwen-VL** (Qwen2 series) | `Qwen/Qwen2.5-VL-7B-Instruct`              | `qwen2-vl`       | Alibaba’s vision-language extension of Qwen; for example, Qwen2.5-VL (7B and larger variants) can analyze and converse about image content.                                                                     |
-| **DeepSeek-VL2**           | `deepseek-ai/deepseek-vl2`                 | `deepseek-vl2`   | Vision-language variant of DeepSeek (with a dedicated image processor), enabling advanced multimodal reasoning on image and text inputs.                                                                        |
-| **Janus-Pro** (1B, 7B)     | `deepseek-ai/Janus-Pro-7B`                 | `janus-pro`      | DeepSeek’s open-source multimodal model capable of both image understanding and generation. Janus-Pro employs a decoupled architecture for separate visual encoding paths, enhancing performance in both tasks. |
-| **MiniCPM-V / MiniCPM-o**  | `openbmb/MiniCPM-V-2_6`                    | `minicpmv`       | MiniCPM-V (2.6, ~8B) supports image inputs, and MiniCPM-o adds audio/video; these multimodal LLMs are optimized for end-side deployment on mobile/edge devices.                                                 |
-| **Llama 3.2 Vision** (11B) | `meta-llama/Llama-3.2-11B-Vision-Instruct` | `llama_3_vision` | Vision-enabled variant of Llama 3 (11B) that accepts image inputs for visual question answering and other multimodal tasks.                                                                                     |
-| **LLaVA** (v1.5 & v1.6)    | *e.g.* `liuhaotian/llava-v1.5-13b`         | `vicuna_v1.1`    | Open vision-chat models that add an image encoder to LLaMA/Vicuna (e.g. LLaMA2 13B) for following multimodal instruction prompts.                                                                               |
-| **LLaVA-NeXT** (8B, 72B)   | `lmms-lab/llava-next-72b`                  | `chatml-llava`   | Improved LLaVA models (with an 8B Llama3 version and a 72B version) offering enhanced visual instruction-following and accuracy on multimodal benchmarks.                                                       |
-| **LLaVA-OneVision**        | `lmms-lab/llava-onevision-qwen2-7b-ov`     | `chatml-llava`   | Enhanced LLaVA variant integrating Qwen as the backbone; supports multiple images (and even video frames) as inputs via an OpenAI Vision API-compatible format.                                                 |
-| **Gemma 3 (Multimodal)**   | `google/gemma-3-4b-it`                     | `gemma-it`       | Gemma 3's larger models (4B, 12B, 27B) accept images (each image encoded as 256 tokens) alongside text in a combined 128K-token context.                                                                        |
-| **Kimi-VL** (A3B)          | `moonshotai/Kimi-VL-A3B-Instruct`          | `kimi-vl`        | Kimi-VL is a multimodal model that can understand and generate text from images.                                                                                                                                |
-| **Mistral-Small-3.1-24B**  | `mistralai/Mistral-Small-3.1-24B-Instruct-2503` | `mistral`   | Mistral 3.1 is a multimodal model that can generate text from text or images input. It also supports tool calling and structured output. |
-| **Phi-4-multimodal-instruct**  | `microsoft/Phi-4-multimodal-instruct` | `phi-4-mm`   | Phi-4-multimodal-instruct is the multimodal variant of the Phi-4-mini model, enhanced with LoRA for improved multimodal capabilities. It supports text, vision and audio modalities in SGLang. |
-| **MiMo-VL** (7B)           | `XiaomiMiMo/MiMo-VL-7B-RL`                 | `mimo-vl`        | Xiaomi's compact yet powerful vision-language model featuring a native resolution ViT encoder for fine-grained visual details, an MLP projector for cross-modal alignment, and the MiMo-7B language model optimized for complex reasoning tasks. |
-| **GLM-4.5V** (106B) /  **GLM-4.1V**(9B)           | `zai-org/GLM-4.5V`                   | `glm-4v`         | GLM-4.5V and GLM-4.1V-Thinking: Towards Versatile Multimodal Reasoning with Scalable Reinforcement Learning                                                                                                                                                                                                      |
-
-## Bidirectional Attention in Multimodal Model Serving
-**Note for serving the Gemma-3 multimodal model**:
-
-As mentioned in [Welcome Gemma 3: Google's all new multimodal, multilingual, long context open LLM
-](https://huggingface.co/blog/gemma3#multimodality), Gemma-3 employs bidirectional attention between image tokens during the prefill phase. Currently, SGLang only supports bidirectional attention when using the Triton Attention Backend. Note, however, that SGLang's current bidirectional attention implementation is incompatible with both CUDA Graph and Chunked Prefill.
-
-To enable bidirectional attention, you can use the `TritonAttnBackend` while disabling CUDA Graph and Chunked Prefill. Example launch command:
-```shell
-python -m sglang.launch_server \
-  --model-path google/gemma-3-4b-it \
-  --host 0.0.0.0 --port 30000 \
-  --enable-multimodal \
-  --dtype bfloat16 --triton-attention-reduce-in-fp32 \
-  --attention-backend triton \ # Use Triton attention backend
-  --disable-cuda-graph \ # Disable Cuda Graph
-  --chunked-prefill-size -1 # Disable Chunked Prefill
-```
-
-If higher serving performance is required and a certain degree of accuracy loss is acceptable, you may choose to use other attention backends, and you can also enable features like CUDA Graph and Chunked Prefill for better performance, but note that the model will fall back to using causal attention instead of bidirectional attention.
-=======
 | Model Family (Variants)    | Example HuggingFace Identifier             | Description                                                                                                                                                                                                     | Notes |
 |----------------------------|--------------------------------------------|-----------------------------------------------------------------------------------------------------------------------------------------------------------------------------------------------------------------|-------|
 | **Qwen-VL** | `Qwen/Qwen3-VL-235B-A22B-Instruct`              | Alibaba's vision-language extension of Qwen; for example, Qwen2.5-VL (7B and larger variants) can analyze and converse about image content.                                                                     |  |
@@ -93,4 +54,23 @@
 - **With `--keep-mm-feature-on-device`**: Feature tensors remain on GPU, reducing device-to-host copy overhead and improving latency, but consuming more GPU memory
 
 Use this flag when you have sufficient GPU memory and want to minimize latency for multimodal inference.
->>>>>>> 609f65ba
+
+### Bidirectional Attention in Multimodal Model Serving
+**Note for serving the Gemma-3 multimodal model**:
+
+As mentioned in [Welcome Gemma 3: Google's all new multimodal, multilingual, long context open LLM
+](https://huggingface.co/blog/gemma3#multimodality), Gemma-3 employs bidirectional attention between image tokens during the prefill phase. Currently, SGLang only supports bidirectional attention when using the Triton Attention Backend. Note, however, that SGLang's current bidirectional attention implementation is incompatible with both CUDA Graph and Chunked Prefill.
+
+To enable bidirectional attention, you can use the `TritonAttnBackend` while disabling CUDA Graph and Chunked Prefill. Example launch command:
+```shell
+python -m sglang.launch_server \
+  --model-path google/gemma-3-4b-it \
+  --host 0.0.0.0 --port 30000 \
+  --enable-multimodal \
+  --dtype bfloat16 --triton-attention-reduce-in-fp32 \
+  --attention-backend triton \ # Use Triton attention backend
+  --disable-cuda-graph \ # Disable Cuda Graph
+  --chunked-prefill-size -1 # Disable Chunked Prefill
+```
+
+If higher serving performance is required and a certain degree of accuracy loss is acceptable, you may choose to use other attention backends, and you can also enable features like CUDA Graph and Chunked Prefill for better performance, but note that the model will fall back to using causal attention instead of bidirectional attention.