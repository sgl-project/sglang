{
 "cells": [
  {
   "cell_type": "markdown",
   "metadata": {},
   "source": [
    "# Speculative Decoding\n",
    "\n",
    "SGLang now provides EAGLE-2 and EAGLE-3 based speculative decoding options. Our implementation aims to maximize speed and efficiency and is considered to be among the fastest in open-source LLM engines.\n",
    "\n",
    "**Note:** Currently, Speculative Decoding in SGLang is compatible with radix cache and chunked prefill.\n",
    "\n",
    "### Performance Highlights\n",
    "\n",
    "- Official EAGLE code ([SafeAILab/EAGLE](https://github.com/SafeAILab/EAGLE)): ~200 tokens/s\n",
    "- Standard SGLang Decoding: ~156 tokens/s\n",
    "- EAGLE Decoding in SGLang: ~297 tokens/s\n",
    "- EAGLE Decoding in SGLang (w/ `torch.compile`): ~316 tokens/s\n",
    "\n",
    "All benchmarks below were run on a single H100."
   ]
  },
  {
   "cell_type": "markdown",
   "metadata": {},
   "source": [
    "## EAGLE Decoding\n",
    "\n",
    "To enable EAGLE speculative decoding the following parameters are relevant:\n",
    "* `speculative_draft_model_path`: Specifies draft model. This parameter is required.\n",
    "* `speculative_num_steps`: Depth of autoregressive drafting. Increases speculation range but risks rejection cascades. Default is 5.\n",
    "\n",
    "* `speculative_eagle_topk`: Branching factor per step. Improves candidate diversity, will lead to higher acceptance rate, but more lead to higher memory/compute consumption. Default is 4.\n",
    "\n",
    "* `speculative_num_draft_tokens`: Maximum parallel verification capacity. Allows deeper tree evaluation but will lead to higher GPU memory usage. Default is 8."
   ]
  },
  {
   "cell_type": "code",
   "execution_count": null,
   "metadata": {},
   "outputs": [],
   "source": [
    "from sglang.test.test_utils import is_in_ci\n",
    "\n",
    "if is_in_ci():\n",
    "    from patch import launch_server_cmd\n",
    "else:\n",
    "    from sglang.utils import launch_server_cmd\n",
    "\n",
    "from sglang.utils import wait_for_server, print_highlight, terminate_process\n",
    "\n",
    "server_process, port = launch_server_cmd(\n",
    "    \"\"\"\n",
    "python3 -m sglang.launch_server --model meta-llama/Llama-2-7b-chat-hf  --speculative-algorithm EAGLE \\\n",
    "    --speculative-draft-model-path lmsys/sglang-EAGLE-llama2-chat-7B --speculative-num-steps 3 \\\n",
    "    --speculative-eagle-topk 4 --speculative-num-draft-tokens 16 --cuda-graph-max-bs 8\n",
    "\"\"\"\n",
    ")\n",
    "\n",
    "wait_for_server(f\"http://localhost:{port}\")"
   ]
  },
  {
   "cell_type": "code",
   "execution_count": null,
   "metadata": {},
   "outputs": [],
   "source": [
    "import openai\n",
    "\n",
    "client = openai.Client(base_url=f\"http://127.0.0.1:{port}/v1\", api_key=\"None\")\n",
    "\n",
    "response = client.chat.completions.create(\n",
    "    model=\"meta-llama/Meta-Llama-3.1-8B-Instruct\",\n",
    "    messages=[\n",
    "        {\"role\": \"user\", \"content\": \"List 3 countries and their capitals.\"},\n",
    "    ],\n",
    "    temperature=0,\n",
    "    max_tokens=64,\n",
    ")\n",
    "\n",
    "print_highlight(f\"Response: {response}\")"
   ]
  },
  {
   "cell_type": "code",
   "execution_count": null,
   "metadata": {},
   "outputs": [],
   "source": [
    "terminate_process(server_process)"
   ]
  },
  {
   "cell_type": "markdown",
   "metadata": {},
   "source": [
    "### EAGLE Decoding with `torch.compile`\n",
    "\n",
    "You can also enable `torch.compile` for further optimizations and optionally set `--cuda-graph-max-bs`:\n"
   ]
  },
  {
   "cell_type": "code",
   "execution_count": null,
   "metadata": {},
   "outputs": [],
   "source": [
    "server_process, port = launch_server_cmd(\n",
    "    \"\"\"\n",
    "python3 -m sglang.launch_server --model meta-llama/Llama-2-7b-chat-hf  --speculative-algorithm EAGLE \\\n",
    "    --speculative-draft-model-path lmsys/sglang-EAGLE-llama2-chat-7B --speculative-num-steps 5 \\\n",
    "        --speculative-eagle-topk 8 --speculative-num-draft-tokens 64 --mem-fraction 0.6 \\\n",
    "            --enable-torch-compile --cuda-graph-max-bs 2\n",
    "\"\"\"\n",
    ")\n",
    "\n",
    "wait_for_server(f\"http://localhost:{port}\")"
   ]
  },
  {
   "cell_type": "code",
   "execution_count": null,
   "metadata": {},
   "outputs": [],
   "source": [
    "import openai\n",
    "\n",
    "client = openai.Client(base_url=f\"http://127.0.0.1:{port}/v1\", api_key=\"None\")\n",
    "\n",
    "response = client.chat.completions.create(\n",
    "    model=\"meta-llama/Meta-Llama-3.1-8B-Instruct\",\n",
    "    messages=[\n",
    "        {\"role\": \"user\", \"content\": \"List 3 countries and their capitals.\"},\n",
    "    ],\n",
    "    temperature=0,\n",
    "    max_tokens=64,\n",
    ")\n",
    "\n",
    "print_highlight(f\"Response: {response}\")"
   ]
  },
  {
   "cell_type": "code",
   "execution_count": null,
   "metadata": {},
   "outputs": [],
   "source": [
    "terminate_process(server_process)"
   ]
  },
  {
   "cell_type": "markdown",
   "metadata": {},
   "source": [
<<<<<<< HEAD
    "### EAGLE-3 Decoding\n",
    "\n",
    "You can enable EAGLE-3 decoding by setting `--speculative_draft_model_path: EAGLE3`:"
=======
    "### EAGLE Decoding via Frequency-Ranked Speculative Sampling\n",
    "\n",
    "By employing a truncated high-frequency token vocabulary in the draft model, Eagle speculative decoding reduces `lm_head` computational overhead while accelerating the pipeline without quality degradation. For more details, checkout [the paper](https://arxiv.org/pdf/arXiv:2502.14856).\n",
    "\n",
    "In our implementation, set `--speculative-token-map` to enable the optimization. You can get the high-frequency token in FR-Spec from [this model](https://huggingface.co/thunlp/LLaMA3-Instruct-8B-FR-Spec). Or you can obtain high-frequency token by directly downloading these token from [this repo](https://github.com/thunlp/FR-Spec/tree/main?tab=readme-ov-file#prepare-fr-spec-vocabulary-subset).\n",
    "\n",
    "Thanks for the contribution from [Weilin Zhao](https://github.com/https://github.com/Achazwl) and [Zhousx](https://github.com/Zhou-sx). "
>>>>>>> a5a892ff
   ]
  },
  {
   "cell_type": "code",
   "execution_count": null,
   "metadata": {},
   "outputs": [],
   "source": [
    "server_process, port = launch_server_cmd(\n",
    "    \"\"\"\n",
<<<<<<< HEAD
    "python3 -m sglang.launch_server --model meta-llama/Llama-3.1-8B-Instruct  --speculative-algorithm EAGLE3 \\\n",
    "    --speculative-draft-model-path jamesliu1/sglang-EAGLE3-Llama-3.1-Instruct-8B --speculative-num-steps 5 \\\n",
    "        --speculative-eagle-topk 8 --speculative-num-draft-tokens 32 --mem-fraction 0.6 \\\n",
    "        --cuda-graph-max-bs 2 --dtype float16\n",
=======
    "python3 -m sglang.launch_server --model meta-llama/Meta-Llama-3-8B-Instruct --speculative-algorithm EAGLE \\\n",
    "    --speculative-draft-model-path lmsys/sglang-EAGLE-LLaMA3-Instruct-8B --speculative-num-steps 5 \\\n",
    "    --speculative-eagle-topk 8 --speculative-num-draft-tokens 64 --speculative-token-map thunlp/LLaMA3-Instruct-8B-FR-Spec/freq_32768.pt \\\n",
    "    --mem-fraction 0.7 --cuda-graph-max-bs 2 --dtype float16 \n",
>>>>>>> a5a892ff
    "\"\"\"\n",
    ")\n",
    "\n",
    "wait_for_server(f\"http://localhost:{port}\")"
   ]
  },
  {
   "cell_type": "code",
   "execution_count": null,
   "metadata": {},
   "outputs": [],
   "source": [
    "import openai\n",
    "\n",
    "client = openai.Client(base_url=f\"http://127.0.0.1:{port}/v1\", api_key=\"None\")\n",
    "\n",
    "response = client.chat.completions.create(\n",
<<<<<<< HEAD
    "    model=\"meta-llama/Meta-Llama-3.1-8B-Instruct\",\n",
=======
    "    model=\"meta-llama/Meta-Llama-3-8B-Instruct\",\n",
>>>>>>> a5a892ff
    "    messages=[\n",
    "        {\"role\": \"user\", \"content\": \"List 3 countries and their capitals.\"},\n",
    "    ],\n",
    "    temperature=0,\n",
    "    max_tokens=64,\n",
    ")\n",
    "\n",
    "print_highlight(f\"Response: {response}\")"
   ]
  },
  {
   "cell_type": "code",
   "execution_count": null,
   "metadata": {},
   "outputs": [],
   "source": [
    "terminate_process(server_process)"
   ]
  },
  {
   "cell_type": "markdown",
   "metadata": {},
   "source": [
    "## References\n",
    "\n",
    "EAGLE process is as follows:\n",
    "\n",
    "- Within EAGLE the draft model predicts the next feature vector, i.e. the last hidden state of the original LLM, using the feature sequence $(f_1, ..., f_k)$ and the token sequence $(t_2, ..., t_{k+1})$. \n",
    "- The next token is then sampled from $p_{k+2}=\\text{LMHead}(f_{k+1})$. Afterwards, the two sequences are extended in a tree style—branching out multiple potential continuations, with the branching factor per step controlled by the `speculative_eagle_topk` parameter—to ensure a more coherent connection of context, and are given as input again.\n",
    "- EAGLE-2 additionally uses the draft model to evaluate how probable certain branches in the draft tree are, dynamically stopping the expansion of unlikely branches. After the expansion phase, reranking is employed to select only the top `speculative_num_draft_tokens` final nodes as draft tokens.\n",
    "- EAGLE-3 removes the feature prediction objective, incorporates low and mid-layer features, and is trained in an on-policy manner.\n",
    "\n",
    "This enhances drafting accuracy by operating on the features instead of tokens for more regular inputs and passing the tokens from the next timestep additionaly to minimize randomness effects from sampling. Furthermore the dynamic adjustment of the draft tree and selection of reranked final nodes increases acceptance rate of draft tokens further. For more details see [the paper](https://arxiv.org/abs/2406.16858)."
   ]
  }
 ],
 "metadata": {
  "language_info": {
   "codemirror_mode": {
    "name": "ipython",
    "version": 3
   },
   "file_extension": ".py",
   "mimetype": "text/x-python",
   "name": "python",
   "nbconvert_exporter": "python",
   "pygments_lexer": "ipython3"
  }
 },
 "nbformat": 4,
 "nbformat_minor": 2
}<|MERGE_RESOLUTION|>--- conflicted
+++ resolved
@@ -6,7 +6,7 @@
    "source": [
     "# Speculative Decoding\n",
     "\n",
-    "SGLang now provides EAGLE-2 and EAGLE-3 based speculative decoding options. Our implementation aims to maximize speed and efficiency and is considered to be among the fastest in open-source LLM engines.\n",
+    "SGLang now provides an EAGLE2-based speculative decoding option. Our implementation aims to maximize speed and efficiency and is considered to be among the fastest in open-source LLM engines.\n",
     "\n",
     "**Note:** Currently, Speculative Decoding in SGLang is compatible with radix cache and chunked prefill.\n",
     "\n",
@@ -154,11 +154,6 @@
    "cell_type": "markdown",
    "metadata": {},
    "source": [
-<<<<<<< HEAD
-    "### EAGLE-3 Decoding\n",
-    "\n",
-    "You can enable EAGLE-3 decoding by setting `--speculative_draft_model_path: EAGLE3`:"
-=======
     "### EAGLE Decoding via Frequency-Ranked Speculative Sampling\n",
     "\n",
     "By employing a truncated high-frequency token vocabulary in the draft model, Eagle speculative decoding reduces `lm_head` computational overhead while accelerating the pipeline without quality degradation. For more details, checkout [the paper](https://arxiv.org/pdf/arXiv:2502.14856).\n",
@@ -166,7 +161,6 @@
     "In our implementation, set `--speculative-token-map` to enable the optimization. You can get the high-frequency token in FR-Spec from [this model](https://huggingface.co/thunlp/LLaMA3-Instruct-8B-FR-Spec). Or you can obtain high-frequency token by directly downloading these token from [this repo](https://github.com/thunlp/FR-Spec/tree/main?tab=readme-ov-file#prepare-fr-spec-vocabulary-subset).\n",
     "\n",
     "Thanks for the contribution from [Weilin Zhao](https://github.com/https://github.com/Achazwl) and [Zhousx](https://github.com/Zhou-sx). "
->>>>>>> a5a892ff
    ]
   },
   {
@@ -177,17 +171,68 @@
    "source": [
     "server_process, port = launch_server_cmd(\n",
     "    \"\"\"\n",
-<<<<<<< HEAD
+    "python3 -m sglang.launch_server --model meta-llama/Meta-Llama-3-8B-Instruct --speculative-algorithm EAGLE \\\n",
+    "    --speculative-draft-model-path lmsys/sglang-EAGLE-LLaMA3-Instruct-8B --speculative-num-steps 5 \\\n",
+    "    --speculative-eagle-topk 8 --speculative-num-draft-tokens 64 --speculative-token-map thunlp/LLaMA3-Instruct-8B-FR-Spec/freq_32768.pt \\\n",
+    "    --mem-fraction 0.7 --cuda-graph-max-bs 2 --dtype float16 \n",
+    "\"\"\"\n",
+    ")\n",
+    "\n",
+    "wait_for_server(f\"http://localhost:{port}\")"
+   ]
+  },
+  {
+   "cell_type": "code",
+   "execution_count": null,
+   "metadata": {},
+   "outputs": [],
+   "source": [
+    "import openai\n",
+    "\n",
+    "client = openai.Client(base_url=f\"http://127.0.0.1:{port}/v1\", api_key=\"None\")\n",
+    "\n",
+    "response = client.chat.completions.create(\n",
+    "    model=\"meta-llama/Meta-Llama-3-8B-Instruct\",\n",
+    "    messages=[\n",
+    "        {\"role\": \"user\", \"content\": \"List 3 countries and their capitals.\"},\n",
+    "    ],\n",
+    "    temperature=0,\n",
+    "    max_tokens=64,\n",
+    ")\n",
+    "\n",
+    "print_highlight(f\"Response: {response}\")"
+   ]
+  },
+  {
+   "cell_type": "code",
+   "execution_count": null,
+   "metadata": {},
+   "outputs": [],
+   "source": [
+    "terminate_process(server_process)"
+   ]
+  },
+  {
+   "cell_type": "markdown",
+   "metadata": {},
+   "source": [
+    "### EAGLE-3 Decoding\n",
+    "\n",
+    "You can enable EAGLE-3 decoding by setting `--speculative_draft_model_path: EAGLE3`:"
+   ]
+  },
+  {
+   "cell_type": "code",
+   "execution_count": null,
+   "metadata": {},
+   "outputs": [],
+   "source": [
+    "server_process, port = launch_server_cmd(\n",
+    "    \"\"\"\n",
     "python3 -m sglang.launch_server --model meta-llama/Llama-3.1-8B-Instruct  --speculative-algorithm EAGLE3 \\\n",
     "    --speculative-draft-model-path jamesliu1/sglang-EAGLE3-Llama-3.1-Instruct-8B --speculative-num-steps 5 \\\n",
     "        --speculative-eagle-topk 8 --speculative-num-draft-tokens 32 --mem-fraction 0.6 \\\n",
     "        --cuda-graph-max-bs 2 --dtype float16\n",
-=======
-    "python3 -m sglang.launch_server --model meta-llama/Meta-Llama-3-8B-Instruct --speculative-algorithm EAGLE \\\n",
-    "    --speculative-draft-model-path lmsys/sglang-EAGLE-LLaMA3-Instruct-8B --speculative-num-steps 5 \\\n",
-    "    --speculative-eagle-topk 8 --speculative-num-draft-tokens 64 --speculative-token-map thunlp/LLaMA3-Instruct-8B-FR-Spec/freq_32768.pt \\\n",
-    "    --mem-fraction 0.7 --cuda-graph-max-bs 2 --dtype float16 \n",
->>>>>>> a5a892ff
     "\"\"\"\n",
     ")\n",
     "\n",
@@ -205,11 +250,7 @@
     "client = openai.Client(base_url=f\"http://127.0.0.1:{port}/v1\", api_key=\"None\")\n",
     "\n",
     "response = client.chat.completions.create(\n",
-<<<<<<< HEAD
     "    model=\"meta-llama/Meta-Llama-3.1-8B-Instruct\",\n",
-=======
-    "    model=\"meta-llama/Meta-Llama-3-8B-Instruct\",\n",
->>>>>>> a5a892ff
     "    messages=[\n",
     "        {\"role\": \"user\", \"content\": \"List 3 countries and their capitals.\"},\n",
     "    ],\n",
