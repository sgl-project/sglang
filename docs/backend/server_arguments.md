--- conflicted
+++ resolved
@@ -26,12 +26,8 @@
 ```bash
 python -m sglang.launch_server --model-path meta-llama/Meta-Llama-3-8B-Instruct --chunked-prefill-size 4096
 ```
-<<<<<<< HEAD
-- To enable torch.compile acceleration, add `--enable-torch-compile`. It accelerates small models on small batch sizes. This does not work for FP8 currently. You can refer to [`Enabling cache for torch.compile`](./hyperparameter_tuning.md#enabling-cache-for-torchcompile) for more details.
-=======
 
 - To enable torch.compile acceleration, add `--enable-torch-compile`. It accelerates small models on small batch sizes. This does not work for FP8 currently. You can refer to [`Enabling cache for torch.compile`](https://docs.sglang.ai/backend/hyperparameter_tuning.html#enabling-cache-for-torch-compile) for more details.
->>>>>>> 13bc39c5
 - To enable torchao quantization, add `--torchao-config int4wo-128`. It supports other [quantization strategies (INT8/FP8)](https://github.com/sgl-project/sglang/blob/v0.3.6/python/sglang/srt/server_args.py#L671) as well.
 - To enable fp8 weight quantization, add `--quantization fp8` on a fp16 checkpoint or directly load a fp8 checkpoint without specifying any arguments.
 - To enable fp8 kv cache quantization, add `--kv-cache-dtype fp8_e5m2`.
