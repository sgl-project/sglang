--- conflicted
+++ resolved
@@ -176,20 +176,12 @@
 
 | Arguments | Description | Defaults |
 |-----------|-------------|----------|
-<<<<<<< HEAD
 | `--enable-lora` | Enable LoRA support for the model. This argument is automatically set to True if `--lora-paths` is provided for backward compatibility. | False |
 | `--lora-paths` | The list of LoRA adapters. You can provide a list of either path in str or renamed path in the format {name}={path}. | None |
 | `--max-loras-per-batch` | Maximum number of adapters for a running batch, include base-only request. | 8 |
 | `--lora-backend` | Choose the kernel backend for multi-LoRA serving. | triton |
 | `--max-lora-rank` | The maximum LoRA rank that should be supported. If not specified, it will be automatically inferred from the adapters provided in `--lora-paths`. This argument is needed when you expect to dynamically load adapters of larger LoRA rank after server startup. | None |
 | `--lora-target-modules` | The union set of all target modules where LoRA should be applied (e.g., `q_proj`, `k_proj`, `gate_proj`). If not specified, it will be automatically inferred from the adapters provided in `--lora-paths`. This argument is needed when you expect to dynamically load adapters of different target modules after server startup. You can also set it to `all` to enable LoRA for all supported modules. However, enabling LoRA on additional modules introduces a minor performance overhead. If your application is performance-sensitive, we recommend only specifying the modules for which you plan to load adapters. | None |
-=======
-| `--max-lora-rank` | The maximum LoRA rank that should be supported. If not specified, it will be automatically inferred from the adapters provided in `--lora-paths`. This argument is needed when you expect to dynamically load adapters of larger LoRA rank after server startup. | None |
-| `--lora-target-modules` | The union set of all target modules where LoRA should be applied (e.g., `q_proj`, `k_proj`, `gate_proj`). If not specified, it will be automatically inferred from the adapters provided in `--lora-paths`. This argument is needed when you expect to dynamically load adapters of different target modules after server startup. | None |
-| `--lora-paths` | The list of LoRA adapters. You can provide a list of either path in str or renamed path in the format {name}={path}. | None |
-| `--max-loras-per-batch` | Maximum number of adapters for a running batch, include base-only request. | 8 |
-| `--lora-backend` | Choose the kernel backend for multi-LoRA serving. | triton |
->>>>>>> bb0e8a32
 
 ## Kernel backend
 
