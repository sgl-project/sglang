# Server Arguments

This page provides a list of server arguments used in the command line to configure the behavior
and performance of the language model server during deployment. These arguments enable users to
customize key aspects of the server, including model selection, parallelism policies,
memory management, and optimization techniques.

## Common launch commands

- To enable multi-GPU tensor parallelism, add `--tp 2`. If it reports the error "peer access is not supported between these two devices", add `--enable-p2p-check` to the server launch command.

  ```bash
  python -m sglang.launch_server --model-path meta-llama/Meta-Llama-3-8B-Instruct --tp 2
  ```

- To enable multi-GPU data parallelism, add `--dp 2`. Data parallelism is better for throughput if there is enough memory. It can also be used together with tensor parallelism. The following command uses 4 GPUs in total. We recommend [SGLang Router](../router/router.md) for data parallelism.

  ```bash
  python -m sglang_router.launch_server --model-path meta-llama/Meta-Llama-3-8B-Instruct --dp 2 --tp 2
  ```

- If you see out-of-memory errors during serving, try to reduce the memory usage of the KV cache pool by setting a smaller value of `--mem-fraction-static`. The default value is `0.9`.

  ```bash
  python -m sglang.launch_server --model-path meta-llama/Meta-Llama-3-8B-Instruct --mem-fraction-static 0.7
  ```

- See [hyperparameter tuning](hyperparameter_tuning.md) on tuning hyperparameters for better performance.
- For docker and Kubernetes runs, you need to set up shared memory which is used for communication between processes. See `--shm-size` for docker and `/dev/shm` size update for Kubernetes manifests.
- If you see out-of-memory errors during prefill for long prompts, try to set a smaller chunked prefill size.

  ```bash
  python -m sglang.launch_server --model-path meta-llama/Meta-Llama-3-8B-Instruct --chunked-prefill-size 4096
  ```

- To enable `torch.compile` acceleration, add `--enable-torch-compile`. It accelerates small models on small batch sizes. By default, the cache path is located at `/tmp/torchinductor_root`, you can customize it using environment variable `TORCHINDUCTOR_CACHE_DIR`. For more details, please refer to [PyTorch official documentation](https://pytorch.org/tutorials/recipes/torch_compile_caching_tutorial.html) and [Enabling cache for torch.compile](https://docs.sglang.ai/backend/hyperparameter_tuning.html#enabling-cache-for-torch-compile).
- To enable torchao quantization, add `--torchao-config int4wo-128`. It supports other [quantization strategies (INT8/FP8)](https://github.com/sgl-project/sglang/blob/v0.3.6/python/sglang/srt/server_args.py#L671) as well.
- To enable fp8 weight quantization, add `--quantization fp8` on a fp16 checkpoint or directly load a fp8 checkpoint without specifying any arguments.
- To enable fp8 kv cache quantization, add `--kv-cache-dtype fp8_e5m2`.
- If the model does not have a chat template in the Hugging Face tokenizer, you can specify a [custom chat template](custom_chat_template.md).
- To run tensor parallelism on multiple nodes, add `--nnodes 2`. If you have two nodes with two GPUs on each node and want to run TP=4, let `sgl-dev-0` be the hostname of the first node and `50000` be an available port, you can use the following commands. If you meet deadlock, please try to add `--disable-cuda-graph`

  ```bash
  # Node 0
  python -m sglang.launch_server --model-path meta-llama/Meta-Llama-3-8B-Instruct --tp 4 --dist-init-addr sgl-dev-0:50000 --nnodes 2 --node-rank 0

  # Node 1
  python -m sglang.launch_server --model-path meta-llama/Meta-Llama-3-8B-Instruct --tp 4 --dist-init-addr sgl-dev-0:50000 --nnodes 2 --node-rank 1
  ```

Please consult the documentation below and [server_args.py](https://github.com/sgl-project/sglang/blob/main/python/sglang/srt/server_args.py) to learn more about the arguments you may provide when launching a server.

## Model, processor and tokenizer

| Arguments | Description | Defaults |
|----------|-------------|---------|
| `model_path` | The path of the model weights. This can be a local folder or a Hugging Face repo ID. | None |
| `tokenizer_path` | The path of the tokenizer. Defaults to the `model_path`. | None |
| `tokenizer_mode` | See [different mode](https://huggingface.co/docs/transformers/en/main_classes/tokenizer). | `auto` |
| `load_format` | The format of the model weights to load.  | `auto` |
| `trust_remote_code` | Whether or not to allow for custom models defined on the Hub in their own modeling files. | `False` |
| `dtype` | Dtype used for the model. | `auto` |
| `kv_cache_dtype` | Dtype of the kv cache. | `auto` |
| `context_length` | The model's maximum context length. Defaults to None (will use the value from the model's config.json instead). Note that extending the default might lead to strange behavior. | None |
| `device` | The device we put the model. | None |
| `device` | The device we put the model. | None |
| `served_model_name` | Override the model name returned by the v1/models endpoint in OpenAI API server.| None |
| `is_embedding` | Set to `true` to perform [embedding](./openai_api_embeddings.ipynb) / [encode](https://docs.sglang.ai/backend/native_api#Encode-(embedding-model)) and [reward](https://docs.sglang.ai/backend/native_api#Classify-(reward-model)) tasks. | `False` |
| `revision` | Adjust if a specific version of the model should be used. | None |
| `skip_tokenizer_init` | Set to `true` to provide the tokens to the engine and get the output tokens directly, typically used in RLHF. See [example](https://github.com/sgl-project/sglang/blob/main/examples/runtime/token_in_token_out/). | `False` |
| `json_model_override_args` | A dictionary in JSON string format used to override default model configurations. | `"{}"` |
| `disable_fast_image_processor` | Adopt base image processor instead of fast image processor (which is by default). See [details](https://huggingface.co/docs/transformers/main/en/main_classes/image_processor#image-processor). | `False` |

## Serving: HTTP & API

### HTTP Server configuration

| Arguments | Description | Defaults |
|----------|-------------|---------|
| `host` | Host for the HTTP server. | `"127.0.0.1"` |
| `port` | Port for the HTTP server. | `30000` |

### API configuration

| Arguments | Description | Defaults |
|-----------|-------------|---------|
| `api_key` | Sets an API key for the server and the OpenAI-compatible API. | None |
| `file_storage_path` | Directory for storing uploaded or generated files from API calls. | `"sglang_storage"` |
| `enable_cache_report` | If set, includes detailed usage of cached tokens in the response usage. | `False` |

## Parallelism

### Tensor parallelism

| Argument | Description | Default |
|----------|-------------|---------|
| `tp_size` | The number of GPUs the model weights get sharded over. Mainly for saving memory rather than for high throughput, see [this tutorial: How Tensor Parallel works?](https://pytorch.org/tutorials/intermediate/TP_tutorial.html#how-tensor-parallel-works). | `1` |

### Data parallelism

| Arguments | Description | Defaults |
|-----------|-------------|---------|
| `dp_size` | Will be deprecated. The number of data-parallel copies of the model. [SGLang router](../router/router.md) is recommended instead of the current naive data parallel. | `1` |
| `load_balance_method` | Will be deprecated. Load balancing strategy for data parallel requests. | `"round_robin"` |

### Expert parallelism

| Arguments | Description | Defaults |
|-----------|-------------|----------|
| `enable_ep_moe` | Enables expert parallelism that distributes the experts onto multiple GPUs for MoE models. | `False` |
| `ep_size` | The size of EP. Please shard the model weights with `tp_size=ep_size`. For benchmarking, refer to [this PR](https://github.com/sgl-project/sglang/pull/2203). | `1` |
| `enable_deepep_moe` | Enables expert parallelism that distributes the experts onto multiple GPUs for DeepSeek-V3 model based on `deepseek-ai/DeepEP`. | `False` |
| `deepep_mode` | Select the mode when using DeepEP MoE: can be `normal`, `low_latency`, or `auto`. `auto` means `low_latency` for decode batch and `normal` for prefill batch. | `auto` |

## Memory and scheduling

| Arguments | Description | Defaults |
|----------|-------------|----------|
| `mem_fraction_static` | Fraction of the free GPU memory used for static memory like model weights and KV cache. Increase it if KV cache building fails. Decrease it if CUDA runs out of memory. | None |
| `max_running_requests` | The maximum number of requests to run concurrently. | None |
| `max_total_tokens` | The maximum number of tokens that can be stored in the KV cache. Mainly used for debugging. | None |
| `chunked_prefill_size` | Perform prefill in chunks of this size. Larger sizes speed up prefill but increase VRAM usage. Decrease if CUDA runs out of memory. | None |
| `max_prefill_tokens` | Token budget for how many tokens can be accepted in one prefill batch. The actual limit is the max of this value and `context_length`. | `16384` |
| `schedule_policy` | The scheduling policy to control how waiting prefill requests are processed by a single engine. | `"fcfs"` |
| `schedule_conservativeness` | Controls how conservative the server is when accepting new requests. High conservativeness may cause starvation; low conservativeness may slow down decode. | `1.0` |
| `cpu_offload_gb` | Amount of RAM (in GB) to reserve for offloading model parameters to the CPU. | `0` |

## Other runtime options

| Arguments | Description | Defaults |
|-----------|-------------|---------|
| `stream_interval` | Interval (in tokens) for streaming responses. Smaller values lead to smoother streaming; larger values improve throughput. | `1` |
| `random_seed` | Can be used to enforce more deterministic behavior. | None |
| `watchdog_timeout` | Timeout setting for the watchdog thread before it kills the server if batch generation takes too long. | `300` |
| `download_dir` | Overrides the default Hugging Face cache directory for model weights. | None |
| `base_gpu_id` | Sets the first GPU to use when distributing the model across multiple GPUs. | `0` |
| `allow_auto_truncate`| Automatically truncate requests that exceed the maximum input length. | `False` |

## Logging

| Arguments | Description | Defaults |
|-----------|-------------|---------|
| `log_level` | Global log verbosity. | `"info"` |
| `log_level_http` | Separate verbosity level for the HTTP server logs. | None |
| `log_requests` | Logs the inputs and outputs of all requests for debugging. | `False` |
| `log_requests_level` | Ranges from 0 to 2: level 0 only shows some basic metadata in requests, level 1 and 2 show request details (e.g., text, images), and level 1 limits output to 2048 characters. | `0` |
| `show_time_cost` | Prints or logs detailed timing info for internal operations (helpful for performance tuning). | `False` |
| `enable_metrics` | Exports Prometheus-like metrics for request usage and performance. | `False` |
| `decode_log_interval` | How often (in tokens) to log decode progress. | `40` |

## Multi-node distributed serving

| Arguments | Description | Defaults |
|----------|-------------|---------|
| `dist_init_addr` | The TCP address used for initializing PyTorch's distributed backend (e.g. `192.168.0.2:25000`). | None |
| `nnodes` | Total number of nodes in the cluster. See [Llama 405B guide](https://docs.sglang.ai/references/multi_node.html#llama-3-1-405b). | `1` |
| `node_rank` | Rank (ID) of this node among the `nnodes` in the distributed setup. | `0` |

## LoRA

| Arguments | Description | Defaults |
|----------|-------------|---------|
| `lora_paths` | List of adapters to apply to your model. Each batch element uses the proper LoRA adapter. `cuda_graph` and `radix_attention` are not supported with this, so they must be disabled manually. See related [issues](https://github.com/sgl-project/sglang/issues/2929). | None |
| `max_loras_per_batch` | Maximum number of LoRAs allowed in a running batch, including the base model. | `8` |
| `lora_backend` | Backend used to run GEMM kernels for LoRA modules. Can be `triton` or `flashinfer`. | `triton` |

## Kernel backend

| Arguments | Description | Defaults |
|----------|-------------|---------|
| `attention_backend` | This argument specifies the backend for attention computation and KV cache management, which can be `fa3`, `flashinfer`, `triton`, `cutlass_mla`, or `torch_native`. When deploying DeepSeek models, use this argument to specify the MLA backend. | None |
| `sampling_backend` | Specifies the backend used for sampling. | None |

## Constrained Decoding

| Arguments | Description | Defaults |
|----------|-------------| ----------|
| `grammar_backend` | The grammar backend for constraint decoding. See [detailed usage](https://docs.sglang.ai/backend/structured_outputs.html). | None |
| `constrained_json_whitespace_pattern` | Use with `Outlines` grammar backend to allow JSON with syntactic newlines, tabs, or multiple spaces. See [details](https://dottxt-ai.github.io/outlines/latest/reference/generation/json/#using-pydantic). |

## Speculative decoding

| Arguments | Description | Defaults |
|----------|-------------|---------|
| `speculative_draft_model_path` | The draft model path for speculative decoding. | None |
| `speculative_algorithm` | The algorithm for speculative decoding. Currently [EAGLE](https://arxiv.org/html/2406.16858v1) and [EAGLE3](https://arxiv.org/pdf/2503.01840) are supported. Note that the radix cache, chunked prefill, and overlap scheduler are disabled when using eagle speculative decoding. | None |
| `speculative_num_steps` | How many draft passes we run before verifying. | None |
| `speculative_num_draft_tokens` | The number of tokens proposed in a draft. | None |
| `speculative_eagle_topk` | The number of top candidates we keep for verification at each step for [Eagle](https://arxiv.org/html/2406.16858v1). | None |
| `speculative_token_map` | Optional, the path to the high frequency token list of [FR-Spec](https://arxiv.org/html/2502.14856v1), used for accelerating [Eagle](https://arxiv.org/html/2406.16858v1). | None |

## Debug options

*Note: We recommend to stay with the defaults and only use these options for debugging for best possible performance.*

| Arguments | Description | Defaults |
|----------|-------------|---------|
| `disable_radix_cache` | Disable [Radix](https://lmsys.org/blog/2024-01-17-sglang/) backend for prefix caching. | `False` |
| `disable_cuda_graph` | Disable [CUDA Graph](https://pytorch.org/blog/accelerating-pytorch-with-cuda-graphs/) for model forward. Use if encountering uncorrectable CUDA ECC errors. | `False` |
| `disable_cuda_graph_padding` | Disable CUDA Graph when padding is needed; otherwise, still use CUDA Graph. | `False` |
| `disable_outlines_disk_cache` | Disable disk cache for outlines grammar backend. | `False` |
| `disable_custom_all_reduce` | Disable usage of custom all-reduce kernel. | `False` |
| `disable_overlap_schedule` | Disable the [Overhead-Scheduler](https://lmsys.org/blog/2024-12-04-sglang-v0-4/#zero-overhead-batch-scheduler). | `False` |
| `enable_nan_detection` | Enable warning if the logits contain `NaN`. | `False` |
| `enable_p2p_check` | Turns off the default of always allowing P2P checks when accessing GPU. | `False` |
| `triton_attention_reduce_in_fp32` | In Triton kernels, cast the intermediate attention result to `float32`. | `False` |

## Optimization

*Note: Some of these options are still in experimental stage.*

| Arguments | Description | Defaults |
|-----------|-------------|----------|
| `enable_mixed_chunk` | Enables mixing prefill and decode, see [this discussion](https://github.com/sgl-project/sglang/discussions/1163). | `False` |
| `enable_dp_attention` | Enable [Data Parallelism Attention](https://lmsys.org/blog/2024-12-04-sglang-v0-4/#data-parallelism-attention-for-deepseek-models) for Deepseek models. | `False` |
| `enable_torch_compile` | Torch compile the model. Note that compiling a model takes a long time but has a great performance boost. The compiled model can also be [cached for future use](https://docs.sglang.ai/backend/hyperparameter_tuning.html#enabling-cache-for-torch-compile). | `False` |
| `torch_compile_max_bs` | The maximum batch size when using `torch_compile`. | `32` |
| `cuda_graph_max_bs` | Adjust the maximum batchsize when using CUDA graph. By default this is chosen for you based on GPU specifics. | None |
| `cuda_graph_bs` | The batch sizes to capture by `CudaGraphRunner`. By default this is done for you. | None |
| `torchao_config` | Experimental feature that optimizes the model with [torchao](https://github.com/pytorch/ao). Possible choices are: int8dq, int8wo, int4wo-<group_size>, fp8wo, fp8dq-per_tensor, fp8dq-per_row. | `int8dq` |
| `triton_attention_num_kv_splits` | Use to adjust the number of KV splits in triton kernels. | `8` |
<<<<<<< HEAD
| `enable_flashinfer_mla` | Use the attention backend with FlashInfer MLA wrapper for DeepSeek models. **This argument will be deprecated in the next release. Please use `--attention_backend flashinfer` instead to enable FlashInfer MLA.** | `False` |
| `flashinfer_mla_disable_ragged` | Disable the use of the [ragged prefill](https://github.com/flashinfer-ai/flashinfer/blob/5751fc68f109877f6e0fc54f674cdcdef361af56/docs/tutorials/kv_layout.rst#L26) wrapper for the FlashInfer MLA attention backend. Ragged prefill increases throughput by computing MHA instead of paged MLA when there is no prefix match. Only use it when FlashInfer is being used as the MLA backend. | `False` |
=======
| `flashinfer_mla_disable_ragged` | Disable the use of the ragged prefill wrapper for the FlashInfer MLA attention backend. Only use it when FlashInfer is being used as the MLA backend. | `False` |
| `disable_chunked_prefix_cache` | Disable the use of chunked prefix cache for DeepSeek models. Only use it when FA3 is attention backend. | `False` |
>>>>>>> 05ee2192
<|MERGE_RESOLUTION|>--- conflicted
+++ resolved
@@ -219,10 +219,5 @@
 | `cuda_graph_bs` | The batch sizes to capture by `CudaGraphRunner`. By default this is done for you. | None |
 | `torchao_config` | Experimental feature that optimizes the model with [torchao](https://github.com/pytorch/ao). Possible choices are: int8dq, int8wo, int4wo-<group_size>, fp8wo, fp8dq-per_tensor, fp8dq-per_row. | `int8dq` |
 | `triton_attention_num_kv_splits` | Use to adjust the number of KV splits in triton kernels. | `8` |
-<<<<<<< HEAD
-| `enable_flashinfer_mla` | Use the attention backend with FlashInfer MLA wrapper for DeepSeek models. **This argument will be deprecated in the next release. Please use `--attention_backend flashinfer` instead to enable FlashInfer MLA.** | `False` |
 | `flashinfer_mla_disable_ragged` | Disable the use of the [ragged prefill](https://github.com/flashinfer-ai/flashinfer/blob/5751fc68f109877f6e0fc54f674cdcdef361af56/docs/tutorials/kv_layout.rst#L26) wrapper for the FlashInfer MLA attention backend. Ragged prefill increases throughput by computing MHA instead of paged MLA when there is no prefix match. Only use it when FlashInfer is being used as the MLA backend. | `False` |
-=======
-| `flashinfer_mla_disable_ragged` | Disable the use of the ragged prefill wrapper for the FlashInfer MLA attention backend. Only use it when FlashInfer is being used as the MLA backend. | `False` |
-| `disable_chunked_prefix_cache` | Disable the use of chunked prefix cache for DeepSeek models. Only use it when FA3 is attention backend. | `False` |
->>>>>>> 05ee2192
+| `disable_chunked_prefix_cache` | Disable the use of chunked prefix cache for DeepSeek models. Only use it when FA3 is attention backend. | `False` |