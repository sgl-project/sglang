# Server Arguments

This page provides a list of server arguments used in the command line to configure the behavior
and performance of the language model server during deployment. These arguments enable users to
customize key aspects of the server, including model selection, parallelism policies,
memory management, and optimization techniques.

## Common launch commands

- To enable multi-GPU tensor parallelism, add `--tp 2`. If it reports the error "peer access is not supported between these two devices", add `--enable-p2p-check` to the server launch command.

  ```bash
  python -m sglang.launch_server --model-path meta-llama/Meta-Llama-3-8B-Instruct --tp 2
  ```

- To enable multi-GPU data parallelism, add `--dp 2`. Data parallelism is better for throughput if there is enough memory. It can also be used together with tensor parallelism. The following command uses 4 GPUs in total. We recommend [SGLang Router](../router/router.md) for data parallelism.

  ```bash
  python -m sglang_router.launch_server --model-path meta-llama/Meta-Llama-3-8B-Instruct --dp 2 --tp 2
  ```

- If you see out-of-memory errors during serving, try to reduce the memory usage of the KV cache pool by setting a smaller value of `--mem-fraction-static`. The default value is `0.9`.

  ```bash
  python -m sglang.launch_server --model-path meta-llama/Meta-Llama-3-8B-Instruct --mem-fraction-static 0.7
  ```

- See [hyperparameter tuning](hyperparameter_tuning.md) on tuning hyperparameters for better performance.
- For docker and Kubernetes runs, you need to set up shared memory which is used for communication between processes. See `--shm-size` for docker and `/dev/shm` size update for Kubernetes manifests.
- If you see out-of-memory errors during prefill for long prompts, try to set a smaller chunked prefill size.

  ```bash
  python -m sglang.launch_server --model-path meta-llama/Meta-Llama-3-8B-Instruct --chunked-prefill-size 4096
  ```

- To enable `torch.compile` acceleration, add `--enable-torch-compile`. It accelerates small models on small batch sizes. By default, the cache path is located at `/tmp/torchinductor_root`, you can customize it using environment variable `TORCHINDUCTOR_CACHE_DIR`. For more details, please refer to [PyTorch official documentation](https://pytorch.org/tutorials/recipes/torch_compile_caching_tutorial.html) and [Enabling cache for torch.compile](https://docs.sglang.ai/backend/hyperparameter_tuning.html#enabling-cache-for-torch-compile).
- To enable torchao quantization, add `--torchao-config int4wo-128`. It supports other [quantization strategies (INT8/FP8)](https://github.com/sgl-project/sglang/blob/v0.3.6/python/sglang/srt/server_args.py#L671) as well.
- To enable fp8 weight quantization, add `--quantization fp8` on a fp16 checkpoint or directly load a fp8 checkpoint without specifying any arguments.
- To enable fp8 kv cache quantization, add `--kv-cache-dtype fp8_e5m2`.
- If the model does not have a chat template in the Hugging Face tokenizer, you can specify a [custom chat template](custom_chat_template.md).
- To run tensor parallelism on multiple nodes, add `--nnodes 2`. If you have two nodes with two GPUs on each node and want to run TP=4, let `sgl-dev-0` be the hostname of the first node and `50000` be an available port, you can use the following commands. If you meet deadlock, please try to add `--disable-cuda-graph`

  ```bash
  # Node 0
  python -m sglang.launch_server --model-path meta-llama/Meta-Llama-3-8B-Instruct --tp 4 --dist-init-addr sgl-dev-0:50000 --nnodes 2 --node-rank 0

  # Node 1
  python -m sglang.launch_server --model-path meta-llama/Meta-Llama-3-8B-Instruct --tp 4 --dist-init-addr sgl-dev-0:50000 --nnodes 2 --node-rank 1
  ```

Please consult the documentation below and [server_args.py](https://github.com/sgl-project/sglang/blob/main/python/sglang/srt/server_args.py) to learn more about the arguments you may provide when launching a server.

## Model, processor and tokenizer

| Arguments | Description | Defaults |
|----------|-------------|---------|
| `model_path` | The path of the model weights. This can be a local folder or a Hugging Face repo ID. | None |
| `tokenizer_path` | The path of the tokenizer. Defaults to the `model_path`. | None |
| `tokenizer_mode` | See [different mode](https://huggingface.co/docs/transformers/en/main_classes/tokenizer). | `auto` |
| `load_format` | The format of the model weights to load.  | `auto` |
| `trust_remote_code` | Whether or not to allow for custom models defined on the Hub in their own modeling files. | `False` |
| `dtype` | Dtype used for the model. | `auto` |
| `kv_cache_dtype` | Dtype of the kv cache. | `auto` |
| `context_length` | The model's maximum context length. Defaults to None (will use the value from the model's config.json instead). Note that extending the default might lead to strange behavior. | None |
| `device` | The device we put the model. | None |
| `device` | The device we put the model. | None |
| `served_model_name` | Override the model name returned by the v1/models endpoint in OpenAI API server.| None |
| `is_embedding` | Set to `true` to perform [embedding](./openai_api_embeddings.ipynb) / [encode](https://docs.sglang.ai/backend/native_api#Encode-(embedding-model)) and [reward](https://docs.sglang.ai/backend/native_api#Classify-(reward-model)) tasks. | `False` |
| `revision` | Adjust if a specific version of the model should be used. | None |
| `skip_tokenizer_init` | Set to `true` to provide the tokens to the engine and get the output tokens directly, typically used in RLHF. See [example](https://github.com/sgl-project/sglang/blob/main/examples/runtime/token_in_token_out/). | `False` |
| `json_model_override_args` | A dictionary in JSON string format used to override default model configurations. | `"{}"` |
| `disable_fast_image_processor` | Adopt base image processor instead of fast image processor (which is by default). See [details](https://huggingface.co/docs/transformers/main/en/main_classes/image_processor#image-processor). | `False` |

## Serving: HTTP & API

### HTTP Server configuration

| Arguments | Description | Defaults |
|----------|-------------|---------|
| `host` | Host for the HTTP server. | `"127.0.0.1"` |
| `port` | Port for the HTTP server. | `30000` |

### API configuration

| Arguments | Description | Defaults |
|-----------|-------------|---------|
| `api_key` | Sets an API key for the server and the OpenAI-compatible API. | None |
| `file_storage_path` | Directory for storing uploaded or generated files from API calls. | `"sglang_storage"` |
| `enable_cache_report` | If set, includes detailed usage of cached tokens in the response usage. | `False` |

## Parallelism

### Tensor parallelism

| Argument | Description | Default |
|----------|-------------|---------|
| `tp_size` | The number of GPUs the model weights get sharded over. Mainly for saving memory rather than for high throughput, see [this tutorial: How Tensor Parallel works?](https://pytorch.org/tutorials/intermediate/TP_tutorial.html#how-tensor-parallel-works). | `1` |

### Data parallelism

| Arguments | Description | Defaults |
|-----------|-------------|---------|
| `dp_size` | For non-DeepSeek models, this is the the number of data-parallel copies of the model. For DeepSeek models, this is the group size of [data parallel attention](https://docs.sglang.ai/references/deepseek.html#data-parallelism-attention) on DeepSeek models. | `1` |
| `load_balance_method` | Will be deprecated. Load balancing strategy for data parallel requests. | `"round_robin"` |

### Expert parallelism

| Arguments | Description | Defaults |
|-----------|-------------|----------|
| `enable_ep_moe` | Enables expert parallelism that distributes the experts onto multiple GPUs for MoE models. | `False` |
| `ep_size` | The size of EP. Please shard the model weights with `tp_size=ep_size`. For benchmarking, refer to [this PR](https://github.com/sgl-project/sglang/pull/2203). | `1` |
| `enable_deepep_moe` | Enables expert parallelism that distributes the experts onto multiple GPUs for DeepSeek-V3 model based on `deepseek-ai/DeepEP`. | `False` |
| `deepep_mode` | Select the mode when using DeepEP MoE: can be `normal`, `low_latency`, or `auto`. `auto` means `low_latency` for decode batch and `normal` for prefill batch. | `auto` |

## Memory and scheduling

| Arguments | Description | Defaults |
|----------|-------------|----------|
| `mem_fraction_static` | Fraction of the free GPU memory used for static memory like model weights and KV cache. Increase it if KV cache building fails. Decrease it if CUDA runs out of memory. | None |
| `max_running_requests` | The maximum number of requests to run concurrently. | None |
| `max_total_tokens` | The maximum number of tokens that can be stored in the KV cache. Mainly used for debugging. | None |
| `chunked_prefill_size` | Perform prefill in chunks of this size. Larger sizes speed up prefill but increase VRAM usage. Decrease if CUDA runs out of memory. | None |
| `max_prefill_tokens` | Token budget for how many tokens can be accepted in one prefill batch. The actual limit is the max of this value and `context_length`. | `16384` |
| `schedule_policy` | The scheduling policy to control how waiting prefill requests are processed by a single engine. | `"fcfs"` |
| `schedule_conservativeness` | Controls how conservative the server is when accepting new prefill requests. High conservativeness may cause starvation; low conservativeness may slow down decode. | `1.0` |
| `cpu_offload_gb` | Amount of RAM (in GB) to reserve for offloading model parameters to the CPU. | `0` |

## Other runtime options

| Arguments | Description | Defaults |
|-----------|-------------|---------|
| `stream_interval` | Interval (in tokens) for streaming responses. Smaller values lead to smoother streaming; larger values improve throughput. | `1` |
| `random_seed` | Can be used to enforce more deterministic behavior. | None |
| `watchdog_timeout` | Timeout setting for the watchdog thread before it kills the server if batch generation takes too long. | `300` |
| `download_dir` | Overrides the default Hugging Face cache directory for model weights. | None |
| `base_gpu_id` | Sets the first GPU to use when distributing the model across multiple GPUs. | `0` |
| `allow_auto_truncate`| Automatically truncate requests that exceed the maximum input length. | `False` |

## Logging

| Arguments | Description | Defaults |
|-----------|-------------|---------|
| `log_level` | Global log verbosity. | `"info"` |
| `log_level_http` | Separate verbosity level for the HTTP server logs. | None |
| `log_requests` | Logs the inputs and outputs of all requests for debugging. | `False` |
| `log_requests_level` | Ranges from 0 to 2: level 0 only shows some basic metadata in requests, level 1 and 2 show request details (e.g., text, images), and level 1 limits output to 2048 characters. | `0` |
| `show_time_cost` | Prints or logs detailed timing info for internal operations (helpful for performance tuning). | `False` |
| `enable_metrics` | Exports Prometheus-like metrics for request usage and performance. | `False` |
| `decode_log_interval` | How often (in tokens) to log decode progress. | `40` |

## Multi-node distributed serving

| Arguments | Description | Defaults |
|----------|-------------|---------|
| `dist_init_addr` | The TCP address used for initializing PyTorch's distributed backend (e.g. `192.168.0.2:25000`). | None |
| `nnodes` | Total number of nodes in the cluster. See [Llama 405B guide](https://docs.sglang.ai/references/multi_node.html#llama-3-1-405b). | `1` |
| `node_rank` | Rank (ID) of this node among the `nnodes` in the distributed setup. | `0` |

## LoRA

| Arguments | Description | Defaults |
|----------|-------------|---------|
| `lora_paths` | List of adapters to apply to your model. Each batch element uses the proper LoRA adapter. `radix_attention` is not supported with this, so it must be disabled manually. See related [issues](https://github.com/sgl-project/sglang/issues/2929). | None |
| `max_loras_per_batch` | Maximum number of LoRAs allowed in a running batch, including the base model. | `8` |
| `lora_backend` | Backend used to run GEMM kernels for LoRA modules. Can be `triton` or `flashinfer`. | `triton` |

## Kernel backend

<<<<<<< HEAD
| Arguments              | Description | Defaults |
|------------------------|-------------|---------|
| `attention_backend`    | This argument specifies the backend for attention computation and KV cache management, which can be `fa3`, `flashinfer`, `triton`, `cutlass_mla`, or `torch_native`. When deploying DeepSeek models, use this argument to specify the MLA backend. | None |
| `sampling_backend`     | Specifies the backend used for sampling. | None |
| `mm_attention_backend` | Set multimodal attention backend.
=======
| Arguments | Description | Defaults |
|----------|-------------|---------|
| `attention_backend` | This argument specifies the backend for attention computation and KV cache management, which can be `fa3`, `flashinfer`, `triton`, `flashmla`, `cutlass_mla`, or `torch_native`. When deploying DeepSeek models, use this argument to specify the MLA backend. | None |
| `sampling_backend` | Specifies the backend used for sampling. | None |
>>>>>>> 79961afa

## Constrained Decoding

| Arguments | Description | Defaults |
|----------|-------------| ----------|
| `grammar_backend` | The grammar backend for constraint decoding. See [detailed usage](https://docs.sglang.ai/backend/structured_outputs.html). | None |
| `constrained_json_whitespace_pattern` | Use with `Outlines` grammar backend to allow JSON with syntactic newlines, tabs, or multiple spaces. See [details](https://dottxt-ai.github.io/outlines/latest/reference/generation/json/#using-pydantic). |

## Speculative decoding

| Arguments | Description | Defaults |
|----------|-------------|---------|
| `speculative_draft_model_path` | The draft model path for speculative decoding. | None |
| `speculative_algorithm` | The algorithm for speculative decoding. Currently [EAGLE](https://arxiv.org/html/2406.16858v1) and [EAGLE3](https://arxiv.org/pdf/2503.01840) are supported. Note that the radix cache, chunked prefill, and overlap scheduler are disabled when using eagle speculative decoding. | None |
| `speculative_num_steps` | How many draft passes we run before verifying. | None |
| `speculative_num_draft_tokens` | The number of tokens proposed in a draft. | None |
| `speculative_eagle_topk` | The number of top candidates we keep for verification at each step for [Eagle](https://arxiv.org/html/2406.16858v1). | None |
| `speculative_token_map` | Optional, the path to the high frequency token list of [FR-Spec](https://arxiv.org/html/2502.14856v1), used for accelerating [Eagle](https://arxiv.org/html/2406.16858v1). | None |

## Debug options

*Note: We recommend to stay with the defaults and only use these options for debugging for best possible performance.*

| Arguments | Description | Defaults |
|----------|-------------|---------|
| `disable_radix_cache` | Disable [Radix](https://lmsys.org/blog/2024-01-17-sglang/) backend for prefix caching. | `False` |
| `disable_cuda_graph` | Disable [CUDA Graph](https://pytorch.org/blog/accelerating-pytorch-with-cuda-graphs/) for model forward. Use if encountering uncorrectable CUDA ECC errors. | `False` |
| `disable_cuda_graph_padding` | Disable CUDA Graph when padding is needed; otherwise, still use CUDA Graph. | `False` |
| `disable_outlines_disk_cache` | Disable disk cache for outlines grammar backend. | `False` |
| `disable_custom_all_reduce` | Disable usage of custom all-reduce kernel. | `False` |
| `disable_overlap_schedule` | Disable the [Overhead-Scheduler](https://lmsys.org/blog/2024-12-04-sglang-v0-4/#zero-overhead-batch-scheduler). | `False` |
| `enable_nan_detection` | Enable warning if the logits contain `NaN`. | `False` |
| `enable_p2p_check` | Turns off the default of always allowing P2P checks when accessing GPU. | `False` |
| `triton_attention_reduce_in_fp32` | In Triton kernels, cast the intermediate attention result to `float32`. | `False` |

## Optimization

*Note: Some of these options are still in experimental stage.*

| Arguments | Description | Defaults |
|-----------|-------------|----------|
| `enable_mixed_chunk` | Enables mixing prefill and decode, see [this discussion](https://github.com/sgl-project/sglang/discussions/1163). | `False` |
| `enable_dp_attention` | Enable [Data Parallelism Attention](https://lmsys.org/blog/2024-12-04-sglang-v0-4/#data-parallelism-attention-for-deepseek-models) for Deepseek models. | `False` |
| `enable_torch_compile` | Torch compile the model. Note that compiling a model takes a long time but has a great performance boost. The compiled model can also be [cached for future use](https://docs.sglang.ai/backend/hyperparameter_tuning.html#enabling-cache-for-torch-compile). | `False` |
| `torch_compile_max_bs` | The maximum batch size when using `torch_compile`. | `32` |
| `cuda_graph_max_bs` | Adjust the maximum batchsize when using CUDA graph. By default this is chosen for you based on GPU specifics. | None |
| `cuda_graph_bs` | The batch sizes to capture by `CudaGraphRunner`. By default this is done for you. | None |
| `torchao_config` | Experimental feature that optimizes the model with [torchao](https://github.com/pytorch/ao). Possible choices are: int8dq, int8wo, int4wo-<group_size>, fp8wo, fp8dq-per_tensor, fp8dq-per_row. | `int8dq` |
| `triton_attention_num_kv_splits` | Use to adjust the number of KV splits in triton kernels. | `8` |
| `flashinfer_mla_disable_ragged` | Disable the use of the [ragged prefill](https://github.com/flashinfer-ai/flashinfer/blob/5751fc68f109877f6e0fc54f674cdcdef361af56/docs/tutorials/kv_layout.rst#L26) wrapper for the FlashInfer MLA attention backend. Ragged prefill increases throughput by computing MHA instead of paged MLA when there is no prefix match. Only use it when FlashInfer is being used as the MLA backend. | `False` |
| `disable_chunked_prefix_cache` | Disable the use of chunked prefix cache for DeepSeek models. Only use it when FA3 is attention backend. | `False` |<|MERGE_RESOLUTION|>--- conflicted
+++ resolved
@@ -166,18 +166,11 @@
 
 ## Kernel backend
 
-<<<<<<< HEAD
 | Arguments              | Description | Defaults |
 |------------------------|-------------|---------|
 | `attention_backend`    | This argument specifies the backend for attention computation and KV cache management, which can be `fa3`, `flashinfer`, `triton`, `cutlass_mla`, or `torch_native`. When deploying DeepSeek models, use this argument to specify the MLA backend. | None |
 | `sampling_backend`     | Specifies the backend used for sampling. | None |
 | `mm_attention_backend` | Set multimodal attention backend.
-=======
-| Arguments | Description | Defaults |
-|----------|-------------|---------|
-| `attention_backend` | This argument specifies the backend for attention computation and KV cache management, which can be `fa3`, `flashinfer`, `triton`, `flashmla`, `cutlass_mla`, or `torch_native`. When deploying DeepSeek models, use this argument to specify the MLA backend. | None |
-| `sampling_backend` | Specifies the backend used for sampling. | None |
->>>>>>> 79961afa
 
 ## Constrained Decoding
 
