--- conflicted
+++ resolved
@@ -114,16 +114,6 @@
 
 ## Memory and scheduling
 
-<<<<<<< HEAD
-* `mem_fraction_static`: Fraction of the free GPU memory used for static memory like model weights and KV cache. If building KV cache fails, it should be increased. If CUDA runs out of memory, it should be decreased.
-* `max_running_requests`: The maximum number of requests to run concurrently.
-* `max_total_tokens`: The maximum number of tokens that can be stored into the KV cache. Use mainly for debugging.
-* `chunked_prefill_size`: Perform the prefill in chunks of these size. Larger chunk size speeds up the prefill phase but increases the VRAM consumption. If CUDA runs out of memory, it should be decreased.
-* `max_prefill_tokens`: Token budget of how many tokens to accept in one prefill batch. The actual number is the max of this parameter and the `context_length`.
-* `schedule_policy`: The scheduling policy to control the processing order of waiting prefill requests in a single engine.
-* `schedule_conservativeness`: Sets the conservativeness of the server when taking new requests. Highly conservative behavior (encourages decoding more tokens for running requests) leads to starvation, but low conservativeness leads to slowed-down performance.
-* `cpu_offload_gb`: Reserve this amount of RAM in GB for offloading of model parameters to the CPU.
-=======
 | Arguments | Description | Defaults |
 |----------|-------------|----------|
 | `mem_fraction_static` | Fraction of the free GPU memory used for static memory like model weights and KV cache. Increase it if KV cache building fails. Decrease it if CUDA runs out of memory. | None |
@@ -134,7 +124,6 @@
 | `schedule_policy` | The scheduling policy to control how waiting prefill requests are processed by a single engine. | `"fcfs"` |
 | `schedule_conservativeness` | Controls how conservative the server is when accepting new requests. High conservativeness may cause starvation; low conservativeness may reduce performance. | `1.0` |
 | `cpu_offload_gb` | Amount of RAM (in GB) to reserve for offloading model parameters to the CPU. | `0` |
->>>>>>> 1cc32603
 
 ## Other runtime options
 
