--- conflicted
+++ resolved
@@ -163,11 +163,8 @@
             kwargs = sampling_params.to_openai_kwargs()
             if self.model_name.startswith("o1") or self.model_name.startswith("o3"):
                 kwargs.pop("max_tokens", None)
-<<<<<<< HEAD
-=======
             else:
                 kwargs.pop("max_completion_tokens", None)
->>>>>>> a513b5bb
             comp = openai_completion(
                 client=self.client,
                 token_usage=self.token_usage,
