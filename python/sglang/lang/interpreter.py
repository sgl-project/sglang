--- conflicted
+++ resolved
@@ -269,21 +269,12 @@
         size: int = 1,
         position_ids_offset: Optional[List[int]] = None,
     ):
-<<<<<<< HEAD
-        assert (size >= 1)
-
-        if size > 1 or copy:
-=======
-        if number > 1:
->>>>>>> a511a2d0
+        if size > 1:
             self.submit(SglCommitLazy())
 
-<<<<<<< HEAD
-=======
         self.sync()
-        number = int(number)
-
->>>>>>> a511a2d0
+        size = int(size)
+
         exes = [
             StreamExecutor(
                 self.backend,
@@ -668,11 +659,7 @@
         size: int = 1,
         position_ids_offset: Optional[List[int]] = None,
     ):
-<<<<<<< HEAD
-        stream_executors = self.stream_executor.fork(size, position_ids_offset, copy)
-=======
-        stream_executors = self.stream_executor.fork(number, position_ids_offset)
->>>>>>> a511a2d0
+        stream_executors = self.stream_executor.fork(size, position_ids_offset)
         states = [ProgramState(x) for x in stream_executors]
         state_group = ProgramStateGroup(states, self)
         return state_group
