# Adapted from https://github.com/vllm-project/vllm/blob/6366efc67b0aedd2c1721c14385370e50b297fb3/benchmarks/backend_request_func.py
# Adapted from https://github.com/vllm-project/vllm/blob/6366efc67b0aedd2c1721c14385370e50b297fb3/benchmarks/benchmark_serving.py

"""
Benchmark online serving with dynamic requests.

Usage:
python3 -m sglang.bench_serving --backend sglang --num-prompt 10

python3 -m sglang.bench_serving --backend sglang --dataset-name random --num-prompts 3000 --random-input 1024 --random-output 1024 --random-range-ratio 0.5
"""

import argparse
import asyncio
import base64
import io
import json
import os
import pickle
import random
import resource
import sys
import time
import traceback
import warnings
from argparse import ArgumentParser
from dataclasses import dataclass, field
from datetime import datetime
from json import JSONDecodeError
from pathlib import Path
from typing import Any, AsyncGenerator, Dict, List, Optional, Tuple, Union

import aiohttp
import numpy as np
import pandas as pd
import requests
from tqdm.asyncio import tqdm
from transformers import (
    AutoTokenizer,
    PreTrainedTokenizer,
    PreTrainedTokenizerBase,
    PreTrainedTokenizerFast,
)

ASSISTANT_SUFFIX = "Assistant:"

global args


# don't want to import sglang package here
def _get_bool_env_var(name: str, default: str = "false") -> bool:
    value = os.getenv(name, default)
    return value.lower() in ("true", "1")


def _create_bench_client_session():
    # When the pressure is big, the read buffer could be full before aio thread read
    # the content. We increase the read_bufsize from 64K to 10M.
    # Define constants for timeout and buffer size for clarity and maintainability
    BENCH_AIOHTTP_TIMEOUT_SECONDS = 6 * 60 * 60  # 6 hours
    BENCH_AIOHTTP_READ_BUFSIZE_BYTES = 10 * 1024**2  # 10 MB

    aiohttp_timeout = aiohttp.ClientTimeout(total=BENCH_AIOHTTP_TIMEOUT_SECONDS)
    return aiohttp.ClientSession(
        timeout=aiohttp_timeout, read_bufsize=BENCH_AIOHTTP_READ_BUFSIZE_BYTES
    )


@dataclass
class RequestFuncInput:
    prompt: str
    api_url: str
    prompt_len: int
    output_len: int
    model: str
    lora_name: str
    image_data: Optional[List[str]]
    extra_request_body: Dict[str, Any]
    timestamp: Optional[float] = None


@dataclass
class RequestFuncOutput:
    generated_text: str = ""
    success: bool = False
    latency: float = 0.0
    ttft: float = 0.0  # Time to first token
    itl: List[float] = field(default_factory=list)  # List of inter-token latencies
    prompt_len: int = 0
    error: str = ""
    output_len: int = 0

    @staticmethod
    def init_new(request_func_input: RequestFuncInput):
        output = RequestFuncOutput()
        output.prompt_len = request_func_input.prompt_len
        return output


def remove_prefix(text: str, prefix: str) -> str:
    return text[len(prefix) :] if text.startswith(prefix) else text


def remove_suffix(text: str, suffix: str) -> str:
    return text[: -len(suffix)] if text.endswith(suffix) else text


def get_auth_headers() -> Dict[str, str]:
    openai_api_key = os.environ.get("OPENAI_API_KEY")
    if openai_api_key:
        return {"Authorization": f"Bearer {openai_api_key}"}
    else:
        api_key = os.environ.get("API_KEY")
        if api_key:
            return {"Authorization": f"{api_key}"}
        return {}


# trt llm does not support ignore_eos
# https://github.com/triton-inference-server/tensorrtllm_backend/issues/505
async def async_request_trt_llm(
    request_func_input: RequestFuncInput,
    pbar: Optional[tqdm] = None,
) -> RequestFuncOutput:
    api_url = request_func_input.api_url
    assert api_url.endswith("generate_stream")

    async with _create_bench_client_session() as session:
        payload = {
            "accumulate_tokens": True,
            "text_input": request_func_input.prompt,
            "temperature": 0.000001,
            "top_p": 1.0,
            "max_tokens": request_func_input.output_len,
            "stream": True,
            "min_length": request_func_input.output_len,
            "end_id": 1048576,
            **request_func_input.extra_request_body,
        }
        if args.disable_ignore_eos:
            del payload["min_length"]
            del payload["end_id"]
        output = RequestFuncOutput.init_new(request_func_input)

        ttft = 0.0
        st = time.perf_counter()
        most_recent_timestamp = st
        try:
            async with session.post(url=api_url, json=payload) as response:
                if response.status == 200:
                    async for chunk_bytes in response.content:
                        chunk_bytes = chunk_bytes.strip()
                        if not chunk_bytes:
                            continue

                        chunk = remove_prefix(chunk_bytes.decode("utf-8"), "data:")

                        data = json.loads(chunk)
                        output.generated_text += data["text_output"]
                        timestamp = time.perf_counter()
                        # First token
                        if ttft == 0.0:
                            ttft = timestamp - st
                            output.ttft = ttft

                        # Decoding phase
                        else:
                            output.itl.append(timestamp - most_recent_timestamp)

                        most_recent_timestamp = timestamp

                    output.latency = most_recent_timestamp - st
                    output.success = True
                    output.output_len = request_func_input.output_len

                else:
                    output.error = response.reason or ""
                    output.success = False
        except Exception:
            output.success = False
            exc_info = sys.exc_info()
            output.error = "".join(traceback.format_exception(*exc_info))

        if pbar:
            pbar.update(1)
        return output


# set ignore_eos True by default
async def async_request_openai_completions(
    request_func_input: RequestFuncInput,
    pbar: Optional[tqdm] = None,
) -> RequestFuncOutput:
    api_url = request_func_input.api_url
    assert api_url.endswith(
        "completions"
    ), "OpenAI Completions API URL must end with 'completions'."

    prompt = request_func_input.prompt

    async with _create_bench_client_session() as session:
        payload = {
            "model": request_func_input.model,
            "prompt": prompt,
            "temperature": 0.0,
            "best_of": 1,
            "max_tokens": request_func_input.output_len,
            "stream": not args.disable_stream,
            "ignore_eos": not args.disable_ignore_eos,
            **request_func_input.extra_request_body,
        }

        if request_func_input.image_data:
            payload.update({"image_data": request_func_input.image_data})

        headers = get_auth_headers()

        output = RequestFuncOutput.init_new(request_func_input)

        generated_text = ""
        output_len = request_func_input.output_len
        ttft = 0.0
        st = time.perf_counter()
        most_recent_timestamp = st
        try:
            async with session.post(
                url=api_url, json=payload, headers=headers
            ) as response:
                if response.status == 200:
                    async for chunk_bytes in response.content:
                        chunk_bytes = chunk_bytes.strip()
                        if not chunk_bytes:
                            continue

                        chunk = remove_prefix(chunk_bytes.decode("utf-8"), "data: ")
                        latency = time.perf_counter() - st
                        if chunk == "[DONE]":
                            pass
                        else:
                            data = json.loads(chunk)

                            # NOTE: Some completion API might have a last
                            # usage summary response without a token so we
                            # want to check a token was generated
                            if data["choices"][0]["text"]:
                                timestamp = time.perf_counter()
                                # First token
                                if ttft == 0.0:
                                    ttft = time.perf_counter() - st
                                    output.ttft = ttft

                                # Decoding phase
                                else:
                                    output.itl.append(timestamp - most_recent_timestamp)

                                most_recent_timestamp = timestamp
                                generated_text += data["choices"][0]["text"]
                                output_len = (data.get("usage") or {}).get(
                                    "completion_tokens", output_len
                                )

                    output.generated_text = generated_text
                    output.success = True
                    output.latency = latency
                    output.output_len = output_len
                else:
                    output.error = response.reason or ""
                    output.success = False
        except Exception:
            output.success = False
            exc_info = sys.exc_info()
            output.error = "".join(traceback.format_exception(*exc_info))

    if pbar:
        pbar.update(1)
    return output


async def async_request_openai_chat_completions(
    request_func_input: RequestFuncInput,
    pbar: Optional[tqdm] = None,
) -> RequestFuncOutput:
    """Makes a request to the OpenAI Chat Completions API.

    Handles both streaming and non-streaming responses, including support
    for image data in messages. Calculates and returns various performance
    metrics.

    Args:
        request_func_input: Input parameters for the request.
        pbar: Optional tqdm progress bar to update.

    Returns:
        RequestFuncOutput: Output of the request, including generated text,
                           latency, TTFT, ITL, and success status.
    """
    api_url = request_func_input.api_url
    assert api_url.endswith(
        "chat/completions"
    ), "OpenAI Chat Completions API URL must end with 'chat/completions'."

    if request_func_input.image_data:
        # Build multi-image content: a list of image_url entries followed by the text
        content_items = [
            {
                "type": "image_url",
                "image_url": {"url": img_url},
            }
            for img_url in request_func_input.image_data
        ]
        content_items.append({"type": "text", "text": request_func_input.prompt})
        messages = [
            {
                "role": "user",
                "content": content_items,
            },
        ]
    else:
        messages = [{"role": "user", "content": request_func_input.prompt}]

    async with _create_bench_client_session() as session:
        payload = {
            "model": request_func_input.model,
            "messages": messages,
            "temperature": 0.0,
            "max_tokens": request_func_input.output_len,
            "stream": not args.disable_stream,
            **request_func_input.extra_request_body,
        }
        headers = get_auth_headers()

        output = RequestFuncOutput.init_new(request_func_input)

        generated_text = ""
        output_len = request_func_input.output_len
        ttft = 0.0
        st = time.perf_counter()
        most_recent_timestamp = st
        try:
            async with session.post(
                url=api_url, json=payload, headers=headers
            ) as response:
                if response.status == 200:
                    if args.disable_stream:
                        # Non-streaming response
                        response_json = await response.json()
                        output.generated_text = response_json["choices"][0]["message"][
                            "content"
                        ]
                        output.success = True
                        output.latency = time.perf_counter() - st
                        output.ttft = (
                            output.latency
                        )  # For non-streaming, TTFT = total latency
                        output.output_len = response_json.get("usage", {}).get(
                            "completion_tokens", output_len
                        )
                    else:
                        # Streaming response
                        async for chunk_bytes in response.content:
                            chunk_bytes = chunk_bytes.strip()
                            if not chunk_bytes:
                                continue

                            chunk = remove_prefix(chunk_bytes.decode("utf-8"), "data: ")
                            latency = time.perf_counter() - st
                            if chunk == "[DONE]":
                                pass
                            else:
                                data = json.loads(chunk)

                                # Check if this chunk contains content
                                delta = data.get("choices", [{}])[0].get("delta", {})
                                content = delta.get("content", "")

                                if content:
                                    timestamp = time.perf_counter()
                                    # First token
                                    if ttft == 0.0:
                                        ttft = timestamp - st
                                        output.ttft = ttft

                                    # Decoding phase
                                    else:
                                        output.itl.append(
                                            timestamp - most_recent_timestamp
                                        )

                                    most_recent_timestamp = timestamp
                                    generated_text += content

                                # Check for usage info in final chunk
                                output_len = (data.get("usage") or {}).get(
                                    "completion_tokens", output_len
                                )

                        output.generated_text = generated_text
                        output.success = True
                        output.latency = latency
                        output.output_len = output_len
                else:
                    output.error = response.reason or ""
                    output.success = False
        except Exception:
            output.success = False
            exc_info = sys.exc_info()
            output.error = "".join(traceback.format_exception(*exc_info))

    if pbar:
        pbar.update(1)
    return output


async def async_request_truss(
    request_func_input: RequestFuncInput,
    pbar: Optional[tqdm] = None,
) -> RequestFuncOutput:
    api_url = request_func_input.api_url

    prompt = request_func_input.prompt

    async with _create_bench_client_session() as session:
        payload = {
            "model": request_func_input.model,
            "prompt": prompt,
            "temperature": 0.0,
            "best_of": 1,
            "max_tokens": request_func_input.output_len,
            "stream": not args.disable_stream,
            "ignore_eos": not args.disable_ignore_eos,
            **request_func_input.extra_request_body,
        }
        headers = get_auth_headers()

        output = RequestFuncOutput.init_new(request_func_input)

        generated_text = ""
        ttft = 0.0
        st = time.perf_counter()
        most_recent_timestamp = st
        try:
            async with session.post(
                url=api_url, json=payload, headers=headers
            ) as response:
                if response.status == 200:
                    async for chunk_bytes in response.content:
                        chunk_bytes = chunk_bytes.strip()
                        if not chunk_bytes:
                            continue

                        chunk = remove_prefix(chunk_bytes.decode("utf-8"), "data: ")
                        latency = time.perf_counter() - st
                        if chunk == "[DONE]":
                            pass
                        else:
                            data = json.loads(chunk)

                            # NOTE: Some completion API might have a last
                            # usage summary response without a token so we
                            # want to check a token was generated
                            if data["choices"][0]["text"]:
                                timestamp = time.perf_counter()
                                # First token
                                if ttft == 0.0:
                                    ttft = time.perf_counter() - st
                                    output.ttft = ttft

                                # Decoding phase
                                else:
                                    output.itl.append(timestamp - most_recent_timestamp)

                                most_recent_timestamp = timestamp
                                generated_text += data["choices"][0]["text"]

                    output.generated_text = generated_text
                    output.success = True
                    output.latency = latency
                    output.output_len = request_func_input.output_len
                else:
                    output.error = response.reason or ""
                    output.success = False
        except Exception:
            output.success = False
            exc_info = sys.exc_info()
            output.error = "".join(traceback.format_exception(*exc_info))

    if pbar:
        pbar.update(1)
    return output


async def async_request_sglang_generate(
    request_func_input: RequestFuncInput,
    pbar: Optional[tqdm] = None,
) -> RequestFuncOutput:
    api_url = request_func_input.api_url
    prompt = request_func_input.prompt

    async with _create_bench_client_session() as session:
        payload = {
            ("text" if isinstance(prompt, str) else "input_ids"): prompt,
            "sampling_params": {
                "temperature": 0.0,
                "max_new_tokens": request_func_input.output_len,
                "ignore_eos": not args.disable_ignore_eos,
            },
            "stream": not args.disable_stream,
            "lora_path": request_func_input.lora_name,
            "return_logprob": args.return_logprob,
            "logprob_start_len": -1,
            **request_func_input.extra_request_body,
        }

        # Add image data if available (list of image urls/base64)
        if request_func_input.image_data:
            payload["image_data"] = request_func_input.image_data

        headers = get_auth_headers()

        output = RequestFuncOutput.init_new(request_func_input)

        generated_text = ""
        output_len = request_func_input.output_len
        ttft = 0.0
        st = time.perf_counter()
        most_recent_timestamp = st
        last_output_len = 0
        try:
            async with session.post(
                url=api_url, json=payload, headers=headers
            ) as response:
                if response.status == 200:
                    async for chunk_bytes in response.content:
                        chunk_bytes = chunk_bytes.strip()
                        if not chunk_bytes:
                            continue

                        chunk = remove_prefix(chunk_bytes.decode("utf-8"), "data: ")
                        latency = time.perf_counter() - st
                        if chunk == "[DONE]":
                            pass
                        else:
                            data = json.loads(chunk)

                            # NOTE: Some completion API might have a last
                            # usage summary response without a token so we
                            # want to check a token was generated
                            if "text" in data and data["text"]:
                                timestamp = time.perf_counter()
                                generated_text = data["text"]
                                output_len = data["meta_info"]["completion_tokens"]

                                # First token
                                if ttft == 0.0:
                                    ttft = time.perf_counter() - st
                                    output.ttft = ttft

                                # Decoding phase
                                else:
                                    num_new_tokens = output_len - last_output_len
                                    if num_new_tokens == 0:
                                        continue
                                    adjust_itl = (
                                        timestamp - most_recent_timestamp
                                    ) / num_new_tokens
                                    output.itl.extend([adjust_itl] * num_new_tokens)

                                most_recent_timestamp = timestamp
                                last_output_len = output_len

                    output.generated_text = generated_text
                    output.success = True
                    output.latency = latency
                    output.output_len = output_len
                else:
                    output.error = response.reason or ""
                    output.success = False
        except Exception:
            output.success = False
            exc_info = sys.exc_info()
            output.error = "".join(traceback.format_exception(*exc_info))
            print(f"{output.error=}")

    if pbar:
        pbar.update(1)
    return output


async def async_request_gserver(
    request_func_input: RequestFuncInput,
    pbar: Optional[tqdm] = None,
) -> RequestFuncOutput:
    raise NotImplementedError()


async def async_request_profile(api_url: str) -> RequestFuncOutput:
    async with _create_bench_client_session() as session:
        output = RequestFuncOutput()
        try:
            async with session.post(url=api_url) as response:
                if response.status == 200:
                    output.success = True
                else:
                    output.error = response.reason or ""
                    output.success = False
        except Exception:
            output.success = False
            exc_info = sys.exc_info()
            output.error = "".join(traceback.format_exception(*exc_info))

    return output


def get_model(pretrained_model_name_or_path: str) -> str:
    if os.getenv("SGLANG_USE_MODELSCOPE", "false").lower() == "true":
        import huggingface_hub.constants
        from modelscope import snapshot_download

        model_path = snapshot_download(
            model_id=pretrained_model_name_or_path,
            local_files_only=huggingface_hub.constants.HF_HUB_OFFLINE,
            ignore_file_pattern=[".*.pt", ".*.safetensors", ".*.bin"],
        )

        return model_path
    return pretrained_model_name_or_path


def get_tokenizer(
    pretrained_model_name_or_path: str,
) -> Union[PreTrainedTokenizer, PreTrainedTokenizerFast]:
    assert (
        pretrained_model_name_or_path is not None
        and pretrained_model_name_or_path != ""
    )
    if pretrained_model_name_or_path.endswith(
        ".json"
    ) or pretrained_model_name_or_path.endswith(".model"):
        from sglang.srt.hf_transformers_utils import get_tokenizer

        return get_tokenizer(pretrained_model_name_or_path)

    if pretrained_model_name_or_path is not None and not os.path.exists(
        pretrained_model_name_or_path
    ):
        pretrained_model_name_or_path = get_model(pretrained_model_name_or_path)
    return AutoTokenizer.from_pretrained(
        pretrained_model_name_or_path, trust_remote_code=True
    )


def get_dataset(args, tokenizer):
    tokenize_prompt = getattr(args, "tokenize_prompt", False)
    if args.dataset_name == "sharegpt":
        assert not tokenize_prompt
        input_requests = sample_sharegpt_requests(
            dataset_path=args.dataset_path,
            num_requests=args.num_prompts,
            tokenizer=tokenizer,
            fixed_output_len=args.sharegpt_output_len,
            context_len=args.sharegpt_context_len,
            prompt_suffix=args.prompt_suffix,
            apply_chat_template=args.apply_chat_template,
        )
    elif args.dataset_name.startswith("random") and args.dataset_name != "random-image":
        input_requests = sample_random_requests(
            input_len=args.random_input_len,
            output_len=args.random_output_len,
            num_prompts=args.num_prompts,
            range_ratio=args.random_range_ratio,
            tokenizer=tokenizer,
            dataset_path=args.dataset_path,
            random_sample=args.dataset_name == "random",
            return_text=not tokenize_prompt,
        )
    elif args.dataset_name == "random-image":
        assert not tokenize_prompt, "random-image does not support --tokenize-prompt"
        input_requests = sample_random_image_requests(
            num_requests=args.num_prompts,
            num_images=args.random_image_num_images,
            input_len=args.random_input_len,
            output_len=args.random_output_len,
            range_ratio=args.random_range_ratio,
            tokenizer=tokenizer,
            apply_chat_template=args.apply_chat_template,
            image_resolution=args.random_image_resolution,
        )
    elif args.dataset_name == "generated-shared-prefix":
        assert not tokenize_prompt
        input_requests = sample_generated_shared_prefix_requests(
            num_groups=args.gsp_num_groups,
            prompts_per_group=args.gsp_prompts_per_group,
            system_prompt_len=args.gsp_system_prompt_len,
            question_len=args.gsp_question_len,
            output_len=args.gsp_output_len,
            tokenizer=tokenizer,
            args=args,
        )
    elif args.dataset_name == "mmmu":
        assert not tokenize_prompt
        input_requests = sample_mmmu_requests(
            num_requests=args.num_prompts,
            tokenizer=tokenizer,
            fixed_output_len=args.random_output_len,
            apply_chat_template=args.apply_chat_template,
            random_sample=True,
        )
<<<<<<< HEAD
    elif args.dataset_name == "burstgpt":
        assert not tokenize_prompt
        input_requests = sample_burstgpt_requests(
            dataset_path=args.dataset_path,
            num_requests=args.num_prompts,
            random_seed=args.seed,
            tokenizer=tokenizer,
            prompt_suffix=args.prompt_suffix,
            apply_chat_template=args.apply_chat_template,
        )
=======
    elif args.dataset_name == "mooncake":
        # For mooncake, we don't generate the prompts here.
        # We just load the raw trace data. The async generator will handle the rest.
        if not args.dataset_path:
            local_path = os.path.join("/tmp", args.mooncake_workload + "_trace.jsonl")
        else:
            local_path = args.dataset_path

        if not os.path.exists(local_path):
            download_and_cache_file(
                MOONCAKE_DATASET_URL[args.mooncake_workload], local_path
            )

        with open(local_path, "r") as f:
            all_requests_data = [json.loads(line) for line in f if line.strip()]

        # Limit the number of requests based on --num-prompts
        input_requests = all_requests_data[: args.num_prompts]
>>>>>>> 9c339d6b
    else:
        raise ValueError(f"Unknown dataset: {args.dataset_name}")
    return input_requests


ASYNC_REQUEST_FUNCS = {
    "sglang": async_request_sglang_generate,
    "sglang-native": async_request_sglang_generate,
    "sglang-oai": async_request_openai_completions,
    "sglang-oai-chat": async_request_openai_chat_completions,
    "vllm": async_request_openai_completions,
    "vllm-chat": async_request_openai_chat_completions,
    "lmdeploy": async_request_openai_completions,
    "lmdeploy-chat": async_request_openai_chat_completions,
    "trt": async_request_trt_llm,
    "gserver": async_request_gserver,
    "truss": async_request_truss,
}


@dataclass
class BenchmarkMetrics:
    completed: int
    total_input: int
    total_output: int
    total_output_retokenized: int
    request_throughput: float
    input_throughput: float
    output_throughput: float
    output_throughput_retokenized: float
    total_throughput: float
    total_throughput_retokenized: float
    mean_ttft_ms: float
    median_ttft_ms: float
    std_ttft_ms: float
    p99_ttft_ms: float
    mean_tpot_ms: float
    median_tpot_ms: float
    std_tpot_ms: float
    p99_tpot_ms: float
    mean_itl_ms: float
    median_itl_ms: float
    std_itl_ms: float
    p95_itl_ms: float
    p99_itl_ms: float
    max_itl_ms: float
    mean_e2e_latency_ms: float
    median_e2e_latency_ms: float
    std_e2e_latency_ms: float
    p99_e2e_latency_ms: float
    concurrency: float


SHAREGPT_URL = "https://huggingface.co/datasets/anon8231489123/ShareGPT_Vicuna_unfiltered/resolve/main/ShareGPT_V3_unfiltered_cleaned_split.json"
<<<<<<< HEAD
BURSTGPT_URL = "https://huggingface.co/datasets/lzzmm/BurstGPT/resolve/main/data/BurstGPT_without_fails_1.csv"
=======
MOONCAKE_DATASET_URL = {
    "mooncake": "https://raw.githubusercontent.com/kvcache-ai/Mooncake/main/FAST25-release/arxiv-trace/mooncake_trace.jsonl",
    "conversation": "https://raw.githubusercontent.com/kvcache-ai/Mooncake/main/FAST25-release/traces/conversation_trace.jsonl",
    "synthetic": "https://raw.githubusercontent.com/kvcache-ai/Mooncake/main/FAST25-release/traces/synthetic_trace.jsonl",
    "toolagent": "https://raw.githubusercontent.com/kvcache-ai/Mooncake/main/FAST25-release/traces/toolagent_trace.jsonl",
}
>>>>>>> 9c339d6b


def download_and_cache_file(url: str, filename: Optional[str] = None):
    """Read and cache a file from a url."""
    if filename is None:
        filename = os.path.join("/tmp", url.split("/")[-1])

    # Check if the cache file already exists
    if is_file_valid_json(filename):
        return filename

    print(f"Downloading from {url} to {filename}")

    # Stream the response to show the progress bar
    response = requests.get(url, stream=True)
    response.raise_for_status()  # Check for request errors

    # Total size of the file in bytes
    total_size = int(response.headers.get("content-length", 0))
    chunk_size = 1024  # Download in chunks of 1KB

    # Use tqdm to display the progress bar
    with open(filename, "wb") as f, tqdm(
        desc=filename,
        total=total_size,
        unit="B",
        unit_scale=True,
        unit_divisor=1024,
    ) as bar:
        for chunk in response.iter_content(chunk_size=chunk_size):
            f.write(chunk)
            bar.update(len(chunk))

    return filename


def is_file_valid_json(path):
    if not os.path.isfile(path):
        return False

    # TODO can fuse into the real file open later
    try:
        with open(path) as f:
            json.load(f)
        return True
    except JSONDecodeError as e:
        print(
            f"{path} exists but json loading fails ({e=}), thus treat as invalid file"
        )
        return False


@dataclass
class DatasetRow:
    prompt: str
    prompt_len: int
    output_len: int
    image_data: Optional[List[str]] = None
    timestamp: Optional[float] = None


async def get_mooncake_request_over_time(
    input_requests: List[Dict],
    tokenizer: PreTrainedTokenizerBase,
    slowdown_factor: float,
    num_rounds: int,
) -> AsyncGenerator[DatasetRow, None]:
    """
    An async generator that yields requests based on the timestamps in the Mooncake trace file,
    with support for multi-round sessions.
    """
    if not input_requests:
        return

    input_requests.sort(key=lambda r: r["timestamp"])

    start_time = time.perf_counter()
    trace_start_time_ms = input_requests[0]["timestamp"]

    for record in input_requests:
        # Calculate when this entire session should start
        relative_arrival_time_s = (record["timestamp"] - trace_start_time_ms) / 1000.0
        target_arrival_time_s = relative_arrival_time_s * slowdown_factor

        current_elapsed_time_s = time.perf_counter() - start_time
        sleep_duration_s = target_arrival_time_s - current_elapsed_time_s
        if sleep_duration_s > 0:
            await asyncio.sleep(sleep_duration_s)

        # Once the session starts, generate all rounds for it as a burst
        # This simulates a user engaging in a multi-turn conversation

        # Base user query constructed from hash_ids
        user_query_base = ""
        hash_ids = record.get("hash_ids", [])
        for hash_id in hash_ids:
            user_query_base += f"{hash_id}" + " ".join(
                ["hi"] * 128
            )  # Shorter for multi-round
        user_query_base += "Tell me a story based on this context."

        output_len_per_round = record.get("output_length", 256)
        chat_history = []

        for i in range(num_rounds):
            # Add user query for the current round
            chat_history.append(
                {"role": "user", "content": f"Round {i+1}: {user_query_base}"}
            )

            # Form the full prompt from history
            try:
                full_prompt_text = tokenizer.apply_chat_template(
                    chat_history, tokenize=False, add_generation_prompt=True
                )
            except Exception:
                full_prompt_text = "\n".join(
                    [f"{msg['role']}: {msg['content']}" for msg in chat_history]
                )

            prompt_len = len(tokenizer.encode(full_prompt_text))

            yield DatasetRow(
                prompt=full_prompt_text,
                prompt_len=prompt_len,
                output_len=output_len_per_round,
            )

            # Add a placeholder assistant response for the next round's context
            # We use a placeholder because we don't know the real response
            placeholder_response = " ".join(["story"] * output_len_per_round)
            chat_history.append({"role": "assistant", "content": placeholder_response})


def sample_burstgpt_requests(
    dataset_path: str,
    num_requests: int,
    random_seed: int,
    tokenizer: PreTrainedTokenizerBase,
    prompt_suffix: Optional[str] = "",
    apply_chat_template: bool = True,
) -> List[DatasetRow]:

    if not dataset_path:
        dataset_path = download_and_cache_file(BURSTGPT_URL)

    df = pd.read_csv(dataset_path)

    gpt4_df = df[df["Model"] == "GPT-4"]
    # Remove the failed requests (i.e., response length is 0)
    gpt4_df = gpt4_df[gpt4_df["Response tokens"] > 0]
    # Randomly sample num_requests from the dataset
    if num_requests <= len(gpt4_df):
        gpt4_df = gpt4_df.sample(n=num_requests, random_state=random_seed)
    else:
        gpt4_df = gpt4_df.sample(n=num_requests, random_state=random_seed, replace=True)
    # Convert the dataframe to a list of tuples
    dataset = gpt4_df.values.tolist()
    input_requests = []
    for i in range(num_requests):
        input_len = int(dataset[i][2])
        output_len = int(dataset[i][3])
        prompt = tokenizer.decode(
            [(i + j) % tokenizer.vocab_size for j in range(input_len)]
        )

        if prompt_suffix:
            prompt = (
                remove_suffix(prompt, ASSISTANT_SUFFIX)
                + prompt_suffix
                + ASSISTANT_SUFFIX
            )

        if apply_chat_template:
            prompt = tokenizer.apply_chat_template(
                [{"role": "user", "content": prompt}],
                add_generation_prompt=True,
                tokenize=False,
            )
            prompt = prompt.replace(tokenizer.bos_token, "")

        input_requests.append(
            DatasetRow(
                prompt=prompt,
                prompt_len=input_len,
                output_len=output_len,
                image_data=None,
            )
        )
    return input_requests


def sample_mmmu_requests(
    num_requests: int,
    tokenizer: PreTrainedTokenizerBase,
    fixed_output_len: Optional[int] = None,
    apply_chat_template: bool = True,
    random_sample: bool = True,
) -> List[DatasetRow]:
    """
    Sample requests from the MMMU dataset using HuggingFace datasets.

    Args:
        num_requests: Number of requests to sample.
        tokenizer: Tokenizer to use for token counting.
        fixed_output_len: If provided, use this fixed output length for all requests.
        apply_chat_template: Whether to apply the chat template to the prompt.
        random_sample: Whether to randomly sample or take the first N.

    Returns:
        List of tuples (prompt, prompt_token_len, output_token_len).
    """
    try:
        import io

        import pybase64
        from datasets import load_dataset
    except ImportError:
        raise ImportError("Please install datasets: pip install datasets")

    print("Loading MMMU dataset from HuggingFace...")

    try:
        print("Attempting to load MMMU Math dataset...")
        mmmu_dataset = load_dataset("MMMU/MMMU", "Math", split="test")
        print(
            f"Successfully loaded MMMU Math dataset from HuggingFace with {len(mmmu_dataset)} examples"
        )
    except Exception as e:
        print(f"Failed to load MMMU Math dataset: {e}")
        raise ValueError(f"Failed to load MMMU dataset: {e}")

    # Sample from the dataset
    if len(mmmu_dataset) > num_requests:
        if random_sample:
            # Random sample
            indices = random.sample(range(len(mmmu_dataset)), num_requests)
            sample_dataset = mmmu_dataset.select(indices)
        else:
            # Take first N
            sample_dataset = mmmu_dataset.select(
                range(min(num_requests, len(mmmu_dataset)))
            )
    else:
        print(f"Dataset has less than {num_requests} examples, using all examples")
        sample_dataset = mmmu_dataset

    print(f"Selected {len(sample_dataset)} examples for benchmarking")

    # Create prompts
    filtered_dataset = []

    for i, example in enumerate(sample_dataset):
        try:
            # Extract image_1
            image = example.get("image_1")

            if image is not None:
                if hasattr(image, "save"):
                    # Convert RGBA images to RGB before encoding
                    if image.mode == "RGBA":
                        image = image.convert("RGB")

                    # Encode image to base64 (save as PNG to support palette/alpha modes)
                    buffered = io.BytesIO()
                    image.save(buffered, format="PNG")
                    img_str = pybase64.b64encode(buffered.getvalue()).decode("utf-8")
                    image_data = f"data:image/png;base64,{img_str}"
                else:
                    continue

                # Extract the question
                question = example.get("question")

                # Construct the prompt
                prompt = f"Question: {question}\n\nAnswer: "
                if apply_chat_template:
                    try:
                        is_phi4_multimodal = (
                            "phi-4-multimodal" in tokenizer.name_or_path.lower()
                        )
                        if is_phi4_multimodal:
                            # <|endoftext10|> is the image token used in the phi-4-multimodal model.
                            content = prompt.replace("image 1", "<|endoftext10|>")
                        else:
                            content = [
                                {
                                    "type": "image_url",
                                    "image_url": {"url": image_data},
                                },
                                {"type": "text", "text": prompt},
                            ]
                        prompt = tokenizer.apply_chat_template(
                            [
                                {
                                    "role": "user",
                                    "content": content,
                                }
                            ],
                            add_generation_prompt=True,
                            tokenize=False,
                        )
                    except Exception as e:
                        # Note (Xinyuan): This is a workaround for an issue where some tokenizers do not support content as a list. (e.g. InternVL)
                        print(
                            f"Error applying chat template: {e}, fallback to <image> tag"
                        )
                        prompt = f"<image>{prompt}"

                # Calculate token lengths for text only (without image data)
                prompt_token_ids = tokenizer.encode(prompt)
                prompt_len = len(prompt_token_ids)

                output_len = fixed_output_len if fixed_output_len is not None else 256

                filtered_dataset.append(
                    DatasetRow(
                        prompt=prompt,
                        prompt_len=prompt_len,
                        output_len=output_len,
                        image_data=[image_data],
                    )
                )

        except Exception as e:
            print(f"Error processing example {i}: {e}")

    print(f"\nCreated {len(filtered_dataset)} MMMU prompts")
    return filtered_dataset


def sample_sharegpt_requests(
    dataset_path: str,
    num_requests: int,
    tokenizer: PreTrainedTokenizerBase,
    fixed_output_len: Optional[int] = None,
    context_len: Optional[int] = None,
    prompt_suffix: Optional[str] = "",
    apply_chat_template=False,
) -> List[DatasetRow]:
    if fixed_output_len is not None and fixed_output_len < 4:
        raise ValueError("output_len too small")

    # Download sharegpt if necessary
    if not is_file_valid_json(dataset_path) and dataset_path == "":
        dataset_path = download_and_cache_file(SHAREGPT_URL)

    # Load the dataset.
    with open(dataset_path) as f:
        dataset = json.load(f)

    # Filter out the conversations with less than 2 turns.
    dataset = [
        data
        for data in dataset
        if len(data.get("conversations", data.get("conversation", []))) >= 2
    ]
    # Only keep the first two turns of each conversation.
    dataset = [
        (
            data.get("conversations", data.get("conversation", []))[0]["value"],
            data.get("conversations", data.get("conversation", []))[1]["value"],
        )
        for data in dataset
    ]

    # Shuffle the dataset.
    random.shuffle(dataset)

    # Filter out sequences that are too long or too short
    filtered_dataset: List[DatasetRow] = []
    for i in range(len(dataset)):
        if len(filtered_dataset) == num_requests:
            break

        # Tokenize the prompts and completions.
        prompt = dataset[i][0]
        if prompt_suffix:
            prompt = (
                remove_suffix(prompt, ASSISTANT_SUFFIX)
                + prompt_suffix
                + ASSISTANT_SUFFIX
            )

        if apply_chat_template:
            prompt = tokenizer.apply_chat_template(
                [{"role": "user", "content": prompt}],
                add_generation_prompt=True,
                tokenize=False,
            )
            if tokenizer.bos_token:
                prompt = prompt.replace(tokenizer.bos_token, "")

        prompt_token_ids = tokenizer.encode(prompt)
        completion = dataset[i][1]
        completion_token_ids = tokenizer.encode(completion)
        prompt_len = len(prompt_token_ids)
        output_len = (
            len(completion_token_ids) if fixed_output_len is None else fixed_output_len
        )

        if prompt_len < 2 or output_len < 2:
            # Prune too short sequences.
            continue

        if context_len and prompt_len + output_len > context_len:
            # Prune too long sequences.
            continue

        filtered_dataset.append(
            DatasetRow(prompt=prompt, prompt_len=prompt_len, output_len=output_len)
        )

    print(f"#Input tokens: {np.sum([x.prompt_len for x in filtered_dataset])}")
    print(f"#Output tokens: {np.sum([x.output_len for x in filtered_dataset])}")
    return filtered_dataset


def sample_random_requests(
    input_len: int,
    output_len: int,
    num_prompts: int,
    range_ratio: float,
    tokenizer: PreTrainedTokenizerBase,
    dataset_path: str,
    random_sample: bool = True,
    return_text: bool = True,
) -> List[DatasetRow]:
    input_lens = np.random.randint(
        max(int(input_len * range_ratio), 1),
        input_len + 1,
        size=num_prompts,
    )
    output_lens = np.random.randint(
        int(output_len * range_ratio),
        output_len + 1,
        size=num_prompts,
    )

    if random_sample:
        # Sample token ids from ShareGPT and repeat/truncate them to satisfy the input_lens

        # Download sharegpt if necessary
        if not is_file_valid_json(dataset_path):
            dataset_path = download_and_cache_file(SHAREGPT_URL)

        # Load the dataset.
        with open(dataset_path) as f:
            dataset = json.load(f)
        # Filter out the conversations with less than 2 turns.
        dataset = [
            data
            for data in dataset
            if len(data.get("conversations", data.get("conversation", []))) >= 2
        ]
        # Only keep the first two turns of each conversation.
        dataset = [
            (
                data.get("conversations", data.get("conversation", []))[0]["value"],
                data.get("conversations", data.get("conversation", []))[1]["value"],
            )
            for data in dataset
        ]
        # Shuffle the dataset.
        random.shuffle(dataset)

        # Filter out sequences that are too long or too short
        input_requests: List[DatasetRow] = []
        for data in dataset:
            i = len(input_requests)
            if i == num_prompts:
                break

            # Tokenize the prompts and completions.
            prompt = data[0]
            prompt_token_ids = tokenizer.encode(prompt)
            prompt_len = len(prompt_token_ids)

            # Skip empty prompt
            if prompt_len == 0:
                continue

            if prompt_len > input_lens[i]:
                input_ids = prompt_token_ids[: input_lens[i]]
            else:
                ratio = (input_lens[i] + prompt_len - 1) // prompt_len
                input_ids = (prompt_token_ids * ratio)[: input_lens[i]]
            input_content = input_ids
            if return_text:
                input_content = tokenizer.decode(input_content)
            input_requests.append(
                DatasetRow(
                    prompt=input_content,
                    prompt_len=int(input_lens[i]),
                    output_len=int(output_lens[i]),
                )
            )
    else:
        # Sample token ids from random integers. This can cause some NaN issues.
        offsets = np.random.randint(0, tokenizer.vocab_size, size=num_prompts)
        input_requests = []
        for i in range(num_prompts):
            input_content = [
                (offsets[i] + i + j) % tokenizer.vocab_size
                for j in range(input_lens[i])
            ]
            if return_text:
                input_content = tokenizer.decode(input_content)
            input_requests.append(
                DatasetRow(
                    prompt=input_content,
                    prompt_len=int(input_lens[i]),
                    output_len=int(output_lens[i]),
                )
            )

    print(f"#Input tokens: {np.sum(input_lens)}")
    print(f"#Output tokens: {np.sum(output_lens)}")
    return input_requests


def parse_random_image_resolution(image_resolution: str) -> Tuple[int, int]:
    """Parse image resolution into (width, height).

    Supports presets '1080p', '720p', '360p' and custom 'heightxwidth' format
    (e.g., '1080x1920' means height=1080, width=1920).
    """
    resolution_to_size = {
        "4k": (3840, 2160),
        "1080p": (1920, 1080),
        "720p": (1280, 720),
        "360p": (640, 360),
    }
    if image_resolution in resolution_to_size:
        return resolution_to_size[image_resolution]

    res = image_resolution.strip().lower()
    if "x" in res:
        parts = res.split("x")
        if len(parts) == 2 and parts[0].isdigit() and parts[1].isdigit():
            height = int(parts[0])
            width = int(parts[1])
            if height > 0 and width > 0:
                return (width, height)

    raise ValueError(
        f"Unsupported random-image resolution: {image_resolution}. "
        "Choose from 4k, 1080p, 720p, 360p, or provide custom 'heightxwidth' (e.g., 1080x1920)."
    )


def sample_random_image_requests(
    num_requests: int,
    num_images: int,
    input_len: int,
    output_len: int,
    range_ratio: float,
    tokenizer: PreTrainedTokenizerBase,
    apply_chat_template: bool = True,
    image_resolution: str = "1080p",
) -> List[DatasetRow]:
    """Generate requests with random images.

    - Each request includes ``num_images`` random images.
    - Supported resolutions: 4k (3840x2160), 1080p (1920x1080), 720p (1280x720), 360p (640x360),
      or custom 'heightxwidth' (e.g., 1080x1920).
    - Text lengths follow the 'random' dataset sampling rule. ``prompt_len``
      only counts text tokens and excludes image data.
    """
    try:
        import pybase64
        from PIL import Image
    except ImportError as e:
        raise ImportError(
            "Please install Pillow to generate random images: pip install pillow"
        ) from e

    # Parse resolution (supports presets and 'heightxwidth')
    width, height = parse_random_image_resolution(image_resolution)

    # Check for potentially problematic combinations and warn user
    if width * height >= 1920 * 1080 and num_images * num_requests >= 100:
        warnings.warn(
            f"High resolution ({width}x{height}) with {num_images * num_requests} total images "
            f"may take a long time. Consider reducing resolution or image count.",
            UserWarning,
            stacklevel=2,
        )

    # Sample text lengths
    input_lens = np.random.randint(
        max(int(input_len * range_ratio), 1), input_len + 1, size=num_requests
    )
    output_lens = np.random.randint(
        int(output_len * range_ratio), output_len + 1, size=num_requests
    )

    def _gen_random_image_data_uri(width: int = width, height: int = height) -> str:
        arr = (np.random.rand(height, width, 3) * 255).astype(np.uint8)
        img = Image.fromarray(arr, mode="RGB")
        buf = io.BytesIO()
        img.save(buf, format="JPEG", quality=85)
        encoded = pybase64.b64encode(buf.getvalue()).decode("utf-8")
        return f"data:image/jpeg;base64,{encoded}"

    dataset: List[DatasetRow] = []
    for i in range(num_requests):
        # Generate text prompt
        text_prompt = gen_prompt(tokenizer, int(input_lens[i]))

        # Generate image list
        images = [_gen_random_image_data_uri() for _ in range(num_images)]

        prompt_str = text_prompt
        if apply_chat_template:
            try:
                content_items = [
                    {"type": "image_url", "image_url": {"url": img_url}}
                    for img_url in images
                ]
                content_items.append({"type": "text", "text": text_prompt})
                prompt_str = tokenizer.apply_chat_template(
                    [{"role": "user", "content": content_items}],
                    add_generation_prompt=True,
                    tokenize=False,
                )
            except Exception:
                # Some tokenizers do not support list content; fall back to a placeholder in the text
                prompt_str = f"<image>{text_prompt}"

        prompt_token_ids = tokenizer.encode(prompt_str)
        prompt_token_len = len(prompt_token_ids)

        dataset.append(
            DatasetRow(
                prompt=prompt_str,
                prompt_len=prompt_token_len,
                output_len=int(output_lens[i]),
                image_data=images,
            )
        )

    print(f"#Input tokens: {np.sum([x.prompt_len for x in dataset])}")
    print(f"#Output tokens: {np.sum([x.output_len for x in dataset])}")
    return dataset


def gen_prompt(tokenizer, token_num):
    """Generate a random prompt of specified token length using tokenizer vocabulary."""
    all_available_tokens = list(tokenizer.get_vocab().values())
    selected_tokens = random.choices(all_available_tokens, k=token_num)
    return tokenizer.decode(selected_tokens)


def get_gen_prefix_cache_path(args, tokenizer):
    """Create cache directory under ~/.cache/sglang/benchmark"""
    cache_dir = Path.home() / ".cache" / "sglang" / "benchmark"

    # Create a unique cache filename based on the generation parameters
    cache_key = (
        f"gen_shared_prefix_{args.gsp_num_groups}_{args.gsp_prompts_per_group}_"
        f"{args.gsp_system_prompt_len}_{args.gsp_question_len}_{args.gsp_output_len}_"
        f"{tokenizer.__class__.__name__}.pkl"
    )
    return cache_dir / cache_key


def sample_generated_shared_prefix_requests(
    num_groups: int,
    prompts_per_group: int,
    system_prompt_len: int,
    question_len: int,
    output_len: int,
    tokenizer: PreTrainedTokenizerBase,
    args: argparse.Namespace,
) -> List[DatasetRow]:
    """Generate benchmark requests with shared system prompts using random tokens and caching."""
    cache_path = get_gen_prefix_cache_path(args, tokenizer)

    # Try to load from cache first
    if cache_path.exists():
        print(f"\nLoading cached generated input data from {cache_path}")
        with open(cache_path, "rb") as f:
            return pickle.load(f)

    print("\nGenerating new input data...")

    # Generate system prompts for each group
    system_prompts = []
    for _ in range(num_groups):
        system_prompt = gen_prompt(tokenizer, system_prompt_len)
        system_prompts.append(system_prompt)

    # Generate questions
    questions = []
    for _ in range(num_groups * prompts_per_group):
        question = gen_prompt(tokenizer, question_len)
        questions.append(question)

    # Combine system prompts with questions
    input_requests = []
    total_input_tokens = 0
    total_output_tokens = 0

    for group_idx in tqdm(range(num_groups), desc="Generating system prompt"):
        system_prompt = system_prompts[group_idx]
        for prompt_idx in tqdm(
            range(prompts_per_group), desc="Generating questions", leave=False
        ):
            question = questions[group_idx * prompts_per_group + prompt_idx]
            full_prompt = f"{system_prompt}\n\n{question}"
            prompt_len = len(tokenizer.encode(full_prompt))

            input_requests.append(
                DatasetRow(
                    prompt=full_prompt, prompt_len=prompt_len, output_len=output_len
                )
            )
            total_input_tokens += prompt_len
            total_output_tokens += output_len

    # Shuffle questions
    random.shuffle(input_requests)

    # Print statistics
    print(f"\nGenerated shared prefix dataset statistics:")
    print(f"Number of groups: {num_groups}")
    print(f"Prompts per group: {prompts_per_group}")
    print(f"Total prompts: {len(input_requests)}")
    print(f"Total input tokens: {total_input_tokens}")
    print(f"Total output tokens: {total_output_tokens}")
    print(
        f"Average system prompt length: {sum(len(tokenizer.encode(sp)) for sp in system_prompts) / len(system_prompts):.1f} tokens"
    )
    print(
        f"Average question length: {sum(len(tokenizer.encode(q)) for q in questions) / len(questions):.1f} tokens\n"
    )

    # Save to cache
    cache_path.parent.mkdir(parents=True, exist_ok=True)
    print(f"Caching generated input data to {cache_path}")
    with open(cache_path, "wb") as f:
        pickle.dump(input_requests, f)

    return input_requests


async def get_request(
    input_requests: List[DatasetRow],
    request_rate: float,
    use_trace_timestamps: bool = False,
    slowdown_factor: float = 1.0,
) -> AsyncGenerator[DatasetRow, None]:
    if use_trace_timestamps:
        print(
            f"Using trace timestamps for request generation with slowdown factor {slowdown_factor}."
        )
        # Sort requests by timestamp for correct replay
        input_requests.sort(key=lambda r: r.timestamp)

        start_time = time.perf_counter()
        trace_start_time_ms = input_requests[0].timestamp if input_requests else 0

        for request in input_requests:
            trace_time_s = (request.timestamp - trace_start_time_ms) / 1000.0
            target_arrival_time = start_time + (trace_time_s * slowdown_factor)

            sleep_duration = target_arrival_time - time.perf_counter()
            if sleep_duration > 0:
                await asyncio.sleep(sleep_duration)

            yield request
    else:
        input_requests_iter = iter(input_requests)
        for request in input_requests_iter:
            yield request

            if request_rate == float("inf"):
                # If the request rate is infinity, then we don't need to wait.
                continue

            # Sample the request interval from the exponential distribution.
            interval = np.random.exponential(1.0 / request_rate)
            # The next request will be sent after the interval.
            await asyncio.sleep(interval)


def calculate_metrics(
    input_requests: List[DatasetRow],
    outputs: List[RequestFuncOutput],
    dur_s: float,
    tokenizer: PreTrainedTokenizerBase,
    backend: str,
) -> Tuple[BenchmarkMetrics, List[int]]:
    output_lens: List[int] = []
    retokenized_output_lens: List[int] = []
    total_input = 0
    completed = 0
    itls: List[float] = []
    tpots: List[float] = []
    ttfts: List[float] = []
    e2e_latencies: List[float] = []
    for i in range(len(outputs)):
        if outputs[i].success:
            output_len = outputs[i].output_len
            output_lens.append(output_len)
            retokenized_output_len = len(
                tokenizer.encode(outputs[i].generated_text, add_special_tokens=False)
            )
            retokenized_output_lens.append(retokenized_output_len)
            total_input += outputs[i].prompt_len
            if output_len > 1:
                tpots.append((outputs[i].latency - outputs[i].ttft) / (output_len - 1))
            itls += outputs[i].itl
            ttfts.append(outputs[i].ttft)

            e2e_latencies.append(outputs[i].latency)

            completed += 1
        else:
            output_lens.append(0)
            retokenized_output_lens.append(0)

    if completed == 0:
        warnings.warn(
            "All requests failed. This is likely due to a misconfiguration "
            "on the benchmark arguments.",
            stacklevel=2,
        )
    metrics = BenchmarkMetrics(
        completed=completed,
        total_input=total_input,
        total_output=sum(output_lens),
        total_output_retokenized=sum(retokenized_output_lens),
        request_throughput=completed / dur_s,
        input_throughput=total_input / dur_s,
        output_throughput=sum(output_lens) / dur_s,
        output_throughput_retokenized=sum(retokenized_output_lens) / dur_s,
        total_throughput=(total_input + sum(output_lens)) / dur_s,
        total_throughput_retokenized=(total_input + sum(retokenized_output_lens))
        / dur_s,
        mean_ttft_ms=np.mean(ttfts or 0)
        * 1000,  # ttfts is empty if streaming is not supported by backend
        median_ttft_ms=np.median(ttfts or 0) * 1000,
        std_ttft_ms=np.std(ttfts or 0) * 1000,
        p99_ttft_ms=np.percentile(ttfts or 0, 99) * 1000,
        mean_tpot_ms=np.mean(tpots or 0) * 1000,
        median_tpot_ms=np.median(tpots or 0) * 1000,
        std_tpot_ms=np.std(tpots or 0) * 1000,
        p99_tpot_ms=np.percentile(tpots or 0, 99) * 1000,
        mean_itl_ms=np.mean(itls or 0) * 1000,
        median_itl_ms=np.median(itls or 0) * 1000,
        std_itl_ms=np.std(itls or 0) * 1000,
        p95_itl_ms=np.percentile(itls or 0, 95) * 1000,
        p99_itl_ms=np.percentile(itls or 0, 99) * 1000,
        max_itl_ms=np.max(itls or 0) * 1000,
        mean_e2e_latency_ms=np.mean(e2e_latencies) * 1000,
        median_e2e_latency_ms=np.median(e2e_latencies) * 1000,
        std_e2e_latency_ms=np.std(e2e_latencies) * 1000,
        p99_e2e_latency_ms=np.percentile(e2e_latencies, 99) * 1000,
        concurrency=np.sum(e2e_latencies) / dur_s,
    )

    return metrics, output_lens


async def benchmark(
    backend: str,
    api_url: str,
    base_url: str,
    model_id: str,
    tokenizer: PreTrainedTokenizerBase,
    input_requests: List[DatasetRow],
    request_rate: float,
    max_concurrency: Optional[int],
    disable_tqdm: bool,
    lora_names: List[str],
    extra_request_body: Dict[str, Any],
    profile: bool,
    pd_separated: bool = False,
    flush_cache: bool = False,
    warmup_requests: int = 1,
    use_trace_timestamps: bool = False,
    mooncake_slowdown_factor=1.0,
    mooncake_num_rounds=1,
):
    if backend in ASYNC_REQUEST_FUNCS:
        request_func = ASYNC_REQUEST_FUNCS[backend]
    else:
        raise ValueError(f"Unknown backend: {backend}")

    # Limit concurrency
    # From https://github.com/vllm-project/vllm/pull/9390
    semaphore = asyncio.Semaphore(max_concurrency) if max_concurrency else None

    async def limited_request_func(request_func_input, pbar):
        if semaphore is None:
            return await request_func(request_func_input=request_func_input, pbar=pbar)
        async with semaphore:
            return await request_func(request_func_input=request_func_input, pbar=pbar)

    # Warmup
    print(f"Starting warmup with {warmup_requests} sequences...")

    # Handle the data structure difference for the warmup request
    if args.dataset_name == "mooncake":
        # For mooncake, input_requests is a list of dicts.
        # We need to build a temporary DatasetRow for the warmup phase.
        warmup_record = input_requests[0]

        # Build prompt from hash_ids, just like in the async generator
        hash_ids = warmup_record.get("hash_ids", [])
        prompt_text = ""
        for hash_id in hash_ids:
            prompt_text += f"{hash_id}" + " ".join(["hi"] * 512)
        prompt_text += "Can you tell me a detailed story in 1000 words?"

        output_len = warmup_record.get("output_length", 32)
        prompt_len = len(tokenizer.encode(prompt_text))

        # Create a temporary DatasetRow object for warmup
        test_request = DatasetRow(
            prompt=prompt_text,
            prompt_len=prompt_len,
            output_len=output_len,
            image_data=None,  # Mooncake doesn't have image data
        )
    else:
        # For all other datasets, input_requests is a list of DatasetRow objects
        test_request = input_requests[0]

    if lora_names is not None and len(lora_names) != 0:
        lora_name = lora_names[0]
    else:
        lora_name = None

    # Create the test input once
    test_input = RequestFuncInput(
        model=model_id,
        prompt=test_request.prompt,
        api_url=api_url,
        prompt_len=test_request.prompt_len,
        output_len=min(test_request.output_len, 32),
        lora_name=lora_name,
        image_data=test_request.image_data,
        extra_request_body=extra_request_body,
    )

    # Run warmup requests
    warmup_tasks = []
    for _ in range(warmup_requests):
        warmup_tasks.append(
            asyncio.create_task(request_func(request_func_input=test_input))
        )

    warmup_outputs = await asyncio.gather(*warmup_tasks)

    # Check if at least one warmup request succeeded
    if warmup_requests > 0 and not any(output.success for output in warmup_outputs):
        raise ValueError(
            "Warmup failed - Please make sure benchmark arguments "
            f"are correctly specified. Error: {warmup_outputs[0].error}"
        )
    else:
        print(
            f"Warmup completed with {args.warmup_requests} sequences. Starting main benchmark run..."
        )

    # Flush cache
    if ("sglang" in backend and _get_bool_env_var("SGLANG_IS_IN_CI")) or flush_cache:
        requests.post(base_url + "/flush_cache", headers=get_auth_headers())

    time.sleep(1.0)

    # Start profiler
    if profile:
        print("Starting profiler...")
        profile_output = await async_request_profile(
            api_url=base_url + "/start_profile"
        )
        if profile_output.success:
            print("Profiler started")

    # Run all requests
    benchmark_start_time = time.perf_counter()
    tasks: List[asyncio.Task] = []
    pbar_total = len(input_requests)
    if (
        backend == "sglang" and args.dataset_name == "mooncake"
    ):  # Assuming mooncake is mainly for sglang or similar backends
        print("Using time-based Mooncake request scheduler, ignoring --request-rate.")
        request_generator = get_mooncake_request_over_time(
            input_requests, tokenizer, mooncake_slowdown_factor, mooncake_num_rounds
        )
        print(
            f"Starting Mooncake trace replay. Sessions: {len(input_requests)}, Rounds per session: {mooncake_num_rounds}. Slowdown factor: {mooncake_slowdown_factor}"
        )
        pbar_total *= args.mooncake_num_rounds
    else:
        request_generator = get_request(input_requests, request_rate)

    pbar = None if disable_tqdm else tqdm(total=pbar_total)
    async for request in request_generator:
        if lora_names is not None and len(lora_names) != 0:
            idx = random.randint(0, len(lora_names) - 1)
            lora_name = lora_names[idx]
        else:
            lora_name = None

        request_func_input = RequestFuncInput(
            model=model_id,
            prompt=request.prompt,
            api_url=api_url,
            prompt_len=request.prompt_len,
            output_len=request.output_len,
            lora_name=lora_name,
            image_data=request.image_data,
            extra_request_body=extra_request_body,
            timestamp=request.timestamp,
        )

        tasks.append(
            asyncio.create_task(
                limited_request_func(request_func_input=request_func_input, pbar=pbar)
            )
        )
    outputs: List[RequestFuncOutput] = await asyncio.gather(*tasks)

    # Stop profiler
    if profile:
        print("Stopping profiler...")
        profile_output = await async_request_profile(api_url=base_url + "/stop_profile")
        if profile_output.success:
            print("Profiler stopped")

    if pbar is not None:
        pbar.close()

    if "sglang" in backend:
        server_info = requests.get(
            base_url + "/get_server_info", headers=get_auth_headers()
        )
        if server_info.status_code == 200:
            server_info_json = server_info.json()
            if "decode" in server_info_json:
                server_info_json = server_info_json["decode"][0]
            accept_length = server_info_json["internal_states"][0].get(
                "avg_spec_accept_length", None
            )
        else:
            accept_length = None
    else:
        accept_length = None

    # Compute metrics and print results
    benchmark_duration = time.perf_counter() - benchmark_start_time
    metrics, output_lens = calculate_metrics(
        input_requests=input_requests,
        outputs=outputs,
        dur_s=benchmark_duration,
        tokenizer=tokenizer,
        backend=backend,
    )

    print("\n{s:{c}^{n}}".format(s=" Serving Benchmark Result ", n=50, c="="))
    print("{:<40} {:<10}".format("Backend:", backend))
    print(
        "{:<40} {:<10}".format(
            "Traffic request rate:", "trace" if use_trace_timestamps else request_rate
        )
    )
    print(
        "{:<40} {:<10}".format(
            "Max request concurrency:",
            max_concurrency if max_concurrency else "not set",
        )
    )
    print("{:<40} {:<10}".format("Successful requests:", metrics.completed))
    print("{:<40} {:<10.2f}".format("Benchmark duration (s):", benchmark_duration))
    print("{:<40} {:<10}".format("Total input tokens:", metrics.total_input))
    print("{:<40} {:<10}".format("Total generated tokens:", metrics.total_output))
    print(
        "{:<40} {:<10}".format(
            "Total generated tokens (retokenized):", metrics.total_output_retokenized
        )
    )
    print(
        "{:<40} {:<10.2f}".format(
            "Request throughput (req/s):", metrics.request_throughput
        )
    )
    print(
        "{:<40} {:<10.2f}".format(
            "Input token throughput (tok/s):", metrics.input_throughput
        )
    )
    print(
        "{:<40} {:<10.2f}".format(
            "Output token throughput (tok/s):", metrics.output_throughput
        )
    )
    print(
        "{:<40} {:<10.2f}".format(
            "Total token throughput (tok/s):", metrics.total_throughput
        )
    )
    print("{:<40} {:<10.2f}".format("Concurrency:", metrics.concurrency))
    if accept_length:
        print("{:<40} {:<10.2f}".format("Accept length:", accept_length))
    print("{s:{c}^{n}}".format(s="End-to-End Latency", n=50, c="-"))
    print(
        "{:<40} {:<10.2f}".format("Mean E2E Latency (ms):", metrics.mean_e2e_latency_ms)
    )
    print(
        "{:<40} {:<10.2f}".format(
            "Median E2E Latency (ms):", metrics.median_e2e_latency_ms
        )
    )
    print("{s:{c}^{n}}".format(s="Time to First Token", n=50, c="-"))
    print("{:<40} {:<10.2f}".format("Mean TTFT (ms):", metrics.mean_ttft_ms))
    print("{:<40} {:<10.2f}".format("Median TTFT (ms):", metrics.median_ttft_ms))
    print("{:<40} {:<10.2f}".format("P99 TTFT (ms):", metrics.p99_ttft_ms))
    print("{s:{c}^{n}}".format(s="Inter-Token Latency", n=50, c="-"))
    print("{:<40} {:<10.2f}".format("Mean ITL (ms):", metrics.mean_itl_ms))
    print("{:<40} {:<10.2f}".format("Median ITL (ms):", metrics.median_itl_ms))
    print("{:<40} {:<10.2f}".format("P95 ITL (ms):", metrics.p95_itl_ms))
    print("{:<40} {:<10.2f}".format("P99 ITL (ms):", metrics.p99_itl_ms))
    print("{:<40} {:<10.2f}".format("Max ITL (ms):", metrics.max_itl_ms))
    print("=" * 50)

    if (
        metrics.median_ttft_ms is not None
        and metrics.mean_itl_ms is not None
        and metrics.output_throughput is not None
    ):
        result = {
            # Arguments
            "backend": args.backend,
            "dataset_name": args.dataset_name,
            "request_rate": "trace" if use_trace_timestamps else request_rate,
            "max_concurrency": max_concurrency,
            "sharegpt_output_len": args.sharegpt_output_len,
            "random_input_len": args.random_input_len,
            "random_output_len": args.random_output_len,
            "random_range_ratio": args.random_range_ratio,
            # Results
            "duration": benchmark_duration,
            "completed": metrics.completed,
            "total_input_tokens": metrics.total_input,
            "total_output_tokens": metrics.total_output,
            "total_output_tokens_retokenized": metrics.total_output_retokenized,
            "request_throughput": metrics.request_throughput,
            "input_throughput": metrics.input_throughput,
            "output_throughput": metrics.output_throughput,
            "mean_e2e_latency_ms": metrics.mean_e2e_latency_ms,
            "median_e2e_latency_ms": metrics.median_e2e_latency_ms,
            "std_e2e_latency_ms": metrics.std_e2e_latency_ms,
            "p99_e2e_latency_ms": metrics.p99_e2e_latency_ms,
            "mean_ttft_ms": metrics.mean_ttft_ms,
            "median_ttft_ms": metrics.median_ttft_ms,
            "std_ttft_ms": metrics.std_ttft_ms,
            "p99_ttft_ms": metrics.p99_ttft_ms,
            "mean_tpot_ms": metrics.mean_tpot_ms,
            "median_tpot_ms": metrics.median_tpot_ms,
            "std_tpot_ms": metrics.std_tpot_ms,
            "p99_tpot_ms": metrics.p99_tpot_ms,
            "mean_itl_ms": metrics.mean_itl_ms,
            "median_itl_ms": metrics.median_itl_ms,
            "std_itl_ms": metrics.std_itl_ms,
            "p95_itl_ms": metrics.p95_itl_ms,
            "p99_itl_ms": metrics.p99_itl_ms,
            "concurrency": metrics.concurrency,
            "accept_length": accept_length,
        }
    else:
        print(f"Error running benchmark for request rate: {request_rate}")
        print("-" * 30)

    # Determine output file name
    if args.output_file:
        output_file_name = args.output_file
    else:
        now = datetime.now().strftime("%m%d")
        if args.dataset_name == "random-image":
            output_file_name = (
                f"{args.backend}_{now}_{args.num_prompts}_{args.random_input_len}_"
                f"{args.random_output_len}_{args.random_image_num_images}imgs_"
                f"{args.random_image_resolution}.jsonl"
            )
        elif args.dataset_name.startswith("random"):
            output_file_name = f"{args.backend}_{now}_{args.num_prompts}_{args.random_input_len}_{args.random_output_len}.jsonl"
        else:
            output_file_name = (
                f"{args.backend}_{now}_{args.num_prompts}_{args.dataset_name}.jsonl"
            )

    result_details = {
        "input_lens": [output.prompt_len for output in outputs],
        "output_lens": output_lens,
        "ttfts": [output.ttft for output in outputs],
        "itls": [output.itl for output in outputs],
        "generated_texts": [output.generated_text for output in outputs],
        "errors": [output.error for output in outputs],
    }

    # Append results to a JSONL file
    with open(output_file_name, "a") as file:
        if args.output_details:
            result_for_dump = result | result_details
        else:
            result_for_dump = result
        file.write(json.dumps(result_for_dump) + "\n")

    return result | result_details


def check_chat_template(model_path):
    try:
        tokenizer = AutoTokenizer.from_pretrained(model_path, trust_remote_code=True)
        return "chat_template" in tokenizer.init_kwargs
    except Exception as e:
        print(f"Fail to load tokenizer config with error={e}")
        return False


def set_global_args(args_: argparse.Namespace):
    """Set the global args."""
    global args
    args = args_


def run_benchmark(args_: argparse.Namespace):
    global args
    args = args_

    # Set default value for max_concurrency if not present
    if not hasattr(args, "max_concurrency"):
        args.max_concurrency = None

    # Set default value for warmup_requests if not present
    if not hasattr(args, "warmup_requests"):
        args.warmup_requests = 1

    if not hasattr(args, "output_details"):
        args.output_details = False

    if not hasattr(args, "tokenize_prompt"):
        args.tokenize_prompt = False

    if not hasattr(args, "use_trace_timestamps"):
        args.use_trace_timestamps = False
    if not hasattr(args, "mooncake_slowdown_factor"):
        args.mooncake_slowdown_factor = 1.0

    if not hasattr(args, "mooncake_slowdown_factor"):
        args.mooncake_slowdown_factor = 1.0

    if not hasattr(args, "mooncake_num_rounds"):
        args.mooncake_num_rounds = 1

    print(f"benchmark_args={args}")

    # Set global environments
    set_ulimit()
    random.seed(args.seed)
    np.random.seed(args.seed)

    extra_request_body = {}
    if args.extra_request_body:
        extra_request_body = json.loads(args.extra_request_body)

    if args.tokenize_prompt:
        assert (
            args.backend == "sglang"
        ), "`--tokenize-prompt` only compatible with `--backend sglang` currently"

    # Set url
    if args.port is None:
        args.port = {
            "sglang": 30000,
            "sglang-native": 30000,
            "sglang-oai": 30000,
            "lmdeploy": 23333,
            "vllm": 8000,
            "trt": 8000,
            "gserver": 9988,
            "truss": 8080,
        }.get(args.backend, 30000)

    model_url = (
        f"{args.base_url}/v1/models"
        if args.base_url
        else f"http://{args.host}:{args.port}/v1/models"
    )

    if args.backend in ["sglang", "sglang-native"]:
        api_url = (
            f"{args.base_url}/generate"
            if args.base_url
            else f"http://{args.host}:{args.port}/generate"
        )
    elif args.backend in ["sglang-oai", "vllm", "lmdeploy"]:
        api_url = (
            f"{args.base_url}/v1/completions"
            if args.base_url
            else f"http://{args.host}:{args.port}/v1/completions"
        )
    elif args.backend in ["sglang-oai-chat", "vllm-chat", "lmdeploy-chat"]:
        api_url = (
            f"{args.base_url}/v1/chat/completions"
            if args.base_url
            else f"http://{args.host}:{args.port}/v1/chat/completions"
        )
    elif args.backend == "trt":
        api_url = (
            f"{args.base_url}/v2/models/ensemble/generate_stream"
            if args.base_url
            else f"http://{args.host}:{args.port}/v2/models/ensemble/generate_stream"
        )
        if args.model is None:
            print("Please provide a model using `--model` when using `trt` backend.")
            sys.exit(1)
    elif args.backend == "gserver":
        api_url = args.base_url if args.base_url else f"{args.host}:{args.port}"
        args.model = args.model or "default"
    elif args.backend == "truss":
        api_url = (
            f"{args.base_url}/v1/models/model:predict"
            if args.base_url
            else f"http://{args.host}:{args.port}/v1/models/model:predict"
        )
    base_url = (
        f"http://{args.host}:{args.port}" if args.base_url is None else args.base_url
    )

    # Get model name
    if args.model is None:
        if args.backend == "truss":
            print(
                "Please provide a model with `--model` when using truss backend. e.g. --model meta-llama/Llama-3.1-8B-Instruct"
            )
            sys.exit(1)
        try:
            response = requests.get(model_url, headers=get_auth_headers())
            model_list = response.json().get("data", [])
            args.model = model_list[0]["id"] if model_list else None
        except Exception as e:
            print(f"Failed to fetch model from {model_url}. Error: {e}")
            print(
                "Please specify the correct host and port using `--host` and `--port`."
            )
            sys.exit(1)

    if args.model is None:
        print("No model specified or found. Please provide a model using `--model`.")
        sys.exit(1)

    if not check_chat_template(args.model):
        print(
            "\nWARNING It is recommended to use the `Chat` or `Instruct` model for benchmarking.\n"
            "Because when the tokenizer counts the output tokens, if there is gibberish, it might count incorrectly.\n"
        )

    print(f"{args}\n")

    # Read dataset
    backend = args.backend
    model_id = args.model
    tokenizer_id = args.tokenizer if args.tokenizer is not None else args.model
    tokenizer = get_tokenizer(tokenizer_id)
    input_requests = get_dataset(args, tokenizer)

    # compatible with SimpleNamespace
    if not hasattr(args, "flush_cache"):
        args.flush_cache = False

    return asyncio.run(
        benchmark(
            backend=backend,
            api_url=api_url,
            base_url=base_url,
            model_id=model_id,
            tokenizer=tokenizer,
            input_requests=input_requests,
            request_rate=args.request_rate,
            max_concurrency=args.max_concurrency,
            disable_tqdm=args.disable_tqdm,
            lora_names=args.lora_name,
            extra_request_body=extra_request_body,
            profile=args.profile,
            pd_separated=args.pd_separated,
            flush_cache=args.flush_cache,
            warmup_requests=args.warmup_requests,
            use_trace_timestamps=args.use_trace_timestamps,
            mooncake_slowdown_factor=args.mooncake_slowdown_factor,
            mooncake_num_rounds=args.mooncake_num_rounds,
        )
    )


def set_ulimit(target_soft_limit=65535):
    resource_type = resource.RLIMIT_NOFILE
    current_soft, current_hard = resource.getrlimit(resource_type)

    if current_soft < target_soft_limit:
        try:
            resource.setrlimit(resource_type, (target_soft_limit, current_hard))
        except ValueError as e:
            print(f"Fail to set RLIMIT_NOFILE: {e}")


class LoRAPathAction(argparse.Action):
    def __call__(self, parser, namespace, values, option_string=None):
        setattr(namespace, self.dest, [])
        for lora_name in values:
            getattr(namespace, self.dest).append(lora_name)


if __name__ == "__main__":
    parser = ArgumentParser(description="Benchmark the online serving throughput.")
    parser.add_argument(
        "--backend",
        type=str,
        choices=list(ASYNC_REQUEST_FUNCS.keys()),
        default="sglang",
        help="Must specify a backend, depending on the LLM Inference Engine.",
    )
    parser.add_argument(
        "--base-url",
        type=str,
        default=None,
        help="Server or API base url if not using http host and port.",
    )
    parser.add_argument(
        "--host", type=str, default="0.0.0.0", help="Default host is 0.0.0.0."
    )
    parser.add_argument(
        "--port",
        type=int,
        help="If not set, the default port is configured according to its default value for different LLM Inference Engines.",
    )
    parser.add_argument(
        "--dataset-name",
        type=str,
        default="sharegpt",
        choices=[
            "sharegpt",
            "random",
            "random-ids",
            "generated-shared-prefix",
            "mmmu",
<<<<<<< HEAD
            "burstgpt",
=======
            "random-image",
            "mooncake",
>>>>>>> 9c339d6b
        ],
        help="Name of the dataset to benchmark on.",
    )
    parser.add_argument(
        "--dataset-path", type=str, default="", help="Path to the dataset."
    )
    parser.add_argument(
        "--model",
        type=str,
        help="Name or path of the model. If not set, the default model will request /v1/models for conf.",
    )
    parser.add_argument(
        "--tokenizer",
        type=str,
        help="Name or path of the tokenizer. If not set, using the model conf.",
    )
    parser.add_argument(
        "--num-prompts",
        type=int,
        default=1000,
        help="Number of prompts to process. Default is 1000.",
    )
    parser.add_argument(
        "--sharegpt-output-len",
        type=int,
        default=None,
        help="Output length for each request. Overrides the output length from the ShareGPT dataset.",
    )
    parser.add_argument(
        "--sharegpt-context-len",
        type=int,
        default=None,
        help="The context length of the model for the ShareGPT dataset. Requests longer than the context length will be dropped.",
    )
    parser.add_argument(
        "--random-input-len",
        type=int,
        default=1024,
        help="Number of input tokens per request, used only for random dataset.",
    )
    parser.add_argument(
        "--random-output-len",
        default=1024,
        type=int,
        help="Number of output tokens per request, used only for random dataset.",
    )
    parser.add_argument(
        "--random-range-ratio",
        type=float,
        default=0.0,
        help="Range of sampled ratio of input/output length, "
        "used only for random dataset.",
    )
    # random-image dataset args
    parser.add_argument(
        "--random-image-num-images",
        type=int,
        default=1,
        help="Number of images per request (only available with the random-image dataset)",
    )
    parser.add_argument(
        "--random-image-resolution",
        type=str,
        default="1080p",
        help=(
            "Resolution of random images for random-image dataset. "
            "Supports presets 4k/1080p/720p/360p or custom 'heightxwidth' (e.g., 1080x1920)."
        ),
    )
    parser.add_argument(
        "--request-rate",
        type=float,
        default=float("inf"),
        help="Number of requests per second. If this is inf, then all the requests are sent at time 0. "
        "Otherwise, we use Poisson process to synthesize the request arrival times. Default is inf.",
    )
    parser.add_argument(
        "--use-trace-timestamps",
        action="store_true",
        help="Use timestamps from the trace file for request scheduling. Only valid for 'mooncake' dataset.",
    )
    parser.add_argument(
        "--max-concurrency",
        type=int,
        default=None,
        help="Maximum number of concurrent requests. This can be used "
        "to help simulate an environment where a higher level component "
        "is enforcing a maximum number of concurrent requests. While the "
        "--request-rate argument controls the rate at which requests are "
        "initiated, this argument will control how many are actually allowed "
        "to execute at a time. This means that when used in combination, the "
        "actual request rate may be lower than specified with --request-rate, "
        "if the server is not processing requests fast enough to keep up.",
    )
    parser.add_argument("--output-file", type=str, help="Output JSONL file name.")
    parser.add_argument(
        "--output-details", action="store_true", help="Output details of benchmarking."
    )
    parser.add_argument(
        "--disable-tqdm",
        action="store_true",
        help="Specify to disable tqdm progress bar.",
    )
    parser.add_argument(
        "--disable-stream",
        action="store_true",
        help="Disable streaming mode.",
    )
    parser.add_argument(
        "--return-logprob",
        action="store_true",
        help="Return logprob.",
    )
    parser.add_argument("--seed", type=int, default=1, help="The random seed.")
    parser.add_argument(
        "--disable-ignore-eos",
        action="store_true",
        help="Disable ignoring EOS.",
    )
    parser.add_argument(
        "--extra-request-body",
        metavar='{"key1": "value1", "key2": "value2"}',
        type=str,
        help="Append given JSON object to the request payload. You can use this to specify"
        "additional generate params like sampling params.",
    )
    parser.add_argument(
        "--apply-chat-template",
        action="store_true",
        help="Apply chat template",
    )
    parser.add_argument(
        "--profile",
        action="store_true",
        help="Use Torch Profiler. The endpoint must be launched with "
        "SGLANG_TORCH_PROFILER_DIR to enable profiler.",
    )
    parser.add_argument(
        "--lora-name",
        type=str,
        nargs="*",
        default=None,
        action=LoRAPathAction,
        help="The names of LoRA adapters. You can provide a list of names in the format {name} {name} {name}...",
    )
    parser.add_argument(
        "--prompt-suffix",
        type=str,
        default="",
        help="Suffix applied to the end of all user prompts, followed by assistant prompt suffix.",
    )
    parser.add_argument(
        "--pd-separated",
        action="store_true",
        help="Benchmark PD disaggregation server",
    )
    parser.add_argument(
        "--flush-cache",
        action="store_true",
        help="Flush the cache before running the benchmark",
    )
    parser.add_argument(
        "--warmup-requests",
        type=int,
        default=1,
        help="Number of warmup requests to run before the benchmark",
    )
    parser.add_argument(
        "--tokenize-prompt",
        action="store_true",
        help="Use integer ids instead of string for inputs. Useful to control prompt lengths accurately",
    )

    group = parser.add_argument_group("generated-shared-prefix dataset arguments")
    group.add_argument(
        "--gsp-num-groups",
        type=int,
        default=64,
        help="Number of system prompt groups for generated-shared-prefix dataset",
    )
    group.add_argument(
        "--gsp-prompts-per-group",
        type=int,
        default=16,
        help="Number of prompts per system prompt group for generated-shared-prefix dataset",
    )
    group.add_argument(
        "--gsp-system-prompt-len",
        type=int,
        default=2048,
        help="Target length in tokens for system prompts in generated-shared-prefix dataset",
    )
    group.add_argument(
        "--gsp-question-len",
        type=int,
        default=128,
        help="Target length in tokens for questions in generated-shared-prefix dataset",
    )
    group.add_argument(
        "--gsp-output-len",
        type=int,
        default=256,
        help="Target length in tokens for outputs in generated-shared-prefix dataset",
    )
    mooncake_group = parser.add_argument_group("mooncake dataset arguments")
    mooncake_group.add_argument(
        "--mooncake-slowdown-factor",
        type=float,
        default=1.0,
        help="Slowdown factor for replaying the mooncake trace. "
        "A value of 2.0 means the replay is twice as slow. "
        "NOTE: --request-rate is IGNORED in mooncake mode.",
    )
    mooncake_group.add_argument(
        "--mooncake-num-rounds",
        type=int,
        default=1,
        help="Number of conversation rounds for each session in the mooncake dataset. "
        "A value > 1 will enable true multi-turn session benchmarking.",
    )
    mooncake_group.add_argument(
        "--mooncake-workload",
        type=str,
        default="conversation",
        choices=[
            "mooncake",
            "conversation",
            "synthetic",
            "toolagent",
        ],
        help="Underlying workload for the mooncake dataset.",
    )
    args = parser.parse_args()
    run_benchmark(args)<|MERGE_RESOLUTION|>--- conflicted
+++ resolved
@@ -705,7 +705,6 @@
             apply_chat_template=args.apply_chat_template,
             random_sample=True,
         )
-<<<<<<< HEAD
     elif args.dataset_name == "burstgpt":
         assert not tokenize_prompt
         input_requests = sample_burstgpt_requests(
@@ -716,7 +715,6 @@
             prompt_suffix=args.prompt_suffix,
             apply_chat_template=args.apply_chat_template,
         )
-=======
     elif args.dataset_name == "mooncake":
         # For mooncake, we don't generate the prompts here.
         # We just load the raw trace data. The async generator will handle the rest.
@@ -735,7 +733,6 @@
 
         # Limit the number of requests based on --num-prompts
         input_requests = all_requests_data[: args.num_prompts]
->>>>>>> 9c339d6b
     else:
         raise ValueError(f"Unknown dataset: {args.dataset_name}")
     return input_requests
@@ -790,16 +787,13 @@
 
 
 SHAREGPT_URL = "https://huggingface.co/datasets/anon8231489123/ShareGPT_Vicuna_unfiltered/resolve/main/ShareGPT_V3_unfiltered_cleaned_split.json"
-<<<<<<< HEAD
 BURSTGPT_URL = "https://huggingface.co/datasets/lzzmm/BurstGPT/resolve/main/data/BurstGPT_without_fails_1.csv"
-=======
 MOONCAKE_DATASET_URL = {
     "mooncake": "https://raw.githubusercontent.com/kvcache-ai/Mooncake/main/FAST25-release/arxiv-trace/mooncake_trace.jsonl",
     "conversation": "https://raw.githubusercontent.com/kvcache-ai/Mooncake/main/FAST25-release/traces/conversation_trace.jsonl",
     "synthetic": "https://raw.githubusercontent.com/kvcache-ai/Mooncake/main/FAST25-release/traces/synthetic_trace.jsonl",
     "toolagent": "https://raw.githubusercontent.com/kvcache-ai/Mooncake/main/FAST25-release/traces/toolagent_trace.jsonl",
 }
->>>>>>> 9c339d6b
 
 
 def download_and_cache_file(url: str, filename: Optional[str] = None):
@@ -2251,12 +2245,9 @@
             "random-ids",
             "generated-shared-prefix",
             "mmmu",
-<<<<<<< HEAD
             "burstgpt",
-=======
             "random-image",
             "mooncake",
->>>>>>> 9c339d6b
         ],
         help="Name of the dataset to benchmark on.",
     )
