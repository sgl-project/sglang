--- conflicted
+++ resolved
@@ -1044,52 +1044,7 @@
                 question = example.get("question")
 
                 # Construct the prompt
-<<<<<<< HEAD
-                prompt = f"Question: {question}\n\nAnswer: "
-                if apply_chat_template:
-                    try:
-                        is_phi4_multimodal = (
-                            "phi-4-multimodal" in tokenizer.name_or_path.lower()
-                        )
-                        if is_phi4_multimodal:
-                            # <|endoftext10|> is the image token used in the phi-4-multimodal model.
-                            content = prompt.replace("image 1", "<|endoftext10|>")
-                        else:
-                            if "llama" in tokenizer.name_or_path.lower():
-                                image_field = {"type": "image", "image": image_data}
-                            else:
-                                image_field = {
-                                    "type": "image_url",
-                                    "image_url": {"url": image_data},
-                                }
-                            content = [
-                                image_field,
-                                {"type": "text", "text": prompt},
-                            ]
-                        prompt = tokenizer.apply_chat_template(
-                            [
-                                {
-                                    "role": "user",
-                                    "content": content,
-                                }
-                            ],
-                            add_generation_prompt=True,
-                            tokenize=False,
-                        )
-                    except Exception as e:
-                        # Note (Xinyuan): This is a workaround for an issue where some tokenizers do not support content as a list. (e.g. InternVL)
-                        print(
-                            f"Error applying chat template: {e}, fallback to <image> tag"
-                        )
-                        prompt = f"<image>{prompt}"
-
-                # Calculate token lengths for text only (without image data)
-                prompt_token_ids = tokenizer.encode(prompt)
-                prompt_len = len(prompt_token_ids)
-
-=======
                 text_prompt = f"Question: {question}\n\nAnswer: "
->>>>>>> 61055cb3
                 output_len = fixed_output_len if fixed_output_len is not None else 256
                 data_row = create_mm_data_row(
                     text_prompt, [image], [image_data], output_len, processor
