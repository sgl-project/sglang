# Adapted from https://github.com/vllm-project/vllm/blob/6366efc67b0aedd2c1721c14385370e50b297fb3/benchmarks/backend_request_func.py
# Adapted from https://github.com/vllm-project/vllm/blob/6366efc67b0aedd2c1721c14385370e50b297fb3/benchmarks/benchmark_serving.py

"""
Benchmark online serving with dynamic requests.

Usage:
python3 -m sglang.bench_serving --backend sglang --num-prompt 10

python3 -m sglang.bench_serving --backend sglang --dataset-name random --num-prompts 3000 --random-input 1024 --random-output 1024 --random-range-ratio 0.5
"""

import argparse
import asyncio
import importlib.util
import io
import json
import os
import pickle
import random
import resource
import shutil
import sys
import time
import traceback
import uuid
import warnings
from argparse import ArgumentParser
from copy import deepcopy
from dataclasses import dataclass, field
from datetime import datetime
from functools import lru_cache
from json import JSONDecodeError
from pathlib import Path
from typing import Any, AsyncGenerator, Dict, List, Optional, Tuple, Union

import aiohttp
import numpy as np
import pybase64
import requests
from datasets import load_dataset
from PIL import Image
from tqdm.asyncio import tqdm
from transformers import (
    AutoProcessor,
    AutoTokenizer,
    PreTrainedTokenizer,
    PreTrainedTokenizerBase,
    PreTrainedTokenizerFast,
)

ASSISTANT_SUFFIX = "Assistant:"

TERM_PLOTLIB_AVAILABLE = (importlib.util.find_spec("termplotlib") is not None) and (
    shutil.which("gnuplot") is not None
)

global args


# don't want to import sglang package here
def _get_bool_env_var(name: str, default: str = "false") -> bool:
    value = os.getenv(name, default)
    return value.lower() in ("true", "1")


def _create_bench_client_session():
    # When the pressure is big, the read buffer could be full before aio thread read
    # the content. We increase the read_bufsize from 64K to 10M.
    # Define constants for timeout and buffer size for clarity and maintainability
    BENCH_AIOHTTP_TIMEOUT_SECONDS = 6 * 60 * 60  # 6 hours
    BENCH_AIOHTTP_READ_BUFSIZE_BYTES = 10 * 1024**2  # 10 MB

    aiohttp_timeout = aiohttp.ClientTimeout(total=BENCH_AIOHTTP_TIMEOUT_SECONDS)
    return aiohttp.ClientSession(
        timeout=aiohttp_timeout, read_bufsize=BENCH_AIOHTTP_READ_BUFSIZE_BYTES
    )


@dataclass
class RequestFuncInput:
    prompt: str
    api_url: str
    prompt_len: int
    output_len: int
    model: str
    lora_name: str
    image_data: Optional[List[str]]
    extra_request_body: Dict[str, Any]
    timestamp: Optional[float] = None
    routing_id: Optional[str] = None


@dataclass
class RequestFuncOutput:
    generated_text: str = ""
    success: bool = False
    latency: float = 0.0
    ttft: float = 0.0  # Time to first token
    itl: List[float] = field(default_factory=list)  # List of inter-token latencies
    text_chunks: List[str] = field(default_factory=list)
    prompt_len: int = 0
    error: str = ""
    output_len: int = 0
    start_time: float = 0.0

    @staticmethod
    def init_new(request_func_input: RequestFuncInput):
        output = RequestFuncOutput()
        output.prompt_len = request_func_input.prompt_len
        return output


def remove_prefix(text: str, prefix: str) -> str:
    return text[len(prefix) :] if text.startswith(prefix) else text


def remove_suffix(text: str, suffix: str) -> str:
    return text[: -len(suffix)] if text.endswith(suffix) else text


def get_auth_headers() -> Dict[str, str]:
    openai_api_key = os.environ.get("OPENAI_API_KEY")
    if openai_api_key:
        return {"Authorization": f"Bearer {openai_api_key}"}
    else:
        api_key = os.environ.get("API_KEY")
        if api_key:
            return {"Authorization": f"{api_key}"}
        return {}


# trt llm does not support ignore_eos
# https://github.com/triton-inference-server/tensorrtllm_backend/issues/505
async def async_request_trt_llm(
    request_func_input: RequestFuncInput,
    pbar: Optional[tqdm] = None,
) -> RequestFuncOutput:
    api_url = request_func_input.api_url
    assert api_url.endswith("generate_stream")

    async with _create_bench_client_session() as session:
        payload = {
            "accumulate_tokens": True,
            "text_input": request_func_input.prompt,
            "temperature": 0.000001,
            "top_p": 1.0,
            "max_tokens": request_func_input.output_len,
            "stream": True,
            "min_length": request_func_input.output_len,
            "end_id": 1048576,
            **request_func_input.extra_request_body,
        }
        if args.disable_ignore_eos:
            del payload["min_length"]
            del payload["end_id"]
        output = RequestFuncOutput.init_new(request_func_input)

        ttft = 0.0
        st = time.perf_counter()
        most_recent_timestamp = st
        try:
            async with session.post(url=api_url, json=payload) as response:
                if response.status == 200:
                    async for chunk_bytes in response.content:
                        chunk_bytes = chunk_bytes.strip()
                        if not chunk_bytes:
                            continue

                        chunk = remove_prefix(chunk_bytes.decode("utf-8"), "data:")

                        data = json.loads(chunk)
                        output.generated_text += data["text_output"]
                        timestamp = time.perf_counter()
                        # First token
                        if ttft == 0.0:
                            ttft = timestamp - st
                            output.ttft = ttft

                        # Decoding phase
                        else:
                            output.itl.append(timestamp - most_recent_timestamp)

                        most_recent_timestamp = timestamp

                    output.latency = most_recent_timestamp - st
                    output.success = True
                    output.output_len = request_func_input.output_len

                else:
                    output.error = (
                        (response.reason or "") + ": " + (await response.text())
                    )
                    output.success = False
        except Exception:
            output.success = False
            exc_info = sys.exc_info()
            output.error = "".join(traceback.format_exception(*exc_info))

        if pbar:
            pbar.update(1)
        return output


# set ignore_eos True by default
async def async_request_openai_completions(
    request_func_input: RequestFuncInput,
    pbar: Optional[tqdm] = None,
) -> RequestFuncOutput:
    api_url = request_func_input.api_url
    assert api_url.endswith(
        "completions"
    ), "OpenAI Completions API URL must end with 'completions'."

    prompt = request_func_input.prompt

    async with _create_bench_client_session() as session:
        payload = {
            "model": request_func_input.model,
            "prompt": prompt,
            "temperature": 0.0,
            "best_of": 1,
            "max_tokens": request_func_input.output_len,
            "stream": not args.disable_stream,
            "ignore_eos": not args.disable_ignore_eos,
            **request_func_input.extra_request_body,
        }

        # hack to accommodate different LoRA conventions between SGLang and vLLM.
        if request_func_input.lora_name:
            payload["model"] = request_func_input.lora_name
            payload["lora_path"] = request_func_input.lora_name

        if request_func_input.image_data:
            payload.update({"image_data": request_func_input.image_data})

        if request_func_input.routing_id:
            payload["routing_id"] = request_func_input.routing_id

        headers = get_auth_headers()

        output = RequestFuncOutput.init_new(request_func_input)

        generated_text = ""
        output_len = request_func_input.output_len
        ttft = 0.0
        st = time.perf_counter()
        output.start_time = st
        most_recent_timestamp = st
        try:
            async with session.post(
                url=api_url, json=payload, headers=headers
            ) as response:
                if response.status == 200:
                    async for chunk_bytes in response.content:
                        chunk_bytes = chunk_bytes.strip()
                        if not chunk_bytes:
                            continue

                        chunk = remove_prefix(chunk_bytes.decode("utf-8"), "data: ")
                        latency = time.perf_counter() - st
                        if chunk == "[DONE]":
                            pass
                        else:
                            data = json.loads(chunk)

                            # NOTE: Some completion API might have a last
                            # usage summary response without a token so we
                            # want to check a token was generated
                            if data["choices"][0]["text"]:
                                timestamp = time.perf_counter()
                                # First token
                                if ttft == 0.0:
                                    ttft = time.perf_counter() - st
                                    output.ttft = ttft

                                # Decoding phase
                                else:
                                    output.text_chunks.append(
                                        data["choices"][0]["text"]
                                    )
                                    output.itl.append(timestamp - most_recent_timestamp)

                                most_recent_timestamp = timestamp
                                generated_text += data["choices"][0]["text"]
                                output_len = (data.get("usage") or {}).get(
                                    "completion_tokens", output_len
                                )

                    output.generated_text = generated_text
                    output.success = True
                    output.latency = latency
                    output.output_len = output_len
                else:
                    output.error = (
                        (response.reason or "") + ": " + (await response.text())
                    )
                    output.success = False
        except Exception:
            output.success = False
            exc_info = sys.exc_info()
            output.error = "".join(traceback.format_exception(*exc_info))

    if pbar:
        pbar.update(1)
    return output


async def async_request_openai_chat_completions(
    request_func_input: RequestFuncInput,
    pbar: Optional[tqdm] = None,
) -> RequestFuncOutput:
    """Makes a request to the OpenAI Chat Completions API.

    Handles both streaming and non-streaming responses, including support
    for image data in messages. Calculates and returns various performance
    metrics.

    Args:
        request_func_input: Input parameters for the request.
        pbar: Optional tqdm progress bar to update.

    Returns:
        RequestFuncOutput: Output of the request, including generated text,
                           latency, TTFT, ITL, and success status.
    """
    api_url = request_func_input.api_url
    assert api_url.endswith(
        "chat/completions"
    ), "OpenAI Chat Completions API URL must end with 'chat/completions'."

    # TODO put it to other functions when `pbar` logic is refactored
    if getattr(args, "print_requests", False):
        rid = str(uuid.uuid4())
        input_partial = deepcopy(request_func_input)
        input_partial.prompt = "..."
        request_start_time = time.time()
        print(
            f'rid={rid} time={request_start_time} message="request start" request_func_input="{str(input_partial)}"'
        )

    if request_func_input.image_data:
        # Build multi-image content: a list of image_url entries followed by the text
        content_items = [
            {
                "type": "image_url",
                "image_url": {"url": img_url},
            }
            for img_url in request_func_input.image_data
        ]
        content_items.append({"type": "text", "text": request_func_input.prompt})
        messages = [
            {
                "role": "user",
                "content": content_items,
            },
        ]
    else:
        messages = [{"role": "user", "content": request_func_input.prompt}]

    async with _create_bench_client_session() as session:
        payload = {
            "model": request_func_input.model,
            "messages": messages,
            "temperature": 0.0,
            "max_completion_tokens": request_func_input.output_len,
            "stream": not args.disable_stream,
            "ignore_eos": not args.disable_ignore_eos,
            **request_func_input.extra_request_body,
        }

        # hack to accommodate different LoRA conventions between SGLang and vLLM.
        if request_func_input.lora_name:
            payload["model"] = request_func_input.lora_name
            payload["lora_path"] = request_func_input.lora_name

        if request_func_input.routing_id:
            payload["routing_id"] = request_func_input.routing_id

        headers = get_auth_headers()

        output = RequestFuncOutput.init_new(request_func_input)

        generated_text = ""
        output_len = request_func_input.output_len
        ttft = 0.0
        st = time.perf_counter()
        output.start_time = st
        most_recent_timestamp = st
        try:
            async with session.post(
                url=api_url, json=payload, headers=headers
            ) as response:
                if response.status == 200:
                    if args.disable_stream:
                        # Non-streaming response
                        response_json = await response.json()
                        output.generated_text = response_json["choices"][0]["message"][
                            "content"
                        ]
                        output.success = True
                        output.latency = time.perf_counter() - st
                        output.ttft = (
                            output.latency
                        )  # For non-streaming, TTFT = total latency
                        output.output_len = response_json.get("usage", {}).get(
                            "completion_tokens", output_len
                        )
                    else:
                        # Streaming response
                        async for chunk_bytes in response.content:
                            chunk_bytes = chunk_bytes.strip()
                            if not chunk_bytes:
                                continue

                            chunk = remove_prefix(chunk_bytes.decode("utf-8"), "data: ")
                            latency = time.perf_counter() - st
                            if chunk == "[DONE]":
                                pass
                            else:
                                data = json.loads(chunk)

                                # Check if this chunk contains content
                                delta = data.get("choices", [{}])[0].get("delta", {})
                                content = delta.get("content", "")

                                if content:
                                    timestamp = time.perf_counter()
                                    # First token
                                    if ttft == 0.0:
                                        ttft = timestamp - st
                                        output.ttft = ttft

                                    # Decoding phase
                                    else:
                                        output.text_chunks.append(content)
                                        output.itl.append(
                                            timestamp - most_recent_timestamp
                                        )

                                    most_recent_timestamp = timestamp
                                    generated_text += content

                                # Check for usage info in final chunk
                                output_len = (data.get("usage") or {}).get(
                                    "completion_tokens", output_len
                                )

                        output.generated_text = generated_text
                        output.success = True
                        output.latency = latency
                        output.output_len = output_len
                else:
                    output.error = (
                        (response.reason or "") + ": " + (await response.text())
                    )
                    output.success = False
        except Exception:
            output.success = False
            exc_info = sys.exc_info()
            output.error = "".join(traceback.format_exception(*exc_info))

    # TODO put it to other functions when `pbar` logic is refactored
    if getattr(args, "print_requests", False):
        curr_t = time.time()
        output_partial = deepcopy(output)
        output_partial.generated_text = "..."
        print(
            f'rid={rid} time={curr_t} time_delta={curr_t - request_start_time} message="request end" output="{str(output_partial)}"'
        )

    if pbar:
        pbar.update(1)
    return output


async def async_request_truss(
    request_func_input: RequestFuncInput,
    pbar: Optional[tqdm] = None,
) -> RequestFuncOutput:
    api_url = request_func_input.api_url

    prompt = request_func_input.prompt

    async with _create_bench_client_session() as session:
        payload = {
            "model": request_func_input.model,
            "prompt": prompt,
            "temperature": 0.0,
            "best_of": 1,
            "max_tokens": request_func_input.output_len,
            "stream": not args.disable_stream,
            "ignore_eos": not args.disable_ignore_eos,
            **request_func_input.extra_request_body,
        }
        headers = get_auth_headers()

        output = RequestFuncOutput.init_new(request_func_input)

        generated_text = ""
        ttft = 0.0
        st = time.perf_counter()
        most_recent_timestamp = st
        try:
            async with session.post(
                url=api_url, json=payload, headers=headers
            ) as response:
                if response.status == 200:
                    async for chunk_bytes in response.content:
                        chunk_bytes = chunk_bytes.strip()
                        if not chunk_bytes:
                            continue

                        chunk = remove_prefix(chunk_bytes.decode("utf-8"), "data: ")
                        latency = time.perf_counter() - st
                        if chunk == "[DONE]":
                            pass
                        else:
                            data = json.loads(chunk)

                            # NOTE: Some completion API might have a last
                            # usage summary response without a token so we
                            # want to check a token was generated
                            if data["choices"][0]["text"]:
                                timestamp = time.perf_counter()
                                # First token
                                if ttft == 0.0:
                                    ttft = time.perf_counter() - st
                                    output.ttft = ttft

                                # Decoding phase
                                else:
                                    output.itl.append(timestamp - most_recent_timestamp)

                                most_recent_timestamp = timestamp
                                generated_text += data["choices"][0]["text"]

                    output.generated_text = generated_text
                    output.success = True
                    output.latency = latency
                    output.output_len = request_func_input.output_len
                else:
                    output.error = (
                        (response.reason or "") + ": " + (await response.text())
                    )
                    output.success = False
        except Exception:
            output.success = False
            exc_info = sys.exc_info()
            output.error = "".join(traceback.format_exception(*exc_info))

    if pbar:
        pbar.update(1)
    return output


async def async_request_sglang_generate(
    request_func_input: RequestFuncInput,
    pbar: Optional[tqdm] = None,
) -> RequestFuncOutput:
    api_url = request_func_input.api_url
    prompt = request_func_input.prompt

    async with _create_bench_client_session() as session:
        payload = {
            ("text" if isinstance(prompt, str) else "input_ids"): prompt,
            "sampling_params": {
                "temperature": 0.0,
                "max_new_tokens": request_func_input.output_len,
                "ignore_eos": not args.disable_ignore_eos,
            },
            "stream": not args.disable_stream,
            "lora_path": request_func_input.lora_name,
            "return_logprob": args.return_logprob,
            "return_routed_experts": args.return_routed_experts,
            "logprob_start_len": -1,
            **request_func_input.extra_request_body,
        }

        # Add image data if available (list of image urls/base64)
        if request_func_input.image_data:
            payload["image_data"] = request_func_input.image_data

        if request_func_input.routing_id:
            payload["routing_id"] = request_func_input.routing_id

        headers = get_auth_headers()

        output = RequestFuncOutput.init_new(request_func_input)

        generated_text = ""
        output_len = request_func_input.output_len
        ttft = 0.0
        st = time.perf_counter()
        output.start_time = st
        most_recent_timestamp = st
        last_output_len = 0
        try:
            async with session.post(
                url=api_url, json=payload, headers=headers
            ) as response:
                if response.status == 200:
                    async for chunk_bytes in response.content:
                        chunk_bytes = chunk_bytes.strip()
                        if not chunk_bytes:
                            continue

                        chunk = remove_prefix(chunk_bytes.decode("utf-8"), "data: ")
                        latency = time.perf_counter() - st
                        if chunk == "[DONE]":
                            pass
                        else:
                            data = json.loads(chunk)

                            # NOTE: Some completion API might have a last
                            # usage summary response without a token so we
                            # want to check a token was generated
                            if "text" in data and data["text"]:
                                timestamp = time.perf_counter()
                                generated_text = data["text"]
                                output_len = data["meta_info"]["completion_tokens"]

                                # First token
                                if ttft == 0.0:
                                    ttft = time.perf_counter() - st
                                    output.ttft = ttft

                                # Decoding phase
                                else:
                                    num_new_tokens = output_len - last_output_len
                                    if num_new_tokens == 0:
                                        continue
                                    chunk_gap = timestamp - most_recent_timestamp
                                    adjust_itl = chunk_gap / num_new_tokens
                                    output.itl.extend([adjust_itl] * num_new_tokens)

                                most_recent_timestamp = timestamp
                                last_output_len = output_len

                    output.generated_text = generated_text
                    output.success = True
                    output.latency = latency
                    output.output_len = output_len
                else:
                    output.error = (
                        (response.reason or "") + ": " + (await response.text())
                    )
                    output.success = False
        except Exception:
            output.success = False
            exc_info = sys.exc_info()
            output.error = "".join(traceback.format_exception(*exc_info))
            print(f"{output.error=}")

    if pbar:
        pbar.update(1)
    return output


async def async_request_gserver(
    request_func_input: RequestFuncInput,
    pbar: Optional[tqdm] = None,
) -> RequestFuncOutput:
    raise NotImplementedError()


async def async_request_profile(api_url: str) -> RequestFuncOutput:
    async with _create_bench_client_session() as session:
        output = RequestFuncOutput()
        try:
            body = {
                "activities": getattr(args, "profile_activities", []),
                "num_steps": getattr(args, "profile_num_steps", None),
                "profile_by_stage": getattr(args, "profile_by_stage", None),
                "profile_stages": getattr(args, "profile_stages", None),
            }
            print(f"async_request_profile {api_url=} {body=}")
            async with session.post(url=api_url, json=body) as response:
                if response.status == 200:
                    output.success = True
                else:
                    output.error = (
                        (response.reason or "") + ": " + (await response.text())
                    )
                    output.success = False
        except Exception:
            output.success = False
            exc_info = sys.exc_info()
            output.error = "".join(traceback.format_exception(*exc_info))

    return output


def _build_profile_urls(
    profile_prefill_url: Optional[List[str]],
    profile_decode_url: Optional[List[str]],
) -> List[Tuple[str, str]]:
    """Build profile URLs list from prefill/decode URL arguments.

    Returns:
        List of (worker_type, url) tuples. e.g., [("Prefill-0", "http://..."), ("Decode-0", "http://...")]
    """
    profile_urls = []
    if profile_prefill_url:
        for idx, url in enumerate(profile_prefill_url):
            profile_urls.append((f"Prefill-{idx}", url))
    if profile_decode_url:
        for idx, url in enumerate(profile_decode_url):
            profile_urls.append((f"Decode-{idx}", url))
    return profile_urls


async def _call_profile_pd(profile_urls: List[Tuple[str, str]], mode: str) -> None:
    """Call profile endpoint (start/stop) on PD separated workers.

    Args:
        profile_urls: List of (worker_type, url) tuples
        mode: "start" or "stop"
    """
    endpoint = "/start_profile" if mode == "start" else "/stop_profile"
    action = "Starting" if mode == "start" else "Stopping"
    action_past = "started" if mode == "start" else "stopped"

    print(f"{action} profiler...")

    for worker_type, url in profile_urls:
        profile_output = await async_request_profile(api_url=url + endpoint)
        if profile_output.success:
            print(f"Profiler {action_past} for {worker_type} worker at {url}")
        else:
            print(
                f"Failed to {mode} profiler for {worker_type} worker at {url}: {profile_output.error}"
            )


def get_model(pretrained_model_name_or_path: str) -> str:
    if os.getenv("SGLANG_USE_MODELSCOPE", "false").lower() == "true":
        import huggingface_hub.constants
        from modelscope import snapshot_download

        model_path = snapshot_download(
            model_id=pretrained_model_name_or_path,
            local_files_only=huggingface_hub.constants.HF_HUB_OFFLINE,
            ignore_file_pattern=[".*.pt", ".*.safetensors", ".*.bin"],
        )

        return model_path
    return pretrained_model_name_or_path


def get_tokenizer(
    pretrained_model_name_or_path: str,
) -> Union[PreTrainedTokenizer, PreTrainedTokenizerFast]:
    assert (
        pretrained_model_name_or_path is not None
        and pretrained_model_name_or_path != ""
    )
    if pretrained_model_name_or_path.endswith(
        ".json"
    ) or pretrained_model_name_or_path.endswith(".model"):
        from sglang.srt.utils.hf_transformers_utils import get_tokenizer

        return get_tokenizer(pretrained_model_name_or_path)

    if pretrained_model_name_or_path is not None and not os.path.exists(
        pretrained_model_name_or_path
    ):
        pretrained_model_name_or_path = get_model(pretrained_model_name_or_path)
    return AutoTokenizer.from_pretrained(
        pretrained_model_name_or_path, trust_remote_code=True
    )


def get_processor(
    pretrained_model_name_or_path: str,
) -> Union[PreTrainedTokenizer, PreTrainedTokenizerFast]:
    assert (
        pretrained_model_name_or_path is not None
        and pretrained_model_name_or_path != ""
    )
    if pretrained_model_name_or_path.endswith(
        ".json"
    ) or pretrained_model_name_or_path.endswith(".model"):
        from sglang.srt.utils.hf_transformers_utils import get_processor

        return get_processor(pretrained_model_name_or_path)

    if pretrained_model_name_or_path is not None and not os.path.exists(
        pretrained_model_name_or_path
    ):
        pretrained_model_name_or_path = get_model(pretrained_model_name_or_path)
    return AutoProcessor.from_pretrained(
        pretrained_model_name_or_path, trust_remote_code=True
    )


def get_dataset(args, tokenizer, model_id=None):
    tokenize_prompt = getattr(args, "tokenize_prompt", False)
    if args.dataset_name == "sharegpt":
        assert not tokenize_prompt
        input_requests = sample_sharegpt_requests(
            dataset_path=args.dataset_path,
            num_requests=args.num_prompts,
            tokenizer=tokenizer,
            fixed_output_len=args.sharegpt_output_len,
            context_len=args.sharegpt_context_len,
            prompt_suffix=args.prompt_suffix,
            apply_chat_template=args.apply_chat_template,
        )
    elif args.dataset_name.startswith("random"):
        input_requests = sample_random_requests(
            input_len=args.random_input_len,
            output_len=args.random_output_len,
            num_prompts=args.num_prompts,
            range_ratio=args.random_range_ratio,
            tokenizer=tokenizer,
            dataset_path=args.dataset_path,
            random_sample=args.dataset_name == "random",
            return_text=not tokenize_prompt,
        )
    elif args.dataset_name == "image":
        processor = get_processor(model_id)
        input_requests = sample_image_requests(
            num_requests=args.num_prompts,
            image_count=args.image_count,
            input_len=args.random_input_len,
            output_len=args.random_output_len,
            range_ratio=args.random_range_ratio,
            processor=processor,
            image_content=args.image_content,
            image_format=args.image_format,
            image_resolution=args.image_resolution,
            backend=args.backend,
            random_image_count=args.random_image_count,
        )
    elif args.dataset_name == "generated-shared-prefix":
        assert not tokenize_prompt
        input_requests = sample_generated_shared_prefix_requests(
            num_groups=args.gsp_num_groups,
            prompts_per_group=args.gsp_prompts_per_group,
            system_prompt_len=args.gsp_system_prompt_len,
            question_len=args.gsp_question_len,
            output_len=args.gsp_output_len,
            range_ratio=getattr(args, "gsp_range_ratio", 1.0),
            tokenizer=tokenizer,
            args=args,
        )
    elif args.dataset_name == "mmmu":
        processor = get_processor(model_id)
        input_requests = sample_mmmu_requests(
            num_requests=args.num_prompts,
            processor=processor,
            backend=args.backend,
            fixed_output_len=args.random_output_len,
            random_sample=True,
        )
    elif args.dataset_name == "mooncake":
        # For mooncake, we don't generate the prompts here.
        # We just load the raw trace data. The async generator will handle the rest.
        if not args.dataset_path:
            local_path = os.path.join("/tmp", args.mooncake_workload + "_trace.jsonl")
        else:
            local_path = args.dataset_path

        if not os.path.exists(local_path):
            download_and_cache_file(
                MOONCAKE_DATASET_URL[args.mooncake_workload], local_path
            )

        with open(local_path, "r") as f:
            all_requests_data = [json.loads(line) for line in f if line.strip()]

        # Limit the number of requests based on --num-prompts
        input_requests = all_requests_data[: args.num_prompts]
    else:
        raise ValueError(f"Unknown dataset: {args.dataset_name}")
    return input_requests


ASYNC_REQUEST_FUNCS = {
    "sglang": async_request_sglang_generate,
    "sglang-native": async_request_sglang_generate,
    "sglang-oai": async_request_openai_completions,
    "sglang-oai-chat": async_request_openai_chat_completions,
    "vllm": async_request_openai_completions,
    "vllm-chat": async_request_openai_chat_completions,
    "lmdeploy": async_request_openai_completions,
    "lmdeploy-chat": async_request_openai_chat_completions,
    "trt": async_request_trt_llm,
    "gserver": async_request_gserver,
    "truss": async_request_truss,
}


@dataclass
class BenchmarkMetrics:
    completed: int
    total_input: int
    total_input_text: int
    total_input_vision: int
    total_output: int
    total_output_retokenized: int
    request_throughput: float
    input_throughput: float
    output_throughput: float
    output_throughput_retokenized: float
    total_throughput: float
    total_throughput_retokenized: float
    mean_ttft_ms: float
    median_ttft_ms: float
    std_ttft_ms: float
    p99_ttft_ms: float
    mean_tpot_ms: float
    median_tpot_ms: float
    std_tpot_ms: float
    p99_tpot_ms: float
    mean_itl_ms: float
    median_itl_ms: float
    std_itl_ms: float
    p95_itl_ms: float
    p99_itl_ms: float
    max_itl_ms: float
    mean_e2e_latency_ms: float
    median_e2e_latency_ms: float
    std_e2e_latency_ms: float
    p99_e2e_latency_ms: float
    concurrency: float
    max_output_tokens_per_s: float = 0.0
    max_concurrent_requests: int = 0


SHAREGPT_REPO_ID = "anon8231489123/ShareGPT_Vicuna_unfiltered"
SHAREGPT_FILENAME = "ShareGPT_V3_unfiltered_cleaned_split.json"
MOONCAKE_DATASET_URL = {
    "mooncake": "https://raw.githubusercontent.com/kvcache-ai/Mooncake/main/FAST25-release/arxiv-trace/mooncake_trace.jsonl",
    "conversation": "https://raw.githubusercontent.com/kvcache-ai/Mooncake/main/FAST25-release/traces/conversation_trace.jsonl",
    "synthetic": "https://raw.githubusercontent.com/kvcache-ai/Mooncake/main/FAST25-release/traces/synthetic_trace.jsonl",
    "toolagent": "https://raw.githubusercontent.com/kvcache-ai/Mooncake/main/FAST25-release/traces/toolagent_trace.jsonl",
}


def download_and_cache_hf_file(
    repo_id: str,
    filename: str,
    repo_type: str = "dataset",
):
    """Download a file from Hugging Face and cache it locally."""
    from huggingface_hub import hf_hub_download

    return hf_hub_download(repo_id=repo_id, filename=filename, repo_type=repo_type)


def download_and_cache_file(url: str, filename: Optional[str] = None):
    """Read and cache a file from a url."""
    if filename is None:
        filename = os.path.join("/tmp", url.split("/")[-1])

    # Check if the cache file already exists
    if is_file_valid_json(filename):
        return filename

    print(f"Downloading from {url} to {filename}")

    # Stream the response to show the progress bar
    response = requests.get(url, stream=True)
    response.raise_for_status()  # Check for request errors

    # Total size of the file in bytes
    total_size = int(response.headers.get("content-length", 0))
    chunk_size = 1024  # Download in chunks of 1KB

    # Use tqdm to display the progress bar
    with open(filename, "wb") as f, tqdm(
        desc=filename,
        total=total_size,
        unit="B",
        unit_scale=True,
        unit_divisor=1024,
    ) as bar:
        for chunk in response.iter_content(chunk_size=chunk_size):
            f.write(chunk)
            bar.update(len(chunk))

    return filename


def is_file_valid_json(path):
    if not os.path.isfile(path):
        return False

    # TODO can fuse into the real file open later
    try:
        with open(path) as f:
            json.load(f)
        return True
    except JSONDecodeError as e:
        print(
            f"{path} exists but json loading fails ({e=}), thus treat as invalid file"
        )
        return False


@dataclass
class DatasetRow:
    prompt: str
    prompt_len: int
    output_len: int
    text_prompt_len: Optional[int] = None
    vision_prompt_len: Optional[int] = None
    image_data: Optional[List[str]] = None
    timestamp: Optional[float] = None
    routing_id: Optional[str] = None

    def __post_init__(self):
        if self.text_prompt_len is None:
            self.text_prompt_len = self.prompt_len
        if self.vision_prompt_len is None:
            self.vision_prompt_len = 0


async def get_mooncake_request_over_time(
    input_requests: List[Dict],
    tokenizer: PreTrainedTokenizerBase,
    slowdown_factor: float,
    num_rounds: int,
) -> AsyncGenerator[DatasetRow, None]:
    """
    An async generator that yields requests based on the timestamps in the Mooncake trace file,
    with support for multi-round sessions.
    """
    if not input_requests:
        return

    input_requests.sort(key=lambda r: r["timestamp"])

    start_time = time.perf_counter()
    trace_start_time_ms = input_requests[0]["timestamp"]

    for record in input_requests:
        # Calculate when this entire session should start
        relative_arrival_time_s = (record["timestamp"] - trace_start_time_ms) / 1000.0
        target_arrival_time_s = relative_arrival_time_s * slowdown_factor

        current_elapsed_time_s = time.perf_counter() - start_time
        sleep_duration_s = target_arrival_time_s - current_elapsed_time_s
        if sleep_duration_s > 0:
            await asyncio.sleep(sleep_duration_s)

        # Once the session starts, generate all rounds for it as a burst
        # This simulates a user engaging in a multi-turn conversation

        # Base user query constructed from hash_ids
        user_query_base = ""
        hash_ids = record.get("hash_ids", [])
        for hash_id in hash_ids:
            user_query_base += f"{hash_id}" + " ".join(
                ["hi"] * 128
            )  # Shorter for multi-round
        user_query_base += "Tell me a story based on this context."

        output_len_per_round = record.get("output_length", 256)
        chat_history = []

        for i in range(num_rounds):
            # Add user query for the current round
            chat_history.append(
                {"role": "user", "content": f"Round {i + 1}: {user_query_base}"}
            )

            # Form the full prompt from history
            try:
                full_prompt_text = tokenizer.apply_chat_template(
                    chat_history,
                    tokenize=False,
                    add_generation_prompt=True,
                    return_dict=False,
                )
            except Exception:
                full_prompt_text = "\n".join(
                    [f"{msg['role']}: {msg['content']}" for msg in chat_history]
                )

            prompt_len = len(tokenizer.encode(full_prompt_text))

            yield DatasetRow(
                prompt=full_prompt_text,
                prompt_len=prompt_len,
                output_len=output_len_per_round,
            )

            # Add a placeholder assistant response for the next round's context
            # We use a placeholder because we don't know the real response
            placeholder_response = " ".join(["story"] * output_len_per_round)
            chat_history.append({"role": "assistant", "content": placeholder_response})


def sample_mmmu_requests(
    num_requests: int,
    processor: AutoProcessor | AutoTokenizer,
    backend: str = "sglang",
    fixed_output_len: Optional[int] = None,
    random_sample: bool = True,
) -> List[DatasetRow]:
    """
    Sample requests from the MMMU dataset using HuggingFace datasets.

    Args:
        num_requests: Number of requests to sample.
        fixed_output_len: If provided, use this fixed output length for all requests.
        random_sample: Whether to randomly sample or take the first N.

    Returns:
        List of tuples (prompt, prompt_token_len, output_token_len).
    """
    print("Loading MMMU dataset from HuggingFace...")

    try:
        print("Attempting to load MMMU Math dataset...")
        mmmu_dataset = load_dataset("MMMU/MMMU", "Math", split="test")
        print(
            f"Successfully loaded MMMU Math dataset from HuggingFace with {len(mmmu_dataset)} examples"
        )
    except Exception as e:
        print(f"Failed to load MMMU Math dataset: {e}")
        raise ValueError(f"Failed to load MMMU dataset: {e}")

    # Sample from the dataset
    if len(mmmu_dataset) > num_requests:
        if random_sample:
            # Random sample
            indices = random.sample(range(len(mmmu_dataset)), num_requests)
            sample_dataset = mmmu_dataset.select(indices)
        else:
            # Take first N
            sample_dataset = mmmu_dataset.select(
                range(min(num_requests, len(mmmu_dataset)))
            )
    else:
        print(f"Dataset has less than {num_requests} examples, using all examples")
        sample_dataset = mmmu_dataset

    print(f"Selected {len(sample_dataset)} examples for benchmarking")

    # Create prompts
    filtered_dataset = []

    for i, example in enumerate(sample_dataset):
        try:
            # Extract image_1
            image = example.get("image_1")

            if image is not None:
                if hasattr(image, "save"):
                    # Convert RGBA images to RGB before encoding
                    if image.mode == "RGBA":
                        image = image.convert("RGB")

                    # Encode image to base64 (save as PNG to support palette/alpha modes)
                    buffered = io.BytesIO()
                    image.save(buffered, format="PNG")
                    img_str = pybase64.b64encode(buffered.getvalue()).decode("utf-8")
                    image_data = f"data:image/png;base64,{img_str}"
                else:
                    continue

                # Extract the question
                question = example.get("question")

                # Construct the prompt
                text_prompt = f"Question: {question}\n\nAnswer: "
                output_len = fixed_output_len if fixed_output_len is not None else 256
                data_row = create_mm_data_row(
                    text_prompt, [image], [image_data], output_len, processor, backend
                )
                filtered_dataset.append(data_row)

        except Exception as e:
            print(f"Error processing example {i}: {e}")

    print(f"\nCreated {len(filtered_dataset)} MMMU prompts")
    return filtered_dataset


def sample_sharegpt_requests(
    dataset_path: str,
    num_requests: int,
    tokenizer: PreTrainedTokenizerBase,
    fixed_output_len: Optional[int] = None,
    context_len: Optional[int] = None,
    prompt_suffix: Optional[str] = "",
    apply_chat_template=False,
) -> List[DatasetRow]:
    if fixed_output_len is not None and fixed_output_len < 4:
        raise ValueError("output_len too small")

    # Download sharegpt if necessary
    if not is_file_valid_json(dataset_path) and dataset_path == "":
        dataset_path = download_and_cache_hf_file(
            repo_id=SHAREGPT_REPO_ID,
            filename=SHAREGPT_FILENAME,
        )

    # Load the dataset.
    with open(dataset_path) as f:
        dataset = json.load(f)

    # Filter out the conversations with less than 2 turns.
    dataset = [
        data
        for data in dataset
        if len(data.get("conversations", data.get("conversation", []))) >= 2
    ]
    # Only keep the first two turns of each conversation.
    dataset = [
        (
            data.get("conversations", data.get("conversation", []))[0]["value"],
            data.get("conversations", data.get("conversation", []))[1]["value"],
        )
        for data in dataset
    ]

    # Shuffle the dataset.
    random.shuffle(dataset)

    # Filter out sequences that are too long or too short
    filtered_dataset: List[DatasetRow] = []
    for i in range(len(dataset)):
        if len(filtered_dataset) == num_requests:
            break

        # Tokenize the prompts and completions.
        prompt = dataset[i][0]
        if prompt_suffix:
            prompt = (
                remove_suffix(prompt, ASSISTANT_SUFFIX)
                + prompt_suffix
                + ASSISTANT_SUFFIX
            )

        if apply_chat_template:
            prompt = tokenizer.apply_chat_template(
                [{"role": "user", "content": prompt}],
                add_generation_prompt=True,
                tokenize=False,
                return_dict=False,
            )
            if tokenizer.bos_token:
                prompt = prompt.replace(tokenizer.bos_token, "")

        prompt_token_ids = tokenizer.encode(prompt)
        completion = dataset[i][1]
        completion_token_ids = tokenizer.encode(completion)
        prompt_len = len(prompt_token_ids)
        output_len = (
            len(completion_token_ids) if fixed_output_len is None else fixed_output_len
        )

        if prompt_len < 2 or output_len < 2:
            # Prune too short sequences.
            continue

        if context_len and prompt_len + output_len > context_len:
            # Prune too long sequences.
            continue

        filtered_dataset.append(
            DatasetRow(
                prompt=prompt,
                prompt_len=prompt_len,
                output_len=output_len,
            )
        )

    print(f"#Input tokens: {np.sum([x.prompt_len for x in filtered_dataset])}")
    print(f"#Output tokens: {np.sum([x.output_len for x in filtered_dataset])}")
    return filtered_dataset


def compute_random_lens(full_len: int, range_ratio: float, num: int):
    return np.random.randint(
        max(int(full_len * range_ratio), 1),
        full_len + 1,
        size=num,
    )


def sample_random_requests(
    input_len: int,
    output_len: int,
    num_prompts: int,
    range_ratio: float,
    tokenizer: PreTrainedTokenizerBase,
    dataset_path: str,
    random_sample: bool = True,
    return_text: bool = True,
) -> List[DatasetRow]:
    input_lens = compute_random_lens(
        full_len=input_len,
        range_ratio=range_ratio,
        num=num_prompts,
    )
    output_lens = compute_random_lens(
        full_len=output_len,
        range_ratio=range_ratio,
        num=num_prompts,
    )

    if random_sample:
        # Sample token ids from ShareGPT and repeat/truncate them to satisfy the input_lens

        # Download sharegpt if necessary
        if not is_file_valid_json(dataset_path):
            dataset_path = download_and_cache_hf_file(
                repo_id=SHAREGPT_REPO_ID,
                filename=SHAREGPT_FILENAME,
            )

        # Load the dataset.
        with open(dataset_path) as f:
            dataset = json.load(f)
        # Filter out the conversations with less than 2 turns.
        dataset = [
            data
            for data in dataset
            if len(data.get("conversations", data.get("conversation", []))) >= 2
        ]
        # Only keep the first two turns of each conversation.
        dataset = [
            (
                data.get("conversations", data.get("conversation", []))[0]["value"],
                data.get("conversations", data.get("conversation", []))[1]["value"],
            )
            for data in dataset
        ]
        # Shuffle the dataset.
        random.shuffle(dataset)

        # Filter out sequences that are too long or too short
        input_requests: List[DatasetRow] = []
        for data in dataset:
            i = len(input_requests)
            if i == num_prompts:
                break

            # Tokenize the prompts and completions.
            prompt = data[0]
            prompt_token_ids = tokenizer.encode(prompt)
            prompt_len = len(prompt_token_ids)

            # Skip empty prompt
            if prompt_len == 0:
                continue

            if prompt_len > input_lens[i]:
                input_ids = prompt_token_ids[: input_lens[i]]
            else:
                ratio = (input_lens[i] + prompt_len - 1) // prompt_len
                input_ids = (prompt_token_ids * ratio)[: input_lens[i]]
            input_content = input_ids
            if return_text:
                input_content = tokenizer.decode(input_content)
            input_requests.append(
                DatasetRow(
                    prompt=input_content,
                    prompt_len=int(input_lens[i]),
                    output_len=int(output_lens[i]),
                )
            )
    else:
        # Sample token ids from random integers. This can cause some NaN issues.
        offsets = np.random.randint(0, tokenizer.vocab_size, size=num_prompts)
        input_requests = []
        for i in range(num_prompts):
            input_content = [
                (offsets[i] + i + j) % tokenizer.vocab_size
                for j in range(input_lens[i])
            ]
            if return_text:
                input_content = tokenizer.decode(input_content)
            input_requests.append(
                DatasetRow(
                    prompt=input_content,
                    prompt_len=int(input_lens[i]),
                    output_len=int(output_lens[i]),
                )
            )

    print(f"#Input tokens: {np.sum(input_lens)}")
    print(f"#Output tokens: {np.sum(output_lens)}")
    return input_requests


def parse_image_resolution(image_resolution: str) -> Tuple[int, int]:
    """Parse image resolution into (width, height).

    Supports presets '1080p', '720p', '360p' and custom 'heightxwidth' format
    (e.g., '1080x1920' means height=1080, width=1920).
    """
    resolution_to_size = {
        "4k": (3840, 2160),
        "1080p": (1920, 1080),
        "720p": (1280, 720),
        "360p": (640, 360),
    }
    if image_resolution in resolution_to_size:
        return resolution_to_size[image_resolution]

    res = image_resolution.strip().lower()
    if "x" in res:
        parts = res.split("x")
        if len(parts) == 2 and parts[0].isdigit() and parts[1].isdigit():
            height = int(parts[0])
            width = int(parts[1])
            if height > 0 and width > 0:
                return (width, height)

    raise ValueError(
        f"Unsupported image resolution: {image_resolution}. "
        "Choose from 4k, 1080p, 720p, 360p, or provide custom 'heightxwidth' (e.g., 1080x1920)."
    )


def create_mm_data_row(
    text_prompt, images: list, images_base64, output_len, processor, backend
):
    try:
        if type(processor).__name__ == "Phi4MMProcessor":
            # <|endoftext10|> is the image token used in the phi-4-multimodal model.
            content_items = text_prompt.replace("image 1", "|endoftext10|")
        else:
            content_items = [
                {"type": "image", "image": {"url": image_base64}}
                for image_base64 in images_base64
            ]
            content_items.append({"type": "text", "text": text_prompt})
        prompt_str = processor.apply_chat_template(
            [{"role": "user", "content": content_items}],
            add_generation_prompt=True,
            tokenize=False,
        )
    except Exception as e:
        # Note (Xinyuan): This is a workaround for an issue where some tokenizers do not support content as a list. (e.g. InternVL)
        print(f"Error applying chat template: {e}, fallback to <image> tag")
        # Some tokenizers do not support list content; fall back to a placeholder in the text
        prompt_str = f"<image>{text_prompt}"

    # Calculate total tokens (text + vision)
    prompt_len = processor(
        text=[prompt_str],
        images=images,
        padding=False,
        return_tensors="pt",
    )["input_ids"].numel()

    # Calculate text-only tokens
    try:
        # Create text-only version of the prompt
        text_only_prompt = processor.apply_chat_template(
            [{"role": "user", "content": text_prompt}],
            add_generation_prompt=True,
            tokenize=False,
        )
        text_prompt_len = processor(
            text=[text_only_prompt],
            padding=False,
            return_tensors="pt",
        )["input_ids"].numel()
    except Exception:
        # Fallback: just tokenize the text prompt directly
        tokenizer_to_use = (
            processor.tokenizer if hasattr(processor, "tokenizer") else processor
        )
        text_prompt_len = len(tokenizer_to_use.encode(text_prompt))

    # Vision tokens = total tokens - text tokens
    vision_prompt_len = prompt_len - text_prompt_len

    use_raw_prompt = backend in [
        "sglang",
        "sglang-oai",
        "sglang-oai-chat",
        "vllm",
        "vllm-chat",
        "lmdeploy",
        "lmdeploy-chat",
    ]
    return DatasetRow(
        prompt=text_prompt if use_raw_prompt else prompt_str,
        prompt_len=prompt_len,
        output_len=output_len,
        text_prompt_len=text_prompt_len,
        vision_prompt_len=vision_prompt_len,
        image_data=images_base64,
    )


def sample_image_requests(
    num_requests: int,
    image_count: int,
    input_len: int,
    output_len: int,
    range_ratio: float,
    processor: AutoProcessor,
    image_content: str,
    image_format: str,
    image_resolution: str,
    backend: str,
    random_image_count: bool = False,
) -> List[DatasetRow]:
    """Generate requests with images.

    - If ``random_image_count`` is True, each request includes a random number of images between 1 and ``image_count``.
    - If ``random_image_count`` is False, each request includes exactly ``image_count`` images.
    - Supported resolutions: 4k (3840x2160), 1080p (1920x1080), 720p (1280x720), 360p (640x360),
      or custom 'heightxwidth' (e.g., 1080x1920).
    - Text lengths follow the 'random' dataset sampling rule. ``prompt_len``
      only counts text tokens and excludes image data.
    """

    # Parse resolution (supports presets and 'heightxwidth')
    width, height = parse_image_resolution(image_resolution)

    # Determine image counts for each request
    if random_image_count:
        # Random number of images per request
        image_counts = np.random.randint(1, image_count + 1, size=num_requests)
        total_images = np.sum(image_counts)
    else:
        # Fixed number of images per request
        image_counts = np.full(num_requests, image_count)
        total_images = image_count * num_requests

    # Check for potentially problematic combinations and warn user
    if width * height >= 1920 * 1080 and total_images >= 100:
        warnings.warn(
            f"High resolution ({width}x{height}) with {total_images} total images "
            f"may take a long time. Consider reducing resolution or image count.",
            UserWarning,
            stacklevel=2,
        )

    # Sample text lengths
    input_lens = compute_random_lens(
        full_len=input_len,
        range_ratio=range_ratio,
        num=num_requests,
    )
    output_lens = compute_random_lens(
        full_len=output_len,
        range_ratio=range_ratio,
        num=num_requests,
    )

    def _gen_random_image_data_uri(
        width: int = width, height: int = height
    ) -> (Image, str, int):
        if image_content == "blank":
            # Generate blank white image
            arr = np.full((height, width, 3), 255, dtype=np.uint8)
        else:
            # Generate random colored image
            arr = (np.random.rand(height, width, 3) * 255).astype(np.uint8)
        img = Image.fromarray(arr)
        buf = io.BytesIO()
        img.save(buf, format=image_format, quality=85)
        encoded = pybase64.b64encode(buf.getvalue()).decode("utf-8")
        image_data = f"data:image/{image_format};base64,{encoded}"
        image_bytes = len(image_data.encode("utf-8"))
        return img, image_data, image_bytes

    dataset: List[DatasetRow] = []
    total_image_bytes = 0
    for i in range(num_requests):
        # Get the number of images for this request
        request_image_count = int(image_counts[i])

        # Generate text prompt
        text_prompt = gen_mm_prompt(
            processor.tokenizer,
            processor.image_token_id if hasattr(processor, "image_token_id") else None,
            int(input_lens[i]),
        )

        # Generate image list
        images, images_base64, images_bytes = zip(
            *[_gen_random_image_data_uri() for _ in range(request_image_count)]
        )
        total_image_bytes += sum(list(images_bytes))

        data_row = create_mm_data_row(
            text_prompt,
            list(images),
            list(images_base64),
            int(output_lens[i]),
            processor,
            backend,
        )
        dataset.append(data_row)

    # Print statistics
    print(f"#Input tokens: {np.sum([x.prompt_len for x in dataset])}")
    print(f"#Output tokens: {np.sum([x.output_len for x in dataset])}")
    print(f"#Total images: {total_images}")

    if random_image_count:
        print(
            f"#Images per request: min={np.min(image_counts)}, max={np.max(image_counts)}, mean={np.mean(image_counts):.2f}"
        )
    else:
        print(f"#Images per request: {image_count} (fixed)")

    print(
        f"\nCreated {len(dataset)} {image_content} {image_format} images with average {total_image_bytes // num_requests} bytes per request"
    )
    return dataset


@lru_cache(maxsize=1)
def get_available_tokens(tokenizer):
    """Get all available token ids from the tokenizer vocabulary."""
    return list(tokenizer.get_vocab().values())


def gen_prompt(tokenizer, token_num):
    """Generate a random prompt of specified token length using tokenizer vocabulary."""
    all_available_tokens = get_available_tokens(tokenizer)
    selected_tokens = random.choices(all_available_tokens, k=token_num)
    return tokenizer.decode(selected_tokens)


def gen_mm_prompt(tokenizer, image_pad_id, token_num):
    """Generate a random prompt of specified token length using tokenizer vocabulary."""
    all_available_tokens = list(tokenizer.get_vocab().values())
    if image_pad_id:
        all_available_tokens.remove(image_pad_id)
    selected_tokens = random.choices(all_available_tokens, k=token_num)
    return tokenizer.decode(selected_tokens)


def get_gen_prefix_cache_path(args, tokenizer):
    """Create cache directory under ~/.cache/sglang/benchmark"""
    cache_dir = Path.home() / ".cache" / "sglang" / "benchmark"

    # Create a unique cache filename based on the generation parameters
    cache_key = (
        f"gen_shared_prefix_{args.seed}_{args.gsp_num_groups}_{args.gsp_prompts_per_group}_"
        f"{args.gsp_system_prompt_len}_{args.gsp_question_len}_{args.gsp_output_len}_"
        f"{tokenizer.__class__.__name__}.pkl"
    )
    return cache_dir / cache_key


def sample_generated_shared_prefix_requests(
    num_groups: int,
    prompts_per_group: int,
    system_prompt_len: int,
    question_len: int,
    output_len: int,
    range_ratio: float,
    tokenizer: PreTrainedTokenizerBase,
    args: argparse.Namespace,
) -> List[DatasetRow]:
    """Generate benchmark requests with shared system prompts using random tokens and caching."""
    send_routing_id = getattr(args, "gsp_send_routing_id", False)

    cache_path = get_gen_prefix_cache_path(args, tokenizer)
<<<<<<< HEAD
    should_cache = (range_ratio == 1) and not send_routing_id
=======
    should_cache = range_ratio == 1
>>>>>>> f4100732

    # Try to load from cache first
    if cache_path.exists() and should_cache:
        print(f"\nLoading cached generated input data from {cache_path}")
        with open(cache_path, "rb") as f:
            return pickle.load(f)

    print(
        f"\nGenerating new input data... "
        f"({num_groups=}, {prompts_per_group}, {system_prompt_len=}, {question_len=}, {output_len=}, {range_ratio=})"
    )

    run_random_str = uuid.uuid4().hex[:8]
    run_start_timestamp = datetime.now().strftime("%Y%m%d%H%M%S")

    system_prompt_lens = compute_random_lens(
        full_len=system_prompt_len,
        range_ratio=range_ratio,
        num=num_groups,
    )
    question_lens = compute_random_lens(
        full_len=question_len,
        range_ratio=range_ratio,
        num=num_groups * prompts_per_group,
    )
    output_lens = compute_random_lens(
        full_len=output_len,
        range_ratio=range_ratio,
        num=num_groups * prompts_per_group,
    )
    del system_prompt_len, question_len, output_len

    # Generate system prompts for each group
    system_prompts = []
    for i in range(num_groups):
        system_prompt = gen_prompt(tokenizer, system_prompt_lens[i].item())
        system_prompts.append(system_prompt)

    # Generate questions
    questions = []
    for i in range(num_groups * prompts_per_group):
        question = gen_prompt(tokenizer, question_lens[i].item())
        questions.append(question)

    # Combine system prompts with questions
    input_requests = []
    total_input_tokens = 0
    total_output_tokens = 0

    for group_idx in tqdm(range(num_groups), desc="Generating system prompt"):
        system_prompt = system_prompts[group_idx]
        routing_id = (
            f"{run_random_str}_{run_start_timestamp}_{group_idx}"
            if send_routing_id
            else None
        )
        for prompt_idx in tqdm(
            range(prompts_per_group), desc="Generating questions", leave=False
        ):
            flat_index = group_idx * prompts_per_group + prompt_idx
            question = questions[flat_index]
            full_prompt = f"{system_prompt}\n\n{question}"
            prompt_len = (
                1
                if getattr(args, "gsp_fast_prepare", False)
                else len(tokenizer.encode(full_prompt))
            )

            input_requests.append(
                DatasetRow(
                    prompt=full_prompt,
                    prompt_len=prompt_len,
                    output_len=output_lens[flat_index].item(),
                    routing_id=routing_id,
                )
            )
            total_input_tokens += prompt_len
            total_output_tokens += output_lens[flat_index].item()

    # Shuffle questions
    random.shuffle(input_requests)

    # Print statistics
    print(f"\nGenerated shared prefix dataset statistics:")
    print(f"Number of groups: {num_groups}")
    print(f"Prompts per group: {prompts_per_group}")
    print(f"Total prompts: {len(input_requests)}")
    if not getattr(args, "gsp_fast_prepare", False):
        print(f"Total input tokens: {total_input_tokens}")
        print(f"Total output tokens: {total_output_tokens}")
        print(
            f"Average system prompt length: {sum(len(tokenizer.encode(sp)) for sp in system_prompts) / len(system_prompts):.1f} tokens"
        )
        print(
            f"Average question length: {sum(len(tokenizer.encode(q)) for q in questions) / len(questions):.1f} tokens\n"
        )

    # Save to cache
    if should_cache:
        cache_path.parent.mkdir(parents=True, exist_ok=True)
        print(f"Caching generated input data to {cache_path}")
        with open(cache_path, "wb") as f:
            pickle.dump(input_requests, f)

    return input_requests


async def get_request(
    input_requests: List[DatasetRow],
    request_rate: float,
    use_trace_timestamps: bool = False,
    slowdown_factor: float = 1.0,
) -> AsyncGenerator[DatasetRow, None]:
    if use_trace_timestamps:
        print(
            f"Using trace timestamps for request generation with slowdown factor {slowdown_factor}."
        )
        # Sort requests by timestamp for correct replay
        input_requests.sort(key=lambda r: r.timestamp)

        start_time = time.perf_counter()
        trace_start_time_ms = input_requests[0].timestamp if input_requests else 0

        for request in input_requests:
            trace_time_s = (request.timestamp - trace_start_time_ms) / 1000.0
            target_arrival_time = start_time + (trace_time_s * slowdown_factor)

            sleep_duration = target_arrival_time - time.perf_counter()
            if sleep_duration > 0:
                await asyncio.sleep(sleep_duration)

            yield request
    else:
        input_requests_iter = iter(input_requests)
        for request in input_requests_iter:
            yield request

            if request_rate == float("inf"):
                # If the request rate is infinity, then we don't need to wait.
                continue

            # Sample the request interval from the exponential distribution.
            interval = np.random.exponential(1.0 / request_rate)
            # The next request will be sent after the interval.
            await asyncio.sleep(interval)


def calculate_metrics(
    input_requests: List[DatasetRow],
    outputs: List[RequestFuncOutput],
    dur_s: float,
    tokenizer: PreTrainedTokenizerBase,
    backend: str,
    accept_length: Optional[float] = None,
    plot_throughput: bool = False,
) -> Tuple[BenchmarkMetrics, List[int]]:
    output_lens: List[int] = []
    retokenized_output_lens: List[int] = []
    total_input = 0
    total_input_text = 0
    total_input_vision = 0
    completed = 0
    itls: List[float] = []
    tpots: List[float] = []
    ttfts: List[float] = []
    e2e_latencies: List[float] = []
    retokenized_itls: List[float] = []

    use_retokenized_itl = (
        accept_length is not None
        and accept_length > 0
        and backend in ("sglang-oai", "sglang-oai-chat")
    )

    for i in range(len(outputs)):
        if outputs[i].success:
            output_len = outputs[i].output_len
            output_lens.append(output_len)
            retokenized_output_len = len(
                tokenizer.encode(outputs[i].generated_text, add_special_tokens=False)
            )
            retokenized_output_lens.append(retokenized_output_len)
            total_input += input_requests[i].prompt_len
            total_input_text += input_requests[i].text_prompt_len
            total_input_vision += input_requests[i].vision_prompt_len
            if output_len > 1:
                tpots.append((outputs[i].latency - outputs[i].ttft) / (output_len - 1))
            if use_retokenized_itl:
                for k, itl in enumerate(outputs[i].itl):
                    num_tokens = len(
                        tokenizer.encode(
                            outputs[i].text_chunks[k], add_special_tokens=False
                        )
                    )
                    adjusted_itl = itl / num_tokens
                    retokenized_itls.extend([adjusted_itl] * num_tokens)
            else:
                itls += outputs[i].itl
            ttfts.append(outputs[i].ttft)

            e2e_latencies.append(outputs[i].latency)

            completed += 1
        else:
            output_lens.append(0)
            retokenized_output_lens.append(0)

    if completed == 0:
        warnings.warn(
            "All requests failed. This is likely due to a misconfiguration "
            "on the benchmark arguments.",
            stacklevel=2,
        )

    max_output_tokens_per_s = 0.0
    max_concurrent_requests = 0

    successful_outputs = [output for output in outputs if output.success]
    if successful_outputs:
        min_start_time = min(output.start_time for output in successful_outputs)
        max_end_time = max(
            output.start_time + output.latency for output in successful_outputs
        )

        duration_seconds = int(np.ceil(max_end_time - min_start_time)) + 1
        tokens_per_second = np.zeros(duration_seconds)
        concurrent_requests_per_second = np.zeros(duration_seconds)

        for output in outputs:
            if not output.success:
                continue

            token_times = [output.start_time + output.ttft]
            current_time = token_times[0]
            for itl_value in output.itl:
                current_time += itl_value
                token_times.append(current_time)

            for token_time in token_times:
                second_bucket = int(token_time - min_start_time)
                if 0 <= second_bucket < duration_seconds:
                    tokens_per_second[second_bucket] += 1

            request_start_second = int(output.start_time - min_start_time)
            request_end_second = int(
                (output.start_time + output.latency) - min_start_time
            )

            for second in range(
                request_start_second, min(request_end_second + 1, duration_seconds)
            ):
                concurrent_requests_per_second[second] += 1

        if len(tokens_per_second) > 0:
            max_output_tokens_per_s = float(np.max(tokens_per_second))
            max_concurrent_requests = int(np.max(concurrent_requests_per_second))

        if plot_throughput:
            if TERM_PLOTLIB_AVAILABLE:
                import termplotlib as tpl

                fig = tpl.figure()
                fig.plot(
                    np.arange(len(tokens_per_second)),
                    tokens_per_second,
                    title="Output tokens per second",
                    xlabel="Time (s)",
                )
                fig.plot(
                    np.arange(len(concurrent_requests_per_second)),
                    concurrent_requests_per_second,
                    title="Concurrent requests per second",
                    xlabel="Time (s)",
                )
                fig.show()
            else:
                print("tip: install termplotlib and gnuplot to plot the metrics")

    itls = retokenized_itls if use_retokenized_itl else itls
    metrics = BenchmarkMetrics(
        completed=completed,
        total_input=total_input,
        total_input_text=total_input_text,
        total_input_vision=total_input_vision,
        total_output=sum(output_lens),
        total_output_retokenized=sum(retokenized_output_lens),
        request_throughput=completed / dur_s,
        input_throughput=total_input / dur_s,
        output_throughput=sum(output_lens) / dur_s,
        output_throughput_retokenized=sum(retokenized_output_lens) / dur_s,
        total_throughput=(total_input + sum(output_lens)) / dur_s,
        total_throughput_retokenized=(total_input + sum(retokenized_output_lens))
        / dur_s,
        mean_ttft_ms=np.mean(ttfts or 0)
        * 1000,  # ttfts is empty if streaming is not supported by backend
        median_ttft_ms=np.median(ttfts or 0) * 1000,
        std_ttft_ms=np.std(ttfts or 0) * 1000,
        p99_ttft_ms=np.percentile(ttfts or 0, 99) * 1000,
        mean_tpot_ms=np.mean(tpots or 0) * 1000,
        median_tpot_ms=np.median(tpots or 0) * 1000,
        std_tpot_ms=np.std(tpots or 0) * 1000,
        p99_tpot_ms=np.percentile(tpots or 0, 99) * 1000,
        mean_itl_ms=np.mean(itls or 0) * 1000,
        median_itl_ms=np.median(itls or 0) * 1000,
        std_itl_ms=np.std(itls or 0) * 1000,
        p95_itl_ms=np.percentile(itls or 0, 95) * 1000,
        p99_itl_ms=np.percentile(itls or 0, 99) * 1000,
        max_itl_ms=np.max(itls or 0) * 1000,
        mean_e2e_latency_ms=np.mean(e2e_latencies) * 1000,
        median_e2e_latency_ms=np.median(e2e_latencies) * 1000,
        std_e2e_latency_ms=np.std(e2e_latencies) * 1000,
        p99_e2e_latency_ms=np.percentile(e2e_latencies, 99) * 1000,
        concurrency=np.sum(e2e_latencies) / dur_s,
        max_output_tokens_per_s=max_output_tokens_per_s,
        max_concurrent_requests=max_concurrent_requests,
    )

    return metrics, output_lens


async def benchmark(
    backend: str,
    api_url: str,
    base_url: str,
    model_id: str,
    tokenizer: PreTrainedTokenizerBase,
    input_requests: List[DatasetRow],
    request_rate: float,
    max_concurrency: Optional[int],
    disable_tqdm: bool,
    lora_names: List[str],
    lora_request_distribution: Optional[str],
    lora_zipf_alpha: Optional[float],
    extra_request_body: Dict[str, Any],
    profile: bool,
    pd_separated: bool = False,
    flush_cache: bool = False,
    warmup_requests: int = 1,
    use_trace_timestamps: bool = False,
    mooncake_slowdown_factor=1.0,
    mooncake_num_rounds=1,
    profile_prefill_url: Optional[List[str]] = None,
    profile_decode_url: Optional[List[str]] = None,
):
    if backend in ASYNC_REQUEST_FUNCS:
        request_func = ASYNC_REQUEST_FUNCS[backend]
    else:
        raise ValueError(f"Unknown backend: {backend}")

    # Limit concurrency
    # From https://github.com/vllm-project/vllm/pull/9390
    semaphore = asyncio.Semaphore(max_concurrency) if max_concurrency else None

    async def limited_request_func(request_func_input, pbar):
        if semaphore is None:
            return await request_func(request_func_input=request_func_input, pbar=pbar)
        async with semaphore:
            return await request_func(request_func_input=request_func_input, pbar=pbar)

    # Warmup
    print(f"Starting warmup with {warmup_requests} sequences...")

    # Handle the data structure difference for the warmup request
    if args.dataset_name == "mooncake":
        # For mooncake, input_requests is a list of dicts.
        # We need to build a temporary DatasetRow for the warmup phase.
        warmup_record = input_requests[0]

        # Build prompt from hash_ids, just like in the async generator
        hash_ids = warmup_record.get("hash_ids", [])
        prompt_text = ""
        for hash_id in hash_ids:
            prompt_text += f"{hash_id}" + " ".join(["hi"] * 512)
        prompt_text += "Can you tell me a detailed story in 1000 words?"

        output_len = warmup_record.get("output_length", 32)
        prompt_len = len(tokenizer.encode(prompt_text))

        # Create a temporary DatasetRow object for warmup
        test_request = DatasetRow(
            prompt=prompt_text,
            prompt_len=prompt_len,
            output_len=output_len,
            image_data=None,  # Mooncake doesn't have image data
        )
    else:
        # For all other datasets, input_requests is a list of DatasetRow objects
        test_request = input_requests[0]

    if lora_names is not None and len(lora_names) != 0:
        lora_name = lora_names[0]
    else:
        lora_name = None

    # Create the test input once
    test_input = RequestFuncInput(
        model=model_id,
        prompt=test_request.prompt,
        api_url=api_url,
        prompt_len=test_request.prompt_len,
        output_len=min(test_request.output_len, 32),
        lora_name=lora_name,
        image_data=test_request.image_data,
        extra_request_body=extra_request_body,
    )

    # Run warmup requests
    warmup_tasks = []
    for _ in range(warmup_requests):
        warmup_tasks.append(
            asyncio.create_task(request_func(request_func_input=test_input))
        )

    warmup_outputs = await asyncio.gather(*warmup_tasks)

    # Check if at least one warmup request succeeded
    if warmup_requests > 0 and not any(output.success for output in warmup_outputs):
        raise ValueError(
            "Warmup failed - Please make sure benchmark arguments "
            f"are correctly specified. Error: {warmup_outputs[0].error}"
        )
    else:
        print(
            f"Warmup completed with {args.warmup_requests} sequences. Starting main benchmark run..."
        )

    # Flush cache
    if ("sglang" in backend and _get_bool_env_var("SGLANG_IS_IN_CI")) or flush_cache:
        requests.post(base_url + "/flush_cache", headers=get_auth_headers())

    time.sleep(1.0)

    # Build profile URLs for PD separated mode (do this once at the beginning)
    pd_profile_urls = []
    if profile and pd_separated:
        pd_profile_urls = _build_profile_urls(profile_prefill_url, profile_decode_url)
        if not pd_profile_urls:
            print(
                "Warning: PD separated mode requires --profile-prefill-url or --profile-decode-url"
            )
            print("Skipping profiler start. Please specify worker URLs for profiling.")

    # Start profiler
    if profile:
        if pd_separated:
            if pd_profile_urls:
                await _call_profile_pd(pd_profile_urls, "start")
        else:
            print("Starting profiler...")
            profile_output = await async_request_profile(
                api_url=base_url + "/start_profile"
            )
            if profile_output.success:
                print("Profiler started")

    # Run all requests
    benchmark_start_time = time.perf_counter()
    tasks: List[asyncio.Task] = []
    pbar_total = len(input_requests)
    if (
        backend == "sglang" and args.dataset_name == "mooncake"
    ):  # Assuming mooncake is mainly for sglang or similar backends
        print("Using time-based Mooncake request scheduler, ignoring --request-rate.")
        request_generator = get_mooncake_request_over_time(
            input_requests, tokenizer, mooncake_slowdown_factor, mooncake_num_rounds
        )
        print(
            f"Starting Mooncake trace replay. Sessions: {len(input_requests)}, Rounds per session: {mooncake_num_rounds}. Slowdown factor: {mooncake_slowdown_factor}"
        )
        pbar_total *= args.mooncake_num_rounds
    else:
        request_generator = get_request(input_requests, request_rate)

    # Prepare LoRA request distribution parameters
    if lora_request_distribution == "distinct":
        lora_idx = 0
    elif lora_request_distribution == "skewed":
        weights = np.array([lora_zipf_alpha**-i for i in range(len(lora_names))])
        lora_probs = weights / np.sum(weights)
    else:
        lora_idx = None
        lora_probs = None

    pbar = None if disable_tqdm else tqdm(total=pbar_total)
    async for request in request_generator:
        if lora_names is not None and len(lora_names) != 0:
            if lora_request_distribution == "uniform":
                lora_name = random.choice(lora_names)
            elif lora_request_distribution == "distinct":
                lora_name = lora_names[lora_idx]
                lora_idx = (lora_idx + 1) % len(lora_names)
            else:
                assert (
                    lora_request_distribution == "skewed"
                ), f"Unexpected lora_request_distribution: {lora_request_distribution}. Expected 'skewed'."

                lora_name = np.random.choice(lora_names, p=lora_probs)
        else:
            lora_name = None

        request_func_input = RequestFuncInput(
            model=model_id,
            prompt=request.prompt,
            api_url=api_url,
            prompt_len=request.prompt_len,
            output_len=request.output_len,
            lora_name=lora_name,
            image_data=request.image_data,
            extra_request_body=extra_request_body,
            timestamp=request.timestamp,
            routing_id=request.routing_id,
        )

        tasks.append(
            asyncio.create_task(
                limited_request_func(request_func_input=request_func_input, pbar=pbar)
            )
        )
    outputs: List[RequestFuncOutput] = await asyncio.gather(*tasks)

    # Stop profiler
    if profile:
        if pd_separated:
            if pd_profile_urls:
                await _call_profile_pd(pd_profile_urls, "stop")
        else:
            if getattr(args, "profile_num_steps", None) is None:
                print("Stopping profiler...")
                profile_output = await async_request_profile(
                    api_url=base_url + "/stop_profile"
                )
                if profile_output.success:
                    print("Profiler stopped")

    if pbar is not None:
        pbar.close()

    if "sglang" in backend:
        server_info = requests.get(
            base_url + "/get_server_info", headers=get_auth_headers()
        )
        if server_info.status_code == 200:
            server_info_json = server_info.json()
            if "decode" in server_info_json:
                server_info_json = server_info_json["decode"][0]
            if (
                "internal_states" in server_info_json
                and server_info_json["internal_states"]
            ):
                accept_length = server_info_json["internal_states"][0].get(
                    "avg_spec_accept_length", None
                )
            else:
                accept_length = None
        else:
            accept_length = None
    else:
        accept_length = None

    # Compute metrics and print results
    benchmark_duration = time.perf_counter() - benchmark_start_time
    metrics, output_lens = calculate_metrics(
        input_requests=input_requests,
        outputs=outputs,
        dur_s=benchmark_duration,
        tokenizer=tokenizer,
        backend=backend,
        accept_length=accept_length,
        plot_throughput=args.plot_throughput,
    )

    print("\n{s:{c}^{n}}".format(s=" Serving Benchmark Result ", n=50, c="="))
    print("{:<40} {:<10}".format("Backend:", backend))
    print(
        "{:<40} {:<10}".format(
            "Traffic request rate:", "trace" if use_trace_timestamps else request_rate
        )
    )
    print(
        "{:<40} {:<10}".format(
            "Max request concurrency:",
            max_concurrency if max_concurrency else "not set",
        )
    )
    print("{:<40} {:<10}".format("Successful requests:", metrics.completed))
    print("{:<40} {:<10.2f}".format("Benchmark duration (s):", benchmark_duration))
    print("{:<40} {:<10}".format("Total input tokens:", metrics.total_input))
    print("{:<40} {:<10}".format("Total input text tokens:", metrics.total_input_text))
    print(
        "{:<40} {:<10}".format("Total input vision tokens:", metrics.total_input_vision)
    )
    print("{:<40} {:<10}".format("Total generated tokens:", metrics.total_output))
    print(
        "{:<40} {:<10}".format(
            "Total generated tokens (retokenized):", metrics.total_output_retokenized
        )
    )
    print(
        "{:<40} {:<10.2f}".format(
            "Request throughput (req/s):", metrics.request_throughput
        )
    )
    print(
        "{:<40} {:<10.2f}".format(
            "Input token throughput (tok/s):", metrics.input_throughput
        )
    )
    print(
        "{:<40} {:<10.2f}".format(
            "Output token throughput (tok/s):", metrics.output_throughput
        )
    )
    print(
        "{:<40} {:<10.2f}".format(
            "Peak output token throughput (tok/s):", metrics.max_output_tokens_per_s
        )
    )
    print(
        "{:<40} {:<10}".format(
            "Peak concurrent requests:", metrics.max_concurrent_requests
        )
    )
    print(
        "{:<40} {:<10.2f}".format(
            "Total token throughput (tok/s):", metrics.total_throughput
        )
    )
    print("{:<40} {:<10.2f}".format("Concurrency:", metrics.concurrency))
    if accept_length:
        print("{:<40} {:<10.2f}".format("Accept length:", accept_length))
    print("{s:{c}^{n}}".format(s="End-to-End Latency", n=50, c="-"))
    print(
        "{:<40} {:<10.2f}".format("Mean E2E Latency (ms):", metrics.mean_e2e_latency_ms)
    )
    print(
        "{:<40} {:<10.2f}".format(
            "Median E2E Latency (ms):", metrics.median_e2e_latency_ms
        )
    )
    print("{s:{c}^{n}}".format(s="Time to First Token", n=50, c="-"))
    print("{:<40} {:<10.2f}".format("Mean TTFT (ms):", metrics.mean_ttft_ms))
    print("{:<40} {:<10.2f}".format("Median TTFT (ms):", metrics.median_ttft_ms))
    print("{:<40} {:<10.2f}".format("P99 TTFT (ms):", metrics.p99_ttft_ms))
    print(
        "{s:{c}^{n}}".format(s="Time per Output Token (excl. 1st token)", n=50, c="-")
    )
    print("{:<40} {:<10.2f}".format("Mean TPOT (ms):", metrics.mean_tpot_ms))
    print("{:<40} {:<10.2f}".format("Median TPOT (ms):", metrics.median_tpot_ms))
    print("{:<40} {:<10.2f}".format("P99 TPOT (ms):", metrics.p99_tpot_ms))
    print("{s:{c}^{n}}".format(s="Inter-Token Latency", n=50, c="-"))
    print("{:<40} {:<10.2f}".format("Mean ITL (ms):", metrics.mean_itl_ms))
    print("{:<40} {:<10.2f}".format("Median ITL (ms):", metrics.median_itl_ms))
    print("{:<40} {:<10.2f}".format("P95 ITL (ms):", metrics.p95_itl_ms))
    print("{:<40} {:<10.2f}".format("P99 ITL (ms):", metrics.p99_itl_ms))
    print("{:<40} {:<10.2f}".format("Max ITL (ms):", metrics.max_itl_ms))
    print("=" * 50)

    resp = requests.get(base_url + "/get_server_info", headers=get_auth_headers())
    server_info = resp.json() if resp.status_code == 200 else None

    if (
        metrics.median_ttft_ms is not None
        and metrics.mean_itl_ms is not None
        and metrics.output_throughput is not None
    ):
        result = {
            # Arguments
            "tag": getattr(args, "tag", None),
            "backend": args.backend,
            "dataset_name": args.dataset_name,
            "request_rate": "trace" if use_trace_timestamps else request_rate,
            "max_concurrency": max_concurrency,
            "sharegpt_output_len": args.sharegpt_output_len,
            "random_input_len": args.random_input_len,
            "random_output_len": args.random_output_len,
            "random_range_ratio": args.random_range_ratio,
            # Information
            "server_info": server_info,
            # Results
            "duration": benchmark_duration,
            "completed": metrics.completed,
            "total_input_tokens": metrics.total_input,
            "total_input_text_tokens": metrics.total_input_text,
            "total_input_vision_tokens": metrics.total_input_vision,
            "total_output_tokens": metrics.total_output,
            "total_output_tokens_retokenized": metrics.total_output_retokenized,
            "request_throughput": metrics.request_throughput,
            "input_throughput": metrics.input_throughput,
            "output_throughput": metrics.output_throughput,
            "total_throughput": metrics.total_throughput,
            "mean_e2e_latency_ms": metrics.mean_e2e_latency_ms,
            "median_e2e_latency_ms": metrics.median_e2e_latency_ms,
            "std_e2e_latency_ms": metrics.std_e2e_latency_ms,
            "p99_e2e_latency_ms": metrics.p99_e2e_latency_ms,
            "mean_ttft_ms": metrics.mean_ttft_ms,
            "median_ttft_ms": metrics.median_ttft_ms,
            "std_ttft_ms": metrics.std_ttft_ms,
            "p99_ttft_ms": metrics.p99_ttft_ms,
            "mean_tpot_ms": metrics.mean_tpot_ms,
            "median_tpot_ms": metrics.median_tpot_ms,
            "std_tpot_ms": metrics.std_tpot_ms,
            "p99_tpot_ms": metrics.p99_tpot_ms,
            "mean_itl_ms": metrics.mean_itl_ms,
            "median_itl_ms": metrics.median_itl_ms,
            "std_itl_ms": metrics.std_itl_ms,
            "p95_itl_ms": metrics.p95_itl_ms,
            "p99_itl_ms": metrics.p99_itl_ms,
            "concurrency": metrics.concurrency,
            "accept_length": accept_length,
            "max_output_tokens_per_s": metrics.max_output_tokens_per_s,
            "max_concurrent_requests": metrics.max_concurrent_requests,
        }
    else:
        print(f"Error running benchmark for request rate: {request_rate}")
        print("-" * 30)

    # Determine output file name
    if args.output_file:
        output_file_name = args.output_file
    else:
        now = datetime.now().strftime("%m%d")
        if args.dataset_name == "image":
            output_file_name = (
                f"{args.backend}_{now}_{args.num_prompts}_{args.random_input_len}_"
                f"{args.random_output_len}_{args.image_count}imgs_"
                f"{args.image_resolution}.jsonl"
            )
        elif args.dataset_name.startswith("random"):
            output_file_name = f"{args.backend}_{now}_{args.num_prompts}_{args.random_input_len}_{args.random_output_len}.jsonl"
        else:
            output_file_name = (
                f"{args.backend}_{now}_{args.num_prompts}_{args.dataset_name}.jsonl"
            )

    result_details = {
        "input_lens": [output.prompt_len for output in outputs],
        "output_lens": output_lens,
        "ttfts": [output.ttft for output in outputs],
        "itls": [output.itl for output in outputs],
        "generated_texts": [output.generated_text for output in outputs],
        "errors": [output.error for output in outputs],
    }

    # Append results to a JSONL file
    with open(output_file_name, "a") as file:
        if args.output_details:
            result_for_dump = result | result_details
        else:
            result_for_dump = result
        file.write(json.dumps(result_for_dump) + "\n")

    return result | result_details


def check_chat_template(model_path):
    try:
        tokenizer = AutoTokenizer.from_pretrained(model_path, trust_remote_code=True)
        return "chat_template" in tokenizer.init_kwargs
    except Exception as e:
        print(f"Fail to load tokenizer config with error={e}")
        return False


def set_global_args(args_: argparse.Namespace):
    """Set the global args."""
    global args
    args = args_


def run_benchmark(args_: argparse.Namespace):
    global args
    args = args_

    # Set default value for max_concurrency if not present
    if not hasattr(args, "max_concurrency"):
        args.max_concurrency = None

    # Set default value for warmup_requests if not present
    if not hasattr(args, "warmup_requests"):
        args.warmup_requests = 1

    if not hasattr(args, "output_details"):
        args.output_details = False

    if not hasattr(args, "tokenize_prompt"):
        args.tokenize_prompt = False

    if not hasattr(args, "plot_throughput"):
        args.plot_throughput = False

    if not hasattr(args, "use_trace_timestamps"):
        args.use_trace_timestamps = False
    if not hasattr(args, "mooncake_slowdown_factor"):
        args.mooncake_slowdown_factor = 1.0

    if not hasattr(args, "mooncake_slowdown_factor"):
        args.mooncake_slowdown_factor = 1.0

    if not hasattr(args, "mooncake_num_rounds"):
        args.mooncake_num_rounds = 1

    if not hasattr(args, "served_model_name"):
        args.served_model_name = None

    if getattr(args, "print_requests", False):
        assert args.backend == "sglang-oai-chat"  # only support this now

    print(f"benchmark_args={args}")

    # Set global environments
    set_ulimit()
    random.seed(args.seed)
    np.random.seed(args.seed)

    extra_request_body = {}
    if args.extra_request_body:
        extra_request_body = json.loads(args.extra_request_body)

    if args.tokenize_prompt:
        assert (
            args.backend == "sglang"
        ), "`--tokenize-prompt` only compatible with `--backend sglang` currently"

    # Set url
    if args.port is None:
        args.port = {
            "sglang": 30000,
            "sglang-native": 30000,
            "sglang-oai": 30000,
            "lmdeploy": 23333,
            "vllm": 8000,
            "trt": 8000,
            "gserver": 9988,
            "truss": 8080,
        }.get(args.backend, 30000)

    model_url = (
        f"{args.base_url}/v1/models"
        if args.base_url
        else f"http://{args.host}:{args.port}/v1/models"
    )

    if args.backend in ["sglang", "sglang-native"]:
        api_url = (
            f"{args.base_url}/generate"
            if args.base_url
            else f"http://{args.host}:{args.port}/generate"
        )
    elif args.backend in ["sglang-oai", "vllm", "lmdeploy"]:
        api_url = (
            f"{args.base_url}/v1/completions"
            if args.base_url
            else f"http://{args.host}:{args.port}/v1/completions"
        )
    elif args.backend in ["sglang-oai-chat", "vllm-chat", "lmdeploy-chat"]:
        api_url = (
            f"{args.base_url}/v1/chat/completions"
            if args.base_url
            else f"http://{args.host}:{args.port}/v1/chat/completions"
        )
    elif args.backend == "trt":
        api_url = (
            f"{args.base_url}/v2/models/ensemble/generate_stream"
            if args.base_url
            else f"http://{args.host}:{args.port}/v2/models/ensemble/generate_stream"
        )
        if args.model is None:
            print("Please provide a model using `--model` when using `trt` backend.")
            sys.exit(1)
    elif args.backend == "gserver":
        api_url = args.base_url if args.base_url else f"{args.host}:{args.port}"
        args.model = args.model or "default"
    elif args.backend == "truss":
        api_url = (
            f"{args.base_url}/v1/models/model:predict"
            if args.base_url
            else f"http://{args.host}:{args.port}/v1/models/model:predict"
        )
    base_url = (
        f"http://{args.host}:{args.port}" if args.base_url is None else args.base_url
    )

    # Get model name
    if args.model is None:
        if args.backend == "truss":
            print(
                "Please provide a model with `--model` when using truss backend. e.g. --model meta-llama/Llama-3.1-8B-Instruct"
            )
            sys.exit(1)
        try:
            response = requests.get(model_url, headers=get_auth_headers())
            model_list = response.json().get("data", [])
            args.model = model_list[0]["id"] if model_list else None
        except Exception as e:
            print(f"Failed to fetch model from {model_url}. Error: {e}")
            print(
                "Please specify the correct host and port using `--host` and `--port`."
            )
            sys.exit(1)

    if args.model is None:
        print("No model specified or found. Please provide a model using `--model`.")
        sys.exit(1)

    if not check_chat_template(args.model):
        print(
            "\nWARNING It is recommended to use the `Chat` or `Instruct` model for benchmarking.\n"
            "Because when the tokenizer counts the output tokens, if there is gibberish, it might count incorrectly.\n"
        )

    if args.dataset_name in ["image", "mmmu"]:
        args.apply_chat_template = True
        assert (
            not args.tokenize_prompt
        ), "`--tokenize-prompt` not compatible with image dataset"

    if args.lora_request_distribution in ["distinct", "skewed"]:
        assert (
            args.lora_name is not None and len(args.lora_name) > 1
        ), "More than 1 LoRA adapter must be specified via --lora-name to use 'distinct' or 'skewed' request distribution."

    assert (
        args.lora_zipf_alpha > 1
    ), f"Got invalid value for --lora-zipf-alpha of {args.lora_zipf_alpha}. It must be greater than 1."

    print(f"{args}\n")

    # Read dataset
    backend = args.backend
    model_id = args.served_model_name or args.model
    tokenizer_id = args.tokenizer if args.tokenizer is not None else args.model
    tokenizer = get_tokenizer(tokenizer_id)
    input_requests = get_dataset(args, tokenizer, model_id)

    # compatible with SimpleNamespace
    if not hasattr(args, "flush_cache"):
        args.flush_cache = False

    # Prepare LoRA arguments
    lora_request_distribution = (
        args.lora_request_distribution if args.lora_name is not None else None
    )

    lora_zipf_alpha = (
        args.lora_zipf_alpha
        if args.lora_name is not None and args.lora_request_distribution == "skewed"
        else None
    )

    return asyncio.run(
        benchmark(
            backend=backend,
            api_url=api_url,
            base_url=base_url,
            model_id=model_id,
            tokenizer=tokenizer,
            input_requests=input_requests,
            request_rate=args.request_rate,
            max_concurrency=args.max_concurrency,
            disable_tqdm=args.disable_tqdm,
            lora_names=args.lora_name,
            lora_request_distribution=lora_request_distribution,
            lora_zipf_alpha=lora_zipf_alpha,
            extra_request_body=extra_request_body,
            profile=args.profile,
            pd_separated=args.pd_separated,
            flush_cache=args.flush_cache,
            warmup_requests=args.warmup_requests,
            use_trace_timestamps=args.use_trace_timestamps,
            mooncake_slowdown_factor=args.mooncake_slowdown_factor,
            mooncake_num_rounds=args.mooncake_num_rounds,
            profile_prefill_url=getattr(args, "profile_prefill_url", None),
            profile_decode_url=getattr(args, "profile_decode_url", None),
        )
    )


def set_ulimit(target_soft_limit=65535):
    resource_type = resource.RLIMIT_NOFILE
    current_soft, current_hard = resource.getrlimit(resource_type)

    if current_soft < target_soft_limit:
        try:
            resource.setrlimit(resource_type, (target_soft_limit, current_hard))
        except ValueError as e:
            print(f"Fail to set RLIMIT_NOFILE: {e}")


class LoRAPathAction(argparse.Action):
    def __call__(self, parser, namespace, values, option_string=None):
        setattr(namespace, self.dest, [])
        for lora_name in values:
            getattr(namespace, self.dest).append(lora_name)


if __name__ == "__main__":
    parser = ArgumentParser(description="Benchmark the online serving throughput.")
    parser.add_argument(
        "--backend",
        type=str,
        choices=list(ASYNC_REQUEST_FUNCS.keys()),
        default="sglang",
        help="Must specify a backend, depending on the LLM Inference Engine.",
    )
    parser.add_argument(
        "--base-url",
        type=str,
        default=None,
        help="Server or API base url if not using http host and port.",
    )
    parser.add_argument(
        "--host", type=str, default="0.0.0.0", help="Default host is 0.0.0.0."
    )
    parser.add_argument(
        "--port",
        type=int,
        help="If not set, the default port is configured according to its default value for different LLM Inference Engines.",
    )
    parser.add_argument(
        "--dataset-name",
        type=str,
        default="sharegpt",
        choices=[
            "sharegpt",
            "random",
            "random-ids",
            "generated-shared-prefix",
            "mmmu",
            "image",
            "mooncake",
        ],
        help="Name of the dataset to benchmark on.",
    )
    parser.add_argument(
        "--dataset-path", type=str, default="", help="Path to the dataset."
    )
    parser.add_argument(
        "--model",
        type=str,
        help="Name or path of the model. If not set, the default model will request /v1/models for conf.",
    )
    parser.add_argument(
        "--served-model-name",
        type=str,
        help="The name of the model as served by the serving service. If not set, this defaults to the value of --model.",
    )
    parser.add_argument(
        "--tokenizer",
        type=str,
        help="Name or path of the tokenizer. If not set, using the model conf.",
    )
    parser.add_argument(
        "--num-prompts",
        type=int,
        default=1000,
        help="Number of prompts to process. Default is 1000.",
    )
    parser.add_argument(
        "--sharegpt-output-len",
        type=int,
        default=None,
        help="Output length for each request. Overrides the output length from the ShareGPT dataset.",
    )
    parser.add_argument(
        "--sharegpt-context-len",
        type=int,
        default=None,
        help="The context length of the model for the ShareGPT dataset. Requests longer than the context length will be dropped.",
    )
    parser.add_argument(
        "--random-input-len",
        type=int,
        default=1024,
        help="Number of input tokens per request, used only for random and image dataset.",
    )
    parser.add_argument(
        "--random-output-len",
        default=1024,
        type=int,
        help="Number of output tokens per request, used only for random and image dataset.",
    )
    parser.add_argument(
        "--random-range-ratio",
        type=float,
        default=0.0,
        help="Range of sampled ratio of input/output length, "
        "used only for random and image dataset.",
    )
    # image dataset args
    parser.add_argument(
        "--image-count",
        type=int,
        default=1,
        help="Number of images per request (only available with the image dataset)",
    )
    parser.add_argument(
        "--image-resolution",
        type=str,
        default="1080p",
        help=(
            "Resolution of images for image dataset. "
            "Supports presets 4k/1080p/720p/360p or custom 'heightxwidth' (e.g., 1080x1920)."
        ),
    )
    parser.add_argument(
        "--random-image-count",
        action="store_true",
        help="Enable Random Image Count",
    )
    parser.add_argument(
        "--image-format",
        type=str,
        default="jpeg",
        help=("Format of images for image dataset. " "Supports jpeg and png."),
    )
    parser.add_argument(
        "--image-content",
        type=str,
        default="random",
        help=("Content for images for image dataset. " "Supports random and blank."),
    )
    parser.add_argument(
        "--request-rate",
        type=float,
        default=float("inf"),
        help="Number of requests per second. If this is inf, then all the requests are sent at time 0. "
        "Otherwise, we use Poisson process to synthesize the request arrival times. Default is inf.",
    )
    parser.add_argument(
        "--use-trace-timestamps",
        action="store_true",
        help="Use timestamps from the trace file for request scheduling. Only valid for 'mooncake' dataset.",
    )
    parser.add_argument(
        "--max-concurrency",
        type=int,
        default=None,
        help="Maximum number of concurrent requests. This can be used "
        "to help simulate an environment where a higher level component "
        "is enforcing a maximum number of concurrent requests. While the "
        "--request-rate argument controls the rate at which requests are "
        "initiated, this argument will control how many are actually allowed "
        "to execute at a time. This means that when used in combination, the "
        "actual request rate may be lower than specified with --request-rate, "
        "if the server is not processing requests fast enough to keep up.",
    )
    parser.add_argument("--output-file", type=str, help="Output JSONL file name.")
    parser.add_argument(
        "--output-details", action="store_true", help="Output details of benchmarking."
    )
    parser.add_argument(
        "--print-requests",
        action="store_true",
        help="Print requests immediately during benchmarking. Useful to quickly realize issues.",
    )
    parser.add_argument(
        "--disable-tqdm",
        action="store_true",
        help="Specify to disable tqdm progress bar.",
    )
    parser.add_argument(
        "--disable-stream",
        action="store_true",
        help="Disable streaming mode.",
    )
    parser.add_argument(
        "--return-logprob",
        action="store_true",
        help="Return logprob.",
    )
    parser.add_argument(
        "--return-routed-experts",
        action="store_true",
        help="Return routed experts.",
    )
    parser.add_argument("--seed", type=int, default=1, help="The random seed.")
    parser.add_argument(
        "--disable-ignore-eos",
        action="store_true",
        help="Disable ignoring EOS.",
    )
    parser.add_argument(
        "--extra-request-body",
        metavar='{"key1": "value1", "key2": "value2"}',
        type=str,
        help="Append given JSON object to the request payload. You can use this to specify"
        "additional generate params like sampling params.",
    )
    parser.add_argument(
        "--apply-chat-template",
        action="store_true",
        help="Apply chat template",
    )
    parser.add_argument(
        "--profile",
        action="store_true",
        help="Use Torch Profiler. The endpoint must be launched with "
        "SGLANG_TORCH_PROFILER_DIR to enable profiler.",
    )
    parser.add_argument(
        "--plot-throughput",
        action="store_true",
        help="Plot throughput and concurrent requests over time. Requires termplotlib and gnuplot.",
    )
    # TODO unify all these
    parser.add_argument(
        "--profile-activities",
        type=str,
        nargs="+",
        default=["CPU", "GPU"],
        choices=["CPU", "GPU", "CUDA_PROFILER"],
    )
    parser.add_argument("--profile-num-steps", type=int, default=None)
    parser.add_argument("--profile-by-stage", action="store_true", default=False)
    parser.add_argument("--profile-stages", nargs="+", default=None)
    parser.add_argument(
        "--lora-name",
        type=str,
        nargs="*",
        default=None,
        action=LoRAPathAction,
        help="The names of LoRA adapters. You can provide a list of names in the format {name} {name} {name}...",
    )
    parser.add_argument(
        "--lora-request-distribution",
        type=str,
        default="uniform",
        choices=[
            "uniform",
            "distinct",
            "skewed",
        ],
        help="What distribution to sample the LoRA adapters specified in --lora-name. Borrowed from the Punica paper. "
        "'distinct' distribution means selecting a new LoRA adapter for every request. "
        "'skewed' distribution follows the Zipf distribution, where the number of requests "
        "to model i specified in --lora-name is α times the number of requests for model i+1, "
        "where α > 1.",
    )
    parser.add_argument(
        "--lora-zipf-alpha",
        type=float,
        default=1.5,
        help="The parameter to use for the Zipf distribution when --lora-request-distribution='skewed'.",
    )
    parser.add_argument(
        "--prompt-suffix",
        type=str,
        default="",
        help="Suffix applied to the end of all user prompts, followed by assistant prompt suffix.",
    )
    parser.add_argument(
        "--pd-separated",
        action="store_true",
        help="Benchmark PD disaggregation server",
    )

    # Create a mutually exclusive group for profiling URLs
    # In PD separated mode, prefill and decode workers must be profiled separately
    profile_url_group = parser.add_mutually_exclusive_group()
    profile_url_group.add_argument(
        "--profile-prefill-url",
        type=str,
        nargs="*",
        default=None,
        help="URL(s) of the prefill worker(s) for profiling in PD separated mode. "
        "Can specify multiple URLs: --profile-prefill-url http://localhost:30000 http://localhost:30001. "
        "NOTE: Cannot be used together with --profile-decode-url. "
        "In PD separated mode, prefill and decode workers must be profiled separately.",
    )
    profile_url_group.add_argument(
        "--profile-decode-url",
        type=str,
        nargs="*",
        default=None,
        help="URL(s) of the decode worker(s) for profiling in PD separated mode. "
        "Can specify multiple URLs: --profile-decode-url http://localhost:30010 http://localhost:30011. "
        "NOTE: Cannot be used together with --profile-prefill-url. "
        "In PD separated mode, prefill and decode workers must be profiled separately.",
    )
    parser.add_argument(
        "--flush-cache",
        action="store_true",
        help="Flush the cache before running the benchmark",
    )
    parser.add_argument(
        "--warmup-requests",
        type=int,
        default=1,
        help="Number of warmup requests to run before the benchmark",
    )
    parser.add_argument(
        "--tokenize-prompt",
        action="store_true",
        help="Use integer ids instead of string for inputs. Useful to control prompt lengths accurately",
    )

    group = parser.add_argument_group("generated-shared-prefix dataset arguments")
    group.add_argument(
        "--gsp-num-groups",
        type=int,
        default=64,
        help="Number of system prompt groups for generated-shared-prefix dataset",
    )
    group.add_argument(
        "--gsp-prompts-per-group",
        type=int,
        default=16,
        help="Number of prompts per system prompt group for generated-shared-prefix dataset",
    )
    group.add_argument(
        "--gsp-system-prompt-len",
        type=int,
        default=2048,
        help="Target length in tokens for system prompts in generated-shared-prefix dataset",
    )
    group.add_argument(
        "--gsp-question-len",
        type=int,
        default=128,
        help="Target length in tokens for questions in generated-shared-prefix dataset",
    )
    group.add_argument(
        "--gsp-output-len",
        type=int,
        default=256,
        help="Target length in tokens for outputs in generated-shared-prefix dataset",
    )
    parser.add_argument(
        "--gsp-range-ratio",
        type=float,
        # WARN: The default 1.0 is for backward compatibility, and is different from the default 0.0 for random dataset
        default=1.0,
        help="Range of sampled ratio of input/output length, used only for gsp dataset.",
    )
    group.add_argument(
        "--gsp-fast-prepare",
        action="store_true",
        help="Speedup preparing by removing statistics computation, which will make some output statistics inaccurate but suitable for pressure tests.",
    )
    group.add_argument(
        "--gsp-send-routing-id",
        action="store_true",
        help="Send routing_id in requests. Requests with the same prefix share the same routing_id.",
    )
    mooncake_group = parser.add_argument_group("mooncake dataset arguments")
    mooncake_group.add_argument(
        "--mooncake-slowdown-factor",
        type=float,
        default=1.0,
        help="Slowdown factor for replaying the mooncake trace. "
        "A value of 2.0 means the replay is twice as slow. "
        "NOTE: --request-rate is IGNORED in mooncake mode.",
    )
    mooncake_group.add_argument(
        "--mooncake-num-rounds",
        type=int,
        default=1,
        help="Number of conversation rounds for each session in the mooncake dataset. "
        "A value > 1 will enable true multi-turn session benchmarking.",
    )
    mooncake_group.add_argument(
        "--mooncake-workload",
        type=str,
        default="conversation",
        choices=[
            "mooncake",
            "conversation",
            "synthetic",
            "toolagent",
        ],
        help="Underlying workload for the mooncake dataset.",
    )
    parser.add_argument(
        "--tag", type=str, default=None, help="The tag to be dumped to output."
    )
    args = parser.parse_args()
    run_benchmark(args)<|MERGE_RESOLUTION|>--- conflicted
+++ resolved
@@ -1664,11 +1664,7 @@
     send_routing_id = getattr(args, "gsp_send_routing_id", False)
 
     cache_path = get_gen_prefix_cache_path(args, tokenizer)
-<<<<<<< HEAD
     should_cache = (range_ratio == 1) and not send_routing_id
-=======
-    should_cache = range_ratio == 1
->>>>>>> f4100732
 
     # Try to load from cache first
     if cache_path.exists() and should_cache:
