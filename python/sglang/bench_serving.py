--- conflicted
+++ resolved
@@ -994,11 +994,6 @@
         async with semaphore:
             return await request_func(request_func_input=request_func_input, pbar=pbar)
 
-<<<<<<< HEAD
-
-=======
-    # Warmup
->>>>>>> 35ca04d2
     print(f"Starting warmup with {warmup_requests} sequences...")
 
     # Use the first request for all warmup iterations
