# Copied and adapted from: https://github.com/hao-ai-lab/FastVideo

# SPDX-License-Identifier: Apache-2.0
"""
DiffGenerator module for sglang-diffusion.

This module provides a consolidated interface for generating videos using
diffusion models.
"""

import dataclasses

from sglang.multimodal_gen.configs.sample.sampling_params import SamplingParams
from sglang.multimodal_gen.runtime.pipelines_core.schedule_batch import Req
from sglang.multimodal_gen.runtime.server_args import ServerArgs
from sglang.multimodal_gen.runtime.utils.logging_utils import init_logger
from sglang.multimodal_gen.utils import shallow_asdict

logger = init_logger(__name__)


def prepare_request(
    server_args: ServerArgs,
    sampling_params: SamplingParams,
) -> Req:
    params_dict = shallow_asdict(sampling_params)

    diffusers_kwargs = params_dict.pop("diffusers_kwargs", None)
    extra = params_dict.get("extra") or {}
    if diffusers_kwargs:
        extra["diffusers_kwargs"] = diffusers_kwargs
        params_dict["extra"] = extra

<<<<<<< HEAD
    req = Req(
        **params_dict,
        VSA_sparsity=server_args.VSA_sparsity,
    )

=======
    """
    # Create a copy of inference args to avoid modifying the original.
    # Filter out fields not defined in Req to avoid unexpected-kw TypeError.
    params_dict = shallow_asdict(sampling_params)
    req_field_names = {f.name for f in dataclasses.fields(Req)}
    filtered_params = {k: v for k, v in params_dict.items() if k in req_field_names}
    req = Req(**filtered_params, VSA_sparsity=server_args.VSA_sparsity)
>>>>>>> bd91f882
    req.adjust_size(server_args)

    if (req.width is not None and req.width <= 0) or (
        req.height is not None and req.height <= 0
    ):
        raise ValueError(
            f"Height and width must be positive, got height={req.height}, width={req.width}"
        )

    return req<|MERGE_RESOLUTION|>--- conflicted
+++ resolved
@@ -31,21 +31,11 @@
         extra["diffusers_kwargs"] = diffusers_kwargs
         params_dict["extra"] = extra
 
-<<<<<<< HEAD
     req = Req(
         **params_dict,
         VSA_sparsity=server_args.VSA_sparsity,
     )
 
-=======
-    """
-    # Create a copy of inference args to avoid modifying the original.
-    # Filter out fields not defined in Req to avoid unexpected-kw TypeError.
-    params_dict = shallow_asdict(sampling_params)
-    req_field_names = {f.name for f in dataclasses.fields(Req)}
-    filtered_params = {k: v for k, v in params_dict.items() if k in req_field_names}
-    req = Req(**filtered_params, VSA_sparsity=server_args.VSA_sparsity)
->>>>>>> bd91f882
     req.adjust_size(server_args)
 
     if (req.width is not None and req.width <= 0) or (
