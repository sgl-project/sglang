--- conflicted
+++ resolved
@@ -149,47 +149,39 @@
         },
     )
 
-<<<<<<< HEAD
     # 4. Return Response
-    if b64_data:
-        return ImageResponse(
-            data=[
-=======
-    resp_format = (request.response_format or "b64_json").lower()
     if resp_format == "b64_json":
-        with open(save_file_path, "rb") as f:
-            b64 = base64.b64encode(f.read()).decode("utf-8")
         response_kwargs = {
             "data": [
->>>>>>> ddb3970e
                 ImageResponseData(
                     b64_json=b64_data,
                     revised_prompt=request.prompt,
                 )
             ]
-        )
+        }
     elif resp_format == "url":
         if not cloud_url:
             raise HTTPException(
                 status_code=400,
                 detail="response_format='url' requires cloud storage to be configured.",
             )
-        return ImageResponse(
-            data=[
+        response_kwargs = {
+            "data": [
                 ImageResponseData(
                     url=cloud_url,
                     revised_prompt=request.prompt,
                 )
             ]
         }
-        if result.peak_memory_mb and result.peak_memory_mb > 0:
-            response_kwargs["peak_memory_mb"] = result.peak_memory_mb
-        return ImageResponse(**response_kwargs)
     else:
         # Return error, not supported
         raise HTTPException(
             status_code=400, detail=f"response_format={resp_format} is not supported"
         )
+
+    if result.peak_memory_mb and result.peak_memory_mb > 0:
+        response_kwargs["peak_memory_mb"] = result.peak_memory_mb
+    return ImageResponse(**response_kwargs)
 
 
 @router.post("/edits", response_model=ImageResponse)
@@ -287,39 +279,24 @@
         },
     )
 
-<<<<<<< HEAD
     # 4. Return Response
-    if b64_data:
-        return ImageResponse(
-            data=[ImageResponseData(b64_json=b64_data, revised_prompt=prompt)]
-        )
+    if (response_format or "b64_json").lower() == "b64_json":
+        response_kwargs = {
+            "data": [ImageResponseData(b64_json=b64_data, revised_prompt=prompt)]
+        }
     else:
-        if response_format == "url" and not cloud_url:
+        if not cloud_url:
             raise HTTPException(
                 status_code=400,
                 detail="response_format='url' requires cloud storage to be configured.",
             )
-        return ImageResponse(
-            data=[ImageResponseData(url=cloud_url, revised_prompt=prompt)]
-        )
-=======
-    # Default to b64_json to align with gpt-image-1 behavior in OpenAI examples
-    if (response_format or "b64_json").lower() == "b64_json":
-        with open(save_file_path, "rb") as f:
-            b64 = base64.b64encode(f.read()).decode("utf-8")
         response_kwargs = {
-            "data": [ImageResponseData(b64_json=b64, revised_prompt=prompt)]
+            "data": [ImageResponseData(url=cloud_url, revised_prompt=prompt)]
         }
-        if result.peak_memory_mb and result.peak_memory_mb > 0:
-            response_kwargs["peak_memory_mb"] = result.peak_memory_mb
-        return ImageResponse(**response_kwargs)
-    else:
-        url = f"/v1/images/{request_id}/content"
-        response_kwargs = {"data": [ImageResponseData(url=url, revised_prompt=prompt)]}
-        if result.peak_memory_mb and result.peak_memory_mb > 0:
-            response_kwargs["peak_memory_mb"] = result.peak_memory_mb
-        return ImageResponse(**response_kwargs)
->>>>>>> ddb3970e
+
+    if result.peak_memory_mb and result.peak_memory_mb > 0:
+        response_kwargs["peak_memory_mb"] = result.peak_memory_mb
+    return ImageResponse(**response_kwargs)
 
 
 @router.get("/{image_id}/content")
