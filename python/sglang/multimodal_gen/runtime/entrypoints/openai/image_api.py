--- conflicted
+++ resolved
@@ -92,31 +92,8 @@
 
 
 def _build_req_from_sampling(s: SamplingParams) -> Req:
-<<<<<<< HEAD
     req_fields = {f.name for f in dataclasses.fields(Req)}
     return Req(**{k: v for k, v in shallow_asdict(s).items() if k in req_fields})
-=======
-    # TODO: refactor this! this is so dangerous because we could forget to add a new field here!
-    return Req(
-        request_id=s.request_id,
-        data_type=s.data_type,
-        prompt=s.prompt,
-        negative_prompt=s.negative_prompt,
-        image_path=s.image_path,
-        height=s.height,
-        width=s.width,
-        fps=1,
-        guidance_scale=s.guidance_scale,
-        num_inference_steps=s.num_inference_steps,
-        num_frames=s.num_frames,
-        seed=s.seed,
-        generator_device=s.generator_device,
-        output_path=s.output_path,
-        output_file_name=s.output_file_name,
-        num_outputs_per_prompt=s.num_outputs_per_prompt,
-        save_output=s.save_output,
-    )
->>>>>>> 9a7641d7
 
 
 @router.post("/generations", response_model=ImageResponse)
