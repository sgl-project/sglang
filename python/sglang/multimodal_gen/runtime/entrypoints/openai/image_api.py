--- conflicted
+++ resolved
@@ -55,15 +55,12 @@
     image_path: Optional[str] = None,
     seed: Optional[int] = None,
     generator_device: Optional[str] = None,
-<<<<<<< HEAD
     control_image_path: Optional[str] = None,
     controlnet_conditioning_scale: Optional[float] = 1.0,
-=======
     negative_prompt: Optional[str] = None,
     guidance_scale: Optional[float] = None,
     num_inference_steps: Optional[int] = None,
     enable_teacache: Optional[bool] = None,
->>>>>>> a36142aa
 ) -> SamplingParams:
     if size is None:
         width, height = None, None
@@ -86,15 +83,12 @@
         output_file_name=f"{request_id}.{ext}",
         seed=seed,
         generator_device=generator_device,
-<<<<<<< HEAD
         control_image_path=control_image_path,
         controlnet_conditioning_scale=controlnet_conditioning_scale,
-=======
         guidance_scale=guidance_scale,
         num_inference_steps=num_inference_steps,
         enable_teacache=enable_teacache,
         **({"negative_prompt": negative_prompt} if negative_prompt is not None else {}),
->>>>>>> a36142aa
     )
     return sampling_params
 
@@ -138,15 +132,12 @@
         background=request.background,
         seed=request.seed,
         generator_device=request.generator_device,
-<<<<<<< HEAD
         control_image_path=request.control_image_path,
         controlnet_conditioning_scale=request.controlnet_conditioning_scale,
-=======
         negative_prompt=request.negative_prompt,
         guidance_scale=request.guidance_scale,
         num_inference_steps=request.num_inference_steps,
         enable_teacache=request.enable_teacache,
->>>>>>> a36142aa
     )
     batch = prepare_request(
         server_args=get_global_server_args(),
