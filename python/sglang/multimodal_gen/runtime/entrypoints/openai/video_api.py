--- conflicted
+++ resolved
@@ -82,24 +82,12 @@
         sampling_kwargs["guidance_scale_2"] = request.guidance_scale_2
     if request.negative_prompt is not None:
         sampling_kwargs["negative_prompt"] = request.negative_prompt
+    if request.enable_teacache is not None:
+        sampling_kwargs["enable_teacache"] = request.enable_teacache
     sampling_params = SamplingParams.from_user_sampling_params_args(
         model_path=server_args.model_path,
         server_args=server_args,
-<<<<<<< HEAD
-        output_file_name=request_id,
-        seed=request.seed,
-        generator_device=request.generator_device,
-        guidance_scale=request.guidance_scale,
-        num_inference_steps=request.num_inference_steps,
-        enable_teacache=request.enable_teacache,
-        **(
-            {"negative_prompt": request.negative_prompt}
-            if request.negative_prompt is not None
-            else {}
-        ),
-=======
         **sampling_kwargs,
->>>>>>> bf643814
     )
 
     return sampling_params
