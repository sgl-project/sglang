import time
from typing import Any, Dict, List, Optional

from pydantic import BaseModel, Field


# Image API protocol models
class ImageResponseData(BaseModel):
    b64_json: Optional[str] = None
    url: Optional[str] = None
    revised_prompt: Optional[str] = None


class ImageResponse(BaseModel):
    created: int = Field(default_factory=lambda: int(time.time()))
    data: List[ImageResponseData]


class ImageGenerationsRequest(BaseModel):
    prompt: str
    model: Optional[str] = None
    n: Optional[int] = 1
    quality: Optional[str] = "auto"
    response_format: Optional[str] = "url"  # url | b64_json
    size: Optional[str] = "1024x1024"  # e.g., 1024x1024
    style: Optional[str] = "vivid"
    background: Optional[str] = "auto"  # transparent | opaque | auto
    output_format: Optional[str] = None  # png | jpeg | webp
    seed: Optional[int] = 1024
    generator_device: Optional[str] = "cuda"
    user: Optional[str] = None
    # SGLang extensions
    num_inference_steps: Optional[int] = None
    guidance_scale: Optional[float] = None
    seed: Optional[int] = None
    diffusers_kwargs: Optional[Dict[str, Any]] = None  # kwargs for diffusers backend


# Video API protocol models
class VideoResponse(BaseModel):
    id: str
    object: str = "video"
    model: str = "sora-2"
    status: str = "queued"
    progress: int = 0
    created_at: int = Field(default_factory=lambda: int(time.time()))
    size: str = "720x1280"
    seconds: str = "4"
    quality: str = "standard"
    remixed_from_video_id: Optional[str] = None
    completed_at: Optional[int] = None
    expires_at: Optional[int] = None
    error: Optional[Dict[str, Any]] = None


class VideoGenerationsRequest(BaseModel):
    prompt: str
    input_reference: Optional[str] = None
    model: Optional[str] = None
    seconds: Optional[int] = 4
    size: Optional[str] = "720x1280"
    fps: Optional[int] = None
    num_frames: Optional[int] = None
<<<<<<< HEAD
    # SGLang extensions
    num_inference_steps: Optional[int] = None
    guidance_scale: Optional[float] = None
    seed: Optional[int] = None
    diffusers_kwargs: Optional[Dict[str, Any]] = None  # kwargs for diffusers backend
=======
    seed: Optional[int] = 1024
    generator_device: Optional[str] = "cuda"
>>>>>>> bd91f882


class VideoListResponse(BaseModel):
    data: List[VideoResponse]
    object: str = "list"


class VideoRemixRequest(BaseModel):
    prompt: str<|MERGE_RESOLUTION|>--- conflicted
+++ resolved
@@ -26,13 +26,12 @@
     style: Optional[str] = "vivid"
     background: Optional[str] = "auto"  # transparent | opaque | auto
     output_format: Optional[str] = None  # png | jpeg | webp
-    seed: Optional[int] = 1024
-    generator_device: Optional[str] = "cuda"
     user: Optional[str] = None
     # SGLang extensions
     num_inference_steps: Optional[int] = None
     guidance_scale: Optional[float] = None
-    seed: Optional[int] = None
+    seed: Optional[int] = 1024
+    generator_device: Optional[str] = "cuda"
     diffusers_kwargs: Optional[Dict[str, Any]] = None  # kwargs for diffusers backend
 
 
@@ -61,16 +60,12 @@
     size: Optional[str] = "720x1280"
     fps: Optional[int] = None
     num_frames: Optional[int] = None
-<<<<<<< HEAD
+    seed: Optional[int] = 1024
+    generator_device: Optional[str] = "cuda"
     # SGLang extensions
     num_inference_steps: Optional[int] = None
     guidance_scale: Optional[float] = None
-    seed: Optional[int] = None
     diffusers_kwargs: Optional[Dict[str, Any]] = None  # kwargs for diffusers backend
-=======
-    seed: Optional[int] = 1024
-    generator_device: Optional[str] = "cuda"
->>>>>>> bd91f882
 
 
 class VideoListResponse(BaseModel):
