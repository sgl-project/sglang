# Copied and adapted from: https://github.com/hao-ai-lab/FastVideo

# SPDX-License-Identifier: Apache-2.0
# adapted from vllm: https://github.com/vllm-project/vllm/blob/v0.7.3/vllm/entrypoints/cli/serve.py

import argparse
import dataclasses
import json
import os
from typing import cast

import sglang.multimodal_gen.envs as envs
from sglang.multimodal_gen import DiffGenerator
from sglang.multimodal_gen.configs.sample.sampling_params import (
    SamplingParams,
    generate_request_id,
)
from sglang.multimodal_gen.runtime.entrypoints.cli.cli_types import CLISubcommand
from sglang.multimodal_gen.runtime.entrypoints.cli.utils import (
    RaiseNotImplementedAction,
)
from sglang.multimodal_gen.runtime.server_args import ServerArgs
from sglang.multimodal_gen.runtime.utils.logging_utils import init_logger
from sglang.multimodal_gen.runtime.utils.perf_logger import (
    PerformanceLogger,
    RequestTimings,
)
from sglang.multimodal_gen.utils import FlexibleArgumentParser

logger = init_logger(__name__)


def add_multimodal_gen_generate_args(parser: argparse.ArgumentParser):
    """Add the arguments for the generate command."""
    parser.add_argument(
        "--config",
        type=str,
        default="",
        required=False,
        help="Read CLI options from a config JSON or YAML file. If provided, --model-path and --prompt are optional.",
    )
    parser.add_argument(
        "--perf-dump-path",
        type=str,
        default=None,
        required=False,
        help="Path to dump the performance metrics (JSON) for the run.",
    )

    parser = ServerArgs.add_cli_args(parser)
    parser = SamplingParams.add_cli_args(parser)

    parser.add_argument(
        "--text-encoder-configs",
        action=RaiseNotImplementedAction,
        help="JSON array of text encoder configurations (NOT YET IMPLEMENTED)",
    )

    return parser


def maybe_dump_performance(args: argparse.Namespace, server_args, prompt: str, results):
    """dump performance if necessary"""
    if not (args.perf_dump_path and results):
        return

    if isinstance(results, list):
        result = results[0] if results else {}
    else:
        result = results

    timings_dict = result.get("timings")
    if not (args.perf_dump_path and timings_dict):
        return

    timings = RequestTimings(request_id=timings_dict.get("request_id"))
    timings.stages = timings_dict.get("stages", {})
    timings.total_duration_ms = timings_dict.get("total_duration_ms", 0)

    PerformanceLogger.dump_benchmark_report(
        file_path=args.perf_dump_path,
        timings=timings,
        meta={
            "prompt": prompt,
            "model": server_args.model_path,
        },
        tag="cli_generate",
    )


def generate_cmd(args: argparse.Namespace):
    """The entry point for the generate command."""
    # FIXME(mick): do not hard code
    args.request_id = generate_request_id()

    # Auto-enable stage logging if dump path is provided
    if args.perf_dump_path:
        os.environ["SGLANG_DIFFUSION_STAGE_LOGGING"] = "True"
        envs.SGLANG_DIFFUSION_STAGE_LOGGING = True

    server_args = ServerArgs.from_cli_args(args)
<<<<<<< HEAD
    sampling_params = SamplingParams.from_cli_args(args)
    sampling_params.request_id = generate_request_id()

    # Handle diffusers-specific kwargs passed via CLI
    diffusers_kwargs = None
    if hasattr(args, "diffusers_kwargs") and args.diffusers_kwargs:
        try:
            diffusers_kwargs = json.loads(args.diffusers_kwargs)
            logger.info("Parsed diffusers_kwargs: %s", diffusers_kwargs)
        except json.JSONDecodeError as e:
            logger.error("Failed to parse --diffusers-kwargs as JSON: %s", e)
            raise ValueError(
                f"--diffusers-kwargs must be valid JSON. Got: {args.diffusers_kwargs}"
            ) from e

=======
    sampling_params_kwargs = SamplingParams.get_cli_args(args)
>>>>>>> d7cb08c5
    generator = DiffGenerator.from_pretrained(
        model_path=server_args.model_path, server_args=server_args
    )

<<<<<<< HEAD
    # Pass diffusers_kwargs in the extra parameter
    extra_kwargs = {}
    if diffusers_kwargs:
        extra_kwargs["diffusers_kwargs"] = diffusers_kwargs

    results = generator.generate(
        prompt=sampling_params.prompt,
        sampling_params=sampling_params,
        **extra_kwargs,
    )
=======
    results = generator.generate(sampling_params_kwargs=sampling_params_kwargs)
>>>>>>> d7cb08c5

    prompt = sampling_params_kwargs.get("prompt", None)
    maybe_dump_performance(args, server_args, prompt, results)


class GenerateSubcommand(CLISubcommand):
    """The `generate` subcommand for the sglang-diffusion CLI"""

    def __init__(self) -> None:
        self.name = "generate"
        super().__init__()
        self.init_arg_names = self._get_init_arg_names()
        self.generation_arg_names = self._get_generation_arg_names()

    def _get_init_arg_names(self) -> list[str]:
        """Get names of arguments for DiffGenerator initialization"""
        return ["num_gpus", "tp_size", "sp_size", "model_path"]

    def _get_generation_arg_names(self) -> list[str]:
        """Get names of arguments for generate_video method"""
        return [field.name for field in dataclasses.fields(SamplingParams)]

    def cmd(self, args: argparse.Namespace) -> None:
        generate_cmd(args)

    def validate(self, args: argparse.Namespace) -> None:
        """Validate the arguments for this command"""
        if args.num_gpus is not None and args.num_gpus <= 0:
            raise ValueError("Number of gpus must be positive")

        if args.config and not os.path.exists(args.config):
            raise ValueError(f"Config file not found: {args.config}")

    def subparser_init(
        self, subparsers: argparse._SubParsersAction
    ) -> FlexibleArgumentParser:
        generate_parser = subparsers.add_parser(
            "generate",
            help="Run inference on a model",
            usage="sgl_diffusion generate (--model-path MODEL_PATH_OR_ID --prompt PROMPT) | --config CONFIG_FILE [OPTIONS]",
        )

        generate_parser = add_multimodal_gen_generate_args(generate_parser)

        return cast(FlexibleArgumentParser, generate_parser)<|MERGE_RESOLUTION|>--- conflicted
+++ resolved
@@ -99,7 +99,7 @@
         envs.SGLANG_DIFFUSION_STAGE_LOGGING = True
 
     server_args = ServerArgs.from_cli_args(args)
-<<<<<<< HEAD
+
     sampling_params = SamplingParams.from_cli_args(args)
     sampling_params.request_id = generate_request_id()
 
@@ -115,14 +115,10 @@
                 f"--diffusers-kwargs must be valid JSON. Got: {args.diffusers_kwargs}"
             ) from e
 
-=======
-    sampling_params_kwargs = SamplingParams.get_cli_args(args)
->>>>>>> d7cb08c5
     generator = DiffGenerator.from_pretrained(
         model_path=server_args.model_path, server_args=server_args
     )
 
-<<<<<<< HEAD
     # Pass diffusers_kwargs in the extra parameter
     extra_kwargs = {}
     if diffusers_kwargs:
@@ -133,9 +129,6 @@
         sampling_params=sampling_params,
         **extra_kwargs,
     )
-=======
-    results = generator.generate(sampling_params_kwargs=sampling_params_kwargs)
->>>>>>> d7cb08c5
 
     prompt = sampling_params_kwargs.get("prompt", None)
     maybe_dump_performance(args, server_args, prompt, results)
