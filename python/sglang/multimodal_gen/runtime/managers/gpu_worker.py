# Copied and adapted from: https://github.com/hao-ai-lab/FastVideo

# SPDX-License-Identifier: Apache-2.0
import multiprocessing as mp
import os
import time
from typing import List

import torch
from setproctitle import setproctitle

from sglang.multimodal_gen.runtime.distributed import (
    get_sp_group,
    maybe_init_distributed_environment_and_model_parallel,
)
from sglang.multimodal_gen.runtime.distributed.parallel_state import (
    get_cfg_group,
    get_tp_group,
)
from sglang.multimodal_gen.runtime.pipelines_core import Req, build_pipeline
from sglang.multimodal_gen.runtime.pipelines_core.schedule_batch import OutputBatch
from sglang.multimodal_gen.runtime.server_args import PortArgs, ServerArgs
from sglang.multimodal_gen.runtime.utils.common import is_cuda, set_cuda_arch

_is_cuda = is_cuda()
from sglang.multimodal_gen.runtime.utils.logging_utils import (
    configure_logger,
    init_logger,
    suppress_other_loggers,
)
from sglang.multimodal_gen.runtime.utils.perf_logger import (
    PerformanceLogger,
    RequestTimings,
)

logger = init_logger(__name__)

CYAN = "\033[1;36m"
RESET = "\033[0;0m"


class GPUWorker:
    """
    A worker that executes the model on a single GPU.
    """

    def __init__(
        self,
        local_rank: int,
        rank: int,
        master_port: int,
        server_args: ServerArgs,
    ):
        self.local_rank = local_rank
        self.rank = rank
        self.master_port = master_port
        # FIXME: should we use tcp as distribute init method?
        self.server_args = server_args
        self.pipeline = None

        self.init_device_and_model()
        self.sp_group = get_sp_group()
        self.sp_cpu_group = self.sp_group.cpu_group
        self.tp_group = get_tp_group()
        self.tp_cpu_group = self.tp_group.cpu_group

        self.cfg_group = get_cfg_group()
        self.cfg_cpu_group = self.cfg_group.cpu_group

    def init_device_and_model(self) -> None:
        """Initialize the device and load the model."""
<<<<<<< HEAD
        setproctitle(f"sgl_diffusion::scheduler:{self.local_rank}")
        torch.get_device_module().set_device(self.local_rank)
=======
        setproctitle(f"sgl_diffusion::scheduler_TP{self.local_rank}")
        torch.cuda.set_device(self.local_rank)
>>>>>>> dc836909
        # Set environment variables for distributed initialization
        os.environ["MASTER_ADDR"] = "localhost"
        os.environ["MASTER_PORT"] = str(self.master_port)
        os.environ["LOCAL_RANK"] = str(self.local_rank)
        os.environ["RANK"] = str(self.rank)
        os.environ["WORLD_SIZE"] = str(self.server_args.num_gpus)
        # Initialize the distributed environment
        maybe_init_distributed_environment_and_model_parallel(
            tp_size=self.server_args.tp_size,
            enable_cfg_parallel=self.server_args.enable_cfg_parallel,
            ulysses_degree=self.server_args.ulysses_degree,
            ring_degree=self.server_args.ring_degree,
            sp_size=self.server_args.sp_degree,
            dp_size=self.server_args.dp_size,
            distributed_init_method=f"tcp://127.0.0.1:{self.master_port}",
        )

        self.pipeline = build_pipeline(self.server_args)

        logger.info(
            f"Worker {self.rank}: Initialized device, model, and distributed environment."
        )

    def execute_forward(self, batch: List[Req]) -> OutputBatch:
        """
        Execute a forward pass.
        """
        assert self.pipeline is not None
        # TODO: dealing with first req for now
        req = batch[0]
        output_batch = None
        try:
            start_time = time.monotonic()
            timings = RequestTimings(request_id=req.request_id)
            req.timings = timings

            output_batch = self.pipeline.forward(req, self.server_args)
            duration_ms = (time.monotonic() - start_time) * 1000

            if output_batch.timings:
                output_batch.timings.total_duration_ms = duration_ms
                PerformanceLogger.log_request_summary(timings=output_batch.timings)
        except Exception as e:
            if output_batch is None:
                from sglang.multimodal_gen.runtime.pipelines_core.schedule_batch import (
                    OutputBatch,
                )

                output_batch = OutputBatch()
            output_batch.error = f"Error executing request {req.request_id}: {e}"
        finally:
            return output_batch

    def set_lora_adapter(
        self, lora_nickname: str, lora_path: str | None = None
    ) -> None:
        """
        Set the LoRA adapter for the pipeline.
        """
        assert self.pipeline is not None
        self.pipeline.set_lora_adapter(lora_nickname, lora_path)

    def merge_lora_weights(self) -> None:
        """
        Merge LoRA weights.
        """
        assert self.pipeline is not None
        self.pipeline.merge_lora_weights()

    def unmerge_lora_weights(self) -> None:
        """
        Unmerge LoRA weights.
        """
        assert self.pipeline is not None
        self.pipeline.unmerge_lora_weights()


def run_scheduler_process(
    local_rank: int,
    rank: int,
    master_port: int,
    server_args: ServerArgs,
    pipe_writer: mp.connection.Connection,
    # For all workers: pipe to receive tasks from rank 0
    task_pipe_r: mp.connection.Connection,
    # For slave workers: pipe to send results back to rank 0
    result_pipe_w: mp.connection.Connection | None,
    # For rank 0 worker only: pipes to send tasks to slaves
    task_pipes_to_slaves: list[mp.connection.Connection] | None = None,
    # For rank 0 worker only: pipes to receive results from slaves
    result_pipes_from_slaves: list[mp.connection.Connection] | None = None,
) -> None:
    """
    The entry point for the worker process.
    Rank 0 acts as the master, handling ZMQ requests and coordinating slaves.
    Ranks > 0 act as slaves, waiting for tasks from the master.
    """
    configure_logger(server_args)
    suppress_other_loggers()
    if _is_cuda:
        set_cuda_arch()

    port_args = PortArgs.from_server_args(server_args)

    # start the scheduler event loop
    assert task_pipes_to_slaves is not None
    assert result_pipes_from_slaves is not None
    from sglang.multimodal_gen.runtime.managers.scheduler import Scheduler

    scheduler = Scheduler(
        server_args,
        gpu_id=rank,
        port_args=port_args,
        task_pipes_to_slaves=task_pipes_to_slaves,
        result_pipes_from_slaves=result_pipes_from_slaves,
    )
    logger.info(f"Worker {rank}: Scheduler loop started.")
    pipe_writer.send(
        {
            "status": "ready",
        }
    )
    scheduler.event_loop()
    logger.info(f"Worker {rank}: Shutdown complete.")<|MERGE_RESOLUTION|>--- conflicted
+++ resolved
@@ -69,13 +69,8 @@
 
     def init_device_and_model(self) -> None:
         """Initialize the device and load the model."""
-<<<<<<< HEAD
-        setproctitle(f"sgl_diffusion::scheduler:{self.local_rank}")
+        setproctitle(f"sgl_diffusion::scheduler_TP{self.local_rank}")
         torch.get_device_module().set_device(self.local_rank)
-=======
-        setproctitle(f"sgl_diffusion::scheduler_TP{self.local_rank}")
-        torch.cuda.set_device(self.local_rank)
->>>>>>> dc836909
         # Set environment variables for distributed initialization
         os.environ["MASTER_ADDR"] = "localhost"
         os.environ["MASTER_PORT"] = str(self.master_port)
