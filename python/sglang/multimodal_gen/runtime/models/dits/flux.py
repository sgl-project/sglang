--- conflicted
+++ resolved
@@ -155,13 +155,8 @@
             dropout_rate=0,
             softmax_scale=None,
             causal=False,
-<<<<<<< HEAD
             supported_attention_backends={
-                AttentionBackendEnum.FA3,
-=======
-            supported_attention_backends=(
                 AttentionBackendEnum.FA,
->>>>>>> ca548d83
                 AttentionBackendEnum.TORCH_SDPA,
                 AttentionBackendEnum.SAGE_ATTN,
             },
