# Copied and adapted from: https://github.com/hao-ai-lab/FastVideo

# SPDX-License-Identifier: Apache-2.0

import functools
from math import prod
from typing import Any, Dict, List, Optional, Tuple, Union

import numpy as np
import torch
import torch.nn as nn
import torch.nn.functional as F
from diffusers.models.attention import FeedForward
from diffusers.models.embeddings import TimestepEmbedding, Timesteps
from diffusers.models.modeling_outputs import Transformer2DModelOutput
from diffusers.models.normalization import AdaLayerNormContinuous

from sglang.multimodal_gen.configs.models.dits.qwenimage import QwenImageDitConfig
from sglang.multimodal_gen.runtime.layers.attention import USPAttention
from sglang.multimodal_gen.runtime.layers.layernorm import LayerNorm, RMSNorm
from sglang.multimodal_gen.runtime.layers.linear import ReplicatedLinear
from sglang.multimodal_gen.runtime.layers.rotary_embedding import (
    apply_sglang_jit_rope_qk_inplace,
)
from sglang.multimodal_gen.runtime.layers.triton_ops import (
    fuse_scale_shift_gate_select01_kernel,
    fuse_scale_shift_kernel,
)
from sglang.multimodal_gen.runtime.models.dits.base import CachableDiT
from sglang.multimodal_gen.runtime.platforms import AttentionBackendEnum
from sglang.multimodal_gen.runtime.utils.layerwise_offload import OffloadableDiTMixin
from sglang.multimodal_gen.runtime.utils.logging_utils import init_logger

logger = init_logger(__name__)  # pylint: disable=invalid-name


def _get_qkv_projections(
    attn: "QwenImageCrossAttention", hidden_states, encoder_hidden_states=None
):
    img_query, _ = attn.to_q(hidden_states)
    img_key, _ = attn.to_k(hidden_states)
    img_value, _ = attn.to_v(hidden_states)

    txt_query = txt_key = txt_value = None
    if encoder_hidden_states is not None and attn.added_kv_proj_dim is not None:
        txt_query, _ = attn.add_q_proj(encoder_hidden_states)
        txt_key, _ = attn.add_k_proj(encoder_hidden_states)
        txt_value, _ = attn.add_v_proj(encoder_hidden_states)

    return img_query, img_key, img_value, txt_query, txt_key, txt_value


class QwenTimestepProjEmbeddings(nn.Module):
    def __init__(self, embedding_dim, use_additional_t_cond=False):
        super().__init__()

        self.time_proj = Timesteps(
            num_channels=256, flip_sin_to_cos=True, downscale_freq_shift=0, scale=1000
        )
        self.timestep_embedder = TimestepEmbedding(
            in_channels=256, time_embed_dim=embedding_dim
        )
        self.use_additional_t_cond = use_additional_t_cond
        if use_additional_t_cond:
            self.addition_t_embedding = nn.Embedding(2, embedding_dim)

    def forward(self, timestep, hidden_states, addition_t_cond=None):
        timesteps_proj = self.time_proj(timestep)
        timesteps_emb = self.timestep_embedder(
            timesteps_proj.to(dtype=hidden_states.dtype)
        )  # (N, D)

        conditioning = timesteps_emb
        if self.use_additional_t_cond:
            if addition_t_cond is None:
                raise ValueError(
                    "When additional_t_cond is True, addition_t_cond must be provided."
                )
            addition_t_emb = self.addition_t_embedding(addition_t_cond)
            addition_t_emb = addition_t_emb.to(dtype=hidden_states.dtype)
            conditioning = conditioning + addition_t_emb

        return conditioning


class QwenEmbedRope(nn.Module):
    def __init__(self, theta: int, axes_dim: List[int], scale_rope=False):
        super().__init__()
        self.theta = theta
        self.axes_dim = axes_dim
        pos_index = torch.arange(4096)
        neg_index = torch.arange(4096).flip(0) * -1 - 1
        self.pos_freqs = torch.cat(
            [
                self.rope_params(pos_index, self.axes_dim[0], self.theta),
                self.rope_params(pos_index, self.axes_dim[1], self.theta),
                self.rope_params(pos_index, self.axes_dim[2], self.theta),
            ],
            dim=1,
        )
        self.neg_freqs = torch.cat(
            [
                self.rope_params(neg_index, self.axes_dim[0], self.theta),
                self.rope_params(neg_index, self.axes_dim[1], self.theta),
                self.rope_params(neg_index, self.axes_dim[2], self.theta),
            ],
            dim=1,
        )

        # self.rope = NDRotaryEmbedding(
        #     rope_dim_list=axes_dim,
        #     rope_theta=theta,
        #     use_real=False,
        #     repeat_interleave_real=False,
        #     dtype=torch.float32 if current_platform.is_mps() else torch.float64,
        # )

        # DO NOT USING REGISTER BUFFER HERE, IT WILL CAUSE COMPLEX NUMBERS LOSE ITS IMAGINARY PART
        self.scale_rope = scale_rope

    def rope_params(self, index, dim, theta=10000):
        """
        Args:
            index: [0, 1, 2, 3] 1D Tensor representing the position index of the token
        """
        device = index.device
        assert dim % 2 == 0
        freqs = torch.outer(
            index,
            (
                1.0
                / torch.pow(
                    theta,
                    torch.arange(0, dim, 2, device=device).to(torch.float32).div(dim),
                )
            ).to(device=device),
        )
        freqs = torch.polar(torch.ones_like(freqs), freqs)
        return freqs

    def forward(
        self,
        video_fhw: Union[Tuple[int, int, int], List[Tuple[int, int, int]]],
        txt_seq_lens: List[int],
        device: torch.device,
    ) -> Tuple[torch.Tensor, torch.Tensor]:
        """
        Args:
            video_fhw (`Tuple[int, int, int]` or `List[Tuple[int, int, int]]`):
                A list of 3 integers [frame, height, width] representing the shape of the video.
            txt_seq_lens (`List[int]`):
                A list of integers of length batch_size representing the length of each text prompt.
            device: (`torch.device`):
                The device on which to perform the RoPE computation.
        """
        # When models are initialized under a "meta" device context (e.g. init_empty_weights),
        # tensors created during __init__ become meta tensors. Calling .to(...) on a meta tensor
        # raises "Cannot copy out of meta tensor". Rebuild the frequencies on the target device
        # in that case; otherwise move them if just on a different device.
        if getattr(self.pos_freqs, "device", torch.device("meta")).type == "meta":
            pos_index = torch.arange(4096, device=device)
            neg_index = torch.arange(4096, device=device).flip(0) * -1 - 1
            self.pos_freqs = torch.cat(
                [
                    self.rope_params(pos_index, self.axes_dim[0], self.theta),
                    self.rope_params(pos_index, self.axes_dim[1], self.theta),
                    self.rope_params(pos_index, self.axes_dim[2], self.theta),
                ],
                dim=1,
            ).to(device=device)
            self.neg_freqs = torch.cat(
                [
                    self.rope_params(neg_index, self.axes_dim[0], self.theta),
                    self.rope_params(neg_index, self.axes_dim[1], self.theta),
                    self.rope_params(neg_index, self.axes_dim[2], self.theta),
                ],
                dim=1,
            ).to(device=device)
        elif self.pos_freqs.device != device:
            self.pos_freqs = self.pos_freqs.to(device)
            self.neg_freqs = self.neg_freqs.to(device)

        if isinstance(video_fhw, list):
            video_fhw = video_fhw[0]
        if not isinstance(video_fhw, list):
            video_fhw = [video_fhw]

        vid_freqs = []
        max_vid_index = 0
        for idx, fhw in enumerate(video_fhw):
            frame, height, width = fhw
            # RoPE frequencies are cached via a lru_cache decorator on _compute_video_freqs
            video_freq = self._compute_video_freqs(frame, height, width, idx)
            video_freq = video_freq.to(device)
            vid_freqs.append(video_freq)

            if self.scale_rope:
                max_vid_index = max(height // 2, width // 2, max_vid_index)
            else:
                max_vid_index = max(height, width, max_vid_index)

        max_len = max(txt_seq_lens)
        txt_freqs = self.pos_freqs[max_vid_index : max_vid_index + max_len, ...]
        vid_freqs = torch.cat(vid_freqs, dim=0).to(device=device)
        return vid_freqs, txt_freqs

    @functools.lru_cache(maxsize=128)
    def _compute_video_freqs(
        self, frame: int, height: int, width: int, idx: int = 0
    ) -> torch.Tensor:
        seq_lens = frame * height * width
        freqs_pos = self.pos_freqs.split([x // 2 for x in self.axes_dim], dim=1)
        freqs_neg = self.neg_freqs.split([x // 2 for x in self.axes_dim], dim=1)

        freqs_frame = (
            freqs_pos[0][idx : idx + frame]
            .view(frame, 1, 1, -1)
            .expand(frame, height, width, -1)
        )
        if self.scale_rope:
            freqs_height = torch.cat(
                [freqs_neg[1][-(height - height // 2) :], freqs_pos[1][: height // 2]],
                dim=0,
            )
            freqs_height = freqs_height.view(1, height, 1, -1).expand(
                frame, height, width, -1
            )
            freqs_width = torch.cat(
                [freqs_neg[2][-(width - width // 2) :], freqs_pos[2][: width // 2]],
                dim=0,
            )
            freqs_width = freqs_width.view(1, 1, width, -1).expand(
                frame, height, width, -1
            )
        else:
            freqs_height = (
                freqs_pos[1][:height]
                .view(1, height, 1, -1)
                .expand(frame, height, width, -1)
            )
            freqs_width = (
                freqs_pos[2][:width]
                .view(1, 1, width, -1)
                .expand(frame, height, width, -1)
            )

        freqs = torch.cat([freqs_frame, freqs_height, freqs_width], dim=-1).reshape(
            seq_lens, -1
        )
        return freqs.clone().contiguous()


class QwenEmbedLayer3DRope(nn.Module):
    def __init__(self, theta: int, axes_dim: List[int], scale_rope=False):
        super().__init__()
        self.theta = theta
        self.axes_dim = axes_dim
        pos_index = torch.arange(4096)
        neg_index = torch.arange(4096).flip(0) * -1 - 1
        self.pos_freqs = torch.cat(
            [
                self.rope_params(pos_index, self.axes_dim[0], self.theta),
                self.rope_params(pos_index, self.axes_dim[1], self.theta),
                self.rope_params(pos_index, self.axes_dim[2], self.theta),
            ],
            dim=1,
        )
        self.neg_freqs = torch.cat(
            [
                self.rope_params(neg_index, self.axes_dim[0], self.theta),
                self.rope_params(neg_index, self.axes_dim[1], self.theta),
                self.rope_params(neg_index, self.axes_dim[2], self.theta),
            ],
            dim=1,
        )

        self.scale_rope = scale_rope

    def rope_params(self, index, dim, theta=10000):
        """
        Args:
            index: [0, 1, 2, 3] 1D Tensor representing the position index of the token
        """
        device = index.device
        assert dim % 2 == 0
        freqs = torch.outer(
            index,
            (
                1.0
                / torch.pow(
                    theta,
                    torch.arange(0, dim, 2, device=device).to(torch.float32).div(dim),
                )
            ).to(device=device),
        )
        freqs = torch.polar(torch.ones_like(freqs), freqs)
        return freqs

    def forward(self, video_fhw, txt_seq_lens, device):
        """
        Args: video_fhw: [frame, height, width] a list of 3 integers representing the shape of the video Args:
        txt_length: [bs] a list of 1 integers representing the length of the text
        """

        # When models are initialized under a "meta" device context (e.g. init_empty_weights),
        # tensors created during __init__ become meta tensors. Calling .to(...) on a meta tensor
        # raises "Cannot copy out of meta tensor". Rebuild the frequencies on the target device
        # in that case; otherwise move them if just on a different device.
        if getattr(self.pos_freqs, "device", torch.device("meta")).type == "meta":
            pos_index = torch.arange(4096, device=device)
            neg_index = torch.arange(4096, device=device).flip(0) * -1 - 1
            self.pos_freqs = torch.cat(
                [
                    self.rope_params(pos_index, self.axes_dim[0], self.theta),
                    self.rope_params(pos_index, self.axes_dim[1], self.theta),
                    self.rope_params(pos_index, self.axes_dim[2], self.theta),
                ],
                dim=1,
            ).to(device=device)
            self.neg_freqs = torch.cat(
                [
                    self.rope_params(neg_index, self.axes_dim[0], self.theta),
                    self.rope_params(neg_index, self.axes_dim[1], self.theta),
                    self.rope_params(neg_index, self.axes_dim[2], self.theta),
                ],
                dim=1,
            ).to(device=device)
        elif self.pos_freqs.device != device:
            self.pos_freqs = self.pos_freqs.to(device)
            self.neg_freqs = self.neg_freqs.to(device)

        if isinstance(video_fhw, list):
            video_fhw = video_fhw[0]
        if not isinstance(video_fhw, list):
            video_fhw = [video_fhw]

        vid_freqs = []
        max_vid_index = 0
        layer_num = len(video_fhw) - 1
        for idx, fhw in enumerate(video_fhw):
            frame, height, width = fhw
            if idx != layer_num:
                video_freq = self._compute_video_freqs(frame, height, width, idx)
            else:
                ### For the condition image, we set the layer index to -1
                video_freq = self._compute_condition_freqs(frame, height, width)
            video_freq = video_freq.to(device)
            vid_freqs.append(video_freq)

            if self.scale_rope:
                max_vid_index = max(height // 2, width // 2, max_vid_index)
            else:
                max_vid_index = max(height, width, max_vid_index)

        max_vid_index = max(max_vid_index, layer_num)
        max_len = max(txt_seq_lens)
        txt_freqs = self.pos_freqs[max_vid_index : max_vid_index + max_len, ...]
        vid_freqs = torch.cat(vid_freqs, dim=0)

        return vid_freqs, txt_freqs

    @functools.lru_cache(maxsize=None)
    def _compute_video_freqs(self, frame, height, width, idx=0):
        seq_lens = frame * height * width
        freqs_pos = self.pos_freqs.split([x // 2 for x in self.axes_dim], dim=1)
        freqs_neg = self.neg_freqs.split([x // 2 for x in self.axes_dim], dim=1)

        freqs_frame = (
            freqs_pos[0][idx : idx + frame]
            .view(frame, 1, 1, -1)
            .expand(frame, height, width, -1)
        )
        if self.scale_rope:
            freqs_height = torch.cat(
                [freqs_neg[1][-(height - height // 2) :], freqs_pos[1][: height // 2]],
                dim=0,
            )
            freqs_height = freqs_height.view(1, height, 1, -1).expand(
                frame, height, width, -1
            )
            freqs_width = torch.cat(
                [freqs_neg[2][-(width - width // 2) :], freqs_pos[2][: width // 2]],
                dim=0,
            )
            freqs_width = freqs_width.view(1, 1, width, -1).expand(
                frame, height, width, -1
            )
        else:
            freqs_height = (
                freqs_pos[1][:height]
                .view(1, height, 1, -1)
                .expand(frame, height, width, -1)
            )
            freqs_width = (
                freqs_pos[2][:width]
                .view(1, 1, width, -1)
                .expand(frame, height, width, -1)
            )

        freqs = torch.cat([freqs_frame, freqs_height, freqs_width], dim=-1).reshape(
            seq_lens, -1
        )
        return freqs.clone().contiguous()

    @functools.lru_cache(maxsize=None)
    def _compute_condition_freqs(self, frame, height, width):
        seq_lens = frame * height * width
        freqs_pos = self.pos_freqs.split([x // 2 for x in self.axes_dim], dim=1)
        freqs_neg = self.neg_freqs.split([x // 2 for x in self.axes_dim], dim=1)

        freqs_frame = (
            freqs_neg[0][-1:].view(frame, 1, 1, -1).expand(frame, height, width, -1)
        )
        if self.scale_rope:
            freqs_height = torch.cat(
                [freqs_neg[1][-(height - height // 2) :], freqs_pos[1][: height // 2]],
                dim=0,
            )
            freqs_height = freqs_height.view(1, height, 1, -1).expand(
                frame, height, width, -1
            )
            freqs_width = torch.cat(
                [freqs_neg[2][-(width - width // 2) :], freqs_pos[2][: width // 2]],
                dim=0,
            )
            freqs_width = freqs_width.view(1, 1, width, -1).expand(
                frame, height, width, -1
            )
        else:
            freqs_height = (
                freqs_pos[1][:height]
                .view(1, height, 1, -1)
                .expand(frame, height, width, -1)
            )
            freqs_width = (
                freqs_pos[2][:width]
                .view(1, 1, width, -1)
                .expand(frame, height, width, -1)
            )

        freqs = torch.cat([freqs_frame, freqs_height, freqs_width], dim=-1).reshape(
            seq_lens, -1
        )
        return freqs.clone().contiguous()


class QwenImageCrossAttention(nn.Module):
    def __init__(
        self,
        dim: int,  # query_dim
        num_heads: int,
        head_dim: int,
        window_size=(-1, -1),
        added_kv_proj_dim: int = None,
        out_bias: bool = True,
        qk_norm=True,  # rmsnorm
        eps=1e-6,
        pre_only=False,
        context_pre_only: bool = False,
        parallel_attention=False,
        out_dim: int = None,
    ) -> None:
        assert dim % num_heads == 0
        super().__init__()
        self.dim = dim
        self.num_heads = num_heads
        self.head_dim = dim // num_heads
        self.window_size = window_size
        self.qk_norm = qk_norm
        self.eps = eps
        self.parallel_attention = parallel_attention
        self.added_kv_proj_dim = added_kv_proj_dim

        # Use separate Q/K/V projections
        self.inner_dim = out_dim if out_dim is not None else head_dim * num_heads
        self.inner_kv_dim = self.inner_dim
        self.to_q = ReplicatedLinear(dim, self.inner_dim, bias=True)
        self.to_k = ReplicatedLinear(dim, self.inner_dim, bias=True)
        self.to_v = ReplicatedLinear(dim, self.inner_dim, bias=True)

        if self.qk_norm:
            self.norm_q = RMSNorm(head_dim, eps=eps) if qk_norm else nn.Identity()
            self.norm_k = RMSNorm(head_dim, eps=eps) if qk_norm else nn.Identity()

        if added_kv_proj_dim is not None:
            self.add_q_proj = ReplicatedLinear(
                added_kv_proj_dim, self.inner_dim, bias=True
            )
            self.add_k_proj = ReplicatedLinear(
                added_kv_proj_dim, self.inner_dim, bias=True
            )
            self.add_v_proj = ReplicatedLinear(
                added_kv_proj_dim, self.inner_dim, bias=True
            )

        if context_pre_only is not None and not context_pre_only:
            self.to_add_out = ReplicatedLinear(self.inner_dim, self.dim, bias=out_bias)
        else:
            self.to_add_out = None

        if not pre_only:
            self.to_out = nn.ModuleList([])
            self.to_out.append(
                ReplicatedLinear(self.inner_dim, self.dim, bias=out_bias)
            )
        else:
            self.to_out = None

        self.norm_added_q = RMSNorm(head_dim, eps=eps)
        self.norm_added_k = RMSNorm(head_dim, eps=eps)

        # Scaled dot product attention
        self.attn = USPAttention(
            num_heads=num_heads,
            head_size=self.head_dim,
            dropout_rate=0,
            softmax_scale=None,
            causal=False,
            supported_attention_backends={
                AttentionBackendEnum.FA,
                AttentionBackendEnum.AITER,
                AttentionBackendEnum.TORCH_SDPA,
                AttentionBackendEnum.SAGE_ATTN,
                AttentionBackendEnum.SAGE_ATTN_3,
            },
        )

    def forward(
        self,
        hidden_states: torch.Tensor,
        encoder_hidden_states: torch.Tensor,
        image_rotary_emb: tuple[torch.Tensor, torch.Tensor],
        **cross_attention_kwargs,
    ):
        seq_len_txt = encoder_hidden_states.shape[1]

        img_query, img_key, img_value, txt_query, txt_key, txt_value = (
            _get_qkv_projections(self, hidden_states, encoder_hidden_states)
        )

        # Reshape for multi-head attention
        img_query = img_query.unflatten(-1, (self.num_heads, -1))
        img_key = img_key.unflatten(-1, (self.num_heads, -1))
        img_value = img_value.unflatten(-1, (self.num_heads, -1))

        txt_query = txt_query.unflatten(-1, (self.num_heads, -1))
        txt_key = txt_key.unflatten(-1, (self.num_heads, -1))
        txt_value = txt_value.unflatten(-1, (self.num_heads, -1))

        # Apply QK normalization
        if self.norm_q is not None:
            img_query = self.norm_q(img_query)
        if self.norm_k is not None:
            img_key = self.norm_k(img_key)
        if self.norm_added_q is not None:
            txt_query = self.norm_added_q(txt_query)
        if self.norm_added_k is not None:
            txt_key = self.norm_added_k(txt_key)

        # Apply RoPE
        if image_rotary_emb is not None:
            if not (
                isinstance(image_rotary_emb[0], torch.Tensor)
                and image_rotary_emb[0].dim() == 2
            ):
                raise RuntimeError("image_rotary_emb must be cos_sin_cache tensors")

            img_cache, txt_cache = image_rotary_emb
            img_query, img_key = apply_sglang_jit_rope_qk_inplace(
                img_query, img_key, img_cache, is_neox=False
            )
            txt_query, txt_key = apply_sglang_jit_rope_qk_inplace(
                txt_query, txt_key, txt_cache, is_neox=False
            )

        # Concatenate for joint attention
        # Order: [text, image]
        joint_query = torch.cat([txt_query, img_query], dim=1)
        joint_key = torch.cat([txt_key, img_key], dim=1)
        joint_value = torch.cat([txt_value, img_value], dim=1)

        # Compute joint attention
        joint_hidden_states = self.attn(
            joint_query,
            joint_key,
            joint_value,
        )

        # Reshape back
        joint_hidden_states = joint_hidden_states.flatten(2, 3)
        joint_hidden_states = joint_hidden_states.to(joint_query.dtype)

        # Split attention outputs back
        txt_attn_output = joint_hidden_states[:, :seq_len_txt, :]  # Text part
        img_attn_output = joint_hidden_states[:, seq_len_txt:, :]  # Image part

        # Apply output projections
        img_attn_output, _ = self.to_out[0](img_attn_output)
        if len(self.to_out) > 1:
            (img_attn_output,) = self.to_out[1](img_attn_output)  # dropout

        txt_attn_output, _ = self.to_add_out(txt_attn_output)

        return img_attn_output, txt_attn_output


class QwenImageTransformerBlock(nn.Module):
    def __init__(
        self,
        dim: int,
        num_attention_heads: int,
        attention_head_dim: int,
        qk_norm: str = "rms_norm",
        eps: float = 1e-6,
        zero_cond_t: bool = False,
    ):
        super().__init__()

        self.dim = dim
        self.num_attention_heads = num_attention_heads
        self.attention_head_dim = attention_head_dim
        self.zero_cond_t = zero_cond_t

        # Image processing modules
        self.img_mod = nn.Sequential(
            nn.SiLU(),
            nn.Linear(
                dim, 6 * dim, bias=True
            ),  # For scale, shift, gate for norm1 and norm2
        )
        self.img_norm1 = LayerNorm(dim, elementwise_affine=False, eps=eps)

        self.attn = QwenImageCrossAttention(
            dim=dim,
            num_heads=num_attention_heads,
            added_kv_proj_dim=dim,
            context_pre_only=False,
            head_dim=attention_head_dim,
        )
        self.img_norm2 = LayerNorm(dim, eps=eps, elementwise_affine=False)
        self.img_mlp = FeedForward(
            dim=dim, dim_out=dim, activation_fn="gelu-approximate"
        )

        # Text processing modules
        self.txt_mod = nn.Sequential(
            nn.SiLU(),
            nn.Linear(
                dim, 6 * dim, bias=True
            ),  # For scale, shift, gate for norm1 and norm2
        )
        self.txt_norm1 = LayerNorm(dim, elementwise_affine=False, eps=eps)
        # Text doesn't need separate attention - it's handled by img_attn joint computation
        self.txt_norm2 = LayerNorm(dim, elementwise_affine=False, eps=eps)
        self.txt_mlp = FeedForward(
            dim=dim, dim_out=dim, activation_fn="gelu-approximate"
        )

    def _modulate(self, x, mod_params, index=None):
        shift, scale, gate = mod_params.chunk(3, dim=-1)
        if index is not None:
            actual_batch = x.shape[0]
            shift0, shift1 = (
                shift[:actual_batch],
                shift[actual_batch : 2 * actual_batch],
            )
            scale0, scale1 = (
                scale[:actual_batch],
                scale[actual_batch : 2 * actual_batch],
            )
            gate0, gate1 = gate[:actual_batch], gate[actual_batch : 2 * actual_batch]

            if x.is_cuda:
                if not x.is_contiguous():
                    x = x.contiguous()
                if not index.is_contiguous():
                    index = index.contiguous()
                x, gate_result = fuse_scale_shift_gate_select01_kernel(
                    x,
                    scale0=scale0.contiguous(),
                    shift0=shift0.contiguous(),
                    gate0=gate0.contiguous(),
                    scale1=scale1.contiguous(),
                    shift1=shift1.contiguous(),
                    gate1=gate1.contiguous(),
                    index=index,
                )
                return x, gate_result
            else:
                mask = (index == 0).unsqueeze(-1)
                shift_result = torch.where(
                    mask, shift0.unsqueeze(1), shift1.unsqueeze(1)
                )
                scale_result = torch.where(
                    mask, scale0.unsqueeze(1), scale1.unsqueeze(1)
                )
                gate_result = torch.where(mask, gate0.unsqueeze(1), gate1.unsqueeze(1))
                return (
                    fuse_scale_shift_kernel(x, scale_result, shift_result),
                    gate_result,
                )
        else:
            shift_result = shift.unsqueeze(1)
            scale_result = scale.unsqueeze(1)
            gate_result = gate.unsqueeze(1)
            return fuse_scale_shift_kernel(x, scale_result, shift_result), gate_result

    def forward(
        self,
        hidden_states: torch.Tensor,
        encoder_hidden_states: torch.Tensor,
        encoder_hidden_states_mask: torch.Tensor,
        temb_img_silu: torch.Tensor,
        temb_txt_silu: torch.Tensor,
        image_rotary_emb: Optional[Tuple[torch.Tensor, torch.Tensor]] = None,
        joint_attention_kwargs: Optional[Dict[str, Any]] = None,
        modulate_index: Optional[List[int]] = None,
    ) -> Tuple[torch.Tensor, torch.Tensor]:
        # Get modulation parameters for both streams
        img_mod_params = self.img_mod[1](temb_img_silu)  # [B, 6*dim]
        txt_mod_params = self.txt_mod[1](temb_txt_silu)  # [B, 6*dim]

        # Split modulation parameters for norm1 and norm2
        img_mod1, img_mod2 = img_mod_params.chunk(2, dim=-1)  # Each [B, 3*dim]
        txt_mod1, txt_mod2 = txt_mod_params.chunk(2, dim=-1)  # Each [B, 3*dim]

        # Process image stream - norm1 + modulation

        img_normed = self.img_norm1(hidden_states)

        img_modulated, img_gate1 = self._modulate(img_normed, img_mod1, modulate_index)
        # Process text stream - norm1 + modulation
        txt_normed = self.txt_norm1(encoder_hidden_states)
        txt_modulated, txt_gate1 = self._modulate(txt_normed, txt_mod1)

        # Use QwenAttnProcessor2_0 for joint attention computation
        # This directly implements the DoubleStreamLayerMegatron logic:
        # 1. Computes QKV for both streams
        # 2. Applies QK normalization and RoPE
        # 3. Concatenates and runs joint attention
        # 4. Splits results back to separate streams
        joint_attention_kwargs = joint_attention_kwargs or {}
        attn_output = self.attn(
            hidden_states=img_modulated,  # Image stream (will be processed as "sample")
            encoder_hidden_states=txt_modulated,  # Text stream (will be processed as "context")
            encoder_hidden_states_mask=encoder_hidden_states_mask,
            image_rotary_emb=image_rotary_emb,
            **joint_attention_kwargs,
        )

        # QwenAttnProcessor2_0 returns (img_output, txt_output) when encoder_hidden_states is provided
        img_attn_output, txt_attn_output = attn_output

        # Apply attention gates and add residual (like in Megatron)
        hidden_states = hidden_states + img_gate1 * img_attn_output

        encoder_hidden_states = encoder_hidden_states + txt_gate1 * txt_attn_output

        # Process image stream - norm2 + MLP
        img_normed2 = self.img_norm2(hidden_states)
        img_modulated2, img_gate2 = self._modulate(
            img_normed2, img_mod2, modulate_index
        )
        img_mlp_output = self.img_mlp(img_modulated2)
        hidden_states = hidden_states + img_gate2 * img_mlp_output

        # Process text stream - norm2 + MLP
        txt_normed2 = self.txt_norm2(encoder_hidden_states)
        txt_modulated2, txt_gate2 = self._modulate(txt_normed2, txt_mod2)
        txt_mlp_output = self.txt_mlp(txt_modulated2)
        encoder_hidden_states = encoder_hidden_states + txt_gate2 * txt_mlp_output

        # Clip to prevent overflow for fp16
        if encoder_hidden_states.dtype == torch.float16:
            encoder_hidden_states = encoder_hidden_states.clip(-65504, 65504)
        if hidden_states.dtype == torch.float16:
            hidden_states = hidden_states.clip(-65504, 65504)

        return encoder_hidden_states, hidden_states


<<<<<<< HEAD
class QwenImageTransformer2DModel(CachableDiT):
=======
def to_hashable(obj):
    if isinstance(obj, list):
        return tuple(to_hashable(x) for x in obj)
    return obj


class QwenImageTransformer2DModel(CachableDiT, OffloadableDiTMixin):
>>>>>>> 3619ec61
    """
    The Transformer model introduced in Qwen.

    """

    _supports_gradient_checkpointing = True
    _no_split_modules = ["QwenImageTransformerBlock"]
    _skip_layerwise_casting_patterns = ["pos_embed", "norm"]
    _repeated_blocks = ["QwenImageTransformerBlock"]

    param_names_mapping = QwenImageDitConfig().arch_config.param_names_mapping

    def __init__(
        self,
        config: QwenImageDitConfig,
        hf_config: dict[str, Any],
    ):
        super().__init__(config=config, hf_config=hf_config)
        patch_size = config.arch_config.patch_size
        in_channels = config.arch_config.in_channels
        out_channels = config.arch_config.out_channels
        num_layers = config.arch_config.num_layers
        attention_head_dim = config.arch_config.attention_head_dim
        num_attention_heads = config.arch_config.num_attention_heads
        joint_attention_dim = config.arch_config.joint_attention_dim
        axes_dims_rope = config.arch_config.axes_dims_rope
        self.zero_cond_t = getattr(config.arch_config, "zero_cond_t", False)
        self.out_channels = out_channels or in_channels
        self.inner_dim = num_attention_heads * attention_head_dim

        self.use_additional_t_cond: bool = getattr(
            config.arch_config, "use_additional_t_cond", False
        )  # For qwen-image-layered now
        self.use_layer3d_rope: bool = getattr(
            config.arch_config, "use_layer3d_rope", False
        )  # For qwen-image-layered now

        if not self.use_layer3d_rope:
            self.rotary_emb = QwenEmbedRope(
                theta=10000, axes_dim=list(axes_dims_rope), scale_rope=True
            )
        else:
            self.rotary_emb = QwenEmbedLayer3DRope(
                theta=10000, axes_dim=list(axes_dims_rope), scale_rope=True
            )

        self.time_text_embed = QwenTimestepProjEmbeddings(
            embedding_dim=self.inner_dim,
            use_additional_t_cond=self.use_additional_t_cond,
        )

        self.txt_norm = RMSNorm(joint_attention_dim, eps=1e-6)

        self.img_in = nn.Linear(in_channels, self.inner_dim)
        self.txt_in = nn.Linear(joint_attention_dim, self.inner_dim)

        self.transformer_blocks = nn.ModuleList(
            [
                QwenImageTransformerBlock(
                    dim=self.inner_dim,
                    num_attention_heads=num_attention_heads,
                    attention_head_dim=attention_head_dim,
                    zero_cond_t=self.zero_cond_t,
                )
                for _ in range(num_layers)
            ]
        )

        self.norm_out = AdaLayerNormContinuous(
            self.inner_dim, self.inner_dim, elementwise_affine=False, eps=1e-6
        )
        self.proj_out = nn.Linear(
            self.inner_dim, patch_size * patch_size * self.out_channels, bias=True
        )

<<<<<<< HEAD
=======
        self.timestep_zero = torch.zeros(
            (1,), dtype=torch.int, device=get_local_torch_device()
        )

        self.layer_names = ["transformer_blocks"]

    @functools.lru_cache(maxsize=50)
    def build_modulate_index(self, img_shapes: tuple[int, int, int], device):
        modulate_index_list = []
        for sample in img_shapes:
            first_size = sample[0][0] * sample[0][1] * sample[0][2]
            total_size = sum(s[0] * s[1] * s[2] for s in sample)
            idx = (torch.arange(total_size, device=device) >= first_size).int()
            modulate_index_list.append(idx)

        modulate_index = torch.stack(modulate_index_list)
        return modulate_index

>>>>>>> 3619ec61
    def forward(
        self,
        hidden_states: torch.Tensor,
        encoder_hidden_states: torch.Tensor = None,
        encoder_hidden_states_mask: torch.Tensor = None,
        timestep: torch.LongTensor = None,
        img_shapes: Optional[List[Tuple[int, int, int]]] = None,
        txt_seq_lens: Optional[List[int]] = None,
        freqs_cis: tuple[torch.Tensor, torch.Tensor] = None,
        additional_t_cond: Optional[torch.Tensor] = None,
        guidance: torch.Tensor = None,  # TODO: this should probably be removed
        attention_kwargs: Optional[Dict[str, Any]] = None,
        controlnet_block_samples=None,
        return_dict: bool = True,
    ) -> Union[torch.Tensor, Transformer2DModelOutput]:
        """
        The [`QwenTransformer2DModel`] forward method.

        Args:
            hidden_states (`torch.Tensor` of shape `(batch_size, image_sequence_length, in_channels)`):
                Input `hidden_states`.
            encoder_hidden_states (`torch.Tensor` of shape `(batch_size, text_sequence_length, joint_attention_dim)`):
                Conditional embeddings (embeddings computed from the input conditions such as prompts) to use.
            encoder_hidden_states_mask (`torch.Tensor` of shape `(batch_size, text_sequence_length)`):
                Mask of the input conditions.
            timestep ( `torch.LongTensor`):
                Used to indicate denoising step.
            attention_kwargs (`dict`, *optional*):
                A kwargs dictionary that if specified is passed along to the `AttentionProcessor` as defined under
                `self.processor` in
                [diffusers.models.attention_processor](https://github.com/huggingface/diffusers/blob/main/src/diffusers/models/attention_processor.py).
            return_dict (`bool`, *optional*, defaults to `True`):
                Whether or not to return a [`~models.transformer_2d.Transformer2DModelOutput`] instead of a plain
                tuple.

        Returns:
            If `return_dict` is True, an [`~models.transformer_2d.Transformer2DModelOutput`] is returned, otherwise a
            `tuple` where the first element is the sample tensor.
        """
        if (
            attention_kwargs is not None
            and attention_kwargs.get("scale", None) is not None
        ):
            logger.warning(
                "Passing `scale` via `joint_attention_kwargs` when not using the PEFT backend is ineffective."
            )

        if isinstance(encoder_hidden_states, list):
            encoder_hidden_states = encoder_hidden_states[0]

        hidden_states = self.img_in(hidden_states)

        timestep = (timestep / 1000).to(hidden_states.dtype)

        if self.zero_cond_t:
            timestep = torch.cat([timestep, timestep * 0], dim=0)
            # Use torch operations for GPU efficiency
            modulate_index = torch.tensor(
                [
                    [0] * prod(sample[0]) + [1] * sum([prod(s) for s in sample[1:]])
                    for sample in img_shapes
                ],
                device=timestep.device,
                dtype=torch.int,
            )
        else:
            modulate_index = None

        encoder_hidden_states = self.txt_norm(encoder_hidden_states)
        encoder_hidden_states = self.txt_in(encoder_hidden_states)

        temb = self.time_text_embed(timestep, hidden_states, additional_t_cond)

        temb_img_silu = F.silu(temb)
        if self.zero_cond_t:
            temb_txt = temb.chunk(2, dim=0)[0]
            temb_txt_silu = temb_img_silu.chunk(2, dim=0)[0]
        else:
            temb_txt = temb
            temb_txt_silu = temb_img_silu

        image_rotary_emb = freqs_cis
        for index_block, block in enumerate(self.transformer_blocks):
            encoder_hidden_states, hidden_states = block(
                hidden_states=hidden_states,
                encoder_hidden_states=encoder_hidden_states,
                encoder_hidden_states_mask=encoder_hidden_states_mask,
                temb_img_silu=temb_img_silu,
                temb_txt_silu=temb_txt_silu,
                image_rotary_emb=image_rotary_emb,
                joint_attention_kwargs=attention_kwargs,
                modulate_index=modulate_index,
            )

            # controlnet residual
            if controlnet_block_samples is not None:
                interval_control = len(self.transformer_blocks) / len(
                    controlnet_block_samples
                )
                interval_control = int(np.ceil(interval_control))
                hidden_states = (
                    hidden_states
                    + controlnet_block_samples[index_block // interval_control]
                )
        # Use only the image part (hidden_states) from the dual-stream blocks
        hidden_states = self.norm_out(hidden_states, temb_txt)

        output = self.proj_out(hidden_states)
        return output


EntryClass = QwenImageTransformer2DModel<|MERGE_RESOLUTION|>--- conflicted
+++ resolved
@@ -16,6 +16,7 @@
 from diffusers.models.normalization import AdaLayerNormContinuous
 
 from sglang.multimodal_gen.configs.models.dits.qwenimage import QwenImageDitConfig
+from sglang.multimodal_gen.runtime.distributed import get_local_torch_device
 from sglang.multimodal_gen.runtime.layers.attention import USPAttention
 from sglang.multimodal_gen.runtime.layers.layernorm import LayerNorm, RMSNorm
 from sglang.multimodal_gen.runtime.layers.linear import ReplicatedLinear
@@ -779,17 +780,7 @@
         return encoder_hidden_states, hidden_states
 
 
-<<<<<<< HEAD
-class QwenImageTransformer2DModel(CachableDiT):
-=======
-def to_hashable(obj):
-    if isinstance(obj, list):
-        return tuple(to_hashable(x) for x in obj)
-    return obj
-
-
 class QwenImageTransformer2DModel(CachableDiT, OffloadableDiTMixin):
->>>>>>> 3619ec61
     """
     The Transformer model introduced in Qwen.
 
@@ -865,8 +856,6 @@
             self.inner_dim, patch_size * patch_size * self.out_channels, bias=True
         )
 
-<<<<<<< HEAD
-=======
         self.timestep_zero = torch.zeros(
             (1,), dtype=torch.int, device=get_local_torch_device()
         )
@@ -885,7 +874,6 @@
         modulate_index = torch.stack(modulate_index_list)
         return modulate_index
 
->>>>>>> 3619ec61
     def forward(
         self,
         hidden_states: torch.Tensor,
