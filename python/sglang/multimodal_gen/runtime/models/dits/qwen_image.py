# Copied and adapted from: https://github.com/hao-ai-lab/FastVideo

# SPDX-License-Identifier: Apache-2.0

import functools
from math import prod
from typing import Any, Dict, List, Optional, Tuple, Union

import numpy as np
import torch
import torch.nn as nn
import torch.nn.functional as F
from diffusers.models.attention import FeedForward
from diffusers.models.embeddings import TimestepEmbedding, Timesteps
from diffusers.models.modeling_outputs import Transformer2DModelOutput
from diffusers.models.normalization import AdaLayerNormContinuous

from sglang.multimodal_gen.configs.models.dits.qwenimage import QwenImageDitConfig
from sglang.multimodal_gen.runtime.layers.attention import USPAttention
from sglang.multimodal_gen.runtime.layers.layernorm import LayerNorm, RMSNorm
from sglang.multimodal_gen.runtime.layers.linear import ReplicatedLinear
from sglang.multimodal_gen.runtime.layers.rotary_embedding import (
    apply_flashinfer_rope_qk_inplace,
)
from sglang.multimodal_gen.runtime.layers.triton_ops import (
    fuse_scale_shift_gate_select01_kernel,
    fuse_scale_shift_kernel,
)

try:
    from sgl_kernel.rotary_embedding import (
        rotary_embedding_cos_sin as sgl_rotary_embedding,  # type: ignore
    )
except Exception:
    sgl_rotary_embedding = None
from sglang.multimodal_gen.runtime.models.dits.base import CachableDiT
from sglang.multimodal_gen.runtime.platforms import AttentionBackendEnum
from sglang.multimodal_gen.runtime.utils.logging_utils import init_logger

logger = init_logger(__name__)  # pylint: disable=invalid-name


def _get_qkv_projections(
    attn: "QwenImageCrossAttention", hidden_states, encoder_hidden_states=None
):
    img_query, _ = attn.to_q(hidden_states)
    img_key, _ = attn.to_k(hidden_states)
    img_value, _ = attn.to_v(hidden_states)

    txt_query = txt_key = txt_value = None
    if encoder_hidden_states is not None and attn.added_kv_proj_dim is not None:
        txt_query, _ = attn.add_q_proj(encoder_hidden_states)
        txt_key, _ = attn.add_k_proj(encoder_hidden_states)
        txt_value, _ = attn.add_v_proj(encoder_hidden_states)

    return img_query, img_key, img_value, txt_query, txt_key, txt_value


class QwenTimestepProjEmbeddings(nn.Module):
    def __init__(self, embedding_dim, use_additional_t_cond=False):
        super().__init__()

        self.time_proj = Timesteps(
            num_channels=256, flip_sin_to_cos=True, downscale_freq_shift=0, scale=1000
        )
        self.timestep_embedder = TimestepEmbedding(
            in_channels=256, time_embed_dim=embedding_dim
        )
        self.use_additional_t_cond = use_additional_t_cond
        if use_additional_t_cond:
            self.addition_t_embedding = nn.Embedding(2, embedding_dim)

    def forward(self, timestep, hidden_states, addition_t_cond=None):
        timesteps_proj = self.time_proj(timestep)
        timesteps_emb = self.timestep_embedder(
            timesteps_proj.to(dtype=hidden_states.dtype)
        )  # (N, D)

        conditioning = timesteps_emb
        if self.use_additional_t_cond:
            if addition_t_cond is None:
                raise ValueError(
                    "When additional_t_cond is True, addition_t_cond must be provided."
                )
            addition_t_emb = self.addition_t_embedding(addition_t_cond)
            addition_t_emb = addition_t_emb.to(dtype=hidden_states.dtype)
            conditioning = conditioning + addition_t_emb

        return conditioning


class QwenEmbedRope(nn.Module):
    def __init__(self, theta: int, axes_dim: List[int], scale_rope=False):
        super().__init__()
        self.theta = theta
        self.axes_dim = axes_dim
        pos_index = torch.arange(4096)
        neg_index = torch.arange(4096).flip(0) * -1 - 1
        self.pos_freqs = torch.cat(
            [
                self.rope_params(pos_index, self.axes_dim[0], self.theta),
                self.rope_params(pos_index, self.axes_dim[1], self.theta),
                self.rope_params(pos_index, self.axes_dim[2], self.theta),
            ],
            dim=1,
        )
        self.neg_freqs = torch.cat(
            [
                self.rope_params(neg_index, self.axes_dim[0], self.theta),
                self.rope_params(neg_index, self.axes_dim[1], self.theta),
                self.rope_params(neg_index, self.axes_dim[2], self.theta),
            ],
            dim=1,
        )

        # self.rope = NDRotaryEmbedding(
        #     rope_dim_list=axes_dim,
        #     rope_theta=theta,
        #     use_real=False,
        #     repeat_interleave_real=False,
        #     dtype=torch.float32 if current_platform.is_mps() else torch.float64,
        # )

        # DO NOT USING REGISTER BUFFER HERE, IT WILL CAUSE COMPLEX NUMBERS LOSE ITS IMAGINARY PART
        self.scale_rope = scale_rope

    def rope_params(self, index, dim, theta=10000):
        """
        Args:
            index: [0, 1, 2, 3] 1D Tensor representing the position index of the token
        """
        device = index.device
        assert dim % 2 == 0
        freqs = torch.outer(
            index,
            (
                1.0
                / torch.pow(
                    theta,
                    torch.arange(0, dim, 2, device=device).to(torch.float32).div(dim),
                )
            ).to(device=device),
        )
        freqs = torch.polar(torch.ones_like(freqs), freqs)
        return freqs

    def forward(
        self,
        video_fhw: Union[Tuple[int, int, int], List[Tuple[int, int, int]]],
        txt_seq_lens: List[int],
        device: torch.device,
    ) -> Tuple[torch.Tensor, torch.Tensor]:
        """
        Args:
            video_fhw (`Tuple[int, int, int]` or `List[Tuple[int, int, int]]`):
                A list of 3 integers [frame, height, width] representing the shape of the video.
            txt_seq_lens (`List[int]`):
                A list of integers of length batch_size representing the length of each text prompt.
            device: (`torch.device`):
                The device on which to perform the RoPE computation.
        """
        # When models are initialized under a "meta" device context (e.g. init_empty_weights),
        # tensors created during __init__ become meta tensors. Calling .to(...) on a meta tensor
        # raises "Cannot copy out of meta tensor". Rebuild the frequencies on the target device
        # in that case; otherwise move them if just on a different device.
        if getattr(self.pos_freqs, "device", torch.device("meta")).type == "meta":
            pos_index = torch.arange(4096, device=device)
            neg_index = torch.arange(4096, device=device).flip(0) * -1 - 1
            self.pos_freqs = torch.cat(
                [
                    self.rope_params(pos_index, self.axes_dim[0], self.theta),
                    self.rope_params(pos_index, self.axes_dim[1], self.theta),
                    self.rope_params(pos_index, self.axes_dim[2], self.theta),
                ],
                dim=1,
            ).to(device=device)
            self.neg_freqs = torch.cat(
                [
                    self.rope_params(neg_index, self.axes_dim[0], self.theta),
                    self.rope_params(neg_index, self.axes_dim[1], self.theta),
                    self.rope_params(neg_index, self.axes_dim[2], self.theta),
                ],
                dim=1,
            ).to(device=device)
        elif self.pos_freqs.device != device:
            self.pos_freqs = self.pos_freqs.to(device)
            self.neg_freqs = self.neg_freqs.to(device)

        if isinstance(video_fhw, list):
            video_fhw = video_fhw[0]
        if not isinstance(video_fhw, list):
            video_fhw = [video_fhw]

        vid_freqs = []
        max_vid_index = 0
        for idx, fhw in enumerate(video_fhw):
            frame, height, width = fhw
            # RoPE frequencies are cached via a lru_cache decorator on _compute_video_freqs
            video_freq = self._compute_video_freqs(frame, height, width, idx)
            video_freq = video_freq.to(device)
            vid_freqs.append(video_freq)

            if self.scale_rope:
                max_vid_index = max(height // 2, width // 2, max_vid_index)
            else:
                max_vid_index = max(height, width, max_vid_index)

        max_len = max(txt_seq_lens)
        txt_freqs = self.pos_freqs[max_vid_index : max_vid_index + max_len, ...]
        vid_freqs = torch.cat(vid_freqs, dim=0).to(device=device)
        return vid_freqs, txt_freqs

    @functools.lru_cache(maxsize=128)
    def _compute_video_freqs(
        self, frame: int, height: int, width: int, idx: int = 0
    ) -> torch.Tensor:
        seq_lens = frame * height * width
        freqs_pos = self.pos_freqs.split([x // 2 for x in self.axes_dim], dim=1)
        freqs_neg = self.neg_freqs.split([x // 2 for x in self.axes_dim], dim=1)

        freqs_frame = (
            freqs_pos[0][idx : idx + frame]
            .view(frame, 1, 1, -1)
            .expand(frame, height, width, -1)
        )
        if self.scale_rope:
            freqs_height = torch.cat(
                [freqs_neg[1][-(height - height // 2) :], freqs_pos[1][: height // 2]],
                dim=0,
            )
            freqs_height = freqs_height.view(1, height, 1, -1).expand(
                frame, height, width, -1
            )
            freqs_width = torch.cat(
                [freqs_neg[2][-(width - width // 2) :], freqs_pos[2][: width // 2]],
                dim=0,
            )
            freqs_width = freqs_width.view(1, 1, width, -1).expand(
                frame, height, width, -1
            )
        else:
            freqs_height = (
                freqs_pos[1][:height]
                .view(1, height, 1, -1)
                .expand(frame, height, width, -1)
            )
            freqs_width = (
                freqs_pos[2][:width]
                .view(1, 1, width, -1)
                .expand(frame, height, width, -1)
            )

        freqs = torch.cat([freqs_frame, freqs_height, freqs_width], dim=-1).reshape(
            seq_lens, -1
        )
        return freqs.clone().contiguous()


class QwenEmbedLayer3DRope(nn.Module):
    def __init__(self, theta: int, axes_dim: List[int], scale_rope=False):
        super().__init__()
        self.theta = theta
        self.axes_dim = axes_dim
        pos_index = torch.arange(4096)
        neg_index = torch.arange(4096).flip(0) * -1 - 1
        self.pos_freqs = torch.cat(
            [
                self.rope_params(pos_index, self.axes_dim[0], self.theta),
                self.rope_params(pos_index, self.axes_dim[1], self.theta),
                self.rope_params(pos_index, self.axes_dim[2], self.theta),
            ],
            dim=1,
        )
        self.neg_freqs = torch.cat(
            [
                self.rope_params(neg_index, self.axes_dim[0], self.theta),
                self.rope_params(neg_index, self.axes_dim[1], self.theta),
                self.rope_params(neg_index, self.axes_dim[2], self.theta),
            ],
            dim=1,
        )

        self.scale_rope = scale_rope

    def rope_params(self, index, dim, theta=10000):
        """
        Args:
            index: [0, 1, 2, 3] 1D Tensor representing the position index of the token
        """
        device = index.device
        assert dim % 2 == 0
        freqs = torch.outer(
            index,
            (
                1.0
                / torch.pow(
                    theta,
                    torch.arange(0, dim, 2, device=device).to(torch.float32).div(dim),
                )
            ).to(device=device),
        )
        freqs = torch.polar(torch.ones_like(freqs), freqs)
        return freqs

    def forward(self, video_fhw, txt_seq_lens, device):
        """
        Args: video_fhw: [frame, height, width] a list of 3 integers representing the shape of the video Args:
        txt_length: [bs] a list of 1 integers representing the length of the text
        """

        # When models are initialized under a "meta" device context (e.g. init_empty_weights),
        # tensors created during __init__ become meta tensors. Calling .to(...) on a meta tensor
        # raises "Cannot copy out of meta tensor". Rebuild the frequencies on the target device
        # in that case; otherwise move them if just on a different device.
        if getattr(self.pos_freqs, "device", torch.device("meta")).type == "meta":
            pos_index = torch.arange(4096, device=device)
            neg_index = torch.arange(4096, device=device).flip(0) * -1 - 1
            self.pos_freqs = torch.cat(
                [
                    self.rope_params(pos_index, self.axes_dim[0], self.theta),
                    self.rope_params(pos_index, self.axes_dim[1], self.theta),
                    self.rope_params(pos_index, self.axes_dim[2], self.theta),
                ],
                dim=1,
            ).to(device=device)
            self.neg_freqs = torch.cat(
                [
                    self.rope_params(neg_index, self.axes_dim[0], self.theta),
                    self.rope_params(neg_index, self.axes_dim[1], self.theta),
                    self.rope_params(neg_index, self.axes_dim[2], self.theta),
                ],
                dim=1,
            ).to(device=device)
        elif self.pos_freqs.device != device:
            self.pos_freqs = self.pos_freqs.to(device)
            self.neg_freqs = self.neg_freqs.to(device)

        if isinstance(video_fhw, list):
            video_fhw = video_fhw[0]
        if not isinstance(video_fhw, list):
            video_fhw = [video_fhw]

        vid_freqs = []
        max_vid_index = 0
        layer_num = len(video_fhw) - 1
        for idx, fhw in enumerate(video_fhw):
            frame, height, width = fhw
            if idx != layer_num:
                video_freq = self._compute_video_freqs(frame, height, width, idx)
            else:
                ### For the condition image, we set the layer index to -1
                video_freq = self._compute_condition_freqs(frame, height, width)
            video_freq = video_freq.to(device)
            vid_freqs.append(video_freq)

            if self.scale_rope:
                max_vid_index = max(height // 2, width // 2, max_vid_index)
            else:
                max_vid_index = max(height, width, max_vid_index)

        max_vid_index = max(max_vid_index, layer_num)
        max_len = max(txt_seq_lens)
        txt_freqs = self.pos_freqs[max_vid_index : max_vid_index + max_len, ...]
        vid_freqs = torch.cat(vid_freqs, dim=0)

        return vid_freqs, txt_freqs

    @functools.lru_cache(maxsize=None)
    def _compute_video_freqs(self, frame, height, width, idx=0):
        seq_lens = frame * height * width
        freqs_pos = self.pos_freqs.split([x // 2 for x in self.axes_dim], dim=1)
        freqs_neg = self.neg_freqs.split([x // 2 for x in self.axes_dim], dim=1)

        freqs_frame = (
            freqs_pos[0][idx : idx + frame]
            .view(frame, 1, 1, -1)
            .expand(frame, height, width, -1)
        )
        if self.scale_rope:
            freqs_height = torch.cat(
                [freqs_neg[1][-(height - height // 2) :], freqs_pos[1][: height // 2]],
                dim=0,
            )
            freqs_height = freqs_height.view(1, height, 1, -1).expand(
                frame, height, width, -1
            )
            freqs_width = torch.cat(
                [freqs_neg[2][-(width - width // 2) :], freqs_pos[2][: width // 2]],
                dim=0,
            )
            freqs_width = freqs_width.view(1, 1, width, -1).expand(
                frame, height, width, -1
            )
        else:
            freqs_height = (
                freqs_pos[1][:height]
                .view(1, height, 1, -1)
                .expand(frame, height, width, -1)
            )
            freqs_width = (
                freqs_pos[2][:width]
                .view(1, 1, width, -1)
                .expand(frame, height, width, -1)
            )

        freqs = torch.cat([freqs_frame, freqs_height, freqs_width], dim=-1).reshape(
            seq_lens, -1
        )
        return freqs.clone().contiguous()

    @functools.lru_cache(maxsize=None)
    def _compute_condition_freqs(self, frame, height, width):
        seq_lens = frame * height * width
        freqs_pos = self.pos_freqs.split([x // 2 for x in self.axes_dim], dim=1)
        freqs_neg = self.neg_freqs.split([x // 2 for x in self.axes_dim], dim=1)

        freqs_frame = (
            freqs_neg[0][-1:].view(frame, 1, 1, -1).expand(frame, height, width, -1)
        )
        if self.scale_rope:
            freqs_height = torch.cat(
                [freqs_neg[1][-(height - height // 2) :], freqs_pos[1][: height // 2]],
                dim=0,
            )
            freqs_height = freqs_height.view(1, height, 1, -1).expand(
                frame, height, width, -1
            )
            freqs_width = torch.cat(
                [freqs_neg[2][-(width - width // 2) :], freqs_pos[2][: width // 2]],
                dim=0,
            )
            freqs_width = freqs_width.view(1, 1, width, -1).expand(
                frame, height, width, -1
            )
        else:
            freqs_height = (
                freqs_pos[1][:height]
                .view(1, height, 1, -1)
                .expand(frame, height, width, -1)
            )
            freqs_width = (
                freqs_pos[2][:width]
                .view(1, 1, width, -1)
                .expand(frame, height, width, -1)
            )

        freqs = torch.cat([freqs_frame, freqs_height, freqs_width], dim=-1).reshape(
            seq_lens, -1
        )
        return freqs.clone().contiguous()


class QwenImageCrossAttention(nn.Module):
    def __init__(
        self,
        dim: int,  # query_dim
        num_heads: int,
        head_dim: int,
        window_size=(-1, -1),
        added_kv_proj_dim: int = None,
        out_bias: bool = True,
        qk_norm=True,  # rmsnorm
        eps=1e-6,
        pre_only=False,
        context_pre_only: bool = False,
        parallel_attention=False,
        out_dim: int = None,
    ) -> None:
        assert dim % num_heads == 0
        super().__init__()
        self.dim = dim
        self.num_heads = num_heads
        self.head_dim = dim // num_heads
        self.window_size = window_size
        self.qk_norm = qk_norm
        self.eps = eps
        self.parallel_attention = parallel_attention
        self.added_kv_proj_dim = added_kv_proj_dim

        # Use separate Q/K/V projections
        self.inner_dim = out_dim if out_dim is not None else head_dim * num_heads
        self.inner_kv_dim = self.inner_dim
        self.to_q = ReplicatedLinear(dim, self.inner_dim, bias=True)
        self.to_k = ReplicatedLinear(dim, self.inner_dim, bias=True)
        self.to_v = ReplicatedLinear(dim, self.inner_dim, bias=True)

        if self.qk_norm:
            self.norm_q = RMSNorm(head_dim, eps=eps) if qk_norm else nn.Identity()
            self.norm_k = RMSNorm(head_dim, eps=eps) if qk_norm else nn.Identity()

        if added_kv_proj_dim is not None:
            self.add_q_proj = ReplicatedLinear(
                added_kv_proj_dim, self.inner_dim, bias=True
            )
            self.add_k_proj = ReplicatedLinear(
                added_kv_proj_dim, self.inner_dim, bias=True
            )
            self.add_v_proj = ReplicatedLinear(
                added_kv_proj_dim, self.inner_dim, bias=True
            )

        if context_pre_only is not None and not context_pre_only:
            self.to_add_out = ReplicatedLinear(self.inner_dim, self.dim, bias=out_bias)
        else:
            self.to_add_out = None

        if not pre_only:
            self.to_out = nn.ModuleList([])
            self.to_out.append(
                ReplicatedLinear(self.inner_dim, self.dim, bias=out_bias)
            )
        else:
            self.to_out = None

        self.norm_added_q = RMSNorm(head_dim, eps=eps)
        self.norm_added_k = RMSNorm(head_dim, eps=eps)

        # Scaled dot product attention
        self.attn = USPAttention(
            num_heads=num_heads,
            head_size=self.head_dim,
            dropout_rate=0,
            softmax_scale=None,
            causal=False,
            supported_attention_backends={
                AttentionBackendEnum.FA,
                AttentionBackendEnum.AITER,
                AttentionBackendEnum.TORCH_SDPA,
                AttentionBackendEnum.SAGE_ATTN,
                AttentionBackendEnum.SAGE_ATTN_3,
            },
        )

    def forward(
        self,
        hidden_states: torch.Tensor,
        encoder_hidden_states: torch.Tensor,
        image_rotary_emb: tuple[torch.Tensor, torch.Tensor],
        **cross_attention_kwargs,
    ):
        seq_len_txt = encoder_hidden_states.shape[1]

        img_query, img_key, img_value, txt_query, txt_key, txt_value = (
            _get_qkv_projections(self, hidden_states, encoder_hidden_states)
        )

        # Reshape for multi-head attention
        img_query = img_query.unflatten(-1, (self.num_heads, -1))
        img_key = img_key.unflatten(-1, (self.num_heads, -1))
        img_value = img_value.unflatten(-1, (self.num_heads, -1))

        txt_query = txt_query.unflatten(-1, (self.num_heads, -1))
        txt_key = txt_key.unflatten(-1, (self.num_heads, -1))
        txt_value = txt_value.unflatten(-1, (self.num_heads, -1))

        # Apply QK normalization
        if self.norm_q is not None:
            img_query = self.norm_q(img_query)
        if self.norm_k is not None:
            img_key = self.norm_k(img_key)
        if self.norm_added_q is not None:
            txt_query = self.norm_added_q(txt_query)
        if self.norm_added_k is not None:
            txt_key = self.norm_added_k(txt_key)

        if image_rotary_emb is not None:
<<<<<<< HEAD
            (img_cos, img_sin), (txt_cos, txt_sin) = image_rotary_emb

            if sgl_rotary_embedding is not None:

                def _apply_sgl_rope(
                    q: torch.Tensor, k: Optional[torch.Tensor], cos, sin
                ):
                    # sgl_kernel expects contiguous [num_tokens, num_heads, head_size]
                    q_shape = q.shape
                    q_view = q.contiguous().view(-1, q_shape[-2], q_shape[-1])
                    k_view = (
                        k.contiguous().view(-1, k.shape[-2], k.shape[-1])
                        if k is not None
                        else None
                    )
                    sgl_rotary_embedding(cos, sin, q_view, k_view, q_shape[-1], True)
                    q_out = q_view.view(q_shape)
                    k_out = k_view.view(k.shape) if k_view is not None else None
                    return q_out, k_out

                img_query, img_key = _apply_sgl_rope(
                    img_query, img_key, img_cos, img_sin
                )
                txt_query, txt_key = _apply_sgl_rope(
                    txt_query, txt_key, txt_cos, txt_sin
                )
            else:
                img_query = apply_rotary_embedding(
                    img_query, img_cos, img_sin, interleaved=True
                )
                img_key = apply_rotary_embedding(
                    img_key, img_cos, img_sin, interleaved=True
                )
                txt_query = apply_rotary_embedding(
                    txt_query, txt_cos, txt_sin, interleaved=True
                )
                txt_key = apply_rotary_embedding(
                    txt_key, txt_cos, txt_sin, interleaved=True
                )
=======
            if not (
                isinstance(image_rotary_emb[0], torch.Tensor)
                and image_rotary_emb[0].dim() == 2
            ):
                raise RuntimeError("image_rotary_emb must be cos_sin_cache tensors")

            img_cache, txt_cache = image_rotary_emb

            img_query, img_key = apply_flashinfer_rope_qk_inplace(
                img_query, img_key, img_cache, is_neox=False
            )
            txt_query, txt_key = apply_flashinfer_rope_qk_inplace(
                txt_query, txt_key, txt_cache, is_neox=False
            )
>>>>>>> f3d73b01

        # Concatenate for joint attention
        # Order: [text, image]
        joint_query = torch.cat([txt_query, img_query], dim=1)
        joint_key = torch.cat([txt_key, img_key], dim=1)
        joint_value = torch.cat([txt_value, img_value], dim=1)

        # Compute joint attention
        joint_hidden_states = self.attn(
            joint_query,
            joint_key,
            joint_value,
        )

        # Reshape back
        joint_hidden_states = joint_hidden_states.flatten(2, 3)
        joint_hidden_states = joint_hidden_states.to(joint_query.dtype)

        # Split attention outputs back
        txt_attn_output = joint_hidden_states[:, :seq_len_txt, :]  # Text part
        img_attn_output = joint_hidden_states[:, seq_len_txt:, :]  # Image part

        # Apply output projections
        img_attn_output, _ = self.to_out[0](img_attn_output)
        if len(self.to_out) > 1:
            (img_attn_output,) = self.to_out[1](img_attn_output)  # dropout

        txt_attn_output, _ = self.to_add_out(txt_attn_output)

        return img_attn_output, txt_attn_output


class QwenImageTransformerBlock(nn.Module):
    def __init__(
        self,
        dim: int,
        num_attention_heads: int,
        attention_head_dim: int,
        qk_norm: str = "rms_norm",
        eps: float = 1e-6,
        zero_cond_t: bool = False,
    ):
        super().__init__()

        self.dim = dim
        self.num_attention_heads = num_attention_heads
        self.attention_head_dim = attention_head_dim
        self.zero_cond_t = zero_cond_t

        # Image processing modules
        self.img_mod = nn.Sequential(
            nn.SiLU(),
            nn.Linear(
                dim, 6 * dim, bias=True
            ),  # For scale, shift, gate for norm1 and norm2
        )
        self.img_norm1 = LayerNorm(dim, elementwise_affine=False, eps=eps)

        self.attn = QwenImageCrossAttention(
            dim=dim,
            num_heads=num_attention_heads,
            added_kv_proj_dim=dim,
            context_pre_only=False,
            head_dim=attention_head_dim,
        )
        self.img_norm2 = LayerNorm(dim, eps=eps, elementwise_affine=False)
        self.img_mlp = FeedForward(
            dim=dim, dim_out=dim, activation_fn="gelu-approximate"
        )

        # Text processing modules
        self.txt_mod = nn.Sequential(
            nn.SiLU(),
            nn.Linear(
                dim, 6 * dim, bias=True
            ),  # For scale, shift, gate for norm1 and norm2
        )
        self.txt_norm1 = LayerNorm(dim, elementwise_affine=False, eps=eps)
        # Text doesn't need separate attention - it's handled by img_attn joint computation
        self.txt_norm2 = LayerNorm(dim, elementwise_affine=False, eps=eps)
        self.txt_mlp = FeedForward(
            dim=dim, dim_out=dim, activation_fn="gelu-approximate"
        )

    def _modulate(self, x, mod_params, index=None):
        shift, scale, gate = mod_params.chunk(3, dim=-1)
        if index is not None:
            actual_batch = x.shape[0]
            shift0, shift1 = (
                shift[:actual_batch],
                shift[actual_batch : 2 * actual_batch],
            )
            scale0, scale1 = (
                scale[:actual_batch],
                scale[actual_batch : 2 * actual_batch],
            )
            gate0, gate1 = gate[:actual_batch], gate[actual_batch : 2 * actual_batch]

            if x.is_cuda:
                if not x.is_contiguous():
                    x = x.contiguous()
                if not index.is_contiguous():
                    index = index.contiguous()
                x, gate_result = fuse_scale_shift_gate_select01_kernel(
                    x,
                    scale0=scale0.contiguous(),
                    shift0=shift0.contiguous(),
                    gate0=gate0.contiguous(),
                    scale1=scale1.contiguous(),
                    shift1=shift1.contiguous(),
                    gate1=gate1.contiguous(),
                    index=index,
                )
                return x, gate_result
            else:
                mask = (index == 0).unsqueeze(-1)
                shift_result = torch.where(
                    mask, shift0.unsqueeze(1), shift1.unsqueeze(1)
                )
                scale_result = torch.where(
                    mask, scale0.unsqueeze(1), scale1.unsqueeze(1)
                )
                gate_result = torch.where(mask, gate0.unsqueeze(1), gate1.unsqueeze(1))
                return (
                    fuse_scale_shift_kernel(x, scale_result, shift_result),
                    gate_result,
                )
        else:
            shift_result = shift.unsqueeze(1)
            scale_result = scale.unsqueeze(1)
            gate_result = gate.unsqueeze(1)
            return fuse_scale_shift_kernel(x, scale_result, shift_result), gate_result

    def forward(
        self,
        hidden_states: torch.Tensor,
        encoder_hidden_states: torch.Tensor,
        encoder_hidden_states_mask: torch.Tensor,
        temb_img_silu: torch.Tensor,
        temb_txt_silu: torch.Tensor,
        image_rotary_emb: Optional[Tuple[torch.Tensor, torch.Tensor]] = None,
        joint_attention_kwargs: Optional[Dict[str, Any]] = None,
        modulate_index: Optional[List[int]] = None,
    ) -> Tuple[torch.Tensor, torch.Tensor]:
        # Get modulation parameters for both streams
        img_mod_params = self.img_mod[1](temb_img_silu)  # [B, 6*dim]
        txt_mod_params = self.txt_mod[1](temb_txt_silu)  # [B, 6*dim]

        # Split modulation parameters for norm1 and norm2
        img_mod1, img_mod2 = img_mod_params.chunk(2, dim=-1)  # Each [B, 3*dim]
        txt_mod1, txt_mod2 = txt_mod_params.chunk(2, dim=-1)  # Each [B, 3*dim]

        # Process image stream - norm1 + modulation

        img_normed = self.img_norm1(hidden_states)

        img_modulated, img_gate1 = self._modulate(img_normed, img_mod1, modulate_index)
        # Process text stream - norm1 + modulation
        txt_normed = self.txt_norm1(encoder_hidden_states)
        txt_modulated, txt_gate1 = self._modulate(txt_normed, txt_mod1)

        # Use QwenAttnProcessor2_0 for joint attention computation
        # This directly implements the DoubleStreamLayerMegatron logic:
        # 1. Computes QKV for both streams
        # 2. Applies QK normalization and RoPE
        # 3. Concatenates and runs joint attention
        # 4. Splits results back to separate streams
        joint_attention_kwargs = joint_attention_kwargs or {}
        attn_output = self.attn(
            hidden_states=img_modulated,  # Image stream (will be processed as "sample")
            encoder_hidden_states=txt_modulated,  # Text stream (will be processed as "context")
            encoder_hidden_states_mask=encoder_hidden_states_mask,
            image_rotary_emb=image_rotary_emb,
            **joint_attention_kwargs,
        )

        # QwenAttnProcessor2_0 returns (img_output, txt_output) when encoder_hidden_states is provided
        img_attn_output, txt_attn_output = attn_output

        # Apply attention gates and add residual (like in Megatron)
        hidden_states = hidden_states + img_gate1 * img_attn_output

        encoder_hidden_states = encoder_hidden_states + txt_gate1 * txt_attn_output

        # Process image stream - norm2 + MLP
        img_normed2 = self.img_norm2(hidden_states)
        img_modulated2, img_gate2 = self._modulate(
            img_normed2, img_mod2, modulate_index
        )
        img_mlp_output = self.img_mlp(img_modulated2)
        hidden_states = hidden_states + img_gate2 * img_mlp_output

        # Process text stream - norm2 + MLP
        txt_normed2 = self.txt_norm2(encoder_hidden_states)
        txt_modulated2, txt_gate2 = self._modulate(txt_normed2, txt_mod2)
        txt_mlp_output = self.txt_mlp(txt_modulated2)
        encoder_hidden_states = encoder_hidden_states + txt_gate2 * txt_mlp_output

        # Clip to prevent overflow for fp16
        if encoder_hidden_states.dtype == torch.float16:
            encoder_hidden_states = encoder_hidden_states.clip(-65504, 65504)
        if hidden_states.dtype == torch.float16:
            hidden_states = hidden_states.clip(-65504, 65504)

        return encoder_hidden_states, hidden_states


class QwenImageTransformer2DModel(CachableDiT):
    """
    The Transformer model introduced in Qwen.

    """

    _supports_gradient_checkpointing = True
    _no_split_modules = ["QwenImageTransformerBlock"]
    _skip_layerwise_casting_patterns = ["pos_embed", "norm"]
    _repeated_blocks = ["QwenImageTransformerBlock"]

    param_names_mapping = QwenImageDitConfig().arch_config.param_names_mapping

    def __init__(
        self,
        config: QwenImageDitConfig,
        hf_config: dict[str, Any],
    ):
        super().__init__(config=config, hf_config=hf_config)
        patch_size = config.arch_config.patch_size
        in_channels = config.arch_config.in_channels
        out_channels = config.arch_config.out_channels
        num_layers = config.arch_config.num_layers
        attention_head_dim = config.arch_config.attention_head_dim
        num_attention_heads = config.arch_config.num_attention_heads
        joint_attention_dim = config.arch_config.joint_attention_dim
        axes_dims_rope = config.arch_config.axes_dims_rope
        self.zero_cond_t = getattr(config.arch_config, "zero_cond_t", False)
        self.out_channels = out_channels or in_channels
        self.inner_dim = num_attention_heads * attention_head_dim

        self.use_additional_t_cond: bool = getattr(
            config.arch_config, "use_additional_t_cond", False
        )  # For qwen-image-layered now
        self.use_layer3d_rope: bool = getattr(
            config.arch_config, "use_layer3d_rope", False
        )  # For qwen-image-layered now

        if not self.use_layer3d_rope:
            self.rotary_emb = QwenEmbedRope(
                theta=10000, axes_dim=list(axes_dims_rope), scale_rope=True
            )
        else:
            self.rotary_emb = QwenEmbedLayer3DRope(
                theta=10000, axes_dim=list(axes_dims_rope), scale_rope=True
            )

        self.time_text_embed = QwenTimestepProjEmbeddings(
            embedding_dim=self.inner_dim,
            use_additional_t_cond=self.use_additional_t_cond,
        )

        self.txt_norm = RMSNorm(joint_attention_dim, eps=1e-6)

        self.img_in = nn.Linear(in_channels, self.inner_dim)
        self.txt_in = nn.Linear(joint_attention_dim, self.inner_dim)

        self.transformer_blocks = nn.ModuleList(
            [
                QwenImageTransformerBlock(
                    dim=self.inner_dim,
                    num_attention_heads=num_attention_heads,
                    attention_head_dim=attention_head_dim,
                    zero_cond_t=self.zero_cond_t,
                )
                for _ in range(num_layers)
            ]
        )

        self.norm_out = AdaLayerNormContinuous(
            self.inner_dim, self.inner_dim, elementwise_affine=False, eps=1e-6
        )
        self.proj_out = nn.Linear(
            self.inner_dim, patch_size * patch_size * self.out_channels, bias=True
        )

    def forward(
        self,
        hidden_states: torch.Tensor,
        encoder_hidden_states: torch.Tensor = None,
        encoder_hidden_states_mask: torch.Tensor = None,
        timestep: torch.LongTensor = None,
        img_shapes: Optional[List[Tuple[int, int, int]]] = None,
        txt_seq_lens: Optional[List[int]] = None,
        freqs_cis: tuple[torch.Tensor, torch.Tensor] = None,
        additional_t_cond: Optional[torch.Tensor] = None,
        guidance: torch.Tensor = None,  # TODO: this should probably be removed
        attention_kwargs: Optional[Dict[str, Any]] = None,
        controlnet_block_samples=None,
        return_dict: bool = True,
    ) -> Union[torch.Tensor, Transformer2DModelOutput]:
        """
        The [`QwenTransformer2DModel`] forward method.

        Args:
            hidden_states (`torch.Tensor` of shape `(batch_size, image_sequence_length, in_channels)`):
                Input `hidden_states`.
            encoder_hidden_states (`torch.Tensor` of shape `(batch_size, text_sequence_length, joint_attention_dim)`):
                Conditional embeddings (embeddings computed from the input conditions such as prompts) to use.
            encoder_hidden_states_mask (`torch.Tensor` of shape `(batch_size, text_sequence_length)`):
                Mask of the input conditions.
            timestep ( `torch.LongTensor`):
                Used to indicate denoising step.
            attention_kwargs (`dict`, *optional*):
                A kwargs dictionary that if specified is passed along to the `AttentionProcessor` as defined under
                `self.processor` in
                [diffusers.models.attention_processor](https://github.com/huggingface/diffusers/blob/main/src/diffusers/models/attention_processor.py).
            return_dict (`bool`, *optional*, defaults to `True`):
                Whether or not to return a [`~models.transformer_2d.Transformer2DModelOutput`] instead of a plain
                tuple.

        Returns:
            If `return_dict` is True, an [`~models.transformer_2d.Transformer2DModelOutput`] is returned, otherwise a
            `tuple` where the first element is the sample tensor.
        """
        if (
            attention_kwargs is not None
            and attention_kwargs.get("scale", None) is not None
        ):
            logger.warning(
                "Passing `scale` via `joint_attention_kwargs` when not using the PEFT backend is ineffective."
            )

        if isinstance(encoder_hidden_states, list):
            encoder_hidden_states = encoder_hidden_states[0]

        hidden_states = self.img_in(hidden_states)

        timestep = (timestep / 1000).to(hidden_states.dtype)

        if self.zero_cond_t:
            timestep = torch.cat([timestep, timestep * 0], dim=0)
            # Use torch operations for GPU efficiency
            modulate_index = torch.tensor(
                [
                    [0] * prod(sample[0]) + [1] * sum([prod(s) for s in sample[1:]])
                    for sample in img_shapes
                ],
                device=timestep.device,
                dtype=torch.int,
            )
        else:
            modulate_index = None

        encoder_hidden_states = self.txt_norm(encoder_hidden_states)
        encoder_hidden_states = self.txt_in(encoder_hidden_states)

        temb = self.time_text_embed(timestep, hidden_states, additional_t_cond)

        temb_img_silu = F.silu(temb)
        if self.zero_cond_t:
            temb_txt = temb.chunk(2, dim=0)[0]
            temb_txt_silu = temb_img_silu.chunk(2, dim=0)[0]
        else:
            temb_txt = temb
            temb_txt_silu = temb_img_silu

        image_rotary_emb = freqs_cis
        for index_block, block in enumerate(self.transformer_blocks):
            encoder_hidden_states, hidden_states = block(
                hidden_states=hidden_states,
                encoder_hidden_states=encoder_hidden_states,
                encoder_hidden_states_mask=encoder_hidden_states_mask,
                temb_img_silu=temb_img_silu,
                temb_txt_silu=temb_txt_silu,
                image_rotary_emb=image_rotary_emb,
                joint_attention_kwargs=attention_kwargs,
                modulate_index=modulate_index,
            )

            # controlnet residual
            if controlnet_block_samples is not None:
                interval_control = len(self.transformer_blocks) / len(
                    controlnet_block_samples
                )
                interval_control = int(np.ceil(interval_control))
                hidden_states = (
                    hidden_states
                    + controlnet_block_samples[index_block // interval_control]
                )
        # Use only the image part (hidden_states) from the dual-stream blocks
        hidden_states = self.norm_out(hidden_states, temb_txt)

        output = self.proj_out(hidden_states)
        return output


EntryClass = QwenImageTransformer2DModel<|MERGE_RESOLUTION|>--- conflicted
+++ resolved
@@ -26,13 +26,6 @@
     fuse_scale_shift_gate_select01_kernel,
     fuse_scale_shift_kernel,
 )
-
-try:
-    from sgl_kernel.rotary_embedding import (
-        rotary_embedding_cos_sin as sgl_rotary_embedding,  # type: ignore
-    )
-except Exception:
-    sgl_rotary_embedding = None
 from sglang.multimodal_gen.runtime.models.dits.base import CachableDiT
 from sglang.multimodal_gen.runtime.platforms import AttentionBackendEnum
 from sglang.multimodal_gen.runtime.utils.logging_utils import init_logger
@@ -563,48 +556,8 @@
         if self.norm_added_k is not None:
             txt_key = self.norm_added_k(txt_key)
 
+        # Apply RoPE
         if image_rotary_emb is not None:
-<<<<<<< HEAD
-            (img_cos, img_sin), (txt_cos, txt_sin) = image_rotary_emb
-
-            if sgl_rotary_embedding is not None:
-
-                def _apply_sgl_rope(
-                    q: torch.Tensor, k: Optional[torch.Tensor], cos, sin
-                ):
-                    # sgl_kernel expects contiguous [num_tokens, num_heads, head_size]
-                    q_shape = q.shape
-                    q_view = q.contiguous().view(-1, q_shape[-2], q_shape[-1])
-                    k_view = (
-                        k.contiguous().view(-1, k.shape[-2], k.shape[-1])
-                        if k is not None
-                        else None
-                    )
-                    sgl_rotary_embedding(cos, sin, q_view, k_view, q_shape[-1], True)
-                    q_out = q_view.view(q_shape)
-                    k_out = k_view.view(k.shape) if k_view is not None else None
-                    return q_out, k_out
-
-                img_query, img_key = _apply_sgl_rope(
-                    img_query, img_key, img_cos, img_sin
-                )
-                txt_query, txt_key = _apply_sgl_rope(
-                    txt_query, txt_key, txt_cos, txt_sin
-                )
-            else:
-                img_query = apply_rotary_embedding(
-                    img_query, img_cos, img_sin, interleaved=True
-                )
-                img_key = apply_rotary_embedding(
-                    img_key, img_cos, img_sin, interleaved=True
-                )
-                txt_query = apply_rotary_embedding(
-                    txt_query, txt_cos, txt_sin, interleaved=True
-                )
-                txt_key = apply_rotary_embedding(
-                    txt_key, txt_cos, txt_sin, interleaved=True
-                )
-=======
             if not (
                 isinstance(image_rotary_emb[0], torch.Tensor)
                 and image_rotary_emb[0].dim() == 2
@@ -619,7 +572,6 @@
             txt_query, txt_key = apply_flashinfer_rope_qk_inplace(
                 txt_query, txt_key, txt_cache, is_neox=False
             )
->>>>>>> f3d73b01
 
         # Concatenate for joint attention
         # Order: [text, image]
