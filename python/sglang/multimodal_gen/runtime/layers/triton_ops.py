--- conflicted
+++ resolved
@@ -333,7 +333,6 @@
     return output
 
 
-<<<<<<< HEAD
 if _is_npu:
     # TODO: remove this when triton ascend bug is fixed
     def fuse_scale_shift_native(
@@ -346,7 +345,8 @@
         return x * (1 + scale) + shift
 
     fuse_scale_shift_kernel = fuse_scale_shift_native
-=======
+
+
 def fuse_scale_shift_gate_select01_kernel(
     x: torch.Tensor,
     scale0: torch.Tensor,
@@ -417,7 +417,6 @@
         num_stages=2,
     )
     return output, gate_out
->>>>>>> 51dbdb22
 
 
 @triton.autotune(
