# Copied and adapted from: https://github.com/hao-ai-lab/FastVideo

# SPDX-License-Identifier: Apache-2.0
# Adapted from vllm: https://github.com/vllm-project/vllm/blob/v0.7.3/vllm/model_executor/layers/layernorm.py
"""Custom normalization layers."""
from typing import Optional, Tuple, Union

import torch
import torch.nn as nn
import torch.nn.functional as F
from sgl_kernel import fused_add_rmsnorm, rmsnorm

from sglang.multimodal_gen.runtime.layers.custom_op import CustomOp
from sglang.multimodal_gen.runtime.layers.triton_ops import (
    fuse_scale_shift_kernel,
    norm_infer,
    rms_norm_fn,
)
<<<<<<< HEAD
from sglang.multimodal_gen.runtime.utils.common import (
    get_bool_env_var,
    is_cpu,
    is_cuda,
    is_hip,
    is_npu,
    is_xpu,
)

_is_cuda = is_cuda()
_is_hip = is_hip()
_is_npu = is_npu()
_is_cpu = is_cpu()
_is_xpu = is_xpu()

if _is_cuda:
    from sgl_kernel import fused_add_rmsnorm, rmsnorm

if _is_npu:
    import torch_npu
=======
from sglang.multimodal_gen.runtime.utils.common import get_bool_env_var
>>>>>>> 702426b0


# Copied and adapted from sglang
@CustomOp.register("rms_norm")
class RMSNorm(CustomOp):
    """Root mean square normalization.

    Computes x -> w * x / sqrt(E[x^2] + eps) where w is the learned weight.
    Refer to https://arxiv.org/abs/1910.07467
    """

    def __init__(
        self,
        hidden_size: int,
        eps: float = 1e-6,
        dtype: torch.dtype = torch.float32,
        var_hidden_size: Optional[int] = None,
    ) -> None:
        super().__init__()
        self.weight = nn.Parameter(torch.ones(hidden_size))
        self.variance_epsilon = eps
        self.hidden_size = hidden_size
        self.variance_size_override = (
            None if var_hidden_size == hidden_size else var_hidden_size
        )
        if get_bool_env_var("SGLANG_ENABLE_DETERMINISTIC_INFERENCE"):
            self._forward_method = self.forward_native

    def forward_triton(self, x: torch.Tensor, residual: Optional[torch.Tensor] = None):
        return rms_norm_fn(
            x, self.weight, bias=None, residual=residual, eps=self.variance_epsilon
        )

    def forward_cuda(
        self,
        x: torch.Tensor,
        residual: Optional[torch.Tensor] = None,
    ) -> Union[torch.Tensor, Tuple[torch.Tensor, torch.Tensor]]:
        shape = x.shape
        x = x.reshape(-1, shape[-1])
        if residual is not None:
            residual_shape = residual.shape
            residual = residual.view(-1, shape[-1])

        if x.dtype == torch.float:
            # fp32
            out = self.forward_triton(x, residual)
        elif self.variance_size_override is not None:
            return self.forward_native(x, residual)
        elif residual is not None:
            fused_add_rmsnorm(x, residual, self.weight.data, self.variance_epsilon)
            return x.view(shape), residual.view(residual_shape)
        else:
            out = rmsnorm(x, self.weight.data, self.variance_epsilon)
        out = out.view(shape)
        return out

    def forward_native(
        self,
        x: torch.Tensor,
        residual: Optional[torch.Tensor] = None,
    ) -> Union[torch.Tensor, Tuple[torch.Tensor, torch.Tensor]]:
        if not x.is_contiguous():
            x = x.contiguous()
        orig_dtype = x.dtype
        x = x.to(torch.float32)
        if residual is not None:
            x = x + residual.to(torch.float32)
            residual = x.to(orig_dtype)

        hidden_size = x.shape[-1]
        if hidden_size != self.hidden_size:
            raise ValueError(
                "Expected hidden_size to be "
                f"{self.hidden_size}, but found: {hidden_size}"
            )

        if self.variance_size_override is None:
            x_var = x
        else:
            if hidden_size < self.variance_size_override:
                raise ValueError(
                    "Expected hidden_size to be at least "
                    f"{self.variance_size_override}, but found: {hidden_size}"
                )

            x_var = x[..., : self.variance_size_override]

        variance = x_var.pow(2).mean(dim=-1, keepdim=True)
        x = x * torch.rsqrt(variance + self.variance_epsilon)
        x = (x * self.weight).to(orig_dtype)
        if residual is None:
            return x
        else:
            return x, residual

    def forward_cpu(
        self,
        x: torch.Tensor,
        residual: Optional[torch.Tensor] = None,
    ) -> Union[torch.Tensor, Tuple[torch.Tensor, torch.Tensor]]:
        return self.forward_native(x, residual)

    def forward_npu(
        self,
        x: torch.Tensor,
        residual: Optional[torch.Tensor] = None,
    ) -> Union[torch.Tensor, Tuple[torch.Tensor, torch.Tensor]]:
        if residual is not None:
            out, _, residual_out = torch_npu.npu_add_rms_norm(
                residual, x, self.weight.data, self.variance_epsilon
            )
            return out, residual_out
        return torch_npu.npu_rms_norm(x, self.weight.data, self.variance_epsilon)[0]

    def extra_repr(self) -> str:
        s = f"hidden_size={self.weight.data.size(0)}"
        s += f", eps={self.variance_epsilon}"
        return s


# Copied and adapted from sglang
@CustomOp.register("layer_norm")
class LayerNorm(CustomOp):
    def __init__(
        self,
        hidden_size: int,
        eps=1e-5,
        bias: bool = True,
        elementwise_affine=True,
        device=None,
        dtype=None,
    ) -> None:
        super().__init__()
        self.eps = eps
        factory_kwargs = {"device": device, "dtype": dtype}
        self.hidden_size = hidden_size
        if elementwise_affine:
            self.weight = torch.nn.Parameter(torch.empty(hidden_size, **factory_kwargs))
            self.bias = (
                torch.nn.Parameter(torch.empty(hidden_size, **factory_kwargs))
                if bias
                else None
            )
        else:
            self.register_parameter("weight", None)
            self.register_parameter("bias", None)
            # Lazy cache for ones vector (not a registered buffer to avoid FSDP/meta issues)
            self._weight_fallback_cache = None

    def _get_weight_fallback(self, x: torch.Tensor) -> torch.Tensor:
        wf = getattr(self, "_weight_fallback_cache", None)
        if (
            wf is None
            or wf.device != x.device
            or wf.dtype != x.dtype
            or wf.numel() != self.hidden_size
        ):
            wf = torch.ones(self.hidden_size, device=x.device, dtype=x.dtype)
            self._weight_fallback_cache = wf
        return wf

    def forward_triton(self, x: torch.Tensor):
        # Fast inference kernel without residual/dropout branches
        return norm_infer(
            x.view(-1, self.hidden_size),
            self.weight,
            self.bias,
            eps=self.eps,
            is_rms_norm=False,
        ).view(x.shape)

    def forward_cuda(
        self,
        x: torch.Tensor,
    ) -> Union[torch.Tensor, Tuple[torch.Tensor, torch.Tensor]]:
        shape = x.shape
        x = x.view(-1, self.hidden_size)
        return self.forward_triton(x).view(shape)

    @torch.compile(backend="inductor", disable=_is_npu)
    def forward_native(
        self,
        x: torch.Tensor,
        residual: Optional[torch.Tensor] = None,
    ) -> Union[torch.Tensor, Tuple[torch.Tensor, torch.Tensor]]:
        input_dtype = x.dtype
        mean = x.mean(-1, keepdim=True)
        variance = (x - mean).pow(2).mean(-1, keepdim=True)
        x = (x - mean) * torch.rsqrt(variance + self.eps)
        if self.weight is not None:
            x = self.weight * x
        # if no affine, this is a no-op
        if self.bias is not None:
            x = x + self.bias
        return x.to(input_dtype)

    def forward_cpu(
        self,
        x: torch.Tensor,
        residual: Optional[torch.Tensor] = None,
    ) -> Union[torch.Tensor, Tuple[torch.Tensor, torch.Tensor]]:
        return self.forward_native(x, residual)

    def extra_repr(self) -> str:
        s = f"hidden_size={self.weight.data.size(0)}"
        s += f", eps={self.variance_epsilon}"
        return s


class ScaleResidual(nn.Module):
    """
    Applies gated residual connection.
    """

    def __init__(self, prefix: str = ""):
        super().__init__()

    def forward(
        self, residual: torch.Tensor, x: torch.Tensor, gate: torch.Tensor
    ) -> torch.Tensor:
        """Apply gated residual connection."""
        # x.shape: [batch_size, seq_len, inner_dim]
        if gate.dim() == 4:
            # gate.shape: [batch_size, num_frames, 1, inner_dim]
            num_frames = gate.shape[1]
            frame_seqlen = x.shape[1] // num_frames
            return residual + (
                x.unflatten(dim=1, sizes=(num_frames, frame_seqlen)) * gate
            ).flatten(1, 2)
        else:
            # gate.shape: [batch_size, 1, inner_dim]
            return residual + x * gate


# adapted from Diffusers: https://github.com/huggingface/diffusers/blob/main/src/diffusers/models/normalization.py
# NOTE(will): Needed to match behavior of diffusers and wan2.1 even while using
# FSDP's MixedPrecisionPolicy
class FP32LayerNorm(nn.LayerNorm):
    def forward(self, inputs: torch.Tensor) -> torch.Tensor:
        origin_dtype = inputs.dtype
        return F.layer_norm(
            inputs.float(),
            self.normalized_shape,
            self.weight.float() if self.weight is not None else None,
            self.bias.float() if self.bias is not None else None,
            self.eps,
        ).to(origin_dtype)


class ScaleResidualLayerNormScaleShift(nn.Module):
    """
    Fused operation that combines:
    1. Gated residual connection
    2. LayerNorm
    3. Scale and shift operations

    This reduces memory bandwidth by combining memory-bound operations.
    """

    def __init__(
        self,
        hidden_size: int,
        norm_type: str = "rms",
        eps: float = 1e-6,
        elementwise_affine: bool = False,
        dtype: torch.dtype = torch.float32,
        compute_dtype: torch.dtype | None = None,
        prefix: str = "",
    ):
        super().__init__()
        if norm_type == "rms":
            self.norm = RMSNorm(
                hidden_size, has_weight=elementwise_affine, eps=eps, dtype=dtype
            )
        elif norm_type == "layer":
            if compute_dtype == torch.float32:
                self.norm = FP32LayerNorm(
                    hidden_size, elementwise_affine=elementwise_affine, eps=eps
                )
            else:
                self.norm = LayerNorm(
                    hidden_size,
                    elementwise_affine=elementwise_affine,
                    eps=eps,
                    dtype=dtype,
                )
        else:
            raise NotImplementedError(f"Norm type {norm_type} not implemented")

    def forward(
        self,
        residual: torch.Tensor,
        x: torch.Tensor,
        gate: torch.Tensor | int,
        shift: torch.Tensor,
        scale: torch.Tensor,
    ) -> tuple[torch.Tensor, torch.Tensor]:
        """
        Apply gated residual connection, followed by layernorm and
        scale/shift in a single fused operation.

        Returns:
            Tuple containing:
            - normalized and modulated output of shape: [batch_size, seq_len, inner_dim]
            - residual value (value after residual connection
              but before normalization)
        """
        # x.shape: [batch_size, seq_len, inner_dim]
        # Apply residual connection with gating
        if isinstance(gate, int):
            # used by cross-attention, should be 1
            assert gate == 1
            residual_output = residual + x
        elif isinstance(gate, torch.Tensor):
            if gate.dim() == 4:
                # gate.shape: [batch_size, num_frames, 1, inner_dim]
                num_frames = gate.shape[1]
                frame_seqlen = x.shape[1] // num_frames
                residual_output = residual + (
                    x.unflatten(dim=1, sizes=(num_frames, frame_seqlen)) * gate
                ).flatten(1, 2)
            else:
                # used by bidirectional self attention
                # gate.shape: [batch_size, 1, inner_dim]
                residual_output = residual + x * gate
        else:
            raise ValueError(f"Gate type {type(gate)} not supported")
        # residual_output.shape: [batch_size, seq_len, inner_dim]

        # Apply normalization
        normalized = self.norm(residual_output)

        # modulated = fused_scale_shift(
        #     normalized,
        #     scale,
        #     shift,
        # )
        modulated = fuse_scale_shift_kernel(
            normalized,
            scale,
            shift,
        )
        return modulated, residual_output


class LayerNormScaleShift(nn.Module):
    """
    Fused operation that combines LayerNorm with scale and shift operations.
    This reduces memory bandwidth by combining memory-bound operations.
    """

    def __init__(
        self,
        hidden_size: int,
        norm_type: str = "rms",
        eps: float = 1e-6,
        elementwise_affine: bool = False,
        dtype: torch.dtype = torch.float32,
        compute_dtype: torch.dtype | None = None,
        prefix: str = "",
    ):
        super().__init__()
        self.compute_dtype = compute_dtype
        if norm_type == "rms":
            self.norm = RMSNorm(hidden_size, has_weight=elementwise_affine, eps=eps)
        elif norm_type == "layer":
            if self.compute_dtype == torch.float32:
                self.norm = FP32LayerNorm(
                    hidden_size, elementwise_affine=elementwise_affine, eps=eps
                )
            else:
                self.norm = nn.LayerNorm(
                    hidden_size,
                    elementwise_affine=elementwise_affine,
                    eps=eps,
                    dtype=dtype,
                )
        else:
            raise NotImplementedError(f"Norm type {norm_type} not implemented")

    def forward(
        self, x: torch.Tensor, shift: torch.Tensor, scale: torch.Tensor
    ) -> torch.Tensor:
        """Apply ln followed by scale and shift in a single fused operation."""
        # x.shape: [batch_size, seq_len, inner_dim]
        normalized = self.norm(x)
        if self.compute_dtype == torch.float32:
            normalized = normalized.float()

        if scale.dim() == 4:
            # scale.shape: [batch_size, num_frames, 1, inner_dim]
            num_frames = scale.shape[1]
            frame_seqlen = normalized.shape[1] // num_frames
            output = (
                normalized.unflatten(dim=1, sizes=(num_frames, frame_seqlen))
                * (1.0 + scale)
                + shift
            ).flatten(1, 2)
        else:
            # scale.shape: [batch_size, 1, inner_dim]
            # shift.shape: [batch_size, 1, inner_dim]
            output = normalized * (1.0 + scale) + shift

        if self.compute_dtype == torch.float32:
            output = output.to(x.dtype)

        return output<|MERGE_RESOLUTION|>--- conflicted
+++ resolved
@@ -8,7 +8,6 @@
 import torch
 import torch.nn as nn
 import torch.nn.functional as F
-from sgl_kernel import fused_add_rmsnorm, rmsnorm
 
 from sglang.multimodal_gen.runtime.layers.custom_op import CustomOp
 from sglang.multimodal_gen.runtime.layers.triton_ops import (
@@ -16,30 +15,16 @@
     norm_infer,
     rms_norm_fn,
 )
-<<<<<<< HEAD
-from sglang.multimodal_gen.runtime.utils.common import (
-    get_bool_env_var,
-    is_cpu,
-    is_cuda,
-    is_hip,
-    is_npu,
-    is_xpu,
-)
+from sglang.multimodal_gen.runtime.utils.common import get_bool_env_var, is_cuda, is_npu
 
 _is_cuda = is_cuda()
-_is_hip = is_hip()
 _is_npu = is_npu()
-_is_cpu = is_cpu()
-_is_xpu = is_xpu()
 
 if _is_cuda:
     from sgl_kernel import fused_add_rmsnorm, rmsnorm
 
 if _is_npu:
     import torch_npu
-=======
-from sglang.multimodal_gen.runtime.utils.common import get_bool_env_var
->>>>>>> 702426b0
 
 
 # Copied and adapted from sglang
