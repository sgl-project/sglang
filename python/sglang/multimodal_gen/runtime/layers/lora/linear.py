--- conflicted
+++ resolved
@@ -177,15 +177,10 @@
             )
         else:
             current_device = self.base_layer.weight.data.device
-<<<<<<< HEAD
             data = self.base_layer.weight.data.to(
                 current_platform.get_local_torch_device()
             )
-            data += self.slice_lora_b_weights(
-=======
-            data = self.base_layer.weight.data.to(get_local_torch_device())
             lora_delta = self.slice_lora_b_weights(
->>>>>>> 7e027691
                 self.lora_B.to(data)
             ) @ self.slice_lora_a_weights(self.lora_A.to(data))
             # Apply lora_alpha / lora_rank scaling for consistency with forward()
