--- conflicted
+++ resolved
@@ -70,11 +70,8 @@
         self.lora_rank = lora_rank
         self.lora_alpha = lora_alpha
         self.lora_path: str | None = None
-<<<<<<< HEAD
         # Optional: set by the pipeline when wrapping, used for more helpful warnings.
         self.layer_name: str | None = None
-=======
->>>>>>> 8c6f865a
         self.strength: float = 1.0
 
         # Legacy single-LoRA support
@@ -227,7 +224,6 @@
             lora_A_sliced = self.slice_lora_a_weights(lora_A.to(x, non_blocking=True))
             lora_B_sliced = self.slice_lora_b_weights(lora_B.to(x, non_blocking=True))
             delta = x @ lora_A_sliced.T @ lora_B_sliced.T
-<<<<<<< HEAD
             if (
                 self.lora_alpha is not None
                 and self.lora_rank is not None
@@ -237,18 +233,6 @@
             out = out + (self.strength * delta)
 
         return out, output_bias
-=======
-            if self.lora_alpha != self.lora_rank:
-                delta = delta * (
-                    self.lora_alpha / self.lora_rank  # type: ignore
-                )  # type: ignore
-            delta = delta * self.strength
-            out, output_bias = self.base_layer(x)
-            return out + delta, output_bias
-        else:
-            out, output_bias = self.base_layer(x)
-            return out, output_bias
->>>>>>> 8c6f865a
 
     def slice_lora_a_weights(self, A: torch.Tensor) -> torch.Tensor:
         return A
