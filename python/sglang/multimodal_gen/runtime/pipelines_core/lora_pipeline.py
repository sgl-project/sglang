--- conflicted
+++ resolved
@@ -568,7 +568,7 @@
                         layer.disable_lora = True
                     continue
             self.is_lora_merged[module_name] = False
-<<<<<<< HEAD
+            self.cur_adapter_strength.pop(module_name, None)
             logger.info("LoRA weights unmerged for %s", module_name)
 
     def prepare_batch_with_loras(
@@ -623,8 +623,4 @@
             "request_lora_indices": request_lora_indices,
             "lora_nickname_to_index": lora_nickname_to_index,
             "batch_lora_weights": batch_lora_weights,
-        }
-=======
-            self.cur_adapter_strength.pop(module_name, None)
-            logger.info("LoRA weights unmerged for %s", module_name)
->>>>>>> 8c6f865a
+        }