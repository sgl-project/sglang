--- conflicted
+++ resolved
@@ -622,20 +622,9 @@
                 log_dir = f"./logs"
                 os.makedirs(log_dir, exist_ok=True)
 
-<<<<<<< HEAD
-                rank_suffix = ""
-                try:
-                    rank_suffix = f"-rank{get_world_group().rank}"
-                except Exception:
-                    pass
-
-                trace_path = os.path.abspath(
-                    os.path.join(log_dir, f"{request_id}{rank_suffix}.trace.json.gz")
-=======
                 rank = get_world_rank()
                 trace_path = os.path.abspath(
                     os.path.join(log_dir, f"{request_id}-rank{rank}.trace.json.gz")
->>>>>>> 5443db87
                 )
                 logger.info(f"Saving profiler traces to: {trace_path}")
                 self.profiler.export_chrome_trace(trace_path)
