--- conflicted
+++ resolved
@@ -151,8 +151,6 @@
         # cfg
         self.guidance = None
 
-<<<<<<< HEAD
-=======
         # misc
         self.profiler = None
 
@@ -303,7 +301,6 @@
         self._cache_dit_enabled = True
         self._cached_num_steps = num_inference_steps
 
->>>>>>> 88c459c6
     @lru_cache(maxsize=8)
     def _build_guidance(self, batch_size, target_dtype, device, guidance_val):
         """Builds a guidance tensor. This method is cached."""
@@ -749,8 +746,6 @@
                         trajectory_tensor = trajectory_tensor[:, :, :orig_s, :]
         return latents, trajectory_tensor
 
-<<<<<<< HEAD
-=======
     def start_profile(self, batch: Req):
         if not batch.profile:
             return
@@ -776,7 +771,6 @@
         )
         self.profiler.start()
 
->>>>>>> 88c459c6
     def step_profile(self):
         profiler = SGLDiffusionProfiler.get_instance()
         if profiler:
