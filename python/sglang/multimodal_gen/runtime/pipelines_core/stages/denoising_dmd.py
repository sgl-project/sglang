# Copied and adapted from: https://github.com/hao-ai-lab/FastVideo

import time

import torch

from sglang.multimodal_gen.runtime.distributed import get_local_torch_device
from sglang.multimodal_gen.runtime.managers.forward_context import set_forward_context
from sglang.multimodal_gen.runtime.models.schedulers.scheduling_flow_match_euler_discrete import (
    FlowMatchEulerDiscreteScheduler,
)
from sglang.multimodal_gen.runtime.models.utils import pred_noise_to_pred_video
from sglang.multimodal_gen.runtime.pipelines_core.schedule_batch import Req
from sglang.multimodal_gen.runtime.pipelines_core.stages import DenoisingStage
from sglang.multimodal_gen.runtime.server_args import ServerArgs
from sglang.multimodal_gen.runtime.utils.logging_utils import init_logger
from sglang.multimodal_gen.runtime.utils.perf_logger import StageProfiler
from sglang.multimodal_gen.utils import dict_to_3d_list

logger = init_logger(__name__)


class DmdDenoisingStage(DenoisingStage):
    """
    Denoising stage for DMD.
    """

    def __init__(self, transformer, scheduler) -> None:
        super().__init__(transformer, scheduler)
        self.scheduler = FlowMatchEulerDiscreteScheduler(shift=8.0)

    def _preprocess_sp_latents(self, batch: Req, server_args: ServerArgs):
        # 1. to shard latents (B, C, T, H, W) along dim 2
        super()._preprocess_sp_latents(batch, server_args)

        # 2. DMD expects (B, T, C, H, W) for the main latents in the loop
        if batch.latents is not None:
            batch.latents = batch.latents.permute(0, 2, 1, 3, 4)

        # Note: batch.image_latent is kept as (B, C, T, H, W) here

    def _postprocess_sp_latents(
        self,
        batch: Req,
        latents: torch.Tensor,
        trajectory_tensor: torch.Tensor | None,
    ) -> tuple[torch.Tensor, torch.Tensor | None]:
        # 1. convert back from DMD's (B, T, C, H, W) to standard (B, C, T, H, W)
        # this is because base gather_latents_for_sp expects dim=2 for T
        latents = latents.permute(0, 2, 1, 3, 4)

        # 2. use base method to gather
        return super()._postprocess_sp_latents(batch, latents, trajectory_tensor)

    def forward(
        self,
        batch: Req,
        server_args: ServerArgs,
    ) -> Req:
        """
        Run the denoising loop.
        """
        prepared_vars = self._prepare_denoising_loop(batch, server_args)

        target_dtype = prepared_vars["target_dtype"]
        autocast_enabled = prepared_vars["autocast_enabled"]
        num_warmup_steps = prepared_vars["num_warmup_steps"]
        latents = prepared_vars["latents"]
        video_raw_latent_shape = latents.shape

        timesteps = torch.tensor(
            server_args.pipeline_config.dmd_denoising_steps,
            dtype=torch.long,
            device=get_local_torch_device(),
        )

        # prepare image_kwargs
        image_embeds = batch.image_embeds
        if len(image_embeds) > 0:
            image_embeds = [img.to(target_dtype) for img in image_embeds]

        image_kwargs = self.prepare_extra_func_kwargs(
            self.transformer.forward,
            {
                "encoder_hidden_states_image": image_embeds,
                "mask_strategy": dict_to_3d_list(None, t_max=50, l_max=60, h_max=24),
            },
        )

        pos_cond_kwargs = prepared_vars["pos_cond_kwargs"]
        prompt_embeds = prepared_vars["prompt_embeds"]

        denoising_loop_start_time = time.time()
<<<<<<< HEAD
=======
        self.start_profile(batch=batch)

>>>>>>> 88c459c6
        with self.progress_bar(total=len(timesteps)) as progress_bar:
            for i, t in enumerate(timesteps):
                # Skip if interrupted
                if hasattr(self, "interrupt") and self.interrupt:
                    continue

                with StageProfiler(
                    f"denoising_step_{i}", logger=logger, timings=batch.timings
                ):
                    # Expand latents for I2V
                    noise_latents = latents.clone()
                    latent_model_input = latents.to(target_dtype)

                    if batch.image_latent is not None:
                        latent_model_input = torch.cat(
                            [
                                latent_model_input,
                                batch.image_latent.permute(0, 2, 1, 3, 4),
                            ],
                            dim=2,
                        ).to(target_dtype)
                    assert not torch.isnan(
                        latent_model_input
                    ).any(), "latent_model_input contains nan"

                    # Prepare inputs for transformer
                    t_expand = t.repeat(latent_model_input.shape[0])

                    guidance_expand = self.get_or_build_guidance(
                        latent_model_input.shape[0],
                        target_dtype,
                        get_local_torch_device(),
                    )

                    # Predict noise residual
                    with torch.autocast(
                        device_type="cuda",
                        dtype=target_dtype,
                        enabled=autocast_enabled,
                    ):
                        attn_metadata = self._build_attn_metadata(i, batch, server_args)

                        batch.is_cfg_negative = False
                        with set_forward_context(
                            current_timestep=i,
                            attn_metadata=attn_metadata,
                            forward_batch=batch,
                        ):
                            # Run transformer
                            pred_noise = self.transformer(
                                latent_model_input.permute(0, 2, 1, 3, 4),
                                prompt_embeds,
                                t_expand,
                                guidance=guidance_expand,
                                **image_kwargs,
                                **pos_cond_kwargs,
                            ).permute(0, 2, 1, 3, 4)

                        pred_video = pred_noise_to_pred_video(
                            pred_noise=pred_noise.flatten(0, 1),
                            noise_input_latent=noise_latents.flatten(0, 1),
                            timestep=t_expand,
                            scheduler=self.scheduler,
                        ).unflatten(0, pred_noise.shape[:2])

                        if i < len(timesteps) - 1:
                            next_timestep = timesteps[i + 1] * torch.ones(
                                [1], dtype=torch.long, device=pred_video.device
                            )
                            noise = torch.randn(
                                video_raw_latent_shape,
                                dtype=pred_video.dtype,
                                generator=batch.generator[0],
                                device=self.device,
                            )
                            latents = self.scheduler.add_noise(
                                pred_video.flatten(0, 1),
                                noise.flatten(0, 1),
                                next_timestep,
                            ).unflatten(0, pred_video.shape[:2])
                        else:
                            latents = pred_video

                        # Update progress bar
                        if i == len(timesteps) - 1 or (
                            (i + 1) > num_warmup_steps
                            and (i + 1) % self.scheduler.order == 0
                            and progress_bar is not None
                        ):
                            progress_bar.update()

                    self.step_profile()

        self.stop_profile(batch)
        denoising_loop_end_time = time.time()
        if len(timesteps) > 0:
            self.log_info(
                "average time per step: %.4f seconds",
                (denoising_loop_end_time - denoising_loop_start_time) / len(timesteps),
            )

        self._post_denoising_loop(
            batch=batch,
            latents=latents,
            trajectory_latents=[],
            trajectory_timesteps=[],
            server_args=server_args,
        )

        return batch<|MERGE_RESOLUTION|>--- conflicted
+++ resolved
@@ -91,11 +91,6 @@
         prompt_embeds = prepared_vars["prompt_embeds"]
 
         denoising_loop_start_time = time.time()
-<<<<<<< HEAD
-=======
-        self.start_profile(batch=batch)
-
->>>>>>> 88c459c6
         with self.progress_bar(total=len(timesteps)) as progress_bar:
             for i, t in enumerate(timesteps):
                 # Skip if interrupted
