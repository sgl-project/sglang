# Copied and adapted from: https://github.com/hao-ai-lab/FastVideo

# SPDX-License-Identifier: Apache-2.0
# Inspired by SGLang: https://github.com/sgl-project/sglang/blob/main/python/sglang/srt/server_args.py
"""The arguments of sglang-diffusion Inference."""

import argparse
import dataclasses
import inspect
import json
import os
import random
import sys
import tempfile
from contextlib import contextmanager
from dataclasses import field
from enum import Enum
from typing import Any, Optional

from sglang.multimodal_gen.configs.pipeline_configs.base import PipelineConfig, STA_Mode
from sglang.multimodal_gen.runtime.platforms import (
    AttentionBackendEnum,
    current_platform,
)
from sglang.multimodal_gen.runtime.utils.common import (
    is_port_available,
    is_valid_ipv6_address,
)
from sglang.multimodal_gen.runtime.utils.logging_utils import (
    configure_logger,
    init_logger,
)
from sglang.multimodal_gen.utils import FlexibleArgumentParser, StoreBoolean

logger = init_logger(__name__)


def _is_torch_tensor(obj: Any) -> tuple[bool, Any]:
    """Return (is_tensor, torch_module_or_None) without importing torch at module import time."""
    try:
        import torch  # type: ignore

        return isinstance(obj, torch.Tensor), torch
    except Exception:
        return False, None


def _sanitize_for_logging(obj: Any, key_hint: str | None = None) -> Any:
    """Recursively convert objects to JSON-serializable forms for concise logging.

    Rules:
    - Drop any field/dict key named 'param_names_mapping'.
    - Render Enums using their value.
    - Render torch.Tensor as a compact summary; if key name is 'scaling_factor', include stats.
    - Dataclasses are expanded to dicts and sanitized recursively.
    - Callables/functions are rendered as their qualified name.
    - Fallback to str(...) for unknown types.
    """
    # Handle simple types quickly
    if obj is None or isinstance(obj, (str, int, float, bool)):
        return obj

    # Enum -> value for readability
    if isinstance(obj, Enum):
        return obj.value

    # torch.Tensor handling (lazy import)
    is_tensor, torch_mod = _is_torch_tensor(obj)
    if is_tensor:
        try:
            ten = obj.detach().cpu()
            if key_hint == "scaling_factor":
                # Provide a compact, single-line summary for scaling_factor
                stats = {
                    "shape": list(ten.shape),
                    "dtype": str(ten.dtype),
                }
                # Stats might fail for some dtypes; guard individually
                try:
                    stats["min"] = float(ten.min().item())
                except Exception:
                    pass
                try:
                    stats["max"] = float(ten.max().item())
                except Exception:
                    pass
                try:
                    stats["mean"] = float(ten.float().mean().item())
                except Exception:
                    pass
                return {"tensor": "scaling_factor", **stats}
            # Generic tensor summary
            return {"tensor": True, "shape": list(ten.shape), "dtype": str(ten.dtype)}
        except Exception:
            return "<tensor>"

    # Dataclasses -> dict
    if dataclasses.is_dataclass(obj):
        result: dict[str, Any] = {}
        for f in dataclasses.fields(obj):
            if not f.repr:
                continue
            name = f.name
            if "names_mapping" in name:  # drop noisy mappings
                continue
            try:
                value = getattr(obj, name)
            except Exception:
                continue
            result[name] = _sanitize_for_logging(value, key_hint=name)
        return result

    # Dicts -> sanitize keys/values; drop 'param_names_mapping'
    if isinstance(obj, dict):
        result_dict: dict[str, Any] = {}
        for k, v in obj.items():
            try:
                key_str = str(k)
            except Exception:
                key_str = "<key>"
            if key_str == "param_names_mapping":
                continue
            result_dict[key_str] = _sanitize_for_logging(v, key_hint=key_str)
        return result_dict

    # Sequences/Sets -> list
    if isinstance(obj, (list, tuple, set)):
        return [_sanitize_for_logging(x) for x in obj]

    # Functions / Callables -> qualified name
    try:
        if inspect.isroutine(obj) or inspect.isclass(obj):
            module = getattr(obj, "__module__", "")
            qn = getattr(obj, "__qualname__", getattr(obj, "__name__", "<callable>"))
            return f"{module}.{qn}" if module else qn
    except Exception:
        pass

    # Fallback: string representation
    try:
        return str(obj)
    except Exception:
        return "<unserializable>"


<<<<<<< HEAD
class ExecutionMode(str, Enum):
    """
    Enumeration for different pipeline modes.

    Inherits from str to allow string comparison for backward compatibility.
    """

    INFERENCE = "inference"

    @classmethod
    def from_string(cls, value: str) -> "ExecutionMode":
        """Convert string to ExecutionMode enum."""
        try:
            return cls(value.lower())
        except ValueError:
            raise ValueError(
                f"Invalid mode: {value}. Must be one of: {', '.join([m.value for m in cls])}"
            ) from None

    @classmethod
    def choices(cls) -> list[str]:
        """Get all available choices as strings for argparse."""
        return [mode.value for mode in cls]


class WorkloadType(str, Enum):
    """
    Enumeration for different workload types.

    Inherits from str to allow string comparison for backward compatibility.
    """

    I2V = "i2v"  # Image to Video
    T2V = "t2v"  # Text to Video
    T2I = "t2i"  # Text to Image
    I2I = "i2i"  # Image to Image

    @classmethod
    def from_string(cls, value: str) -> "WorkloadType":
        """Convert string to WorkloadType enum."""
        try:
            return cls(value.lower())
        except ValueError:
            raise ValueError(
                f"Invalid workload type: {value}. Must be one of: {', '.join([m.value for m in cls])}"
            ) from None

    @classmethod
    def choices(cls) -> list[str]:
        """Get all available choices as strings for argparse."""
        return [workload.value for workload in cls]


class Backend(str, Enum):
    """
    Enumeration for different model backends.
    - AUTO: Automatically select backend (prefer sglang native, fallback to diffusers)
    - SGLANG: Use sglang's native optimized implementation
    - DIFFUSERS: Use vanilla diffusers pipeline (supports all diffusers models)
    """

    AUTO = "auto"
    SGLANG = "sglang"
    DIFFUSERS = "diffusers"

    @classmethod
    def from_string(cls, value: str) -> "Backend":
        """Convert string to Backend enum."""
        try:
            return cls(value.lower())
        except ValueError:
            raise ValueError(
                f"Invalid backend: {value}. Must be one of: {', '.join([m.value for m in cls])}"
            ) from None

    @classmethod
    def choices(cls) -> list[str]:
        """Get all available choices as strings for argparse."""
        return [backend.value for backend in cls]


# args for sgl_diffusion framework
=======
>>>>>>> dd93e445
@dataclasses.dataclass
class ServerArgs:
    # Model and path configuration (for convenience)
    model_path: str

    # Model backend (sglang native or diffusers)
    backend: Backend = Backend.AUTO

    # Attention
    attention_backend: str = None

    # Distributed executor backend
    nccl_port: Optional[int] = None

    # HuggingFace specific parameters
    trust_remote_code: bool = False
    revision: str | None = None

    # Parallelism
    num_gpus: int = 1
    tp_size: int = -1
    sp_degree: int = -1
    # sequence parallelism
    ulysses_degree: Optional[int] = None
    ring_degree: Optional[int] = None
    # data parallelism
    # number of data parallelism groups
    dp_size: int = 1
    # number of gpu in a dp group
    dp_degree: int = 1
    # cfg parallel
    enable_cfg_parallel: bool = False

    hsdp_replicate_dim: int = 1
    hsdp_shard_dim: int = -1
    dist_timeout: int | None = None  # timeout for torch.distributed

    pipeline_config: PipelineConfig = field(default_factory=PipelineConfig, repr=False)

    # LoRA parameters
    # (Wenxuan) prefer to keep it here instead of in pipeline config to not make it complicated.
    lora_path: str | None = None
    lora_nickname: str = "default"  # for swapping adapters in the pipeline

    # VAE parameters
    vae_path: str | None = None  # Custom VAE path (e.g., for distilled autoencoder)
    # can restrict layers to adapt, e.g. ["q_proj"]
    # Will adapt only q, k, v, o by default.
    lora_target_modules: list[str] | None = None

    # CPU offload parameters
    dit_cpu_offload: bool | None = None
    dit_layerwise_offload: bool | None = None
    text_encoder_cpu_offload: bool | None = None
    image_encoder_cpu_offload: bool | None = None
    vae_cpu_offload: bool | None = None
    use_fsdp_inference: bool = False
    pin_cpu_memory: bool = True

    # STA (Sliding Tile Attention) parameters
    mask_strategy_file_path: str | None = None
    STA_mode: STA_Mode = STA_Mode.STA_INFERENCE
    skip_time_steps: int = 15

    # Compilation
    enable_torch_compile: bool = False

    disable_autocast: bool | None = None

    # VSA parameters
    VSA_sparsity: float = 0.0  # inference/validation sparsity

    # V-MoBA parameters
    moba_config_path: str | None = None
    moba_config: dict[str, Any] = field(default_factory=dict)

    # Master port for distributed inference
    # TODO: do not hard code
    master_port: int | None = None

    # http server endpoint config
    host: str | None = "127.0.0.1"
    port: int | None = 30000

    # TODO: webui and their endpoint, check if webui_port is available.
    webui: bool = False
    webui_port: int | None = 12312

    scheduler_port: int = 5555

    # Prompt text file for batch processing
    prompt_file_path: str | None = None

    # model paths for correct deallocation
    model_paths: dict[str, str] = field(default_factory=dict)
    model_loaded: dict[str, bool] = field(
        default_factory=lambda: {
            "transformer": True,
            "vae": True,
        }
    )

    # # DMD parameters
    # dmd_denoising_steps: List[int] | None = field(default=None)

    # MoE parameters used by Wan2.2
    boundary_ratio: float | None = None

    # Logging
    log_level: str = "info"

    @property
    def broker_port(self) -> int:
        return self.port + 1

    @property
    def is_local_mode(self) -> bool:
        """
        If no server is running when a generation task begins, 'local_mode' will be enabled: a dedicated server will be launched
        """
        return self.host is None or self.port is None

    def adjust_offload(self):
        if self.pipeline_config.task_type.is_image_gen():
            logger.info(
                "Disabling some offloading (except dit, text_encoder) for image generation model"
            )
            if self.dit_cpu_offload is None:
                self.dit_cpu_offload = True
            if self.text_encoder_cpu_offload is None:
                self.text_encoder_cpu_offload = True
            if self.image_encoder_cpu_offload is None:
                self.image_encoder_cpu_offload = False
            if self.vae_cpu_offload is None:
                self.vae_cpu_offload = False
        else:
            self.dit_cpu_offload = True
            self.text_encoder_cpu_offload = True
            self.image_encoder_cpu_offload = True
            self.vae_cpu_offload = True

    def __post_init__(self):
        # configure logger before use
        configure_logger(server_args=self)

        self.adjust_offload()

        if self.attention_backend in ["fa3", "fa4"]:
            self.attention_backend = "fa"

        # network initialization: port and host
        self.port = self.settle_port(self.port)
        # Add randomization to avoid race condition when multiple servers start simultaneously
        initial_scheduler_port = self.scheduler_port + random.randint(0, 100)
        self.scheduler_port = self.settle_port(initial_scheduler_port)
        # TODO: remove hard code
        initial_master_port = (self.master_port or 30005) + random.randint(0, 100)
        self.master_port = self.settle_port(initial_master_port, 37)
        if self.moba_config_path:
            try:
                with open(self.moba_config_path) as f:
                    self.moba_config = json.load(f)
                logger.info("Loaded V-MoBA config from %s", self.moba_config_path)
            except (FileNotFoundError, json.JSONDecodeError) as e:
                logger.error(
                    "Failed to load V-MoBA config from %s: %s", self.moba_config_path, e
                )
                raise

        self.check_server_args()

        # log clean server_args
        try:
            safe_args = _sanitize_for_logging(self, key_hint="server_args")
            logger.info("server_args: %s", json.dumps(safe_args, ensure_ascii=False))
        except Exception:
            # Fallback to default repr if sanitization fails
            logger.info(f"server_args: {self}")

    @staticmethod
    def add_cli_args(parser: FlexibleArgumentParser) -> FlexibleArgumentParser:
        # Model and path configuration
        parser.add_argument(
            "--model-path",
            type=str,
            help="The path of the model weights. This can be a local folder or a Hugging Face repo ID.",
        )
        parser.add_argument(
            "--vae-path",
            type=str,
            default=ServerArgs.vae_path,
            help="Custom path to VAE model (e.g., for distilled autoencoder). If not specified, VAE will be loaded from the main model path.",
        )

        # attention
        parser.add_argument(
            "--attention-backend",
            type=str,
            default=None,
            choices=[e.name.lower() for e in AttentionBackendEnum] + ["fa3", "fa4"],
            help="The attention backend to use. If not specified, the backend is automatically selected based on hardware and installed packages.",
        )

        # HuggingFace specific parameters
        parser.add_argument(
            "--trust-remote-code",
            action=StoreBoolean,
            default=ServerArgs.trust_remote_code,
            help="Trust remote code when loading HuggingFace models",
        )
        parser.add_argument(
            "--revision",
            type=str,
            default=ServerArgs.revision,
            help="The specific model version to use (can be a branch name, tag name, or commit id)",
        )

        # Parallelism
        parser.add_argument(
            "--num-gpus",
            type=int,
            default=ServerArgs.num_gpus,
            help="The number of GPUs to use.",
        )
        parser.add_argument(
            "--tp-size",
            type=int,
            default=ServerArgs.tp_size,
            help="The tensor parallelism size.",
        )
        parser.add_argument(
            "--sp-degree",
            type=int,
            default=ServerArgs.sp_degree,
            help="The sequence parallelism size.",
        )
        parser.add_argument(
            "--ulysses-degree",
            type=int,
            default=ServerArgs.ulysses_degree,
            help="Ulysses sequence parallel degree. Used in attention layer.",
        )
        parser.add_argument(
            "--ring-degree",
            type=int,
            default=ServerArgs.ring_degree,
            help="Ring sequence parallel degree. Used in attention layer.",
        )
        parser.add_argument(
            "--enable-cfg-parallel",
            action="store_true",
            default=ServerArgs.enable_cfg_parallel,
            help="Enable cfg parallel.",
        )
        parser.add_argument(
            "--data-parallel-size",
            "--dp-size",
            "--dp",
            type=int,
            default=ServerArgs.dp_size,
            help="The data parallelism size.",
        )

        parser.add_argument(
            "--hsdp-replicate-dim",
            type=int,
            default=ServerArgs.hsdp_replicate_dim,
            help="The data parallelism size.",
        )
        parser.add_argument(
            "--hsdp-shard-dim",
            type=int,
            default=ServerArgs.hsdp_shard_dim,
            help="The data parallelism shards.",
        )
        parser.add_argument(
            "--dist-timeout",
            type=int,
            default=ServerArgs.dist_timeout,
            help="Set timeout for torch.distributed initialization.",
        )

        # Prompt text file for batch processing
        parser.add_argument(
            "--prompt-file-path",
            type=str,
            default=ServerArgs.prompt_file_path,
            help="Path to a text file containing prompts (one per line) for batch processing",
        )

        # STA (Sliding Tile Attention) parameters
        parser.add_argument(
            "--STA-mode",
            type=str,
            default=ServerArgs.STA_mode.value,
            choices=[mode.value for mode in STA_Mode],
            help="STA mode contains STA_inference, STA_searching, STA_tuning, STA_tuning_cfg, None",
        )
        parser.add_argument(
            "--skip-time-steps",
            type=int,
            default=ServerArgs.skip_time_steps,
            help="Number of time steps to warmup (full attention) for STA",
        )
        parser.add_argument(
            "--mask-strategy-file-path",
            type=str,
            help="Path to mask strategy JSON file for STA",
        )
        parser.add_argument(
            "--enable-torch-compile",
            action=StoreBoolean,
            default=ServerArgs.enable_torch_compile,
            help="Use torch.compile to speed up DiT inference."
            + "However, will likely cause precision drifts. See (https://github.com/pytorch/pytorch/issues/145213)",
        )
        parser.add_argument(
            "--dit-cpu-offload",
            action=StoreBoolean,
            help="Use CPU offload for DiT inference. Enable if run out of memory with FSDP.",
        )
        parser.add_argument(
            "--dit-layerwise-offload",
            action=StoreBoolean,
            default=ServerArgs.dit_layerwise_offload,
            help="Enable layerwise CPU offload with async H2D prefetch overlap for supported DiT models (e.g., Wan). "
            "Cannot be used together with cache-dit (SGLANG_CACHE_DIT_ENABLED), dit_cpu_offload, or use_fsdp_inference.",
        )
        parser.add_argument(
            "--use-fsdp-inference",
            action=StoreBoolean,
            help="Use FSDP for inference by sharding the model weights. Latency is very low due to prefetch--enable if run out of memory.",
        )
        parser.add_argument(
            "--text-encoder-cpu-offload",
            action=StoreBoolean,
            help="Use CPU offload for text encoder. Enable if run out of memory.",
        )
        parser.add_argument(
            "--image-encoder-cpu-offload",
            action=StoreBoolean,
            help="Use CPU offload for image encoder. Enable if run out of memory.",
        )
        parser.add_argument(
            "--vae-cpu-offload",
            action=StoreBoolean,
            help="Use CPU offload for VAE. Enable if run out of memory.",
        )
        parser.add_argument(
            "--pin-cpu-memory",
            action=StoreBoolean,
            help='Pin memory for CPU offload. Only added as a temp workaround if it throws "CUDA error: invalid argument". '
            "Should be enabled in almost all cases",
        )
        parser.add_argument(
            "--disable-autocast",
            action=StoreBoolean,
            help="Disable autocast for denoising loop and vae decoding in pipeline sampling",
        )

        # VSA parameters
        parser.add_argument(
            "--VSA-sparsity",
            type=float,
            default=ServerArgs.VSA_sparsity,
            help="Validation sparsity for VSA",
        )

        # Master port for distributed inference
        parser.add_argument(
            "--master-port",
            type=int,
            default=ServerArgs.master_port,
            help="Master port for distributed inference. If not set, a random free port will be used.",
        )
        parser.add_argument(
            "--scheduler-port",
            type=int,
            default=ServerArgs.scheduler_port,
            help="Port for the scheduler server.",
        )
        parser.add_argument(
            "--host",
            type=str,
            default=ServerArgs.host,
            help="Host for the HTTP API server.",
        )
        parser.add_argument(
            "--port",
            type=int,
            default=ServerArgs.port,
            help="Port for the HTTP API server.",
        )
        parser.add_argument(
            "--webui",
            action=StoreBoolean,
            default=ServerArgs.webui,
            help="Whether to use webui for better display",
        )

        parser.add_argument(
            "--webui-port",
            type=int,
            default=ServerArgs.webui_port,
            help="Whether to use webui for better display",
        )

        # LoRA
        parser.add_argument(
            "--lora-path",
            type=str,
            default=ServerArgs.lora_path,
            help="The path to the LoRA adapter weights (can be local file path or HF hub id) to launch with",
        )
        parser.add_argument(
            "--lora-nickname",
            type=str,
            default=ServerArgs.lora_nickname,
            help="The nickname for the LoRA adapter to launch with",
        )
        # Add pipeline configuration arguments
        PipelineConfig.add_cli_args(parser)

        # Logging
        parser.add_argument(
            "--log-level",
            type=str,
            default=ServerArgs.log_level,
            help="The logging level of all loggers.",
        )
        parser.add_argument(
            "--backend",
            type=str,
            choices=Backend.choices(),
            default=ServerArgs.backend.value,
            help="The model backend to use. 'auto' prefers sglang native and falls back to diffusers. "
            "'sglang' uses native optimized implementation. 'diffusers' uses vanilla diffusers pipeline.",
        )
        return parser

    def url(self):
        if is_valid_ipv6_address(self.host):
            return f"http://[{self.host}]:{self.port}"
        else:
            return f"http://{self.host}:{self.port}"

    @property
    def scheduler_endpoint(self):
        """
        Internal endpoint for scheduler.
        Prefers the configured host but normalizes localhost -> 127.0.0.1 to avoid ZMQ issues.
        """
        scheduler_host = self.host
        if scheduler_host is None or scheduler_host == "localhost":
            scheduler_host = "127.0.0.1"
        return f"tcp://{scheduler_host}:{self.scheduler_port}"

    def settle_port(
        self, port: int, port_inc: int = 42, max_attempts: int = 100
    ) -> int:
        """
        Find an available port with retry logic.

        Args:
            port: Initial port to check
            port_inc: Port increment for each attempt
            max_attempts: Maximum number of attempts to find an available port

        Returns:
            An available port number

        Raises:
            RuntimeError: If no available port is found after max_attempts
        """
        attempts = 0
        original_port = port

        while attempts < max_attempts:
            if is_port_available(port):
                if attempts > 0:
                    logger.info(
                        f"Port {original_port} was unavailable, using port {port} instead"
                    )
                return port

            attempts += 1
            if port < 60000:
                port += port_inc
            else:
                # Wrap around with randomization to avoid collision
                port = 5000 + random.randint(0, 1000)

        raise RuntimeError(
            f"Failed to find available port after {max_attempts} attempts "
            f"(started from port {original_port})"
        )

    @classmethod
    def from_cli_args(
        cls, args: argparse.Namespace, unknown_args: list[str] | None = None
    ) -> "ServerArgs":
        if unknown_args is None:
            unknown_args = []
        provided_args = cls.get_provided_args(args, unknown_args)

        # Handle config file
        config_file = provided_args.get("config")
        if config_file:
            config_args = cls.load_config_file(config_file)
            # Provided args override config file args
            provided_args = {**config_args, **provided_args}

        # Handle special cases
        # if "tp_size" in provided_args:
        #     provided_args["tp"] = provided_args.pop("tp_size")

        return cls.from_dict(provided_args)

    @classmethod
    def from_dict(cls, kwargs: dict[str, Any]) -> "ServerArgs":
        """Create a ServerArgs object from a dictionary."""
        attrs = [attr.name for attr in dataclasses.fields(cls)]
        server_args_kwargs: dict[str, Any] = {}

        for attr in attrs:
            if attr == "pipeline_config":
                pipeline_config = PipelineConfig.from_kwargs(kwargs)
                logger.debug(f"Using PipelineConfig: {type(pipeline_config)}")
                server_args_kwargs["pipeline_config"] = pipeline_config
            elif attr in kwargs:
                server_args_kwargs[attr] = kwargs[attr]

        return cls(**server_args_kwargs)

    @staticmethod
    def load_config_file(config_file: str) -> dict[str, Any]:
        """Load a config file."""
        if config_file.endswith(".json"):
            with open(config_file, "r") as f:
                return json.load(f)
        elif config_file.endswith((".yaml", ".yml")):
            try:
                import yaml
            except ImportError:
                raise ImportError(
                    "Please install PyYAML to use YAML config files. "
                    "`pip install pyyaml`"
                )
            with open(config_file, "r") as f:
                return yaml.safe_load(f)
        else:
            raise ValueError(f"Unsupported config file format: {config_file}")

    @classmethod
    def from_kwargs(cls, **kwargs: Any) -> "ServerArgs":
<<<<<<< HEAD
        # Convert mode string to enum if necessary
        if "mode" in kwargs and isinstance(kwargs["mode"], str):
            kwargs["mode"] = ExecutionMode.from_string(kwargs["mode"])
        # Convert workload_type string to enum if necessary
        if "workload_type" in kwargs and isinstance(kwargs["workload_type"], str):
            kwargs["workload_type"] = WorkloadType.from_string(kwargs["workload_type"])
        # Convert backend string to enum if necessary
        if "backend" in kwargs and isinstance(kwargs["backend"], str):
            kwargs["backend"] = Backend.from_string(kwargs["backend"])

=======
>>>>>>> dd93e445
        kwargs["pipeline_config"] = PipelineConfig.from_kwargs(kwargs)
        return cls(**kwargs)

    @staticmethod
    def get_provided_args(
        args: argparse.Namespace, unknown_args: list[str]
    ) -> dict[str, Any]:
        """Get the arguments provided by the user."""
        provided_args = {}
        # We need to check against the raw command-line arguments to see what was
        # explicitly provided by the user, vs. what's a default value from argparse.
        raw_argv = sys.argv + unknown_args

        # Create a set of argument names that were present on the command line.
        # This handles both styles: '--arg=value' and '--arg value'.
        provided_arg_names = set()
        for arg in raw_argv:
            if arg.startswith("--"):
                # For '--arg=value', this gets 'arg'; for '--arg', this also gets 'arg'.
                arg_name = arg.split("=", 1)[0].replace("-", "_").lstrip("_")
                provided_arg_names.add(arg_name)

        # Populate provided_args if the argument from the namespace was on the command line.
        for k, v in vars(args).items():
            if k in provided_arg_names:
                provided_args[k] = v

        return provided_args

    def check_server_sp_args(self):
        if self.sp_degree == -1:
            # assume we leave all remaining gpus to sp
            num_gpus_per_group = self.dp_size * self.tp_size
            if self.enable_cfg_parallel:
                num_gpus_per_group *= 2
            if self.num_gpus % num_gpus_per_group != 0:
                raise ValueError(f"{self.num_gpus=} % {num_gpus_per_group} != 0")
            self.sp_degree = self.num_gpus // num_gpus_per_group

        if (
            self.ulysses_degree is None
            and self.ring_degree is None
            and self.sp_degree != 1
        ):
            self.ulysses_degree = self.sp_degree
            logger.info(
                f"Automatically set ulysses_degree=sp_degree={self.ulysses_degree} for best performance"
            )

        if self.ulysses_degree is None:
            self.ulysses_degree = 1
            logger.debug(
                f"Ulysses degree not set, using default value {self.ulysses_degree}"
            )

        if self.ring_degree is None:
            self.ring_degree = 1
            logger.debug(f"Ring degree not set, using default value {self.ring_degree}")

        if self.ring_degree > 1:
            if self.attention_backend is not None and self.attention_backend != "fa":
                raise ValueError(
                    "Ring Attention is only supported for flash attention backend for now"
                )
            else:
                self.attention_backend = "fa"
                logger.info(
                    "Ring Attention is currently only supported for flash attention, attention_backend has been automatically set to flash attention"
                )

        if self.sp_degree == -1:
            self.sp_degree = self.ring_degree * self.ulysses_degree
            logger.info(
                f"sequence_parallel_degree is not provided, using ring_degree * ulysses_degree = {self.sp_degree}"
            )

        if self.sp_degree != self.ring_degree * self.ulysses_degree:
            raise ValueError(
                f"sequence_parallel_degree is not equal to ring_degree * ulysses_degree, {self.sp_degree} != {self.ring_degree} * {self.ulysses_degree}"
            )

    def check_server_dp_args(self):
        assert self.num_gpus % self.dp_size == 0, f"{self.num_gpus=}, {self.dp_size=}"
        assert self.dp_size >= 1, "--dp-size must be natural number"
        # NOTE: disable temporarily
        # self.dp_degree = self.num_gpus // self.dp_size
        logger.debug(f"Setting dp_degree to: {self.dp_degree}")
        if self.dp_size > 1:
            raise ValueError("DP is not yet supported")

    def check_server_args(self) -> None:
        """Validate inference arguments for consistency"""
        if current_platform.is_mps():
            self.use_fsdp_inference = False
            self.dit_layerwise_offload = False

        if self.dit_layerwise_offload:
            if self.use_fsdp_inference:
                logger.warning(
                    "dit_layerwise_offload is enabled, automatically disabling use_fsdp_inference."
                )
                self.use_fsdp_inference = False
            if self.dit_cpu_offload:
                logger.warning(
                    "dit_layerwise_offload is enabled, automatically disabling dit_cpu_offload."
                )
                self.dit_cpu_offload = False
            if os.getenv("SGLANG_CACHE_DIT_ENABLED", "").lower() == "true":
                raise ValueError(
                    "dit_layerwise_offload cannot be enabled together with cache-dit. "
                    "cache-dit may reuse skipped blocks whose weights have been released by layerwise offload, "
                    "causing shape mismatch errors. "
                    "Please disable either --dit-layerwise-offload or SGLANG_CACHE_DIT_ENABLED."
                )

        # autocast
        if self.disable_autocast is None:
            self.disable_autocast = not self.pipeline_config.enable_autocast
        else:
            self.disable_autocast = False

        if self.tp_size == -1:
            self.tp_size = 1

        if self.hsdp_shard_dim == -1:
            self.hsdp_shard_dim = self.num_gpus

        assert (
            self.sp_degree <= self.num_gpus and self.num_gpus % self.sp_degree == 0
        ), "num_gpus must >= and be divisible by sp_size"
        assert (
            self.hsdp_replicate_dim <= self.num_gpus
            and self.num_gpus % self.hsdp_replicate_dim == 0
        ), "num_gpus must >= and be divisible by hsdp_replicate_dim"
        assert (
            self.hsdp_shard_dim <= self.num_gpus
            and self.num_gpus % self.hsdp_shard_dim == 0
        ), "num_gpus must >= and be divisible by hsdp_shard_dim"

        if self.num_gpus < max(self.tp_size, self.sp_degree):
            self.num_gpus = max(self.tp_size, self.sp_degree)

        if self.pipeline_config is None:
            raise ValueError("pipeline_config is not set in ServerArgs")

        self.pipeline_config.check_pipeline_config()
        if self.attention_backend is None:
            self._set_default_attention_backend()

        # parallelism
        self.check_server_dp_args()
        # allocate all remaining gpus for sp-size
        self.check_server_sp_args()

        if self.enable_cfg_parallel:
            if self.num_gpus == 1:
                raise ValueError(
                    "CFG Parallelism is enabled via `--enable-cfg-parallel`, while -num-gpus==1"
                )

        if os.getenv("SGLANG_CACHE_DIT_ENABLED", "").lower() == "true":
            has_sp = self.sp_degree > 1
            has_tp = self.tp_size > 1
            if has_sp and has_tp:
                raise ValueError(
                    "cache-dit does not support hybrid parallelism (SP + TP). "
                    "Please use either sequence parallelism or tensor parallelism, not both."
                )

    def _set_default_attention_backend(self) -> None:
        """Configure ROCm defaults when users do not specify an attention backend."""
        if current_platform.is_rocm():
            default_backend = AttentionBackendEnum.AITER.name.lower()
            self.attention_backend = default_backend
            logger.info(
                "Attention backend not specified. Using '%s' by default on ROCm "
                "to match SGLang SRT defaults.",
                default_backend,
            )


@dataclasses.dataclass
class PortArgs:
    # The ipc filename for scheduler (rank 0) to receive inputs from tokenizer (zmq)
    scheduler_input_ipc_name: str

    # The port for nccl initialization (torch.dist)
    nccl_port: int

    # The ipc filename for rpc call between Engine and Scheduler
    rpc_ipc_name: str

    # The ipc filename for Scheduler to send metrics
    metrics_ipc_name: str

    # Master port for distributed inference
    master_port: int | None = None

    @staticmethod
    def from_server_args(
        server_args: ServerArgs, dp_rank: Optional[int] = None
    ) -> "PortArgs":
        if server_args.nccl_port is None:
            nccl_port = server_args.scheduler_port + random.randint(100, 1000)
            while True:
                if is_port_available(nccl_port):
                    break
                if nccl_port < 60000:
                    nccl_port += 42
                else:
                    nccl_port -= 43
        else:
            nccl_port = server_args.nccl_port

        # Normal case, use IPC within a single node
        return PortArgs(
            scheduler_input_ipc_name=f"ipc://{tempfile.NamedTemporaryFile(delete=False).name}",
            nccl_port=nccl_port,
            rpc_ipc_name=f"ipc://{tempfile.NamedTemporaryFile(delete=False).name}",
            metrics_ipc_name=f"ipc://{tempfile.NamedTemporaryFile(delete=False).name}",
            master_port=server_args.master_port,
        )


# TODO: not sure what _current_server_args is for, using a _global_server_args instead
_current_server_args = None
_global_server_args = None


def prepare_server_args(argv: list[str]) -> ServerArgs:
    """
    Prepare the inference arguments from the command line arguments.

    Args:
        argv: The command line arguments. Typically, it should be `sys.argv[1:]`
            to ensure compatibility with `parse_args` when no arguments are passed.

    Returns:
        The inference arguments.
    """
    parser = FlexibleArgumentParser()
    ServerArgs.add_cli_args(parser)
    raw_args = parser.parse_args(argv)
    server_args = ServerArgs.from_cli_args(raw_args)
    global _current_server_args
    _current_server_args = server_args
    return server_args


@contextmanager
def set_current_server_args(server_args: ServerArgs):
    """
    Temporarily set the current sgl_diffusion config.
    Used during model initialization.
    We save the current sgl_diffusion config in a global variable,
    so that all modules can access it, e.g. custom ops
    can access the sgl_diffusion config to determine how to dispatch.
    """
    global _current_server_args
    old_server_args = _current_server_args
    try:
        _current_server_args = server_args
        yield
    finally:
        _current_server_args = old_server_args


def set_global_server_args(server_args: ServerArgs):
    """
    Set the global sgl_diffusion config for each process
    """
    global _global_server_args
    _global_server_args = server_args


def get_current_server_args() -> ServerArgs | None:
    if _current_server_args is None:
        # in ci, usually when we test custom ops/modules directly,
        # we don't set the sgl_diffusion config. In that case, we set a default
        # config.
        # TODO(will): may need to handle this for CI.
        raise ValueError("Current sgl_diffusion args is not set.")
    return _current_server_args


def get_global_server_args() -> ServerArgs | None:
    if _global_server_args is None:
        # in ci, usually when we test custom ops/modules directly,
        # we don't set the sgl_diffusion config. In that case, we set a default
        # config.
        # TODO(will): may need to handle this for CI.
        raise ValueError("Global sgl_diffusion args is not set.")
    return _global_server_args


def parse_int_list(value: str) -> list[int]:
    if not value:
        return []
    return [int(x.strip()) for x in value.split(",")]<|MERGE_RESOLUTION|>--- conflicted
+++ resolved
@@ -143,7 +143,6 @@
         return "<unserializable>"
 
 
-<<<<<<< HEAD
 class ExecutionMode(str, Enum):
     """
     Enumeration for different pipeline modes.
@@ -225,9 +224,6 @@
         return [backend.value for backend in cls]
 
 
-# args for sgl_diffusion framework
-=======
->>>>>>> dd93e445
 @dataclasses.dataclass
 class ServerArgs:
     # Model and path configuration (for convenience)
@@ -783,7 +779,6 @@
 
     @classmethod
     def from_kwargs(cls, **kwargs: Any) -> "ServerArgs":
-<<<<<<< HEAD
         # Convert mode string to enum if necessary
         if "mode" in kwargs and isinstance(kwargs["mode"], str):
             kwargs["mode"] = ExecutionMode.from_string(kwargs["mode"])
@@ -794,8 +789,6 @@
         if "backend" in kwargs and isinstance(kwargs["backend"], str):
             kwargs["backend"] = Backend.from_string(kwargs["backend"])
 
-=======
->>>>>>> dd93e445
         kwargs["pipeline_config"] = PipelineConfig.from_kwargs(kwargs)
         return cls(**kwargs)
 
