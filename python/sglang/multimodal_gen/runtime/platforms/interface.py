# Copied and adapted from: https://github.com/hao-ai-lab/FastVideo

# SPDX-License-Identifier: Apache-2.0
# Adapted from vllm: https://github.com/vllm-project/vllm/blob/v0.7.3/vllm/platforms/interface.py
from __future__ import annotations

import enum
import random
from functools import lru_cache
from typing import TYPE_CHECKING, NamedTuple

import numpy as np
import torch

from sglang.multimodal_gen.runtime.utils.logging_utils import init_logger
from sglang.multimodal_gen.utils import resolve_obj_by_qualname

if TYPE_CHECKING:
    from sglang.multimodal_gen.runtime.layers.attention.backends.attention_backend import (
        AttentionImpl,
    )

logger = init_logger(__name__)


class AttentionBackendEnum(enum.Enum):
    FA2 = enum.auto()
    FA = enum.auto()
    SLIDING_TILE_ATTN = enum.auto()
    TORCH_SDPA = enum.auto()
    SAGE_ATTN = enum.auto()
    SAGE_ATTN_3 = enum.auto()
    VIDEO_SPARSE_ATTN = enum.auto()
    VMOBA_ATTN = enum.auto()
    AITER = enum.auto()
    NO_ATTENTION = enum.auto()

    def __str__(self):
        return self.name.lower()


class PlatformEnum(enum.Enum):
    CUDA = enum.auto()
    ROCM = enum.auto()
    TPU = enum.auto()
    CPU = enum.auto()
    MPS = enum.auto()
    NPU = enum.auto()
    OOT = enum.auto()
    UNSPECIFIED = enum.auto()


class CpuArchEnum(enum.Enum):
    X86 = enum.auto()
    ARM = enum.auto()
    UNSPECIFIED = enum.auto()


class DeviceCapability(NamedTuple):
    major: int
    minor: int

    def as_version_str(self) -> str:
        return f"{self.major}.{self.minor}"

    def to_int(self) -> int:
        """
        Express device capability as an integer ``<major><minor>``.

        It is assumed that the minor version is always a single digit.
        """
        assert 0 <= self.minor < 10
        return self.major * 10 + self.minor


class Platform:
    _enum: PlatformEnum
    device_name: str
    device_type: str

    # available dispatch keys:
    # check https://github.com/pytorch/pytorch/blob/313dac6c1ca0fa0cde32477509cce32089f8532a/torchgen/model.py#L134 # noqa
    # use "CPU" as a fallback for platforms not registered in PyTorch
    dispatch_key: str = "CPU"

    # The torch.compile backend for compiling simple and
    # standalone functions. The default value is "inductor" to keep
    # the same behavior as PyTorch.
    # NOTE: for the forward part of the model, vLLM has another separate
    # compilation strategy.
    simple_compile_backend: str = "inductor"

    supported_quantization: list[str] = []

    @lru_cache(maxsize=1)
    def is_cuda(self) -> bool:
        return self.is_cuda_static()

<<<<<<< HEAD
    def is_npu(self) -> bool:
        return self._enum == PlatformEnum.NPU

=======
    @lru_cache(maxsize=1)
>>>>>>> 51dbdb22
    def is_rocm(self) -> bool:
        return self.is_rocm_static()

    @lru_cache(maxsize=1)
    def is_tpu(self) -> bool:
        return self._enum == PlatformEnum.TPU

    @lru_cache(maxsize=1)
    def is_cpu(self) -> bool:
        return self._enum == PlatformEnum.CPU

    @classmethod
    @lru_cache(maxsize=1)
    def is_blackwell(cls):
        if not cls.is_cuda_static():
            return False
        return torch.cuda.get_device_capability()[0] == 10

    @classmethod
    @lru_cache(maxsize=1)
    def is_sm120(cls):
        if not cls.is_cuda_static():
            return False
        return torch.cuda.get_device_capability()[0] == 12

    @classmethod
    def is_cuda_static(cls) -> bool:
        return getattr(cls, "_enum", None) == PlatformEnum.CUDA

    @classmethod
    def is_rocm_static(cls) -> bool:
        return getattr(cls, "_enum", None) == PlatformEnum.ROCM

    @lru_cache(maxsize=1)
    def is_hpu(self) -> bool:
        return hasattr(torch, "hpu") and torch.hpu.is_available()

    @lru_cache(maxsize=1)
    def is_xpu(self) -> bool:
        return hasattr(torch, "xpu") and torch.xpu.is_available()

    @lru_cache(maxsize=1)
    def is_npu(self) -> bool:
        return hasattr(torch, "npu") and torch.npu.is_available()

    def is_out_of_tree(self) -> bool:
        return self._enum == PlatformEnum.OOT

    @lru_cache(maxsize=1)
    def is_cuda_alike(self) -> bool:
        """Stateless version of :func:`torch.cuda.is_available`."""
        return self._enum in (PlatformEnum.CUDA, PlatformEnum.ROCM)

    @lru_cache(maxsize=1)
    def is_mps(self) -> bool:
        return self._enum == PlatformEnum.MPS

    @lru_cache(maxsize=1)
    def is_musa(self):
        try:
            return hasattr(torch, "musa") and torch.musa.is_available()
        except ModuleNotFoundError:
            return False

    @lru_cache(maxsize=1)
    def is_hip(self) -> bool:
        return self.is_rocm()

    @classmethod
    def get_local_torch_device(cls) -> torch.device:
        raise NotImplementedError

    @classmethod
    def get_attn_backend_cls_str(
        cls,
        selected_backend: AttentionBackendEnum | None,
        head_size: int,
        dtype: torch.dtype,
    ) -> str:
        """Get the attention backend class of a device."""
        return ""

    @classmethod
    def get_device_capability(
        cls,
        device_id: int = 0,
    ) -> DeviceCapability | None:
        """Stateless version of :func:`torch.cuda.get_device_capability`."""
        return None

    @classmethod
    def has_device_capability(
        cls,
        capability: tuple[int, int] | int,
        device_id: int = 0,
    ) -> bool:
        """
        Test whether this platform is compatible with a device capability.

        The ``capability`` argument can either be:

        - A tuple ``(major, minor)``.
        - An integer ``<major><minor>``. (See :meth:`DeviceCapability.to_int`)
        """
        current_capability = cls.get_device_capability(device_id=device_id)
        if current_capability is None:
            return False

        if isinstance(capability, tuple):
            return current_capability >= capability

        return current_capability.to_int() >= capability

    @classmethod
    def get_device_name(cls, device_id: int = 0) -> str:
        """Get the name of a device."""
        raise NotImplementedError

    @classmethod
    def get_device_uuid(cls, device_id: int = 0) -> str:
        """Get the uuid of a device, e.g. the PCI bus ID."""
        raise NotImplementedError

    @classmethod
    def get_device_total_memory(cls, device_id: int = 0) -> int:
        """Get the total memory of a device in bytes."""
        raise NotImplementedError

    @lru_cache(maxsize=1)
    def get_device(self, local_rank: int) -> torch.device:
        if self.is_cuda() or self.is_rocm():
            return torch.device("cuda", local_rank)
        elif self.is_musa():
            return torch.device("musa", local_rank)
        elif self.is_mps():
            return torch.device("mps")
        else:
            return torch.device("cpu")

    @lru_cache(maxsize=1)
    def get_torch_distributed_backend_str(self) -> str:
        if self.is_cuda_alike():
            return "nccl"
        elif self.is_musa():
            return "mccl"
        elif self.is_mps():
            return "gloo"
        else:
            raise NotImplementedError(
                "No Accelerators(AMD/NV/MTT GPU, AMD MI instinct accelerators) available"
            )

    @classmethod
    def is_async_output_supported(cls, enforce_eager: bool | None) -> bool:
        """
        Check if the current platform supports async output.
        """
        raise NotImplementedError

    @classmethod
    def inference_mode(cls):
        """A device-specific wrapper of `torch.inference_mode`.

        This wrapper is recommended because some hardware backends such as TPU
        do not support `torch.inference_mode`. In such a case, they will fall
        back to `torch.no_grad` by overriding this method.
        """
        return torch.inference_mode(mode=True)

    @classmethod
    def seed_everything(cls, seed: int | None = None) -> None:
        """
        Set the seed of each random module.
        `torch.manual_seed` will set seed on all devices.

        Loosely based on: https://github.com/Lightning-AI/pytorch-lightning/blob/2.4.0/src/lightning/fabric/utilities/seed.py#L20
        """
        if seed is not None:
            random.seed(seed)
            np.random.seed(seed)
            torch.manual_seed(seed)
            torch.cuda.manual_seed_all(seed)

    @classmethod
    def verify_model_arch(cls, model_arch: str) -> None:
        """
        Verify whether the current platform supports the specified model
        architecture.

        - This will raise an Error or Warning based on the model support on
        the current platform.
        - By default all models are considered supported.
        """
        pass

    @classmethod
    def verify_quantization(cls, quant: str) -> None:
        """
        Verify whether the quantization is supported by the current platform.
        """
        if cls.supported_quantization and quant not in cls.supported_quantization:
            raise ValueError(
                f"{quant} quantization is currently not supported in "
                f"{cls.device_name}."
            )

    @classmethod
    def get_current_memory_usage(
        cls, device: torch.types.Device | None = None
    ) -> float:
        """
        Return the memory usage in bytes.
        """
        raise NotImplementedError

    @classmethod
    def get_device_communicator_cls(cls) -> str:
        """
        Get device specific communicator class for distributed communication.
        """
        return "sglang.multimodal_gen.runtime.distributed.device_communicators.base_device_communicator.DeviceCommunicatorBase"  # noqa

    @classmethod
    def get_cpu_architecture(cls) -> CpuArchEnum:
        """Get the CPU architecture of the current platform."""
        return CpuArchEnum.UNSPECIFIED

    def get_attn_backend(self, *args, **kwargs) -> AttentionImpl:
        attention_cls_str = self.get_attn_backend_cls_str(*args, **kwargs)
        return resolve_obj_by_qualname(attention_cls_str)


class UnspecifiedPlatform(Platform):
    _enum = PlatformEnum.UNSPECIFIED
    device_type = ""<|MERGE_RESOLUTION|>--- conflicted
+++ resolved
@@ -96,13 +96,11 @@
     def is_cuda(self) -> bool:
         return self.is_cuda_static()
 
-<<<<<<< HEAD
+    @lru_cache(maxsize=1)
     def is_npu(self) -> bool:
         return self._enum == PlatformEnum.NPU
 
-=======
-    @lru_cache(maxsize=1)
->>>>>>> 51dbdb22
+    @lru_cache(maxsize=1)
     def is_rocm(self) -> bool:
         return self.is_rocm_static()
 
@@ -235,6 +233,8 @@
     def get_device(self, local_rank: int) -> torch.device:
         if self.is_cuda() or self.is_rocm():
             return torch.device("cuda", local_rank)
+        elif self.is_npu():
+            return torch.device("npu", local_rank)
         elif self.is_musa():
             return torch.device("musa", local_rank)
         elif self.is_mps():
@@ -246,6 +246,8 @@
     def get_torch_distributed_backend_str(self) -> str:
         if self.is_cuda_alike():
             return "nccl"
+        elif self.is_npu():
+            return "hccl"
         elif self.is_musa():
             return "mccl"
         elif self.is_mps():
