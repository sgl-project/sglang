--- conflicted
+++ resolved
@@ -102,6 +102,7 @@
 
         return final_exit_code
     else:
+        # Standard pytest execution
         base_cmd = [sys.executable, "-m", "pytest", "-s", "-v", "--log-cli-level=INFO"]
 
         max_retries = 4
@@ -141,23 +142,24 @@
             if returncode == 0:
                 return 0
 
-            # check if the failure is due to an assertion in test_server_utils.py
+            # Get full output to check for specific error types
             full_output = "".join(output_lines)
+
+            # Check for Performance Assertion Error
             is_perf_assertion = (
                 "multimodal_gen/test/server/test_server_utils.py" in full_output
                 and "AssertionError" in full_output
             )
 
-<<<<<<< HEAD
-            if not is_perf_assertion:
+            # Check for Flaky CI Safetensor Error
+            is_flaky_ci_assertion = "SafetensorError" in full_output
+
+            # If it is NOT a performance assertion AND NOT a flaky CI error, return failure immediately.
+            # If it IS one of them, the loop continues to the next retry.
+            if not (is_perf_assertion or is_flaky_ci_assertion):
                 return returncode
-=======
-        is_flaky_ci_assertion = "SafetensorError" in full_output
-
-        if not (is_perf_assertion or is_flaky_ci_assertion):
-            return returncode
->>>>>>> 9327482b
-
+
+    # If we exit the loop, it means max retries were exceeded
     logger.info(f"Max retry exceeded")
     return returncode
 
