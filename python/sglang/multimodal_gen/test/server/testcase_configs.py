"""
Configuration and data structures for diffusion performance tests.

Usage:

pytest python/sglang/multimodal_gen/test/server/test_server_a.py
# for a single testcase, look for the name of the testcases in DIFFUSION_CASES
pytest python/sglang/multimodal_gen/test/server/test_server_a.py -k qwen_image_t2i


To add a new testcase:
1. add your testcase with case-id: `my_new_test_case_id` to DIFFUSION_CASES
2. run `SGLANG_GEN_BASELINE=1 pytest -s python/sglang/multimodal_gen/test/server/test_server_a.py -k my_new_test_case_id`
3. insert or override the corresponding scenario in `scenarios` section of perf_baselines.json with the output baseline of step-2


"""

from __future__ import annotations

import json
import os
import statistics
from dataclasses import dataclass
from pathlib import Path
from typing import Sequence

from sglang.multimodal_gen.runtime.utils.perf_logger import RequestPerfRecord


@dataclass
class ToleranceConfig:
    """Tolerance ratios for performance validation."""

    e2e: float
    denoise_stage: float
    non_denoise_stage: float
    denoise_step: float
    denoise_agg: float


@dataclass
class ScenarioConfig:
    """Expected performance metrics for a test scenario."""

    stages_ms: dict[str, float]
    denoise_step_ms: dict[int, float]
    expected_e2e_ms: float
    expected_avg_denoise_ms: float
    expected_median_denoise_ms: float


@dataclass
class BaselineConfig:
    """Full baseline configuration."""

    scenarios: dict[str, ScenarioConfig]
    step_fractions: Sequence[float]
    warmup_defaults: dict[str, int]
    tolerances: ToleranceConfig
    improvement_threshold: float

    @classmethod
    def load(cls, path: Path) -> BaselineConfig:
        """Load baseline configuration from JSON file."""
        with path.open("r", encoding="utf-8") as fh:
            data = json.load(fh)

        tol_data = data["tolerances"]
        tolerances = ToleranceConfig(
            e2e=float(os.getenv("SGLANG_E2E_TOLERANCE", tol_data["e2e"])),
            denoise_stage=float(
                os.getenv("SGLANG_STAGE_TIME_TOLERANCE", tol_data["denoise_stage"])
            ),
            non_denoise_stage=float(
                os.getenv(
                    "SGLANG_NON_DENOISE_STAGE_TIME_TOLERANCE",
                    tol_data["non_denoise_stage"],
                )
            ),
            denoise_step=float(
                os.getenv("SGLANG_DENOISE_STEP_TOLERANCE", tol_data["denoise_step"])
            ),
            denoise_agg=float(
                os.getenv("SGLANG_DENOISE_AGG_TOLERANCE", tol_data["denoise_agg"])
            ),
        )

        scenarios = {}
        for name, cfg in data["scenarios"].items():
            scenarios[name] = ScenarioConfig(
                stages_ms=cfg["stages_ms"],
                denoise_step_ms={int(k): v for k, v in cfg["denoise_step_ms"].items()},
                expected_e2e_ms=float(cfg["expected_e2e_ms"]),
                expected_avg_denoise_ms=float(cfg["expected_avg_denoise_ms"]),
                expected_median_denoise_ms=float(cfg["expected_median_denoise_ms"]),
            )

        return cls(
            scenarios=scenarios,
            step_fractions=tuple(data["sampling"]["step_fractions"]),
            warmup_defaults=data["sampling"].get("warmup_requests", {}),
            tolerances=tolerances,
            improvement_threshold=data.get("improvement_reporting", {}).get(
                "threshold", 0.2
            ),
        )


@dataclass(frozen=True)
class DiffusionServerArgs:
    """Configuration for a single model/scenario test case."""

    model_path: str  # HF repo or local path
    modality: str = "image"  # "image" or "video" or "3d"

    warmup_text: int = 1  # number of text-to-image/video warmups
    warmup_edit: int = 0  # number of image/video-edit warmups
    custom_validator: str | None = None  # optional custom validator name
    # resources
    num_gpus: int = 1


@dataclass(frozen=True)
class DiffusionSamplingParams:
    """Configuration for a single model/scenario test case."""

    output_size: str = "1024x1024"  # output image dimensions (or video resolution)

    # inputs and conditioning
    prompt: str | None = None  # text prompt for generation
    image_path: Path | str | None = None  # input image/video for editing (Path or URL)

    # duration
    seconds: int = 1  # for video: duration in seconds
    num_frames: int | None = None  # for video: number of frames
    fps: int | None = None  # for video: frames per second


@dataclass(frozen=True)
class DiffusionTestCase:
    """Configuration for a single model/scenario test case."""

    id: str  # pytest test id and scenario name
    server_args: DiffusionServerArgs
    sampling_params: DiffusionSamplingParams


def sample_step_indices(
    step_map: dict[int, float], fractions: Sequence[float]
) -> list[int]:
    if not step_map:
        return []
    max_idx = max(step_map.keys())
    indices = set()
    for fraction in fractions:
        idx = min(max_idx, max(0, int(round(fraction * max_idx))))
        if idx in step_map:
            indices.add(idx)
    return sorted(indices)


@dataclass
class PerformanceSummary:
    """Summary of performance of a request, built from RequestPerfRecord"""

    e2e_ms: float
    avg_denoise_ms: float
    median_denoise_ms: float
    # { "stage_1": time_1, "stage_2": time_2 }
    stage_metrics: dict[str, float]
    step_metrics: list[float]
    sampled_steps: dict[int, float]
    all_denoise_steps: dict[int, float]
    frames_per_second: float | None = None
    total_frames: int | None = None
    avg_frame_time_ms: float | None = None

    @staticmethod
    def from_req_perf_record(
        record: RequestPerfRecord, step_fractions: Sequence[float]
    ):
        """Collect all performance metrics into a summary without validation."""
        e2e_ms = record.total_duration_ms

        step_durations = record.steps
        avg_denoise = 0.0
        median_denoise = 0.0
        if step_durations:
            avg_denoise = sum(step_durations) / len(step_durations)
            median_denoise = statistics.median(step_durations)

        per_step = {index: s for index, s in enumerate(step_durations)}
        sample_indices = sample_step_indices(per_step, step_fractions)
        sampled_steps = {idx: per_step[idx] for idx in sample_indices}

        # convert from list to dict
        stage_metrics = {}
        for item in record.stages:
            if isinstance(item, dict) and "name" in item:
                val = item.get("execution_time_ms", 0.0)
                stage_metrics[item["name"]] = val

        return PerformanceSummary(
            e2e_ms=e2e_ms,
            avg_denoise_ms=avg_denoise,
            median_denoise_ms=median_denoise,
            stage_metrics=stage_metrics,
            step_metrics=step_durations,
            sampled_steps=sampled_steps,
            all_denoise_steps=per_step,
        )


# All test cases with clean default values
# To test different models, simply add more DiffusionCase entries
ONE_GPU_CASES_A: list[DiffusionTestCase] = [
    # === Text to Image (T2I) ===
    DiffusionTestCase(
        "qwen_image_t2i",
        DiffusionServerArgs(
            model_path="Qwen/Qwen-Image",
            modality="image",
            warmup_text=1,
            warmup_edit=0,
        ),
        DiffusionSamplingParams(
            prompt="A futuristic cityscape at sunset with flying cars",
            output_size="1024x1024",
        ),
    ),
    DiffusionTestCase(
        "flux_image_t2i",
        DiffusionServerArgs(
            model_path="black-forest-labs/FLUX.1-dev",
            modality="image",
            warmup_text=1,
            warmup_edit=0,
        ),
        DiffusionSamplingParams(
            prompt="A futuristic cityscape at sunset with flying cars",
            output_size="1024x1024",
        ),
    ),
    # === Text and Image to Image (TI2I) ===
<<<<<<< HEAD
    # TODO: Timeout with Torch2.9. Add back when it can pass CI
    # DiffusionTestCase(
    #     id="qwen_image_edit_ti2i",
    #     model_path="Qwen/Qwen-Image-Edit",
    #     modality="image",
    #     prompt=None,  # not used for editing
    #     output_size="1024x1536",
    #     warmup_text=0,
    #     warmup_edit=1,
    #     edit_prompt="Convert 2D style to 3D style",
    #     image_path="https://github.com/lm-sys/lm-sys.github.io/releases/download/test/TI2I_Qwen_Image_Edit_Input.jpg",
    # ),
=======
    DiffusionTestCase(
        "qwen_image_edit_ti2i",
        DiffusionServerArgs(
            model_path="Qwen/Qwen-Image-Edit",
            warmup_text=0,
            warmup_edit=1,
            modality="image",
        ),
        DiffusionSamplingParams(
            prompt="Convert 2D style to 3D style",
            output_size="1024x1536",
            image_path="https://github.com/lm-sys/lm-sys.github.io/releases/download/test/TI2I_Qwen_Image_Edit_Input.jpg",
        ),
    ),
>>>>>>> 4852aa05
]

ONE_GPU_CASES_B: list[DiffusionTestCase] = [
    # === Text to Video (T2V) ===
    DiffusionTestCase(
        "wan2_1_t2v_1.3b",
        DiffusionServerArgs(
            model_path="Wan-AI/Wan2.1-T2V-1.3B-Diffusers",
            modality="video",
            warmup_text=0,
            warmup_edit=0,
            custom_validator="video",
        ),
        DiffusionSamplingParams(
            prompt="A curious raccoon",
            output_size="848x480",
        ),
    ),
    # NOTE(mick): flaky
    # DiffusionTestCase(
    #     id="hunyuan_video",
    #     model_path="hunyuanvideo-community/HunyuanVideo",
    #     modality="video",
    #     prompt="A curious raccoon",
    #     output_size="720x480",
    #     warmup_text=0,
    #     warmup_edit=0,
    #     custom_validator="video",
    # ),
    DiffusionTestCase(
        "fast_hunyuan_video",
        DiffusionServerArgs(
            model_path="FastVideo/FastHunyuan-diffusers",
            modality="video",
            warmup_text=0,
            warmup_edit=0,
            custom_validator="video",
        ),
        DiffusionSamplingParams(
            prompt="A curious raccoon",
            output_size="720x480",
        ),
    ),
    # === Text and Image to Video (TI2V) ===
    DiffusionTestCase(
        "wan2_2_ti2v_5b",
        DiffusionServerArgs(
            model_path="Wan-AI/Wan2.2-TI2V-5B-Diffusers",
            modality="video",
            warmup_text=0,
            warmup_edit=0,
            custom_validator="video",
        ),
        DiffusionSamplingParams(
            output_size="832x1104",
            prompt="Add dynamic motion to the scene",
            image_path="https://github.com/lm-sys/lm-sys.github.io/releases/download/test/TI2I_Qwen_Image_Edit_Input.jpg",
        ),
    ),
    DiffusionTestCase(
        "fastwan2_2_ti2v_5b",
        DiffusionServerArgs(
            model_path="FastVideo/FastWan2.2-TI2V-5B-FullAttn-Diffusers",
            modality="video",
            warmup_text=0,
            warmup_edit=0,
            custom_validator="video",
        ),
        DiffusionSamplingParams(
            output_size="832x1104",
            prompt="Add dynamic motion to the scene",
            image_path="https://github.com/lm-sys/lm-sys.github.io/releases/download/test/TI2I_Qwen_Image_Edit_Input.jpg",
        ),
    ),
]

TWO_GPU_CASES_A = [
<<<<<<< HEAD
    # TODO: Timeout with Torch2.9. Add back when it can pass CI
    # DiffusionTestCase(
    #     id="wan2_2_i2v_a14b_2gpu",
    #     model_path="Wan-AI/Wan2.2-I2V-A14B-Diffusers",
    #     modality="video",
    #     prompt="generate",
    #     warmup_text=0,
    #     warmup_edit=0,
    #     output_size="832x1104",
    #     edit_prompt="generate",
    #     image_path="https://github.com/Wan-Video/Wan2.2/blob/990af50de458c19590c245151197326e208d7191/examples/i2v_input.JPG?raw=true",
    #     custom_validator="video",
    #     num_gpus=2,
    #     num_frames=1,
    # ),
=======
    DiffusionTestCase(
        "wan2_2_i2v_a14b_2gpu",
        DiffusionServerArgs(
            model_path="Wan-AI/Wan2.2-I2V-A14B-Diffusers",
            modality="video",
            warmup_text=0,
            warmup_edit=0,
            custom_validator="video",
            num_gpus=2,
        ),
        DiffusionSamplingParams(
            prompt="generate",
            output_size="832x1104",
            image_path="https://github.com/Wan-Video/Wan2.2/blob/990af50de458c19590c245151197326e208d7191/examples/i2v_input.JPG?raw=true",
            num_frames=1,
        ),
    ),
>>>>>>> 4852aa05
    DiffusionTestCase(
        "wan2_2_t2v_a14b_2gpu",
        DiffusionServerArgs(
            model_path="Wan-AI/Wan2.2-T2V-A14B-Diffusers",
            modality="video",
            warmup_text=0,
            warmup_edit=0,
            custom_validator="video",
            num_gpus=2,
        ),
        DiffusionSamplingParams(
            prompt="A curious raccoon",
            output_size="720x480",
        ),
    ),
    DiffusionTestCase(
        "wan2_1_t2v_14b_2gpu",
        DiffusionServerArgs(
            model_path="Wan-AI/Wan2.1-T2V-14B-Diffusers",
            warmup_text=0,
            warmup_edit=0,
            modality="video",
            num_gpus=2,
            custom_validator="video",
        ),
        DiffusionSamplingParams(
            prompt="A curious raccoon",
            output_size="720x480",
        ),
    ),
]

TWO_GPU_CASES_B = [
    DiffusionTestCase(
        "wan2_1_i2v_14b_480P_2gpu",
        DiffusionServerArgs(
            model_path="Wan-AI/Wan2.1-I2V-14B-480P-Diffusers",
            warmup_text=0,
            warmup_edit=0,
            modality="video",
            custom_validator="video",
            num_gpus=2,
        ),
        DiffusionSamplingParams(
            output_size="832x1104",
            prompt="Add dynamic motion to the scene",
            image_path="https://github.com/lm-sys/lm-sys.github.io/releases/download/test/TI2I_Qwen_Image_Edit_Input.jpg",
        ),
    ),
    DiffusionTestCase(
        "wan2_1_i2v_14b_720P_2gpu",
        DiffusionServerArgs(
            model_path="Wan-AI/Wan2.1-I2V-14B-720P-Diffusers",
            modality="video",
            warmup_text=0,
            warmup_edit=0,
            custom_validator="video",
            num_gpus=2,
        ),
        DiffusionSamplingParams(
            prompt="Add dynamic motion to the scene",
            image_path="https://github.com/lm-sys/lm-sys.github.io/releases/download/test/TI2I_Qwen_Image_Edit_Input.jpg",
            output_size="832x1104",
        ),
    ),
    DiffusionTestCase(
        "qwen_image_t2i_2_gpus",
        DiffusionServerArgs(
            model_path="Qwen/Qwen-Image",
            modality="image",
            warmup_text=1,
            warmup_edit=0,
            num_gpus=2,
        ),
        DiffusionSamplingParams(
            prompt="A futuristic cityscape at sunset with flying cars",
            output_size="1024x1024",
        ),
    ),
    DiffusionTestCase(
        "flux_image_t2i_2_gpus",
        DiffusionServerArgs(
            model_path="black-forest-labs/FLUX.1-dev",
            modality="image",
            warmup_text=1,
            warmup_edit=0,
        ),
        DiffusionSamplingParams(
            prompt="A futuristic cityscape at sunset with flying cars",
            output_size="1024x1024",
        ),
    ),
]

# Load global configuration
BASELINE_CONFIG = BaselineConfig.load(Path(__file__).with_name("perf_baselines.json"))<|MERGE_RESOLUTION|>--- conflicted
+++ resolved
@@ -243,7 +243,6 @@
         ),
     ),
     # === Text and Image to Image (TI2I) ===
-<<<<<<< HEAD
     # TODO: Timeout with Torch2.9. Add back when it can pass CI
     # DiffusionTestCase(
     #     id="qwen_image_edit_ti2i",
@@ -256,22 +255,6 @@
     #     edit_prompt="Convert 2D style to 3D style",
     #     image_path="https://github.com/lm-sys/lm-sys.github.io/releases/download/test/TI2I_Qwen_Image_Edit_Input.jpg",
     # ),
-=======
-    DiffusionTestCase(
-        "qwen_image_edit_ti2i",
-        DiffusionServerArgs(
-            model_path="Qwen/Qwen-Image-Edit",
-            warmup_text=0,
-            warmup_edit=1,
-            modality="image",
-        ),
-        DiffusionSamplingParams(
-            prompt="Convert 2D style to 3D style",
-            output_size="1024x1536",
-            image_path="https://github.com/lm-sys/lm-sys.github.io/releases/download/test/TI2I_Qwen_Image_Edit_Input.jpg",
-        ),
-    ),
->>>>>>> 4852aa05
 ]
 
 ONE_GPU_CASES_B: list[DiffusionTestCase] = [
@@ -349,7 +332,6 @@
 ]
 
 TWO_GPU_CASES_A = [
-<<<<<<< HEAD
     # TODO: Timeout with Torch2.9. Add back when it can pass CI
     # DiffusionTestCase(
     #     id="wan2_2_i2v_a14b_2gpu",
@@ -365,25 +347,6 @@
     #     num_gpus=2,
     #     num_frames=1,
     # ),
-=======
-    DiffusionTestCase(
-        "wan2_2_i2v_a14b_2gpu",
-        DiffusionServerArgs(
-            model_path="Wan-AI/Wan2.2-I2V-A14B-Diffusers",
-            modality="video",
-            warmup_text=0,
-            warmup_edit=0,
-            custom_validator="video",
-            num_gpus=2,
-        ),
-        DiffusionSamplingParams(
-            prompt="generate",
-            output_size="832x1104",
-            image_path="https://github.com/Wan-Video/Wan2.2/blob/990af50de458c19590c245151197326e208d7191/examples/i2v_input.JPG?raw=true",
-            num_frames=1,
-        ),
-    ),
->>>>>>> 4852aa05
     DiffusionTestCase(
         "wan2_2_t2v_a14b_2gpu",
         DiffusionServerArgs(
