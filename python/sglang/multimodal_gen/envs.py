--- conflicted
+++ resolved
@@ -257,14 +257,11 @@
     ),
     # Path to the attention configuration file. Only used for sliding tile
     # attention for now.
-<<<<<<< HEAD
-=======
     "SGLANG_DIFFUSION_ATTENTION_CONFIG": lambda: (
         None
         if os.getenv("SGLANG_DIFFUSION_ATTENTION_CONFIG", None) is None
         else os.path.expanduser(os.getenv("SGLANG_DIFFUSION_ATTENTION_CONFIG", "."))
     ),
->>>>>>> 127d59cd
     # Use dedicated multiprocess context for workers.
     # Both spawn and fork work
     "SGLANG_DIFFUSION_WORKER_MULTIPROC_METHOD": lambda: os.getenv(
