# SPDX-License-Identifier: Apache-2.0
"""
Central registry for multimodal models.

This module provides a centralized registry for multimodal models, including pipelines
and sampling parameters. It allows for easy registration and retrieval of model
information based on model paths or other identifiers.
"""

import dataclasses
import importlib
import os
import pkgutil
from functools import lru_cache
from typing import (
    TYPE_CHECKING,
    Any,
    Callable,
    Dict,
    List,
    Optional,
    Tuple,
    Type,
    Union,
)

if TYPE_CHECKING:
    from sglang.multimodal_gen.runtime.server_args import Backend

from sglang.multimodal_gen.configs.pipeline_configs import (
    FastHunyuanConfig,
    FluxPipelineConfig,
    HunyuanConfig,
    StepVideoT2VConfig,
    WanI2V480PConfig,
    WanI2V720PConfig,
    WanT2V480PConfig,
    WanT2V720PConfig,
    ZImagePipelineConfig,
)
from sglang.multimodal_gen.configs.pipeline_configs.base import PipelineConfig
from sglang.multimodal_gen.configs.pipeline_configs.flux import Flux2PipelineConfig
from sglang.multimodal_gen.configs.pipeline_configs.qwen_image import (
    QwenImageEditPipelineConfig,
    QwenImagePipelineConfig,
)
from sglang.multimodal_gen.configs.pipeline_configs.wan import (
    FastWan2_1_T2V_480P_Config,
    FastWan2_2_TI2V_5B_Config,
    Wan2_2_I2V_A14B_Config,
    Wan2_2_T2V_A14B_Config,
    Wan2_2_TI2V_5B_Config,
)
from sglang.multimodal_gen.configs.sample.flux import FluxSamplingParams
from sglang.multimodal_gen.configs.sample.hunyuan import (
    FastHunyuanSamplingParam,
    HunyuanSamplingParams,
)
from sglang.multimodal_gen.configs.sample.qwenimage import QwenImageSamplingParams
from sglang.multimodal_gen.configs.sample.stepvideo import StepVideoT2VSamplingParams
from sglang.multimodal_gen.configs.sample.wan import (
    FastWanT2V480PConfig,
    Wan2_1_Fun_1_3B_InP_SamplingParams,
    Wan2_2_I2V_A14B_SamplingParam,
    Wan2_2_T2V_A14B_SamplingParam,
    Wan2_2_TI2V_5B_SamplingParam,
    WanI2V_14B_480P_SamplingParam,
    WanI2V_14B_720P_SamplingParam,
    WanT2V_1_3B_SamplingParams,
    WanT2V_14B_SamplingParams,
)
from sglang.multimodal_gen.configs.sample.zimage import ZImageSamplingParams
from sglang.multimodal_gen.runtime.pipelines_core.composed_pipeline_base import (
    ComposedPipelineBase,
)
from sglang.multimodal_gen.runtime.utils.hf_diffusers_utils import (
    maybe_download_model_index,
    verify_model_config_and_directory,
)
from sglang.multimodal_gen.runtime.utils.logging_utils import init_logger

logger = init_logger(__name__)

# --- Part 1: Pipeline Discovery ---

_PIPELINE_REGISTRY: Dict[str, Type[ComposedPipelineBase]] = {}


def _discover_and_register_pipelines():
    """
    Automatically discover and register all ComposedPipelineBase subclasses.
    This function scans the 'sglang.multimodal_gen.runtime.pipelines' package,
    finds modules with an 'EntryClass' attribute, and maps the class's 'pipeline_name'
    to the class itself in a global registry.
    """
    if _PIPELINE_REGISTRY:  # run only once
        return

    package_name = "sglang.multimodal_gen.runtime.pipelines"
    package = importlib.import_module(package_name)

    for _, module_name, ispkg in pkgutil.walk_packages(
        package.__path__, package.__name__ + "."
    ):
        if not ispkg:
            pipeline_module = importlib.import_module(module_name)
            if hasattr(pipeline_module, "EntryClass"):
                entry_cls = pipeline_module.EntryClass
                entry_cls_list = (
                    [entry_cls] if not isinstance(entry_cls, list) else entry_cls
                )

                for cls in entry_cls_list:
                    if hasattr(cls, "pipeline_name"):
                        if cls.pipeline_name in _PIPELINE_REGISTRY:
                            logger.warning(
                                f"Duplicate pipeline name '{cls.pipeline_name}' found. Overwriting."
                            )
                        _PIPELINE_REGISTRY[cls.pipeline_name] = cls
    logger.debug(
        f"Registering pipelines complete, {len(_PIPELINE_REGISTRY)} pipelines registered"
    )


# --- Part 2: Config Registration ---
@dataclasses.dataclass
class ConfigInfo:
    """Encapsulates all configuration information required to register a
    diffusers model within this framework."""

    sampling_param_cls: Any
    pipeline_config_cls: Type[PipelineConfig]


# The central registry mapping a model name to its configuration information
_CONFIG_REGISTRY: Dict[str, ConfigInfo] = {}

# Mappings from Hugging Face model paths to our internal model names
_MODEL_HF_PATH_TO_NAME: Dict[str, str] = {}

# Detectors to identify model families from paths or class names
_MODEL_NAME_DETECTORS: List[Tuple[str, Callable[[str], bool]]] = []


def register_configs(
    sampling_param_cls: Any,
    pipeline_config_cls: Type[PipelineConfig],
    hf_model_paths: Optional[List[str]] = None,
    model_detectors: Optional[List[Callable[[str], bool]]] = None,
):
    """
    Registers configuration classes for a new model family.
    """
    model_id = str(len(_CONFIG_REGISTRY))

    _CONFIG_REGISTRY[model_id] = ConfigInfo(
        sampling_param_cls=sampling_param_cls,
        pipeline_config_cls=pipeline_config_cls,
    )
    if hf_model_paths:
        for path in hf_model_paths:
            if path in _MODEL_HF_PATH_TO_NAME:
                logger.warning(
                    f"Model path '{path}' is already mapped to '{_MODEL_HF_PATH_TO_NAME[path]}' and will be overwritten by '{model_id}'."
                )
            _MODEL_HF_PATH_TO_NAME[path] = model_id

    if model_detectors:
        for detector in model_detectors:
            _MODEL_NAME_DETECTORS.append((model_id, detector))


def get_model_short_name(model_id: str) -> str:
    if "/" in model_id:
        return model_id.split("/")[-1]
    else:
        return model_id


def _get_config_info(model_path: str) -> Optional[ConfigInfo]:
    """
    Gets the ConfigInfo for a given model path using mappings and detectors.
    """
    # 1. Exact match
    if model_path in _MODEL_HF_PATH_TO_NAME:
        model_id = _MODEL_HF_PATH_TO_NAME[model_path]
        logger.debug(f"Resolved model path '{model_path}' from exact path match.")
        return _CONFIG_REGISTRY.get(model_id)

    # 2. Partial match: find the best (longest) match against all registered model hf paths.
    model_name = get_model_short_name(model_path.lower())
    all_model_hf_paths = sorted(_MODEL_HF_PATH_TO_NAME.keys(), key=len, reverse=True)
    for registered_model_hf_id in all_model_hf_paths:
        registered_model_name = get_model_short_name(registered_model_hf_id.lower())

        if registered_model_name == model_name:
            logger.debug(
                f"Resolved model name '{registered_model_hf_id}' from partial path match."
            )
            model_id = _MODEL_HF_PATH_TO_NAME[registered_model_hf_id]
            return _CONFIG_REGISTRY.get(model_id)

    # 3. Use detectors
    if os.path.exists(model_path):
        config = verify_model_config_and_directory(model_path)
    else:
        config = maybe_download_model_index(model_path)

    pipeline_name = config.get("_class_name", "").lower()

    matched_model_names = []
    for model_id, detector in _MODEL_NAME_DETECTORS:
        if detector(model_path.lower()) or detector(pipeline_name):
            logger.debug(
                f"Matched model name '{model_id}' using a registered detector."
            )
            matched_model_names += [model_id]

    if len(matched_model_names) >= 1:
        if len(matched_model_names) > 1:
            logger.warning(
                f"More than one model name is matched, using the first matched"
            )
        model_id = matched_model_names[0]
        return _CONFIG_REGISTRY.get(model_id)
    else:
        raise RuntimeError(f"No model info found for model path: {model_path}")


# --- Part 3: Main Resolver ---


@dataclasses.dataclass
class ModelInfo:
    """
    Encapsulates all configuration information required to register a
    diffusers model within this framework.
    """

    pipeline_cls: Type[ComposedPipelineBase]
    sampling_param_cls: Any
    pipeline_config_cls: Type[PipelineConfig]


def _get_diffusers_model_info(model_path: str) -> ModelInfo:
    """
    Get model info for diffusers backend.

    Returns a ModelInfo with DiffusersPipeline and generic configs.
    """
    from sglang.multimodal_gen.configs.pipeline_configs.diffusers_generic import (
        DiffusersGenericPipelineConfig,
    )
    from sglang.multimodal_gen.configs.sample.diffusers_generic import (
        DiffusersGenericSamplingParams,
    )
    from sglang.multimodal_gen.runtime.pipelines.diffusers_pipeline import (
        DiffusersPipeline,
    )

    return ModelInfo(
        pipeline_cls=DiffusersPipeline,
        sampling_param_cls=DiffusersGenericSamplingParams,
        pipeline_config_cls=DiffusersGenericPipelineConfig,
    )


@lru_cache(maxsize=1)
def get_model_info(
    model_path: str,
    backend: Optional[Union[str, "Backend"]] = None,
) -> Optional[ModelInfo]:
    """
    Resolves all necessary classes (pipeline, sampling, config) for a given model path.

    This function serves as the main entry point for model resolution. It performs two main tasks:
    1. Dynamically resolves the pipeline class by reading 'model_index.json' and matching
       '_class_name' against an auto-discovered registry of pipeline implementations.
    2. Resolves the associated configuration classes (for sampling and pipeline) using a
       manually registered mapping based on the model path.

    Args:
        model_path: Path to the model or HuggingFace model ID
        backend: Backend to use ('auto', 'sglang', 'diffusers'). If None, uses 'auto'.

    Returns:
        ModelInfo with the resolved pipeline class and config classes, or None if not found.
    """
    # import Backend enum here to avoid circular imports
    from sglang.multimodal_gen.runtime.server_args import Backend

    # Normalize backend
    if backend is None:
        backend = Backend.AUTO
    elif isinstance(backend, str):
        backend = Backend.from_string(backend)

    # Handle explicit diffusers backend
    if backend == Backend.DIFFUSERS:
        logger.info(
            "Using diffusers backend for model '%s' (explicitly requested)", model_path
        )
        return _get_diffusers_model_info(model_path)

    # For AUTO or SGLANG backend, try native implementation first
    # 1. Discover all available pipeline classes and cache them
    _discover_and_register_pipelines()

    # 2. Get pipeline class from model's model_index.json
    try:
        if os.path.exists(model_path):
            config = verify_model_config_and_directory(model_path)
        else:
            config = maybe_download_model_index(model_path)
    except Exception as e:
        logger.error(f"Could not read model config for '{model_path}': {e}")
        if backend == Backend.AUTO:
            logger.info("Falling back to diffusers backend")
            return _get_diffusers_model_info(model_path)
        return None

    pipeline_class_name = config.get("_class_name")
    if not pipeline_class_name:
        logger.error(f"'_class_name' not found in model_index.json for '{model_path}'")
        if backend == Backend.AUTO:
            logger.info("Falling back to diffusers backend")
            return _get_diffusers_model_info(model_path)
        return None

    pipeline_cls = _PIPELINE_REGISTRY.get(pipeline_class_name)
    if not pipeline_cls:
        if backend == Backend.AUTO:
            logger.warning(
                f"Pipeline class '{pipeline_class_name}' specified in '{model_path}' has no native sglang support. "
                f"Falling back to diffusers backend."
            )
            return _get_diffusers_model_info(model_path)
        else:
            logger.error(
                f"Pipeline class '{pipeline_class_name}' specified in '{model_path}' is not a registered EntryClass in the framework. "
                f"Available pipelines: {list(_PIPELINE_REGISTRY.keys())}. "
                f"Consider using --backend diffusers to use vanilla diffusers pipeline."
            )
            return None

    # 3. Get configuration classes (sampling, pipeline config)
    config_info = _get_config_info(model_path)
    if not config_info:
<<<<<<< HEAD
        if backend == Backend.AUTO:
            logger.warning(
                f"Could not resolve native configuration for model '{model_path}'. "
                f"Falling back to diffusers backend."
            )
            return _get_diffusers_model_info(model_path)
        else:
            logger.error(
                f"Could not resolve configuration for model '{model_path}'. "
                "It is not a registered model path or detected by any registered model family detectors. "
                f"Known model paths: {list(_MODEL_PATH_TO_NAME.keys())}. "
                f"Consider using --backend diffusers to use vanilla diffusers pipeline."
            )
            return None

    # 4. Combine and return the complete model info
    logger.info("Using native sglang backend for model '%s'", model_path)
    return ModelInfo(
=======
        logger.error(
            f"Could not resolve configuration for model '{model_path}'. "
            "It is not a registered model path or detected by any registered model family detectors. "
            f"Known model paths: {list(_MODEL_HF_PATH_TO_NAME.keys())}"
        )
        return None

    # 4. Combine the complete model info
    model_info = ModelInfo(
>>>>>>> bd91f882
        pipeline_cls=pipeline_cls,
        sampling_param_cls=config_info.sampling_param_cls,
        pipeline_config_cls=config_info.pipeline_config_cls,
    )
    logger.info(f"Found model info: {model_info}")

    return model_info


# Registration of model configs
def _register_configs():
    # Hunyuan
    register_configs(
        sampling_param_cls=HunyuanSamplingParams,
        pipeline_config_cls=HunyuanConfig,
        hf_model_paths=[
            "hunyuanvideo-community/HunyuanVideo",
        ],
        model_detectors=[lambda hf_id: "hunyuan" in hf_id.lower()],
    )
    register_configs(
        sampling_param_cls=FastHunyuanSamplingParam,
        pipeline_config_cls=FastHunyuanConfig,
        hf_model_paths=[
            "FastVideo/FastHunyuan-diffusers",
        ],
    )
    # StepVideo
    register_configs(
        sampling_param_cls=StepVideoT2VSamplingParams,
        pipeline_config_cls=StepVideoT2VConfig,
        hf_model_paths=[
            "FastVideo/stepvideo-t2v-diffusers",
        ],
        model_detectors=[lambda hf_id: "stepvideo" in hf_id.lower()],
    )
    # Wan
    register_configs(
        sampling_param_cls=WanT2V_1_3B_SamplingParams,
        pipeline_config_cls=WanT2V480PConfig,
        hf_model_paths=[
            "Wan-AI/Wan2.1-T2V-1.3B-Diffusers",
        ],
        model_detectors=[lambda hf_id: "wanpipeline" in hf_id.lower()],
    )
    register_configs(
        sampling_param_cls=WanT2V_14B_SamplingParams,
        pipeline_config_cls=WanT2V720PConfig,
        hf_model_paths=[
            "Wan-AI/Wan2.1-T2V-14B-Diffusers",
        ],
    )
    register_configs(
        sampling_param_cls=WanI2V_14B_480P_SamplingParam,
        pipeline_config_cls=WanI2V480PConfig,
        hf_model_paths=[
            "Wan-AI/Wan2.1-I2V-14B-480P-Diffusers",
        ],
        model_detectors=[lambda hf_id: "wanimagetovideo" in hf_id.lower()],
    )
    register_configs(
        sampling_param_cls=WanI2V_14B_720P_SamplingParam,
        pipeline_config_cls=WanI2V720PConfig,
        hf_model_paths=[
            "Wan-AI/Wan2.1-I2V-14B-720P-Diffusers",
        ],
    )
    register_configs(
        sampling_param_cls=Wan2_1_Fun_1_3B_InP_SamplingParams,
        pipeline_config_cls=WanI2V480PConfig,
        hf_model_paths=[
            "weizhou03/Wan2.1-Fun-1.3B-InP-Diffusers",
        ],
    )
    register_configs(
        sampling_param_cls=Wan2_2_TI2V_5B_SamplingParam,
        pipeline_config_cls=Wan2_2_TI2V_5B_Config,
        hf_model_paths=[
            "Wan-AI/Wan2.2-TI2V-5B-Diffusers",
        ],
    )
    register_configs(
        sampling_param_cls=Wan2_2_TI2V_5B_SamplingParam,
        pipeline_config_cls=FastWan2_2_TI2V_5B_Config,
        hf_model_paths=[
            "FastVideo/FastWan2.2-TI2V-5B-FullAttn-Diffusers",
            "FastVideo/FastWan2.2-TI2V-5B-Diffusers",
        ],
    )
    register_configs(
        sampling_param_cls=Wan2_2_T2V_A14B_SamplingParam,
        pipeline_config_cls=Wan2_2_T2V_A14B_Config,
        hf_model_paths=["Wan-AI/Wan2.2-T2V-A14B-Diffusers"],
    )
    register_configs(
        sampling_param_cls=Wan2_2_I2V_A14B_SamplingParam,
        pipeline_config_cls=Wan2_2_I2V_A14B_Config,
        hf_model_paths=["Wan-AI/Wan2.2-I2V-A14B-Diffusers"],
    )
    register_configs(
        sampling_param_cls=FastWanT2V480PConfig,
        pipeline_config_cls=FastWan2_1_T2V_480P_Config,
        hf_model_paths=[
            "FastVideo/FastWan2.1-T2V-1.3B-Diffusers",
        ],
    )
    # FLUX
    register_configs(
        sampling_param_cls=FluxSamplingParams,
        pipeline_config_cls=FluxPipelineConfig,
        hf_model_paths=[
            "black-forest-labs/FLUX.1-dev",
        ],
        model_detectors=[lambda hf_id: "flux.1" in hf_id.lower()],
    )
    register_configs(
        sampling_param_cls=FluxSamplingParams,
        pipeline_config_cls=Flux2PipelineConfig,
        hf_model_paths=[
            "black-forest-labs/FLUX.2-dev",
        ],
        model_detectors=[lambda hf_id: "flux.2" in hf_id.lower()],
    )
    register_configs(
        sampling_param_cls=ZImageSamplingParams,
        pipeline_config_cls=ZImagePipelineConfig,
        hf_model_paths=[
            "Tongyi-MAI/Z-Image-Turbo",
        ],
        model_detectors=[lambda hf_id: "z-image" in hf_id.lower()],
    )
    # Qwen-Image
    register_configs(
        sampling_param_cls=QwenImageSamplingParams,
        pipeline_config_cls=QwenImagePipelineConfig,
        hf_model_paths=["Qwen/Qwen-Image"],
    )
    register_configs(
        sampling_param_cls=QwenImageSamplingParams,
        pipeline_config_cls=QwenImageEditPipelineConfig,
        hf_model_paths=["Qwen/Qwen-Image-Edit"],
    )


_register_configs()<|MERGE_RESOLUTION|>--- conflicted
+++ resolved
@@ -346,7 +346,6 @@
     # 3. Get configuration classes (sampling, pipeline config)
     config_info = _get_config_info(model_path)
     if not config_info:
-<<<<<<< HEAD
         if backend == Backend.AUTO:
             logger.warning(
                 f"Could not resolve native configuration for model '{model_path}'. "
@@ -357,25 +356,14 @@
             logger.error(
                 f"Could not resolve configuration for model '{model_path}'. "
                 "It is not a registered model path or detected by any registered model family detectors. "
-                f"Known model paths: {list(_MODEL_PATH_TO_NAME.keys())}. "
+                f"Known model paths: {list(_MODEL_HF_PATH_TO_NAME.keys())}. "
                 f"Consider using --backend diffusers to use vanilla diffusers pipeline."
             )
             return None
 
     # 4. Combine and return the complete model info
     logger.info("Using native sglang backend for model '%s'", model_path)
-    return ModelInfo(
-=======
-        logger.error(
-            f"Could not resolve configuration for model '{model_path}'. "
-            "It is not a registered model path or detected by any registered model family detectors. "
-            f"Known model paths: {list(_MODEL_HF_PATH_TO_NAME.keys())}"
-        )
-        return None
-
-    # 4. Combine the complete model info
     model_info = ModelInfo(
->>>>>>> bd91f882
         pipeline_cls=pipeline_cls,
         sampling_param_cls=config_info.sampling_param_cls,
         pipeline_config_cls=config_info.pipeline_config_cls,
