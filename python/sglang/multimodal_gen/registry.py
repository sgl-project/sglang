# SPDX-License-Identifier: Apache-2.0
"""
Central registry for multimodal models.

This module provides a centralized registry for multimodal models, including pipelines
and sampling parameters. It allows for easy registration and retrieval of model
information based on model paths or other identifiers.
"""

import dataclasses
import importlib
import os
import pkgutil
import re
<<<<<<< HEAD
=======
from functools import lru_cache
>>>>>>> ca548d83
from typing import Any, Callable, Dict, List, Optional, Tuple, Type

from sglang.multimodal_gen.configs.pipeline_configs import (
    FastHunyuanConfig,
    FluxPipelineConfig,
    HunyuanConfig,
    StepVideoT2VConfig,
    WanI2V480PConfig,
    WanI2V720PConfig,
    WanT2V480PConfig,
    WanT2V720PConfig,
)
from sglang.multimodal_gen.configs.pipeline_configs.base import PipelineConfig
from sglang.multimodal_gen.configs.pipeline_configs.qwen_image import (
    QwenImageEditPipelineConfig,
    QwenImagePipelineConfig,
)
from sglang.multimodal_gen.configs.pipeline_configs.wan import (
    FastWan2_1_T2V_480P_Config,
    FastWan2_2_TI2V_5B_Config,
    Wan2_2_I2V_A14B_Config,
    Wan2_2_T2V_A14B_Config,
    Wan2_2_TI2V_5B_Config,
)
from sglang.multimodal_gen.configs.sample.flux import FluxSamplingParams
from sglang.multimodal_gen.configs.sample.hunyuan import (
    FastHunyuanSamplingParam,
    HunyuanSamplingParams,
)
from sglang.multimodal_gen.configs.sample.qwenimage import QwenImageSamplingParams
from sglang.multimodal_gen.configs.sample.stepvideo import StepVideoT2VSamplingParams
from sglang.multimodal_gen.configs.sample.wan import (
    FastWanT2V480PConfig,
    Wan2_1_Fun_1_3B_InP_SamplingParams,
    Wan2_2_I2V_A14B_SamplingParam,
    Wan2_2_T2V_A14B_SamplingParam,
    Wan2_2_TI2V_5B_SamplingParam,
    WanI2V_14B_480P_SamplingParam,
    WanI2V_14B_720P_SamplingParam,
    WanT2V_1_3B_SamplingParams,
    WanT2V_14B_SamplingParams,
)
from sglang.multimodal_gen.runtime.pipelines_core.composed_pipeline_base import (
    ComposedPipelineBase,
)
from sglang.multimodal_gen.runtime.utils.hf_diffusers_utils import (
    maybe_download_model_index,
    verify_model_config_and_directory,
)
from sglang.multimodal_gen.runtime.utils.logging_utils import init_logger

logger = init_logger(__name__)

# --- Part 1: Pipeline Discovery ---

_PIPELINE_REGISTRY: Dict[str, Type[ComposedPipelineBase]] = {}


def _discover_and_register_pipelines():
    """
    Automatically discover and register all ComposedPipelineBase subclasses.
    This function scans the 'sglang.multimodal_gen.runtime.pipelines' package,
    finds modules with an 'EntryClass' attribute, and maps the class's 'pipeline_name'
    to the class itself in a global registry.
    """
    if _PIPELINE_REGISTRY:  # run only once
        return

    package_name = "sglang.multimodal_gen.runtime.pipelines"
    package = importlib.import_module(package_name)

    for _, module_name, ispkg in pkgutil.walk_packages(
        package.__path__, package.__name__ + "."
    ):
        if not ispkg:
            pipeline_module = importlib.import_module(module_name)
            if hasattr(pipeline_module, "EntryClass"):
                entry_cls = pipeline_module.EntryClass
                entry_cls_list = (
                    [entry_cls] if not isinstance(entry_cls, list) else entry_cls
                )

                for cls in entry_cls_list:
                    if hasattr(cls, "pipeline_name"):
                        if cls.pipeline_name in _PIPELINE_REGISTRY:
                            logger.warning(
                                f"Duplicate pipeline name '{cls.pipeline_name}' found. Overwriting."
                            )
                        _PIPELINE_REGISTRY[cls.pipeline_name] = cls
    logger.debug(
        f"Registering pipelines complete, {len(_PIPELINE_REGISTRY)} pipelines registered"
    )


# --- Part 2: Config Registration ---
@dataclasses.dataclass
class ConfigInfo:
    """Encapsulates all configuration information required to register a
    diffusers model within this framework."""

    sampling_param_cls: Any
    pipeline_config_cls: Type[PipelineConfig]


# The central registry mapping a model name to its configuration information
_CONFIG_REGISTRY: Dict[str, ConfigInfo] = {}

# Mappings from Hugging Face model paths to our internal model names
_MODEL_PATH_TO_NAME: Dict[str, str] = {}

# Detectors to identify model families from paths or class names
_MODEL_NAME_DETECTORS: List[Tuple[str, Callable[[str], bool]]] = []


def register_configs(
    model_name: str,
    sampling_param_cls: Any,
    pipeline_config_cls: Type[PipelineConfig],
    model_paths: Optional[List[str]] = None,
    model_detectors: Optional[List[Callable[[str], bool]]] = None,
):
    """
    Registers configuration classes for a new model family.
    """
    if model_name in _CONFIG_REGISTRY:
        logger.warning(
            f"Config for model '{model_name}' is already registered and will be overwritten."
        )

    _CONFIG_REGISTRY[model_name] = ConfigInfo(
        sampling_param_cls=sampling_param_cls,
        pipeline_config_cls=pipeline_config_cls,
    )
    if model_paths:
        for path in model_paths:
            if path in _MODEL_PATH_TO_NAME:
                logger.warning(
                    f"Model path '{path}' is already mapped to '{_MODEL_PATH_TO_NAME[path]}' and will be overwritten by '{model_name}'."
                )
            _MODEL_PATH_TO_NAME[path] = model_name

    if model_detectors:
        for detector in model_detectors:
            _MODEL_NAME_DETECTORS.append((model_name, detector))


def _get_config_info(model_path: str) -> Optional[ConfigInfo]:
    """
    Gets the ConfigInfo for a given model path using mappings and detectors.
    """
    # 1. Exact match
    if model_path in _MODEL_PATH_TO_NAME:
        model_name = _MODEL_PATH_TO_NAME[model_path]
        logger.debug(f"Resolved model name '{model_name}' from exact path match.")
        return _CONFIG_REGISTRY.get(model_name)

<<<<<<< HEAD
    # 2. Partial match: find the best (longest) match to avoid conflicts
    #    like "Qwen-Image" and "Qwen-Image-Edit".
    cleaned_model_path = re.sub(r"--", "/", model_path.lower())

    best_match_name = None
    best_match_len = -1

    # Check mappings, prioritizing longer keys to resolve ambiguity
    sorted_mappings = sorted(
        _MODEL_PATH_TO_NAME.items(), key=lambda item: len(item[0]), reverse=True
    )

    for registered_id, model_name in sorted_mappings:
        normalized_registered_id = registered_id.lower()
        if normalized_registered_id in cleaned_model_path:
            # Find the best match based on the longest key
            if len(normalized_registered_id) > best_match_len:
                best_match_len = len(normalized_registered_id)
                best_match_name = model_name

    if best_match_name:
        return _CONFIG_REGISTRY.get(best_match_name)
=======
    # 2. Partial match: find the best (longest) match against all registered model names.
    cleaned_model_path = re.sub(r"--", "/", model_path.lower())
    all_model_names = sorted(_CONFIG_REGISTRY.keys(), key=len, reverse=True)
    for model_name in all_model_names:
        if model_name in cleaned_model_path:
            logger.debug(f"Resolved model name '{model_name}' from partial path match.")
            return _CONFIG_REGISTRY.get(model_name)
>>>>>>> ca548d83

    # 3. Use detectors
    if os.path.exists(model_path):
        config = verify_model_config_and_directory(model_path)
    else:
        config = maybe_download_model_index(model_path)

    pipeline_name = config.get("_class_name", "").lower()

    for model_name, detector in _MODEL_NAME_DETECTORS:
        if detector(model_path.lower()) or detector(pipeline_name):
            logger.debug(
                f"Resolved model name '{model_name}' using a registered detector."
            )
            return _CONFIG_REGISTRY.get(model_name)

    return None


# --- Part 3: Main Resolver ---


@dataclasses.dataclass
class ModelInfo:
    """
    Encapsulates all configuration information required to register a
    diffusers model within this framework.
    """

    pipeline_cls: Type[ComposedPipelineBase]
    sampling_param_cls: Any
    pipeline_config_cls: Type[PipelineConfig]


@lru_cache(maxsize=1)
def get_model_info(model_path: str) -> Optional[ModelInfo]:
    """
    Resolves all necessary classes (pipeline, sampling, config) for a given model path.

    This function serves as the main entry point for model resolution. It performs two main tasks:
    1. Dynamically resolves the pipeline class by reading 'model_index.json' and matching
       '_class_name' against an auto-discovered registry of pipeline implementations.
    2. Resolves the associated configuration classes (for sampling and pipeline) using a
       manually registered mapping based on the model path.
    """
    # 1. Discover all available pipeline classes and cache them
    _discover_and_register_pipelines()

    # 2. Get pipeline class from model's model_index.json
    try:
        if os.path.exists(model_path):
            config = verify_model_config_and_directory(model_path)
        else:
            config = maybe_download_model_index(model_path)
    except Exception as e:
        logger.error(f"Could not read model config for '{model_path}': {e}")
        return None

    pipeline_class_name = config.get("_class_name")
    if not pipeline_class_name:
        logger.error(f"'_class_name' not found in model_index.json for '{model_path}'")
        return None

    pipeline_cls = _PIPELINE_REGISTRY.get(pipeline_class_name)
    if not pipeline_cls:
        logger.error(
            f"Pipeline class '{pipeline_class_name}' specified in '{model_path}' is not a registered EntryClass in the framework. "
            f"Available pipelines: {list(_PIPELINE_REGISTRY.keys())}"
        )
        return None

    # 3. Get configuration classes (sampling, pipeline config)
    config_info = _get_config_info(model_path)
    if not config_info:
        logger.error(
            f"Could not resolve configuration for model '{model_path}'. "
            "It is not a registered model path or detected by any registered model family detectors. "
            f"Known model paths: {list(_MODEL_PATH_TO_NAME.keys())}"
        )
        return None

    # 4. Combine and return the complete model info
    return ModelInfo(
        pipeline_cls=pipeline_cls,
        sampling_param_cls=config_info.sampling_param_cls,
        pipeline_config_cls=config_info.pipeline_config_cls,
    )


# Registration of model configs
def _register_configs():
    # Hunyuan
    register_configs(
        model_name="hunyuan",
        sampling_param_cls=HunyuanSamplingParams,
        pipeline_config_cls=HunyuanConfig,
        model_paths=[
            "hunyuanvideo-community/HunyuanVideo",
        ],
        model_detectors=[lambda id: "hunyuan" in id.lower()],
    )
    register_configs(
        model_name="fasthunyuan",
        sampling_param_cls=FastHunyuanSamplingParam,
        pipeline_config_cls=FastHunyuanConfig,
        model_paths=[
            "FastVideo/FastHunyuan-diffusers",
        ],
    )

    # StepVideo
    register_configs(
        model_name="stepvideo",
        sampling_param_cls=StepVideoT2VSamplingParams,
        pipeline_config_cls=StepVideoT2VConfig,
        model_paths=[
            "FastVideo/stepvideo-t2v-diffusers",
        ],
        model_detectors=[lambda id: "stepvideo" in id.lower()],
    )

    # Wan
    register_configs(
        model_name="wan-t2v-1.3b",
        sampling_param_cls=WanT2V_1_3B_SamplingParams,
        pipeline_config_cls=WanT2V480PConfig,
        model_paths=[
            "Wan-AI/Wan2.1-T2V-1.3B-Diffusers",
        ],
        model_detectors=[lambda id: "wanpipeline" in id.lower()],
    )
    register_configs(
        model_name="wan-t2v-14b",
        sampling_param_cls=WanT2V_14B_SamplingParams,
        pipeline_config_cls=WanT2V720PConfig,
        model_paths=[
            "Wan-AI/Wan2.1-T2V-14B-Diffusers",
        ],
    )
    register_configs(
        model_name="wan-i2v-14b-480p",
        sampling_param_cls=WanI2V_14B_480P_SamplingParam,
        pipeline_config_cls=WanI2V480PConfig,
        model_paths=[
            "Wan-AI/Wan2.1-I2V-14B-480P-Diffusers",
        ],
        model_detectors=[lambda id: "wanimagetovideo" in id.lower()],
    )
    register_configs(
        model_name="wan-i2v-14b-720p",
        sampling_param_cls=WanI2V_14B_720P_SamplingParam,
        pipeline_config_cls=WanI2V720PConfig,
        model_paths=[
            "Wan-AI/Wan2.1-I2V-14B-720P-Diffusers",
        ],
    )
    register_configs(
        model_name="wan-fun-1.3b-inp",
        sampling_param_cls=Wan2_1_Fun_1_3B_InP_SamplingParams,
        pipeline_config_cls=WanI2V480PConfig,
        model_paths=[
            "weizhou03/Wan2.1-Fun-1.3B-InP-Diffusers",
        ],
    )
    register_configs(
        model_name="wan-ti2v-5b",
        sampling_param_cls=Wan2_2_TI2V_5B_SamplingParam,
        pipeline_config_cls=Wan2_2_TI2V_5B_Config,
        model_paths=[
            "Wan-AI/Wan2.2-TI2V-5B-Diffusers",
        ],
    )

    register_configs(
        model_name="fastwan-ti2v-5b",
        sampling_param_cls=Wan2_2_TI2V_5B_SamplingParam,
        pipeline_config_cls=FastWan2_2_TI2V_5B_Config,
        model_paths=[
            "FastVideo/FastWan2.2-TI2V-5B-FullAttn-Diffusers",
            "FastVideo/FastWan2.2-TI2V-5B-Diffusers",
        ],
    )

    register_configs(
        model_name="wan-t2v-a14b",
        sampling_param_cls=Wan2_2_T2V_A14B_SamplingParam,
        pipeline_config_cls=Wan2_2_T2V_A14B_Config,
        model_paths=[
            "Wan-AI/Wan2.2-T2V-A14B-Diffusers",
        ],
    )
    register_configs(
        model_name="wan-i2v-a14b",
        sampling_param_cls=Wan2_2_I2V_A14B_SamplingParam,
        pipeline_config_cls=Wan2_2_I2V_A14B_Config,
        model_paths=[
            "Wan-AI/Wan2.2-I2V-A14B-Diffusers",
        ],
    )
    register_configs(
        model_name="fast-wan-t2v-1.3b",
        sampling_param_cls=FastWanT2V480PConfig,
        pipeline_config_cls=FastWan2_1_T2V_480P_Config,
        model_paths=[
            "FastVideo/FastWan2.1-T2V-1.3B-Diffusers",
        ],
    )

    # FLUX
    register_configs(
        model_name="flux",
        sampling_param_cls=FluxSamplingParams,
        pipeline_config_cls=FluxPipelineConfig,
        model_paths=[
            "black-forest-labs/FLUX.1-dev",
        ],
        model_detectors=[lambda id: "flux" in id.lower()],
    )

    # Qwen-Image
    register_configs(
        model_name="qwen-image",
        sampling_param_cls=QwenImageSamplingParams,
        pipeline_config_cls=QwenImagePipelineConfig,
<<<<<<< HEAD
        model_paths=[
            "Qwen/Qwen-Image",
        ],
        model_detectors=[lambda id: "qwen-image" in id.lower()],
=======
>>>>>>> ca548d83
    )
    register_configs(
        model_name="qwen-image-edit",
        sampling_param_cls=QwenImageSamplingParams,
        pipeline_config_cls=QwenImageEditPipelineConfig,
<<<<<<< HEAD
        model_paths=[
            "Qwen/Qwen-Image-Edit",
        ],
=======
>>>>>>> ca548d83
    )


_register_configs()<|MERGE_RESOLUTION|>--- conflicted
+++ resolved
@@ -12,10 +12,7 @@
 import os
 import pkgutil
 import re
-<<<<<<< HEAD
-=======
 from functools import lru_cache
->>>>>>> ca548d83
 from typing import Any, Callable, Dict, List, Optional, Tuple, Type
 
 from sglang.multimodal_gen.configs.pipeline_configs import (
@@ -172,30 +169,6 @@
         logger.debug(f"Resolved model name '{model_name}' from exact path match.")
         return _CONFIG_REGISTRY.get(model_name)
 
-<<<<<<< HEAD
-    # 2. Partial match: find the best (longest) match to avoid conflicts
-    #    like "Qwen-Image" and "Qwen-Image-Edit".
-    cleaned_model_path = re.sub(r"--", "/", model_path.lower())
-
-    best_match_name = None
-    best_match_len = -1
-
-    # Check mappings, prioritizing longer keys to resolve ambiguity
-    sorted_mappings = sorted(
-        _MODEL_PATH_TO_NAME.items(), key=lambda item: len(item[0]), reverse=True
-    )
-
-    for registered_id, model_name in sorted_mappings:
-        normalized_registered_id = registered_id.lower()
-        if normalized_registered_id in cleaned_model_path:
-            # Find the best match based on the longest key
-            if len(normalized_registered_id) > best_match_len:
-                best_match_len = len(normalized_registered_id)
-                best_match_name = model_name
-
-    if best_match_name:
-        return _CONFIG_REGISTRY.get(best_match_name)
-=======
     # 2. Partial match: find the best (longest) match against all registered model names.
     cleaned_model_path = re.sub(r"--", "/", model_path.lower())
     all_model_names = sorted(_CONFIG_REGISTRY.keys(), key=len, reverse=True)
@@ -203,7 +176,6 @@
         if model_name in cleaned_model_path:
             logger.debug(f"Resolved model name '{model_name}' from partial path match.")
             return _CONFIG_REGISTRY.get(model_name)
->>>>>>> ca548d83
 
     # 3. Use detectors
     if os.path.exists(model_path):
@@ -428,24 +400,11 @@
         model_name="qwen-image",
         sampling_param_cls=QwenImageSamplingParams,
         pipeline_config_cls=QwenImagePipelineConfig,
-<<<<<<< HEAD
-        model_paths=[
-            "Qwen/Qwen-Image",
-        ],
-        model_detectors=[lambda id: "qwen-image" in id.lower()],
-=======
->>>>>>> ca548d83
     )
     register_configs(
         model_name="qwen-image-edit",
         sampling_param_cls=QwenImageSamplingParams,
         pipeline_config_cls=QwenImageEditPipelineConfig,
-<<<<<<< HEAD
-        model_paths=[
-            "Qwen/Qwen-Image-Edit",
-        ],
-=======
->>>>>>> ca548d83
     )
 
 
