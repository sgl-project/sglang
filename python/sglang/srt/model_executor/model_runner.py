# Copyright 2023-2024 SGLang Team
# Licensed under the Apache License, Version 2.0 (the "License");
# you may not use this file except in compliance with the License.
# You may obtain a copy of the License at
#
#     http://www.apache.org/licenses/LICENSE-2.0
#
# Unless required by applicable law or agreed to in writing, software
# distributed under the License is distributed on an "AS IS" BASIS,
# WITHOUT WARRANTIES OR CONDITIONS OF ANY KIND, either express or implied.
# See the License for the specific language governing permissions and
# limitations under the License.
# ==============================================================================
"""ModelRunner runs the forward passes of the models."""

import datetime
import gc
import inspect
import json
import logging
import os
import time
from dataclasses import dataclass
from typing import List, Optional, Tuple, Union

import torch
import torch.distributed as dist

from sglang.srt.configs.device_config import DeviceConfig
from sglang.srt.configs.load_config import LoadConfig
from sglang.srt.configs.model_config import AttentionArch, ModelConfig
from sglang.srt.configs.update_config import adjust_config_with_unaligned_cpu_tp
from sglang.srt.constants import GPU_MEMORY_TYPE_WEIGHTS
from sglang.srt.distributed import (
    get_tp_group,
    get_world_group,
    init_distributed_environment,
    initialize_model_parallel,
    set_custom_all_reduce,
    set_mscclpp_all_reduce,
)
from sglang.srt.distributed.parallel_state import monkey_patch_vllm_parallel_state
from sglang.srt.eplb.eplb_manager import EPLBManager
from sglang.srt.eplb.expert_distribution import (
    ExpertDistributionRecorder,
    get_global_expert_distribution_recorder,
    set_global_expert_distribution_recorder,
)
from sglang.srt.eplb.expert_location import (
    ExpertLocationMetadata,
    compute_initial_expert_location_metadata,
    get_global_expert_location_metadata,
    set_global_expert_location_metadata,
)
from sglang.srt.eplb.expert_location_updater import ExpertLocationUpdater
from sglang.srt.layers.attention.tbo_backend import TboAttnBackend
from sglang.srt.layers.dp_attention import (
    get_attention_tp_group,
    get_attention_tp_size,
    initialize_dp_attention,
)
from sglang.srt.layers.logits_processor import LogitsProcessorOutput
from sglang.srt.layers.moe.utils import DeepEPMode, MoeA2ABackend
from sglang.srt.layers.quantization import (
    deep_gemm_wrapper,
    monkey_patch_isinstance_for_vllm_base_layer,
)
from sglang.srt.layers.sampler import Sampler
from sglang.srt.layers.torchao_utils import apply_torchao_config_to_model
from sglang.srt.layers.utils import is_sm100_supported
from sglang.srt.lora.lora_manager import LoRAManager
from sglang.srt.lora.lora_registry import LoRARef
from sglang.srt.managers.schedule_batch import (
    GLOBAL_SERVER_ARGS_KEYS,
    global_server_args_dict,
)
from sglang.srt.mem_cache.allocator import (
    AscendPagedTokenToKVPoolAllocator,
    BaseTokenToKVPoolAllocator,
    PagedTokenToKVPoolAllocator,
    SWATokenToKVPoolAllocator,
    TokenToKVPoolAllocator,
)
from sglang.srt.mem_cache.memory_pool import (
    AscendMLAPagedTokenToKVPool,
    AscendTokenToKVPool,
    DoubleSparseTokenToKVPool,
    MHATokenToKVPool,
    MLATokenToKVPool,
    ReqToTokenPool,
    SWAKVPool,
)
from sglang.srt.model_executor.cpu_graph_runner import CPUGraphRunner
from sglang.srt.model_executor.cuda_graph_runner import CudaGraphRunner
from sglang.srt.model_executor.forward_batch_info import ForwardBatch, PPProxyTensors
from sglang.srt.model_loader import get_model
from sglang.srt.model_loader.loader import DefaultModelLoader, get_model_loader
from sglang.srt.model_loader.utils import set_default_torch_dtype
from sglang.srt.model_loader.weight_utils import default_weight_loader
from sglang.srt.patch_torch import monkey_patch_torch_reductions
from sglang.srt.sampling.sampling_batch_info import SamplingBatchInfo
from sglang.srt.server_args import ServerArgs
from sglang.srt.speculative.spec_info import SpeculativeAlgorithm
from sglang.srt.torch_memory_saver_adapter import TorchMemorySaverAdapter
from sglang.srt.utils import (
    MultiprocessingSerializer,
    cpu_has_amx_support,
    dynamic_import,
    enable_show_time_cost,
    get_available_gpu_memory,
    get_bool_env_var,
    get_cpu_ids_by_node,
    init_custom_process_group,
    is_fa3_default_architecture,
    is_flashinfer_available,
    is_hip,
    is_hopper_with_cuda_12_3,
    is_no_spec_infer_or_topk_one,
    is_npu,
    monkey_patch_p2p_access_check,
    monkey_patch_vllm_gguf_config,
    set_cpu_offload_max_bytes,
    set_cuda_arch,
)

_is_hip = is_hip()
_is_npu = is_npu()
_is_cpu_amx_available = cpu_has_amx_support()

# Use a small KV cache pool size for tests in CI
SGLANG_CI_SMALL_KV_SIZE = os.getenv("SGLANG_CI_SMALL_KV_SIZE", None)

# Detect stragger ranks in model loading
UNBALANCED_MODEL_LOADING_TIMEOUT_S = 300

logger = logging.getLogger(__name__)


class RankZeroFilter(logging.Filter):
    """Filter that only allows INFO level logs from rank 0, but allows all other levels from any rank."""

    def __init__(self, is_rank_zero):
        super().__init__()
        self.is_rank_zero = is_rank_zero

    def filter(self, record):
        if record.levelno == logging.INFO:
            return self.is_rank_zero
        return True


class ModelRunner:
    """ModelRunner runs the forward passes of the models."""

    def __init__(
        self,
        model_config: ModelConfig,
        mem_fraction_static: float,
        gpu_id: int,
        tp_rank: int,
        tp_size: int,
        moe_ep_rank: int,
        moe_ep_size: int,
        pp_rank: int,
        pp_size: int,
        nccl_port: int,
        server_args: ServerArgs,
        is_draft_worker: bool = False,
        req_to_token_pool: Optional[ReqToTokenPool] = None,
        token_to_kv_pool_allocator: Optional[BaseTokenToKVPoolAllocator] = None,
    ):
        # Parse args
        self.mem_fraction_static = mem_fraction_static
        self.device = server_args.device
        self.gpu_id = gpu_id

        # Apply the rank zero filter to logger
        if not any(isinstance(f, RankZeroFilter) for f in logger.filters):
            logger.addFilter(RankZeroFilter(tp_rank == 0))
        self.tp_rank = tp_rank
        self.tp_size = tp_size
        self.moe_ep_rank = moe_ep_rank
        self.moe_ep_size = moe_ep_size
        self.dp_size = server_args.dp_size
        self.pp_rank = pp_rank
        self.pp_size = pp_size
        self.model_config = model_config
        self.dist_port = nccl_port
        self.server_args = server_args
        self.is_draft_worker = is_draft_worker
        self.is_generation = model_config.is_generation
        self.is_multimodal = model_config.is_multimodal
        self.is_multimodal_chunked_prefill_supported = (
            model_config.is_multimodal_chunked_prefill_supported
        )
        self.spec_algorithm = SpeculativeAlgorithm.from_string(
            server_args.speculative_algorithm
        )
        self.page_size = server_args.page_size
        self.req_to_token_pool = req_to_token_pool
        self.token_to_kv_pool_allocator = token_to_kv_pool_allocator
        self.is_hybrid = model_config.is_hybrid
        self.use_mla_backend = self.model_config.attention_arch == AttentionArch.MLA
        self.attention_chunk_size = model_config.attention_chunk_size

        self.forward_pass_id = 0

        # Model-specific adjustment
        self.model_specific_adjustment()

        if server_args.show_time_cost:
            enable_show_time_cost()

        # Global vars
        global_server_args_dict.update(
            {k: getattr(server_args, k) for k in GLOBAL_SERVER_ARGS_KEYS}
            | {
                # TODO it is indeed not a "server args"
                "use_mla_backend": self.use_mla_backend,
                "speculative_algorithm": self.spec_algorithm,
            }
            | {
                "moe_a2a_backend": MoeA2ABackend(server_args.moe_a2a_backend),
                "deepep_mode": DeepEPMode(server_args.deepep_mode),
            }
        )

        # CPU offload
        set_cpu_offload_max_bytes(int(server_args.cpu_offload_gb * 1024**3))

        # Init OpenMP threads binding for CPU
        if self.device == "cpu":
            self.init_threads_binding()

        # Get memory before model loading
        min_per_gpu_memory = self.init_torch_distributed()

        # Update deep gemm configure
        if deep_gemm_wrapper.ENABLE_JIT_DEEPGEMM:
            deep_gemm_wrapper.update_deep_gemm_config(gpu_id, server_args)

        # If it is a draft model, tp_group can be different
        self.initialize(min_per_gpu_memory)

        # temporary cached values
        self.support_pp = (
            "pp_proxy_tensors" in inspect.signature(self.model.forward).parameters
        )
        self._model_update_group = {}

    def initialize(self, min_per_gpu_memory: float):
        server_args = self.server_args

        self.memory_saver_adapter = TorchMemorySaverAdapter.create(
            enable=self.server_args.enable_memory_saver
        )

        if not self.is_draft_worker:
            set_global_expert_location_metadata(
                compute_initial_expert_location_metadata(server_args, self.model_config)
            )
            if self.tp_rank == 0 and get_bool_env_var(
                "SGLANG_LOG_EXPERT_LOCATION_METADATA"
            ):
                logger.info(
                    f"Initial expert_location_metadata: {get_global_expert_location_metadata()}"
                )

            set_global_expert_distribution_recorder(
                ExpertDistributionRecorder.init_new(
                    server_args,
                    get_global_expert_location_metadata(),
                    rank=self.tp_rank,
                )
            )

        self.eplb_manager = (
            EPLBManager(self)
            if self.server_args.enable_eplb and (not self.is_draft_worker)
            else None
        )
        self.expert_location_updater = ExpertLocationUpdater()

        # Load the model
        self.sampler = Sampler()
        self.load_model()

        # Check if the model is using hybrid SWA
        if (
            not self.server_args.disable_hybrid_swa_memory
            and self.sliding_window_size is not None
            and self.sliding_window_size > 0
        ):
            architectures = self.model_config.hf_config.architectures
            if architectures and not any("Llama4" in arch for arch in architectures):
                self.is_hybrid = self.model_config.is_hybrid = True

        # For MTP models like DeepSeek-V3 or GLM-4.5, the MTP layer(s) are used separately as draft
        # models for speculative decoding. In those cases, `num_nextn_predict_layers` is used to
        # determine the number of layers.
        model_has_mtp_layers = self.model_config.num_nextn_predict_layers is not None
        model_num_layers = (
            self.model_config.num_nextn_predict_layers
            if self.is_draft_worker and model_has_mtp_layers
            else self.model_config.num_hidden_layers
        )
        self.start_layer = getattr(self.model, "start_layer", 0)
        self.end_layer = getattr(self.model, "end_layer", model_num_layers)
        self.num_effective_layers = self.end_layer - self.start_layer
        assert (not model_has_mtp_layers) or (
            self.num_effective_layers == model_num_layers
        ), "PP is not compatible with MTP models."

        # Apply torchao quantization
        torchao_applied = getattr(self.model, "torchao_applied", False)
        # In layered loading, torchao may have been applied
        if not torchao_applied:
            apply_torchao_config_to_model(
                self.model, global_server_args_dict["torchao_config"]
            )

        # Apply torch TP if the model supports it
        supports_torch_tp = getattr(self.model, "supports_torch_tp", False)
        if self.tp_size > 1 and supports_torch_tp:
            self.apply_torch_tp()

        # Init lora
        if server_args.enable_lora:
            self.init_lora_manager()

        # Init memory pool and attention backends
        self.init_memory_pool(
            min_per_gpu_memory,
            server_args.max_running_requests,
            server_args.max_total_tokens,
        )
        if self.device == "cuda":
            self.init_cublas()
            self.init_attention_backend()
            self.init_graphs()
        elif self.device == "cpu":
            self.init_attention_backend()
            self.init_graphs("cpu")
        else:
            self.cuda_graph_runner = None
            self.cpu_graph_runner = None
            self.graph_mem_usage = 0
            self.init_attention_backend()

        # auxiliary hidden capture mode. TODO: expose this to server args?
        if self.spec_algorithm.is_eagle3() and not self.is_draft_worker:
            # load draft config
            draft_model_config = ModelConfig.from_server_args(
                server_args,
                model_path=(server_args.speculative_draft_model_path),
                is_draft_model=True,
            )

            try:
                # get the aux layer from draft model config
                eagle_config = getattr(
                    draft_model_config.hf_config, "eagle_config", None
                )
                eagle_aux_hidden_state_layer_ids = eagle_config[
                    "eagle_aux_hidden_state_layer_ids"
                ]
            except:
                # if there is no aux layer, set to None
                eagle_aux_hidden_state_layer_ids = None

            self.model.set_eagle3_layers_to_capture(eagle_aux_hidden_state_layer_ids)

    def model_specific_adjustment(self):
        server_args = self.server_args

        if (
            server_args.attention_backend == "intel_amx"
            and server_args.device == "cpu"
            and not _is_cpu_amx_available
        ):
            logger.info(
                "The current platform does not support Intel AMX, will fallback to torch_native backend."
            )
            server_args.attention_backend = "torch_native"

        if server_args.attention_backend is None:
            """
            Auto select the fastest attention backend.

            1. Models with MHA Architecture (e.g: Llama, QWen)
                1.1 We will turn on FA3 on hopper unless user use spec decode with topk > 1 or page_size > 1.
                1.2 In other cases, we will use flashinfer if available, otherwise use triton.
            2. Models with MLA Architecture and using FA3
                2.1 We will use FA3 backend on hopper.
                2.2 We will use Flashinfer backend on blackwell.
                2.3 Otherwise, we will use triton backend.
            """

            if not self.use_mla_backend:
                # MHA architecture
                if (
                    is_hopper_with_cuda_12_3()
                    and is_no_spec_infer_or_topk_one(server_args)
                    and is_fa3_default_architecture(self.model_config.hf_config)
                    and (not server_args.enable_hierarchical_cache)
                ):
                    server_args.attention_backend = "fa3"
                elif _is_hip:
                    server_args.attention_backend = "aiter"
                elif _is_npu:
                    server_args.attention_backend = "ascend"
                else:
                    server_args.attention_backend = (
                        "flashinfer" if is_flashinfer_available() else "triton"
                    )
            else:
                # MLA architecture
                if is_hopper_with_cuda_12_3() and (
                    not server_args.enable_hierarchical_cache
                ):
                    server_args.attention_backend = "fa3"
                elif is_sm100_supported():
                    server_args.attention_backend = "flashinfer"
                elif _is_hip:
                    head_num = self.model_config.get_num_kv_heads(self.tp_size)
                    # TODO current aiter only support head number 16 or 128 head number
                    if (
                        head_num == 128 or head_num == 16
                    ) and self.spec_algorithm.is_none():
                        server_args.attention_backend = "aiter"
                    else:
                        server_args.attention_backend = "triton"
                elif _is_npu:
                    server_args.attention_backend = "ascend"
                else:
                    server_args.attention_backend = "triton"
            logger.info(
                f"Attention backend not explicitly specified. Use {server_args.attention_backend} backend by default."
            )
        elif self.use_mla_backend:
            if server_args.device != "cpu":
                if server_args.attention_backend in [
                    "aiter",
                    "flashinfer",
                    "fa3",
                    "triton",
                    "flashmla",
                    "cutlass_mla",
                    "trtllm_mla",
                    "ascend",
                ]:
                    logger.info(
                        f"MLA optimization is turned on. Use {server_args.attention_backend} backend."
                    )
                else:
                    raise ValueError(
                        f"Invalid attention backend for MLA: {server_args.attention_backend}"
                    )
            else:
                if server_args.attention_backend != "intel_amx":
                    raise ValueError(
                        "MLA optimization not supported on CPU except for intel_amx backend."
                    )

        if (
            server_args.attention_backend == "fa3"
            and server_args.kv_cache_dtype == "fp8_e5m2"
        ):
            logger.warning(
                "FlashAttention3 only supports fp8_e4m3 if using FP8; "
                "Setting attention backend to triton."
            )
            server_args.attention_backend = "triton"

        if server_args.enable_double_sparsity:
            logger.info(
                "Double sparsity optimization is turned on. Use triton backend without CUDA graph."
            )
            server_args.attention_backend = "triton"
            server_args.disable_cuda_graph = True
            if server_args.ds_heavy_channel_type is None:
                raise ValueError(
                    "Please specify the heavy channel type for double sparsity optimization."
                )
            self.init_double_sparsity_channel_config(server_args.ds_heavy_channel_type)

        if self.is_multimodal:
            if not self.is_multimodal_chunked_prefill_supported:
                server_args.chunked_prefill_size = -1
                logger.info(
                    f"Automatically turn off --chunked-prefill-size as it is not supported for "
                    f"{self.model_config.hf_config.model_type}"
                )

        if not self.use_mla_backend:
            server_args.disable_chunked_prefix_cache = True
        elif self.page_size > 1:
            logger.info("Disable chunked prefix cache when page size > 1.")
            server_args.disable_chunked_prefix_cache = True

        if not server_args.disable_chunked_prefix_cache:
            logger.info("Chunked prefix cache is turned on.")

        if server_args.attention_backend == "aiter":
            if self.model_config.context_len > 8192:
                self.mem_fraction_static *= 0.85

    def init_torch_distributed(self):
        logger.info("Init torch distributed begin.")

        try:
            torch.get_device_module(self.device).set_device(self.gpu_id)
        except Exception:
            logger.warning(
                f"Context: {self.device=} {self.gpu_id=} {os.environ.get('CUDA_VISIBLE_DEVICES')=} {self.tp_rank=} {self.tp_size=}"
            )
            raise

        if self.device == "cuda":
            backend = "nccl"
        elif self.device == "xpu":
            backend = "xccl"
        elif self.device == "hpu":
            backend = "hccl"
        elif self.device == "cpu":
            backend = "gloo"
        elif self.device == "npu":
            backend = "hccl"

        before_avail_memory = get_available_gpu_memory(self.device, self.gpu_id)
        if not self.server_args.enable_p2p_check:
            monkey_patch_p2p_access_check()

        if self.server_args.dist_init_addr:
            dist_init_method = f"tcp://{self.server_args.dist_init_addr}"
        else:
            dist_init_method = f"tcp://127.0.0.1:{self.dist_port}"
        set_custom_all_reduce(not self.server_args.disable_custom_all_reduce)
        set_mscclpp_all_reduce(self.server_args.enable_mscclpp)

        if not self.is_draft_worker:
            if self.device == "cpu":
                if _is_cpu_amx_available:
                    # Bind OpenMP threads to CPU cores
                    torch.ops.sgl_kernel.init_cpu_threads_env(self.local_omp_cpuid)

                    # Set local size to hint SGLang to use shared memory based AllReduce
                    os.environ["LOCAL_SIZE"] = str(self.tp_size)
                    torch.ops.sgl_kernel.initialize(self.tp_size, self.tp_rank)

                    @torch.library.register_fake("sgl_kernel::shm_allgather")
                    def _(data, dim):
                        return torch.cat([data] * self.tp_size, dim=dim)

                else:
                    logger.warning(
                        "init_cpu_threads_env and shared memory based AllReduce is disabled since intel amx backend is not available"
                    )

            # Only initialize the distributed environment on the target model worker.
            init_distributed_environment(
                backend=backend,
                world_size=self.tp_size * self.pp_size,
                rank=self.tp_size * self.pp_rank + self.tp_rank,
                local_rank=self.gpu_id,
                distributed_init_method=dist_init_method,
                timeout=self.server_args.dist_timeout,
            )
            initialize_model_parallel(
                tensor_model_parallel_size=self.tp_size,
                pipeline_model_parallel_size=self.pp_size,
                expert_model_parallel_size=self.moe_ep_size,
                duplicate_tp_group=self.server_args.enable_pdmux,
            )
            initialize_dp_attention(
                enable_dp_attention=self.server_args.enable_dp_attention,
                tp_rank=self.tp_rank,
                tp_size=self.tp_size,
                dp_size=self.server_args.dp_size,
                moe_dense_tp_size=self.server_args.moe_dense_tp_size,
                pp_size=self.server_args.pp_size,
            )

        min_per_gpu_memory = get_available_gpu_memory(
            self.device,
            self.gpu_id,
            distributed=get_world_group().world_size > 1,
            cpu_group=get_world_group().cpu_group,
        )
        self.tp_group = get_tp_group()
        self.attention_tp_group = get_attention_tp_group()

        # Check memory for tensor parallelism
        local_gpu_memory = get_available_gpu_memory(self.device, self.gpu_id)
        if self.tp_size > 1 and not self.is_draft_worker:
            if min_per_gpu_memory < local_gpu_memory * 0.9:
                if get_bool_env_var("SGL_DISABLE_TP_MEMORY_INBALANCE_CHECK"):
                    logger.warning(
                        "The memory capacity is unbalanced. Some GPUs may be occupied by other processes. "
                        f"{min_per_gpu_memory=}, {local_gpu_memory=}, {local_gpu_memory * 0.9=}"
                    )
                else:
                    raise ValueError(
                        "The memory capacity is unbalanced. Some GPUs may be occupied by other processes. "
                        f"{min_per_gpu_memory=}, {local_gpu_memory=}, {local_gpu_memory * 0.9=}"
                    )

        logger.info(
            f"Init torch distributed ends. mem usage={(before_avail_memory - local_gpu_memory):.2f} GB"
        )
        return min_per_gpu_memory

    def load_model(self):
        before_avail_memory = get_available_gpu_memory(self.device, self.gpu_id)
        logger.info(
            f"Load weight begin. avail mem={get_available_gpu_memory(self.device, self.gpu_id):.2f} GB"
        )

        # This can reduce thread conflicts and speed up weight loading.
        if self.device != "cpu":
            torch.set_num_threads(1)
        if self.device == "cuda":
            if torch.cuda.get_device_capability()[0] < 8:
                logger.info(
                    "Compute capability below sm80. Use float16 due to lack of bfloat16 support."
                )
                self.server_args.dtype = "float16"
                self.model_config.dtype = torch.float16
                if torch.cuda.get_device_capability()[1] < 5:
                    raise RuntimeError("SGLang only supports sm75 and above.")

        set_cuda_arch()

        # Prepare the model config
        self.load_config = LoadConfig(
            load_format=self.server_args.load_format,
            download_dir=self.server_args.download_dir,
            model_loader_extra_config=self.server_args.model_loader_extra_config,
        )
        if self.device == "cpu":
            self.model_config = adjust_config_with_unaligned_cpu_tp(
                self.model_config, self.load_config, self.tp_size
            )
        if self.server_args.load_format == "gguf":
            monkey_patch_vllm_gguf_config()

        # Load the model
        # Remove monkey_patch when linear.py quant remove dependencies with vllm
        monkey_patch_vllm_parallel_state()
        monkey_patch_isinstance_for_vllm_base_layer()

        with self.memory_saver_adapter.region(GPU_MEMORY_TYPE_WEIGHTS):
            self.model = get_model(
                model_config=self.model_config,
                load_config=self.load_config,
                device_config=DeviceConfig(self.device),
            )
        monkey_patch_vllm_parallel_state(reverse=True)
        monkey_patch_isinstance_for_vllm_base_layer(reverse=True)

        if self.server_args.kv_cache_dtype == "fp8_e4m3":
            if self.server_args.quantization_param_path is not None:
                if callable(getattr(self.model, "load_kv_cache_scales", None)):
                    self.model.load_kv_cache_scales(
                        self.server_args.quantization_param_path
                    )
                    logger.info(
                        "Loaded KV cache scaling factors from %s",
                        self.server_args.quantization_param_path,
                    )
                else:
                    raise RuntimeError(
                        "Using FP8 KV cache and scaling factors provided but "
                        "model %s does not support loading scaling factors.",
                        self.model.__class__,
                    )
            else:
                logger.warning(
                    "Using FP8 KV cache but no scaling factors "
                    "provided. Defaulting to scaling factors of 1.0. "
                    "This may lead to less accurate results!"
                )

        # Parse other args
        self.sliding_window_size = None
        if hasattr(self.model, "get_attention_sliding_window_size"):
            self.sliding_window_size = self.model.get_attention_sliding_window_size()
        elif self.model_config.attention_chunk_size is not None:
            self.sliding_window_size = self.model_config.attention_chunk_size
            logger.info(
                f"Setting sliding_window_size to be attention_chunk_size: {self.sliding_window_size}"
            )

        self.dtype = self.model_config.dtype

        after_avail_memory = get_available_gpu_memory(self.device, self.gpu_id)
        self.weight_load_mem_usage = before_avail_memory - after_avail_memory
        logger.info(
            f"Load weight end. "
            f"type={type(self.model).__name__}, "
            f"dtype={self.dtype}, "
            f"avail mem={after_avail_memory:.2f} GB, "
            f"mem usage={self.weight_load_mem_usage:.2f} GB."
        )

        # Handle the case where some ranks do not finish loading.
        try:
            dist.monitored_barrier(
                group=get_tp_group().cpu_group,
                timeout=datetime.timedelta(seconds=UNBALANCED_MODEL_LOADING_TIMEOUT_S),
                wait_all_ranks=True,
            )
        except RuntimeError:
            raise ValueError(
                f"TP rank {self.tp_rank} could finish the model loading, but there are other ranks that didn't finish loading. It is likely due to unexpected failures (e.g., OOM) or a slow node."
            ) from None

    def update_expert_location(
        self,
        new_expert_location_metadata: ExpertLocationMetadata,
        update_layer_ids: List[int],
    ):
        self.expert_location_updater.update(
            self.model.routed_experts_weights_of_layer,
            new_expert_location_metadata,
            update_layer_ids=update_layer_ids,
            nnodes=self.server_args.nnodes,
            rank=self.tp_rank,
        )

    def update_weights_from_disk(
        self, model_path: str, load_format: str
    ) -> tuple[bool, str]:
        """Update engine weights in-place from the disk."""
        logger.info(
            f"Update engine weights online from disk begin. "
            f"avail mem={get_available_gpu_memory(self.device, self.gpu_id):.2f} GB"
        )

        target_device = torch.device(self.device)
        self.model_config.model_path = model_path
        load_config = LoadConfig(load_format=load_format)

        # Only support DefaultModelLoader for now
        loader = get_model_loader(load_config)
        if not isinstance(loader, DefaultModelLoader):
            message = f"Failed to get model loader: {loader}."
            return False, message

        def get_weight_iter(config):
            iter = loader._get_weights_iterator(
                DefaultModelLoader.Source.init_new(config, self.model)
            )
            return iter

        def model_load_weights(model, iter):
            DefaultModelLoader.load_weights_and_postprocess(model, iter, target_device)
            return model

        with set_default_torch_dtype(self.model_config.dtype):
            try:
                iter = get_weight_iter(self.model_config)
            except Exception as e:
                message = f"Failed to get weights iterator: {e}."
                return False, message
            try:
                model = model_load_weights(self.model, iter)
            except Exception as e:
                message = (
                    f"Failed to update weights: {e}.\nRolling back to original weights."
                )
                del iter
                gc.collect()
                iter = get_weight_iter(self.model_config)
                self.model = model_load_weights(self.model, iter)
                return False, message

        self.model = model
        self.server_args.model_path = model_path
        self.server_args.load_format = load_format
        self.load_config = load_config

        logger.info("Update weights end.")
        return True, "Succeeded to update model weights."

    def init_weights_update_group(
        self,
        master_address,
        master_port,
        rank_offset,
        world_size,
        group_name,
        backend="nccl",
    ):
        """Initialize the Torch process group for model parameter updates.

        `_model_update_group` is used in the RLHF workflow, where rank
        0 is the actor model in the training engine, and the other ranks are
        the inference engine, which is used for rollout.

        In the RLHF workflow, the training engine updates the model
        weights/parameters online, and broadcasts them to the inference
        engine through the `_model_update_group` process group.
        """
        assert (
            torch.distributed.is_initialized()
        ), "Default torch process group must be initialized"
        assert group_name != "", "Group name cannot be empty"

        rank = rank_offset + self.tp_rank

        logger.info(
            f"init custom process group: master_address={master_address}, master_port={master_port}, "
            f"rank_offset={rank_offset}, rank={rank}, world_size={world_size}, group_name={group_name}, backend={backend}"
        )

        try:
            self._model_update_group[group_name] = init_custom_process_group(
                backend=backend,
                init_method=f"tcp://{master_address}:{master_port}",
                world_size=world_size,
                rank=rank,
                group_name=group_name,
            )
            return True, "Succeeded to initialize custom process group."
        except Exception as e:
            message = f"Failed to initialize custom process group: {e}."
            logger.error(message)
            return False, message

    def update_weights_from_distributed(self, names, dtypes, shapes, group_name):
        """
        Update specific parameter in the model weights online
        through `_model_update_group` process group.

        Args:
            name: the name of the parameter to be updated.
            dtype: the data type of the parameter to be updated.
            shape: the shape of the parameter to be updated.
        """

        assert group_name in self._model_update_group, (
            f"Group {group_name} not in {list(self._model_update_group.keys())}. "
            "Please call `init_weights_update_group` first."
        )

        try:
            weights = []
            handles = []
            for name, dtype, shape in zip(names, dtypes, shapes):
                target_dtype = (
                    dtype if isinstance(dtype, torch.dtype) else getattr(torch, dtype)
                )
                weight = torch.empty(shape, dtype=target_dtype, device=self.device)
                handles.append(
                    torch.distributed.broadcast(
                        weight,
                        src=0,
                        group=self._model_update_group[group_name],
                        async_op=True,
                    )
                )
                weights.append((name, weight))
            for handle in handles:
                handle.wait()

            self.model.load_weights(weights)
            return True, f"Succeeded to update parameter online."

        except Exception as e:
            error_msg = (
                f"Failed to update parameter online: {e}. "
                f"The full weights of the ModelRunner are partially updated. "
                f"Please discard the whole weights."
            )
            logger.error(error_msg)
            return False, error_msg

    def update_weights_from_tensor(
        self,
        named_tensors: List[Tuple[str, Union[torch.Tensor, "LocalSerializedTensor"]]],
        load_format: Optional[str] = None,
    ):
        named_tensors = [
            (name, _unwrap_tensor(tensor, tp_rank=self.tp_rank))
            for name, tensor in named_tensors
        ]
        if load_format == "direct":
            _model_load_weights_direct(self.model, named_tensors)
        elif load_format in self.server_args.custom_weight_loader:
            custom_loader = dynamic_import(load_format)
            custom_loader(self.model, named_tensors)
        elif load_format is None:
            self.model.load_weights(named_tensors)
        else:
            raise NotImplementedError(f"Unknown load_format={load_format}")
        return True, "Success"

    def get_weights_by_name(
        self, name: str, truncate_size: int = 100
    ) -> Optional[torch.Tensor]:
        """Get the weights of the parameter by its name. Similar to `get_parameter` in Hugging Face.

        Only used for unit test with an unoptimized performance.
        For optimized performance, please use torch.save and torch.load.
        """
        # TODO: (chenyang) Add support for Qwen models.
        try:
            return self.model.get_weights_by_name(
                name, truncate_size, tp_size=self.tp_size
            )
        except Exception as e:
            logger.error(f"Error when getting parameter {name}: {e}")
            return None

    def init_lora_manager(self):
        self.lora_manager = LoRAManager(
            base_model=self.model,
            base_hf_config=self.model_config.hf_config,
            max_loras_per_batch=self.server_args.max_loras_per_batch,
            load_config=self.load_config,
            dtype=self.dtype,
            lora_backend=self.server_args.lora_backend,
            tp_size=self.tp_size,
            tp_rank=self.tp_rank,
            max_lora_rank=self.server_args.max_lora_rank,
            target_modules=self.server_args.lora_target_modules,
            lora_paths=self.server_args.lora_paths,
        )

    def load_lora_adapter(self, lora_ref: LoRARef):
        """Load a new lora adapter from disk or huggingface."""

        logger.info(
            f"LoRA adapter loading starts: {lora_ref}. "
            f"avail mem={get_available_gpu_memory(self.device, self.gpu_id):.2f} GB"
        )

        result = self.lora_manager.load_lora_adapter(lora_ref)

        logger.info(
            f"LoRA adapter loading completes: {lora_ref}. "
            f"avail mem={get_available_gpu_memory(self.device, self.gpu_id):.2f} GB"
        )

        return result

    def unload_lora_adapter(self, lora_ref: LoRARef):
        """Unload a lora adapter that was previously loaded during initialization or dynamic loading."""

        logger.info(
            f"LoRA adapter unloading starts: {lora_ref}. "
            f"avail mem={get_available_gpu_memory(self.device, self.gpu_id):.2f} GB"
        )

        result = self.lora_manager.unload_lora_adapter(lora_ref)

        logger.info(
            f"LoRA adapter unloading completes: {lora_ref}. "
            f"avail mem={get_available_gpu_memory(self.device, self.gpu_id):.2f} GB"
        )

        return result

    def profile_max_num_token(self, total_gpu_memory: int):
        available_gpu_memory = get_available_gpu_memory(
            self.device,
            self.gpu_id,
            distributed=get_world_group().world_size > 1,
            cpu_group=get_world_group().cpu_group,
        )
        if self.is_draft_worker:
            num_layers = getattr(
                self.model_config.hf_config,
                "num_nextn_predict_layers",
                self.num_effective_layers,
            )
        else:
            num_layers = self.num_effective_layers
        if self.use_mla_backend:
            # FIXME: pipeline parallelism is not compatible with mla backend
            assert self.pp_size == 1
            cell_size = (
                (self.model_config.kv_lora_rank + self.model_config.qk_rope_head_dim)
                * num_layers
                * torch._utils._element_size(self.kv_cache_dtype)
            )
        else:
            cell_size = (
                self.model_config.get_num_kv_heads(get_attention_tp_size())
                * self.model_config.head_dim
                * num_layers
                * 2
                * torch._utils._element_size(self.kv_cache_dtype)
            )
        rest_memory = available_gpu_memory - total_gpu_memory * (
            1 - self.mem_fraction_static
        )
        max_num_token = int(rest_memory * (1 << 30) // cell_size)
        return max_num_token

    def set_num_token_hybrid(self):
        if (
            "Llama4ForConditionalGeneration"
            in self.model_config.hf_config.architectures
        ):
            temp_ratio = (
                (1 - self.is_hybrid)
                + self.is_hybrid
                * self.attention_chunk_size
                / self.model_config.context_len
            )
            self.swa_max_total_num_tokens = (
                4 * self.max_total_num_tokens * temp_ratio // (3 * temp_ratio + 1)
            )
            self.full_max_total_num_tokens = (
                4 * self.max_total_num_tokens
                - 12 * self.max_total_num_tokens * temp_ratio // (3 * temp_ratio + 1)
            )
            self.swa_max_total_num_tokens = int(
                self.swa_max_total_num_tokens
                // self.server_args.page_size
                * self.server_args.page_size
            )
            self.full_max_total_num_tokens = int(
                self.full_max_total_num_tokens
                // self.server_args.page_size
                * self.server_args.page_size
            )
            self.max_total_num_tokens = self.full_max_total_num_tokens
        else:
            assert self.sliding_window_size is not None and self.sliding_window_size > 0
            full_attention_layer_ids = []
            swa_attention_layer_ids = []

            try:
                layers = self.model.model.layers
            except:
                try:
                    layers = self.model.language_model.model.layers
                except:
                    try:
                        layers = self.model.language_model.layers
                    except:
                        self.is_hybrid = False
                        return

            for layer in layers:
                if (
                    layer.self_attn.attn.sliding_window_size is None
                    or layer.self_attn.attn.sliding_window_size == -1
                ):
                    full_attention_layer_ids.append(layer.layer_id)
                else:
                    swa_attention_layer_ids.append(layer.layer_id)
            self.model_config.swa_attention_layer_ids = swa_attention_layer_ids
            self.model_config.full_attention_layer_ids = full_attention_layer_ids

            # Algorithm:
            # Existing max_total_num_tokens is per layer and assume all layers have the same number of tokens.
            # - Find total # of tokens available across layers.
            # - Calculate full_max_total_num_tokens and swa_max_total_num_tokens based on the given swa_full_tokens_ratio.
            total_tokens = (
                self.max_total_num_tokens * self.model_config.num_hidden_layers
            )
            full_layers_num = len(full_attention_layer_ids)
            swa_layers_num = len(swa_attention_layer_ids)
            swa_full_tokens_ratio = self.server_args.swa_full_tokens_ratio

            # Solve the equations:
            # 1. swa_max_total_num_tokens * swa_layers_num + full_max_total_num_tokens * full_layers_num == total_tokens
            # 2. full_max_total_num_tokens * swa_full_tokens_ratio == swa_max_total_num_tokens
            denominator = swa_full_tokens_ratio * swa_layers_num + full_layers_num
            self.full_max_total_num_tokens = int(total_tokens / denominator)
            self.swa_max_total_num_tokens = int(
                self.full_max_total_num_tokens * swa_full_tokens_ratio
            )
            self.max_total_num_tokens = self.full_max_total_num_tokens

            logger.info(
                f"Use Sliding window memory pool. full_layer_tokens={self.full_max_total_num_tokens}, swa_layer_tokens={self.swa_max_total_num_tokens}"
            )

    def init_memory_pool(
        self,
        total_gpu_memory: int,
        max_num_reqs: Optional[int] = None,
        max_total_tokens: Optional[int] = None,
    ):
        if self.server_args.kv_cache_dtype == "auto":
            self.kv_cache_dtype = self.dtype
        elif self.server_args.kv_cache_dtype == "fp8_e5m2":
            if _is_hip:  # Using natively supported format
                self.kv_cache_dtype = torch.float8_e5m2fnuz
            else:
                self.kv_cache_dtype = torch.float8_e5m2
        elif self.server_args.kv_cache_dtype == "fp8_e4m3":
            if _is_hip:  # Using natively supported format
                self.kv_cache_dtype = torch.float8_e4m3fnuz
            else:
                self.kv_cache_dtype = torch.float8_e4m3fn
        else:
            raise ValueError(
                f"Unsupported kv_cache_dtype: {self.server_args.kv_cache_dtype}."
            )

        self.max_total_num_tokens = self.profile_max_num_token(total_gpu_memory)

        if max_num_reqs is None:
            max_num_reqs = min(
                max(
                    int(
                        self.max_total_num_tokens / self.model_config.context_len * 512
                    ),
                    2048,
                ),
                4096,
            )

        if SGLANG_CI_SMALL_KV_SIZE:
            self.max_total_num_tokens = int(SGLANG_CI_SMALL_KV_SIZE)

        if not self.spec_algorithm.is_none():
            if self.is_draft_worker:
                self.max_total_num_tokens = self.server_args.draft_runner_cache_size
                max_num_reqs = self.server_args.max_num_reqs
            else:
                # We are sharing the `token_to_kv_pool`, and both verify and draft tokens
                # can be concurrently allocated, so we should give a headroom for it.
                self.server_args.draft_runner_cache_size = (
                    self.max_total_num_tokens
                    # draft
                    + max_num_reqs
                    * self.server_args.speculative_num_steps
                    * self.server_args.speculative_eagle_topk
                    # verify
                    + max_num_reqs * self.server_args.speculative_num_draft_tokens
                    # buffer
                    + 100
                )
                # Target worker and draft worker shares the same indices for the
                # token_to_kv_pool, so we should make sure to match max_total_num_tokens.
                self.max_total_num_tokens = self.server_args.draft_runner_cache_size
                self.server_args.max_num_reqs = max_num_reqs

        if max_total_tokens is not None:
            if max_total_tokens > self.max_total_num_tokens:
                logging.warning(
                    f"max_total_tokens={max_total_tokens} is larger than the profiled value "
                    f"{self.max_total_num_tokens}. "
                    f"Use the profiled value instead."
                )
            self.max_total_num_tokens = min(self.max_total_num_tokens, max_total_tokens)

        self.max_total_num_tokens = (
            self.max_total_num_tokens
            // self.server_args.page_size
            * self.server_args.page_size
        )
        # create token size for hybrid cache
        if self.is_hybrid:
            self.set_num_token_hybrid()

        if self.max_total_num_tokens <= 0:
            raise RuntimeError(
                "Not enough memory. Please try to increase --mem-fraction-static."
            )

        if self.req_to_token_pool is None:
            if self.server_args.disaggregation_mode == "decode":
                from sglang.srt.disaggregation.decode import DecodeReqToTokenPool

                # subscribe memory for pre-allocated requests
                # if max_num_reqs <= 32, we pre-allocate 2x requests
                pre_alloc_size = max_num_reqs * 2 if max_num_reqs <= 32 else 0
                self.req_to_token_pool = DecodeReqToTokenPool(
                    size=max_num_reqs,
                    max_context_len=self.model_config.context_len + 4,
                    device=self.device,
                    enable_memory_saver=self.server_args.enable_memory_saver,
                    pre_alloc_size=pre_alloc_size,
                )
            else:
                self.req_to_token_pool = ReqToTokenPool(
                    size=max_num_reqs,
                    max_context_len=self.model_config.context_len + 4,
                    device=self.device,
                    enable_memory_saver=self.server_args.enable_memory_saver,
                )
        else:
            # Draft worker shares req_to_token_pool with the target worker.
            assert self.is_draft_worker

        if self.server_args.attention_backend == "ascend" and not self.use_mla_backend:
            self.token_to_kv_pool = AscendTokenToKVPool(
                self.max_total_num_tokens,
                page_size=self.page_size,
                dtype=self.kv_cache_dtype,
                head_num=self.model_config.get_num_kv_heads(get_attention_tp_size()),
                head_dim=self.model_config.head_dim,
                layer_num=self.model_config.num_hidden_layers,
                device=self.device,
                enable_memory_saver=self.server_args.enable_memory_saver,
            )
        elif self.server_args.attention_backend == "ascend" and self.use_mla_backend:
            self.token_to_kv_pool = AscendMLAPagedTokenToKVPool(
                self.max_total_num_tokens,
                page_size=self.page_size,
                dtype=self.kv_cache_dtype,
                kv_lora_rank=self.model_config.kv_lora_rank,
                qk_rope_head_dim=self.model_config.qk_rope_head_dim,
                layer_num=self.num_effective_layers,
                device=self.device,
                enable_memory_saver=self.server_args.enable_memory_saver,
                start_layer=self.start_layer,
                end_layer=self.end_layer,
            )
        elif self.use_mla_backend:
            self.token_to_kv_pool = MLATokenToKVPool(
                self.max_total_num_tokens,
                page_size=self.page_size,
                dtype=self.kv_cache_dtype,
                kv_lora_rank=self.model_config.kv_lora_rank,
                qk_rope_head_dim=self.model_config.qk_rope_head_dim,
                layer_num=self.num_effective_layers,
                device=self.device,
                enable_memory_saver=self.server_args.enable_memory_saver,
                start_layer=self.start_layer,
                end_layer=self.end_layer,
            )
        elif self.server_args.enable_double_sparsity:
            self.token_to_kv_pool = DoubleSparseTokenToKVPool(
                self.max_total_num_tokens,
                page_size=self.page_size,
                dtype=self.kv_cache_dtype,
                head_num=self.model_config.get_num_kv_heads(get_attention_tp_size()),
                head_dim=self.model_config.head_dim,
                layer_num=self.num_effective_layers,
                device=self.device,
                heavy_channel_num=self.server_args.ds_heavy_channel_num,
                enable_memory_saver=self.server_args.enable_memory_saver,
                start_layer=self.start_layer,
                end_layer=self.end_layer,
            )
        else:
            if self.is_hybrid:
                self.token_to_kv_pool = SWAKVPool(
                    size=self.full_max_total_num_tokens,
                    size_swa=self.swa_max_total_num_tokens,
                    dtype=self.kv_cache_dtype,
                    head_num=self.model_config.get_num_kv_heads(
                        get_attention_tp_size()
                    ),
                    head_dim=self.model_config.head_dim,
                    swa_attention_layer_ids=self.model_config.swa_attention_layer_ids,
                    full_attention_layer_ids=self.model_config.full_attention_layer_ids,
                    enable_kvcache_transpose=False,
                    device=self.device,
                )
            else:
                self.token_to_kv_pool = MHATokenToKVPool(
                    self.max_total_num_tokens,
                    page_size=self.page_size,
                    dtype=self.kv_cache_dtype,
                    head_num=self.model_config.get_num_kv_heads(
                        get_attention_tp_size()
                    ),
                    head_dim=self.model_config.head_dim,
                    layer_num=self.num_effective_layers,
                    device=self.device,
                    enable_memory_saver=self.server_args.enable_memory_saver,
                    start_layer=self.start_layer,
                    end_layer=self.end_layer,
                )

        if self.token_to_kv_pool_allocator is None:
            if self.page_size == 1:
                if self.is_hybrid:
                    self.token_to_kv_pool_allocator = SWATokenToKVPoolAllocator(
                        self.full_max_total_num_tokens,
                        self.swa_max_total_num_tokens,
                        dtype=self.kv_cache_dtype,
                        device=self.device,
                        kvcache=self.token_to_kv_pool,
                    )
                else:
                    self.token_to_kv_pool_allocator = TokenToKVPoolAllocator(
                        self.max_total_num_tokens,
                        dtype=self.kv_cache_dtype,
                        device=self.device,
                        kvcache=self.token_to_kv_pool,
                    )
            else:
                if _is_npu:
                    self.token_to_kv_pool_allocator = AscendPagedTokenToKVPoolAllocator(
                        self.max_total_num_tokens,
                        page_size=self.page_size,
                        dtype=self.kv_cache_dtype,
                        device=self.device,
                        kvcache=self.token_to_kv_pool,
                    )
                else:
                    self.token_to_kv_pool_allocator = PagedTokenToKVPoolAllocator(
                        self.max_total_num_tokens,
                        page_size=self.page_size,
                        dtype=self.kv_cache_dtype,
                        device=self.device,
                        kvcache=self.token_to_kv_pool,
                    )
        else:
            assert self.is_draft_worker

        logger.info(
            f"Memory pool end. "
            f"avail mem={get_available_gpu_memory(self.device, self.gpu_id):.2f} GB"
        )

    def init_cublas(self):
        """We need to run a small matmul to init cublas. Otherwise, it will raise some errors later."""
        dtype = torch.float16
        device = "cuda"
        a = torch.ones((16, 16), dtype=dtype, device=device)
        b = torch.ones((16, 16), dtype=dtype, device=device)
        c = a @ b
        return c

    def init_attention_backend(self):
        """Init attention kernel backend."""
        if self.server_args.enable_two_batch_overlap and not self.is_draft_worker:
            self.attn_backend = TboAttnBackend.init_new(self._get_attention_backend)
        else:
            self.attn_backend = self._get_attention_backend()

    def _get_attention_backend(self):
        """Init attention kernel backend."""
        self.decode_attention_backend_str = (
            self.server_args.decode_attention_backend
            if self.server_args.decode_attention_backend
            else self.server_args.attention_backend
        )
        self.prefill_attention_backend_str = (
            self.server_args.prefill_attention_backend
            if self.server_args.prefill_attention_backend
            else self.server_args.attention_backend
        )
        if self.decode_attention_backend_str != self.prefill_attention_backend_str:
            assert (
                self.server_args.speculative_algorithm is None
            ), "Currently HybridAttentionBackend does not support speculative decoding."
            from sglang.srt.layers.attention.hybrid_attn_backend import (
                HybridAttnBackend,
            )

            attn_backend = HybridAttnBackend(
                decode_backend=self._get_attention_backend_from_str(
                    self.decode_attention_backend_str
                ),
                prefill_backend=self._get_attention_backend_from_str(
                    self.prefill_attention_backend_str
                ),
            )
            logger.info(
                f"Using hybrid attention backend for decode and prefill: "
                f"decode_backend={self.decode_attention_backend_str}, "
                f"prefill_backend={self.prefill_attention_backend_str}."
            )
            logger.warning(
                f"Warning: Attention backend specified by --attention-backend or default backend might be overridden."
                f"The feature of hybrid attention backend is experimental and unstable. Please raise an issue if you encounter any problem."
            )
        else:
            attn_backend = self._get_attention_backend_from_str(
                self.server_args.attention_backend
            )

        global_server_args_dict.update(
            {
                "decode_attention_backend": self.decode_attention_backend_str,
                "prefill_attention_backend": self.prefill_attention_backend_str,
            }
        )
        return attn_backend

    def _get_attention_backend_from_str(self, backend_str: str):
        if backend_str == "flashinfer":
            if not self.use_mla_backend:
                from sglang.srt.layers.attention.flashinfer_backend import (
                    FlashInferAttnBackend,
                )

                # Init streams
                if self.server_args.speculative_algorithm == "EAGLE":
                    if (
                        not hasattr(self, "plan_stream_for_flashinfer")
                        or not self.plan_stream_for_flashinfer
                    ):
                        self.plan_stream_for_flashinfer = torch.cuda.Stream()
                return FlashInferAttnBackend(self)
            else:
                from sglang.srt.layers.attention.flashinfer_mla_backend import (
                    FlashInferMLAAttnBackend,
                )

                return FlashInferMLAAttnBackend(self)
        elif backend_str == "aiter":
            from sglang.srt.layers.attention.aiter_backend import AiterAttnBackend

            return AiterAttnBackend(self)
        elif backend_str == "ascend":
            from sglang.srt.layers.attention.ascend_backend import AscendAttnBackend

            return AscendAttnBackend(self)
        elif backend_str == "triton":
            assert not self.model_config.is_encoder_decoder, (
                "Cross attention is not supported in the triton attention backend. "
                "Please use `--attention-backend flashinfer`."
            )
            if self.server_args.enable_double_sparsity:
                from sglang.srt.layers.attention.double_sparsity_backend import (
                    DoubleSparseAttnBackend,
                )

                return DoubleSparseAttnBackend(self)
            else:
                from sglang.srt.layers.attention.triton_backend import TritonAttnBackend

                return TritonAttnBackend(self)
        elif backend_str == "torch_native":
            from sglang.srt.layers.attention.torch_native_backend import (
                TorchNativeAttnBackend,
            )

            return TorchNativeAttnBackend(self)
        elif backend_str == "flashmla":
            from sglang.srt.layers.attention.flashmla_backend import FlashMLABackend

            return FlashMLABackend(self)
        elif backend_str == "fa3":
            assert (
                torch.cuda.get_device_capability()[0] == 8 and not self.use_mla_backend
            ) or torch.cuda.get_device_capability()[0] == 9, (
                "FlashAttention v3 Backend requires SM>=80 and SM<=90. "
                "Please use `--attention-backend flashinfer`."
            )
            from sglang.srt.layers.attention.flashattention_backend import (
                FlashAttentionBackend,
            )

            return FlashAttentionBackend(self)
        elif backend_str == "cutlass_mla":
            from sglang.srt.layers.attention.cutlass_mla_backend import (
                CutlassMLABackend,
            )

            return CutlassMLABackend(self)
        elif self.server_args.attention_backend == "trtllm_mla":
            if not self.use_mla_backend:
                raise ValueError("trtllm_mla backend can only be used with MLA models.")
            from sglang.srt.layers.attention.trtllm_mla_backend import TRTLLMMLABackend

            return TRTLLMMLABackend(self)
        elif self.server_args.attention_backend == "trtllm_mha":
            if self.use_mla_backend:
                raise ValueError(
                    "trtllm_mha backend can only be used with non-MLA models."
                )
            from sglang.srt.layers.attention.trtllm_mha_backend import (
                TRTLLMHAAttnBackend,
            )

            return TRTLLMHAAttnBackend(self)

        elif self.server_args.attention_backend == "intel_amx":
            from sglang.srt.layers.attention.intel_amx_backend import (
                IntelAMXAttnBackend,
            )

            logger.info(f"Intel AMX attention backend is enabled.")
            return IntelAMXAttnBackend(self)
        else:
            raise ValueError(f"Invalid attention backend: {backend_str}")

    def init_double_sparsity_channel_config(self, selected_channel):
        selected_channel = "." + selected_channel + "_proj"
        self.sorted_channels = []
        # load channel config
        with open(self.server_args.ds_channel_config_path, "r") as f:
            channel_config = json.load(f)

        for i in range(self.start_layer, self.end_layer):
            key = "model.layers." + str(i) + ".self_attn" + selected_channel
            self.sorted_channels.append(
                torch.tensor(channel_config[key])[
                    :, : self.server_args.ds_heavy_channel_num
                ]
                .contiguous()
                .cuda()
            )

    def init_graphs(self, device="cuda"):
        """Capture cuda/cpu graphs."""
        self.cuda_graph_runner = None
        self.cpu_graph_runner = None
        self.graph_mem_usage = 0

        if not self.is_generation:
            # TODO: Currently, cuda graph only captures decode steps, which only exists for generation models
            return

        if device == "cuda" and self.server_args.disable_cuda_graph:
            return

        if device == "cpu" and not self.server_args.enable_torch_compile:
            return

        tic = time.perf_counter()
        before_mem = get_available_gpu_memory(self.device, self.gpu_id)
        logger.info(
            f"Capture graph begin. This can take up to several minutes. avail mem={before_mem:.2f} GB"
        )
        if device == "cuda":
            self.cuda_graph_runner = CudaGraphRunner(self)
        else:
            assert device == "cpu", "Only cuda and cpu are supported for graph capture."
            self.cpu_graph_runner = CPUGraphRunner(self)
        after_mem = get_available_gpu_memory(self.device, self.gpu_id)
        self.graph_mem_usage = before_mem - after_mem
        logger.info(
            f"Capture graph end. Time elapsed: {time.perf_counter() - tic:.2f} s. "
            f"mem usage={self.graph_mem_usage:.2f} GB. avail mem={after_mem:.2f} GB."
        )

    def init_threads_binding(self):
        omp_cpuids = os.environ.get("SGLANG_CPU_OMP_THREADS_BIND", "all")
        if omp_cpuids == "all":
            cpu_ids_by_node = get_cpu_ids_by_node()
            n_numa_node = len(cpu_ids_by_node)

            assert self.tp_size <= n_numa_node, (
                f"SGLANG_CPU_OMP_THREADS_BIND is not set, in this case, "
                f"tp_size {self.tp_size} should be smaller than or equal to number of numa node on the machine {n_numa_node}. "
                f"If you need tp_size to be larger than number of numa node, please set the CPU cores for each tp rank via SGLANG_CPU_OMP_THREADS_BIND explicitly. "
                f"For example, on a machine with 2 numa nodes, where core 0-31 are on numa node 0 and core 32-63 are on numa node 1, "
                f"it is suggested to use -tp 2 and bind tp rank 0 to core 0-31 and tp rank 1 to core 32-63. "
                f"This is the default behavior if SGLANG_CPU_OMP_THREADS_BIND is not set and it is the same as setting SGLANG_CPU_OMP_THREADS_BIND=0-31|32-63. "
                f"If you do need tp_size to be larger than the number of numa nodes, you could set SGLANG_CPU_OMP_THREADS_BIND explicitly for example SGLANG_CPU_OMP_THREADS_BIND=0-15|16-31|32-47|48-63 and run with -tp 4. "
                f"If you don't want each tp rank to use all the cores on one numa node, you could set for example SGLANG_CPU_OMP_THREADS_BIND=0-15|32-47 and run with -tp 2."
            )
            if self.tp_size < n_numa_node:
                logger.warning(
                    f"Detected the current machine has {n_numa_node} numa nodes available, but tp_size is set to {self.tp_size}, so only {self.tp_size} numa nodes are used."
                )
            self.local_omp_cpuid = cpu_ids_by_node[self.tp_rank]
        else:
            self.local_omp_cpuid = omp_cpuids.split("|")[self.tp_rank]

    def apply_torch_tp(self):
        logger.info(f"Enabling torch tensor parallelism on {self.tp_size} devices.")
        from sglang.srt.model_parallel import tensor_parallel

        device_mesh = torch.distributed.init_device_mesh(self.device, (self.tp_size,))
        tensor_parallel(self.model, device_mesh)

    def forward_decode(
        self,
        forward_batch: ForwardBatch,
        skip_attn_backend_init: bool = False,
        pp_proxy_tensors=None,
    ) -> LogitsProcessorOutput:
        if not skip_attn_backend_init:
            self.attn_backend.init_forward_metadata(forward_batch)
        # FIXME: add pp_proxy_tensors arg to all models
        kwargs = {}
        if self.support_pp:
            kwargs["pp_proxy_tensors"] = pp_proxy_tensors
        return self.model.forward(
            forward_batch.input_ids,
            forward_batch.positions,
            forward_batch,
            **kwargs,
        )

    def forward_extend(
        self,
        forward_batch: ForwardBatch,
        skip_attn_backend_init: bool = False,
        pp_proxy_tensors=None,
    ) -> LogitsProcessorOutput:
        if not skip_attn_backend_init:
            self.attn_backend.init_forward_metadata(forward_batch)

        kwargs = {}
        if self.support_pp:
            kwargs["pp_proxy_tensors"] = pp_proxy_tensors
        if forward_batch.input_embeds is not None:
            kwargs["input_embeds"] = forward_batch.input_embeds.bfloat16()
        if not self.is_generation:
            kwargs["get_embedding"] = True
        return self.model.forward(
            forward_batch.input_ids,
            forward_batch.positions,
            forward_batch,
            **kwargs,
        )

    def forward_idle(
        self, forward_batch: ForwardBatch, pp_proxy_tensors=None
    ) -> LogitsProcessorOutput:
        kwargs = {}
        if self.support_pp:
            kwargs["pp_proxy_tensors"] = pp_proxy_tensors
        return self.model.forward(
            forward_batch.input_ids,
            forward_batch.positions,
            forward_batch,
            **kwargs,
        )

    def forward_split_prefill(
        self,
        forward_batch: ForwardBatch,
        reinit_attn_backend: bool = False,
        forward_count: int = 1,
    ) -> LogitsProcessorOutput:
        if forward_batch.split_index == 0 or reinit_attn_backend:
            self.attn_backend.init_forward_metadata(forward_batch)
        next_split_index = min(
            forward_batch.split_index + forward_count,
            self.model_config.num_hidden_layers,
        )
        ret = self.model.forward_split_prefill(
            forward_batch.input_ids,
            forward_batch.positions,
            forward_batch,
            (forward_batch.split_index, next_split_index),
        )
        forward_batch.split_index = next_split_index
        return ret

    def forward(
        self,
        forward_batch: ForwardBatch,
        skip_attn_backend_init: bool = False,
        pp_proxy_tensors: Optional[PPProxyTensors] = None,
        reinit_attn_backend: bool = False,
        split_forward_count: int = 1,
    ) -> Tuple[Union[LogitsProcessorOutput, PPProxyTensors], bool]:
        self.forward_pass_id += 1

        with get_global_expert_distribution_recorder().with_forward_pass(
            self.forward_pass_id,
            forward_batch,
        ):
            output = self._forward_raw(
                forward_batch,
                skip_attn_backend_init,
                pp_proxy_tensors,
                reinit_attn_backend,
                split_forward_count,
            )

        if self.eplb_manager is not None:
            self.eplb_manager.on_forward_pass_end()

        return output

    def _forward_raw(
        self,
        forward_batch: ForwardBatch,
        skip_attn_backend_init: bool,
        pp_proxy_tensors: Optional[PPProxyTensors],
        reinit_attn_backend: bool = False,
        split_forward_count: int = 1,
    ) -> Tuple[Union[LogitsProcessorOutput, PPProxyTensors], bool]:
        graph_runner = (
            self.cpu_graph_runner if self.device == "cpu" else self.cuda_graph_runner
        )
<<<<<<< HEAD
        mode_check = (
            forward_batch.forward_mode.is_cpu_graph
            if self.device == "cpu"
            else forward_batch.forward_mode.is_cuda_graph
        )
        can_run_graph = bool(
            mode_check() and graph_runner and graph_runner.can_run(forward_batch)
        )

        if can_run_graph:
            ret = graph_runner.replay(
=======
        if can_run_cuda_graph:
            ret = self.cuda_graph_runner.replay(
                forward_batch,
                skip_attn_backend_init=skip_attn_backend_init,
                pp_proxy_tensors=pp_proxy_tensors,
            )
            return ret, can_run_cuda_graph

        # For MLP sync
        if forward_batch.global_num_tokens_cpu is not None:
            forward_batch.prepare_mlp_sync_batch(self)

        if forward_batch.forward_mode.is_decode():
            ret = self.forward_decode(
                forward_batch,
                skip_attn_backend_init=skip_attn_backend_init,
                pp_proxy_tensors=pp_proxy_tensors,
            )
        elif forward_batch.forward_mode.is_extend():
            ret = self.forward_extend(
>>>>>>> 168033d5
                forward_batch,
                skip_attn_backend_init=skip_attn_backend_init,
                pp_proxy_tensors=pp_proxy_tensors,
            )
            return ret, can_run_graph

        # disable torch dispatch for the non-graph mode to avoid potential overhead
        with torch._C._DisableTorchDispatch():
            if forward_batch.forward_mode.is_decode():
                ret = self.forward_decode(
                    forward_batch, pp_proxy_tensors=pp_proxy_tensors
                )
            elif forward_batch.forward_mode.is_extend():
                ret = self.forward_extend(
                    forward_batch,
                    skip_attn_backend_init=skip_attn_backend_init,
                    pp_proxy_tensors=pp_proxy_tensors,
                )
            elif forward_batch.forward_mode.is_split_prefill():
                ret = self.forward_split_prefill(
                    forward_batch,
                    reinit_attn_backend=reinit_attn_backend,
                    forward_count=split_forward_count,
                )
            elif forward_batch.forward_mode.is_idle():
                ret = self.forward_idle(
                    forward_batch, pp_proxy_tensors=pp_proxy_tensors
                )
            else:
                raise ValueError(f"Invalid forward mode: {forward_batch.forward_mode}")

<<<<<<< HEAD
        return ret, can_run_graph
=======
        if forward_batch.global_num_tokens_cpu is not None:
            forward_batch.post_forward_mlp_sync_batch(ret)

        return ret, can_run_cuda_graph
>>>>>>> 168033d5

    def _preprocess_logits(
        self, logits_output: LogitsProcessorOutput, sampling_info: SamplingBatchInfo
    ):
        # Apply logit bias
        if sampling_info.sampling_info_done:
            # Overlap mode: the function update_regex_vocab_mask was executed
            # in process_batch_result of the last batch.
            if sampling_info.grammars:
                sampling_info.sampling_info_done.wait()
        else:
            # Normal mode: Put CPU-heavy tasks here. They will be overlapped with the forward pass.
            sampling_info.update_regex_vocab_mask()
        sampling_info.apply_logits_bias(logits_output.next_token_logits)

    def sample(
        self,
        logits_output: LogitsProcessorOutput,
        forward_batch: ForwardBatch,
    ) -> torch.Tensor:
        """Sample and compute logprobs and update logits_output.

        Args:
            logits_output: The logits output from the model forward
            forward_batch: The forward batch that generates logits_output

        Returns:
            A list of next_token_ids
        """
        # For duplex models with multiple output streams.
        if isinstance(logits_output, tuple):
            return torch.stack(
                [self.sample(values, forward_batch) for values in logits_output],
                axis=-1,
            )

        self._preprocess_logits(logits_output, forward_batch.sampling_info)

        # Sample the next tokens
        next_token_ids = self.sampler(
            logits_output,
            forward_batch.sampling_info,
            forward_batch.return_logprob,
            forward_batch.top_logprobs_nums,
            forward_batch.token_ids_logprobs,
        )
        return next_token_ids

    @property
    def model_is_mrope(self) -> bool:
        """Detect if the model has "mrope" rope_scaling type.
        mrope requires keep "rope_deltas" between prompt and decoding phases."""
        rope_scaling = getattr(self.model_config.hf_text_config, "rope_scaling", {})
        if rope_scaling is None:
            return False
        is_mrope_enabled = "mrope_section" in rope_scaling
        return is_mrope_enabled

    def save_remote_model(self, url: str):
        from sglang.srt.model_loader.loader import RemoteModelLoader

        logger.info(f"Saving model to {url}")
        RemoteModelLoader.save_model(self.model, self.model_config.model_path, url)

    def save_sharded_model(
        self, path: str, pattern: Optional[str] = None, max_size: Optional[int] = None
    ):
        from sglang.srt.model_loader.loader import ShardedStateLoader

        logger.info(
            f"Save sharded model to {path} with pattern {pattern} and max_size {max_size}"
        )
        ShardedStateLoader.save_model(self.model, path, pattern, max_size)


def _model_load_weights_direct(model, named_tensors: List[Tuple[str, torch.Tensor]]):
    params_dict = dict(model.named_parameters())
    for name, tensor in named_tensors:
        default_weight_loader(params_dict[name], tensor)


def _unwrap_tensor(tensor, tp_rank):
    if isinstance(tensor, LocalSerializedTensor):
        monkey_patch_torch_reductions()
        tensor = tensor.get(tp_rank)
    return tensor.to(torch.cuda.current_device())


@dataclass
class LocalSerializedTensor:
    """torch.Tensor that gets serialized by MultiprocessingSerializer (which only serializes a pointer and not the data).
    The i-th element in the list corresponds to i-th rank's GPU."""

    values: List[bytes]

    def get(self, rank: int):
        return MultiprocessingSerializer.deserialize(self.values[rank])<|MERGE_RESOLUTION|>--- conflicted
+++ resolved
@@ -1675,7 +1675,6 @@
         graph_runner = (
             self.cpu_graph_runner if self.device == "cpu" else self.cuda_graph_runner
         )
-<<<<<<< HEAD
         mode_check = (
             forward_batch.forward_mode.is_cpu_graph
             if self.device == "cpu"
@@ -1687,14 +1686,11 @@
 
         if can_run_graph:
             ret = graph_runner.replay(
-=======
-        if can_run_cuda_graph:
-            ret = self.cuda_graph_runner.replay(
                 forward_batch,
                 skip_attn_backend_init=skip_attn_backend_init,
                 pp_proxy_tensors=pp_proxy_tensors,
             )
-            return ret, can_run_cuda_graph
+            return ret, can_run_graph
 
         # For MLP sync
         if forward_batch.global_num_tokens_cpu is not None:
@@ -1708,46 +1704,25 @@
             )
         elif forward_batch.forward_mode.is_extend():
             ret = self.forward_extend(
->>>>>>> 168033d5
                 forward_batch,
                 skip_attn_backend_init=skip_attn_backend_init,
                 pp_proxy_tensors=pp_proxy_tensors,
             )
-            return ret, can_run_graph
-
-        # disable torch dispatch for the non-graph mode to avoid potential overhead
-        with torch._C._DisableTorchDispatch():
-            if forward_batch.forward_mode.is_decode():
-                ret = self.forward_decode(
-                    forward_batch, pp_proxy_tensors=pp_proxy_tensors
-                )
-            elif forward_batch.forward_mode.is_extend():
-                ret = self.forward_extend(
-                    forward_batch,
-                    skip_attn_backend_init=skip_attn_backend_init,
-                    pp_proxy_tensors=pp_proxy_tensors,
-                )
-            elif forward_batch.forward_mode.is_split_prefill():
-                ret = self.forward_split_prefill(
-                    forward_batch,
-                    reinit_attn_backend=reinit_attn_backend,
-                    forward_count=split_forward_count,
-                )
-            elif forward_batch.forward_mode.is_idle():
-                ret = self.forward_idle(
-                    forward_batch, pp_proxy_tensors=pp_proxy_tensors
-                )
-            else:
-                raise ValueError(f"Invalid forward mode: {forward_batch.forward_mode}")
-
-<<<<<<< HEAD
-        return ret, can_run_graph
-=======
+        elif forward_batch.forward_mode.is_split_prefill():
+            ret = self.forward_split_prefill(
+                forward_batch,
+                reinit_attn_backend=reinit_attn_backend,
+                forward_count=split_forward_count,
+            )
+        elif forward_batch.forward_mode.is_idle():
+            ret = self.forward_idle(forward_batch, pp_proxy_tensors=pp_proxy_tensors)
+        else:
+            raise ValueError(f"Invalid forward mode: {forward_batch.forward_mode}")
+
         if forward_batch.global_num_tokens_cpu is not None:
             forward_batch.post_forward_mlp_sync_batch(ret)
 
-        return ret, can_run_cuda_graph
->>>>>>> 168033d5
+        return ret, can_run_graph
 
     def _preprocess_logits(
         self, logits_output: LogitsProcessorOutput, sampling_info: SamplingBatchInfo
