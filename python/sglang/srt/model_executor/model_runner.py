# Copyright 2023-2024 SGLang Team
# Licensed under the Apache License, Version 2.0 (the "License");
# you may not use this file except in compliance with the License.
# You may obtain a copy of the License at
#
#     http://www.apache.org/licenses/LICENSE-2.0
#
# Unless required by applicable law or agreed to in writing, software
# distributed under the License is distributed on an "AS IS" BASIS,
# WITHOUT WARRANTIES OR CONDITIONS OF ANY KIND, either express or implied.
# See the License for the specific language governing permissions and
# limitations under the License.
# ==============================================================================
"""ModelRunner runs the forward passes of the models."""

import datetime
import gc
import inspect
import json
import logging
import os
import socket
import threading
import time
from collections import defaultdict
from dataclasses import dataclass
from typing import List, Optional, Tuple, Union

import torch
import torch.distributed as dist

from sglang.srt.configs import FalconH1Config, NemotronHConfig, Qwen3NextConfig
from sglang.srt.configs.device_config import DeviceConfig
from sglang.srt.configs.load_config import LoadConfig, LoadFormat
from sglang.srt.configs.model_config import (
    AttentionArch,
    ModelConfig,
    get_nsa_index_head_dim,
    is_deepseek_nsa,
)
from sglang.srt.configs.update_config import adjust_config_with_unaligned_cpu_tp
from sglang.srt.constants import GPU_MEMORY_TYPE_WEIGHTS
from sglang.srt.distributed import (
    get_pp_group,
    get_tp_group,
    get_world_group,
    init_distributed_environment,
    initialize_model_parallel,
    set_custom_all_reduce,
    set_mscclpp_all_reduce,
    set_symm_mem_all_reduce,
)
from sglang.srt.distributed.parallel_state import monkey_patch_vllm_parallel_state
from sglang.srt.eplb.eplb_manager import EPLBManager
from sglang.srt.eplb.expert_distribution import (
    ExpertDistributionRecorder,
    get_global_expert_distribution_recorder,
    set_global_expert_distribution_recorder,
)
from sglang.srt.eplb.expert_location import (
    ExpertLocationMetadata,
    compute_initial_expert_location_metadata,
    get_global_expert_location_metadata,
    set_global_expert_location_metadata,
)
from sglang.srt.eplb.expert_location_updater import ExpertLocationUpdater
from sglang.srt.layers.attention.attention_registry import (
    ATTENTION_BACKENDS,
    attn_backend_wrapper,
)
from sglang.srt.layers.attention.tbo_backend import TboAttnBackend
from sglang.srt.layers.dp_attention import (
    get_attention_tp_group,
    get_attention_tp_size,
    initialize_dp_attention,
)
from sglang.srt.layers.logits_processor import LogitsProcessorOutput
from sglang.srt.layers.quantization import (
    deep_gemm_wrapper,
    monkey_patch_isinstance_for_vllm_base_layer,
)
from sglang.srt.layers.sampler import Sampler
from sglang.srt.layers.torchao_utils import apply_torchao_config_to_model
from sglang.srt.lora.lora_manager import LoRAManager
from sglang.srt.lora.lora_registry import LoRARef
from sglang.srt.managers.schedule_batch import (
    GLOBAL_SERVER_ARGS_KEYS,
    global_server_args_dict,
)
from sglang.srt.mem_cache.allocator import (
    BaseTokenToKVPoolAllocator,
    PagedTokenToKVPoolAllocator,
    SWATokenToKVPoolAllocator,
    TokenToKVPoolAllocator,
)
from sglang.srt.mem_cache.allocator_ascend import AscendPagedTokenToKVPoolAllocator
from sglang.srt.mem_cache.memory_pool import (
    AscendMLAPagedTokenToKVPool,
    AscendTokenToKVPool,
    DoubleSparseTokenToKVPool,
    HybridLinearKVPool,
    HybridReqToTokenPool,
    MHATokenToKVPool,
    MLATokenToKVPool,
    NSATokenToKVPool,
    ReqToTokenPool,
    SWAKVPool,
)
from sglang.srt.model_executor.cpu_graph_runner import CPUGraphRunner
from sglang.srt.model_executor.cuda_graph_runner import CudaGraphRunner
from sglang.srt.model_executor.forward_batch_info import ForwardBatch, PPProxyTensors
from sglang.srt.model_executor.npu_graph_runner import NPUGraphRunner
from sglang.srt.model_loader import get_model
from sglang.srt.model_loader.loader import DefaultModelLoader, get_model_loader
from sglang.srt.model_loader.remote_instance_weight_loader_utils import (
    trigger_init_weights_send_group_for_remote_instance_request,
)
from sglang.srt.model_loader.utils import set_default_torch_dtype
from sglang.srt.model_loader.weight_utils import default_weight_loader
from sglang.srt.offloader import (
    create_offloader_from_server_args,
    get_offloader,
    set_offloader,
)
from sglang.srt.sampling.sampling_batch_info import SamplingBatchInfo
from sglang.srt.server_args import ServerArgs
from sglang.srt.speculative.spec_info import SpeculativeAlgorithm
from sglang.srt.torch_memory_saver_adapter import TorchMemorySaverAdapter
from sglang.srt.utils import (
    MultiprocessingSerializer,
    cpu_has_amx_support,
    dynamic_import,
    enable_show_time_cost,
    get_available_gpu_memory,
    get_bool_env_var,
    get_cpu_ids_by_node,
    init_custom_process_group,
    is_fa3_default_architecture,
    is_flashinfer_available,
    is_hip,
    is_hopper_with_cuda_12_3,
    is_no_spec_infer_or_topk_one,
    is_npu,
    is_sm100_supported,
    log_info_on_rank0,
    monkey_patch_p2p_access_check,
    monkey_patch_vllm_gguf_config,
    set_cuda_arch,
    slow_rank_detector,
)
from sglang.srt.utils.patch_torch import monkey_patch_torch_reductions
from sglang.srt.weight_sync.tensor_bucket import (
    FlattenedTensorBucket,
    FlattenedTensorMetadata,
)

MLA_ATTENTION_BACKENDS = [
    "aiter",
    "flashinfer",
    "fa3",
    "fa4",
    "triton",
    "flashmla",
    "cutlass_mla",
    "trtllm_mla",
    "ascend",
    "nsa",
]


def add_mla_attention_backend(backend_name):
    if backend_name not in MLA_ATTENTION_BACKENDS:
        MLA_ATTENTION_BACKENDS.append(backend_name)
        logger.info(f"Added {backend_name} to MLA_ATTENTION_BACKENDS.")


_is_hip = is_hip()
_is_npu = is_npu()
_is_cpu_amx_available = cpu_has_amx_support()

# Use a small KV cache pool size for tests in CI
SGLANG_CI_SMALL_KV_SIZE = os.getenv("SGLANG_CI_SMALL_KV_SIZE", None)

# Detect stragger ranks in model loading
UNBALANCED_MODEL_LOADING_TIMEOUT_S = 300

logger = logging.getLogger(__name__)


if _is_npu:
    import torch_npu

    torch.npu.config.allow_internal_format = True
    torch_npu.npu.set_compile_mode(jit_compile=False)


class RankZeroFilter(logging.Filter):
    """Filter that only allows INFO level logs from rank 0, but allows all other levels from any rank."""

    def __init__(self, is_rank_zero):
        super().__init__()
        self.is_rank_zero = is_rank_zero

    def filter(self, record):
        if record.levelno == logging.INFO:
            return self.is_rank_zero
        return True


class ModelRunner:
    """ModelRunner runs the forward passes of the models."""

    def __init__(
        self,
        model_config: ModelConfig,
        mem_fraction_static: float,
        gpu_id: int,
        tp_rank: int,
        tp_size: int,
        moe_ep_rank: int,
        moe_ep_size: int,
        pp_rank: int,
        pp_size: int,
        nccl_port: int,
        server_args: ServerArgs,
        dp_rank: Optional[int] = None,
        is_draft_worker: bool = False,
        req_to_token_pool: Optional[ReqToTokenPool] = None,
        token_to_kv_pool_allocator: Optional[BaseTokenToKVPoolAllocator] = None,
    ):
        # Parse args
        self.mem_fraction_static = mem_fraction_static
        self.device = server_args.device
        self.gpu_id = gpu_id
        self.tp_rank = tp_rank
        self.tp_size = tp_size
        self.moe_ep_rank = moe_ep_rank
        self.moe_ep_size = moe_ep_size
        self.dp_size = server_args.dp_size
        self.pp_rank = pp_rank
        self.pp_size = pp_size
        self.model_config = model_config
        self.dist_port = nccl_port
        self.server_args = server_args
        self.is_draft_worker = is_draft_worker
        self.is_generation = model_config.is_generation
        self.is_multimodal = model_config.is_multimodal
        self.is_multimodal_chunked_prefill_supported = (
            model_config.is_multimodal_chunked_prefill_supported
        )
        self.spec_algorithm = SpeculativeAlgorithm.from_string(
            server_args.speculative_algorithm
        )
        self.page_size = server_args.page_size
        self.req_to_token_pool = req_to_token_pool
        self.token_to_kv_pool_allocator = token_to_kv_pool_allocator
        self.is_hybrid = model_config.is_hybrid
        self.use_mla_backend = self.model_config.attention_arch == AttentionArch.MLA
        self.attention_chunk_size = model_config.attention_chunk_size
        self.forward_pass_id = 0

        # Apply the rank zero filter to logger
        if not any(isinstance(f, RankZeroFilter) for f in logger.filters):
            logger.addFilter(RankZeroFilter(tp_rank == 0))
        if server_args.show_time_cost:
            enable_show_time_cost()

        # Model-specific adjustment
        self.model_specific_adjustment()

        # Global vars
        global_server_args_dict.update(
            {k: getattr(server_args, k) for k in GLOBAL_SERVER_ARGS_KEYS}
            | {
                # TODO it is indeed not a "server args"
                "use_mla_backend": self.use_mla_backend,
                "speculative_algorithm": self.spec_algorithm,
            }
        )

        # Init OpenMP threads binding for CPU
        if self.device == "cpu":
            self.init_threads_binding()

        # Get memory before model loading
        min_per_gpu_memory = self.init_torch_distributed()

        # CPU offload
        set_offloader(create_offloader_from_server_args(server_args, dp_rank=dp_rank))

        if get_bool_env_var("SGLANG_DETECT_SLOW_RANK"):
            slow_rank_detector.execute()

        # Update deep gemm configure
        if deep_gemm_wrapper.ENABLE_JIT_DEEPGEMM:
            deep_gemm_wrapper.update_deep_gemm_config(gpu_id, server_args)

        # Initialize the model runner
        self.initialize(min_per_gpu_memory)

        # Temporary cached values
        self.support_pp = (
            "pp_proxy_tensors" in inspect.signature(self.model.forward).parameters
        )

        # For weight updates
        self._model_update_group = {}
        self._weights_send_group = {}

    def initialize(self, min_per_gpu_memory: float):
        server_args = self.server_args

        self.memory_saver_adapter = TorchMemorySaverAdapter.create(
            enable=self.server_args.enable_memory_saver
        )

        if not self.is_draft_worker:
            set_global_expert_location_metadata(
                compute_initial_expert_location_metadata(server_args, self.model_config)
            )
            if self.tp_rank == 0 and get_bool_env_var(
                "SGLANG_LOG_EXPERT_LOCATION_METADATA"
            ):
                logger.info(
                    f"Initial expert_location_metadata: {get_global_expert_location_metadata()}"
                )

            set_global_expert_distribution_recorder(
                ExpertDistributionRecorder.init_new(
                    server_args,
                    get_global_expert_location_metadata(),
                    rank=self.tp_rank,
                )
            )

        # Expert parallelism
        self.eplb_manager = (
            EPLBManager(self)
            if self.server_args.enable_eplb and (not self.is_draft_worker)
            else None
        )
        self.expert_location_updater = ExpertLocationUpdater()

        # Load the model
        self.sampler = Sampler()
        self.load_model()

        # Check if the model is using hybrid SWA
        if (
            not self.server_args.disable_hybrid_swa_memory
            and self.sliding_window_size is not None
            and self.sliding_window_size > 0
        ):
            architectures = self.model_config.hf_config.architectures
            if architectures and not any("Llama4" in arch for arch in architectures):
                self.is_hybrid = self.model_config.is_hybrid = True

        if config := self.mambaish_config:
            class_name = config.__class__.__name__
            logger.warning(f"{class_name} model detected, disable radix cache")
            self.server_args.disable_radix_cache = True
            if self.server_args.max_mamba_cache_size is None:
                if self.server_args.max_running_requests is not None:
                    self.server_args.max_mamba_cache_size = (
                        self.server_args.max_running_requests
                    )
                else:
                    self.server_args.max_mamba_cache_size = 512
        if self.hybrid_gdn_config is not None:
            self.server_args.max_mamba_cache_size = (
                self.server_args.max_mamba_cache_size
                // (
                    self.server_args.dp_size
                    if self.server_args.enable_dp_attention
                    else 1
                )
            )

        # For MTP models like DeepSeek-V3 or GLM-4.5, the MTP layer(s) are used separately as draft
        # models for speculative decoding. In those cases, `num_nextn_predict_layers` is used to
        # determine the number of layers.
        model_has_mtp_layers = self.model_config.num_nextn_predict_layers is not None
        model_num_layers = (
            self.model_config.num_nextn_predict_layers
            if self.is_draft_worker and model_has_mtp_layers
            else max(
                self.model_config.num_hidden_layers,
                self.model_config.num_attention_layers,
            )
        )
        self.start_layer = getattr(self.model, "start_layer", 0)
        self.end_layer = getattr(self.model, "end_layer", model_num_layers)
        self.num_effective_layers = self.end_layer - self.start_layer
        assert (
            (not model_has_mtp_layers)
            or (self.spec_algorithm.is_none())
            or (
                (not self.spec_algorithm.is_none())
                and (self.num_effective_layers == model_num_layers)
            )
        ), "PP is not compatible with MTP models."

        # Apply torchao quantization
        torchao_applied = getattr(self.model, "torchao_applied", False)
        # In layered loading, torchao may have been applied
        if not torchao_applied:
            apply_torchao_config_to_model(
                self.model, global_server_args_dict["torchao_config"]
            )

        # Apply torch TP if the model supports it
        supports_torch_tp = getattr(self.model, "supports_torch_tp", False)
        if self.tp_size > 1 and supports_torch_tp:
            self.apply_torch_tp()

        # Init lora
        if server_args.enable_lora:
            self.init_lora_manager()

        # Init Double Sparsity
        if server_args.enable_double_sparsity:
            if server_args.ds_heavy_channel_type is None:
                raise ValueError(
                    "Please specify the heavy channel type for double sparsity optimization."
                )
            self.init_double_sparsity_channel_config(server_args.ds_heavy_channel_type)

        # Enable batch invariant mode
        if server_args.enable_deterministic_inference:
            from sglang.srt.batch_invariant_ops import enable_batch_invariant_mode

            enable_batch_invariant_mode()

        # Init memory pool and attention backends
        self.init_memory_pool(
            min_per_gpu_memory,
            server_args.max_running_requests,
            server_args.max_total_tokens,
        )
        if self.device == "cuda":
            self.init_cublas()
            self.init_attention_backend()
            self.init_device_graphs()
        elif self.device in ["npu", "cpu"]:
            self.init_attention_backend()
            self.init_device_graphs()
        else:
            self.graph_runner = None
            self.graph_mem_usage = 0
            self.init_attention_backend()

        # auxiliary hidden capture mode. TODO: expose this to server args?
        if self.spec_algorithm.is_eagle3() and not self.is_draft_worker:
            # load draft config
            draft_model_config = ModelConfig.from_server_args(
                server_args,
                model_path=(server_args.speculative_draft_model_path),
                is_draft_model=True,
            )

            try:
                # get the aux layer from draft model config
                eagle_config = getattr(
                    draft_model_config.hf_config, "eagle_config", None
                )
                eagle_aux_hidden_state_layer_ids = eagle_config[
                    "eagle_aux_hidden_state_layer_ids"
                ]
            except:
                # if there is no aux layer, set to None
                eagle_aux_hidden_state_layer_ids = None

            self.model.set_eagle3_layers_to_capture(eagle_aux_hidden_state_layer_ids)

    def model_specific_adjustment(self):
        server_args = self.server_args

        if (
            server_args.attention_backend == "intel_amx"
            and server_args.device == "cpu"
            and not _is_cpu_amx_available
        ):
            logger.info(
                "The current platform does not support Intel AMX, will fallback to torch_native backend."
            )
            server_args.attention_backend = "torch_native"

        if server_args.prefill_attention_backend is not None and (
            server_args.prefill_attention_backend
            == server_args.decode_attention_backend
        ):  # override the default attention backend
            server_args.attention_backend = server_args.prefill_attention_backend

        if (
            getattr(self.model_config.hf_config, "dual_chunk_attention_config", None)
            is not None
        ):
            if server_args.attention_backend is None:
                server_args.attention_backend = "dual_chunk_flash_attn"
                logger.info("Dual chunk attention is turned on by default.")
            elif server_args.attention_backend != "dual_chunk_flash_attn":
                raise ValueError(
                    "Dual chunk attention is enabled, but attention backend is set to "
                    f"{server_args.attention_backend}. Please set it to 'dual_chunk_flash_attn'."
                )

        if server_args.attention_backend is None:
            """
            Auto select the fastest attention backend.

            1. Models with MHA Architecture (e.g: Llama, QWen)
                1.1 We will turn on FA3 on hopper unless user use spec decode with topk > 1 or page_size > 1.
                1.2 In other cases, we will use flashinfer if available, otherwise use triton.
            2. Models with MLA Architecture and using FA3
                2.1 We will use FA3 backend on hopper.
                2.2 We will use Flashinfer backend on blackwell.
                2.3 Otherwise, we will use triton backend.
            """

            if not self.use_mla_backend:
                # MHA architecture
                if (
                    is_hopper_with_cuda_12_3()
                    and is_no_spec_infer_or_topk_one(server_args)
                    and is_fa3_default_architecture(self.model_config.hf_config)
                ):
                    server_args.attention_backend = "fa3"
                elif _is_hip:
                    server_args.attention_backend = "aiter"
                elif _is_npu:
                    server_args.attention_backend = "ascend"
                else:
                    server_args.attention_backend = (
                        "flashinfer" if is_flashinfer_available() else "triton"
                    )
            else:
                # MLA architecture
                if is_hopper_with_cuda_12_3():
                    server_args.attention_backend = "fa3"
                elif is_sm100_supported():
                    server_args.attention_backend = "flashinfer"
                elif _is_hip:
                    head_num = self.model_config.get_num_kv_heads(self.tp_size)
                    # TODO current aiter only support head number 16 or 128 head number
                    if head_num == 128 or head_num == 16:
                        server_args.attention_backend = "aiter"
                    else:
                        server_args.attention_backend = "triton"
                elif _is_npu:
                    server_args.attention_backend = "ascend"
                else:
                    server_args.attention_backend = "triton"
            logger.info(
                f"Attention backend not explicitly specified. Use {server_args.attention_backend} backend by default."
            )
        elif self.use_mla_backend:
            if server_args.device != "cpu":
                if server_args.attention_backend in MLA_ATTENTION_BACKENDS:
                    logger.info(
                        f"MLA optimization is turned on. Use {server_args.attention_backend} backend."
                    )
                else:
                    raise ValueError(
                        f"Invalid attention backend for MLA: {server_args.attention_backend}"
                    )
            else:
                if server_args.attention_backend != "intel_amx":
                    raise ValueError(
                        "MLA optimization not supported on CPU except for intel_amx backend."
                    )

        if (
            server_args.attention_backend == "fa3"
            and server_args.kv_cache_dtype == "fp8_e5m2"
        ):
            logger.warning(
                "FlashAttention3 only supports fp8_e4m3 if using FP8; "
                "Setting attention backend to triton."
            )
            server_args.attention_backend = "triton"

        if server_args.enable_double_sparsity:
            logger.info(
                "Double sparsity optimization is turned on. Use triton backend without CUDA graph."
            )
            server_args.attention_backend = "triton"
            server_args.disable_cuda_graph = True

        if self.is_multimodal:
            if not self.is_multimodal_chunked_prefill_supported:
                server_args.chunked_prefill_size = -1
                logger.info(
                    f"Automatically turn off --chunked-prefill-size as it is not supported for "
                    f"{self.model_config.hf_config.model_type}"
                )

        if not self.use_mla_backend:
            server_args.disable_chunked_prefix_cache = True

        if not server_args.disable_chunked_prefix_cache:
            logger.info("Chunked prefix cache is turned on.")

        if server_args.attention_backend == "aiter":
            if self.model_config.context_len > 8192:
                self.mem_fraction_static *= 0.85

        if (
            server_args.enable_hierarchical_cache
            and server_args.hicache_io_backend == "kernel"
        ):
            # fix for the compatibility issue with FlashAttention3 decoding and HiCache kernel backend
            if server_args.decode_attention_backend is None:
                if not self.use_mla_backend:
                    server_args.decode_attention_backend = (
                        "flashinfer" if is_flashinfer_available() else "triton"
                    )
                else:
                    server_args.decode_attention_backend = (
                        "flashinfer" if is_sm100_supported() else "triton"
                    )
            elif server_args.decode_attention_backend == "fa3":
                server_args.hicache_io_backend = "direct"
                logger.warning(
                    "FlashAttention3 decode backend is not compatible with hierarchical cache. "
                    "Setting hicache_io_backend to vanilla I/O, which may lead to suboptimal performance with small page sizes."
                )

    def init_torch_distributed(self):
        logger.info("Init torch distributed begin.")

        try:
            torch.get_device_module(self.device).set_device(self.gpu_id)
        except Exception:
            logger.warning(
                f"Context: {self.device=} {self.gpu_id=} {os.environ.get('CUDA_VISIBLE_DEVICES')=} {self.tp_rank=} {self.tp_size=}"
            )
            raise

        if self.device == "cuda":
            backend = "nccl"
        elif self.device == "xpu":
            backend = "xccl"
        elif self.device == "hpu":
            backend = "hccl"
        elif self.device == "cpu":
            backend = "gloo"
        elif self.device == "npu":
            backend = "hccl"

        before_avail_memory = get_available_gpu_memory(self.device, self.gpu_id)
        if not self.server_args.enable_p2p_check:
            monkey_patch_p2p_access_check()

        if self.server_args.dist_init_addr:
            dist_init_method = f"tcp://{self.server_args.dist_init_addr}"
        else:
            dist_init_method = f"tcp://127.0.0.1:{self.dist_port}"
        set_custom_all_reduce(not self.server_args.disable_custom_all_reduce)
        set_mscclpp_all_reduce(self.server_args.enable_mscclpp)
        set_symm_mem_all_reduce(self.server_args.enable_torch_symm_mem)

        if not self.is_draft_worker:
            if self.device == "cpu":
                if _is_cpu_amx_available:
                    # Bind OpenMP threads to CPU cores
                    torch.ops.sgl_kernel.init_cpu_threads_env(self.local_omp_cpuid)

                    # Set local size to hint SGLang to use shared memory based AllReduce
                    os.environ["LOCAL_SIZE"] = str(self.tp_size)
                    torch.ops.sgl_kernel.initialize(self.tp_size, self.tp_rank)

                    @torch.library.register_fake("sgl_kernel::shm_allgather")
                    def _(data, dim):
                        return torch.cat([data] * self.tp_size, dim=dim)

                else:
                    logger.warning(
                        "init_cpu_threads_env and shared memory based AllReduce is disabled since intel amx backend is not available"
                    )

            # Only initialize the distributed environment on the target model worker.
            init_distributed_environment(
                backend=backend,
                world_size=self.tp_size * self.pp_size,
                rank=self.tp_size * self.pp_rank + self.tp_rank,
                local_rank=self.gpu_id,
                distributed_init_method=dist_init_method,
                timeout=self.server_args.dist_timeout,
            )
            initialize_model_parallel(
                tensor_model_parallel_size=self.tp_size,
                pipeline_model_parallel_size=self.pp_size,
                expert_model_parallel_size=self.moe_ep_size,
                duplicate_tp_group=self.server_args.enable_pdmux,
            )
            initialize_dp_attention(
                server_args=self.server_args,
                model_config=self.model_config,
            )

        min_per_gpu_memory = get_available_gpu_memory(
            self.device,
            self.gpu_id,
            distributed=get_world_group().world_size > 1,
            cpu_group=get_world_group().cpu_group,
        )
        self.tp_group = get_tp_group()
        self.pp_group = get_pp_group()
        self.attention_tp_group = get_attention_tp_group()

        # Check memory for tensor parallelism
        local_gpu_memory = get_available_gpu_memory(self.device, self.gpu_id)
        if self.tp_size > 1 and not self.is_draft_worker:
            if min_per_gpu_memory < local_gpu_memory * 0.9:
                if get_bool_env_var("SGL_DISABLE_TP_MEMORY_INBALANCE_CHECK"):
                    logger.warning(
                        "The memory capacity is unbalanced. Some GPUs may be occupied by other processes. "
                        f"{min_per_gpu_memory=}, {local_gpu_memory=}, {local_gpu_memory * 0.9=}"
                    )
                else:
                    raise ValueError(
                        "The memory capacity is unbalanced. Some GPUs may be occupied by other processes. "
                        f"{min_per_gpu_memory=}, {local_gpu_memory=}, {local_gpu_memory * 0.9=}"
                    )

        logger.info(
            f"Init torch distributed ends. mem usage={(before_avail_memory - local_gpu_memory):.2f} GB"
        )
        return min_per_gpu_memory

    def load_model(self):
        before_avail_memory = get_available_gpu_memory(self.device, self.gpu_id)
        logger.info(
            f"Load weight begin. avail mem={get_available_gpu_memory(self.device, self.gpu_id):.2f} GB"
        )

        # This can reduce thread conflicts and speed up weight loading.
        if self.device != "cpu":
            torch.set_num_threads(1)
        if self.device == "cuda":
            if torch.cuda.get_device_capability()[0] < 8:
                logger.info(
                    "Compute capability below sm80. Use float16 due to lack of bfloat16 support."
                )
                self.server_args.dtype = "float16"
                self.model_config.dtype = torch.float16
                if torch.cuda.get_device_capability()[1] < 5:
                    raise RuntimeError("SGLang only supports sm75 and above.")

        set_cuda_arch()

        # Prepare the model config
        self.load_config = LoadConfig(
            load_format=self.server_args.load_format,
            download_dir=self.server_args.download_dir,
            model_loader_extra_config=self.server_args.model_loader_extra_config,
            tp_rank=self.tp_rank,
            remote_instance_weight_loader_seed_instance_ip=self.server_args.remote_instance_weight_loader_seed_instance_ip,
            remote_instance_weight_loader_seed_instance_service_port=self.server_args.remote_instance_weight_loader_seed_instance_service_port,
            remote_instance_weight_loader_send_weights_group_ports=self.server_args.remote_instance_weight_loader_send_weights_group_ports,
        )
        if self.device == "cpu":
            self.model_config = adjust_config_with_unaligned_cpu_tp(
                self.model_config, self.load_config, self.tp_size
            )
        if self.server_args.load_format == "gguf":
            monkey_patch_vllm_gguf_config()

        if self.server_args.load_format == LoadFormat.REMOTE_INSTANCE:
            if self.tp_rank == 0:
                instance_ip = socket.gethostbyname(socket.gethostname())
                t = threading.Thread(
                    target=trigger_init_weights_send_group_for_remote_instance_request,
                    args=(
                        self.server_args.remote_instance_weight_loader_seed_instance_ip,
                        self.server_args.remote_instance_weight_loader_seed_instance_service_port,
                        self.server_args.remote_instance_weight_loader_send_weights_group_ports,
                        instance_ip,
                    ),
                )
                t.start()

        # Load the model
        # Remove monkey_patch when linear.py quant remove dependencies with vllm
        monkey_patch_vllm_parallel_state()
        monkey_patch_isinstance_for_vllm_base_layer()

        with self.memory_saver_adapter.region(
            GPU_MEMORY_TYPE_WEIGHTS,
            enable_cpu_backup=self.server_args.enable_weights_cpu_backup,
        ):
            self.model = get_model(
                model_config=self.model_config,
                load_config=self.load_config,
                device_config=DeviceConfig(self.device, self.gpu_id),
            )
        monkey_patch_vllm_parallel_state(reverse=True)
        monkey_patch_isinstance_for_vllm_base_layer(reverse=True)

        get_offloader().post_init()

        if self.server_args.kv_cache_dtype == "fp8_e4m3":
            if self.server_args.quantization_param_path is not None:
                if callable(getattr(self.model, "load_kv_cache_scales", None)):
                    self.model.load_kv_cache_scales(
                        self.server_args.quantization_param_path
                    )
                    logger.info(
                        "Loaded KV cache scaling factors from %s",
                        self.server_args.quantization_param_path,
                    )
                else:
                    raise RuntimeError(
                        "Using FP8 KV cache and scaling factors provided but "
                        "model %s does not support loading scaling factors.",
                        self.model.__class__,
                    )
            else:
                logger.warning(
                    "Using FP8 KV cache but no scaling factors "
                    "provided. Defaulting to scaling factors of 1.0. "
                    "This may lead to less accurate results!"
                )

        # Parse other args
        self.sliding_window_size = None
        if hasattr(self.model, "get_attention_sliding_window_size"):
            self.sliding_window_size = self.model.get_attention_sliding_window_size()
        elif self.model_config.attention_chunk_size is not None:
            self.sliding_window_size = self.model_config.attention_chunk_size
            logger.info(
                f"Setting sliding_window_size to be attention_chunk_size: {self.sliding_window_size}"
            )

        self.dtype = self.model_config.dtype

        after_avail_memory = get_available_gpu_memory(self.device, self.gpu_id)
        self.weight_load_mem_usage = before_avail_memory - after_avail_memory
        logger.info(
            f"Load weight end. "
            f"type={type(self.model).__name__}, "
            f"dtype={self.dtype}, "
            f"avail mem={after_avail_memory:.2f} GB, "
            f"mem usage={self.weight_load_mem_usage:.2f} GB."
        )

        # Handle the case where some ranks do not finish loading.
        try:
            dist.monitored_barrier(
                group=get_tp_group().cpu_group,
                timeout=datetime.timedelta(seconds=UNBALANCED_MODEL_LOADING_TIMEOUT_S),
                wait_all_ranks=True,
            )
        except RuntimeError:
            raise ValueError(
                f"TP rank {self.tp_rank} could finish the model loading, but there are other ranks that didn't finish loading. It is likely due to unexpected failures (e.g., OOM) or a slow node."
            ) from None

    def update_expert_location(
        self,
        new_expert_location_metadata: ExpertLocationMetadata,
        update_layer_ids: List[int],
    ):
        self.expert_location_updater.update(
            self.model.routed_experts_weights_of_layer,
            new_expert_location_metadata,
            update_layer_ids=update_layer_ids,
            nnodes=self.server_args.nnodes,
            rank=self.tp_rank,
        )

    def update_weights_from_disk(
        self, model_path: str, load_format: str
    ) -> tuple[bool, str]:
        """Update engine weights in-place from the disk."""
        logger.info(
            f"Update engine weights online from disk begin. "
            f"avail mem={get_available_gpu_memory(self.device, self.gpu_id):.2f} GB"
        )

        target_device = torch.device(self.device)
        self.model_config.model_path = model_path
        load_config = LoadConfig(load_format=load_format)

        # Only support DefaultModelLoader for now
        loader = get_model_loader(load_config, self.model_config)
        if not isinstance(loader, DefaultModelLoader):
            message = f"Failed to get model loader: {loader}."
            return False, message

        def get_weight_iter(config):
            iter = loader._get_weights_iterator(
                DefaultModelLoader.Source.init_new(config, self.model)
            )
            return iter

        def model_load_weights(model, iter):
            DefaultModelLoader.load_weights_and_postprocess(model, iter, target_device)
            return model

        with set_default_torch_dtype(self.model_config.dtype):
            try:
                iter = get_weight_iter(self.model_config)
            except Exception as e:
                message = f"Failed to get weights iterator: {e}."
                return False, message
            try:
                model = model_load_weights(self.model, iter)
            except Exception as e:
                message = (
                    f"Failed to update weights: {e}.\nRolling back to original weights."
                )
                del iter
                gc.collect()
                iter = get_weight_iter(self.model_config)
                self.model = model_load_weights(self.model, iter)
                return False, message

        self.model = model
        self.server_args.model_path = model_path
        self.server_args.load_format = load_format
        self.load_config = load_config

        logger.info("Update weights end.")
        return True, "Succeeded to update model weights."

    def init_weights_send_group_for_remote_instance(
        self,
        master_address,
        ports,
        group_rank,
        world_size,
        group_name,
        backend="nccl",
    ):
        assert (
            torch.distributed.is_initialized()
        ), "Default torch process group must be initialized"
        assert group_name != "", "Group name cannot be empty"

        ports_list = ports.split(",")
        assert (
            len(ports_list) == self.tp_size
        ), f"Expected {self.tp_size} ports, but got {len(ports_list)} ports."
        group_port = ports_list[self.tp_rank]
        group_name = f"{group_name}_{group_port}_{self.tp_rank}"

        logger.info(
            f"init custom process group: tp_rank={self.tp_rank}, gpu_id={self.gpu_id}, master_address={master_address}, master_port={group_port}, "
            f"group_rank={group_rank}, world_size={world_size}, group_name={group_name}, backend={backend}"
        )

        torch.cuda.empty_cache()
        success = False
        message = ""
        try:
            self._weights_send_group[group_name] = init_custom_process_group(
                backend=backend,
                init_method=f"tcp://{master_address}:{group_port}",
                world_size=world_size,
                rank=group_rank,
                group_name=group_name,
                device_id=torch.device("cuda", self.gpu_id),
            )
            dist.barrier(group=self._weights_send_group[group_name])
            success = True
            message = (
                f"Succeeded to init group through {master_address}:{group_port} group."
            )
        except Exception as e:
            message = f"Failed to init group: {e}."
            logger.error(message)

        torch.cuda.empty_cache()
        return success, message

    def send_weights_to_remote_instance(
        self,
        master_address,
        ports,
        group_name,
    ):
        assert (
            torch.distributed.is_initialized()
        ), "Default torch process group must be initialized"
        assert group_name != "", "Group name cannot be empty"

        ports_list = ports.split(",")
        assert (
            len(ports_list) == self.tp_size
        ), f"Expected {self.tp_size} ports, but got {len(ports_list)} ports."
        group_port = ports_list[self.tp_rank]
        group_name = f"{group_name}_{group_port}_{self.tp_rank}"

        if self._weights_send_group[group_name] is not None:
            send_group = self._weights_send_group[group_name]
        else:
            message = f"Group {group_name} not in _weights_send_group list. Please call `init_weights_send_group_for_remote_instance` first."
            logger.error(message)
            return False, message

        torch.cuda.empty_cache()
        success = False
        message = ""
        try:
            for _, weights in self.model.named_parameters():
                torch.distributed.broadcast(
                    weights,
                    src=0,
                    group=send_group,
                )
            success = True
            message = f"Succeeded to send weights through {master_address}:{group_port} {group_name}."
        except Exception as e:
            message = f"Failed to send weights: {e}."
            logger.error(message)

        # destroy the process group after sending weights
        del self._weights_send_group[group_name]
        torch.distributed.distributed_c10d.destroy_process_group(send_group)
        torch.cuda.empty_cache()
        return success, message

    def init_weights_update_group(
        self,
        master_address,
        master_port,
        rank_offset,
        world_size,
        group_name,
        backend="nccl",
    ):
        """Initialize the Torch process group for model parameter updates.

        `_model_update_group` is used in the RLHF workflow, where rank
        0 is the actor model in the training engine, and the other ranks are
        the inference engine, which is used for rollout.

        In the RLHF workflow, the training engine updates the model
        weights/parameters online, and broadcasts them to the inference
        engine through the `_model_update_group` process group.
        """
        assert (
            torch.distributed.is_initialized()
        ), "Default torch process group must be initialized"
        assert group_name != "", "Group name cannot be empty"

        rank = rank_offset + self.tp_rank

        logger.info(
            f"init custom process group: master_address={master_address}, master_port={master_port}, "
            f"rank_offset={rank_offset}, rank={rank}, world_size={world_size}, group_name={group_name}, backend={backend}"
        )

        try:
            self._model_update_group[group_name] = init_custom_process_group(
                backend=backend,
                init_method=f"tcp://{master_address}:{master_port}",
                world_size=world_size,
                rank=rank,
                group_name=group_name,
            )
            return True, "Succeeded to initialize custom process group."
        except Exception as e:
            message = f"Failed to initialize custom process group: {e}."
            logger.error(message)
            return False, message

    def destroy_weights_update_group(self, group_name):
        try:
            if group_name in self._model_update_group:
                pg = self._model_update_group.pop(group_name)
                torch.distributed.destroy_process_group(pg)
                return True, "Succeeded to destroy custom process group."
            else:
                return False, "The group to be destroyed does not exist."
        except Exception as e:
            message = f"Failed to destroy custom process group: {e}."
            logger.error(message)
            return False, message

    def update_weights_from_distributed(self, names, dtypes, shapes, group_name):
        """
        Update specific parameter in the model weights online
        through `_model_update_group` process group.

        Args:
            name: the name of the parameter to be updated.
            dtype: the data type of the parameter to be updated.
            shape: the shape of the parameter to be updated.
        """

        assert group_name in self._model_update_group, (
            f"Group {group_name} not in {list(self._model_update_group.keys())}. "
            "Please call `init_weights_update_group` first."
        )

        try:
            weights = []
            handles = []
            for name, dtype, shape in zip(names, dtypes, shapes):
                target_dtype = (
                    dtype if isinstance(dtype, torch.dtype) else getattr(torch, dtype)
                )
                weight = torch.empty(shape, dtype=target_dtype, device=self.device)
                handles.append(
                    torch.distributed.broadcast(
                        weight,
                        src=0,
                        group=self._model_update_group[group_name],
                        async_op=True,
                    )
                )
                weights.append((name, weight))
            for handle in handles:
                handle.wait()

            self.model.load_weights(weights)
            return True, "Succeeded to update parameter online."

        except Exception as e:
            error_msg = (
                f"Failed to update parameter online: {e}. "
                f"The full weights of the ModelRunner are partially updated. "
                f"Please discard the whole weights."
            )
            logger.error(error_msg)
            return False, error_msg

    def update_weights_from_tensor(
        self,
        named_tensors: List[Tuple[str, Union[torch.Tensor, "LocalSerializedTensor"]]],
        load_format: Optional[str] = None,
    ):
        monkey_patch_torch_reductions()
        if load_format == "flattened_bucket":
            # Handle flattened bucket format
            return self._update_weights_from_flattened_bucket(
                flattened_tensor_bucket_dict=named_tensors
            )

        # We need to get device after patch otherwise the device would be wrong
        self.device_module = torch.get_device_module(self.device)
        infered_device = self.device_module.current_device()

        named_tensors = [
            (name, _unwrap_tensor(tensor, tp_rank=self.tp_rank, device=infered_device))
            for name, tensor in named_tensors
        ]
        if load_format == "direct":
            _model_load_weights_direct(self.model, named_tensors)
        elif load_format in self.server_args.custom_weight_loader:
            custom_loader = dynamic_import(load_format)
            custom_loader(self.model, named_tensors)
        elif load_format is None:
            self.model.load_weights(named_tensors)
        else:
            raise NotImplementedError(f"Unknown load_format={load_format}")
        return True, "Success"

    def _update_weights_from_flattened_bucket(
        self,
        flattened_tensor_bucket_dict,
    ):
        """Handle flattened bucket format for weight updates"""
        flattened_tensor = flattened_tensor_bucket_dict["flattened_tensor"]
        metadata = flattened_tensor_bucket_dict["metadata"]

        # Convert metadata dict to our format
        converted_metadata = []
        for meta in metadata:
            converted_meta = FlattenedTensorMetadata(
                name=meta.name,
                shape=meta.shape,
                dtype=meta.dtype,
                start_idx=meta.start_idx,
                end_idx=meta.end_idx,
                numel=meta.numel,
            )
            converted_metadata.append(converted_meta)

        # Create bucket and reconstruct tensors
        bucket = FlattenedTensorBucket(
            flattened_tensor=flattened_tensor, metadata=converted_metadata
        )
        reconstructed_tensors = bucket.reconstruct_tensors()

        # Load the reconstructed tensors using the standard method
        self.model.load_weights(reconstructed_tensors)

        return True, "Success"

    def get_weights_by_name(
        self, name: str, truncate_size: int = 100
    ) -> Optional[torch.Tensor]:
        """Get the weights of the parameter by its name. Similar to `get_parameter` in Hugging Face.

        Only used for unit test with an unoptimized performance.
        For optimized performance, please use torch.save and torch.load.
        """
        # TODO: (chenyang) Add support for Qwen models.
        try:
            return self.model.get_weights_by_name(
                name, truncate_size, tp_size=self.tp_size
            )
        except Exception as e:
            logger.error(f"Error when getting parameter {name}: {e}")
            return None

    def init_lora_manager(self):
        self.lora_manager = LoRAManager(
            base_model=self.model,
            base_hf_config=self.model_config.hf_config,
            max_loras_per_batch=self.server_args.max_loras_per_batch,
            load_config=self.load_config,
            dtype=self.dtype,
            lora_backend=self.server_args.lora_backend,
            tp_size=self.tp_size,
            tp_rank=self.tp_rank,
            max_lora_rank=self.server_args.max_lora_rank,
            target_modules=self.server_args.lora_target_modules,
            lora_paths=self.server_args.lora_paths,
            server_args=self.server_args,
        )

    def load_lora_adapter(self, lora_ref: LoRARef):
        """Load a new lora adapter from disk or huggingface."""

        logger.info(
            f"LoRA adapter loading starts: {lora_ref}. "
            f"avail mem={get_available_gpu_memory(self.device, self.gpu_id):.2f} GB"
        )

        result = self.lora_manager.load_lora_adapter(lora_ref)

        logger.info(
            f"LoRA adapter loading completes: {lora_ref}. "
            f"avail mem={get_available_gpu_memory(self.device, self.gpu_id):.2f} GB"
        )

        return result

    def unload_lora_adapter(self, lora_ref: LoRARef):
        """Unload a lora adapter that was previously loaded during initialization or dynamic loading."""

        logger.info(
            f"LoRA adapter unloading starts: {lora_ref}. "
            f"avail mem={get_available_gpu_memory(self.device, self.gpu_id):.2f} GB"
        )

        result = self.lora_manager.unload_lora_adapter(lora_ref)

        logger.info(
            f"LoRA adapter unloading completes: {lora_ref}. "
            f"avail mem={get_available_gpu_memory(self.device, self.gpu_id):.2f} GB"
        )

        return result

    def profile_max_num_token(self, total_gpu_memory: int):
        available_gpu_memory = get_available_gpu_memory(
            self.device,
            self.gpu_id,
            distributed=get_world_group().world_size > 1,
            cpu_group=get_world_group().cpu_group,
        )
        if self.is_draft_worker:
            num_layers = getattr(
                self.model_config.hf_config,
                "num_nextn_predict_layers",
                self.num_effective_layers,
            )
        elif config := self.mambaish_config:
            num_layers = len(config.full_attention_layer_ids)
        else:
            num_layers = self.num_effective_layers
        if self.use_mla_backend:
            cell_size = (
                (self.model_config.kv_lora_rank + self.model_config.qk_rope_head_dim)
                * num_layers
                * torch._utils._element_size(self.kv_cache_dtype)
            )
        else:
            cell_size = (
                self.model_config.get_num_kv_heads(get_attention_tp_size())
                * self.model_config.head_dim
                * num_layers
                * 2
                * torch._utils._element_size(self.kv_cache_dtype)
            )
        rest_memory = available_gpu_memory - total_gpu_memory * (
            1 - self.mem_fraction_static
        )
        if config := self.mambaish_config:
            rest_memory -= (
                self.server_args.max_mamba_cache_size
                * config.mamba2_cache_params.mamba_cache_per_req
                / (1 << 30)
            )
        max_num_token = int(rest_memory * (1 << 30) // cell_size)
        return max_num_token

    @property
    def hybrid_gdn_config(self):
        config = self.model_config.hf_config
        if isinstance(config, Qwen3NextConfig):
            return config
        return None

    @property
    def mamba2_config(self):
        config = self.model_config.hf_config
        if isinstance(config, FalconH1Config | NemotronHConfig):
            return config
        return None

    @property
    def mambaish_config(self):
        return self.mamba2_config or self.hybrid_gdn_config

    def set_num_token_hybrid(self):
        if (
            "Llama4ForConditionalGeneration"
            in self.model_config.hf_config.architectures
        ):
            temp_ratio = (
                (1 - self.is_hybrid)
                + self.is_hybrid
                * self.attention_chunk_size
                / self.model_config.context_len
            )
            self.swa_max_total_num_tokens = (
                4 * self.max_total_num_tokens * temp_ratio // (3 * temp_ratio + 1)
            )
            self.full_max_total_num_tokens = (
                4 * self.max_total_num_tokens
                - 12 * self.max_total_num_tokens * temp_ratio // (3 * temp_ratio + 1)
            )
            self.swa_max_total_num_tokens = int(
                self.swa_max_total_num_tokens
                // self.server_args.page_size
                * self.server_args.page_size
            )
            self.full_max_total_num_tokens = int(
                self.full_max_total_num_tokens
                // self.server_args.page_size
                * self.server_args.page_size
            )
            self.max_total_num_tokens = self.full_max_total_num_tokens
        else:
            assert self.sliding_window_size is not None and self.sliding_window_size > 0
            full_attention_layer_ids = []
            swa_attention_layer_ids = []

            try:
                layers = self.model.model.layers
            except:
                try:
                    layers = self.model.language_model.model.layers
                except:
                    try:
                        layers = self.model.language_model.layers
                    except:
                        self.is_hybrid = False
                        return

            for layer in layers:
                if (
                    layer.self_attn.attn.sliding_window_size is None
                    or layer.self_attn.attn.sliding_window_size == -1
                ):
                    full_attention_layer_ids.append(layer.layer_id)
                else:
                    swa_attention_layer_ids.append(layer.layer_id)
            self.model_config.swa_attention_layer_ids = swa_attention_layer_ids
            self.model_config.full_attention_layer_ids = full_attention_layer_ids

            # Algorithm:
            # Existing max_total_num_tokens is per layer and assume all layers have the same number of tokens.
            # - Find total # of tokens available across layers.
            # - Calculate full_max_total_num_tokens and swa_max_total_num_tokens based on the given swa_full_tokens_ratio.
            total_tokens = (
                self.max_total_num_tokens * self.model_config.num_hidden_layers
            )
            full_layers_num = len(full_attention_layer_ids)
            swa_layers_num = len(swa_attention_layer_ids)
            swa_full_tokens_ratio = self.server_args.swa_full_tokens_ratio

            # Solve the equations:
            # 1. swa_max_total_num_tokens * swa_layers_num + full_max_total_num_tokens * full_layers_num == total_tokens
            # 2. full_max_total_num_tokens * swa_full_tokens_ratio == swa_max_total_num_tokens
            denominator = swa_full_tokens_ratio * swa_layers_num + full_layers_num
            self.full_max_total_num_tokens = int(total_tokens / denominator)
            self.swa_max_total_num_tokens = int(
                self.full_max_total_num_tokens * swa_full_tokens_ratio
            )
            self.max_total_num_tokens = self.full_max_total_num_tokens

            logger.info(
                f"Use Sliding window memory pool. full_layer_tokens={self.full_max_total_num_tokens}, swa_layer_tokens={self.swa_max_total_num_tokens}"
            )

    def init_memory_pool(
        self,
        total_gpu_memory: int,
        max_num_reqs: Optional[int] = None,
        max_total_tokens: Optional[int] = None,
    ):
        # Determine the kv cache dtype
        if self.server_args.kv_cache_dtype == "auto":
            quant_config = getattr(self.model, "quant_config", None)
            kv_cache_quant_algo = getattr(quant_config, "kv_cache_quant_algo", None)
            if (
                isinstance(kv_cache_quant_algo, str)
                and kv_cache_quant_algo.upper() == "FP8"
            ):
                if _is_hip:
                    self.kv_cache_dtype = torch.float8_e4m3fnuz
                else:
                    self.kv_cache_dtype = torch.float8_e4m3fn
            else:
                self.kv_cache_dtype = self.dtype
        elif self.server_args.kv_cache_dtype == "fp8_e5m2":
            if _is_hip:  # Using natively supported format
                self.kv_cache_dtype = torch.float8_e5m2fnuz
            else:
                self.kv_cache_dtype = torch.float8_e5m2
        elif self.server_args.kv_cache_dtype == "fp8_e4m3":
            if _is_hip:  # Using natively supported format
                self.kv_cache_dtype = torch.float8_e4m3fnuz
            else:
                self.kv_cache_dtype = torch.float8_e4m3fn
        else:
            raise ValueError(
                f"Unsupported kv_cache_dtype: {self.server_args.kv_cache_dtype}."
            )

        log_info_on_rank0(logger, f"Using KV cache dtype: {self.kv_cache_dtype}")

        self.max_total_num_tokens = self.profile_max_num_token(total_gpu_memory)
        if SGLANG_CI_SMALL_KV_SIZE:
            self.max_total_num_tokens = int(SGLANG_CI_SMALL_KV_SIZE)

        if max_num_reqs is None:
            max_num_reqs = min(
                max(
                    int(
                        self.max_total_num_tokens / self.model_config.context_len * 512
                    ),
                    2048,
                ),
                4096,
            )
        if self.mambaish_config is not None:
            max_num_reqs = min(max_num_reqs, self.server_args.max_mamba_cache_size)

        if self.spec_algorithm.is_eagle() or self.spec_algorithm.is_standalone():
            if self.is_draft_worker:
                self.max_total_num_tokens = self.server_args.draft_runner_cache_size
                max_num_reqs = self.server_args.max_num_reqs
            else:
                # We are sharing the `token_to_kv_pool`, and both verify and draft tokens
                # can be concurrently allocated, so we should give a headroom for it.
                self.server_args.draft_runner_cache_size = (
                    self.max_total_num_tokens
                    # draft
                    + max_num_reqs
                    * self.server_args.speculative_num_steps
                    * self.server_args.speculative_eagle_topk
                    # verify
                    + max_num_reqs * self.server_args.speculative_num_draft_tokens
                    # buffer
                    + 100
                )
                # Target worker and draft worker shares the same indices for the
                # token_to_kv_pool, so we should make sure to match max_total_num_tokens.
                self.max_total_num_tokens = self.server_args.draft_runner_cache_size
                self.server_args.max_num_reqs = max_num_reqs

        if max_total_tokens is not None:
            if max_total_tokens > self.max_total_num_tokens:
                logging.warning(
                    f"max_total_tokens={max_total_tokens} is larger than the profiled value "
                    f"{self.max_total_num_tokens}. "
                    f"Use the profiled value instead."
                )
            self.max_total_num_tokens = min(self.max_total_num_tokens, max_total_tokens)

        self.max_total_num_tokens = (
            self.max_total_num_tokens
            // self.server_args.page_size
            * self.server_args.page_size
        )
        # different pp rank may have different num of layers, so we need to reduce the max_total_num_tokens
        if self.pp_size > 1:
            tensor = torch.tensor(self.max_total_num_tokens, dtype=torch.int64)
            torch.distributed.all_reduce(
                tensor,
                op=torch.distributed.ReduceOp.MIN,
                group=get_world_group().cpu_group,
            )
            self.max_total_num_tokens = tensor.item()

        # create token size for hybrid cache
        if self.is_hybrid:
            self.set_num_token_hybrid()

        if self.max_total_num_tokens <= 0:
            raise RuntimeError(
                f"Not enough memory. Please try to increase --mem-fraction-static. "
                f"Current value: {self.server_args.mem_fraction_static=}"
            )

        # Initialize req_to_token_pool
        if self.req_to_token_pool is None:
            # FIXME(lsyin): this is the temporary fix for the context length issue when using speculative decoding
            extra_max_context_len = 4
            if self.server_args.speculative_num_draft_tokens is not None:
                extra_max_context_len += self.server_args.speculative_num_draft_tokens

            if self.server_args.disaggregation_mode == "decode":
                from sglang.srt.disaggregation.decode import (
                    DecodeReqToTokenPool,
                    HybridDecodeReqToTokenPool,
                )

                # subscribe memory for pre-allocated requests
                # if max_num_reqs <= 32, we pre-allocate 2x requests
                pre_alloc_size = max_num_reqs * 2 if max_num_reqs <= 32 else 0
<<<<<<< HEAD
                if self.is_hybrid_gdn:
                    config = self.model_config.hf_config
                    (
                        conv_state_shape,
                        temporal_state_shape,
                        conv_dtype,
                        ssm_dtype,
                        mamba_layers,
                    ) = config.hybrid_gdn_params
                    self.req_to_token_pool = HybridDecodeReqToTokenPool(
                        size=max_num_reqs,
                        max_context_len=self.model_config.context_len
                        + extra_max_context_len,
                        device=self.device,
                        enable_memory_saver=self.server_args.enable_memory_saver,
                        conv_state_shape=conv_state_shape,
                        temporal_state_shape=temporal_state_shape,
                        conv_dtype=conv_dtype,
                        ssm_dtype=ssm_dtype,
                        mamba_layers=mamba_layers,
                        speculative_num_draft_tokens=self.server_args.speculative_num_draft_tokens,
                        pre_alloc_size=pre_alloc_size,
                    )
                else:
                    self.req_to_token_pool = DecodeReqToTokenPool(
                        size=max_num_reqs,
                        max_context_len=self.model_config.context_len
                        + extra_max_context_len,
                        device=self.device,
                        enable_memory_saver=self.server_args.enable_memory_saver,
                        pre_alloc_size=pre_alloc_size,
                    )
            elif self.is_hybrid_gdn:
                config = self.model_config.hf_config
                (
                    conv_state_shape,
                    temporal_state_shape,
                    conv_dtype,
                    ssm_dtype,
                    mamba_layers,
                ) = config.hybrid_gdn_params
=======
                self.req_to_token_pool = DecodeReqToTokenPool(
                    size=max_num_reqs,
                    max_context_len=self.model_config.context_len
                    + extra_max_context_len,
                    device=self.device,
                    enable_memory_saver=self.server_args.enable_memory_saver,
                    pre_alloc_size=pre_alloc_size,
                )
            elif config := self.mambaish_config:
>>>>>>> 368fd206
                self.req_to_token_pool = HybridReqToTokenPool(
                    size=max_num_reqs,
                    max_context_len=self.model_config.context_len
                    + extra_max_context_len,
                    device=self.device,
                    enable_memory_saver=self.server_args.enable_memory_saver,
                    cache_params=config.mamba2_cache_params,
                    speculative_num_draft_tokens=self.server_args.speculative_num_draft_tokens,
                )
            else:
                self.req_to_token_pool = ReqToTokenPool(
                    size=max_num_reqs,
                    max_context_len=self.model_config.context_len
                    + extra_max_context_len,
                    device=self.device,
                    enable_memory_saver=self.server_args.enable_memory_saver,
                )
        else:
            # Draft worker shares req_to_token_pool with the target worker.
            assert self.is_draft_worker

        # Initialize token_to_kv_pool
        is_nsa_model = is_deepseek_nsa(self.model_config.hf_config)
        if self.server_args.attention_backend == "ascend":
            if self.use_mla_backend:
                self.token_to_kv_pool = AscendMLAPagedTokenToKVPool(
                    self.max_total_num_tokens,
                    page_size=self.page_size,
                    dtype=self.kv_cache_dtype,
                    kv_lora_rank=self.model_config.kv_lora_rank,
                    qk_rope_head_dim=self.model_config.qk_rope_head_dim,
                    index_head_dim=self.model_config.index_head_dim,
                    layer_num=self.num_effective_layers,
                    device=self.device,
                    enable_memory_saver=self.server_args.enable_memory_saver,
                    start_layer=self.start_layer,
                    end_layer=self.end_layer,
                )
            else:
                self.token_to_kv_pool = AscendTokenToKVPool(
                    self.max_total_num_tokens,
                    page_size=self.page_size,
                    dtype=self.kv_cache_dtype,
                    head_num=self.model_config.get_num_kv_heads(
                        get_attention_tp_size()
                    ),
                    head_dim=self.model_config.head_dim,
                    layer_num=self.model_config.num_hidden_layers,
                    device=self.device,
                    enable_memory_saver=self.server_args.enable_memory_saver,
                )
        elif self.use_mla_backend and is_nsa_model:
            self.token_to_kv_pool = NSATokenToKVPool(
                self.max_total_num_tokens,
                page_size=self.page_size,
                dtype=self.kv_cache_dtype,
                kv_lora_rank=self.model_config.kv_lora_rank,
                qk_rope_head_dim=self.model_config.qk_rope_head_dim,
                layer_num=self.num_effective_layers,
                device=self.device,
                enable_memory_saver=self.server_args.enable_memory_saver,
                start_layer=self.start_layer,
                end_layer=self.end_layer,
                index_head_dim=get_nsa_index_head_dim(self.model_config.hf_config),
            )
        elif self.use_mla_backend:
            assert not is_nsa_model
            self.token_to_kv_pool = MLATokenToKVPool(
                self.max_total_num_tokens,
                page_size=self.page_size,
                dtype=self.kv_cache_dtype,
                kv_lora_rank=self.model_config.kv_lora_rank,
                qk_rope_head_dim=self.model_config.qk_rope_head_dim,
                layer_num=self.num_effective_layers,
                device=self.device,
                enable_memory_saver=self.server_args.enable_memory_saver,
                start_layer=self.start_layer,
                end_layer=self.end_layer,
            )
        elif self.server_args.enable_double_sparsity:
            self.token_to_kv_pool = DoubleSparseTokenToKVPool(
                self.max_total_num_tokens,
                page_size=self.page_size,
                dtype=self.kv_cache_dtype,
                head_num=self.model_config.get_num_kv_heads(get_attention_tp_size()),
                head_dim=self.model_config.head_dim,
                layer_num=self.num_effective_layers,
                device=self.device,
                heavy_channel_num=self.server_args.ds_heavy_channel_num,
                enable_memory_saver=self.server_args.enable_memory_saver,
                start_layer=self.start_layer,
                end_layer=self.end_layer,
            )
        else:
            if self.is_hybrid:
                self.token_to_kv_pool = SWAKVPool(
                    size=self.full_max_total_num_tokens,
                    size_swa=self.swa_max_total_num_tokens,
                    dtype=self.kv_cache_dtype,
                    head_num=self.model_config.get_num_kv_heads(
                        get_attention_tp_size()
                    ),
                    head_dim=self.model_config.head_dim,
                    swa_attention_layer_ids=self.model_config.swa_attention_layer_ids,
                    full_attention_layer_ids=self.model_config.full_attention_layer_ids,
                    enable_kvcache_transpose=False,
                    device=self.device,
                )
            elif config := self.mambaish_config:
                self.token_to_kv_pool = HybridLinearKVPool(
                    page_size=self.page_size,
                    size=self.max_total_num_tokens,
                    dtype=self.kv_cache_dtype,
                    head_num=self.model_config.get_num_kv_heads(
                        get_attention_tp_size()
                    ),
                    head_dim=self.model_config.head_dim,
                    # if draft worker, we only need 1 attention layer's kv pool
                    full_attention_layer_ids=(
                        [0] if self.is_draft_worker else config.full_attention_layer_ids
                    ),
                    enable_kvcache_transpose=False,
                    device=self.device,
                    mamba_pool=self.req_to_token_pool.mamba_pool,
                )
            else:
                self.token_to_kv_pool = MHATokenToKVPool(
                    self.max_total_num_tokens,
                    page_size=self.page_size,
                    dtype=self.kv_cache_dtype,
                    head_num=self.model_config.get_num_kv_heads(
                        get_attention_tp_size()
                    ),
                    head_dim=self.model_config.head_dim,
                    layer_num=self.num_effective_layers,
                    device=self.device,
                    enable_memory_saver=self.server_args.enable_memory_saver,
                    start_layer=self.start_layer,
                    end_layer=self.end_layer,
                    enable_kv_cache_copy=(
                        self.server_args.speculative_algorithm is not None
                    ),
                )

        # Initialize token_to_kv_pool_allocator
        need_sort = self.server_args.disaggregation_mode in ("decode", "prefill")
        if self.token_to_kv_pool_allocator is None:
            if _is_npu and (
                self.server_args.attention_backend == "ascend"
                or self.hybrid_gdn_config is not None
            ):
                self.token_to_kv_pool_allocator = AscendPagedTokenToKVPoolAllocator(
                    self.max_total_num_tokens,
                    page_size=self.page_size,
                    dtype=self.kv_cache_dtype,
                    device=self.device,
                    kvcache=self.token_to_kv_pool,
                    need_sort=need_sort,
                )
            else:
                if self.page_size == 1:
                    if self.is_hybrid:
                        self.token_to_kv_pool_allocator = SWATokenToKVPoolAllocator(
                            self.full_max_total_num_tokens,
                            self.swa_max_total_num_tokens,
                            dtype=self.kv_cache_dtype,
                            device=self.device,
                            kvcache=self.token_to_kv_pool,
                            need_sort=need_sort,
                        )
                    else:
                        self.token_to_kv_pool_allocator = TokenToKVPoolAllocator(
                            self.max_total_num_tokens,
                            dtype=self.kv_cache_dtype,
                            device=self.device,
                            kvcache=self.token_to_kv_pool,
                            need_sort=need_sort,
                        )
                else:
                    assert not self.is_hybrid
                    self.token_to_kv_pool_allocator = PagedTokenToKVPoolAllocator(
                        self.max_total_num_tokens,
                        page_size=self.page_size,
                        dtype=self.kv_cache_dtype,
                        device=self.device,
                        kvcache=self.token_to_kv_pool,
                        need_sort=need_sort,
                    )
        else:
            assert self.is_draft_worker

        logger.info(
            f"Memory pool end. "
            f"avail mem={get_available_gpu_memory(self.device, self.gpu_id):.2f} GB"
        )

    def init_cublas(self):
        """We need to run a small matmul to init cublas. Otherwise, it will raise some errors later."""
        dtype = torch.float16
        device = "cuda"
        a = torch.ones((16, 16), dtype=dtype, device=device)
        b = torch.ones((16, 16), dtype=dtype, device=device)
        c = a @ b
        return c

    def init_attention_backend(self):
        """Init attention kernel backend."""
        if self.server_args.enable_two_batch_overlap and not self.is_draft_worker:
            self.attn_backend = TboAttnBackend.init_new(self._get_attention_backend)
        else:
            self.attn_backend = self._get_attention_backend()

    def _get_attention_backend(self):
        """Init attention kernel backend."""
        self.prefill_attention_backend_str, self.decode_attention_backend_str = (
            self.server_args.get_attention_backends()
        )

        if self.decode_attention_backend_str != self.prefill_attention_backend_str:
            from sglang.srt.layers.attention.hybrid_attn_backend import (
                HybridAttnBackend,
            )

            attn_backend = HybridAttnBackend(
                self,
                decode_backend=self._get_attention_backend_from_str(
                    self.decode_attention_backend_str
                ),
                prefill_backend=self._get_attention_backend_from_str(
                    self.prefill_attention_backend_str
                ),
            )
            logger.info(
                f"Using hybrid attention backend for decode and prefill: "
                f"decode_backend={self.decode_attention_backend_str}, "
                f"prefill_backend={self.prefill_attention_backend_str}."
            )
            logger.warning(
                "Warning: Attention backend specified by --attention-backend or default backend might be overridden."
                "The feature of hybrid attention backend is experimental and unstable. Please raise an issue if you encounter any problem."
            )
        else:
            attn_backend = self._get_attention_backend_from_str(
                self.server_args.attention_backend
            )

        global_server_args_dict.update(
            {
                "decode_attention_backend": self.decode_attention_backend_str,
                "prefill_attention_backend": self.prefill_attention_backend_str,
            }
        )
        return attn_backend

    def _get_attention_backend_from_str(self, backend_str: str):
        if backend_str not in ATTENTION_BACKENDS:
            raise ValueError(f"Invalid attention backend: {backend_str}")
        full_attention_backend = ATTENTION_BACKENDS[backend_str](self)
        return attn_backend_wrapper(self, full_attention_backend)

    def init_double_sparsity_channel_config(self, selected_channel):
        selected_channel = "." + selected_channel + "_proj"
        self.sorted_channels = []
        # load channel config
        with open(self.server_args.ds_channel_config_path, "r") as f:
            channel_config = json.load(f)

        for i in range(self.start_layer, self.end_layer):
            key = "model.layers." + str(i) + ".self_attn" + selected_channel
            self.sorted_channels.append(
                torch.tensor(channel_config[key])[
                    :, : self.server_args.ds_heavy_channel_num
                ]
                .contiguous()
                .cuda()
            )

    def init_device_graphs(self):
        """Capture device graphs."""
        self.graph_runner = None
        self.graph_mem_usage = 0

        if not self.is_generation:
            # TODO: Currently, cuda graph only captures decode steps, which only exists for generation models
            return

        if self.device != "cpu" and self.server_args.disable_cuda_graph:
            return

        if self.device == "cpu" and not self.server_args.enable_torch_compile:
            return

        tic = time.perf_counter()
        before_mem = get_available_gpu_memory(self.device, self.gpu_id)
        logger.info(
            f"Capture {'cpu graph' if self.device == 'cpu' else 'cuda graph'} begin. This can take up to several minutes. avail mem={before_mem:.2f} GB"
        )
        graph_runners = defaultdict(
            lambda: CudaGraphRunner,
            {
                "cpu": CPUGraphRunner,
                "npu": NPUGraphRunner,
            },
        )
        self.graph_runner = graph_runners[self.device](self)

        after_mem = get_available_gpu_memory(self.device, self.gpu_id)
        self.graph_mem_usage = before_mem - after_mem
        logger.info(
            f"Capture {'cpu graph' if self.device == 'cpu' else 'cuda graph'} end. Time elapsed: {time.perf_counter() - tic:.2f} s. "
            f"mem usage={self.graph_mem_usage:.2f} GB. avail mem={after_mem:.2f} GB."
        )

    def init_threads_binding(self):
        omp_cpuids = os.environ.get("SGLANG_CPU_OMP_THREADS_BIND", "all")
        cpu_ids_by_node = get_cpu_ids_by_node()
        n_numa_node = len(cpu_ids_by_node)
        if omp_cpuids == "all":
            assert self.tp_size <= n_numa_node, (
                f"SGLANG_CPU_OMP_THREADS_BIND is not set, in this case, "
                f"tp_size {self.tp_size} should be smaller than or equal to number of numa node on the machine {n_numa_node}. "
                f"If you need tp_size to be larger than number of numa node, please set the CPU cores for each tp rank via SGLANG_CPU_OMP_THREADS_BIND explicitly. "
                f"For example, on a machine with 2 numa nodes, where core 0-31 are on numa node 0 and core 32-63 are on numa node 1, "
                f"it is suggested to use -tp 2 and bind tp rank 0 to core 0-31 and tp rank 1 to core 32-63. "
                f"This is the default behavior if SGLANG_CPU_OMP_THREADS_BIND is not set and it is the same as setting SGLANG_CPU_OMP_THREADS_BIND=0-31|32-63. "
                f"If you do need tp_size to be larger than the number of numa nodes, you could set SGLANG_CPU_OMP_THREADS_BIND explicitly for example SGLANG_CPU_OMP_THREADS_BIND=0-15|16-31|32-47|48-63 and run with -tp 4. "
                f"If you don't want each tp rank to use all the cores on one numa node, you could set for example SGLANG_CPU_OMP_THREADS_BIND=0-15|32-47 and run with -tp 2."
            )
            if self.tp_size < n_numa_node:
                logger.warning(
                    f"Detected the current machine has {n_numa_node} numa nodes available, but tp_size is set to {self.tp_size}, so only {self.tp_size} numa nodes are used."
                )
            self.local_omp_cpuid = cpu_ids_by_node[self.tp_rank]
        else:
            threads_bind_list = omp_cpuids.split("|")
            assert self.tp_size == len(threads_bind_list), (
                f"SGLANG_CPU_OMP_THREADS_BIND setting must be aligned with TP size parameter ({self.tp_size}). "
                f"Please double check your settings."
            )
            self.local_omp_cpuid = threads_bind_list[self.tp_rank]
            if self.tp_size > n_numa_node:
                logger.warning(
                    f"TP size ({self.tp_size})is larger than numa node number ({n_numa_node}), "
                    f"in this case the available memory amount of each rank cannot be determined in prior. "
                    f"Please set proper `--max-total-tokens` to avoid the out-of-memory error."
                )

    def apply_torch_tp(self):
        logger.info(f"Enabling torch tensor parallelism on {self.tp_size} devices.")
        from sglang.srt.layers.model_parallel import tensor_parallel

        device_mesh = torch.distributed.init_device_mesh(self.device, (self.tp_size,))
        tensor_parallel(self.model, device_mesh)

    def forward_decode(
        self,
        forward_batch: ForwardBatch,
        skip_attn_backend_init: bool = False,
        pp_proxy_tensors=None,
    ) -> LogitsProcessorOutput:
        if not skip_attn_backend_init:
            self.attn_backend.init_forward_metadata(forward_batch)
        # FIXME: add pp_proxy_tensors arg to all models
        kwargs = {}
        if self.support_pp:
            kwargs["pp_proxy_tensors"] = pp_proxy_tensors
        return self.model.forward(
            forward_batch.input_ids,
            forward_batch.positions,
            forward_batch,
            **kwargs,
        )

    def forward_extend(
        self,
        forward_batch: ForwardBatch,
        skip_attn_backend_init: bool = False,
        pp_proxy_tensors=None,
    ) -> LogitsProcessorOutput:
        if not skip_attn_backend_init:
            self.attn_backend.init_forward_metadata(forward_batch)

        kwargs = {}
        if self.support_pp:
            kwargs["pp_proxy_tensors"] = pp_proxy_tensors
        if forward_batch.input_embeds is not None:
            kwargs["input_embeds"] = forward_batch.input_embeds.bfloat16()
        if not self.is_generation:
            kwargs["get_embedding"] = True
        return self.model.forward(
            forward_batch.input_ids,
            forward_batch.positions,
            forward_batch,
            **kwargs,
        )

    def forward_idle(
        self, forward_batch: ForwardBatch, pp_proxy_tensors=None
    ) -> LogitsProcessorOutput:
        kwargs = {}
        if self.support_pp:
            kwargs["pp_proxy_tensors"] = pp_proxy_tensors
        return self.model.forward(
            forward_batch.input_ids,
            forward_batch.positions,
            forward_batch,
            **kwargs,
        )

    def forward_split_prefill(
        self,
        forward_batch: ForwardBatch,
        reinit_attn_backend: bool = False,
        forward_count: int = 1,
    ) -> LogitsProcessorOutput:
        if forward_batch.split_index == 0 or reinit_attn_backend:
            self.attn_backend.init_forward_metadata(forward_batch)
        next_split_index = min(
            forward_batch.split_index + forward_count,
            self.model_config.num_hidden_layers,
        )
        ret = self.model.forward_split_prefill(
            forward_batch.input_ids,
            forward_batch.positions,
            forward_batch,
            (forward_batch.split_index, next_split_index),
        )
        forward_batch.split_index = next_split_index
        return ret

    def forward(
        self,
        forward_batch: ForwardBatch,
        skip_attn_backend_init: bool = False,
        pp_proxy_tensors: Optional[PPProxyTensors] = None,
        reinit_attn_backend: bool = False,
        split_forward_count: int = 1,
    ) -> Tuple[Union[LogitsProcessorOutput, PPProxyTensors], bool]:
        self.forward_pass_id += 1

        with get_global_expert_distribution_recorder().with_forward_pass(
            self.forward_pass_id,
            forward_batch,
        ):
            output = self._forward_raw(
                forward_batch,
                skip_attn_backend_init,
                pp_proxy_tensors,
                reinit_attn_backend,
                split_forward_count,
            )

        if self.eplb_manager is not None:
            self.eplb_manager.on_forward_pass_end()

        return output

    def _forward_raw(
        self,
        forward_batch: ForwardBatch,
        skip_attn_backend_init: bool,
        pp_proxy_tensors: Optional[PPProxyTensors],
        reinit_attn_backend: bool = False,
        split_forward_count: int = 1,
    ) -> Tuple[Union[LogitsProcessorOutput, PPProxyTensors], bool]:
        mode_check = (
            forward_batch.forward_mode.is_cpu_graph
            if self.device == "cpu"
            else forward_batch.forward_mode.is_cuda_graph
        )
        can_run_graph = bool(
            mode_check()
            and self.graph_runner
            and self.graph_runner.can_run(forward_batch)
        )

        if can_run_graph:
            ret = self.graph_runner.replay(
                forward_batch,
                skip_attn_backend_init=skip_attn_backend_init,
                pp_proxy_tensors=pp_proxy_tensors,
            )
            return ret, can_run_graph

        # For MLP sync
        if forward_batch.global_num_tokens_cpu is not None:
            forward_batch.prepare_mlp_sync_batch(self)

        if forward_batch.forward_mode.is_decode():
            ret = self.forward_decode(
                forward_batch,
                skip_attn_backend_init=skip_attn_backend_init,
                pp_proxy_tensors=pp_proxy_tensors,
            )
        elif forward_batch.forward_mode.is_extend():
            ret = self.forward_extend(
                forward_batch,
                skip_attn_backend_init=skip_attn_backend_init,
                pp_proxy_tensors=pp_proxy_tensors,
            )
        elif forward_batch.forward_mode.is_split_prefill():
            ret = self.forward_split_prefill(
                forward_batch,
                reinit_attn_backend=reinit_attn_backend,
                forward_count=split_forward_count,
            )
        elif forward_batch.forward_mode.is_idle():
            ret = self.forward_idle(forward_batch, pp_proxy_tensors=pp_proxy_tensors)
        else:
            raise ValueError(f"Invalid forward mode: {forward_batch.forward_mode}")

        if (
            forward_batch.global_num_tokens_cpu is not None
            and self.pp_group.is_last_rank
        ):
            forward_batch.post_forward_mlp_sync_batch(ret)

        return ret, can_run_graph

    def _preprocess_logits(
        self, logits_output: LogitsProcessorOutput, sampling_info: SamplingBatchInfo
    ):
        # NOTE: In overlap mode, the function update_regex_vocab_mask (in sample)
        #       was executed after we processed last batch's results.

        # Calculate logits bias and apply it to next_token_logits.
        sampling_info.update_regex_vocab_mask()
        sampling_info.apply_logits_bias(logits_output.next_token_logits)

    def sample(
        self,
        logits_output: LogitsProcessorOutput,
        forward_batch: ForwardBatch,
    ) -> torch.Tensor:
        """Sample and compute logprobs and update logits_output.

        Args:
            logits_output: The logits output from the model forward
            forward_batch: The forward batch that generates logits_output

        Returns:
            A list of next_token_ids
        """
        # For duplex models with multiple output streams.
        if isinstance(logits_output, tuple):
            return torch.stack(
                [self.sample(values, forward_batch) for values in logits_output],
                axis=-1,
            )

        self._preprocess_logits(logits_output, forward_batch.sampling_info)
        # Sample the next tokens
        next_token_ids = self.sampler(
            logits_output,
            forward_batch.sampling_info,
            forward_batch.return_logprob,
            forward_batch.top_logprobs_nums,
            forward_batch.token_ids_logprobs,
            # For prefill, we only use the position of the last token.
            (
                forward_batch.positions
                if forward_batch.forward_mode.is_decode()
                else forward_batch.seq_lens - 1
            ),
        )
        return next_token_ids

    def compute_logprobs_only(
        self,
        logits_output: LogitsProcessorOutput,
        forward_batch: ForwardBatch,
    ) -> None:
        """
        Compute token_ids_logprobs without performing sampling.

        Optimized path for prefill-only requests that need token_ids_logprobs but don't
        require next token generation. Skips expensive sampling operations
        while still providing requested probability information.

        Args:
            logits_output: The logits output from the model forward
            forward_batch: The forward batch that generates logits_output
        """
        if not forward_batch.token_ids_logprobs:
            return

        # Preprocess logits (same as in sample method)
        self._preprocess_logits(logits_output, forward_batch.sampling_info)

        # Delegate to sampler for logprob-only computation
        # This populates logits_output with requested token probabilities
        self.sampler.compute_logprobs_only(
            logits_output,
            forward_batch.sampling_info,
            forward_batch.return_logprob,
            forward_batch.top_logprobs_nums,
            forward_batch.token_ids_logprobs,
        )

    @property
    def model_is_mrope(self) -> bool:
        """Detect if the model has "mrope" rope_scaling type.
        mrope requires keep "rope_deltas" between prompt and decoding phases."""
        rope_scaling = getattr(self.model_config.hf_text_config, "rope_scaling", {})
        if rope_scaling is None:
            return False
        is_mrope_enabled = "mrope_section" in rope_scaling
        return is_mrope_enabled

    def save_remote_model(self, url: str):
        from sglang.srt.model_loader.loader import RemoteModelLoader

        logger.info(f"Saving model to {url}")
        RemoteModelLoader.save_model(self.model, self.model_config.model_path, url)

    def save_sharded_model(
        self, path: str, pattern: Optional[str] = None, max_size: Optional[int] = None
    ):
        from sglang.srt.model_loader.loader import ShardedStateLoader

        logger.info(
            f"Save sharded model to {path} with pattern {pattern} and max_size {max_size}"
        )
        ShardedStateLoader.save_model(self.model, path, pattern, max_size)


def _model_load_weights_direct(model, named_tensors: List[Tuple[str, torch.Tensor]]):
    params_dict = dict(model.named_parameters())
    for name, tensor in named_tensors:
        default_weight_loader(params_dict[name], tensor)


def _unwrap_tensor(tensor, tp_rank, device):
    if isinstance(tensor, LocalSerializedTensor):
        tensor = tensor.get(tp_rank)
    return tensor.to(device)


@dataclass
class LocalSerializedTensor:
    """torch.Tensor that gets serialized by MultiprocessingSerializer (which only serializes a pointer and not the data).
    The i-th element in the list corresponds to i-th rank's GPU."""

    values: List[bytes]

    def get(self, rank: int):
        return MultiprocessingSerializer.deserialize(self.values[rank])<|MERGE_RESOLUTION|>--- conflicted
+++ resolved
@@ -1527,27 +1527,14 @@
                 # subscribe memory for pre-allocated requests
                 # if max_num_reqs <= 32, we pre-allocate 2x requests
                 pre_alloc_size = max_num_reqs * 2 if max_num_reqs <= 32 else 0
-<<<<<<< HEAD
-                if self.is_hybrid_gdn:
-                    config = self.model_config.hf_config
-                    (
-                        conv_state_shape,
-                        temporal_state_shape,
-                        conv_dtype,
-                        ssm_dtype,
-                        mamba_layers,
-                    ) = config.hybrid_gdn_params
+                if config := self.mambaish_config:
                     self.req_to_token_pool = HybridDecodeReqToTokenPool(
                         size=max_num_reqs,
                         max_context_len=self.model_config.context_len
                         + extra_max_context_len,
                         device=self.device,
                         enable_memory_saver=self.server_args.enable_memory_saver,
-                        conv_state_shape=conv_state_shape,
-                        temporal_state_shape=temporal_state_shape,
-                        conv_dtype=conv_dtype,
-                        ssm_dtype=ssm_dtype,
-                        mamba_layers=mamba_layers,
+                        cache_params=config.mamba2_cache_params,
                         speculative_num_draft_tokens=self.server_args.speculative_num_draft_tokens,
                         pre_alloc_size=pre_alloc_size,
                     )
@@ -1560,30 +1547,11 @@
                         enable_memory_saver=self.server_args.enable_memory_saver,
                         pre_alloc_size=pre_alloc_size,
                     )
-            elif self.is_hybrid_gdn:
-                config = self.model_config.hf_config
-                (
-                    conv_state_shape,
-                    temporal_state_shape,
-                    conv_dtype,
-                    ssm_dtype,
-                    mamba_layers,
-                ) = config.hybrid_gdn_params
-=======
-                self.req_to_token_pool = DecodeReqToTokenPool(
-                    size=max_num_reqs,
-                    max_context_len=self.model_config.context_len
-                    + extra_max_context_len,
-                    device=self.device,
-                    enable_memory_saver=self.server_args.enable_memory_saver,
-                    pre_alloc_size=pre_alloc_size,
-                )
             elif config := self.mambaish_config:
->>>>>>> 368fd206
                 self.req_to_token_pool = HybridReqToTokenPool(
                     size=max_num_reqs,
                     max_context_len=self.model_config.context_len
-                    + extra_max_context_len,
+                                    + extra_max_context_len,
                     device=self.device,
                     enable_memory_saver=self.server_args.enable_memory_saver,
                     cache_params=config.mamba2_cache_params,
@@ -1703,7 +1671,6 @@
                     ),
                     enable_kvcache_transpose=False,
                     device=self.device,
-                    mamba_pool=self.req_to_token_pool.mamba_pool,
                 )
             else:
                 self.token_to_kv_pool = MHATokenToKVPool(
