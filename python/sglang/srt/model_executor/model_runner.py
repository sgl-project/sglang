--- conflicted
+++ resolved
@@ -21,7 +21,6 @@
 import time
 from dataclasses import dataclass
 from typing import List, Optional, Tuple, Union
-from sglang.srt.utils import is_hip
 
 import torch
 import torch.distributed as dist
@@ -41,11 +40,6 @@
 from sglang.srt.layers.attention.flashinfer_mla_backend import FlashInferMLAAttnBackend
 from sglang.srt.layers.attention.torch_native_backend import TorchNativeAttnBackend
 from sglang.srt.layers.attention.triton_backend import TritonAttnBackend
-
-if is_hip():
-    from sglang.srt.layers.attention.aiter_backend import AiterAttnBackend
-    from sglang.srt.layers.attention.aiter_decode_backend import AiterDecodeAttnBackend
-    
 from sglang.srt.layers.dp_attention import (
     get_attention_tp_group,
     get_attention_tp_size,
@@ -85,6 +79,12 @@
 )
 from sglang.utils import get_exception_traceback
 
+is_hip_ = is_hip()
+
+if is_hip_:
+    from sglang.srt.layers.attention.aiter_backend import AiterAttnBackend
+    from sglang.srt.layers.attention.aiter_decode_backend import AiterDecodeAttnBackend
+
 logger = logging.getLogger(__name__)
 
 
@@ -647,7 +647,7 @@
         if self.server_args.kv_cache_dtype == "auto":
             self.kv_cache_dtype = self.dtype
         elif self.server_args.kv_cache_dtype == "fp8_e5m2":
-            if is_hip():  # Using natively supported format
+            if is_hip_:  # Using natively supported format
                 self.kv_cache_dtype = torch.float8_e5m2fnuz
             else:
                 self.kv_cache_dtype = torch.float8_e5m2
@@ -784,9 +784,12 @@
 
     def init_attention_backend(self):
         """Init attention kernel backend."""
-<<<<<<< HEAD
-        if not is_hip():
+        if is_cuda():
             if self.server_args.attention_backend == "flashinfer":
+                # Init streams
+                if self.server_args.speculative_algorithm == "EAGLE":
+                    self.plan_stream_for_flashinfer = torch.cuda.Stream()
+
                 self.attn_backend = FlashInferAttnBackend(self)
             elif self.server_args.attention_backend == "triton":
                 assert self.sliding_window_size is None, (
@@ -805,30 +808,11 @@
                 self.attn_backend = TorchNativeAttnBackend(self)
             elif self.server_args.attention_backend == "flashinfer_mla":
                 self.attn_backend = FlashInferMLAAttnBackend(self)
-=======
-        if self.server_args.attention_backend == "flashinfer":
-            # Init streams
-            if self.server_args.speculative_algorithm == "EAGLE":
-                self.plan_stream_for_flashinfer = torch.cuda.Stream()
-
-            self.attn_backend = FlashInferAttnBackend(self)
-        elif self.server_args.attention_backend == "triton":
-            assert self.sliding_window_size is None, (
-                "Window attention is not supported in the triton attention backend. "
-                "Please use `--attention-backend flashinfer`."
-            )
-            assert not self.model_config.is_encoder_decoder, (
-                "Cross attention is not supported in the triton attention backend. "
-                "Please use `--attention-backend flashinfer`."
-            )
-            if self.server_args.enable_double_sparsity:
-                self.attn_backend = DoubleSparseAttnBackend(self)
->>>>>>> ad55f171
             else:
                 raise ValueError(
                     f"Invalid attention backend: {self.server_args.attention_backend}"
                 )
-        else:
+        elif is_hip_:
             # AMD hip supported attention backends
             if self.server_args.attention_backend == "aiter":
                 self.attn_backend = AiterAttnBackend(self)
@@ -849,6 +833,10 @@
                     self.attn_backend = TritonAttnBackend(self)
             elif self.server_args.attention_backend == "torch_native":
                 self.attn_backend = TorchNativeAttnBackend(self)
+            else:
+                raise ValueError(
+                    f"Invalid attention backend: {self.server_args.attention_backend}"
+                )
 
     def init_double_sparsity_channel_config(self, selected_channel):
         selected_channel = "." + selected_channel + "_proj"
