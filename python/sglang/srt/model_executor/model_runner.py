# Copyright 2023-2024 SGLang Team
# Licensed under the Apache License, Version 2.0 (the "License");
# you may not use this file except in compliance with the License.
# You may obtain a copy of the License at
#
#     http://www.apache.org/licenses/LICENSE-2.0
#
# Unless required by applicable law or agreed to in writing, software
# distributed under the License is distributed on an "AS IS" BASIS,
# WITHOUT WARRANTIES OR CONDITIONS OF ANY KIND, either express or implied.
# See the License for the specific language governing permissions and
# limitations under the License.
# ==============================================================================
"""ModelRunner runs the forward passes of the models."""

import datetime
import gc
import inspect
import json
import logging
import os
import socket
import threading
import time
import types
from collections import defaultdict
from contextlib import contextmanager
from dataclasses import dataclass
<<<<<<< HEAD
from typing import Any, List, Optional, Tuple, Union
from urllib.parse import urlparse

import numpy as np
import requests
=======
from typing import List, Optional, Tuple, Union

>>>>>>> d736e0b6
import torch
import torch.distributed as dist

from sglang.srt.configs.device_config import DeviceConfig
from sglang.srt.configs.load_config import LoadConfig, LoadFormat
from sglang.srt.configs.model_config import AttentionArch, ModelConfig
from sglang.srt.configs.update_config import adjust_config_with_unaligned_cpu_tp
from sglang.srt.constants import GPU_MEMORY_TYPE_WEIGHTS
from sglang.srt.distributed import (
    get_pp_group,
    get_tp_group,
    get_world_group,
    init_distributed_environment,
    initialize_model_parallel,
    set_custom_all_reduce,
    set_mscclpp_all_reduce,
)
from sglang.srt.distributed.parallel_state import monkey_patch_vllm_parallel_state
from sglang.srt.eplb.eplb_manager import EPLBManager
from sglang.srt.eplb.expert_distribution import (
    ExpertDistributionRecorder,
    get_global_expert_distribution_recorder,
    set_global_expert_distribution_recorder,
)
from sglang.srt.eplb.expert_location import (
    ExpertLocationMetadata,
    compute_initial_expert_location_metadata,
    get_global_expert_location_metadata,
    set_global_expert_location_metadata,
)
from sglang.srt.eplb.expert_location_updater import ExpertLocationUpdater
from sglang.srt.layers.attention.attention_registry import (
    ATTENTION_BACKENDS,
    attn_backend_wrapper,
)
from sglang.srt.layers.attention.tbo_backend import TboAttnBackend
from sglang.srt.layers.dp_attention import (
    get_attention_tp_group,
    get_attention_tp_size,
    initialize_dp_attention,
)
from sglang.srt.layers.logits_processor import LogitsProcessorOutput
from sglang.srt.layers.quantization import (
    deep_gemm_wrapper,
    monkey_patch_isinstance_for_vllm_base_layer,
)
from sglang.srt.layers.sampler import Sampler
from sglang.srt.layers.torchao_utils import apply_torchao_config_to_model
from sglang.srt.lora.lora_manager import LoRAManager
from sglang.srt.lora.lora_registry import LoRARef
from sglang.srt.managers.schedule_batch import (
    GLOBAL_SERVER_ARGS_KEYS,
    global_server_args_dict,
)
from sglang.srt.mem_cache.allocator import (
    BaseTokenToKVPoolAllocator,
    PagedTokenToKVPoolAllocator,
    SWATokenToKVPoolAllocator,
    TokenToKVPoolAllocator,
)
from sglang.srt.mem_cache.allocator_ascend import AscendPagedTokenToKVPoolAllocator
from sglang.srt.mem_cache.memory_pool import (
    AscendMLAPagedTokenToKVPool,
    AscendTokenToKVPool,
    DoubleSparseTokenToKVPool,
    HybridLinearKVPool,
    HybridReqToTokenPool,
    MHATokenToKVPool,
    MLATokenToKVPool,
    ReqToTokenPool,
    SWAKVPool,
)
from sglang.srt.model_executor.compilation.piecewise_context_manager import (
    set_forward_context,
)
from sglang.srt.model_executor.cpu_graph_runner import CPUGraphRunner
from sglang.srt.model_executor.cuda_graph_runner import CudaGraphRunner
from sglang.srt.model_executor.forward_batch_info import (
    ForwardBatch,
    ForwardMode,
    PPProxyTensors,
)
from sglang.srt.model_executor.npu_graph_runner import NPUGraphRunner
from sglang.srt.model_executor.piecewise_cuda_graph_runner import (
    PiecewiseCudaGraphRunner,
)
from sglang.srt.model_loader import get_model
from sglang.srt.model_loader.loader import DefaultModelLoader, get_model_loader
from sglang.srt.model_loader.remote_instance_weight_loader_utils import (
    trigger_init_weights_send_group_for_remote_instance_request,
)
from sglang.srt.model_loader.utils import set_default_torch_dtype
from sglang.srt.model_loader.weight_utils import default_weight_loader
from sglang.srt.offloader import (
    create_offloader_from_server_args,
    get_offloader,
    set_offloader,
)
from sglang.srt.sampling.sampling_batch_info import SamplingBatchInfo
from sglang.srt.server_args import ServerArgs
from sglang.srt.speculative.spec_info import SpeculativeAlgorithm
from sglang.srt.torch_memory_saver_adapter import TorchMemorySaverAdapter
from sglang.srt.utils import (
    MultiprocessingSerializer,
    cpu_has_amx_support,
    dynamic_import,
    enable_show_time_cost,
    get_available_gpu_memory,
    get_bool_env_var,
    get_cpu_ids_by_node,
    init_custom_process_group,
    is_fa3_default_architecture,
    is_flashinfer_available,
    is_hip,
    is_hopper_with_cuda_12_3,
    is_no_spec_infer_or_topk_one,
    is_npu,
    is_sm100_supported,
    log_info_on_rank0,
    monkey_patch_p2p_access_check,
    monkey_patch_vllm_gguf_config,
    set_cuda_arch,
    slow_rank_detector,
)
from sglang.srt.utils.patch_torch import monkey_patch_torch_reductions
from sglang.srt.weight_sync.tensor_bucket import (
    FlattenedTensorBucket,
    FlattenedTensorMetadata,
)

MLA_ATTENTION_BACKENDS = [
    "aiter",
    "flashinfer",
    "fa3",
    "fa4",
    "triton",
    "flashmla",
    "cutlass_mla",
    "trtllm_mla",
    "ascend",
]


def add_mla_attention_backend(backend_name):
    if backend_name not in MLA_ATTENTION_BACKENDS:
        MLA_ATTENTION_BACKENDS.append(backend_name)
        logger.info(f"Added {backend_name} to MLA_ATTENTION_BACKENDS.")


_is_hip = is_hip()
_is_npu = is_npu()
_is_cpu_amx_available = cpu_has_amx_support()

# Use a small KV cache pool size for tests in CI
SGLANG_CI_SMALL_KV_SIZE = os.getenv("SGLANG_CI_SMALL_KV_SIZE", None)

# Detect stragger ranks in model loading
UNBALANCED_MODEL_LOADING_TIMEOUT_S = 300

logger = logging.getLogger(__name__)


if _is_npu:
    import torch_npu

    torch.npu.config.allow_internal_format = True
    torch_npu.npu.set_compile_mode(jit_compile=False)


class RankZeroFilter(logging.Filter):
    """Filter that only allows INFO level logs from rank 0, but allows all other levels from any rank."""

    def __init__(self, is_rank_zero):
        super().__init__()
        self.is_rank_zero = is_rank_zero

    def filter(self, record):
        if record.levelno == logging.INFO:
            return self.is_rank_zero
        return True


class ModelRunner:
    """ModelRunner runs the forward passes of the models."""

    def __init__(
        self,
        model_config: ModelConfig,
        mem_fraction_static: float,
        gpu_id: int,
        tp_rank: int,
        tp_size: int,
        moe_ep_rank: int,
        moe_ep_size: int,
        pp_rank: int,
        pp_size: int,
        nccl_port: int,
        server_args: ServerArgs,
        dp_rank: Optional[int] = None,
        is_draft_worker: bool = False,
        req_to_token_pool: Optional[ReqToTokenPool] = None,
        token_to_kv_pool_allocator: Optional[BaseTokenToKVPoolAllocator] = None,
    ):
        # Parse args
        self.mem_fraction_static = mem_fraction_static
        self.device = server_args.device
        self.gpu_id = gpu_id
        self.tp_rank = tp_rank
        self.tp_size = tp_size
        self.moe_ep_rank = moe_ep_rank
        self.moe_ep_size = moe_ep_size
        self.dp_size = server_args.dp_size
        self.pp_rank = pp_rank
        self.pp_size = pp_size
        self.model_config = model_config
        self.dist_port = nccl_port
        self.server_args = server_args
        self.is_draft_worker = is_draft_worker
        self.is_generation = model_config.is_generation
        self.is_multimodal = model_config.is_multimodal
        self.is_multimodal_chunked_prefill_supported = (
            model_config.is_multimodal_chunked_prefill_supported
        )
        self.spec_algorithm = SpeculativeAlgorithm.from_string(
            server_args.speculative_algorithm
        )
        self.page_size = server_args.page_size
        self.req_to_token_pool = req_to_token_pool
        self.token_to_kv_pool_allocator = token_to_kv_pool_allocator
        self.is_hybrid = model_config.is_hybrid
        self.use_mla_backend = self.model_config.attention_arch == AttentionArch.MLA
        self.attention_chunk_size = model_config.attention_chunk_size
        self.forward_pass_id = 0

        # Apply the rank zero filter to logger
        if not any(isinstance(f, RankZeroFilter) for f in logger.filters):
            logger.addFilter(RankZeroFilter(tp_rank == 0))
        if server_args.show_time_cost:
            enable_show_time_cost()

        # Model-specific adjustment
        self.model_specific_adjustment()

        # Global vars
        global_server_args_dict.update(
            {k: getattr(server_args, k) for k in GLOBAL_SERVER_ARGS_KEYS}
            | {
                # TODO it is indeed not a "server args"
                "use_mla_backend": self.use_mla_backend,
                "speculative_algorithm": self.spec_algorithm,
            }
        )

        # Init OpenMP threads binding for CPU
        if self.device == "cpu":
            self.init_threads_binding()

        # Get memory before model loading
        min_per_gpu_memory = self.init_torch_distributed()

        # CPU offload
        set_offloader(create_offloader_from_server_args(server_args, dp_rank=dp_rank))

        if get_bool_env_var("SGLANG_DETECT_SLOW_RANK"):
            slow_rank_detector.execute()

        # Update deep gemm configure
        if deep_gemm_wrapper.ENABLE_JIT_DEEPGEMM:
            deep_gemm_wrapper.update_deep_gemm_config(gpu_id, server_args)

        # Initialize the model runner
        self.initialize(min_per_gpu_memory)

        # Temporary cached values
        self.support_pp = (
            "pp_proxy_tensors" in inspect.signature(self.model.forward).parameters
        )

        # For weight updates
        self._model_update_group = {}
        self._weights_send_group = {}

        if self.server_args.enable_piecewise_cuda_graph:
            self.piecewise_cuda_graph_runner = PiecewiseCudaGraphRunner(self)

    def initialize(self, min_per_gpu_memory: float):
        server_args = self.server_args

        self.memory_saver_adapter = TorchMemorySaverAdapter.create(
            enable=self.server_args.enable_memory_saver
        )

        if not self.is_draft_worker:
            set_global_expert_location_metadata(
                compute_initial_expert_location_metadata(server_args, self.model_config)
            )
            if self.tp_rank == 0 and get_bool_env_var(
                "SGLANG_LOG_EXPERT_LOCATION_METADATA"
            ):
                logger.info(
                    f"Initial expert_location_metadata: {get_global_expert_location_metadata()}"
                )

            set_global_expert_distribution_recorder(
                ExpertDistributionRecorder.init_new(
                    server_args,
                    get_global_expert_location_metadata(),
                    rank=self.tp_rank,
                )
            )

        # Expert parallelism
        self.eplb_manager = (
            EPLBManager(self)
            if self.server_args.enable_eplb and (not self.is_draft_worker)
            else None
        )
        self.expert_location_updater = ExpertLocationUpdater()

        # Load the model
        self.sampler = Sampler()
        self.load_model()

        # Check if the model is using hybrid SWA
        if (
            not self.server_args.disable_hybrid_swa_memory
            and self.sliding_window_size is not None
            and self.sliding_window_size > 0
        ):
            architectures = self.model_config.hf_config.architectures
            if architectures and not any("Llama4" in arch for arch in architectures):
                self.is_hybrid = self.model_config.is_hybrid = True

        if self.is_hybrid_gdn:
            logger.warning("Hybrid GDN model detected, disable radix cache")
            self.server_args.disable_radix_cache = True
            if self.server_args.max_mamba_cache_size is None:
                if self.server_args.max_running_requests is not None:
                    self.server_args.max_mamba_cache_size = (
                        self.server_args.max_running_requests
                    )
                else:
                    self.server_args.max_mamba_cache_size = 512
            self.server_args.max_mamba_cache_size = (
                self.server_args.max_mamba_cache_size
                // (
                    self.server_args.dp_size
                    if self.server_args.enable_dp_attention
                    else 1
                )
            )

        # For MTP models like DeepSeek-V3 or GLM-4.5, the MTP layer(s) are used separately as draft
        # models for speculative decoding. In those cases, `num_nextn_predict_layers` is used to
        # determine the number of layers.
        model_has_mtp_layers = self.model_config.num_nextn_predict_layers is not None
        model_num_layers = (
            self.model_config.num_nextn_predict_layers
            if self.is_draft_worker and model_has_mtp_layers
            else max(
                self.model_config.num_hidden_layers,
                self.model_config.num_attention_layers,
            )
        )
        self.start_layer = getattr(self.model, "start_layer", 0)
        self.end_layer = getattr(self.model, "end_layer", model_num_layers)
        self.num_effective_layers = self.end_layer - self.start_layer
        assert (
            (not model_has_mtp_layers)
            or (self.spec_algorithm.is_none())
            or (
                (not self.spec_algorithm.is_none())
                and (self.num_effective_layers == model_num_layers)
            )
        ), "PP is not compatible with MTP models."

        # Apply torchao quantization
        torchao_applied = getattr(self.model, "torchao_applied", False)
        # In layered loading, torchao may have been applied
        if not torchao_applied:
            apply_torchao_config_to_model(
                self.model, global_server_args_dict["torchao_config"]
            )

        # Apply torch TP if the model supports it
        supports_torch_tp = getattr(self.model, "supports_torch_tp", False)
        if self.tp_size > 1 and supports_torch_tp:
            self.apply_torch_tp()

        # Init lora
        if server_args.enable_lora:
            self.init_lora_manager()

        # Init Double Sparsity
        if server_args.enable_double_sparsity:
            if server_args.ds_heavy_channel_type is None:
                raise ValueError(
                    "Please specify the heavy channel type for double sparsity optimization."
                )
            self.init_double_sparsity_channel_config(server_args.ds_heavy_channel_type)

        # Enable batch invariant mode
        if server_args.enable_deterministic_inference:
            from sglang.srt.batch_invariant_ops import enable_batch_invariant_mode

            enable_batch_invariant_mode()

        # Init memory pool and attention backends
        self.init_memory_pool(
            min_per_gpu_memory,
            server_args.max_running_requests,
            server_args.max_total_tokens,
        )
        if self.device == "cuda":
            self.init_cublas()
            self.init_attention_backend()
            self.init_device_graphs()
        elif self.device in ["npu", "cpu"]:
            self.init_attention_backend()
            self.init_device_graphs()
        else:
            self.graph_runner = None
            self.graph_mem_usage = 0
            self.init_attention_backend()

        # auxiliary hidden capture mode. TODO: expose this to server args?
        if self.spec_algorithm.is_eagle3() and not self.is_draft_worker:
            # load draft config
            draft_model_config = ModelConfig.from_server_args(
                server_args,
                model_path=(server_args.speculative_draft_model_path),
                is_draft_model=True,
            )

            try:
                # get the aux layer from draft model config
                eagle_config = getattr(
                    draft_model_config.hf_config, "eagle_config", None
                )
                eagle_aux_hidden_state_layer_ids = eagle_config[
                    "eagle_aux_hidden_state_layer_ids"
                ]
            except:
                # if there is no aux layer, set to None
                eagle_aux_hidden_state_layer_ids = None

            self.model.set_eagle3_layers_to_capture(eagle_aux_hidden_state_layer_ids)

    def model_specific_adjustment(self):
        server_args = self.server_args

        if (
            server_args.attention_backend == "intel_amx"
            and server_args.device == "cpu"
            and not _is_cpu_amx_available
        ):
            logger.info(
                "The current platform does not support Intel AMX, will fallback to torch_native backend."
            )
            server_args.attention_backend = "torch_native"

        if server_args.prefill_attention_backend is not None and (
            server_args.prefill_attention_backend
            == server_args.decode_attention_backend
        ):  # override the default attention backend
            server_args.attention_backend = server_args.prefill_attention_backend

        if (
            getattr(self.model_config.hf_config, "dual_chunk_attention_config", None)
            is not None
        ):
            if server_args.attention_backend is None:
                server_args.attention_backend = "dual_chunk_flash_attn"
                logger.info("Dual chunk attention is turned on by default.")
            elif server_args.attention_backend != "dual_chunk_flash_attn":
                raise ValueError(
                    "Dual chunk attention is enabled, but attention backend is set to "
                    f"{server_args.attention_backend}. Please set it to 'dual_chunk_flash_attn'."
                )

        if server_args.attention_backend is None:
            """
            Auto select the fastest attention backend.

            1. Models with MHA Architecture (e.g: Llama, QWen)
                1.1 We will turn on FA3 on hopper unless user use spec decode with topk > 1 or page_size > 1.
                1.2 In other cases, we will use flashinfer if available, otherwise use triton.
            2. Models with MLA Architecture and using FA3
                2.1 We will use FA3 backend on hopper.
                2.2 We will use Flashinfer backend on blackwell.
                2.3 Otherwise, we will use triton backend.
            """

            if not self.use_mla_backend:
                # MHA architecture
                if (
                    is_hopper_with_cuda_12_3()
                    and is_no_spec_infer_or_topk_one(server_args)
                    and is_fa3_default_architecture(self.model_config.hf_config)
                ):
                    server_args.attention_backend = "fa3"
                elif _is_hip:
                    server_args.attention_backend = "aiter"
                elif _is_npu:
                    server_args.attention_backend = "ascend"
                else:
                    server_args.attention_backend = (
                        "flashinfer" if is_flashinfer_available() else "triton"
                    )
            else:
                # MLA architecture
                if is_hopper_with_cuda_12_3():
                    server_args.attention_backend = "fa3"
                elif is_sm100_supported():
                    server_args.attention_backend = "flashinfer"
                elif _is_hip:
                    head_num = self.model_config.get_num_kv_heads(self.tp_size)
                    # TODO current aiter only support head number 16 or 128 head number
                    if head_num == 128 or head_num == 16:
                        server_args.attention_backend = "aiter"
                    else:
                        server_args.attention_backend = "triton"
                elif _is_npu:
                    server_args.attention_backend = "ascend"
                else:
                    server_args.attention_backend = "triton"
            logger.info(
                f"Attention backend not explicitly specified. Use {server_args.attention_backend} backend by default."
            )
        elif self.use_mla_backend:
            if server_args.device != "cpu":
                if server_args.attention_backend in MLA_ATTENTION_BACKENDS:
                    logger.info(
                        f"MLA optimization is turned on. Use {server_args.attention_backend} backend."
                    )
                else:
                    raise ValueError(
                        f"Invalid attention backend for MLA: {server_args.attention_backend}"
                    )
            else:
                if server_args.attention_backend != "intel_amx":
                    raise ValueError(
                        "MLA optimization not supported on CPU except for intel_amx backend."
                    )

        if (
            server_args.attention_backend == "fa3"
            and server_args.kv_cache_dtype == "fp8_e5m2"
        ):
            logger.warning(
                "FlashAttention3 only supports fp8_e4m3 if using FP8; "
                "Setting attention backend to triton."
            )
            server_args.attention_backend = "triton"

        if server_args.enable_double_sparsity:
            logger.info(
                "Double sparsity optimization is turned on. Use triton backend without CUDA graph."
            )
            server_args.attention_backend = "triton"
            server_args.disable_cuda_graph = True

        if self.is_multimodal:
            if not self.is_multimodal_chunked_prefill_supported:
                server_args.chunked_prefill_size = -1
                logger.info(
                    f"Automatically turn off --chunked-prefill-size as it is not supported for "
                    f"{self.model_config.hf_config.model_type}"
                )

        if not self.use_mla_backend:
            server_args.disable_chunked_prefix_cache = True

        if not server_args.disable_chunked_prefix_cache:
            logger.info("Chunked prefix cache is turned on.")

        if server_args.attention_backend == "aiter":
            if self.model_config.context_len > 8192:
                self.mem_fraction_static *= 0.85

        if (
            server_args.enable_hierarchical_cache
            and server_args.hicache_io_backend == "kernel"
        ):
            # fix for the compatibility issue with FlashAttention3 decoding and HiCache kernel backend
            if server_args.decode_attention_backend is None:
                if not self.use_mla_backend:
                    server_args.decode_attention_backend = (
                        "flashinfer" if is_flashinfer_available() else "triton"
                    )
                else:
                    server_args.decode_attention_backend = (
                        "flashinfer" if is_sm100_supported() else "triton"
                    )
            elif server_args.decode_attention_backend == "fa3":
                server_args.hicache_io_backend = "direct"
                logger.warning(
                    "FlashAttention3 decode backend is not compatible with hierarchical cache. "
                    "Setting hicache_io_backend to vanilla I/O, which may lead to suboptimal performance with small page sizes."
                )

    def init_torch_distributed(self):
        logger.info("Init torch distributed begin.")

        try:
            torch.get_device_module(self.device).set_device(self.gpu_id)
        except Exception:
            logger.warning(
                f"Context: {self.device=} {self.gpu_id=} {os.environ.get('CUDA_VISIBLE_DEVICES')=} {self.tp_rank=} {self.tp_size=}"
            )
            raise

        if self.device == "cuda":
            backend = "nccl"
        elif self.device == "xpu":
            backend = "xccl"
        elif self.device == "hpu":
            backend = "hccl"
        elif self.device == "cpu":
            backend = "gloo"
        elif self.device == "npu":
            backend = "hccl"

        before_avail_memory = get_available_gpu_memory(self.device, self.gpu_id)
        if not self.server_args.enable_p2p_check:
            monkey_patch_p2p_access_check()

        if self.server_args.dist_init_addr:
            dist_init_method = f"tcp://{self.server_args.dist_init_addr}"
        else:
            dist_init_method = f"tcp://127.0.0.1:{self.dist_port}"
        set_custom_all_reduce(not self.server_args.disable_custom_all_reduce)
        set_mscclpp_all_reduce(self.server_args.enable_mscclpp)

        if not self.is_draft_worker:
            if self.device == "cpu":
                if _is_cpu_amx_available:
                    # Bind OpenMP threads to CPU cores
                    torch.ops.sgl_kernel.init_cpu_threads_env(self.local_omp_cpuid)

                    # Set local size to hint SGLang to use shared memory based AllReduce
                    os.environ["LOCAL_SIZE"] = str(self.tp_size)
                    torch.ops.sgl_kernel.initialize(self.tp_size, self.tp_rank)

                    @torch.library.register_fake("sgl_kernel::shm_allgather")
                    def _(data, dim):
                        return torch.cat([data] * self.tp_size, dim=dim)

                else:
                    logger.warning(
                        "init_cpu_threads_env and shared memory based AllReduce is disabled since intel amx backend is not available"
                    )

            # Only initialize the distributed environment on the target model worker.
            init_distributed_environment(
                backend=backend,
                world_size=self.tp_size * self.pp_size,
                rank=self.tp_size * self.pp_rank + self.tp_rank,
                local_rank=self.gpu_id,
                distributed_init_method=dist_init_method,
                timeout=self.server_args.dist_timeout,
            )
            initialize_model_parallel(
                tensor_model_parallel_size=self.tp_size,
                pipeline_model_parallel_size=self.pp_size,
                expert_model_parallel_size=self.moe_ep_size,
                duplicate_tp_group=self.server_args.enable_pdmux,
            )
            initialize_dp_attention(
                server_args=self.server_args,
                model_config=self.model_config,
            )

        min_per_gpu_memory = get_available_gpu_memory(
            self.device,
            self.gpu_id,
            distributed=get_world_group().world_size > 1,
            cpu_group=get_world_group().cpu_group,
        )
        self.tp_group = get_tp_group()
        self.pp_group = get_pp_group()
        self.attention_tp_group = get_attention_tp_group()

        # Check memory for tensor parallelism
        local_gpu_memory = get_available_gpu_memory(self.device, self.gpu_id)
        if self.tp_size > 1 and not self.is_draft_worker:
            if min_per_gpu_memory < local_gpu_memory * 0.9:
                if get_bool_env_var("SGL_DISABLE_TP_MEMORY_INBALANCE_CHECK"):
                    logger.warning(
                        "The memory capacity is unbalanced. Some GPUs may be occupied by other processes. "
                        f"{min_per_gpu_memory=}, {local_gpu_memory=}, {local_gpu_memory * 0.9=}"
                    )
                else:
                    raise ValueError(
                        "The memory capacity is unbalanced. Some GPUs may be occupied by other processes. "
                        f"{min_per_gpu_memory=}, {local_gpu_memory=}, {local_gpu_memory * 0.9=}"
                    )

        logger.info(
            f"Init torch distributed ends. mem usage={(before_avail_memory - local_gpu_memory):.2f} GB"
        )
        return min_per_gpu_memory

    def load_model(self):
        before_avail_memory = get_available_gpu_memory(self.device, self.gpu_id)
        logger.info(
            f"Load weight begin. avail mem={get_available_gpu_memory(self.device, self.gpu_id):.2f} GB"
        )

        # This can reduce thread conflicts and speed up weight loading.
        if self.device != "cpu":
            torch.set_num_threads(1)
        if self.device == "cuda":
            if torch.cuda.get_device_capability()[0] < 8:
                logger.info(
                    "Compute capability below sm80. Use float16 due to lack of bfloat16 support."
                )
                self.server_args.dtype = "float16"
                self.model_config.dtype = torch.float16
                if torch.cuda.get_device_capability()[1] < 5:
                    raise RuntimeError("SGLang only supports sm75 and above.")

        set_cuda_arch()

        # Prepare the model config
        self.load_config = LoadConfig(
            load_format=self.server_args.load_format,
            download_dir=self.server_args.download_dir,
            model_loader_extra_config=self.server_args.model_loader_extra_config,
            tp_rank=self.tp_rank,
            remote_instance_weight_loader_seed_instance_ip=self.server_args.remote_instance_weight_loader_seed_instance_ip,
            remote_instance_weight_loader_seed_instance_service_port=self.server_args.remote_instance_weight_loader_seed_instance_service_port,
            remote_instance_weight_loader_send_weights_group_ports=self.server_args.remote_instance_weight_loader_send_weights_group_ports,
        )
        if self.device == "cpu":
            self.model_config = adjust_config_with_unaligned_cpu_tp(
                self.model_config, self.load_config, self.tp_size
            )
        if self.server_args.load_format == "gguf":
            monkey_patch_vllm_gguf_config()

        if self.server_args.load_format == LoadFormat.REMOTE_INSTANCE:
            if self.tp_rank == 0:
                instance_ip = socket.gethostbyname(socket.gethostname())
                t = threading.Thread(
                    target=trigger_init_weights_send_group_for_remote_instance_request,
                    args=(
                        self.server_args.remote_instance_weight_loader_seed_instance_ip,
                        self.server_args.remote_instance_weight_loader_seed_instance_service_port,
                        self.server_args.remote_instance_weight_loader_send_weights_group_ports,
                        instance_ip,
                    ),
                )
                t.start()

        # Load the model
        # Remove monkey_patch when linear.py quant remove dependencies with vllm
        monkey_patch_vllm_parallel_state()
        monkey_patch_isinstance_for_vllm_base_layer()

        with self.memory_saver_adapter.region(
            GPU_MEMORY_TYPE_WEIGHTS,
            enable_cpu_backup=self.server_args.enable_weights_cpu_backup,
        ):
            self.model = get_model(
                model_config=self.model_config,
                load_config=self.load_config,
                device_config=DeviceConfig(self.device, self.gpu_id),
            )
        monkey_patch_vllm_parallel_state(reverse=True)
        monkey_patch_isinstance_for_vllm_base_layer(reverse=True)

        get_offloader().post_init()

        if self.server_args.kv_cache_dtype == "fp8_e4m3":
            if self.server_args.quantization_param_path is not None:
                if callable(getattr(self.model, "load_kv_cache_scales", None)):
                    self.model.load_kv_cache_scales(
                        self.server_args.quantization_param_path
                    )
                    logger.info(
                        "Loaded KV cache scaling factors from %s",
                        self.server_args.quantization_param_path,
                    )
                else:
                    raise RuntimeError(
                        "Using FP8 KV cache and scaling factors provided but "
                        "model %s does not support loading scaling factors.",
                        self.model.__class__,
                    )
            else:
                logger.warning(
                    "Using FP8 KV cache but no scaling factors "
                    "provided. Defaulting to scaling factors of 1.0. "
                    "This may lead to less accurate results!"
                )

        # Parse other args
        self.sliding_window_size = None
        if hasattr(self.model, "get_attention_sliding_window_size"):
            self.sliding_window_size = self.model.get_attention_sliding_window_size()
        elif self.model_config.attention_chunk_size is not None:
            self.sliding_window_size = self.model_config.attention_chunk_size
            logger.info(
                f"Setting sliding_window_size to be attention_chunk_size: {self.sliding_window_size}"
            )

        self.dtype = self.model_config.dtype

        after_avail_memory = get_available_gpu_memory(self.device, self.gpu_id)
        self.weight_load_mem_usage = before_avail_memory - after_avail_memory
        logger.info(
            f"Load weight end. "
            f"type={type(self.model).__name__}, "
            f"dtype={self.dtype}, "
            f"avail mem={after_avail_memory:.2f} GB, "
            f"mem usage={self.weight_load_mem_usage:.2f} GB."
        )

        # Handle the case where some ranks do not finish loading.
        try:
            dist.monitored_barrier(
                group=get_tp_group().cpu_group,
                timeout=datetime.timedelta(seconds=UNBALANCED_MODEL_LOADING_TIMEOUT_S),
                wait_all_ranks=True,
            )
        except RuntimeError:
            raise ValueError(
                f"TP rank {self.tp_rank} could finish the model loading, but there are other ranks that didn't finish loading. It is likely due to unexpected failures (e.g., OOM) or a slow node."
            ) from None

        self.attention_layers = []
        for layer in self.model.model.layers:
            if hasattr(layer, "self_attn"):
                self.attention_layers.append(layer.self_attn.attn)

    def update_expert_location(
        self,
        new_expert_location_metadata: ExpertLocationMetadata,
        update_layer_ids: List[int],
    ):
        self.expert_location_updater.update(
            self.model.routed_experts_weights_of_layer,
            new_expert_location_metadata,
            update_layer_ids=update_layer_ids,
            nnodes=self.server_args.nnodes,
            rank=self.tp_rank,
        )

    def update_weights_from_disk(
        self, model_path: str, load_format: str
    ) -> tuple[bool, str]:
        """Update engine weights in-place from the disk."""
        logger.info(
            f"Update engine weights online from disk begin. "
            f"avail mem={get_available_gpu_memory(self.device, self.gpu_id):.2f} GB"
        )

        target_device = torch.device(self.device)
        self.model_config.model_path = model_path
        load_config = LoadConfig(load_format=load_format)

        # Only support DefaultModelLoader for now
        loader = get_model_loader(load_config)
        if not isinstance(loader, DefaultModelLoader):
            message = f"Failed to get model loader: {loader}."
            return False, message

        def get_weight_iter(config):
            iter = loader._get_weights_iterator(
                DefaultModelLoader.Source.init_new(config, self.model)
            )
            return iter

        def model_load_weights(model, iter):
            DefaultModelLoader.load_weights_and_postprocess(model, iter, target_device)
            return model

        with set_default_torch_dtype(self.model_config.dtype):
            try:
                iter = get_weight_iter(self.model_config)
            except Exception as e:
                message = f"Failed to get weights iterator: {e}."
                return False, message
            try:
                model = model_load_weights(self.model, iter)
            except Exception as e:
                message = (
                    f"Failed to update weights: {e}.\nRolling back to original weights."
                )
                del iter
                gc.collect()
                iter = get_weight_iter(self.model_config)
                self.model = model_load_weights(self.model, iter)
                return False, message

        self.model = model
        self.server_args.model_path = model_path
        self.server_args.load_format = load_format
        self.load_config = load_config

        logger.info("Update weights end.")
        return True, "Succeeded to update model weights."

    def init_weights_send_group_for_remote_instance(
        self,
        master_address,
        ports,
        group_rank,
        world_size,
        group_name,
        backend="nccl",
    ):
        assert (
            torch.distributed.is_initialized()
        ), "Default torch process group must be initialized"
        assert group_name != "", "Group name cannot be empty"

        ports_list = ports.split(",")
        assert (
            len(ports_list) == self.tp_size
        ), f"Expected {self.tp_size} ports, but got {len(ports_list)} ports."
        group_port = ports_list[self.tp_rank]
        group_name = f"{group_name}_{group_port}_{self.tp_rank}"

        logger.info(
            f"init custom process group: tp_rank={self.tp_rank}, gpu_id={self.gpu_id}, master_address={master_address}, master_port={group_port}, "
            f"group_rank={group_rank}, world_size={world_size}, group_name={group_name}, backend={backend}"
        )

        torch.cuda.empty_cache()
        success = False
        message = ""
        try:
            self._weights_send_group[group_name] = init_custom_process_group(
                backend=backend,
                init_method=f"tcp://{master_address}:{group_port}",
                world_size=world_size,
                rank=group_rank,
                group_name=group_name,
                device_id=torch.device("cuda", self.gpu_id),
            )
            dist.barrier(group=self._weights_send_group[group_name])
            success = True
            message = (
                f"Succeeded to init group through {master_address}:{group_port} group."
            )
        except Exception as e:
            message = f"Failed to init group: {e}."
            logger.error(message)

        torch.cuda.empty_cache()
        return success, message

    def send_weights_to_remote_instance(
        self,
        master_address,
        ports,
        group_name,
    ):
        assert (
            torch.distributed.is_initialized()
        ), "Default torch process group must be initialized"
        assert group_name != "", "Group name cannot be empty"

        ports_list = ports.split(",")
        assert (
            len(ports_list) == self.tp_size
        ), f"Expected {self.tp_size} ports, but got {len(ports_list)} ports."
        group_port = ports_list[self.tp_rank]
        group_name = f"{group_name}_{group_port}_{self.tp_rank}"

        if self._weights_send_group[group_name] is not None:
            send_group = self._weights_send_group[group_name]
        else:
            message = f"Group {group_name} not in _weights_send_group list. Please call `init_weights_send_group_for_remote_instance` first."
            logger.error(message)
            return False, message

        torch.cuda.empty_cache()
        success = False
        message = ""
        try:
            for _, weights in self.model.named_parameters():
                torch.distributed.broadcast(
                    weights,
                    src=0,
                    group=send_group,
                )
            success = True
            message = f"Succeeded to send weights through {master_address}:{group_port} {group_name}."
        except Exception as e:
            message = f"Failed to send weights: {e}."
            logger.error(message)

        # destroy the process group after sending weights
        del self._weights_send_group[group_name]
        torch.distributed.distributed_c10d.destroy_process_group(send_group)
        torch.cuda.empty_cache()
        return success, message

    def init_weights_update_group(
        self,
        master_address,
        master_port,
        rank_offset,
        world_size,
        group_name,
        backend="nccl",
    ):
        """Initialize the Torch process group for model parameter updates.

        `_model_update_group` is used in the RLHF workflow, where rank
        0 is the actor model in the training engine, and the other ranks are
        the inference engine, which is used for rollout.

        In the RLHF workflow, the training engine updates the model
        weights/parameters online, and broadcasts them to the inference
        engine through the `_model_update_group` process group.
        """
        assert (
            torch.distributed.is_initialized()
        ), "Default torch process group must be initialized"
        assert group_name != "", "Group name cannot be empty"

        rank = rank_offset + self.tp_rank

        logger.info(
            f"init custom process group: master_address={master_address}, master_port={master_port}, "
            f"rank_offset={rank_offset}, rank={rank}, world_size={world_size}, group_name={group_name}, backend={backend}"
        )

        try:
            self._model_update_group[group_name] = init_custom_process_group(
                backend=backend,
                init_method=f"tcp://{master_address}:{master_port}",
                world_size=world_size,
                rank=rank,
                group_name=group_name,
            )
            return True, "Succeeded to initialize custom process group."
        except Exception as e:
            message = f"Failed to initialize custom process group: {e}."
            logger.error(message)
            return False, message

    def destroy_weights_update_group(self, group_name):
        try:
            if group_name in self._model_update_group:
                pg = self._model_update_group.pop(group_name)
                torch.distributed.destroy_process_group(pg)
                return True, "Succeeded to destroy custom process group."
            else:
                return False, "The group to be destroyed does not exist."
        except Exception as e:
            message = f"Failed to destroy custom process group: {e}."
            logger.error(message)
            return False, message

    def update_weights_from_distributed(self, names, dtypes, shapes, group_name):
        """
        Update specific parameter in the model weights online
        through `_model_update_group` process group.

        Args:
            name: the name of the parameter to be updated.
            dtype: the data type of the parameter to be updated.
            shape: the shape of the parameter to be updated.
        """

        assert group_name in self._model_update_group, (
            f"Group {group_name} not in {list(self._model_update_group.keys())}. "
            "Please call `init_weights_update_group` first."
        )

        try:
            weights = []
            handles = []
            for name, dtype, shape in zip(names, dtypes, shapes):
                target_dtype = (
                    dtype if isinstance(dtype, torch.dtype) else getattr(torch, dtype)
                )
                weight = torch.empty(shape, dtype=target_dtype, device=self.device)
                handles.append(
                    torch.distributed.broadcast(
                        weight,
                        src=0,
                        group=self._model_update_group[group_name],
                        async_op=True,
                    )
                )
                weights.append((name, weight))
            for handle in handles:
                handle.wait()

            self.model.load_weights(weights)
            return True, "Succeeded to update parameter online."

        except Exception as e:
            error_msg = (
                f"Failed to update parameter online: {e}. "
                f"The full weights of the ModelRunner are partially updated. "
                f"Please discard the whole weights."
            )
            logger.error(error_msg)
            return False, error_msg

    def update_weights_from_tensor(
        self,
        named_tensors: List[Tuple[str, Union[torch.Tensor, "LocalSerializedTensor"]]],
        load_format: Optional[str] = None,
    ):
        monkey_patch_torch_reductions()
        if load_format == "flattened_bucket":
            # Handle flattened bucket format
            return self._update_weights_from_flattened_bucket(
                flattened_tensor_bucket_dict=named_tensors
            )

        # We need to get device after patch otherwise the device would be wrong
        self.device_module = torch.get_device_module(self.device)
        infered_device = self.device_module.current_device()

        named_tensors = [
            (name, _unwrap_tensor(tensor, tp_rank=self.tp_rank, device=infered_device))
            for name, tensor in named_tensors
        ]
        if load_format == "direct":
            _model_load_weights_direct(self.model, named_tensors)
        elif load_format in self.server_args.custom_weight_loader:
            custom_loader = dynamic_import(load_format)
            custom_loader(self.model, named_tensors)
        elif load_format is None:
            self.model.load_weights(named_tensors)
        else:
            raise NotImplementedError(f"Unknown load_format={load_format}")
        return True, "Success"

    def _update_weights_from_flattened_bucket(
        self,
        flattened_tensor_bucket_dict,
    ):
        """Handle flattened bucket format for weight updates"""
        flattened_tensor = flattened_tensor_bucket_dict["flattened_tensor"]
        metadata = flattened_tensor_bucket_dict["metadata"]

        # Convert metadata dict to our format
        converted_metadata = []
        for meta in metadata:
            converted_meta = FlattenedTensorMetadata(
                name=meta.name,
                shape=meta.shape,
                dtype=meta.dtype,
                start_idx=meta.start_idx,
                end_idx=meta.end_idx,
                numel=meta.numel,
            )
            converted_metadata.append(converted_meta)

        # Create bucket and reconstruct tensors
        bucket = FlattenedTensorBucket(
            flattened_tensor=flattened_tensor, metadata=converted_metadata
        )
        reconstructed_tensors = bucket.reconstruct_tensors()

        # Load the reconstructed tensors using the standard method
        self.model.load_weights(reconstructed_tensors)

        return True, "Success"

    def get_weights_by_name(
        self, name: str, truncate_size: int = 100
    ) -> Optional[torch.Tensor]:
        """Get the weights of the parameter by its name. Similar to `get_parameter` in Hugging Face.

        Only used for unit test with an unoptimized performance.
        For optimized performance, please use torch.save and torch.load.
        """
        # TODO: (chenyang) Add support for Qwen models.
        try:
            return self.model.get_weights_by_name(
                name, truncate_size, tp_size=self.tp_size
            )
        except Exception as e:
            logger.error(f"Error when getting parameter {name}: {e}")
            return None

    def init_lora_manager(self):
        self.lora_manager = LoRAManager(
            base_model=self.model,
            base_hf_config=self.model_config.hf_config,
            max_loras_per_batch=self.server_args.max_loras_per_batch,
            load_config=self.load_config,
            dtype=self.dtype,
            lora_backend=self.server_args.lora_backend,
            tp_size=self.tp_size,
            tp_rank=self.tp_rank,
            max_lora_rank=self.server_args.max_lora_rank,
            target_modules=self.server_args.lora_target_modules,
            lora_paths=self.server_args.lora_paths,
            server_args=self.server_args,
        )

    def load_lora_adapter(self, lora_ref: LoRARef):
        """Load a new lora adapter from disk or huggingface."""

        logger.info(
            f"LoRA adapter loading starts: {lora_ref}. "
            f"avail mem={get_available_gpu_memory(self.device, self.gpu_id):.2f} GB"
        )

        result = self.lora_manager.load_lora_adapter(lora_ref)

        logger.info(
            f"LoRA adapter loading completes: {lora_ref}. "
            f"avail mem={get_available_gpu_memory(self.device, self.gpu_id):.2f} GB"
        )

        return result

    def unload_lora_adapter(self, lora_ref: LoRARef):
        """Unload a lora adapter that was previously loaded during initialization or dynamic loading."""

        logger.info(
            f"LoRA adapter unloading starts: {lora_ref}. "
            f"avail mem={get_available_gpu_memory(self.device, self.gpu_id):.2f} GB"
        )

        result = self.lora_manager.unload_lora_adapter(lora_ref)

        logger.info(
            f"LoRA adapter unloading completes: {lora_ref}. "
            f"avail mem={get_available_gpu_memory(self.device, self.gpu_id):.2f} GB"
        )

        return result

    def profile_max_num_token(self, total_gpu_memory: int):
        available_gpu_memory = get_available_gpu_memory(
            self.device,
            self.gpu_id,
            distributed=get_world_group().world_size > 1,
            cpu_group=get_world_group().cpu_group,
        )
        if self.is_draft_worker:
            num_layers = getattr(
                self.model_config.hf_config,
                "num_nextn_predict_layers",
                self.num_effective_layers,
            )
        elif self.is_hybrid_gdn:
            num_layers = len(self.model_config.hf_config.full_attention_layer_ids)
        else:
            num_layers = self.num_effective_layers
        if self.use_mla_backend:
            cell_size = (
                (self.model_config.kv_lora_rank + self.model_config.qk_rope_head_dim)
                * num_layers
                * torch._utils._element_size(self.kv_cache_dtype)
            )
        else:
            cell_size = (
                self.model_config.get_num_kv_heads(get_attention_tp_size())
                * self.model_config.head_dim
                * num_layers
                * 2
                * torch._utils._element_size(self.kv_cache_dtype)
            )
        rest_memory = available_gpu_memory - total_gpu_memory * (
            1 - self.mem_fraction_static
        )
        if self.is_hybrid_gdn:
            rest_memory -= (
                self.server_args.max_mamba_cache_size
                * self.model_config.hf_config.mamba_cache_per_req
                / (1 << 30)
            )
        max_num_token = int(rest_memory * (1 << 30) // cell_size)
        return max_num_token

    @property
    def is_hybrid_gdn(self):
        return self.model_config.hf_config.architectures[0] in [
            "Qwen3NextForCausalLM",
            "Qwen3NextForCausalLMMTP",
            "FalconH1ForCausalLM",
        ]

    def set_num_token_hybrid(self):
        if (
            "Llama4ForConditionalGeneration"
            in self.model_config.hf_config.architectures
        ):
            temp_ratio = (
                (1 - self.is_hybrid)
                + self.is_hybrid
                * self.attention_chunk_size
                / self.model_config.context_len
            )
            self.swa_max_total_num_tokens = (
                4 * self.max_total_num_tokens * temp_ratio // (3 * temp_ratio + 1)
            )
            self.full_max_total_num_tokens = (
                4 * self.max_total_num_tokens
                - 12 * self.max_total_num_tokens * temp_ratio // (3 * temp_ratio + 1)
            )
            self.swa_max_total_num_tokens = int(
                self.swa_max_total_num_tokens
                // self.server_args.page_size
                * self.server_args.page_size
            )
            self.full_max_total_num_tokens = int(
                self.full_max_total_num_tokens
                // self.server_args.page_size
                * self.server_args.page_size
            )
            self.max_total_num_tokens = self.full_max_total_num_tokens
        else:
            assert self.sliding_window_size is not None and self.sliding_window_size > 0
            full_attention_layer_ids = []
            swa_attention_layer_ids = []

            try:
                layers = self.model.model.layers
            except:
                try:
                    layers = self.model.language_model.model.layers
                except:
                    try:
                        layers = self.model.language_model.layers
                    except:
                        self.is_hybrid = False
                        return

            for layer in layers:
                if (
                    layer.self_attn.attn.sliding_window_size is None
                    or layer.self_attn.attn.sliding_window_size == -1
                ):
                    full_attention_layer_ids.append(layer.layer_id)
                else:
                    swa_attention_layer_ids.append(layer.layer_id)
            self.model_config.swa_attention_layer_ids = swa_attention_layer_ids
            self.model_config.full_attention_layer_ids = full_attention_layer_ids

            # Algorithm:
            # Existing max_total_num_tokens is per layer and assume all layers have the same number of tokens.
            # - Find total # of tokens available across layers.
            # - Calculate full_max_total_num_tokens and swa_max_total_num_tokens based on the given swa_full_tokens_ratio.
            total_tokens = (
                self.max_total_num_tokens * self.model_config.num_hidden_layers
            )
            full_layers_num = len(full_attention_layer_ids)
            swa_layers_num = len(swa_attention_layer_ids)
            swa_full_tokens_ratio = self.server_args.swa_full_tokens_ratio

            # Solve the equations:
            # 1. swa_max_total_num_tokens * swa_layers_num + full_max_total_num_tokens * full_layers_num == total_tokens
            # 2. full_max_total_num_tokens * swa_full_tokens_ratio == swa_max_total_num_tokens
            denominator = swa_full_tokens_ratio * swa_layers_num + full_layers_num
            self.full_max_total_num_tokens = int(total_tokens / denominator)
            self.swa_max_total_num_tokens = int(
                self.full_max_total_num_tokens * swa_full_tokens_ratio
            )
            self.max_total_num_tokens = self.full_max_total_num_tokens

            logger.info(
                f"Use Sliding window memory pool. full_layer_tokens={self.full_max_total_num_tokens}, swa_layer_tokens={self.swa_max_total_num_tokens}"
            )

    def init_memory_pool(
        self,
        total_gpu_memory: int,
        max_num_reqs: Optional[int] = None,
        max_total_tokens: Optional[int] = None,
    ):
        # Determine the kv cache dtype
        if self.server_args.kv_cache_dtype == "auto":
            quant_config = getattr(self.model, "quant_config", None)
            kv_cache_quant_algo = getattr(quant_config, "kv_cache_quant_algo", None)
            if (
                isinstance(kv_cache_quant_algo, str)
                and kv_cache_quant_algo.upper() == "FP8"
            ):
                if _is_hip:
                    self.kv_cache_dtype = torch.float8_e4m3fnuz
                else:
                    self.kv_cache_dtype = torch.float8_e4m3fn
            else:
                self.kv_cache_dtype = self.dtype
        elif self.server_args.kv_cache_dtype == "fp8_e5m2":
            if _is_hip:  # Using natively supported format
                self.kv_cache_dtype = torch.float8_e5m2fnuz
            else:
                self.kv_cache_dtype = torch.float8_e5m2
        elif self.server_args.kv_cache_dtype == "fp8_e4m3":
            if _is_hip:  # Using natively supported format
                self.kv_cache_dtype = torch.float8_e4m3fnuz
            else:
                self.kv_cache_dtype = torch.float8_e4m3fn
        else:
            raise ValueError(
                f"Unsupported kv_cache_dtype: {self.server_args.kv_cache_dtype}."
            )

        log_info_on_rank0(logger, f"Using KV cache dtype: {self.kv_cache_dtype}")

        self.max_total_num_tokens = self.profile_max_num_token(total_gpu_memory)
        if SGLANG_CI_SMALL_KV_SIZE:
            self.max_total_num_tokens = int(SGLANG_CI_SMALL_KV_SIZE)

        if max_num_reqs is None:
            max_num_reqs = min(
                max(
                    int(
                        self.max_total_num_tokens / self.model_config.context_len * 512
                    ),
                    2048,
                ),
                4096,
            )
        if self.is_hybrid_gdn:
            max_num_reqs = min(max_num_reqs, self.server_args.max_mamba_cache_size)

        if self.spec_algorithm.is_eagle() or self.spec_algorithm.is_standalone():
            if self.is_draft_worker:
                self.max_total_num_tokens = self.server_args.draft_runner_cache_size
                max_num_reqs = self.server_args.max_num_reqs
            else:
                # We are sharing the `token_to_kv_pool`, and both verify and draft tokens
                # can be concurrently allocated, so we should give a headroom for it.
                self.server_args.draft_runner_cache_size = (
                    self.max_total_num_tokens
                    # draft
                    + max_num_reqs
                    * self.server_args.speculative_num_steps
                    * self.server_args.speculative_eagle_topk
                    # verify
                    + max_num_reqs * self.server_args.speculative_num_draft_tokens
                    # buffer
                    + 100
                )
                # Target worker and draft worker shares the same indices for the
                # token_to_kv_pool, so we should make sure to match max_total_num_tokens.
                self.max_total_num_tokens = self.server_args.draft_runner_cache_size
                self.server_args.max_num_reqs = max_num_reqs

        if max_total_tokens is not None:
            if max_total_tokens > self.max_total_num_tokens:
                logging.warning(
                    f"max_total_tokens={max_total_tokens} is larger than the profiled value "
                    f"{self.max_total_num_tokens}. "
                    f"Use the profiled value instead."
                )
            self.max_total_num_tokens = min(self.max_total_num_tokens, max_total_tokens)

        self.max_total_num_tokens = (
            self.max_total_num_tokens
            // self.server_args.page_size
            * self.server_args.page_size
        )
        # different pp rank may have different num of layers, so we need to reduce the max_total_num_tokens
        if self.pp_size > 1:
            tensor = torch.tensor(self.max_total_num_tokens, dtype=torch.int64)
            torch.distributed.all_reduce(
                tensor,
                op=torch.distributed.ReduceOp.MIN,
                group=get_world_group().cpu_group,
            )
            self.max_total_num_tokens = tensor.item()

        # create token size for hybrid cache
        if self.is_hybrid:
            self.set_num_token_hybrid()

        if self.max_total_num_tokens <= 0:
            raise RuntimeError(
                f"Not enough memory. Please try to increase --mem-fraction-static. "
                f"Current value: {self.server_args.mem_fraction_static=}"
            )

        # Initialize req_to_token_pool
        if self.req_to_token_pool is None:
            # FIXME(lsyin): this is the temporary fix for the context length issue when using speculative decoding
            extra_max_context_len = 4
            if self.server_args.speculative_num_draft_tokens is not None:
                extra_max_context_len += self.server_args.speculative_num_draft_tokens

            if self.server_args.disaggregation_mode == "decode":
                from sglang.srt.disaggregation.decode import DecodeReqToTokenPool

                # subscribe memory for pre-allocated requests
                # if max_num_reqs <= 32, we pre-allocate 2x requests
                pre_alloc_size = max_num_reqs * 2 if max_num_reqs <= 32 else 0
                self.req_to_token_pool = DecodeReqToTokenPool(
                    size=max_num_reqs,
                    max_context_len=self.model_config.context_len
                    + extra_max_context_len,
                    device=self.device,
                    enable_memory_saver=self.server_args.enable_memory_saver,
                    pre_alloc_size=pre_alloc_size,
                )
            elif self.is_hybrid_gdn:
                config = self.model_config.hf_config
                (
                    conv_state_shape,
                    temporal_state_shape,
                    conv_dtype,
                    ssm_dtype,
                    mamba_layers,
                ) = config.hybrid_gdn_params
                self.req_to_token_pool = HybridReqToTokenPool(
                    size=max_num_reqs,
                    max_context_len=self.model_config.context_len
                    + extra_max_context_len,
                    device=self.device,
                    enable_memory_saver=self.server_args.enable_memory_saver,
                    conv_state_shape=conv_state_shape,
                    temporal_state_shape=temporal_state_shape,
                    conv_dtype=conv_dtype,
                    ssm_dtype=ssm_dtype,
                    mamba_layers=mamba_layers,
                    speculative_num_draft_tokens=self.server_args.speculative_num_draft_tokens,
                )
            else:
                self.req_to_token_pool = ReqToTokenPool(
                    size=max_num_reqs,
                    max_context_len=self.model_config.context_len
                    + extra_max_context_len,
                    device=self.device,
                    enable_memory_saver=self.server_args.enable_memory_saver,
                )
        else:
            # Draft worker shares req_to_token_pool with the target worker.
            assert self.is_draft_worker

        # Initialize token_to_kv_pool
        if self.server_args.attention_backend == "ascend":
            if self.use_mla_backend:
                self.token_to_kv_pool = AscendMLAPagedTokenToKVPool(
                    self.max_total_num_tokens,
                    page_size=self.page_size,
                    dtype=self.kv_cache_dtype,
                    kv_lora_rank=self.model_config.kv_lora_rank,
                    qk_rope_head_dim=self.model_config.qk_rope_head_dim,
                    layer_num=self.num_effective_layers,
                    device=self.device,
                    enable_memory_saver=self.server_args.enable_memory_saver,
                    start_layer=self.start_layer,
                    end_layer=self.end_layer,
                )
            else:
                self.token_to_kv_pool = AscendTokenToKVPool(
                    self.max_total_num_tokens,
                    page_size=self.page_size,
                    dtype=self.kv_cache_dtype,
                    head_num=self.model_config.get_num_kv_heads(
                        get_attention_tp_size()
                    ),
                    head_dim=self.model_config.head_dim,
                    layer_num=self.model_config.num_hidden_layers,
                    device=self.device,
                    enable_memory_saver=self.server_args.enable_memory_saver,
                )
        elif self.use_mla_backend:
            self.token_to_kv_pool = MLATokenToKVPool(
                self.max_total_num_tokens,
                page_size=self.page_size,
                dtype=self.kv_cache_dtype,
                kv_lora_rank=self.model_config.kv_lora_rank,
                qk_rope_head_dim=self.model_config.qk_rope_head_dim,
                layer_num=self.num_effective_layers,
                device=self.device,
                enable_memory_saver=self.server_args.enable_memory_saver,
                start_layer=self.start_layer,
                end_layer=self.end_layer,
            )
        elif self.server_args.enable_double_sparsity:
            self.token_to_kv_pool = DoubleSparseTokenToKVPool(
                self.max_total_num_tokens,
                page_size=self.page_size,
                dtype=self.kv_cache_dtype,
                head_num=self.model_config.get_num_kv_heads(get_attention_tp_size()),
                head_dim=self.model_config.head_dim,
                layer_num=self.num_effective_layers,
                device=self.device,
                heavy_channel_num=self.server_args.ds_heavy_channel_num,
                enable_memory_saver=self.server_args.enable_memory_saver,
                start_layer=self.start_layer,
                end_layer=self.end_layer,
            )
        else:
            if self.is_hybrid:
                self.token_to_kv_pool = SWAKVPool(
                    size=self.full_max_total_num_tokens,
                    size_swa=self.swa_max_total_num_tokens,
                    dtype=self.kv_cache_dtype,
                    head_num=self.model_config.get_num_kv_heads(
                        get_attention_tp_size()
                    ),
                    head_dim=self.model_config.head_dim,
                    swa_attention_layer_ids=self.model_config.swa_attention_layer_ids,
                    full_attention_layer_ids=self.model_config.full_attention_layer_ids,
                    enable_kvcache_transpose=False,
                    device=self.device,
                )
            elif self.is_hybrid_gdn:
                self.token_to_kv_pool = HybridLinearKVPool(
                    page_size=self.page_size,
                    size=self.max_total_num_tokens,
                    dtype=self.kv_cache_dtype,
                    head_num=self.model_config.get_num_kv_heads(
                        get_attention_tp_size()
                    ),
                    head_dim=self.model_config.head_dim,
                    # if draft worker, we only need 1 attention layer's kv pool
                    full_attention_layer_ids=(
                        [0]
                        if self.is_draft_worker
                        else self.model_config.hf_config.full_attention_layer_ids
                    ),
                    enable_kvcache_transpose=False,
                    device=self.device,
                )
            else:
                self.token_to_kv_pool = MHATokenToKVPool(
                    self.max_total_num_tokens,
                    page_size=self.page_size,
                    dtype=self.kv_cache_dtype,
                    head_num=self.model_config.get_num_kv_heads(
                        get_attention_tp_size()
                    ),
                    head_dim=self.model_config.head_dim,
                    layer_num=self.num_effective_layers,
                    device=self.device,
                    enable_memory_saver=self.server_args.enable_memory_saver,
                    start_layer=self.start_layer,
                    end_layer=self.end_layer,
                )

        # Initialize token_to_kv_pool_allocator
        need_sort = self.server_args.disaggregation_mode in ("decode", "prefill")
        if self.token_to_kv_pool_allocator is None:
            if _is_npu and (
                self.server_args.attention_backend == "ascend" or self.is_hybrid_gdn
            ):
                self.token_to_kv_pool_allocator = AscendPagedTokenToKVPoolAllocator(
                    self.max_total_num_tokens,
                    page_size=self.page_size,
                    dtype=self.kv_cache_dtype,
                    device=self.device,
                    kvcache=self.token_to_kv_pool,
                    need_sort=need_sort,
                )
            else:
                if self.page_size == 1:
                    if self.is_hybrid:
                        self.token_to_kv_pool_allocator = SWATokenToKVPoolAllocator(
                            self.full_max_total_num_tokens,
                            self.swa_max_total_num_tokens,
                            dtype=self.kv_cache_dtype,
                            device=self.device,
                            kvcache=self.token_to_kv_pool,
                            need_sort=need_sort,
                        )
                    else:
                        self.token_to_kv_pool_allocator = TokenToKVPoolAllocator(
                            self.max_total_num_tokens,
                            dtype=self.kv_cache_dtype,
                            device=self.device,
                            kvcache=self.token_to_kv_pool,
                            need_sort=need_sort,
                        )
                else:
                    assert not self.is_hybrid
                    self.token_to_kv_pool_allocator = PagedTokenToKVPoolAllocator(
                        self.max_total_num_tokens,
                        page_size=self.page_size,
                        dtype=self.kv_cache_dtype,
                        device=self.device,
                        kvcache=self.token_to_kv_pool,
                        need_sort=need_sort,
                    )
        else:
            assert self.is_draft_worker

        logger.info(
            f"Memory pool end. "
            f"avail mem={get_available_gpu_memory(self.device, self.gpu_id):.2f} GB"
        )

    def init_cublas(self):
        """We need to run a small matmul to init cublas. Otherwise, it will raise some errors later."""
        dtype = torch.float16
        device = "cuda"
        a = torch.ones((16, 16), dtype=dtype, device=device)
        b = torch.ones((16, 16), dtype=dtype, device=device)
        c = a @ b
        return c

    def init_attention_backend(self):
        """Init attention kernel backend."""
        if self.server_args.enable_two_batch_overlap and not self.is_draft_worker:
            self.attn_backend = TboAttnBackend.init_new(self._get_attention_backend)
        else:
            self.attn_backend = self._get_attention_backend()

    def _get_attention_backend(self):
        """Init attention kernel backend."""
        self.decode_attention_backend_str = (
            self.server_args.decode_attention_backend
            if self.server_args.decode_attention_backend
            else self.server_args.attention_backend
        )
        self.prefill_attention_backend_str = (
            self.server_args.prefill_attention_backend
            if self.server_args.prefill_attention_backend
            else self.server_args.attention_backend
        )
        if self.decode_attention_backend_str != self.prefill_attention_backend_str:
            from sglang.srt.layers.attention.hybrid_attn_backend import (
                HybridAttnBackend,
            )

            attn_backend = HybridAttnBackend(
                self,
                decode_backend=self._get_attention_backend_from_str(
                    self.decode_attention_backend_str
                ),
                prefill_backend=self._get_attention_backend_from_str(
                    self.prefill_attention_backend_str
                ),
            )
            logger.info(
                f"Using hybrid attention backend for decode and prefill: "
                f"decode_backend={self.decode_attention_backend_str}, "
                f"prefill_backend={self.prefill_attention_backend_str}."
            )
            logger.warning(
                "Warning: Attention backend specified by --attention-backend or default backend might be overridden."
                "The feature of hybrid attention backend is experimental and unstable. Please raise an issue if you encounter any problem."
            )
        else:
            attn_backend = self._get_attention_backend_from_str(
                self.server_args.attention_backend
            )

        global_server_args_dict.update(
            {
                "decode_attention_backend": self.decode_attention_backend_str,
                "prefill_attention_backend": self.prefill_attention_backend_str,
            }
        )
        return attn_backend

    def _get_attention_backend_from_str(self, backend_str: str):
        if backend_str not in ATTENTION_BACKENDS:
            raise ValueError(f"Invalid attention backend: {backend_str}")
        full_attention_backend = ATTENTION_BACKENDS[backend_str](self)
        return attn_backend_wrapper(self, full_attention_backend)

    def init_double_sparsity_channel_config(self, selected_channel):
        selected_channel = "." + selected_channel + "_proj"
        self.sorted_channels = []
        # load channel config
        with open(self.server_args.ds_channel_config_path, "r") as f:
            channel_config = json.load(f)

        for i in range(self.start_layer, self.end_layer):
            key = "model.layers." + str(i) + ".self_attn" + selected_channel
            self.sorted_channels.append(
                torch.tensor(channel_config[key])[
                    :, : self.server_args.ds_heavy_channel_num
                ]
                .contiguous()
                .cuda()
            )

    def init_device_graphs(self):
        """Capture device graphs."""
        self.graph_runner = None
        self.graph_mem_usage = 0

        if not self.is_generation:
            # TODO: Currently, cuda graph only captures decode steps, which only exists for generation models
            return

        if self.device != "cpu" and self.server_args.disable_cuda_graph:
            return

        if self.device == "cpu" and not self.server_args.enable_torch_compile:
            return

        tic = time.perf_counter()
        before_mem = get_available_gpu_memory(self.device, self.gpu_id)
        logger.info(
            f"Capture {'cpu graph' if self.device == 'cpu' else 'cuda graph'} begin. This can take up to several minutes. avail mem={before_mem:.2f} GB"
        )
        graph_runners = defaultdict(
            lambda: CudaGraphRunner,
            {
                "cpu": CPUGraphRunner,
                "npu": NPUGraphRunner,
            },
        )
        self.graph_runner = graph_runners[self.device](self)

        after_mem = get_available_gpu_memory(self.device, self.gpu_id)
        self.graph_mem_usage = before_mem - after_mem
        logger.info(
            f"Capture {'cpu graph' if self.device == 'cpu' else 'cuda graph'} end. Time elapsed: {time.perf_counter() - tic:.2f} s. "
            f"mem usage={self.graph_mem_usage:.2f} GB. avail mem={after_mem:.2f} GB."
        )

    def init_threads_binding(self):
        omp_cpuids = os.environ.get("SGLANG_CPU_OMP_THREADS_BIND", "all")
        cpu_ids_by_node = get_cpu_ids_by_node()
        n_numa_node = len(cpu_ids_by_node)
        if omp_cpuids == "all":
            assert self.tp_size <= n_numa_node, (
                f"SGLANG_CPU_OMP_THREADS_BIND is not set, in this case, "
                f"tp_size {self.tp_size} should be smaller than or equal to number of numa node on the machine {n_numa_node}. "
                f"If you need tp_size to be larger than number of numa node, please set the CPU cores for each tp rank via SGLANG_CPU_OMP_THREADS_BIND explicitly. "
                f"For example, on a machine with 2 numa nodes, where core 0-31 are on numa node 0 and core 32-63 are on numa node 1, "
                f"it is suggested to use -tp 2 and bind tp rank 0 to core 0-31 and tp rank 1 to core 32-63. "
                f"This is the default behavior if SGLANG_CPU_OMP_THREADS_BIND is not set and it is the same as setting SGLANG_CPU_OMP_THREADS_BIND=0-31|32-63. "
                f"If you do need tp_size to be larger than the number of numa nodes, you could set SGLANG_CPU_OMP_THREADS_BIND explicitly for example SGLANG_CPU_OMP_THREADS_BIND=0-15|16-31|32-47|48-63 and run with -tp 4. "
                f"If you don't want each tp rank to use all the cores on one numa node, you could set for example SGLANG_CPU_OMP_THREADS_BIND=0-15|32-47 and run with -tp 2."
            )
            if self.tp_size < n_numa_node:
                logger.warning(
                    f"Detected the current machine has {n_numa_node} numa nodes available, but tp_size is set to {self.tp_size}, so only {self.tp_size} numa nodes are used."
                )
            self.local_omp_cpuid = cpu_ids_by_node[self.tp_rank]
        else:
            threads_bind_list = omp_cpuids.split("|")
            assert self.tp_size == len(threads_bind_list), (
                f"SGLANG_CPU_OMP_THREADS_BIND setting must be aligned with TP size parameter ({self.tp_size}). "
                f"Please double check your settings."
            )
            self.local_omp_cpuid = threads_bind_list[self.tp_rank]
            if self.tp_size > n_numa_node:
                logger.warning(
                    f"TP size ({self.tp_size})is larger than numa node number ({n_numa_node}), "
                    f"in this case the available memory amount of each rank cannot be determined in prior. "
                    f"Please set proper `--max-total-tokens` to avoid the out-of-memory error."
                )

    def apply_torch_tp(self):
        logger.info(f"Enabling torch tensor parallelism on {self.tp_size} devices.")
        from sglang.srt.layers.model_parallel import tensor_parallel

        device_mesh = torch.distributed.init_device_mesh(self.device, (self.tp_size,))
        tensor_parallel(self.model, device_mesh)

    def forward_decode(
        self,
        forward_batch: ForwardBatch,
        skip_attn_backend_init: bool = False,
        pp_proxy_tensors=None,
    ) -> LogitsProcessorOutput:
        if not skip_attn_backend_init:
            self.attn_backend.init_forward_metadata(forward_batch)
        # FIXME: add pp_proxy_tensors arg to all models
        kwargs = {}
        if self.support_pp:
            kwargs["pp_proxy_tensors"] = pp_proxy_tensors
        return self.model.forward(
            forward_batch.input_ids,
            forward_batch.positions,
            forward_batch,
            **kwargs,
        )

    def forward_extend(
        self,
        forward_batch: ForwardBatch,
        skip_attn_backend_init: bool = False,
        pp_proxy_tensors=None,
    ) -> LogitsProcessorOutput:
        if not skip_attn_backend_init:
            self.attn_backend.init_forward_metadata(forward_batch)

        kwargs = {}
        if self.support_pp:
            kwargs["pp_proxy_tensors"] = pp_proxy_tensors
        if forward_batch.input_embeds is not None:
            kwargs["input_embeds"] = forward_batch.input_embeds.bfloat16()
        if not self.is_generation:
            kwargs["get_embedding"] = True

        if self.server_args.enable_piecewise_cuda_graph:
            if self.piecewise_cuda_graph_runner.can_run(forward_batch):
                return self.piecewise_cuda_graph_runner.replay(forward_batch, **kwargs)

        return self.model.forward(
            forward_batch.input_ids,
            forward_batch.positions,
            forward_batch,
            **kwargs,
        )

    def forward_idle(
        self, forward_batch: ForwardBatch, pp_proxy_tensors=None
    ) -> LogitsProcessorOutput:
        kwargs = {}
        if self.support_pp:
            kwargs["pp_proxy_tensors"] = pp_proxy_tensors
        return self.model.forward(
            forward_batch.input_ids,
            forward_batch.positions,
            forward_batch,
            **kwargs,
        )

    def forward_split_prefill(
        self,
        forward_batch: ForwardBatch,
        reinit_attn_backend: bool = False,
        forward_count: int = 1,
    ) -> LogitsProcessorOutput:
        if forward_batch.split_index == 0 or reinit_attn_backend:
            self.attn_backend.init_forward_metadata(forward_batch)
        next_split_index = min(
            forward_batch.split_index + forward_count,
            self.model_config.num_hidden_layers,
        )
        ret = self.model.forward_split_prefill(
            forward_batch.input_ids,
            forward_batch.positions,
            forward_batch,
            (forward_batch.split_index, next_split_index),
        )
        forward_batch.split_index = next_split_index
        return ret

    def forward(
        self,
        forward_batch: ForwardBatch,
        skip_attn_backend_init: bool = False,
        pp_proxy_tensors: Optional[PPProxyTensors] = None,
        reinit_attn_backend: bool = False,
        split_forward_count: int = 1,
    ) -> Tuple[Union[LogitsProcessorOutput, PPProxyTensors], bool]:
        self.forward_pass_id += 1

        with get_global_expert_distribution_recorder().with_forward_pass(
            self.forward_pass_id,
            forward_batch,
        ):
            output = self._forward_raw(
                forward_batch,
                skip_attn_backend_init,
                pp_proxy_tensors,
                reinit_attn_backend,
                split_forward_count,
            )

        if self.eplb_manager is not None:
            self.eplb_manager.on_forward_pass_end()

        return output

    def _forward_raw(
        self,
        forward_batch: ForwardBatch,
        skip_attn_backend_init: bool,
        pp_proxy_tensors: Optional[PPProxyTensors],
        reinit_attn_backend: bool = False,
        split_forward_count: int = 1,
    ) -> Tuple[Union[LogitsProcessorOutput, PPProxyTensors], bool]:
        mode_check = (
            forward_batch.forward_mode.is_cpu_graph
            if self.device == "cpu"
            else forward_batch.forward_mode.is_cuda_graph
        )
        can_run_graph = bool(
            mode_check()
            and self.graph_runner
            and self.graph_runner.can_run(forward_batch)
        )

        if can_run_graph:
            ret = self.graph_runner.replay(
                forward_batch,
                skip_attn_backend_init=skip_attn_backend_init,
                pp_proxy_tensors=pp_proxy_tensors,
            )
            return ret, can_run_graph

        # For MLP sync
        if forward_batch.global_num_tokens_cpu is not None:
            forward_batch.prepare_mlp_sync_batch(self)

        if forward_batch.forward_mode.is_decode():
            with set_forward_context(forward_batch, self.attention_layers):
                ret = self.forward_decode(
                    forward_batch,
                    skip_attn_backend_init=skip_attn_backend_init,
                    pp_proxy_tensors=pp_proxy_tensors,
                )
        elif forward_batch.forward_mode.is_extend():
            with set_forward_context(forward_batch, self.attention_layers):
                ret = self.forward_extend(
                    forward_batch,
                    skip_attn_backend_init=skip_attn_backend_init,
                    pp_proxy_tensors=pp_proxy_tensors,
                )
        elif forward_batch.forward_mode.is_split_prefill():
            ret = self.forward_split_prefill(
                forward_batch,
                reinit_attn_backend=reinit_attn_backend,
                forward_count=split_forward_count,
            )
        elif forward_batch.forward_mode.is_idle():
            with set_forward_context(forward_batch, self.attention_layers):
                ret = self.forward_idle(
                    forward_batch, pp_proxy_tensors=pp_proxy_tensors
                )
        else:
            raise ValueError(f"Invalid forward mode: {forward_batch.forward_mode}")

        if (
            forward_batch.global_num_tokens_cpu is not None
            and self.pp_group.is_last_rank
        ):
            forward_batch.post_forward_mlp_sync_batch(ret)

        return ret, can_run_graph

    def _preprocess_logits(
        self, logits_output: LogitsProcessorOutput, sampling_info: SamplingBatchInfo
    ):
        # Apply logit bias
        if sampling_info.sampling_info_done:
            # Overlap mode: the function update_regex_vocab_mask was executed
            # in process_batch_result of the last batch.
            if sampling_info.grammars:
                sampling_info.sampling_info_done.wait()
        else:
            # Normal mode: Put CPU-heavy tasks here. They will be overlapped with the forward pass.
            sampling_info.update_regex_vocab_mask()
        sampling_info.apply_logits_bias(logits_output.next_token_logits)

    def sample(
        self,
        logits_output: LogitsProcessorOutput,
        forward_batch: ForwardBatch,
    ) -> torch.Tensor:
        """Sample and compute logprobs and update logits_output.

        Args:
            logits_output: The logits output from the model forward
            forward_batch: The forward batch that generates logits_output

        Returns:
            A list of next_token_ids
        """
        # For duplex models with multiple output streams.
        if isinstance(logits_output, tuple):
            return torch.stack(
                [self.sample(values, forward_batch) for values in logits_output],
                axis=-1,
            )

        self._preprocess_logits(logits_output, forward_batch.sampling_info)
        # Sample the next tokens
        next_token_ids = self.sampler(
            logits_output,
            forward_batch.sampling_info,
            forward_batch.return_logprob,
            forward_batch.top_logprobs_nums,
            forward_batch.token_ids_logprobs,
            # For prefill, we only use the position of the last token.
            (
                forward_batch.positions
                if forward_batch.forward_mode.is_decode()
                else forward_batch.seq_lens - 1
            ),
        )
        return next_token_ids

    def compute_logprobs_only(
        self,
        logits_output: LogitsProcessorOutput,
        forward_batch: ForwardBatch,
    ) -> None:
        """
        Compute token_ids_logprobs without performing sampling.

        Optimized path for prefill-only requests that need token_ids_logprobs but don't
        require next token generation. Skips expensive sampling operations
        while still providing requested probability information.

        Args:
            logits_output: The logits output from the model forward
            forward_batch: The forward batch that generates logits_output
        """
        if not forward_batch.token_ids_logprobs:
            return

        # Preprocess logits (same as in sample method)
        self._preprocess_logits(logits_output, forward_batch.sampling_info)

        # Delegate to sampler for logprob-only computation
        # This populates logits_output with requested token probabilities
        self.sampler.compute_logprobs_only(
            logits_output,
            forward_batch.sampling_info,
            forward_batch.return_logprob,
            forward_batch.top_logprobs_nums,
            forward_batch.token_ids_logprobs,
        )

    @property
    def model_is_mrope(self) -> bool:
        """Detect if the model has "mrope" rope_scaling type.
        mrope requires keep "rope_deltas" between prompt and decoding phases."""
        rope_scaling = getattr(self.model_config.hf_text_config, "rope_scaling", {})
        if rope_scaling is None:
            return False
        is_mrope_enabled = "mrope_section" in rope_scaling
        return is_mrope_enabled

    def save_remote_model(self, url: str):
        from sglang.srt.model_loader.loader import RemoteModelLoader

        logger.info(f"Saving model to {url}")
        RemoteModelLoader.save_model(self.model, self.model_config.model_path, url)

    def save_sharded_model(
        self, path: str, pattern: Optional[str] = None, max_size: Optional[int] = None
    ):
        from sglang.srt.model_loader.loader import ShardedStateLoader

        logger.info(
            f"Save sharded model to {path} with pattern {pattern} and max_size {max_size}"
        )
        ShardedStateLoader.save_model(self.model, path, pattern, max_size)


def _model_load_weights_direct(model, named_tensors: List[Tuple[str, torch.Tensor]]):
    params_dict = dict(model.named_parameters())
    for name, tensor in named_tensors:
        default_weight_loader(params_dict[name], tensor)


def _unwrap_tensor(tensor, tp_rank, device):
    if isinstance(tensor, LocalSerializedTensor):
        tensor = tensor.get(tp_rank)
    return tensor.to(device)


@dataclass
class LocalSerializedTensor:
    """torch.Tensor that gets serialized by MultiprocessingSerializer (which only serializes a pointer and not the data).
    The i-th element in the list corresponds to i-th rank's GPU."""

    values: List[bytes]

    def get(self, rank: int):
        return MultiprocessingSerializer.deserialize(self.values[rank])<|MERGE_RESOLUTION|>--- conflicted
+++ resolved
@@ -22,20 +22,10 @@
 import socket
 import threading
 import time
-import types
 from collections import defaultdict
-from contextlib import contextmanager
 from dataclasses import dataclass
-<<<<<<< HEAD
-from typing import Any, List, Optional, Tuple, Union
-from urllib.parse import urlparse
-
-import numpy as np
-import requests
-=======
 from typing import List, Optional, Tuple, Union
 
->>>>>>> d736e0b6
 import torch
 import torch.distributed as dist
 
