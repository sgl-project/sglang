--- conflicted
+++ resolved
@@ -550,7 +550,6 @@
         monkey_patch_vllm_parallel_state()
         monkey_patch_isinstance_for_vllm_base_layer()
 
-<<<<<<< HEAD
         device_config = DeviceConfig(self.device)
         target_device = torch.device(device_config.device)
         with set_default_torch_dtype(self.model_config.dtype):
@@ -568,10 +567,7 @@
                     model_class,
                 )
 
-        with self.memory_saver_adapter.region():
-=======
         with self.memory_saver_adapter.region(GPU_MEMORY_TYPE_WEIGHTS):
->>>>>>> 3774f078
             self.model = get_model(
                 model_config=self.model_config,
                 load_config=self.load_config,
