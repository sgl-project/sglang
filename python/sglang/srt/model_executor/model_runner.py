# Copyright 2023-2024 SGLang Team
# Licensed under the Apache License, Version 2.0 (the "License");
# you may not use this file except in compliance with the License.
# You may obtain a copy of the License at
#
#     http://www.apache.org/licenses/LICENSE-2.0
#
# Unless required by applicable law or agreed to in writing, software
# distributed under the License is distributed on an "AS IS" BASIS,
# WITHOUT WARRANTIES OR CONDITIONS OF ANY KIND, either express or implied.
# See the License for the specific language governing permissions and
# limitations under the License.
# ==============================================================================
"""ModelRunner runs the forward passes of the models."""

import datetime
import gc
import inspect
import json
import logging
import os
import time
from dataclasses import dataclass
from typing import List, Optional, Tuple, Union

import torch
import torch.distributed as dist

from sglang.srt import debug_utils
from sglang.srt.configs.device_config import DeviceConfig
from sglang.srt.configs.load_config import LoadConfig
from sglang.srt.configs.model_config import AttentionArch, ModelConfig
from sglang.srt.constants import GPU_MEMORY_TYPE_WEIGHTS
from sglang.srt.distributed import (
    get_tp_group,
    get_world_group,
    init_distributed_environment,
    initialize_model_parallel,
    set_custom_all_reduce,
    set_mscclpp_all_reduce,
)
from sglang.srt.distributed.parallel_state import monkey_patch_vllm_parallel_state
from sglang.srt.layers.attention.tbo_backend import TboAttnBackend
from sglang.srt.layers.dp_attention import (
    get_attention_tp_group,
    get_attention_tp_size,
    initialize_dp_attention,
)
from sglang.srt.layers.logits_processor import LogitsProcessorOutput
from sglang.srt.layers.quantization import (
    deep_gemm_wrapper,
    monkey_patch_isinstance_for_vllm_base_layer,
)
from sglang.srt.layers.sampler import Sampler
from sglang.srt.layers.torchao_utils import apply_torchao_config_to_model
from sglang.srt.layers.utils import is_sm100_supported
from sglang.srt.lora.lora_manager import LoRAManager
from sglang.srt.managers.eplb_manager import EPLBManager
from sglang.srt.managers.expert_distribution import (
    ExpertDistributionRecorder,
    get_global_expert_distribution_recorder,
    set_global_expert_distribution_recorder,
)
from sglang.srt.managers.expert_location import (
    ExpertLocationMetadata,
    compute_initial_expert_location_metadata,
    get_global_expert_location_metadata,
    set_global_expert_location_metadata,
)
from sglang.srt.managers.schedule_batch import (
    GLOBAL_SERVER_ARGS_KEYS,
    global_server_args_dict,
)
from sglang.srt.mem_cache.memory_pool import (
    DoubleSparseTokenToKVPool,
    MHATokenToKVPool,
    MLATokenToKVPool,
    ReqToTokenPool,
    TokenToKVPoolAllocator,
)
from sglang.srt.mem_cache.paged_allocator import PagedTokenToKVPoolAllocator
from sglang.srt.model_executor.cuda_graph_runner import CudaGraphRunner
from sglang.srt.model_executor.expert_location_updater import ExpertLocationUpdater
from sglang.srt.model_executor.forward_batch_info import ForwardBatch, PPProxyTensors
from sglang.srt.model_loader import get_model
from sglang.srt.model_loader.loader import DefaultModelLoader, get_model_loader
from sglang.srt.model_loader.utils import set_default_torch_dtype
from sglang.srt.model_loader.weight_utils import default_weight_loader
from sglang.srt.patch_torch import monkey_patch_torch_reductions
from sglang.srt.sampling.sampling_batch_info import SamplingBatchInfo
from sglang.srt.server_args import ServerArgs
from sglang.srt.speculative.spec_info import SpeculativeAlgorithm
from sglang.srt.torch_memory_saver_adapter import TorchMemorySaverAdapter
from sglang.srt.utils import (
    MultiprocessingSerializer,
    cpu_has_amx_support,
    dynamic_import,
    enable_show_time_cost,
    get_available_gpu_memory,
    get_bool_env_var,
    init_custom_process_group,
    is_cuda,
    is_fa3_default_architecture,
    is_flashinfer_available,
    is_hip,
    is_hopper_with_cuda_12_3,
    is_no_spec_infer_or_topk_one,
    monkey_patch_p2p_access_check,
    monkey_patch_vllm_gguf_config,
    set_cpu_offload_max_bytes,
    set_cuda_arch,
)

_is_hip = is_hip()
_is_cpu_amx_available = cpu_has_amx_support()

# Use a small KV cache pool size for tests in CI
SGLANG_CI_SMALL_KV_SIZE = os.getenv("SGLANG_CI_SMALL_KV_SIZE", None)

# Detect stragger ranks in model loading
UNBALANCED_MODEL_LOADING_TIMEOUT_S = 300

logger = logging.getLogger(__name__)


class RankZeroFilter(logging.Filter):
    """Filter that only allows INFO level logs from rank 0, but allows all other levels from any rank."""

    def __init__(self, is_rank_zero):
        super().__init__()
        self.is_rank_zero = is_rank_zero

    def filter(self, record):
        if record.levelno == logging.INFO:
            return self.is_rank_zero
        return True


class ModelRunner:
    """ModelRunner runs the forward passes of the models."""

    def __init__(
        self,
        model_config: ModelConfig,
        mem_fraction_static: float,
        gpu_id: int,
        tp_rank: int,
        tp_size: int,
        pp_rank: int,
        pp_size: int,
        nccl_port: int,
        server_args: ServerArgs,
        is_draft_worker: bool = False,
        req_to_token_pool: Optional[ReqToTokenPool] = None,
        token_to_kv_pool_allocator: Optional[TokenToKVPoolAllocator] = None,
    ):
        # Parse args
        self.model_config = model_config
        self.mem_fraction_static = mem_fraction_static
        self.device = server_args.device
        self.gpu_id = gpu_id

        # Apply the rank zero filter to logger
        if not any(isinstance(f, RankZeroFilter) for f in logger.filters):
            logger.addFilter(RankZeroFilter(tp_rank == 0))
        self.tp_rank = tp_rank
        self.tp_size = tp_size
        self.dp_size = server_args.dp_size
        self.pp_rank = pp_rank
        self.pp_size = pp_size
        self.dist_port = nccl_port
        self.server_args = server_args
        self.is_draft_worker = is_draft_worker
        self.is_generation = model_config.is_generation
        self.is_multimodal = model_config.is_multimodal
        self.is_multimodal_chunked_prefill_supported = (
            model_config.is_multimodal_chunked_prefill_supported
        )
        self.spec_algorithm = SpeculativeAlgorithm.from_string(
            server_args.speculative_algorithm
        )
        self.page_size = server_args.page_size
        self.req_to_token_pool = req_to_token_pool
        self.token_to_kv_pool_allocator = token_to_kv_pool_allocator
        self.is_hybrid = model_config.is_hybrid
        self.token_to_kv_pool_allocator_local = None
        self.use_mla_backend = self.model_config.attention_arch == AttentionArch.MLA
        self.attention_chunk_size = model_config.attention_chunk_size

        self.forward_pass_id = 0

        # Model-specific adjustment
        self.model_specific_adjustment()

        if server_args.show_time_cost:
            enable_show_time_cost()

        # Global vars
        global_server_args_dict.update(
            {k: getattr(server_args, k) for k in GLOBAL_SERVER_ARGS_KEYS}
            | {
                # TODO it is indeed not a "server args"
                "use_mla_backend": self.use_mla_backend,
                "speculative_algorithm": self.spec_algorithm,
            }
        )

        # CPU offload
        set_cpu_offload_max_bytes(int(server_args.cpu_offload_gb * 1024**3))

        # Get memory before model loading
        min_per_gpu_memory = self.init_torch_distributed()

        # Update deep gemm configure
        if deep_gemm_wrapper.ENABLE_JIT_DEEPGEMM:
            deep_gemm_wrapper.update_deep_gemm_config(gpu_id, server_args)

        # If it is a draft model, tp_group can be different
        self.initialize(min_per_gpu_memory)

        # temporary cached values
        self.support_pp = (
            "pp_proxy_tensors" in inspect.signature(self.model.forward).parameters
        )

    def initialize(self, min_per_gpu_memory: float):
        server_args = self.server_args

        self.memory_saver_adapter = TorchMemorySaverAdapter.create(
            enable=self.server_args.enable_memory_saver
        )

        if not self.is_draft_worker:
            set_global_expert_location_metadata(
                compute_initial_expert_location_metadata(server_args, self.model_config)
            )
            if self.tp_rank == 0 and get_bool_env_var(
                "SGLANG_LOG_EXPERT_LOCATION_METADATA"
            ):
                logger.info(
                    f"Initial expert_location_metadata: {get_global_expert_location_metadata().debug_str()}"
                )

            set_global_expert_distribution_recorder(
                ExpertDistributionRecorder.init_new(
                    server_args,
                    get_global_expert_location_metadata(),
                    rank=self.tp_rank,
                )
            )

        self.eplb_manager = (
            EPLBManager(self)
            if self.server_args.enable_eplb and (not self.is_draft_worker)
            else None
        )
        self.expert_location_updater = ExpertLocationUpdater()

        # Load the model
        self.sampler = Sampler()
        self.load_model()

        self.start_layer = getattr(self.model, "start_layer", 0)
        self.end_layer = getattr(
            self.model, "end_layer", self.model_config.num_hidden_layers
        )
        self.num_effective_layers = self.end_layer - self.start_layer

        # Apply torchao quantization
        torchao_applied = getattr(self.model, "torchao_applied", False)
        # In layered loading, torchao may have been applied
        if not torchao_applied:
            apply_torchao_config_to_model(
                self.model, global_server_args_dict["torchao_config"]
            )

        # Apply torch TP if the model supports it
        supports_torch_tp = getattr(self.model, "supports_torch_tp", False)
        if self.tp_size > 1 and supports_torch_tp:
            self.apply_torch_tp()

        # Init lora
        if server_args.lora_paths is not None:
            self.init_lora_manager()

        # Init memory pool and attention backends
        self.init_memory_pool(
            min_per_gpu_memory,
            server_args.max_running_requests,
            server_args.max_total_tokens,
        )
        if self.device == "cuda":
            self.init_cublas()
            self.init_attention_backend()
            self.init_cuda_graphs()
        else:
            self.cuda_graph_runner = None
            self.init_attention_backend()

        # auxiliary hidden capture mode. TODO: expose this to server args?
        if self.spec_algorithm.is_eagle3() and not self.is_draft_worker:
            self.model.set_eagle3_layers_to_capture()

    def model_specific_adjustment(self):
        server_args = self.server_args

        if (
            server_args.attention_backend == "intel_amx"
            and server_args.device == "cpu"
            and not _is_cpu_amx_available
        ):
            logger.info(
                "The current platform does not support Intel AMX, will fallback to torch_native backend."
            )
            server_args.attention_backend = "torch_native"

        if server_args.attention_backend is None:
            """
            Auto select the fastest attention backend.

            1. Models with MHA Architecture (e.g: Llama, QWen)
                1.1 We will turn on FA3 on hopper unless user use spec decode with topk > 1 or page_size > 1.
                1.2 In other cases, we will use flashinfer if available, otherwise use triton.
            2. Models with MLA Architecture and using FA3
                2.1 We will use FA3 backend on hopper.
                2.2 We will use Flashinfer backend on blackwell.
                2.3 Otherwise, we will use triton backend.
            """

            if not self.use_mla_backend:
                # MHA architecture
                if (
                    is_hopper_with_cuda_12_3()
                    and is_no_spec_infer_or_topk_one(server_args)
                    and is_fa3_default_architecture(self.model_config.hf_config)
                ):
                    server_args.attention_backend = "fa3"
                elif _is_hip:
                    server_args.attention_backend = "aiter"
                else:
                    server_args.attention_backend = (
                        "flashinfer" if is_flashinfer_available() else "triton"
                    )
            else:
                # MLA architecture
                if is_hopper_with_cuda_12_3():
                    server_args.attention_backend = "fa3"
                elif is_sm100_supported():
                    server_args.attention_backend = "flashinfer"
                elif _is_hip:
                    head_num = self.model_config.get_num_kv_heads(self.tp_size)
                    # TODO current aiter only support head number 16 or 128 head number
                    if (
                        head_num == 128 or head_num == 16
                    ) and self.spec_algorithm.is_none():
                        server_args.attention_backend = "aiter"
                    else:
                        server_args.attention_backend = "triton"
                else:
                    server_args.attention_backend = "triton"
            logger.info(
                f"Attention backend not set. Use {server_args.attention_backend} backend by default."
            )
        elif self.use_mla_backend:
            if server_args.device != "cpu":
                if server_args.attention_backend in [
                    "aiter",
                    "flashinfer",
                    "fa3",
                    "triton",
                    "flashmla",
                    "cutlass_mla",
                ]:
                    logger.info(
                        f"MLA optimization is turned on. Use {server_args.attention_backend} backend."
                    )
                else:
                    raise ValueError(
                        f"Invalid attention backend for MLA: {server_args.attention_backend}"
                    )
            else:
                if server_args.attention_backend != "intel_amx":
                    raise ValueError(
                        "MLA optimization not supported on CPU except for intel_amx backend."
                    )

        if (
            server_args.attention_backend == "fa3"
            and server_args.kv_cache_dtype == "fp8_e5m2"
        ):
            logger.warning(
                "FlashAttention3 only supports fp8_e4m3 if using FP8; "
                "Setting attention backend to triton."
            )
            server_args.attention_backend = "triton"

        if server_args.enable_double_sparsity:
            logger.info(
                "Double sparsity optimization is turned on. Use triton backend without CUDA graph."
            )
            server_args.attention_backend = "triton"
            server_args.disable_cuda_graph = True
            if server_args.ds_heavy_channel_type is None:
                raise ValueError(
                    "Please specify the heavy channel type for double sparsity optimization."
                )
            self.init_double_sparsity_channel_config(server_args.ds_heavy_channel_type)

        if self.is_multimodal:
            self.mem_fraction_static *= 0.90
            logger.info(
                f"Automatically reduce --mem-fraction-static to {self.mem_fraction_static:.3f} "
                f"because this is a multimodal model."
            )
            if not self.is_multimodal_chunked_prefill_supported:
                server_args.chunked_prefill_size = -1
                logger.info(
                    f"Automatically turn of --chunked-prefill-size as it is not supported for "
                    f"{self.model_config.hf_config.model_type}"
                )

        if not self.use_mla_backend:
            server_args.disable_chunked_prefix_cache = True
        elif self.page_size > 1:
            logger.info("Disable chunked prefix cache when page size > 1.")
            server_args.disable_chunked_prefix_cache = True

        if not server_args.disable_chunked_prefix_cache:
            logger.info("Chunked prefix cache is turned on.")

        if server_args.attention_backend == "aiter":
            if self.model_config.context_len > 8192:
                self.mem_fraction_static *= 0.85

        if self.is_hybrid is not None and not server_args.disable_radix_cache:
            logger.info("Automatically disable radix cache for hybrid cache.")
            server_args.disable_radix_cache = True

    def init_torch_distributed(self):
        logger.info("Init torch distributed begin.")

        try:
            torch.get_device_module(self.device).set_device(self.gpu_id)
        except Exception:
            logger.warning(
                f"Context: {self.device=} {self.gpu_id=} {os.environ.get('CUDA_VISIBLE_DEVICES')=} {self.tp_rank=} {self.tp_size=}"
            )
            raise

        if self.device == "cuda":
            backend = "nccl"
        elif self.device == "xpu":
            backend = "xccl"
        elif self.device == "hpu":
            backend = "hccl"
        elif self.device == "cpu":
            backend = "gloo"
        elif self.device == "npu":
            backend = "hccl"

        before_avail_memory = get_available_gpu_memory(self.device, self.gpu_id)
        if not self.server_args.enable_p2p_check:
            monkey_patch_p2p_access_check()

        if self.server_args.dist_init_addr:
            dist_init_method = f"tcp://{self.server_args.dist_init_addr}"
        else:
            dist_init_method = f"tcp://127.0.0.1:{self.dist_port}"
        set_custom_all_reduce(not self.server_args.disable_custom_all_reduce)
        set_mscclpp_all_reduce(self.server_args.enable_mscclpp)

        if not self.is_draft_worker:
            # Only initialize the distributed environment on the target model worker.
            init_distributed_environment(
                backend=backend,
                world_size=self.tp_size * self.pp_size,
                rank=self.tp_size * self.pp_rank + self.tp_rank,
                local_rank=self.gpu_id,
                distributed_init_method=dist_init_method,
                timeout=self.server_args.dist_timeout,
            )
            initialize_model_parallel(
                tensor_model_parallel_size=self.tp_size,
                pipeline_model_parallel_size=self.pp_size,
            )
            initialize_dp_attention(
                enable_dp_attention=self.server_args.enable_dp_attention,
                tp_rank=self.tp_rank,
                tp_size=self.tp_size,
                dp_size=self.server_args.dp_size,
                moe_dense_tp_size=self.server_args.moe_dense_tp_size,
                pp_size=self.server_args.pp_size,
            )

        min_per_gpu_memory = get_available_gpu_memory(
            self.device,
            self.gpu_id,
            distributed=get_world_group().world_size > 1,
            cpu_group=get_world_group().cpu_group,
        )
        self.tp_group = get_tp_group()
        self.attention_tp_group = get_attention_tp_group()

        # Check memory for tensor parallelism
        local_gpu_memory = get_available_gpu_memory(self.device, self.gpu_id)
        if self.tp_size > 1:
            if min_per_gpu_memory < local_gpu_memory * 0.9:
                if get_bool_env_var("SGL_DISABLE_TP_MEMORY_INBALANCE_CHECK"):
                    logger.warning(
                        "The memory capacity is unbalanced. Some GPUs may be occupied by other processes. "
                        f"{min_per_gpu_memory=}, {local_gpu_memory=}, {local_gpu_memory * 0.9=}"
                    )
                else:
                    raise ValueError(
                        "The memory capacity is unbalanced. Some GPUs may be occupied by other processes. "
                        f"{min_per_gpu_memory=}, {local_gpu_memory=}, {local_gpu_memory * 0.9=}"
                    )

        logger.info(
            f"Init torch distributed ends. mem usage={(before_avail_memory - local_gpu_memory):.2f} GB"
        )
        return min_per_gpu_memory

    def load_model(self):
        before_avail_memory = get_available_gpu_memory(self.device, self.gpu_id)
        logger.info(
            f"Load weight begin. avail mem={get_available_gpu_memory(self.device, self.gpu_id):.2f} GB"
        )

        # This can reduce thread conflicts and speed up weight loading.
        if self.device != "cpu":
            torch.set_num_threads(1)
        if self.device == "cuda":
            if torch.cuda.get_device_capability()[0] < 8:
                logger.info(
                    "Compute capability below sm80. Use float16 due to lack of bfloat16 support."
                )
                self.server_args.dtype = "float16"
                self.model_config.dtype = torch.float16
                if torch.cuda.get_device_capability()[1] < 5:
                    raise RuntimeError("SGLang only supports sm75 and above.")

        set_cuda_arch()

        # Prepare the model config
        self.load_config = LoadConfig(
            load_format=self.server_args.load_format,
            download_dir=self.server_args.download_dir,
        )
        if self.server_args.load_format == "gguf":
            monkey_patch_vllm_gguf_config()

        # Load the model
        # Remove monkey_patch when linear.py quant remove dependencies with vllm
        monkey_patch_vllm_parallel_state()
        monkey_patch_isinstance_for_vllm_base_layer()

        with self.memory_saver_adapter.region(GPU_MEMORY_TYPE_WEIGHTS):
            self.model = get_model(
                model_config=self.model_config,
                load_config=self.load_config,
                device_config=DeviceConfig(self.device),
            )
        monkey_patch_vllm_parallel_state(reverse=True)
        monkey_patch_isinstance_for_vllm_base_layer(reverse=True)

        if self.server_args.kv_cache_dtype == "fp8_e4m3":
            if self.server_args.quantization_param_path is not None:
                if callable(getattr(self.model, "load_kv_cache_scales", None)):
                    self.model.load_kv_cache_scales(
                        self.server_args.quantization_param_path
                    )
                    logger.info(
                        "Loaded KV cache scaling factors from %s",
                        self.server_args.quantization_param_path,
                    )
                else:
                    raise RuntimeError(
                        "Using FP8 KV cache and scaling factors provided but "
                        "model %s does not support loading scaling factors.",
                        self.model.__class__,
                    )
            else:
                logger.warning(
                    "Using FP8 KV cache but no scaling factors "
                    "provided. Defaulting to scaling factors of 1.0. "
                    "This may lead to less accurate results!"
                )

        # Parse other args
        self.sliding_window_size = (
            self.model.get_attention_sliding_window_size()
            if hasattr(self.model, "get_attention_sliding_window_size")
            else None
        )
        self.dtype = self.model_config.dtype

        after_avail_memory = get_available_gpu_memory(self.device, self.gpu_id)
        logger.info(
            f"Load weight end. "
            f"type={type(self.model).__name__}, "
            f"dtype={self.dtype}, "
            f"avail mem={after_avail_memory:.2f} GB, "
            f"mem usage={(before_avail_memory - after_avail_memory):.2f} GB."
        )

        # Handle the case where some ranks do not finish loading.
        try:
            dist.monitored_barrier(
                group=get_tp_group().cpu_group,
                timeout=datetime.timedelta(seconds=UNBALANCED_MODEL_LOADING_TIMEOUT_S),
                wait_all_ranks=True,
            )
        except RuntimeError:
            raise ValueError(
                f"TP rank {self.tp_rank} could finish the model loading, but there are other ranks that didn't finish loading. It is likely due to unexpected failures (e.g., OOM) or a slow node."
            ) from None

    def update_expert_location(
        self,
        new_expert_location_metadata: ExpertLocationMetadata,
        update_layer_ids: List[int],
    ):
        self.expert_location_updater.update(
            self.model.routed_experts_weights_of_layer,
            new_expert_location_metadata,
            update_layer_ids=update_layer_ids,
            nnodes=self.server_args.nnodes,
            rank=self.tp_rank,
        )

    def update_weights_from_disk(
        self, model_path: str, load_format: str
    ) -> tuple[bool, str]:
        """Update engine weights in-place from the disk."""
        logger.info(
            f"Update engine weights online from disk begin. "
            f"avail mem={get_available_gpu_memory(self.device, self.gpu_id):.2f} GB"
        )

        target_device = torch.device(self.device)
        self.model_config.model_path = model_path
        load_config = LoadConfig(load_format=load_format)

        # Only support DefaultModelLoader for now
        loader = get_model_loader(load_config)
        if not isinstance(loader, DefaultModelLoader):
            message = f"Failed to get model loader: {loader}."
            return False, message

        def get_weight_iter(config):
            iter = loader._get_weights_iterator(
                DefaultModelLoader.Source.init_new(config, self.model)
            )
            return iter

        def model_load_weights(model, iter):
            DefaultModelLoader.load_weights_and_postprocess(model, iter, target_device)
            return model

        with set_default_torch_dtype(self.model_config.dtype):
            try:
                iter = get_weight_iter(self.model_config)
            except Exception as e:
                message = f"Failed to get weights iterator: {e}."
                return False, message
            try:
                model = model_load_weights(self.model, iter)
            except Exception as e:
                message = (
                    f"Failed to update weights: {e}.\nRolling back to original weights."
                )
                del iter
                gc.collect()
                iter = get_weight_iter(self.model_config)
                self.model = model_load_weights(self.model, iter)
                return False, message

        self.model = model
        self.server_args.model_path = model_path
        self.server_args.load_format = load_format
        self.load_config = load_config

        logger.info("Update weights end.")
        return True, "Succeeded to update model weights."

    def init_weights_update_group(
        self,
        master_address,
        master_port,
        rank_offset,
        world_size,
        group_name,
        backend="nccl",
    ):
        """Initialize the Torch process group for model parameter updates.

        `_model_update_group` is used in the RLHF workflow, where rank
        0 is the actor model in the training engine, and the other ranks are
        the inference engine, which is used for rollout.

        In the RLHF workflow, the training engine updates the model
        weights/parameters online, and broadcasts them to the inference
        engine through the `_model_update_group` process group.
        """
        assert (
            torch.distributed.is_initialized()
        ), "Default torch process group must be initialized"
        assert group_name != "", "Group name cannot be empty"

        rank = rank_offset + self.tp_rank

        logger.info(
            f"init custom process group: master_address={master_address}, master_port={master_port}, "
            f"rank_offset={rank_offset}, rank={rank}, world_size={world_size}, group_name={group_name}, backend={backend}"
        )

        try:
            self._model_update_group = init_custom_process_group(
                backend=backend,
                init_method=f"tcp://{master_address}:{master_port}",
                world_size=world_size,
                rank=rank,
                group_name=group_name,
            )
            return True, "Succeeded to initialize custom process group."
        except Exception as e:
            message = f"Failed to initialize custom process group: {e}."
            logger.error(message)
            return False, message

    def update_weights_from_distributed(self, name, dtype, shape):
        """
        Update specific parameter in the model weights online
        through `_model_update_group` process group.

        Args:
            name: the name of the parameter to be updated.
            dtype: the data type of the parameter to be updated.
            shape: the shape of the parameter to be updated.
        """
        target_dtype = (
            dtype if isinstance(dtype, torch.dtype) else getattr(torch, dtype)
        )

        assert (
            self._model_update_group is not None
        ), "model update group must be initialized"

        try:
            weights = torch.empty(shape, dtype=target_dtype, device=self.device)
            torch.distributed.broadcast(weights, src=0, group=self._model_update_group)
            self.model.load_weights([(name, weights)])
            return True, f"Succeeded to update parameter {name} online."

        except Exception as e:
            error_msg = (
                f"Failed to update parameter online: {e}. "
                f"The full weights of the ModelRunner are partially updated. "
                f"Please discard the whole weights."
            )
            logger.error(error_msg)
            return False, error_msg

    def update_weights_from_tensor(
        self,
        named_tensors: List[Tuple[str, Union[torch.Tensor, "LocalSerializedTensor"]]],
        load_format: Optional[str] = None,
    ):
        named_tensors = [
            (name, _unwrap_tensor(tensor, tp_rank=self.tp_rank))
            for name, tensor in named_tensors
        ]
        if load_format == "direct":
            _model_load_weights_direct(self.model, named_tensors)
        elif load_format in self.server_args.custom_weight_loader:
            custom_loader = dynamic_import(load_format)
            custom_loader(self.model, named_tensors)
        elif load_format is None:
            self.model.load_weights(named_tensors)
        else:
            raise NotImplementedError(f"Unknown load_format={load_format}")
        return True, "Success"

    def get_weights_by_name(
        self, name: str, truncate_size: int = 100
    ) -> Optional[torch.Tensor]:
        """Get the weights of the parameter by its name. Similar to `get_parameter` in Hugging Face.

        Only used for unit test with an unoptimized performance.
        For optimized performance, please use torch.save and torch.load.
        """
        # TODO: (chenyang) Add support for Qwen models.
        try:
            return self.model.get_weights_by_name(
                name, truncate_size, tp_size=self.tp_size
            )
        except Exception as e:
            logger.error(f"Error when getting parameter {name}: {e}")
            return None

    def init_lora_manager(self):
        self.lora_manager = LoRAManager(
            base_model=self.model,
            lora_paths=self.server_args.lora_paths,
            base_hf_config=self.model_config.hf_config,
            max_loras_per_batch=self.server_args.max_loras_per_batch,
            load_config=self.load_config,
            dtype=self.dtype,
            lora_backend=self.server_args.lora_backend,
            tp_size=self.tp_size,
            tp_rank=self.tp_rank,
        )
        logger.info("LoRA manager ready.")

    def profile_max_num_token(self, total_gpu_memory: int):
        available_gpu_memory = get_available_gpu_memory(
            self.device,
            self.gpu_id,
            distributed=get_world_group().world_size > 1,
            cpu_group=get_world_group().cpu_group,
        )
        if self.is_draft_worker:
            num_layers = getattr(
                self.model_config.hf_config,
                "num_nextn_predict_layers",
                self.num_effective_layers,
            )
        else:
            num_layers = self.num_effective_layers
        if self.use_mla_backend:
            # FIXME: pipeline parallelism is not compatible with mla backend
            assert self.pp_size == 1
            cell_size = (
                (self.model_config.kv_lora_rank + self.model_config.qk_rope_head_dim)
                * num_layers
                * torch._utils._element_size(self.kv_cache_dtype)
            )
        else:
            cell_size = (
                self.model_config.get_num_kv_heads(get_attention_tp_size())
                * self.model_config.head_dim
                * num_layers
                * 2
                * torch._utils._element_size(self.kv_cache_dtype)
            )
        rest_memory = available_gpu_memory - total_gpu_memory * (
            1 - self.mem_fraction_static
        )
        max_num_token = int(rest_memory * (1 << 30) // cell_size)
        return max_num_token, cell_size

    def get_num_token_hybrid(self):
        temp_ratio = (
            (1 - self.is_hybrid)
            + self.is_hybrid * self.attention_chunk_size / self.model_config.context_len
        )
        self.local_max_total_num_tokens = (
            4 * self.max_total_num_tokens * temp_ratio // (3 * temp_ratio + 1)
        )
        self.max_total_num_tokens = (
            4 * self.max_total_num_tokens
            - 12 * self.max_total_num_tokens * temp_ratio // (3 * temp_ratio + 1)
        )
        self.local_max_total_num_tokens = int(
            self.local_max_total_num_tokens
            // self.server_args.page_size
            * self.server_args.page_size
        )
        self.max_total_num_tokens = int(
            self.max_total_num_tokens
            // self.server_args.page_size
            * self.server_args.page_size
        )

    def init_memory_pool(
        self,
        total_gpu_memory: int,
        max_num_reqs: Optional[int] = None,
        max_total_tokens: Optional[int] = None,
    ):
        if self.server_args.kv_cache_dtype == "auto":
            self.kv_cache_dtype = self.dtype
        elif self.server_args.kv_cache_dtype == "fp8_e5m2":
            if _is_hip:  # Using natively supported format
                self.kv_cache_dtype = torch.float8_e5m2fnuz
            else:
                self.kv_cache_dtype = torch.float8_e5m2
        elif self.server_args.kv_cache_dtype == "fp8_e4m3":
            if is_cuda():
                self.kv_cache_dtype = torch.float8_e4m3fn
        else:
            raise ValueError(
                f"Unsupported kv_cache_dtype: {self.server_args.kv_cache_dtype}."
            )

        self.max_total_num_tokens, cell_size = self.profile_max_num_token(
            total_gpu_memory
        )

        if max_num_reqs is None:
            max_num_reqs = min(
                max(
                    int(
                        self.max_total_num_tokens / self.model_config.context_len * 512
                    ),
                    2048,
                ),
                4096,
            )

        if SGLANG_CI_SMALL_KV_SIZE:
            self.max_total_num_tokens = int(SGLANG_CI_SMALL_KV_SIZE)

        if not self.spec_algorithm.is_none():
            if self.is_draft_worker:
                self.max_total_num_tokens = self.server_args.draft_runner_cache_size
                max_num_reqs = self.server_args.max_num_reqs
            else:
                # We are sharing the `token_to_kv_pool`, and both verify and draft tokens
                # can be concurrently allocated, so we should give a headroom for it.
                self.server_args.draft_runner_cache_size = (
                    self.max_total_num_tokens
                    # draft
                    + max_num_reqs
                    * self.server_args.speculative_num_steps
                    * self.server_args.speculative_eagle_topk
                    # verify
                    + max_num_reqs * self.server_args.speculative_num_draft_tokens
                    # buffer
                    + 100
                )
                # Target worker and draft worker shares the same indices for the
                # token_to_kv_pool, so we should make sure to match max_total_num_tokens.
                self.max_total_num_tokens = self.server_args.draft_runner_cache_size
                self.server_args.max_num_reqs = max_num_reqs

        if max_total_tokens is not None:
            if max_total_tokens > self.max_total_num_tokens:
                logging.warning(
                    f"max_total_tokens={max_total_tokens} is larger than the profiled value "
                    f"{self.max_total_num_tokens}. "
                    f"Use the profiled value instead."
                )
            self.max_total_num_tokens = min(self.max_total_num_tokens, max_total_tokens)

        # modify max_total_num_tokens due to ReqToTokenPool

        self.max_total_num_tokens -= (
            (max_num_reqs + 1)
            * (self.model_config.context_len + 4)
            * torch._utils._element_size(torch.int32)
            // cell_size
        )
        self.max_total_num_tokens = (
            self.max_total_num_tokens
            // self.server_args.page_size
            * self.server_args.page_size
        )

        # create token size for hybrid cache
        if self.is_hybrid is not None:
            self.get_num_token_hybrid()
        else:
            self.local_max_total_num_tokens = None

        if self.max_total_num_tokens <= 0:
            raise RuntimeError(
                "Not enough memory. Please try to increase --mem-fraction-static."
            )

        if self.req_to_token_pool is None:
<<<<<<< HEAD
            self.req_to_token_pool = ReqToTokenPool(
                size=max_num_reqs,
                max_context_len=self.model_config.context_len + 4,
                device=self.device,
                enable_memory_saver=self.server_args.enable_memory_saver,
                is_hybrid=self.is_hybrid,
            )
=======
            if self.server_args.disaggregation_mode == "decode":
                from sglang.srt.disaggregation.decode import DecodeReqToTokenPool

                # subscribe memory for pre-allocated requests
                # if max_num_reqs <= 32, we pre-allocate 2x requests
                pre_alloc_size = max_num_reqs * 2 if max_num_reqs <= 32 else 0
                self.req_to_token_pool = DecodeReqToTokenPool(
                    size=max_num_reqs,
                    max_context_len=self.model_config.context_len + 4,
                    device=self.device,
                    enable_memory_saver=self.server_args.enable_memory_saver,
                    pre_alloc_size=pre_alloc_size,
                )
            else:
                self.req_to_token_pool = ReqToTokenPool(
                    size=max_num_reqs,
                    max_context_len=self.model_config.context_len + 4,
                    device=self.device,
                    enable_memory_saver=self.server_args.enable_memory_saver,
                )
>>>>>>> fadf18fd
        else:
            # Draft worker shares req_to_token_pool with the target worker.
            assert self.is_draft_worker

        if self.use_mla_backend:
            self.token_to_kv_pool = MLATokenToKVPool(
                self.max_total_num_tokens,
                page_size=self.page_size,
                dtype=self.kv_cache_dtype,
                kv_lora_rank=self.model_config.kv_lora_rank,
                qk_rope_head_dim=self.model_config.qk_rope_head_dim,
                layer_num=(
                    self.model_config.num_hidden_layers
                    if not self.is_draft_worker
                    else self.model_config.hf_config.num_nextn_predict_layers
                ),  # PP is not compatible with mla backend
                device=self.device,
                enable_memory_saver=self.server_args.enable_memory_saver,
                start_layer=self.start_layer,
                end_layer=self.end_layer,
            )
        elif self.server_args.enable_double_sparsity:
            self.token_to_kv_pool = DoubleSparseTokenToKVPool(
                self.max_total_num_tokens,
                page_size=self.page_size,
                dtype=self.kv_cache_dtype,
                head_num=self.model_config.get_num_kv_heads(get_attention_tp_size()),
                head_dim=self.model_config.head_dim,
                layer_num=self.num_effective_layers,
                device=self.device,
                heavy_channel_num=self.server_args.ds_heavy_channel_num,
                enable_memory_saver=self.server_args.enable_memory_saver,
                start_layer=self.start_layer,
                end_layer=self.end_layer,
            )
        else:
            self.token_to_kv_pool = MHATokenToKVPool(
                self.max_total_num_tokens,
                page_size=self.page_size,
                dtype=self.kv_cache_dtype,
                head_num=self.model_config.get_num_kv_heads(get_attention_tp_size()),
                head_dim=self.model_config.head_dim,
                layer_num=self.num_effective_layers,
                device=self.device,
                enable_memory_saver=self.server_args.enable_memory_saver,
                start_layer=self.start_layer,
                end_layer=self.end_layer,
                local_size=self.local_max_total_num_tokens,
            )

        if self.token_to_kv_pool_allocator is None:
            if self.page_size == 1:
                self.token_to_kv_pool_allocator = TokenToKVPoolAllocator(
                    self.max_total_num_tokens,
                    dtype=self.kv_cache_dtype,
                    device=self.device,
                    kvcache=self.token_to_kv_pool,
                )
                if self.is_hybrid is not None:
                    self.token_to_kv_pool_allocator_local = TokenToKVPoolAllocator(
                        self.local_max_total_num_tokens,
                        dtype=self.kv_cache_dtype,
                        device=self.device,
                        kvcache=self.token_to_kv_pool,
                    )

            else:
                self.token_to_kv_pool_allocator = PagedTokenToKVPoolAllocator(
                    self.max_total_num_tokens,
                    page_size=self.page_size,
                    dtype=self.kv_cache_dtype,
                    device=self.device,
                    kvcache=self.token_to_kv_pool,
                )
        else:
            assert self.is_draft_worker

        logger.info(
            f"Memory pool end. "
            f"avail mem={get_available_gpu_memory(self.device, self.gpu_id):.2f} GB"
        )

    def init_cublas(self):
        """We need to run a small matmul to init cublas. Otherwise, it will raise some errors later."""
        dtype = torch.float16
        device = "cuda"
        a = torch.ones((16, 16), dtype=dtype, device=device)
        b = torch.ones((16, 16), dtype=dtype, device=device)
        c = a @ b
        return c

    def init_attention_backend(self):
        """Init attention kernel backend."""
        if self.server_args.enable_two_batch_overlap:
            self.attn_backend = TboAttnBackend.init_new(self._get_attention_backend)
        else:
            self.attn_backend = self._get_attention_backend()

    # TODO unify with 6338
    def _get_attention_backend(self):
        if self.server_args.attention_backend == "flashinfer":
            if not self.use_mla_backend:
                from sglang.srt.layers.attention.flashinfer_backend import (
                    FlashInferAttnBackend,
                )

                # Init streams
                if self.server_args.speculative_algorithm == "EAGLE":
                    self.plan_stream_for_flashinfer = torch.cuda.Stream()
                return FlashInferAttnBackend(self)
            else:
                from sglang.srt.layers.attention.flashinfer_mla_backend import (
                    FlashInferMLAAttnBackend,
                )

                return FlashInferMLAAttnBackend(self)
        elif self.server_args.attention_backend == "aiter":
            from sglang.srt.layers.attention.aiter_backend import AiterAttnBackend

            return AiterAttnBackend(self)
        elif self.server_args.attention_backend == "triton":
            assert not self.model_config.is_encoder_decoder, (
                "Cross attention is not supported in the triton attention backend. "
                "Please use `--attention-backend flashinfer`."
            )
            if self.server_args.enable_double_sparsity:
                from sglang.srt.layers.attention.double_sparsity_backend import (
                    DoubleSparseAttnBackend,
                )

                return DoubleSparseAttnBackend(self)
            else:
                from sglang.srt.layers.attention.triton_backend import TritonAttnBackend

                return TritonAttnBackend(self)
        elif self.server_args.attention_backend == "torch_native":
            from sglang.srt.layers.attention.torch_native_backend import (
                TorchNativeAttnBackend,
            )

            return TorchNativeAttnBackend(self)
        elif self.server_args.attention_backend == "flashmla":
            from sglang.srt.layers.attention.flashmla_backend import FlashMLABackend

            return FlashMLABackend(self)
        elif self.server_args.attention_backend == "fa3":
            assert (
                torch.cuda.get_device_capability()[0] == 8 and not self.use_mla_backend
            ) or torch.cuda.get_device_capability()[0] == 9, (
                "FlashAttention v3 Backend requires SM>=80 and SM<=90. "
                "Please use `--attention-backend flashinfer`."
            )
            from sglang.srt.layers.attention.flashattention_backend import (
                FlashAttentionBackend,
            )

            return FlashAttentionBackend(self)
        elif self.server_args.attention_backend == "cutlass_mla":
            from sglang.srt.layers.attention.cutlass_mla_backend import (
                CutlassMLABackend,
            )

            return CutlassMLABackend(self)
        elif self.server_args.attention_backend == "intel_amx":
            from sglang.srt.layers.attention.intel_amx_backend import (
                IntelAMXAttnBackend,
            )

            logger.info(f"Intel AMX attention backend is enabled.")
            return IntelAMXAttnBackend(self)
        else:
            raise ValueError(
                f"Invalid attention backend: {self.server_args.attention_backend}"
            )

    def init_double_sparsity_channel_config(self, selected_channel):
        selected_channel = "." + selected_channel + "_proj"
        self.sorted_channels = []
        # load channel config
        with open(self.server_args.ds_channel_config_path, "r") as f:
            channel_config = json.load(f)

        for i in range(self.start_layer, self.end_layer):
            key = "model.layers." + str(i) + ".self_attn" + selected_channel
            self.sorted_channels.append(
                torch.tensor(channel_config[key])[
                    :, : self.server_args.ds_heavy_channel_num
                ]
                .contiguous()
                .cuda()
            )

    def init_cuda_graphs(self):
        """Capture cuda graphs."""
        self.cuda_graph_runner = None

        if not self.is_generation:
            # TODO: Currently, cuda graph only captures decode steps, which only exists for generation models
            return

        if self.server_args.disable_cuda_graph:
            return

        tic = time.perf_counter()
        before_mem = get_available_gpu_memory(self.device, self.gpu_id)
        logger.info(
            f"Capture cuda graph begin. This can take up to several minutes. avail mem={before_mem:.2f} GB"
        )
        self.cuda_graph_runner = CudaGraphRunner(self)
        after_mem = get_available_gpu_memory(self.device, self.gpu_id)
        logger.info(
            f"Capture cuda graph end. Time elapsed: {time.perf_counter() - tic:.2f} s. "
            f"mem usage={(before_mem - after_mem):.2f} GB. avail mem={after_mem:.2f} GB."
        )

    def apply_torch_tp(self):
        logger.info(f"Enabling torch tensor parallelism on {self.tp_size} devices.")
        from sglang.srt.model_parallel import tensor_parallel

        device_mesh = torch.distributed.init_device_mesh(self.device, (self.tp_size,))
        tensor_parallel(self.model, device_mesh)

    def forward_decode(
        self, forward_batch: ForwardBatch, pp_proxy_tensors=None
    ) -> LogitsProcessorOutput:
        self.attn_backend.init_forward_metadata(forward_batch)
        # FIXME: add pp_proxy_tensors arg to all models
        kwargs = {}
        if self.support_pp:
            kwargs["pp_proxy_tensors"] = pp_proxy_tensors
        return self.model.forward(
            forward_batch.input_ids, forward_batch.positions, forward_batch, **kwargs
        )

    def forward_extend(
        self,
        forward_batch: ForwardBatch,
        skip_attn_backend_init: bool = False,
        pp_proxy_tensors=None,
    ) -> LogitsProcessorOutput:
        if not skip_attn_backend_init:
            self.attn_backend.init_forward_metadata(forward_batch)

        kwargs = {}
        if self.support_pp:
            kwargs["pp_proxy_tensors"] = pp_proxy_tensors
        if forward_batch.input_embeds is not None:
            kwargs["input_embeds"] = forward_batch.input_embeds.bfloat16()
        if not self.is_generation:
            kwargs["get_embedding"] = True
        return self.model.forward(
            forward_batch.input_ids,
            forward_batch.positions,
            forward_batch,
            **kwargs,
        )

    def forward_idle(
        self, forward_batch: ForwardBatch, pp_proxy_tensors=None
    ) -> LogitsProcessorOutput:
        kwargs = {}
        if self.support_pp:
            kwargs["pp_proxy_tensors"] = pp_proxy_tensors
        return self.model.forward(
            forward_batch.input_ids,
            forward_batch.positions,
            forward_batch,
            **kwargs,
        )

    def forward(
        self,
        forward_batch: ForwardBatch,
        skip_attn_backend_init: bool = False,
        pp_proxy_tensors: Optional[PPProxyTensors] = None,
    ) -> Tuple[Union[LogitsProcessorOutput, PPProxyTensors], bool]:
        self.forward_pass_id += 1

        with get_global_expert_distribution_recorder().with_forward_pass(
            self.forward_pass_id,
            forward_batch,
        ):
            output = self._forward_raw(
                forward_batch, skip_attn_backend_init, pp_proxy_tensors
            )

        if self.eplb_manager is not None:
            self.eplb_manager.on_forward_pass_end()

        return output

    def _forward_raw(
        self,
        forward_batch: ForwardBatch,
        skip_attn_backend_init: bool,
        pp_proxy_tensors: Optional[PPProxyTensors],
    ) -> Tuple[Union[LogitsProcessorOutput, PPProxyTensors], bool]:
        can_run_cuda_graph = bool(
            forward_batch.forward_mode.is_cuda_graph()
            and self.cuda_graph_runner
            and self.cuda_graph_runner.can_run(forward_batch)
        )
        if can_run_cuda_graph:
            ret = self.cuda_graph_runner.replay(
                forward_batch,
                skip_attn_backend_init=skip_attn_backend_init,
                pp_proxy_tensors=pp_proxy_tensors,
            )
        elif forward_batch.forward_mode.is_decode():
            ret = self.forward_decode(forward_batch, pp_proxy_tensors=pp_proxy_tensors)
        elif forward_batch.forward_mode.is_extend():
            ret = self.forward_extend(
                forward_batch,
                skip_attn_backend_init=skip_attn_backend_init,
                pp_proxy_tensors=pp_proxy_tensors,
            )
        elif forward_batch.forward_mode.is_idle():
            ret = self.forward_idle(forward_batch, pp_proxy_tensors=pp_proxy_tensors)
        else:
            raise ValueError(f"Invalid forward mode: {forward_batch.forward_mode}")

        return ret, can_run_cuda_graph

    def _preprocess_logits(
        self, logits_output: LogitsProcessorOutput, sampling_info: SamplingBatchInfo
    ):
        # Apply logit bias
        if sampling_info.sampling_info_done:
            # Overlap mode: the function update_regex_vocab_mask was executed
            # in process_batch_result of the last batch.
            if sampling_info.grammars:
                sampling_info.sampling_info_done.wait()
        else:
            # Normal mode: Put CPU-heavy tasks here. They will be overlapped with the forward pass.
            sampling_info.update_regex_vocab_mask()
        sampling_info.apply_logits_bias(logits_output.next_token_logits)

    def sample(
        self,
        logits_output: LogitsProcessorOutput,
        forward_batch: ForwardBatch,
    ) -> torch.Tensor:
        """Sample and compute logprobs and update logits_output.

        Args:
            logits_output: The logits output from the model forward
            forward_batch: The forward batch that generates logits_output

        Returns:
            A list of next_token_ids
        """
        # For duplex models with multiple output streams.
        if isinstance(logits_output, tuple):
            return torch.stack(
                [self.sample(values, forward_batch) for values in logits_output],
                axis=-1,
            )

        self._preprocess_logits(logits_output, forward_batch.sampling_info)

        # Sample the next tokens
        next_token_ids = self.sampler(
            logits_output,
            forward_batch.sampling_info,
            forward_batch.return_logprob,
            forward_batch.top_logprobs_nums,
            forward_batch.token_ids_logprobs,
        )
        return next_token_ids

    @property
    def model_is_mrope(self) -> bool:
        """Detect if the model has "mrope" rope_scaling type.
        mrope requires keep "rope_deltas" between prompt and decoding phases."""
        rope_scaling = getattr(self.model_config.hf_text_config, "rope_scaling", {})
        if rope_scaling is None:
            return False
        is_mrope_enabled = "mrope_section" in rope_scaling
        return is_mrope_enabled

    def save_remote_model(self, url: str):
        from sglang.srt.model_loader.loader import RemoteModelLoader

        logger.info(f"Saving model to {url}")
        RemoteModelLoader.save_model(self.model, self.model_config.model_path, url)

    def save_sharded_model(
        self, path: str, pattern: Optional[str] = None, max_size: Optional[int] = None
    ):
        from sglang.srt.model_loader.loader import ShardedStateLoader

        logger.info(
            f"Save sharded model to {path} with pattern {pattern} and max_size {max_size}"
        )
        ShardedStateLoader.save_model(self.model, path, pattern, max_size)


def _model_load_weights_direct(model, named_tensors: List[Tuple[str, torch.Tensor]]):
    params_dict = dict(model.named_parameters())
    for name, tensor in named_tensors:
        default_weight_loader(params_dict[name], tensor)


def _unwrap_tensor(tensor, tp_rank):
    if isinstance(tensor, LocalSerializedTensor):
        monkey_patch_torch_reductions()
        tensor = tensor.get(tp_rank)
    return tensor.to(torch.cuda.current_device())


@dataclass
class LocalSerializedTensor:
    """torch.Tensor that gets serialized by MultiprocessingSerializer (which only serializes a pointer and not the data).
    The i-th element in the list corresponds to i-th rank's GPU."""

    values: List[bytes]

    def get(self, rank: int):
        return MultiprocessingSerializer.deserialize(self.values[rank])<|MERGE_RESOLUTION|>--- conflicted
+++ resolved
@@ -970,15 +970,6 @@
             )
 
         if self.req_to_token_pool is None:
-<<<<<<< HEAD
-            self.req_to_token_pool = ReqToTokenPool(
-                size=max_num_reqs,
-                max_context_len=self.model_config.context_len + 4,
-                device=self.device,
-                enable_memory_saver=self.server_args.enable_memory_saver,
-                is_hybrid=self.is_hybrid,
-            )
-=======
             if self.server_args.disaggregation_mode == "decode":
                 from sglang.srt.disaggregation.decode import DecodeReqToTokenPool
 
@@ -998,8 +989,8 @@
                     max_context_len=self.model_config.context_len + 4,
                     device=self.device,
                     enable_memory_saver=self.server_args.enable_memory_saver,
-                )
->>>>>>> fadf18fd
+                    is_hybrid=self.is_hybrid,
+            )
         else:
             # Draft worker shares req_to_token_pool with the target worker.
             assert self.is_draft_worker
