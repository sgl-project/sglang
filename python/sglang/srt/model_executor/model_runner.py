--- conflicted
+++ resolved
@@ -184,11 +184,8 @@
                 "debug_tensor_dump_inject": server_args.debug_tensor_dump_inject,
                 "n_share_experts_fusion": server_args.n_share_experts_fusion,
                 "disable_shared_experts_fusion": server_args.disable_shared_experts_fusion,
-<<<<<<< HEAD
                 "ep_num_redundant_experts": server_args.ep_num_redundant_experts,
-=======
                 "disable_chunked_prefix_cache": server_args.disable_chunked_prefix_cache,
->>>>>>> a0fc5bc1
                 "use_mla_backend": self.use_mla_backend,
             }
         )
