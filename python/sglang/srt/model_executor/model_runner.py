# Copyright 2023-2024 SGLang Team
# Licensed under the Apache License, Version 2.0 (the "License");
# you may not use this file except in compliance with the License.
# You may obtain a copy of the License at
#
#     http://www.apache.org/licenses/LICENSE-2.0
#
# Unless required by applicable law or agreed to in writing, software
# distributed under the License is distributed on an "AS IS" BASIS,
# WITHOUT WARRANTIES OR CONDITIONS OF ANY KIND, either express or implied.
# See the License for the specific language governing permissions and
# limitations under the License.
# ==============================================================================
"""ModelRunner runs the forward passes of the models."""

import datetime
import gc
import inspect
import json
import logging
import os
import socket
import threading
import time
from collections import defaultdict
from dataclasses import dataclass
from typing import Callable, List, Optional, Tuple, Union

import torch
import torch.distributed as dist
from torch import nn

from sglang.srt.configs import (
    FalconH1Config,
    JetNemotronConfig,
    JetVLMConfig,
    KimiLinearConfig,
    NemotronH_Nano_VL_V2_Config,
    NemotronHConfig,
    Qwen3NextConfig,
)
from sglang.srt.configs.device_config import DeviceConfig
from sglang.srt.configs.load_config import LoadConfig, LoadFormat
from sglang.srt.configs.model_config import (
    AttentionArch,
    ModelConfig,
    ModelImpl,
    get_nsa_index_head_dim,
    is_deepseek_nsa,
)
from sglang.srt.configs.update_config import adjust_config_with_unaligned_cpu_tp
from sglang.srt.constants import GPU_MEMORY_TYPE_WEIGHTS
from sglang.srt.debug_utils.tensor_dump_forward_hook import (
    register_forward_hook_for_model,
)
from sglang.srt.distributed import (
    get_pp_group,
    get_tp_group,
    get_world_group,
    init_distributed_environment,
    initialize_model_parallel,
    set_custom_all_reduce,
    set_mscclpp_all_reduce,
    set_torch_symm_mem_all_reduce,
)
from sglang.srt.distributed.parallel_state import monkey_patch_vllm_parallel_state
from sglang.srt.elastic_ep.elastic_ep import ElasticEPStateManager
from sglang.srt.environ import envs
from sglang.srt.eplb.eplb_manager import EPLBManager
from sglang.srt.eplb.expert_distribution import (
    ExpertDistributionMetrics,
    ExpertDistributionRecorder,
    get_global_expert_distribution_recorder,
    set_global_expert_distribution_recorder,
)
from sglang.srt.eplb.expert_location import (
    ExpertLocationMetadata,
    compute_initial_expert_location_metadata,
    get_global_expert_location_metadata,
    set_global_expert_location_metadata,
)
from sglang.srt.eplb.expert_location_updater import ExpertLocationUpdater
from sglang.srt.hardware_backend.npu.graph_runner.npu_graph_runner import NPUGraphRunner
from sglang.srt.layers import deep_gemm_wrapper
from sglang.srt.layers.attention.attention_registry import (
    ATTENTION_BACKENDS,
    attn_backend_wrapper,
)
from sglang.srt.layers.attention.nsa.utils import is_nsa_enable_prefill_cp
from sglang.srt.layers.attention.tbo_backend import TboAttnBackend
from sglang.srt.layers.dp_attention import (
    DpPaddingMode,
    get_attention_tp_group,
    get_attention_tp_size,
    initialize_dp_attention,
    set_dp_buffer_len,
    set_is_extend_in_batch,
)
from sglang.srt.layers.logits_processor import LogitsProcessorOutput
from sglang.srt.layers.moe.utils import get_moe_a2a_backend
from sglang.srt.layers.pooler import EmbeddingPoolerOutput
from sglang.srt.layers.quantization.fp8_kernel import fp8_dtype
from sglang.srt.layers.sampler import create_sampler
from sglang.srt.layers.torchao_utils import apply_torchao_config_to_model
from sglang.srt.lora.lora_manager import LoRAManager
from sglang.srt.lora.lora_registry import LoRARef
from sglang.srt.mem_cache.allocator import (
    BaseTokenToKVPoolAllocator,
    PagedTokenToKVPoolAllocator,
    SWATokenToKVPoolAllocator,
    TokenToKVPoolAllocator,
)
from sglang.srt.mem_cache.memory_pool import (
    DoubleSparseTokenToKVPool,
    HybridLinearKVPool,
    HybridReqToTokenPool,
    MHATokenToKVPool,
    MHATokenToKVPoolFP4,
    MLATokenToKVPool,
    MLATokenToKVPoolFP4,
    NSATokenToKVPool,
    ReqToTokenPool,
    SWAKVPool,
)
from sglang.srt.model_executor.cpu_graph_runner import CPUGraphRunner
from sglang.srt.model_executor.cuda_graph_runner import (
    CudaGraphRunner,
    set_torch_compile_config,
)
from sglang.srt.model_executor.forward_batch_info import (
    CaptureHiddenMode,
    ForwardBatch,
    ForwardMode,
    PPProxyTensors,
)
from sglang.srt.model_executor.hook_manager import register_forward_hooks
from sglang.srt.model_executor.input_buffers import GraphInputBuffers
from sglang.srt.model_executor.piecewise_cuda_graph_runner import (
    PiecewiseCudaGraphRunner,
)
from sglang.srt.model_loader.loader import DefaultModelLoader, get_model_loader
from sglang.srt.model_loader.remote_instance_weight_loader_utils import (
    RemoteInstanceWeightLoaderBackend,
    register_memory_region,
    trigger_init_weights_send_group_for_remote_instance_request,
)
from sglang.srt.model_loader.utils import set_default_torch_dtype
from sglang.srt.model_loader.weight_utils import default_weight_loader
from sglang.srt.sampling.sampling_batch_info import SamplingBatchInfo
from sglang.srt.server_args import (
    ServerArgs,
    get_global_server_args,
    set_global_server_args_for_scheduler,
)
from sglang.srt.speculative.spec_info import SpeculativeAlgorithm
from sglang.srt.utils import (
    MultiprocessingSerializer,
    cpu_has_amx_support,
    dynamic_import,
    enable_show_time_cost,
    get_available_gpu_memory,
    get_bool_env_var,
    get_cpu_ids_by_node,
    get_local_ip_auto,
    init_custom_process_group,
    is_cuda,
    is_float4_e2m1fn_x2,
    is_hip,
    is_npu,
    log_info_on_rank0,
    monkey_patch_p2p_access_check,
    require_attn_tp_gather,
    require_gathered_buffer,
    require_mlp_tp_gather,
    reserve_rope_cache_for_long_sequences,
    set_cuda_arch,
    slow_rank_detector,
    xpu_has_xmx_support,
)
from sglang.srt.utils.nvtx_pytorch_hooks import PytHooks
from sglang.srt.utils.offloader import (
    create_offloader_from_server_args,
    get_offloader,
    set_offloader,
)
from sglang.srt.utils.patch_torch import (
    monkey_patch_torch_reductions,
    register_sgl_tp_rank,
)
from sglang.srt.utils.torch_memory_saver_adapter import TorchMemorySaverAdapter
from sglang.srt.utils.weight_checker import WeightChecker
from sglang.srt.weight_sync.tensor_bucket import (
    FlattenedTensorBucket,
    FlattenedTensorMetadata,
)

_is_cuda = is_cuda()
_is_hip = is_hip()
_is_npu = is_npu()
_is_cpu_amx_available = cpu_has_amx_support()
_is_xpu_xmx_available = xpu_has_xmx_support()

if _is_npu:
    from sglang.srt.hardware_backend.npu.utils import init_npu_backend

    init_npu_backend()

MLA_ATTENTION_BACKENDS = [
    "aiter",
    "flashinfer",
    "fa3",
    "fa4",
    "triton",
    "flashmla",
    "cutlass_mla",
    "trtllm_mla",
    "ascend",
    "nsa",
]

CHUNKED_PREFIX_CACHE_SUPPORTED_ATTENTION_BACKENDS = [
    "flashinfer",
    "fa3",
    "fa4",
    "flashmla",
    "cutlass_mla",
    "trtllm_mla",
]


def add_mla_attention_backend(backend_name):
    if backend_name not in MLA_ATTENTION_BACKENDS:
        MLA_ATTENTION_BACKENDS.append(backend_name)
        logger.info(f"Added {backend_name} to MLA_ATTENTION_BACKENDS.")


def add_chunked_prefix_cache_attention_backend(backend_name):
    if backend_name not in CHUNKED_PREFIX_CACHE_SUPPORTED_ATTENTION_BACKENDS:
        CHUNKED_PREFIX_CACHE_SUPPORTED_ATTENTION_BACKENDS.append(backend_name)
        logger.info(
            f"Added {backend_name} to CHUNKED_PREFIX_CACHE_SUPPORTED_ATTENTION_BACKENDS."
        )


# Detect stragger ranks in model loading
UNBALANCED_MODEL_LOADING_TIMEOUT_S = 480  # leave more time for post data processing

# the ratio of mamba cache pool size to max_running_requests
MAMBA_CACHE_SIZE_MAX_RUNNING_REQUESTS_RATIO = 3
MAMBA_CACHE_V2_ADDITIONAL_RATIO_OVERLAP = 2
MAMBA_CACHE_V2_ADDITIONAL_RATIO_NO_OVERLAP = 1

logger = logging.getLogger(__name__)


def resolve_language_model(model: nn.Module) -> nn.Module:
    model_cls_name = model.__class__.__name__
    if model_cls_name == "Qwen3OmniMoeForConditionalGeneration":
        return model.thinker.model
    return model.model


class RankZeroFilter(logging.Filter):
    """Filter that only allows INFO level logs from rank 0, but allows all other levels from any rank."""

    def __init__(self, is_rank_zero):
        super().__init__()
        self.is_rank_zero = is_rank_zero

    def filter(self, record):
        if record.levelno == logging.INFO:
            return self.is_rank_zero
        return True


@dataclass
class ModelRunnerOutput:
    logits_output: Union[LogitsProcessorOutput, PPProxyTensors]
    can_run_graph: bool
    expert_distribution_metrics: Optional[ExpertDistributionMetrics] = None


class ModelRunner:
    """ModelRunner runs the forward passes of the models."""

    def __init__(
        self,
        model_config: ModelConfig,
        mem_fraction_static: float,
        gpu_id: int,
        tp_rank: int,
        tp_size: int,
        moe_ep_rank: int,
        moe_ep_size: int,
        pp_rank: int,
        pp_size: int,
        nccl_port: int,
        server_args: ServerArgs,
        dp_rank: Optional[int] = None,
        is_draft_worker: bool = False,
        req_to_token_pool: Optional[ReqToTokenPool] = None,
        token_to_kv_pool_allocator: Optional[BaseTokenToKVPoolAllocator] = None,
        draft_model_idx: Optional[int] = None,
    ):
        # Parse args
        self.mem_fraction_static = mem_fraction_static
        self.device = server_args.device
        self.gpu_id = gpu_id
        self.tp_rank = tp_rank
        self.tp_size = tp_size
        self.moe_ep_rank = moe_ep_rank
        self.moe_ep_size = moe_ep_size
        self.dp_size = server_args.dp_size
        self.pp_rank = pp_rank
        self.pp_size = pp_size
        self.model_config = model_config
        self.dist_port = nccl_port
        self.server_args = server_args
        self.is_draft_worker = is_draft_worker
        self.is_generation = model_config.is_generation
        self.is_multimodal = model_config.is_multimodal
        self.is_multimodal_chunked_prefill_supported = (
            model_config.is_multimodal_chunked_prefill_supported
        )
        self.spec_algorithm = SpeculativeAlgorithm.from_string(
            server_args.speculative_algorithm
        )
        self.page_size = server_args.page_size
        self.req_to_token_pool = req_to_token_pool
        self.token_to_kv_pool_allocator = token_to_kv_pool_allocator
        self.is_hybrid_swa = model_config.is_hybrid_swa
        self.is_hybrid_swa_compress = model_config.is_hybrid_swa_compress
        self.use_mla_backend = self.model_config.attention_arch == AttentionArch.MLA
        self.attention_chunk_size = model_config.attention_chunk_size
        self.forward_pass_id = 0
        self.init_new_workspace = False
        self.kv_cache_memory = 0
        self.draft_model_idx = draft_model_idx

        self.remote_instance_transfer_engine = None
        self.remote_instance_transfer_engine_session_id = ""
        self.remote_instance_transfer_engine_weight_info = None

        # Apply the rank zero filter to logger
        if server_args.show_time_cost:
            enable_show_time_cost()

        # Model-specific adjustment
        self.model_specific_adjustment()

        # Set the global server_args in the scheduler process
        set_global_server_args_for_scheduler(server_args)
        global_server_args = get_global_server_args()

        # FIXME: hacky set `use_mla_backend`
        global_server_args.use_mla_backend = self.use_mla_backend

        # Init OpenMP threads binding for CPU
        if self.device == "cpu":
            self.init_threads_binding()

        # Get memory before model loading
        min_per_gpu_memory = self.init_torch_distributed()

        # CPU offload
        set_offloader(create_offloader_from_server_args(server_args, dp_rank=dp_rank))

        self._weight_checker = WeightChecker(model_runner=self)

        if get_bool_env_var("SGLANG_DETECT_SLOW_RANK"):
            slow_rank_detector.execute()
        # Init mindspore running environment when model impl is "mindspore"
        self.init_mindspore_runner()

        # Update deep gemm configure
        if deep_gemm_wrapper.ENABLE_JIT_DEEPGEMM:
            deep_gemm_wrapper.update_deep_gemm_config(gpu_id, server_args)

        # Initialize the model runner
        self.initialize(min_per_gpu_memory)
        self.check_quantized_moe_compatibility()

        # Temporary cached values
        self.support_pp = (
            "pp_proxy_tensors" in inspect.signature(self.model.forward).parameters
        )

        if self.pp_size > 1:
            assert (
                self.support_pp
            ), "Pipeline Parallel is not compatible with this model."

        # For weight updates
        self._model_update_group = {}
        self._weights_send_group = {}

    def init_mindspore_runner(self):
        # Init the mindspore runner
        # for now, there is only some communication initialization work
        if self.server_args.model_impl.lower() == ModelImpl.MINDSPORE and _is_npu:
            from sglang.srt.model_executor.mindspore_runner import init_ms_distributed

            init_ms_distributed(
                world_size=self.tp_size * self.pp_size,
                rank=self.tp_size * self.pp_rank + self.tp_rank,
                local_rank=self.gpu_id,
                server_args=self.server_args,
                port=self.dist_port,
            )

    def initialize(self, min_per_gpu_memory: float):
        server_args = self.server_args

        self.memory_saver_adapter = TorchMemorySaverAdapter.create(
            enable=self.server_args.enable_memory_saver
        )

        if self.server_args.remote_instance_weight_loader_use_transfer_engine():
            self.remote_instance_init_transfer_engine()

        if not self.is_draft_worker:
            set_global_expert_location_metadata(
                compute_initial_expert_location_metadata(
                    server_args=server_args,
                    model_config=self.model_config,
                    moe_ep_rank=self.moe_ep_rank,
                )
            )
            if self.tp_rank == 0 and get_bool_env_var(
                "SGLANG_LOG_EXPERT_LOCATION_METADATA"
            ):
                logger.info(
                    f"Initial expert_location_metadata: {get_global_expert_location_metadata()}"
                )

            set_global_expert_distribution_recorder(
                ExpertDistributionRecorder.init_new(
                    server_args,
                    get_global_expert_location_metadata(),
                    rank=self.tp_rank,
                )
            )

        # Expert parallelism
        self.eplb_manager = (
            EPLBManager(self)
            if self.server_args.enable_eplb and (not self.is_draft_worker)
            else None
        )
        self.expert_location_updater = ExpertLocationUpdater()

        (
            ElasticEPStateManager.init(self.server_args)
            if self.server_args.elastic_ep_backend
            else None
        )
        # Load the model
        self.sampler = create_sampler()
        self.load_model()

        if (
            self.server_args.remote_instance_weight_loader_use_transfer_engine()
            and self.remote_instance_transfer_engine is not None
            and self.remote_instance_transfer_engine_weight_info is None
        ):
            self.remote_instance_transfer_engine_weight_info = register_memory_region(
                self.model, self.remote_instance_transfer_engine
            )

        # Check if the model is using hybrid SWA
        if (
            not self.server_args.disable_hybrid_swa_memory
            and self.sliding_window_size is not None
            and self.sliding_window_size > 0
        ):
            architectures = self.model_config.hf_config.architectures
            if architectures and not any("Llama4" in arch for arch in architectures):
                self.is_hybrid_swa = self.model_config.is_hybrid_swa = True

        # For MTP models like DeepSeek-V3 or GLM-4.5, the MTP layer(s) are used separately as draft
        # models for speculative decoding. In those cases, `num_nextn_predict_layers` is used to
        # determine the number of layers.
        model_has_mtp_layers = self.model_config.num_nextn_predict_layers is not None
        model_num_layers = (
            self.model_config.num_nextn_predict_layers
            if self.is_draft_worker and model_has_mtp_layers
            else max(
                self.model_config.num_hidden_layers,
                self.model_config.num_attention_layers,
            )
        )
        if self.model_config.hf_config.architectures[0] == "MiMoV2MTP":
            model_num_layers = 1
        self.start_layer = getattr(self.model, "start_layer", 0)
        self.end_layer = getattr(self.model, "end_layer", model_num_layers)
        self.num_effective_layers = self.end_layer - self.start_layer
        assert (
            (not model_has_mtp_layers)
            or (self.spec_algorithm.is_none())
            or (
                (not self.spec_algorithm.is_none())
                and (self.num_effective_layers == model_num_layers)
            )
        ), "PP is not compatible with MTP models."

        # Consider PP, so use start_layer and end_layer.
        full_attention_layer_ids = [
            layer_idx
            for layer_idx in range(self.start_layer, self.end_layer + 1)
            if hasattr(self.model_config, "full_attention_layer_ids")
            and layer_idx in self.model_config.full_attention_layer_ids
        ]
        swa_attention_layer_ids = [
            layer_idx
            for layer_idx in range(self.start_layer, self.end_layer + 1)
            if hasattr(self.model_config, "swa_attention_layer_ids")
            and layer_idx in self.model_config.swa_attention_layer_ids
        ]
        # Update back to model_config.
        self.model_config.swa_attention_layer_ids = swa_attention_layer_ids
        self.model_config.full_attention_layer_ids = full_attention_layer_ids

        # Apply torchao quantization
        torchao_applied = getattr(self.model, "torchao_applied", False)
        # In layered loading, torchao may have been applied
        if not torchao_applied:
            apply_torchao_config_to_model(
                self.model, get_global_server_args().torchao_config
            )

        # Apply torch TP if the model supports it
        supports_torch_tp = getattr(self.model, "supports_torch_tp", False)
        if self.tp_size > 1 and supports_torch_tp:
            self.apply_torch_tp()

        # Init lora
        if server_args.enable_lora:
            self.init_lora_manager()

        # Init Double Sparsity
        if server_args.enable_double_sparsity:
            if server_args.ds_heavy_channel_type is None:
                raise ValueError(
                    "Please specify the heavy channel type for double sparsity optimization."
                )
            self.init_double_sparsity_channel_config(server_args.ds_heavy_channel_type)

        # Enable batch invariant mode
        if server_args.enable_deterministic_inference:
            from sglang.srt.batch_invariant_ops import enable_batch_invariant_mode

            enable_batch_invariant_mode()

        # Init memory pool and attention backends
        self.init_memory_pool(
            min_per_gpu_memory,
            server_args.max_running_requests,
            server_args.max_total_tokens,
        )
        if self.device == "cuda":
            self.init_cublas()
            self.init_attention_backend()
            self.kernel_warmup()
            self.init_device_graphs()
        elif self.device in ["npu", "cpu"]:
            self.init_attention_backend()
            self.init_device_graphs()
        else:
            self.graph_runner = None
            self.graph_mem_usage = 0
            self.init_attention_backend()

        if server_args.forward_hooks:
            register_forward_hooks(self.model, server_args.forward_hooks)

        # auxiliary hidden capture mode. TODO: expose this to server args?
        if self.spec_algorithm.is_eagle3() and not self.is_draft_worker:
            # load draft config
            draft_model_config = ModelConfig.from_server_args(
                server_args,
                model_path=(server_args.speculative_draft_model_path),
                model_revision=server_args.speculative_draft_model_revision,
                is_draft_model=True,
            )

            try:
                # get the aux layer from draft model config
                eagle_config = getattr(
                    draft_model_config.hf_config, "eagle_config", None
                )
                eagle_aux_hidden_state_layer_ids = eagle_config[
                    "eagle_aux_hidden_state_layer_ids"
                ]
            except:
                # if there is no aux layer, set to None
                eagle_aux_hidden_state_layer_ids = None

            self.model.set_eagle3_layers_to_capture(eagle_aux_hidden_state_layer_ids)

        # Initialize piecewise CUDA graph
        self.init_piecewise_cuda_graphs()

    def remote_instance_init_transfer_engine(self):
        try:
            from mooncake.engine import TransferEngine
        except ImportError as e:
            logger.warning(
                "Please install mooncake for using remote instance transfer engine: pip install mooncake"
            )
            return
        self.remote_instance_transfer_engine = TransferEngine()
        local_ip = get_local_ip_auto()
        self.remote_instance_transfer_engine.initialize(
            local_ip, "P2PHANDSHAKE", "rdma", envs.MOONCAKE_DEVICE.get()
        )
        self.remote_instance_transfer_engine_session_id = (
            f"{local_ip}:{self.remote_instance_transfer_engine.get_rpc_port()}"
        )

    def model_specific_adjustment(self):
        server_args = self.server_args

        if server_args.enable_double_sparsity:
            logger.info(
                "Double sparsity optimization is turned on. Use triton backend without CUDA graph."
            )
            server_args.attention_backend = "triton"
            server_args.disable_cuda_graph = True

        if self.is_multimodal:
            if not self.is_multimodal_chunked_prefill_supported:
                server_args.chunked_prefill_size = -1
                logger.info(
                    f"Automatically turn off --chunked-prefill-size as it is not supported for "
                    f"{self.model_config.hf_config.model_type}"
                )

        if (
            not self.use_mla_backend
            or server_args.attention_backend
            not in CHUNKED_PREFIX_CACHE_SUPPORTED_ATTENTION_BACKENDS
        ):
            server_args.disable_chunked_prefix_cache = True

        if not server_args.disable_chunked_prefix_cache:
            log_info_on_rank0(logger, "Chunked prefix cache is turned on.")

    def check_quantized_moe_compatibility(self):
        if (
            quantization_config := getattr(
                self.model_config.hf_config, "quantization_config", None
            )
        ) is not None and (
            weight_block_size := quantization_config.get("weight_block_size", None)
        ) is not None:
            weight_block_size_n = weight_block_size[0]

            if self.tp_size % self.moe_ep_size != 0:
                raise ValueError(
                    f"tp_size {self.tp_size} must be divisible by ep_size {self.moe_ep_size}"
                )
            moe_tp_size = self.tp_size // self.moe_ep_size

            moe_intermediate_size = getattr(
                self.model_config.hf_text_config, "moe_intermediate_size", None
            )
            if moe_intermediate_size is None:
                return

            if moe_intermediate_size % moe_tp_size != 0:
                raise ValueError(
                    f"moe_intermediate_size {moe_intermediate_size} must be divisible by moe_tp_size ({moe_tp_size}) which is tp_size ({self.tp_size}) divided by moe_ep_size ({self.moe_ep_size})."
                )

            if (moe_intermediate_size // moe_tp_size) % weight_block_size_n != 0:
                raise ValueError(
                    f"For quantized MoE models, please make sure ({moe_intermediate_size=} / {moe_tp_size=}) % {weight_block_size_n=} == 0 "
                    f"where moe_tp_size is equal to tp_size ({self.tp_size}) divided by ep_size ({self.moe_ep_size}). "
                    f"You can fix this by setting arguments `--tp` and `--ep` correctly."
                )

    def init_torch_distributed(self):
        logger.info("Init torch distributed begin.")

        try:
            torch.get_device_module(self.device).set_device(self.gpu_id)
        except Exception:
            logger.warning(
                f"Context: {self.device=} {self.gpu_id=} {os.environ.get('CUDA_VISIBLE_DEVICES')=} {self.tp_rank=} {self.tp_size=}"
            )
            raise

        if self.device == "cuda":
            if self.server_args.elastic_ep_backend == "mooncake":
                backend = "mooncake"
                if self.server_args.mooncake_ib_device:
                    mooncake_ib_device = self.server_args.mooncake_ib_device.split(",")
                    try:
                        from mooncake import ep as mooncake_ep

                        mooncake_ep.set_device_filter(mooncake_ib_device)
                    except:
                        pass  # A warning will be raised in `init_distributed_environment`
            else:
                backend = "nccl"
        elif self.device == "xpu":
            backend = "xccl"
        elif self.device == "hpu":
            backend = "hccl"
        elif self.device == "cpu":
            backend = "gloo"
        elif self.device == "npu":
            backend = "hccl"

        before_avail_memory = get_available_gpu_memory(self.device, self.gpu_id)
        if not self.server_args.enable_p2p_check:
            monkey_patch_p2p_access_check()

        if self.server_args.dist_init_addr:
            dist_init_method = f"tcp://{self.server_args.dist_init_addr}"
        else:
            dist_init_method = f"tcp://127.0.0.1:{self.dist_port}"
        set_custom_all_reduce(not self.server_args.disable_custom_all_reduce)
        set_mscclpp_all_reduce(self.server_args.enable_mscclpp)
        set_torch_symm_mem_all_reduce(self.server_args.enable_torch_symm_mem)

        if not self.is_draft_worker:
            if self.device == "cpu":
                if _is_cpu_amx_available:
                    # Bind OpenMP threads to CPU cores
                    torch.ops.sgl_kernel.init_cpu_threads_env(self.local_omp_cpuid)

                    # Set local size to hint SGLang to use shared memory based AllReduce
                    os.environ["LOCAL_SIZE"] = str(self.tp_size)
                    torch.ops.sgl_kernel.initialize(self.tp_size, self.tp_rank)

                    @torch.library.register_fake("sgl_kernel::shm_allgather")
                    def _(data, dim):
                        return torch.cat([data] * self.tp_size, dim=dim)

                else:
                    logger.warning(
                        "init_cpu_threads_env and shared memory based AllReduce is disabled since intel amx backend is not available"
                    )

            # Only initialize the distributed environment on the target model worker.
            init_distributed_environment(
                backend=backend,
                world_size=self.tp_size * self.pp_size,
                rank=self.tp_size * self.pp_rank + self.tp_rank,
                local_rank=self.gpu_id,
                distributed_init_method=dist_init_method,
                timeout=self.server_args.dist_timeout,
            )
            initialize_model_parallel(
                tensor_model_parallel_size=self.tp_size,
                pipeline_model_parallel_size=self.pp_size,
                expert_model_parallel_size=self.moe_ep_size,
                duplicate_tp_group=self.server_args.enable_pdmux,
                torch_compile=self.server_args.enable_piecewise_cuda_graph,
            )
            initialize_dp_attention(
                server_args=self.server_args,
                model_config=self.model_config,
            )
            if is_npu():
                register_sgl_tp_rank(self.gpu_id)

        min_per_gpu_memory = get_available_gpu_memory(
            self.device,
            self.gpu_id,
            distributed=get_world_group().world_size > 1,
            cpu_group=get_world_group().cpu_group,
        )
        self.tp_group = get_tp_group()
        self.pp_group = get_pp_group()
        self.attention_tp_group = get_attention_tp_group()

        # Check memory for tensor parallelism
        local_gpu_memory = get_available_gpu_memory(self.device, self.gpu_id)
        if self.tp_size > 1 and not self.is_draft_worker:
            if min_per_gpu_memory < local_gpu_memory * 0.9:
                if get_bool_env_var("SGL_DISABLE_TP_MEMORY_INBALANCE_CHECK"):
                    logger.warning(
                        "The memory capacity is unbalanced. Some GPUs may be occupied by other processes. "
                        f"{min_per_gpu_memory=}, {local_gpu_memory=}, {local_gpu_memory * 0.9=}"
                    )
                else:
                    raise ValueError(
                        "The memory capacity is unbalanced. Some GPUs may be occupied by other processes. "
                        f"{min_per_gpu_memory=}, {local_gpu_memory=}, {local_gpu_memory * 0.9=}"
                    )

        logger.info(
            f"Init torch distributed ends. mem usage={(before_avail_memory - local_gpu_memory):.2f} GB"
        )
        return min_per_gpu_memory

    def load_model(self):
        before_avail_memory = get_available_gpu_memory(self.device, self.gpu_id)
        logger.info(
            f"Load weight begin. avail mem={get_available_gpu_memory(self.device, self.gpu_id):.2f} GB"
        )

        # This can reduce thread conflicts and speed up weight loading.
        if self.device != "cpu":
            torch.set_num_threads(1)
        if self.device == "cuda":
            if torch.cuda.get_device_capability()[0] < 8:
                logger.info(
                    "Compute capability below sm80. Use float16 due to lack of bfloat16 support."
                )
                self.server_args.dtype = "float16"
                self.model_config.dtype = torch.float16
                if torch.cuda.get_device_capability()[1] < 5:
                    raise RuntimeError("SGLang only supports sm75 and above.")

        set_cuda_arch()

        # Prepare the model config
        from sglang.srt.configs.modelopt_config import ModelOptConfig

        modelopt_config = ModelOptConfig(
            quant=self.server_args.modelopt_quant,
            checkpoint_restore_path=self.server_args.modelopt_checkpoint_restore_path,
            checkpoint_save_path=self.server_args.modelopt_checkpoint_save_path,
            export_path=self.server_args.modelopt_export_path,
            quantize_and_serve=self.server_args.quantize_and_serve,
        )

        self.load_config = LoadConfig(
            load_format=self.server_args.load_format,
            download_dir=self.server_args.download_dir,
            model_loader_extra_config=self.server_args.model_loader_extra_config,
            tp_rank=self.tp_rank,
            remote_instance_weight_loader_seed_instance_ip=self.server_args.remote_instance_weight_loader_seed_instance_ip,
            remote_instance_weight_loader_seed_instance_service_port=self.server_args.remote_instance_weight_loader_seed_instance_service_port,
            remote_instance_weight_loader_send_weights_group_ports=self.server_args.remote_instance_weight_loader_send_weights_group_ports,
            remote_instance_weight_loader_backend=self.server_args.remote_instance_weight_loader_backend,
            remote_instance_weight_loader_transfer_engine=self.remote_instance_transfer_engine,
            modelopt_config=modelopt_config,
            rl_quant_profile=self.server_args.rl_quant_profile,
            draft_model_idx=self.draft_model_idx,
        )
        if self.device == "cpu":
            self.model_config = adjust_config_with_unaligned_cpu_tp(
                self.model_config, self.load_config, self.tp_size
            )

        if (
            self.server_args.load_format == LoadFormat.REMOTE_INSTANCE
            and self.server_args.remote_instance_weight_loader_backend
            == RemoteInstanceWeightLoaderBackend.NCCL
        ):
            if self.tp_rank == 0:
                instance_ip = socket.gethostbyname(socket.gethostname())
                t = threading.Thread(
                    target=trigger_init_weights_send_group_for_remote_instance_request,
                    args=(
                        self.server_args.remote_instance_weight_loader_seed_instance_ip,
                        self.server_args.remote_instance_weight_loader_seed_instance_service_port,
                        self.server_args.remote_instance_weight_loader_send_weights_group_ports,
                        instance_ip,
                    ),
                )
                t.start()

        # Load the model
        # Remove monkey_patch when linear.py quant remove dependencies with vllm
        monkey_patch_vllm_parallel_state()

        enable_cpu_backup = self.server_args.enable_weights_cpu_backup or (
            self.is_draft_worker and self.server_args.enable_draft_weights_cpu_backup
        )
        with self.memory_saver_adapter.region(
            GPU_MEMORY_TYPE_WEIGHTS,
            enable_cpu_backup=enable_cpu_backup,
        ):
            self.loader = get_model_loader(
                load_config=self.load_config,
                model_config=self.model_config,
            )
            self.model = self.loader.load_model(
                model_config=self.model_config,
                device_config=DeviceConfig(self.device, self.gpu_id),
            )
            if hasattr(self.loader, "remote_instance_transfer_engine_weight_info"):
                self.remote_instance_transfer_engine_weight_info = (
                    self.loader.remote_instance_transfer_engine_weight_info
                )
        monkey_patch_vllm_parallel_state(reverse=True)

        get_offloader().post_init()

        # Register model for layerwise NVTX profiling if enabled
        if self.server_args.enable_layerwise_nvtx_marker:
            self.pyt_hooks = PytHooks()
            self.pyt_hooks.register_hooks(self.model, module_prefix="model")

        if self.server_args.kv_cache_dtype == "fp8_e4m3":
            if self.server_args.quantization_param_path is not None:
                if callable(getattr(self.model, "load_kv_cache_scales", None)):
                    self.model.load_kv_cache_scales(
                        self.server_args.quantization_param_path
                    )
                    logger.info(
                        "Loaded KV cache scaling factors from %s",
                        self.server_args.quantization_param_path,
                    )
                else:
                    raise RuntimeError(
                        "Using FP8 KV cache and scaling factors provided but "
                        "model %s does not support loading scaling factors.",
                        self.model.__class__,
                    )
            else:
                logger.warning(
                    "Using FP8 KV cache but no scaling factors "
                    "provided. Defaulting to scaling factors of 1.0. "
                    "This may lead to less accurate results!"
                )

        # Parse other args
        self.sliding_window_size = None
        if hasattr(self.model, "get_attention_sliding_window_size"):
            self.sliding_window_size = self.model.get_attention_sliding_window_size()
        elif self.model_config.attention_chunk_size is not None:
            self.sliding_window_size = self.model_config.attention_chunk_size
            logger.info(
                f"Setting sliding_window_size to be attention_chunk_size: {self.sliding_window_size}"
            )

        self.dtype = self.model_config.dtype

        after_avail_memory = get_available_gpu_memory(self.device, self.gpu_id)
        self.weight_load_mem_usage = before_avail_memory - after_avail_memory
        logger.info(
            f"Load weight end. "
            f"type={type(self.model).__name__}, "
            f"dtype={self.dtype}, "
            f"avail mem={after_avail_memory:.2f} GB, "
            f"mem usage={self.weight_load_mem_usage:.2f} GB."
        )
        if self.server_args.debug_tensor_dump_output_folder is not None:
            register_forward_hook_for_model(
                self.model,
                self.server_args.debug_tensor_dump_output_folder,
                self.server_args.debug_tensor_dump_layers,
                self.tp_size,
                self.tp_rank,
                self.pp_rank,
            )

        # Pre-expand RoPE cache before CUDA Graph capture
        reserve_rope_cache_for_long_sequences(
            self.model,
            self.server_args,
            self.model_config,
            logger,
        )

        if self.server_args.elastic_ep_backend == "mooncake":
            # Mooncake does not support `monitored_barrier`
            dist.barrier(group=get_tp_group().cpu_group)
        else:
            # Handle the case where some ranks do not finish loading.
            try:
                dist.monitored_barrier(
                    group=get_tp_group().cpu_group,
                    timeout=datetime.timedelta(
                        seconds=UNBALANCED_MODEL_LOADING_TIMEOUT_S
                    ),
                    wait_all_ranks=True,
                )
            except RuntimeError:
                raise ValueError(
                    f"TP rank {self.tp_rank} could finish the model loading, but there are other ranks that didn't finish loading. It is likely due to unexpected failures (e.g., OOM) or a slow node."
                ) from None

    def update_expert_location(
        self,
        new_expert_location_metadata: ExpertLocationMetadata,
        update_layer_ids: List[int],
    ):
        if ElasticEPStateManager.instance() is not None:
            # TODO: refactor the weights update when elastic ep
            old_expert_location_metadata = get_global_expert_location_metadata()
            assert old_expert_location_metadata is not None
            old_expert_location_metadata.update(
                new_expert_location_metadata,
                update_layer_ids=update_layer_ids,
            )
            self.update_weights_from_disk(
                self.server_args.model_path,
                self.server_args.load_format,
                lambda name: "mlp.experts" in name and "mlp.shared_experts" not in name,
            )
        else:
            self.expert_location_updater.update(
                self.model.routed_experts_weights_of_layer,
                new_expert_location_metadata,
                update_layer_ids=update_layer_ids,
                nnodes=self.server_args.nnodes,
                rank=self.tp_rank,
            )

    def update_weights_from_disk(
        self,
        model_path: str,
        load_format: str,
        weight_name_filter: Optional[Callable[[str], bool]] = None,
        recapture_cuda_graph: bool = False,
    ) -> tuple[bool, str]:
        """Update engine weights in-place from the disk."""
        logger.info(
            f"Update engine weights online from disk begin. "
            f"avail mem={get_available_gpu_memory(self.device, self.gpu_id):.2f} GB"
        )

        target_device = torch.device(self.device)
        self.model_config.model_path = model_path
        load_config = LoadConfig(load_format=load_format)

        # Only support DefaultModelLoader for now
        loader = get_model_loader(load_config, self.model_config)
        if not isinstance(loader, DefaultModelLoader):
            message = f"Failed to get model loader: {loader}."
            return False, message

        def get_weight_iter(config):
            iter = loader._get_weights_iterator(
                DefaultModelLoader.Source.init_new(config, self.model)
            )
            if weight_name_filter is not None:
                iter = (
                    (name, weight) for name, weight in iter if weight_name_filter(name)
                )

            return iter

        def model_load_weights(model, iter):
            loader.load_weights_and_postprocess(model, iter, target_device)
            return model

        with set_default_torch_dtype(self.model_config.dtype):
            try:
                iter = get_weight_iter(self.model_config)
            except Exception as e:
                message = f"Failed to get weights iterator: {e}."
                return False, message
            try:
                model = model_load_weights(self.model, iter)
            except Exception as e:
                message = (
                    f"Failed to update weights: {e}.\nRolling back to original weights."
                )
                del iter
                gc.collect()
                iter = get_weight_iter(self.model_config)
                self.model = model_load_weights(self.model, iter)
                return False, message

        self.model = model
        self.server_args.model_path = model_path
        self.server_args.load_format = load_format
        self.load_config = load_config

        if recapture_cuda_graph and self.device == "cuda":
            self.init_device_graphs()

        logger.info("Update weights end.")
        return True, "Succeeded to update model weights."

    def init_weights_send_group_for_remote_instance(
        self,
        master_address,
        ports,
        group_rank,
        world_size,
        group_name,
        backend="nccl",
    ):
        assert (
            torch.distributed.is_initialized()
        ), "Default torch process group must be initialized"
        assert group_name != "", "Group name cannot be empty"

        ports_list = ports.split(",")
        assert (
            len(ports_list) == self.tp_size
        ), f"Expected {self.tp_size} ports, but got {len(ports_list)} ports."
        group_port = ports_list[self.tp_rank]
        group_name = f"{group_name}_{group_port}_{self.tp_rank}"

        logger.info(
            f"init custom process group: tp_rank={self.tp_rank}, gpu_id={self.gpu_id}, master_address={master_address}, master_port={group_port}, "
            f"group_rank={group_rank}, world_size={world_size}, group_name={group_name}, backend={backend}"
        )

        torch.cuda.empty_cache()
        success = False
        message = ""
        try:
            self._weights_send_group[group_name] = init_custom_process_group(
                backend=backend,
                init_method=f"tcp://{master_address}:{group_port}",
                world_size=world_size,
                rank=group_rank,
                group_name=group_name,
                device_id=torch.device("cuda", self.gpu_id),
            )
            dist.barrier(group=self._weights_send_group[group_name])
            success = True
            message = (
                f"Succeeded to init group through {master_address}:{group_port} group."
            )
        except Exception as e:
            message = f"Failed to init group: {e}."
            logger.error(message)

        torch.cuda.empty_cache()
        return success, message

    def send_weights_to_remote_instance(
        self,
        master_address,
        ports,
        group_name,
    ):
        assert (
            torch.distributed.is_initialized()
        ), "Default torch process group must be initialized"
        assert group_name != "", "Group name cannot be empty"

        ports_list = ports.split(",")
        assert (
            len(ports_list) == self.tp_size
        ), f"Expected {self.tp_size} ports, but got {len(ports_list)} ports."
        group_port = ports_list[self.tp_rank]
        group_name = f"{group_name}_{group_port}_{self.tp_rank}"

        if self._weights_send_group[group_name] is not None:
            send_group = self._weights_send_group[group_name]
        else:
            message = f"Group {group_name} not in _weights_send_group list. Please call `init_weights_send_group_for_remote_instance` first."
            logger.error(message)
            return False, message

        torch.cuda.empty_cache()
        success = False
        message = ""
        try:
            for _, weights in self.model.named_parameters():
                torch.distributed.broadcast(
                    weights,
                    src=0,
                    group=send_group,
                )
            success = True
            message = f"Succeeded to send weights through {master_address}:{group_port} {group_name}."
        except Exception as e:
            message = f"Failed to send weights: {e}."
            logger.error(message)

        # destroy the process group after sending weights
        del self._weights_send_group[group_name]
        torch.distributed.distributed_c10d.destroy_process_group(send_group)
        torch.cuda.empty_cache()
        return success, message

    def init_weights_update_group(
        self,
        master_address,
        master_port,
        rank_offset,
        world_size,
        group_name,
        backend="nccl",
    ):
        """Initialize the Torch process group for model parameter updates.

        `_model_update_group` is used in the RLHF workflow, where rank
        0 is the actor model in the training engine, and the other ranks are
        the inference engine, which is used for rollout.

        In the RLHF workflow, the training engine updates the model
        weights/parameters online, and broadcasts them to the inference
        engine through the `_model_update_group` process group.
        """
        assert (
            torch.distributed.is_initialized()
        ), "Default torch process group must be initialized"
        assert group_name != "", "Group name cannot be empty"

        rank = rank_offset + self.tp_rank

        logger.info(
            f"init custom process group: master_address={master_address}, master_port={master_port}, "
            f"rank_offset={rank_offset}, rank={rank}, world_size={world_size}, group_name={group_name}, backend={backend}"
        )

        try:
            self._model_update_group[group_name] = init_custom_process_group(
                backend=backend,
                init_method=f"tcp://{master_address}:{master_port}",
                world_size=world_size,
                rank=rank,
                group_name=group_name,
            )
            return True, "Succeeded to initialize custom process group."
        except Exception as e:
            message = f"Failed to initialize custom process group: {e}."
            logger.error(message)
            return False, message

    def destroy_weights_update_group(self, group_name):
        try:
            if group_name in self._model_update_group:
                pg = self._model_update_group.pop(group_name)
                torch.distributed.destroy_process_group(pg)
                return True, "Succeeded to destroy custom process group."
            else:
                return False, "The group to be destroyed does not exist."
        except Exception as e:
            message = f"Failed to destroy custom process group: {e}."
            logger.error(message)
            return False, message

    def update_weights_from_distributed(
        self,
        names,
        dtypes,
        shapes,
        group_name,
        load_format: Optional[str] = None,
    ):
        """
        Update specific parameter in the model weights online
        through `_model_update_group` process group.

        Args:
            name: the name of the parameter to be updated.
            dtype: the data type of the parameter to be updated.
            shape: the shape of the parameter to be updated.
        """

        assert group_name in self._model_update_group, (
            f"Group {group_name} not in {list(self._model_update_group.keys())}. "
            "Please call `init_weights_update_group` first."
        )

        if load_format == "flattened_bucket":
            return self._update_bucketed_weights_from_distributed(
                names, dtypes, shapes, group_name
            )
        try:
            weights = []
            handles = []
            for name, dtype, shape in zip(names, dtypes, shapes):
                target_dtype = (
                    dtype if isinstance(dtype, torch.dtype) else getattr(torch, dtype)
                )
                weight = torch.empty(shape, dtype=target_dtype, device=self.device)
                handles.append(
                    torch.distributed.broadcast(
                        weight,
                        src=0,
                        group=self._model_update_group[group_name],
                        async_op=True,
                    )
                )
                weights.append((name, weight))
            for handle in handles:
                handle.wait()

            self.model.load_weights(weights)
            return True, "Succeeded to update parameter online."

        except Exception as e:
            error_msg = (
                f"Failed to update parameter online: {e}. "
                f"The full weights of the ModelRunner are partially updated. "
                f"Please discard the whole weights."
            )
            logger.error(error_msg)
            return False, error_msg

    def _update_bucketed_weights_from_distributed(
        self, names, dtypes, shapes, group_name
    ):
        try:
            named_tensors = []
            for name, dtype, shape in zip(names, dtypes, shapes):
                target_dtype = (
                    dtype if isinstance(dtype, torch.dtype) else getattr(torch, dtype)
                )
                named_tensors.append(
                    (name, torch.empty(shape, dtype=target_dtype, device=self.device))
                )
            bucket = FlattenedTensorBucket(named_tensors=named_tensors)
            flattened_tensor = bucket.get_flattened_tensor()
            torch.distributed.broadcast(
                flattened_tensor,
                src=0,
                group=self._model_update_group[group_name],
            )
            reconstructed_tensors = bucket.reconstruct_tensors()
            self.model.load_weights(reconstructed_tensors)
            return True, f"Succeeded to update parameter online."
        except Exception as e:
            error_msg = (
                f"Failed to update parameter online: {e}. "
                f"The full weights of the ModelRunner are partially updated. "
                f"Please discard the whole weights."
            )
            logger.error(error_msg)
            return False, error_msg

    def update_weights_from_tensor(
        self,
        named_tensors: List[Tuple[str, Union[torch.Tensor, "LocalSerializedTensor"]]],
        load_format: Optional[str] = None,
    ):
        monkey_patch_torch_reductions()
        if load_format == "flattened_bucket":
            # Handle flattened bucket format
            return self._update_weights_from_flattened_bucket(
                flattened_tensor_bucket_dict=named_tensors
            )

        # We need to get device after patch otherwise the device would be wrong
        self.device_module = torch.get_device_module(self.device)
        infered_device = self.device_module.current_device()

        named_tensors = [
            (name, _unwrap_tensor(tensor, tp_rank=self.tp_rank, device=infered_device))
            for name, tensor in named_tensors
        ]
        if load_format == "direct":
            _model_load_weights_direct(self.model, named_tensors)
        elif load_format in self.server_args.custom_weight_loader:
            custom_loader = dynamic_import(load_format)
            custom_loader(self.model, named_tensors)
        elif load_format is None:
            self.model.load_weights(named_tensors)
        else:
            raise NotImplementedError(f"Unknown load_format={load_format}")
        return True, "Success"

    def _update_weights_from_flattened_bucket(
        self,
        flattened_tensor_bucket_dict,
    ):
        """Handle flattened bucket format for weight updates"""
        flattened_tensor = flattened_tensor_bucket_dict["flattened_tensor"]
        metadata = flattened_tensor_bucket_dict["metadata"]

        # Convert metadata dict to our format
        converted_metadata = []
        for meta in metadata:
            converted_meta = FlattenedTensorMetadata(
                name=meta.name,
                shape=meta.shape,
                dtype=meta.dtype,
                start_idx=meta.start_idx,
                end_idx=meta.end_idx,
                numel=meta.numel,
            )
            converted_metadata.append(converted_meta)

        # Create bucket and reconstruct tensors
        bucket = FlattenedTensorBucket(
            flattened_tensor=flattened_tensor, metadata=converted_metadata
        )
        reconstructed_tensors = bucket.reconstruct_tensors()

        # Load the reconstructed tensors using the standard method
        self.model.load_weights(reconstructed_tensors)

        return True, "Success"

    def get_weights_by_name(
        self, name: str, truncate_size: int = 100
    ) -> Optional[torch.Tensor]:
        """Get the weights of the parameter by its name. Similar to `get_parameter` in Hugging Face.

        Only used for unit test with an unoptimized performance.
        For optimized performance, please use torch.save and torch.load.
        """
        # TODO: (chenyang) Add support for Qwen models.
        try:
            return self.model.get_weights_by_name(
                name, truncate_size, tp_size=self.tp_size
            )
        except Exception as e:
            logger.error(f"Error when getting parameter {name}: {e}")
            return None

    def init_lora_manager(self):
        self.lora_manager = LoRAManager(
            base_model=self.model,
            base_hf_config=self.model_config.hf_config,
            max_loras_per_batch=self.server_args.max_loras_per_batch,
            load_config=self.load_config,
            dtype=self.dtype,
            lora_backend=self.server_args.lora_backend,
            tp_size=self.tp_size,
            tp_rank=self.tp_rank,
            max_lora_rank=self.server_args.max_lora_rank,
            target_modules=self.server_args.lora_target_modules,
            lora_paths=self.server_args.lora_paths,
            server_args=self.server_args,
        )

    def load_lora_adapter(self, lora_ref: LoRARef):
        """Load a new lora adapter from disk or huggingface."""

        logger.info(
            f"LoRA adapter loading starts: {lora_ref}. "
            f"avail mem={get_available_gpu_memory(self.device, self.gpu_id):.2f} GB"
        )

        result = self.lora_manager.load_lora_adapter(lora_ref)

        logger.info(
            f"LoRA adapter loading completes: {lora_ref}. "
            f"avail mem={get_available_gpu_memory(self.device, self.gpu_id):.2f} GB"
        )

        return result

    def unload_lora_adapter(self, lora_ref: LoRARef):
        """Unload a lora adapter that was previously loaded during initialization or dynamic loading."""

        logger.info(
            f"LoRA adapter unloading starts: {lora_ref}. "
            f"avail mem={get_available_gpu_memory(self.device, self.gpu_id):.2f} GB"
        )

        result = self.lora_manager.unload_lora_adapter(lora_ref)

        logger.info(
            f"LoRA adapter unloading completes: {lora_ref}. "
            f"avail mem={get_available_gpu_memory(self.device, self.gpu_id):.2f} GB"
        )

        return result

    def profile_max_num_token(self, total_gpu_memory: int):
        available_gpu_memory = get_available_gpu_memory(
            self.device,
            self.gpu_id,
            distributed=get_world_group().world_size > 1,
            cpu_group=get_world_group().cpu_group,
        )
        if self.is_draft_worker:
            num_layers = getattr(
                self.model_config.hf_config,
                "num_nextn_predict_layers",
                self.num_effective_layers,
            )
        elif config := self.mambaish_config:
            num_layers = len(config.full_attention_layer_ids)
        elif self.model_config.full_attention_layer_ids:
            num_layers = len(self.model_config.full_attention_layer_ids)
        else:
            num_layers = self.num_effective_layers
        if self.use_mla_backend:
            cell_size = (
                (self.model_config.kv_lora_rank + self.model_config.qk_rope_head_dim)
                * num_layers
                * torch._utils._element_size(self.kv_cache_dtype)
            )
            if is_float4_e2m1fn_x2(self.kv_cache_dtype):
                # kv_scale_buffer
                scale_block_size = 16
                cell_size = (cell_size // 2) + (
                    (
                        (
                            self.model_config.kv_lora_rank
                            + self.model_config.qk_rope_head_dim
                        )
                        // scale_block_size
                    )
                    * num_layers
                    * torch._utils._element_size(self.kv_cache_dtype)
                )

            # Add indexer KV cache overhead for NSA models (DeepSeek V3.2)
            if is_deepseek_nsa(self.model_config.hf_config):
                index_head_dim = get_nsa_index_head_dim(self.model_config.hf_config)
                indexer_size_per_token = (
                    index_head_dim
                    + index_head_dim // NSATokenToKVPool.quant_block_size * 4
                )
                element_size = torch._utils._element_size(
                    NSATokenToKVPool.index_k_with_scale_buffer_dtype
                )
                cell_size += indexer_size_per_token * num_layers * element_size
        else:
            cell_size = (
                self.model_config.get_num_kv_heads(get_attention_tp_size())
                * (self.model_config.head_dim + self.model_config.v_head_dim)
                * num_layers
                * torch._utils._element_size(self.kv_cache_dtype)
            )

            if is_float4_e2m1fn_x2(self.kv_cache_dtype):
                # kv_scale_buffer
                scale_block_size = 16

                n = self.model_config.get_num_kv_heads(get_attention_tp_size())
                k = self.model_config.head_dim
                cell_size = (cell_size // 2) + (
                    (
                        n
                        * k
                        * num_layers
                        * 2
                        * torch._utils._element_size(self.kv_cache_dtype)
                    )
                    // scale_block_size
                )

            if self.model_config.hf_config.architectures[0] == "MiMoV2FlashForCausalLM":
                cell_size += (
                    self.model_config.get_swa_num_kv_heads(get_attention_tp_size())
                    * (
                        self.model_config.hf_text_config.swa_head_dim
                        + self.model_config.hf_text_config.swa_v_head_dim
                    )
                    * len(self.model_config.swa_attention_layer_ids)
                    * torch._utils._element_size(self.kv_cache_dtype)
                )
        rest_memory = available_gpu_memory - total_gpu_memory * (
            1 - self.mem_fraction_static
        )
        if self.mambaish_config is not None:
            rest_memory = self.handle_max_mamba_cache(rest_memory)
        self.kv_cache_memory = int(rest_memory * (1 << 30))
        max_num_token = int(self.kv_cache_memory // cell_size)
        logger.info(f"The available memory for KV cache is {rest_memory:.2f} GB.")
        return max_num_token

    def handle_max_mamba_cache(self, total_rest_memory):
        config = self.mambaish_config
        server_args = self.server_args
        assert config is not None

        if (
            server_args.disable_radix_cache
            or server_args.max_mamba_cache_size is not None
        ):
            # with disable radix cache, sets the max_mamba_cache_size based on the max_running_requests
            if server_args.max_mamba_cache_size is None:
                if server_args.max_running_requests is not None:
                    server_args.max_mamba_cache_size = server_args.max_running_requests
                else:
                    server_args.max_mamba_cache_size = 512
            server_args.max_mamba_cache_size = server_args.max_mamba_cache_size // (
                server_args.dp_size if server_args.enable_dp_attention else 1
            )
        else:
            assert config.mamba2_cache_params.mamba_cache_per_req > 0
            # reserve the memory for the intermediate mamba states used for spec dec
            if not self.spec_algorithm.is_none():
                assert server_args.speculative_num_draft_tokens is not None
                assert server_args.max_running_requests is not None

                mamba_state_intermediate_size = (
                    config.mamba2_cache_params.mamba_cache_per_req
                    * server_args.max_running_requests
                    * server_args.speculative_num_draft_tokens
                )
                total_rest_memory = total_rest_memory - (
                    mamba_state_intermediate_size / (1 << 30)
                )

            # allocate the memory based on the ratio between mamba state memory vs. full kv cache memory
            # solve the equations:
            # 1. mamba_state_memory + full_kv_cache_memory == total_rest_memory
            # 2. mamba_state_memory / full_kv_cache_memory == server_args.mamba_full_memory_ratio
            mamba_state_memory_raw = (
                total_rest_memory
                * server_args.mamba_full_memory_ratio
                / (1 + server_args.mamba_full_memory_ratio)
            )
            # calculate the max_mamba_cache_size based on the given total mamba memory
            server_args.max_mamba_cache_size = int(
                (mamba_state_memory_raw * (1 << 30))
                // config.mamba2_cache_params.mamba_cache_per_req
            )

        mamba_state_memory = (
            server_args.max_mamba_cache_size
            * config.mamba2_cache_params.mamba_cache_per_req
            / (1 << 30)
        )
        return total_rest_memory - mamba_state_memory

    @property
    def qwen3_next_config(self):
        config = self.model_config.hf_config
        if isinstance(config, Qwen3NextConfig):
            return config
        return None

    @property
    def hybrid_gdn_config(self):
        config = self.model_config.hf_config
        if isinstance(config, Qwen3NextConfig | JetNemotronConfig | JetVLMConfig):
            return config
        return None

    @property
    def mamba2_config(self):
        config = self.model_config.hf_config
        if isinstance(config, FalconH1Config | NemotronHConfig):
            return config
        if isinstance(config, NemotronH_Nano_VL_V2_Config):
            return config.llm_config
        return None

    @property
    def max_token_pool_size(self):
        """Return the max token pool size considering hybrid swa settings."""
        if self.is_hybrid_swa:
            return min(self.swa_max_total_num_tokens, self.max_total_num_tokens)
        else:
            return self.max_total_num_tokens

    @property
    def kimi_linear_config(self):
        config = self.model_config.hf_config
        if isinstance(config, KimiLinearConfig):
            return config
        return None

    @property
    def mambaish_config(self):
        return self.mamba2_config or self.hybrid_gdn_config or self.kimi_linear_config

    def set_num_token_hybrid(self):
        page_size = self.server_args.page_size
        if (
            "Llama4ForConditionalGeneration"
            in self.model_config.hf_config.architectures
        ):
            temp_ratio = (
                (1 - self.is_hybrid_swa)
                + self.is_hybrid_swa
                * self.attention_chunk_size
                / self.model_config.context_len
            )
            self.swa_max_total_num_tokens = (
                4 * self.max_total_num_tokens * temp_ratio // (3 * temp_ratio + 1)
            )
            self.full_max_total_num_tokens = (
                4 * self.max_total_num_tokens
                - 12 * self.max_total_num_tokens * temp_ratio // (3 * temp_ratio + 1)
            )
            self.swa_max_total_num_tokens = (
                self.swa_max_total_num_tokens // page_size * page_size
            )
            self.full_max_total_num_tokens = (
                self.full_max_total_num_tokens // page_size * page_size
            )
            self.max_total_num_tokens = self.full_max_total_num_tokens
        elif "MiMoV2MTP" in self.model_config.hf_config.architectures:
            assert self.is_draft_worker
            # MiMoV2MTP uses SWA, so set full KV cache to 0
            self.full_max_total_num_tokens = 0
            self.swa_max_total_num_tokens = (
                self.max_total_num_tokens // page_size * page_size
            )
            self.max_total_num_tokens = self.swa_max_total_num_tokens
        elif self.model_config.hf_config.architectures[0] == "MiMoV2FlashForCausalLM":
            self.full_max_total_num_tokens = (
                self.max_total_num_tokens // page_size * page_size
            )
            self.swa_max_total_num_tokens = (
                self.max_total_num_tokens // page_size * page_size
            )
            self.max_total_num_tokens = self.full_max_total_num_tokens
        else:
            assert self.sliding_window_size is not None and self.sliding_window_size > 0
            full_layers_num = len(self.model_config.full_attention_layer_ids)
            swa_layers_num = len(self.model_config.swa_attention_layer_ids)

            # Algorithm:
            # Existing max_total_num_tokens is per layer and assume all layers have the same number of tokens.
            # - Find total # of tokens available across layers.
            # - Calculate full_max_total_num_tokens and swa_max_total_num_tokens based on the given swa_full_tokens_ratio.
            total_tokens = (
                self.max_total_num_tokens * self.model_config.num_hidden_layers
            )
            swa_full_tokens_ratio = self.server_args.swa_full_tokens_ratio

            # Solve the equations:
            # 1. swa_max_total_num_tokens * swa_layers_num + full_max_total_num_tokens * full_layers_num == total_tokens
            # 2. full_max_total_num_tokens * swa_full_tokens_ratio == swa_max_total_num_tokens
            denominator = swa_full_tokens_ratio * swa_layers_num + full_layers_num
            self.full_max_total_num_tokens = int(total_tokens / denominator)
            self.swa_max_total_num_tokens = int(
                self.full_max_total_num_tokens * swa_full_tokens_ratio
            )
            self.max_total_num_tokens = self.full_max_total_num_tokens

        logger.info(
            f"Use sliding window memory pool. full_layer_tokens={self.full_max_total_num_tokens}, swa_layer_tokens={self.swa_max_total_num_tokens}"
        )

    def can_run_piecewise_cuda_graph(self):
        if self.server_args.enable_torch_compile:
            log_info_on_rank0(
                logger,
                "Disable piecewise CUDA graph because piecewise_cuda_graph has conflict with torch compile",
            )
            return False
<<<<<<< HEAD
=======
        if self.pp_size > 1:
            # TODO(yuwei): support PP
            log_info_on_rank0(
                logger,
                "Disable piecewise CUDA graph because piecewise_cuda_graph does not support PP",
            )
            return False
        if get_moe_a2a_backend().is_deepep() or get_moe_a2a_backend().is_mooncake():
            # TODO(yuwei): fix the compilation errors for MOE A2A backend
            log_info_on_rank0(
                logger,
                "Disable piecewise CUDA graph due to existing compilation errors",
            )
            return False
>>>>>>> 9d0347b3
        return True

    def init_memory_pool(
        self,
        total_gpu_memory: int,
        max_num_reqs: Optional[int] = None,
        max_total_tokens: Optional[int] = None,
    ):
        # Determine the kv cache dtype
        if self.server_args.kv_cache_dtype == "auto":
            quant_config = getattr(self.model, "quant_config", None)
            kv_cache_quant_algo = getattr(quant_config, "kv_cache_quant_algo", None)
            if (
                isinstance(kv_cache_quant_algo, str)
                and kv_cache_quant_algo.upper() == "FP8"
            ):
                if _is_hip:
                    self.kv_cache_dtype = fp8_dtype
                else:
                    self.kv_cache_dtype = torch.float8_e4m3fn
            else:
                self.kv_cache_dtype = self.dtype
        elif self.server_args.kv_cache_dtype == "fp8_e5m2":
            if _is_hip:  # Using natively supported format
                self.kv_cache_dtype = fp8_dtype
            else:
                self.kv_cache_dtype = torch.float8_e5m2
        elif self.server_args.kv_cache_dtype == "fp8_e4m3":
            if _is_hip:  # Using natively supported format
                self.kv_cache_dtype = fp8_dtype
            else:
                self.kv_cache_dtype = torch.float8_e4m3fn
        elif self.server_args.kv_cache_dtype in ("bf16", "bfloat16"):
            self.kv_cache_dtype = torch.bfloat16
        elif self.server_args.kv_cache_dtype == "fp4_e2m1":
            if hasattr(torch, "float4_e2m1fn_x2"):
                self.kv_cache_dtype = torch.float4_e2m1fn_x2
                logger.warning(f"FP4 (E2M1) KV Cache might lead to a accuracy drop!")
            else:
                logger.warning(
                    f"--kv-cache-dtype falls back to 'auto' because this torch version does not support torch.float4_e2m1fn_x2"
                )
                self.kv_cache_dtype = self.dtype
        else:
            raise ValueError(
                f"Unsupported kv_cache_dtype: {self.server_args.kv_cache_dtype}."
            )

        log_info_on_rank0(logger, f"Using KV cache dtype: {self.kv_cache_dtype}")

        self.max_total_num_tokens = self.profile_max_num_token(total_gpu_memory)

        if (small_kv_size := envs.SGLANG_CI_SMALL_KV_SIZE.get()) > 0:
            logger.info(
                f"Use a small KV cache pool size ({small_kv_size}) for local tests"
            )
            self.max_total_num_tokens = small_kv_size

        if max_num_reqs is None:
            max_num_reqs = min(
                max(
                    int(
                        self.max_total_num_tokens / self.model_config.context_len * 512
                    ),
                    2048,
                ),
                4096,
            )

        if self.mambaish_config is not None:
            additional_ratio = 0
            if (
                self.server_args.enable_mamba_extra_buffer()
                and not self.spec_algorithm.is_none()
            ):
                additional_ratio = MAMBA_CACHE_V2_ADDITIONAL_RATIO_NO_OVERLAP
            else:
                additional_ratio = MAMBA_CACHE_V2_ADDITIONAL_RATIO_OVERLAP
            if self.server_args.disable_radix_cache:
                ratio = 1
            else:
                ratio = MAMBA_CACHE_SIZE_MAX_RUNNING_REQUESTS_RATIO + additional_ratio
            max_num_reqs = min(
                max_num_reqs, self.server_args.max_mamba_cache_size // ratio
            )

        if self.spec_algorithm.is_eagle() or self.spec_algorithm.is_standalone():
            if self.is_draft_worker:
                self.max_total_num_tokens = self.server_args.draft_runner_cache_size
                max_num_reqs = self.server_args.max_num_reqs
            else:
                # We are sharing the `token_to_kv_pool`, and both verify and draft tokens
                # can be concurrently allocated, so we should give a headroom for it.
                extra_tokens = (
                    # draft
                    max_num_reqs
                    * self.server_args.speculative_num_steps
                    * self.server_args.speculative_eagle_topk
                    # verify
                    + max_num_reqs * self.server_args.speculative_num_draft_tokens
                    # buffer
                    + 100
                )
                # Target worker and draft worker shares the same indices for the
                # token_to_kv_pool, so we should make sure to match max_total_num_tokens.
                self.max_total_num_tokens += extra_tokens
                self.server_args.draft_runner_cache_size = self.max_total_num_tokens

                self.server_args.max_num_reqs = max_num_reqs

        if max_total_tokens is not None:
            if max_total_tokens > self.max_total_num_tokens:
                logging.warning(
                    f"max_total_tokens={max_total_tokens} is larger than the profiled value "
                    f"{self.max_total_num_tokens}. "
                    f"Use the profiled value instead."
                )
            self.max_total_num_tokens = min(self.max_total_num_tokens, max_total_tokens)

        self.max_total_num_tokens = (
            self.max_total_num_tokens
            // self.server_args.page_size
            * self.server_args.page_size
        )
        # different pp rank may have different num of layers, so we need to reduce the max_total_num_tokens
        if self.pp_size > 1:
            tensor = torch.tensor(self.max_total_num_tokens, dtype=torch.int64)
            torch.distributed.all_reduce(
                tensor,
                op=torch.distributed.ReduceOp.MIN,
                group=get_world_group().cpu_group,
            )
            self.max_total_num_tokens = tensor.item()

        # create token size for hybrid cache
        if self.is_hybrid_swa:
            self.set_num_token_hybrid()

        if self.max_total_num_tokens <= 0:
            raise RuntimeError(
                f"Not enough memory. Please try to increase --mem-fraction-static. "
                f"Current value: {self.server_args.mem_fraction_static=}"
            )

        # Initialize req_to_token_pool
        if self.req_to_token_pool is None:
            # FIXME(lsyin): this is the temporary fix for the context length issue when using speculative decoding
            extra_max_context_len = 4
            if self.server_args.speculative_num_draft_tokens is not None:
                extra_max_context_len += self.server_args.speculative_num_draft_tokens

            if self.server_args.disaggregation_mode == "decode":
                from sglang.srt.disaggregation.decode import (
                    DecodeReqToTokenPool,
                    HybridMambaDecodeReqToTokenPool,
                )

                # subscribe memory for pre-allocated requests
                # if max_num_reqs <= 32, we pre-allocate 2x requests
                pre_alloc_size = max_num_reqs * 2 if max_num_reqs <= 32 else 0
                if config := self.mambaish_config:
                    self.req_to_token_pool = HybridMambaDecodeReqToTokenPool(
                        size=max_num_reqs,
                        max_context_len=self.model_config.context_len
                        + extra_max_context_len,
                        device=self.device,
                        enable_memory_saver=self.server_args.enable_memory_saver,
                        cache_params=config.mamba2_cache_params,
                        speculative_num_draft_tokens=self.server_args.speculative_num_draft_tokens,
                        enable_mamba_extra_buffer=self.server_args.enable_mamba_extra_buffer(),
                        pre_alloc_size=pre_alloc_size,
                    )
                else:
                    self.req_to_token_pool = DecodeReqToTokenPool(
                        size=max_num_reqs,
                        max_context_len=self.model_config.context_len
                        + extra_max_context_len,
                        device=self.device,
                        enable_memory_saver=self.server_args.enable_memory_saver,
                        pre_alloc_size=pre_alloc_size,
                    )
            elif config := self.mambaish_config:
                self.req_to_token_pool = HybridReqToTokenPool(
                    size=max_num_reqs,
                    mamba_size=self.server_args.max_mamba_cache_size,
                    mamba_spec_state_size=max_num_reqs,
                    max_context_len=self.model_config.context_len
                    + extra_max_context_len,
                    device=self.device,
                    enable_memory_saver=self.server_args.enable_memory_saver,
                    cache_params=config.mamba2_cache_params,
                    enable_mamba_extra_buffer=self.server_args.enable_mamba_extra_buffer(),
                    speculative_num_draft_tokens=self.server_args.speculative_num_draft_tokens,
                )
            else:
                self.req_to_token_pool = ReqToTokenPool(
                    size=max_num_reqs,
                    max_context_len=self.model_config.context_len
                    + extra_max_context_len,
                    device=self.device,
                    enable_memory_saver=self.server_args.enable_memory_saver,
                )
        else:
            # Draft worker shares req_to_token_pool with the target worker.
            assert self.is_draft_worker

        # Initialize token_to_kv_pool
        is_nsa_model = is_deepseek_nsa(self.model_config.hf_config)
        if self.server_args.attention_backend == "ascend":
            if self.use_mla_backend:
                from sglang.srt.hardware_backend.npu.memory_pool_npu import (
                    NPUMLATokenToKVPool,
                )

                self.token_to_kv_pool = NPUMLATokenToKVPool(
                    self.max_total_num_tokens,
                    page_size=self.page_size,
                    dtype=self.kv_cache_dtype,
                    kv_lora_rank=self.model_config.kv_lora_rank,
                    qk_rope_head_dim=self.model_config.qk_rope_head_dim,
                    index_head_dim=self.model_config.index_head_dim,
                    layer_num=self.num_effective_layers,
                    device=self.device,
                    enable_memory_saver=self.server_args.enable_memory_saver,
                    start_layer=self.start_layer,
                    end_layer=self.end_layer,
                )
            else:
                from sglang.srt.hardware_backend.npu.memory_pool_npu import (
                    NPUMHATokenToKVPool,
                )

                self.token_to_kv_pool = NPUMHATokenToKVPool(
                    self.max_total_num_tokens,
                    page_size=self.page_size,
                    dtype=self.kv_cache_dtype,
                    head_num=self.model_config.get_num_kv_heads(
                        get_attention_tp_size()
                    ),
                    head_dim=self.model_config.head_dim,
                    layer_num=self.num_effective_layers,
                    device=self.device,
                    enable_memory_saver=self.server_args.enable_memory_saver,
                    start_layer=self.start_layer,
                    end_layer=self.end_layer,
                )
        elif self.use_mla_backend and is_nsa_model:
            self.token_to_kv_pool = NSATokenToKVPool(
                self.max_total_num_tokens,
                page_size=self.page_size,
                dtype=self.kv_cache_dtype,
                kv_lora_rank=self.model_config.kv_lora_rank,
                qk_rope_head_dim=self.model_config.qk_rope_head_dim,
                layer_num=self.num_effective_layers,
                device=self.device,
                enable_memory_saver=self.server_args.enable_memory_saver,
                start_layer=self.start_layer,
                end_layer=self.end_layer,
                index_head_dim=get_nsa_index_head_dim(self.model_config.hf_config),
            )
        elif self.use_mla_backend and not self.mambaish_config:
            assert not is_nsa_model
            if is_float4_e2m1fn_x2(self.kv_cache_dtype):
                self.token_to_kv_pool = MLATokenToKVPoolFP4(
                    self.max_total_num_tokens,
                    page_size=self.page_size,
                    dtype=self.kv_cache_dtype,
                    kv_lora_rank=self.model_config.kv_lora_rank,
                    qk_rope_head_dim=self.model_config.qk_rope_head_dim,
                    layer_num=self.num_effective_layers,
                    device=self.device,
                    enable_memory_saver=self.server_args.enable_memory_saver,
                    start_layer=self.start_layer,
                    end_layer=self.end_layer,
                )
            else:
                self.token_to_kv_pool = MLATokenToKVPool(
                    self.max_total_num_tokens,
                    page_size=self.page_size,
                    dtype=self.kv_cache_dtype,
                    kv_lora_rank=self.model_config.kv_lora_rank,
                    qk_rope_head_dim=self.model_config.qk_rope_head_dim,
                    layer_num=self.num_effective_layers,
                    device=self.device,
                    enable_memory_saver=self.server_args.enable_memory_saver,
                    start_layer=self.start_layer,
                    end_layer=self.end_layer,
                )
        elif self.server_args.enable_double_sparsity:
            self.token_to_kv_pool = DoubleSparseTokenToKVPool(
                self.max_total_num_tokens,
                page_size=self.page_size,
                dtype=self.kv_cache_dtype,
                head_num=self.model_config.get_num_kv_heads(get_attention_tp_size()),
                head_dim=self.model_config.head_dim,
                layer_num=self.num_effective_layers,
                device=self.device,
                heavy_channel_num=self.server_args.ds_heavy_channel_num,
                enable_memory_saver=self.server_args.enable_memory_saver,
                start_layer=self.start_layer,
                end_layer=self.end_layer,
            )
        else:
            if self.is_hybrid_swa:
                kwargs = {}
                if self.is_hybrid_swa_compress:
                    kwargs = {
                        "swa_head_num": max(
                            1,
                            self.model_config.hf_text_config.swa_num_key_value_heads
                            // get_attention_tp_size(),
                        ),
                        "swa_head_dim": self.model_config.hf_text_config.swa_head_dim,
                        "swa_v_head_dim": self.model_config.hf_text_config.swa_v_head_dim,
                        "v_head_dim": self.model_config.hf_text_config.v_head_dim,
                    }
                self.token_to_kv_pool = SWAKVPool(
                    size=self.full_max_total_num_tokens,
                    size_swa=self.swa_max_total_num_tokens,
                    dtype=self.kv_cache_dtype,
                    head_num=self.model_config.get_num_kv_heads(
                        get_attention_tp_size()
                    ),
                    head_dim=self.model_config.head_dim,
                    swa_attention_layer_ids=self.model_config.swa_attention_layer_ids,
                    full_attention_layer_ids=self.model_config.full_attention_layer_ids,
                    enable_kvcache_transpose=False,
                    device=self.device,
                    **kwargs,
                )
            elif config := self.mambaish_config:
                extra_args = {}
                if self.use_mla_backend:
                    extra_args = {
                        "kv_lora_rank": self.model_config.kv_lora_rank,
                        "qk_rope_head_dim": self.model_config.qk_rope_head_dim,
                    }
                self.token_to_kv_pool = HybridLinearKVPool(
                    page_size=self.page_size,
                    size=self.max_total_num_tokens,
                    dtype=self.kv_cache_dtype,
                    head_num=self.model_config.get_num_kv_heads(
                        get_attention_tp_size()
                    ),
                    head_dim=self.model_config.head_dim,
                    # if draft worker, we only need 1 attention layer's kv pool
                    full_attention_layer_ids=(
                        [0] if self.is_draft_worker else config.full_attention_layer_ids
                    ),
                    enable_kvcache_transpose=False,
                    device=self.device,
                    mamba_pool=self.req_to_token_pool.mamba_pool,
                    enable_memory_saver=self.server_args.enable_memory_saver,
                    use_mla=self.use_mla_backend,
                    **extra_args,
                )
            else:
                if is_float4_e2m1fn_x2(self.kv_cache_dtype):
                    self.token_to_kv_pool = MHATokenToKVPoolFP4(
                        self.max_total_num_tokens,
                        page_size=self.page_size,
                        dtype=self.kv_cache_dtype,
                        head_num=self.model_config.get_num_kv_heads(
                            get_attention_tp_size()
                        ),
                        head_dim=self.model_config.head_dim,
                        layer_num=self.num_effective_layers,
                        device=self.device,
                        enable_memory_saver=self.server_args.enable_memory_saver,
                        start_layer=self.start_layer,
                        end_layer=self.end_layer,
                        enable_alt_stream=not self.server_args.enable_pdmux,
                        enable_kv_cache_copy=(
                            self.server_args.speculative_algorithm is not None
                        ),
                    )
                else:
                    self.token_to_kv_pool = MHATokenToKVPool(
                        self.max_total_num_tokens,
                        page_size=self.page_size,
                        dtype=self.kv_cache_dtype,
                        head_num=self.model_config.get_num_kv_heads(
                            get_attention_tp_size()
                        ),
                        head_dim=self.model_config.head_dim,
                        layer_num=self.num_effective_layers,
                        device=self.device,
                        enable_memory_saver=self.server_args.enable_memory_saver,
                        start_layer=self.start_layer,
                        end_layer=self.end_layer,
                        enable_alt_stream=not self.server_args.enable_pdmux,
                        enable_kv_cache_copy=(
                            self.server_args.speculative_algorithm is not None
                        ),
                    )

        # Initialize token_to_kv_pool_allocator
        need_sort = self.server_args.disaggregation_mode in ("decode", "prefill")
        if self.token_to_kv_pool_allocator is None:
            if _is_npu and (
                self.server_args.attention_backend == "ascend"
                or self.hybrid_gdn_config is not None
            ):
                from sglang.srt.hardware_backend.npu.allocator_npu import (
                    NPUPagedTokenToKVPoolAllocator,
                )

                self.token_to_kv_pool_allocator = NPUPagedTokenToKVPoolAllocator(
                    self.max_total_num_tokens,
                    page_size=self.page_size,
                    dtype=self.kv_cache_dtype,
                    device=self.device,
                    kvcache=self.token_to_kv_pool,
                    need_sort=need_sort,
                )
            else:
                if self.page_size == 1:
                    if self.is_hybrid_swa:
                        self.token_to_kv_pool_allocator = SWATokenToKVPoolAllocator(
                            self.full_max_total_num_tokens,
                            self.swa_max_total_num_tokens,
                            dtype=self.kv_cache_dtype,
                            device=self.device,
                            kvcache=self.token_to_kv_pool,
                            need_sort=need_sort,
                        )
                    else:
                        self.token_to_kv_pool_allocator = TokenToKVPoolAllocator(
                            self.max_total_num_tokens,
                            dtype=self.kv_cache_dtype,
                            device=self.device,
                            kvcache=self.token_to_kv_pool,
                            need_sort=need_sort,
                        )
                else:
                    assert not self.is_hybrid_swa
                    self.token_to_kv_pool_allocator = PagedTokenToKVPoolAllocator(
                        self.max_total_num_tokens,
                        page_size=self.page_size,
                        dtype=self.kv_cache_dtype,
                        device=self.device,
                        kvcache=self.token_to_kv_pool,
                        need_sort=need_sort,
                    )
        else:
            assert self.is_draft_worker
            if self.is_hybrid_swa:
                assert (
                    self.token_to_kv_pool_allocator.__class__
                    == SWATokenToKVPoolAllocator
                )
                self.token_to_kv_pool.full_to_swa_index_mapping = (
                    self.token_to_kv_pool_allocator.full_to_swa_index_mapping
                )

        logger.info(
            f"Memory pool end. "
            f"avail mem={get_available_gpu_memory(self.device, self.gpu_id):.2f} GB"
        )

    def init_cublas(self):
        """We need to run a small matmul to init cublas. Otherwise, it will raise some errors later."""
        dtype = torch.float16
        device = "cuda"
        a = torch.ones((16, 16), dtype=dtype, device=device)
        b = torch.ones((16, 16), dtype=dtype, device=device)
        c = a @ b
        return c

    def init_attention_backend(self):
        """Init attention kernel backend."""
        if self.server_args.enable_pdmux:
            self.attn_backend = self._get_attention_backend(init_new_workspace=True)
            self.decode_attn_backend_group = []
            for _ in range(self.server_args.sm_group_num):
                self.decode_attn_backend_group.append(self._get_attention_backend())
            self.decode_attn_backend = self.decode_attn_backend_group[0]
        elif self.server_args.enable_two_batch_overlap and not self.is_draft_worker:
            self.attn_backend = TboAttnBackend.init_new(self._get_attention_backend)
        else:
            self.attn_backend = self._get_attention_backend()

    def _get_attention_backend(self, init_new_workspace: bool = False):
        """Init attention kernel backend."""
        draft_attn_backend = self.server_args.speculative_draft_attention_backend
        if self.is_draft_worker and draft_attn_backend:
            logger.warning(
                f"Overriding draft attention backend to {draft_attn_backend}."
            )
            return self._get_attention_backend_from_str(
                draft_attn_backend,
                init_new_workspace=init_new_workspace,
            )

        self.prefill_attention_backend_str, self.decode_attention_backend_str = (
            self.server_args.get_attention_backends()
        )

        if self.decode_attention_backend_str != self.prefill_attention_backend_str:
            from sglang.srt.layers.attention.hybrid_attn_backend import (
                HybridAttnBackend,
            )

            attn_backend = HybridAttnBackend(
                self,
                decode_backend=self._get_attention_backend_from_str(
                    self.decode_attention_backend_str,
                    init_new_workspace=init_new_workspace,
                ),
                prefill_backend=self._get_attention_backend_from_str(
                    self.prefill_attention_backend_str,
                    init_new_workspace=init_new_workspace,
                ),
            )
            logger.info(
                f"Using hybrid attention backend for decode and prefill: "
                f"decode_backend={self.decode_attention_backend_str}, "
                f"prefill_backend={self.prefill_attention_backend_str}."
            )
            logger.warning(
                "Warning: Attention backend specified by --attention-backend or default backend might be overridden."
                "The feature of hybrid attention backend is experimental and unstable. Please raise an issue if you encounter any problem."
            )
        else:
            attn_backend = self._get_attention_backend_from_str(
                self.server_args.attention_backend,
                init_new_workspace=init_new_workspace,
            )

        (
            get_global_server_args().prefill_attention_backend,
            get_global_server_args().decode_attention_backend,
        ) = (self.prefill_attention_backend_str, self.decode_attention_backend_str)
        return attn_backend

    def _get_attention_backend_from_str(
        self, backend_str: str, init_new_workspace: bool = False
    ):
        if backend_str not in ATTENTION_BACKENDS:
            raise ValueError(f"Invalid attention backend: {backend_str}")
        self.init_new_workspace = init_new_workspace
        full_attention_backend = ATTENTION_BACKENDS[backend_str](self)
        return attn_backend_wrapper(self, full_attention_backend)

    def init_double_sparsity_channel_config(self, selected_channel):
        selected_channel = "." + selected_channel + "_proj"
        self.sorted_channels = []
        # load channel config
        with open(self.server_args.ds_channel_config_path, "r") as f:
            channel_config = json.load(f)

        for i in range(self.start_layer, self.end_layer):
            key = "model.layers." + str(i) + ".self_attn" + selected_channel
            self.sorted_channels.append(
                torch.tensor(channel_config[key])[
                    :, : self.server_args.ds_heavy_channel_num
                ]
                .contiguous()
                .cuda()
            )

    def kernel_warmup(self):
        """
        Warmup and tune kernels before cuda graph capture.
        Currently only doing FlashInfer autotune.
        """
        if self.device != "cuda":
            return

        if self._should_run_flashinfer_autotune():
            self._flashinfer_autotune()

    def _should_run_flashinfer_autotune(self) -> bool:
        """Check if flashinfer autotune should be run."""
        if self.server_args.disable_flashinfer_autotune:
            return False

        backend_str = self.server_args.moe_runner_backend
        if backend_str not in [
            "flashinfer_trtllm",
            "flashinfer_cutlass",
            "flashinfer_mxfp4",
        ]:
            return False

        major, _ = torch.cuda.get_device_capability()
        if major < 9:
            return False

        if (
            self.spec_algorithm.is_eagle()
            or self.spec_algorithm.is_standalone()
            or self.spec_algorithm.is_ngram()
        ):
            return not self.is_draft_worker

        return True

    def _flashinfer_autotune(self):
        """Run flashinfer autotune."""
        from flashinfer.autotuner import autotune

        logger.info("Running FlashInfer autotune...")

        with torch.inference_mode(), autotune():
            self._dummy_run(batch_size=self.req_to_token_pool.size)

        logger.info("FlashInfer autotune completed.")

    def _dummy_run(self, batch_size: int):
        """Run a dummy forward pass for warmup/profiling."""
        if self.is_generation:
            capture_forward_mode = ForwardMode.DECODE
        else:
            capture_forward_mode = ForwardMode.EXTEND
        capture_hidden_mode = CaptureHiddenMode.NULL
        num_tokens_per_bs = 1
        if (
            self.spec_algorithm.is_eagle()
            or self.spec_algorithm.is_standalone()
            or self.spec_algorithm.is_ngram()
        ):
            if self.is_draft_worker:
                raise RuntimeError("This should not happen")
            else:
                capture_forward_mode = ForwardMode.TARGET_VERIFY
                num_tokens_per_bs = self.server_args.speculative_num_draft_tokens

        if self.server_args.enable_return_hidden_states:
            capture_hidden_mode = CaptureHiddenMode.FULL

        num_tokens = batch_size * num_tokens_per_bs

        seq_len_fill_value = self.attn_backend.get_cuda_graph_seq_len_fill_value()

        if self.server_args.enable_torch_compile:
            set_torch_compile_config()

        if self.spec_algorithm.is_eagle3():
            self.model.set_eagle3_layers_to_capture()

        require_mlp_tp_gather_ = require_mlp_tp_gather(self.server_args)
        if require_gathered_buffer(self.server_args):
            assert require_mlp_tp_gather_ or require_attn_tp_gather(self.server_args)

        buffers: GraphInputBuffers = GraphInputBuffers.create(
            device=self.device,
            max_bs=batch_size,
            max_num_token=num_tokens,
            hidden_size=self.model_config.hidden_size,
            vocab_size=self.model_config.vocab_size,
            dtype=self.model_config.dtype,
            dp_size=self.server_args.dp_size,
            pp_size=self.server_args.pp_size,
            is_encoder_decoder=self.model_config.is_encoder_decoder,
            require_mlp_tp_gather=require_mlp_tp_gather_,
            seq_len_fill_value=seq_len_fill_value,
            encoder_len_fill_value=0,
            num_tokens_per_bs=num_tokens_per_bs,
            cache_loc_dtype=torch.int64,
            enable_mamba_track=False,
        )
        buffers.num_token_non_padded[...] = num_tokens

        # For extend mode
        if not self.is_generation:
            extend_prefix_lens_cpu = [0] * batch_size
            extend_seq_lens_cpu = [seq_len_fill_value] * batch_size
            extend_num_tokens = num_tokens
            extend_seq_lens = torch.full(
                (batch_size,), seq_len_fill_value, dtype=torch.int32, device=self.device
            )
            extend_prefix_lens = torch.zeros(
                (batch_size,), dtype=torch.int32, device=self.device
            )
            extend_start_loc = torch.arange(
                0, num_tokens, num_tokens_per_bs, dtype=torch.int32, device=self.device
            )
        else:
            extend_prefix_lens_cpu = None
            extend_seq_lens_cpu = None
            extend_num_tokens = None
            extend_seq_lens = None
            extend_prefix_lens = None
            extend_start_loc = None

        if self.server_args.pp_size > 1:
            pp_proxy_tensors = PPProxyTensors(
                {k: v[:num_tokens] for k, v in buffers.pp_proxy_tensors.items()}
            )

        if require_mlp_tp_gather_:
            buffers.global_num_tokens_gpu.copy_(
                torch.tensor(
                    [num_tokens] * self.server_args.dp_size,
                    dtype=torch.int32,
                    device=self.device,
                )
            )
            buffers.global_num_tokens_for_logprob_gpu.copy_(
                torch.tensor(
                    [num_tokens] * self.server_args.dp_size,
                    dtype=torch.int32,
                    device=self.device,
                )
            )
            global_dp_buffer_len = num_tokens * self.server_args.dp_size
        elif require_attn_tp_gather(self.server_args):
            buffers.global_num_tokens_gpu.copy_(
                torch.tensor(
                    [num_tokens],
                    dtype=torch.int32,
                    device=self.device,
                )
            )
            buffers.global_num_tokens_for_logprob_gpu.copy_(
                torch.tensor(
                    [num_tokens],
                    dtype=torch.int32,
                    device=self.device,
                )
            )
            global_dp_buffer_len = num_tokens
        else:
            global_dp_buffer_len = None

        def get_spec_info():
            spec_info = None
            if self.spec_algorithm.is_eagle() or self.spec_algorithm.is_standalone():
                from sglang.srt.speculative.eagle_info import EagleVerifyInput

                if self.is_draft_worker:
                    raise RuntimeError("This should not happen.")
                else:
                    spec_info = EagleVerifyInput(
                        draft_token=None,
                        custom_mask=buffers.custom_mask,
                        positions=None,
                        retrive_index=None,
                        retrive_next_token=None,
                        retrive_next_sibling=None,
                        retrive_cum_len=None,
                        spec_steps=self.server_args.speculative_num_steps,
                        topk=self.server_args.speculative_eagle_topk,
                        draft_token_num=self.server_args.speculative_num_draft_tokens,
                        capture_hidden_mode=CaptureHiddenMode.FULL,
                        seq_lens_sum=None,
                        seq_lens_cpu=None,
                    )

            elif self.spec_algorithm.is_ngram():
                from sglang.srt.speculative.ngram_info import NgramVerifyInput

                spec_info = NgramVerifyInput(
                    draft_token=None,
                    tree_mask=buffers.custom_mask,
                    positions=None,
                    retrive_index=None,
                    retrive_next_token=None,
                    retrive_next_sibling=None,
                    draft_token_num=num_tokens_per_bs,
                )
                spec_info.capture_hidden_mode = CaptureHiddenMode.NULL

            return spec_info

        spec_info = get_spec_info()
        if capture_hidden_mode != CaptureHiddenMode.FULL:
            capture_hidden_mode = (
                spec_info.capture_hidden_mode if spec_info else CaptureHiddenMode.NULL
            )

        if self.server_args.enable_lora:
            lora_ids = [None] * batch_size
        else:
            lora_ids = None

        forward_batch = ForwardBatch(
            forward_mode=capture_forward_mode,
            batch_size=batch_size,
            input_ids=buffers.input_ids,
            req_pool_indices=buffers.req_pool_indices,
            seq_lens=buffers.seq_lens,
            seq_lens_cpu=buffers.seq_lens_cpu,
            next_token_logits_buffer=buffers.next_token_logits_buffer,
            orig_seq_lens=buffers.seq_lens,
            req_to_token_pool=self.req_to_token_pool,
            token_to_kv_pool=self.token_to_kv_pool,
            attn_backend=self.attn_backend,
            out_cache_loc=buffers.out_cache_loc,
            seq_lens_sum=buffers.seq_lens.sum().item(),
            encoder_lens=buffers.encoder_lens,
            return_logprob=False,
            positions=buffers.positions,
            extend_num_tokens=extend_num_tokens,
            extend_seq_lens=extend_seq_lens,
            extend_prefix_lens=extend_prefix_lens,
            extend_start_loc=extend_start_loc,
            extend_prefix_lens_cpu=extend_prefix_lens_cpu,
            extend_seq_lens_cpu=extend_seq_lens_cpu,
            global_num_tokens_gpu=buffers.global_num_tokens_gpu,
            global_num_tokens_for_logprob_gpu=buffers.global_num_tokens_for_logprob_gpu,
            dp_padding_mode=DpPaddingMode.get_default_mode_in_cuda_graph(),
            global_dp_buffer_len=global_dp_buffer_len,
            mrope_positions=buffers.mrope_positions,
            spec_algorithm=self.spec_algorithm,
            spec_info=spec_info,
            capture_hidden_mode=capture_hidden_mode,
            num_token_non_padded=buffers.num_token_non_padded,
            global_forward_mode=capture_forward_mode,
            lora_ids=lora_ids,
        )

        if lora_ids is not None:
            self.lora_manager.prepare_lora_batch(forward_batch)

        self.attn_backend.init_forward_metadata(forward_batch)

        def run_once():
            forward_batch.dp_local_start_pos = forward_batch.dp_local_num_tokens = None
            set_dp_buffer_len(
                global_dp_buffer_len,
                num_tokens,
                forward_batch.dp_padding_mode.is_max_len(),
            )
            set_is_extend_in_batch(False)

            kwargs = {}
            if (
                self.server_args.pp_size > 1
                and "pp_proxy_tensors"
                in inspect.signature(self.model.forward).parameters
            ):
                kwargs["pp_proxy_tensors"] = PPProxyTensors(
                    {k: v.clone() for k, v in pp_proxy_tensors.tensors.items()}
                )
            if not self.is_generation:
                kwargs["get_embedding"] = True

            logits_output_or_pp_proxy_tensors = self.model.forward(
                buffers.input_ids,
                forward_batch.positions,
                forward_batch,
                **kwargs,
            )
            return logits_output_or_pp_proxy_tensors

        torch.get_device_module(self.device).synchronize()
        self.tp_group.barrier()
        run_once()

    def init_device_graphs(self):
        """Capture device graphs."""
        self.graph_runner = None
        self.graph_mem_usage = 0

        if not self.is_generation:
            # TODO: Currently, cuda graph only captures decode steps, which only exists for generation models
            return

        if self.server_args.model_impl.lower() == ModelImpl.MINDSPORE:
            return

        if self.device != "cpu" and self.server_args.disable_cuda_graph:
            return

        if self.device == "cpu" and not self.server_args.enable_torch_compile:
            return

        tic = time.perf_counter()
        before_mem = get_available_gpu_memory(self.device, self.gpu_id)
        logger.info(
            f"Capture {'cpu graph' if self.device == 'cpu' else 'cuda graph'} begin. This can take up to several minutes. avail mem={before_mem:.2f} GB"
        )
        graph_runners = defaultdict(
            lambda: CudaGraphRunner,
            {
                "cpu": CPUGraphRunner,
                "npu": NPUGraphRunner,
            },
        )
        self.graph_runner = graph_runners[self.device](self)

        after_mem = get_available_gpu_memory(self.device, self.gpu_id)
        self.graph_mem_usage = before_mem - after_mem
        logger.info(
            f"Capture {'cpu graph' if self.device == 'cpu' else 'cuda graph'} end. Time elapsed: {time.perf_counter() - tic:.2f} s. "
            f"mem usage={self.graph_mem_usage:.2f} GB. avail mem={after_mem:.2f} GB."
        )

    def init_piecewise_cuda_graphs(self):
        """Initialize piecewise CUDA graph runner."""
        self.piecewise_cuda_graph_runner = None

        if (
            not self.server_args.enable_piecewise_cuda_graph
            or not self.can_run_piecewise_cuda_graph()
        ):
            return

        # Collect attention layers and moe layers from the model
        self.model.model = resolve_language_model(self.model)
        self.attention_layers = []
        self.moe_layers = []
        for layer in self.model.model.layers:
            if hasattr(layer, "self_attn"):
                if hasattr(layer.self_attn, "attn"):
                    self.attention_layers.append(layer.self_attn.attn)
                elif hasattr(layer.self_attn, "attn_mqa"):
                    # For DeepSeek model
                    self.attention_layers.append(layer.self_attn.attn_mqa)
            # For hybrid model
            elif hasattr(layer, "attn"):
                self.attention_layers.append(layer.attn)
            elif hasattr(layer, "linear_attn"):
                self.attention_layers.append(layer.linear_attn)
            # For InternVL model
            elif hasattr(layer, "attention"):
                if hasattr(layer.attention, "attn"):
                    self.attention_layers.append(layer.attention.attn)

            moe_block = None
            if hasattr(layer, "mlp") and hasattr(layer.mlp, "experts"):
                moe_block = layer.mlp.experts
            if hasattr(layer, "block_sparse_moe") and hasattr(
                layer.block_sparse_moe, "experts"
            ):
                moe_block = layer.block_sparse_moe.experts
            if hasattr(layer, "moe") and hasattr(layer.moe, "experts"):
                moe_block = layer.moe.experts
            self.moe_layers.append(moe_block)

        if len(self.attention_layers) < self.model_config.num_hidden_layers:
            # TODO(yuwei): support Non-Standard GQA
            log_info_on_rank0(
                logger,
                "Disable piecewise CUDA graph because some layers do not apply Standard GQA",
            )
            return

        tic = time.perf_counter()
        before_mem = get_available_gpu_memory(self.device, self.gpu_id)
        logger.info(
            f"Capture piecewise CUDA graph begin. avail mem={before_mem:.2f} GB"
        )

        self.piecewise_cuda_graph_runner = PiecewiseCudaGraphRunner(self)

        after_mem = get_available_gpu_memory(self.device, self.gpu_id)
        mem_usage = before_mem - after_mem
        logger.info(
            f"Capture piecewise CUDA graph end. Time elapsed: {time.perf_counter() - tic:.2f} s. "
            f"mem usage={mem_usage:.2f} GB. avail mem={after_mem:.2f} GB."
        )

    def init_threads_binding(self):
        omp_cpuids = os.environ.get("SGLANG_CPU_OMP_THREADS_BIND", "all")
        cpu_ids_by_node = get_cpu_ids_by_node()
        n_numa_node = len(cpu_ids_by_node)
        if omp_cpuids == "all":
            assert self.tp_size <= n_numa_node, (
                f"SGLANG_CPU_OMP_THREADS_BIND is not set, in this case, "
                f"tp_size {self.tp_size} should be smaller than or equal to number of numa node on the machine {n_numa_node}. "
                f"If you need tp_size to be larger than number of numa node, please set the CPU cores for each tp rank via SGLANG_CPU_OMP_THREADS_BIND explicitly. "
                f"For example, on a machine with 2 numa nodes, where core 0-31 are on numa node 0 and core 32-63 are on numa node 1, "
                f"it is suggested to use -tp 2 and bind tp rank 0 to core 0-31 and tp rank 1 to core 32-63. "
                f"This is the default behavior if SGLANG_CPU_OMP_THREADS_BIND is not set and it is the same as setting SGLANG_CPU_OMP_THREADS_BIND=0-31|32-63. "
                f"If you do need tp_size to be larger than the number of numa nodes, you could set SGLANG_CPU_OMP_THREADS_BIND explicitly for example SGLANG_CPU_OMP_THREADS_BIND=0-15|16-31|32-47|48-63 and run with -tp 4. "
                f"If you don't want each tp rank to use all the cores on one numa node, you could set for example SGLANG_CPU_OMP_THREADS_BIND=0-15|32-47 and run with -tp 2."
            )
            if self.tp_size < n_numa_node:
                logger.warning(
                    f"Detected the current machine has {n_numa_node} numa nodes available, but tp_size is set to {self.tp_size}, so only {self.tp_size} numa nodes are used."
                )
            self.local_omp_cpuid = cpu_ids_by_node[self.tp_rank]
        else:
            threads_bind_list = omp_cpuids.split("|")
            assert self.tp_size == len(threads_bind_list), (
                f"SGLANG_CPU_OMP_THREADS_BIND setting must be aligned with TP size parameter ({self.tp_size}). "
                f"Please double check your settings."
            )
            self.local_omp_cpuid = threads_bind_list[self.tp_rank]
            if self.tp_size > n_numa_node:
                logger.warning(
                    f"TP size ({self.tp_size})is larger than numa node number ({n_numa_node}), "
                    f"in this case the available memory amount of each rank cannot be determined in prior. "
                    f"Please set proper `--max-total-tokens` to avoid the out-of-memory error."
                )

    def apply_torch_tp(self):
        logger.info(f"Enabling torch tensor parallelism on {self.tp_size} devices.")
        from sglang.srt.layers.model_parallel import tensor_parallel

        device_mesh = torch.distributed.init_device_mesh(self.device, (self.tp_size,))
        tensor_parallel(self.model, device_mesh)

    def update_decode_attn_backend(self, stream_idx: int):
        self.decode_attn_backend = self.decode_attn_backend_group[stream_idx]

    def forward_decode(
        self,
        forward_batch: ForwardBatch,
        skip_attn_backend_init: bool = False,
        pp_proxy_tensors=None,
    ) -> Union[LogitsProcessorOutput, PPProxyTensors]:
        if not skip_attn_backend_init:
            if self.server_args.enable_pdmux:
                self.decode_attn_backend.init_forward_metadata(forward_batch)
                forward_batch.attn_backend = self.decode_attn_backend
            else:
                self.attn_backend.init_forward_metadata(forward_batch)
        # FIXME: add pp_proxy_tensors arg to all models
        kwargs = {}
        if self.support_pp:
            kwargs["pp_proxy_tensors"] = pp_proxy_tensors
        return self.model.forward(
            forward_batch.input_ids,
            forward_batch.positions,
            forward_batch,
            **kwargs,
        )

    def forward_extend(
        self,
        forward_batch: ForwardBatch,
        skip_attn_backend_init: bool = False,
        pp_proxy_tensors=None,
    ) -> Union[LogitsProcessorOutput, PPProxyTensors, EmbeddingPoolerOutput]:
        kwargs = {}
        if self.support_pp:
            kwargs["pp_proxy_tensors"] = pp_proxy_tensors
        if forward_batch.input_embeds is not None:
            kwargs["input_embeds"] = forward_batch.input_embeds.bfloat16()
        if not self.is_generation:
            kwargs["get_embedding"] = True

        if (
            self.piecewise_cuda_graph_runner is not None
            and self.piecewise_cuda_graph_runner.can_run(forward_batch)
        ):
            return self.piecewise_cuda_graph_runner.replay(forward_batch, **kwargs)

        if not skip_attn_backend_init:
            self.attn_backend.init_forward_metadata(forward_batch)

        return self.model.forward(
            forward_batch.input_ids,
            forward_batch.positions,
            forward_batch,
            **kwargs,
        )

    def forward_idle(
        self, forward_batch: ForwardBatch, pp_proxy_tensors=None
    ) -> Union[LogitsProcessorOutput, PPProxyTensors]:
        kwargs = {}
        if self.support_pp:
            kwargs["pp_proxy_tensors"] = pp_proxy_tensors
        return self.model.forward(
            forward_batch.input_ids,
            forward_batch.positions,
            forward_batch,
            **kwargs,
        )

    def forward_split_prefill(
        self,
        forward_batch: ForwardBatch,
        reinit_attn_backend: bool = False,
        forward_count: int = 1,
    ) -> LogitsProcessorOutput:
        if forward_batch.split_index == 0 or reinit_attn_backend:
            self.attn_backend.init_forward_metadata(forward_batch)
        next_split_index = min(
            forward_batch.split_index + forward_count,
            self.model_config.num_hidden_layers,
        )
        ret = self.model.forward_split_prefill(
            forward_batch.input_ids,
            forward_batch.positions,
            forward_batch,
            (forward_batch.split_index, next_split_index),
        )
        forward_batch.split_index = next_split_index
        return ret

    def forward(
        self,
        forward_batch: ForwardBatch,
        skip_attn_backend_init: bool = False,
        pp_proxy_tensors: Optional[PPProxyTensors] = None,
        reinit_attn_backend: bool = False,
        split_forward_count: int = 1,
    ) -> ModelRunnerOutput:
        self.forward_pass_id += 1

        with get_global_expert_distribution_recorder().with_forward_pass(
            self.forward_pass_id,
            forward_batch,
        ) as recorder_outputs:
            output = self._forward_raw(
                forward_batch,
                skip_attn_backend_init,
                pp_proxy_tensors,
                reinit_attn_backend,
                split_forward_count,
            )
        output.expert_distribution_metrics = recorder_outputs.get("metrics")

        if self.eplb_manager is not None:
            self.eplb_manager.on_forward_pass_end()

        return output

    def _forward_raw(
        self,
        forward_batch: ForwardBatch,
        skip_attn_backend_init: bool,
        pp_proxy_tensors: Optional[PPProxyTensors],
        reinit_attn_backend: bool = False,
        split_forward_count: int = 1,
    ) -> ModelRunnerOutput:
        mode_check = (
            forward_batch.forward_mode.is_cpu_graph
            if self.device == "cpu"
            else forward_batch.forward_mode.is_cuda_graph
        )
        can_run_graph = bool(
            mode_check()
            and self.graph_runner
            and self.graph_runner.can_run(forward_batch)
        )

        if can_run_graph:
            ret = self.graph_runner.replay(
                forward_batch,
                skip_attn_backend_init=skip_attn_backend_init,
                pp_proxy_tensors=pp_proxy_tensors,
            )
            return ModelRunnerOutput(logits_output=ret, can_run_graph=can_run_graph)

        # For MLP sync
        if forward_batch.global_num_tokens_cpu is not None:
            forward_batch.prepare_mlp_sync_batch(self)
        else:
            forward_batch.prepare_attn_tp_scatter_input(self)

        # Normalize num_token_non_padded to be local to this attention TP rank if needed.
        if (
            forward_batch.num_token_non_padded is not None
            and forward_batch.global_num_tokens_gpu is not None
            and require_gathered_buffer(self.server_args)
            and not is_nsa_enable_prefill_cp()
        ):
            forward_batch.adjust_num_token_non_padded_for_attn_tp(
                server_args=self.server_args,
            )

        if forward_batch.forward_mode.is_decode():
            ret = self.forward_decode(
                forward_batch,
                skip_attn_backend_init=skip_attn_backend_init,
                pp_proxy_tensors=pp_proxy_tensors,
            )
        elif forward_batch.forward_mode.is_split_prefill():
            ret = self.forward_split_prefill(
                forward_batch,
                reinit_attn_backend=reinit_attn_backend,
                forward_count=split_forward_count,
            )
        elif forward_batch.forward_mode.is_extend(include_draft_extend_v2=True):
            ret = self.forward_extend(
                forward_batch,
                skip_attn_backend_init=skip_attn_backend_init,
                pp_proxy_tensors=pp_proxy_tensors,
            )
        elif forward_batch.forward_mode.is_idle():
            ret = self.forward_idle(forward_batch, pp_proxy_tensors=pp_proxy_tensors)
        else:
            raise ValueError(f"Invalid forward mode: {forward_batch.forward_mode}")

        if (
            forward_batch.global_num_tokens_cpu is not None
            and self.pp_group.is_last_rank
        ):
            forward_batch.post_forward_mlp_sync_batch(ret)

        return ModelRunnerOutput(logits_output=ret, can_run_graph=can_run_graph)

    def _preprocess_logits(
        self, logits_output: LogitsProcessorOutput, sampling_info: SamplingBatchInfo
    ):
        # NOTE: In overlap mode, the function update_regex_vocab_mask (in sample)
        #       was executed after we processed last batch's results.

        # Calculate logits bias and apply it to next_token_logits.
        sampling_info.update_regex_vocab_mask()
        sampling_info.apply_logits_bias(logits_output.next_token_logits)

    def sample(
        self,
        logits_output: LogitsProcessorOutput,
        forward_batch: ForwardBatch,
    ) -> torch.Tensor:
        """Sample and compute logprobs and update logits_output.

        Args:
            logits_output: The logits output from the model forward
            forward_batch: The forward batch that generates logits_output

        Returns:
            A list of next_token_ids
        """
        # For duplex models with multiple output streams.
        if isinstance(logits_output, tuple):
            return torch.stack(
                [self.sample(values, forward_batch) for values in logits_output],
                axis=-1,
            )

        self._preprocess_logits(logits_output, forward_batch.sampling_info)
        # Sample the next tokens
        next_token_ids = self.sampler(
            logits_output,
            forward_batch.sampling_info,
            forward_batch.return_logprob,
            forward_batch.top_logprobs_nums,
            forward_batch.token_ids_logprobs,
            # For prefill, we only use the position of the last token.
            (
                forward_batch.positions
                if forward_batch.forward_mode.is_decode()
                else forward_batch.seq_lens - 1
            ),
        )
        return next_token_ids

    def compute_logprobs_only(
        self,
        logits_output: LogitsProcessorOutput,
        forward_batch: ForwardBatch,
    ) -> None:
        """
        Compute token_ids_logprobs without performing sampling.

        Optimized path for prefill-only requests that need token_ids_logprobs but don't
        require next token generation. Skips expensive sampling operations
        while still providing requested probability information.

        Args:
            logits_output: The logits output from the model forward
            forward_batch: The forward batch that generates logits_output
        """
        if not forward_batch.token_ids_logprobs:
            return

        # Preprocess logits (same as in sample method)
        self._preprocess_logits(logits_output, forward_batch.sampling_info)

        # Delegate to sampler for logprob-only computation
        # This populates logits_output with requested token probabilities
        self.sampler.compute_logprobs_only(
            logits_output,
            forward_batch.sampling_info,
            forward_batch.return_logprob,
            forward_batch.top_logprobs_nums,
            forward_batch.token_ids_logprobs,
        )

    @property
    def model_is_mrope(self) -> bool:
        """Detect if the model has "mrope" rope_scaling type.
        mrope requires keep "rope_deltas" between prompt and decoding phases."""
        rope_scaling = getattr(self.model_config.hf_text_config, "rope_scaling", {})
        if rope_scaling is None:
            return False
        is_mrope_enabled = "mrope_section" in rope_scaling
        return is_mrope_enabled

    def save_remote_model(self, url: str):
        from sglang.srt.model_loader.loader import RemoteModelLoader

        logger.info(f"Saving model to {url}")
        RemoteModelLoader.save_model(self.model, self.model_config.model_path, url)

    def save_sharded_model(
        self, path: str, pattern: Optional[str] = None, max_size: Optional[int] = None
    ):
        from sglang.srt.model_loader.loader import ShardedStateLoader

        logger.info(
            f"Save sharded model to {path} with pattern {pattern} and max_size {max_size}"
        )
        ShardedStateLoader.save_model(self.model, path, pattern, max_size)

    def check_weights(self, action: str):
        self._weight_checker.handle(action=action)

    def update_weights_from_ipc(self, recv_req):
        """Update weights from IPC for checkpoint-engine integration."""
        try:
            from sglang.srt.checkpoint_engine.checkpoint_engine_worker import (
                SGLangCheckpointEngineWorkerExtensionImpl,
            )

            # Create a worker extension that integrates with SGLang's model
            worker = SGLangCheckpointEngineWorkerExtensionImpl(self)
            worker.update_weights_from_ipc(recv_req.zmq_handles)
            return True, "IPC weight update completed successfully"
        except ImportError as e:
            return False, f"IPC weight update failed: ImportError {e}"
        except Exception as e:
            logger.error(f"IPC weight update failed: {e}")
            return False, str(e)


def _model_load_weights_direct(model, named_tensors: List[Tuple[str, torch.Tensor]]):
    params_dict = dict(model.named_parameters())
    for name, tensor in named_tensors:
        default_weight_loader(params_dict[name], tensor)


def _unwrap_tensor(tensor, tp_rank, device):
    if isinstance(tensor, LocalSerializedTensor):
        tensor = tensor.get(tp_rank)
    return tensor.to(device)


@dataclass
class LocalSerializedTensor:
    """torch.Tensor that gets serialized by MultiprocessingSerializer (which only serializes a pointer and not the data).
    The i-th element in the list corresponds to i-th rank's GPU."""

    values: List[bytes]

    def get(self, rank: int):
        return MultiprocessingSerializer.deserialize(self.values[rank])<|MERGE_RESOLUTION|>--- conflicted
+++ resolved
@@ -1717,15 +1717,6 @@
                 "Disable piecewise CUDA graph because piecewise_cuda_graph has conflict with torch compile",
             )
             return False
-<<<<<<< HEAD
-=======
-        if self.pp_size > 1:
-            # TODO(yuwei): support PP
-            log_info_on_rank0(
-                logger,
-                "Disable piecewise CUDA graph because piecewise_cuda_graph does not support PP",
-            )
-            return False
         if get_moe_a2a_backend().is_deepep() or get_moe_a2a_backend().is_mooncake():
             # TODO(yuwei): fix the compilation errors for MOE A2A backend
             log_info_on_rank0(
@@ -1733,7 +1724,6 @@
                 "Disable piecewise CUDA graph due to existing compilation errors",
             )
             return False
->>>>>>> 9d0347b3
         return True
 
     def init_memory_pool(
