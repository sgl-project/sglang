# Copyright 2023-2024 SGLang Team
# Licensed under the Apache License, Version 2.0 (the "License");
# you may not use this file except in compliance with the License.
# You may obtain a copy of the License at
#
#     http://www.apache.org/licenses/LICENSE-2.0
#
# Unless required by applicable law or agreed to in writing, software
# distributed under the License is distributed on an "AS IS" BASIS,
# WITHOUT WARRANTIES OR CONDITIONS OF ANY KIND, either express or implied.
# See the License for the specific language governing permissions and
# limitations under the License.
# ==============================================================================
"""ModelRunner runs the forward passes of the models."""

import datetime
import gc
import inspect
import json
import logging
import os
import socket
import threading
import time
from collections import defaultdict
from dataclasses import dataclass
from typing import Callable, List, Optional, Tuple, Union

import torch
import torch.distributed as dist
from torch import nn

from sglang.srt.configs import (
    FalconH1Config,
    JetNemotronConfig,
    JetVLMConfig,
    KimiLinearConfig,
    NemotronH_Nano_VL_V2_Config,
    NemotronHConfig,
    Qwen3NextConfig,
)
from sglang.srt.configs.device_config import DeviceConfig
from sglang.srt.configs.load_config import LoadConfig, LoadFormat
from sglang.srt.configs.model_config import (
    AttentionArch,
    ModelConfig,
    ModelImpl,
    get_nsa_index_head_dim,
    is_deepseek_nsa,
)
from sglang.srt.configs.update_config import adjust_config_with_unaligned_cpu_tp
from sglang.srt.constants import GPU_MEMORY_TYPE_WEIGHTS
from sglang.srt.debug_utils.tensor_dump_forward_hook import (
    register_forward_hook_for_model,
)
from sglang.srt.distributed import (
    get_pp_group,
    get_tp_group,
    get_world_group,
    init_distributed_environment,
    initialize_model_parallel,
    set_custom_all_reduce,
    set_mscclpp_all_reduce,
    set_torch_symm_mem_all_reduce,
)
from sglang.srt.distributed.parallel_state import monkey_patch_vllm_parallel_state
from sglang.srt.elastic_ep.elastic_ep import ElasticEPStateManager
from sglang.srt.eplb.eplb_manager import EPLBManager
from sglang.srt.eplb.expert_distribution import (
    ExpertDistributionRecorder,
    get_global_expert_distribution_recorder,
    set_global_expert_distribution_recorder,
)
from sglang.srt.eplb.expert_location import (
    ExpertLocationMetadata,
    compute_initial_expert_location_metadata,
    get_global_expert_location_metadata,
    set_global_expert_location_metadata,
)
from sglang.srt.eplb.expert_location_updater import ExpertLocationUpdater
from sglang.srt.hardware_backend.npu.graph_runner.npu_graph_runner import NPUGraphRunner
from sglang.srt.layers import deep_gemm_wrapper
from sglang.srt.layers.attention.attention_registry import (
    ATTENTION_BACKENDS,
    attn_backend_wrapper,
)
from sglang.srt.layers.attention.tbo_backend import TboAttnBackend
from sglang.srt.layers.dp_attention import (
    DpPaddingMode,
    get_attention_tp_group,
    get_attention_tp_size,
    initialize_dp_attention,
    set_dp_buffer_len,
    set_is_extend_in_batch,
)
from sglang.srt.layers.logits_processor import LogitsProcessorOutput
from sglang.srt.layers.pooler import EmbeddingPoolerOutput
from sglang.srt.layers.sampler import Sampler
from sglang.srt.layers.torchao_utils import apply_torchao_config_to_model
from sglang.srt.lora.lora_manager import LoRAManager
from sglang.srt.lora.lora_registry import LoRARef
from sglang.srt.mem_cache.allocator import (
    BaseTokenToKVPoolAllocator,
    PagedTokenToKVPoolAllocator,
    SWATokenToKVPoolAllocator,
    TokenToKVPoolAllocator,
)
from sglang.srt.mem_cache.memory_pool import (
    DoubleSparseTokenToKVPool,
    HybridLinearKVPool,
    HybridReqToTokenPool,
    MHATokenToKVPool,
    MHATokenToKVPoolFP4,
    MLATokenToKVPool,
    MLATokenToKVPoolFP4,
    NSATokenToKVPool,
    ReqToTokenPool,
    SWAKVPool,
)
from sglang.srt.model_executor.cpu_graph_runner import CPUGraphRunner
from sglang.srt.model_executor.cuda_graph_runner import (
    CudaGraphRunner,
    set_torch_compile_config,
)
from sglang.srt.model_executor.forward_batch_info import (
    CaptureHiddenMode,
    ForwardBatch,
    ForwardMode,
    PPProxyTensors,
)
from sglang.srt.model_executor.hook_manager import register_forward_hooks
from sglang.srt.model_executor.input_buffers import GraphInputBuffers
from sglang.srt.model_executor.piecewise_cuda_graph_runner import (
    PiecewiseCudaGraphRunner,
)
from sglang.srt.model_loader import get_model
from sglang.srt.model_loader.loader import DefaultModelLoader, get_model_loader
from sglang.srt.model_loader.remote_instance_weight_loader_utils import (
    trigger_init_weights_send_group_for_remote_instance_request,
)
from sglang.srt.model_loader.utils import set_default_torch_dtype
from sglang.srt.model_loader.weight_utils import default_weight_loader
from sglang.srt.sampling.sampling_batch_info import SamplingBatchInfo
from sglang.srt.server_args import (
    ServerArgs,
    get_global_server_args,
    set_global_server_args_for_scheduler,
)
from sglang.srt.speculative.spec_info import SpeculativeAlgorithm
from sglang.srt.utils import (
    MultiprocessingSerializer,
    cpu_has_amx_support,
    dynamic_import,
    enable_show_time_cost,
    get_available_gpu_memory,
    get_bool_env_var,
    get_cpu_ids_by_node,
    init_custom_process_group,
    is_cuda,
    is_float4_e2m1fn_x2,
    is_hip,
    is_npu,
    log_info_on_rank0,
    monkey_patch_p2p_access_check,
    require_attn_tp_gather,
    require_gathered_buffer,
    require_mlp_tp_gather,
    reserve_rope_cache_for_long_sequences,
    set_cuda_arch,
    slow_rank_detector,
    xpu_has_xmx_support,
)
<<<<<<< HEAD
from sglang.srt.utils.common import get_local_ip_auto
=======
from sglang.srt.utils.nvtx_pytorch_hooks import PytHooks
>>>>>>> 3c7886ec
from sglang.srt.utils.offloader import (
    create_offloader_from_server_args,
    get_offloader,
    set_offloader,
)
from sglang.srt.utils.patch_torch import monkey_patch_torch_reductions
from sglang.srt.utils.torch_memory_saver_adapter import TorchMemorySaverAdapter
<<<<<<< HEAD
from sglang.srt.weight_sync.p2p_transfer import P2PTransferManager
=======
from sglang.srt.utils.weight_checker import WeightChecker
>>>>>>> 3c7886ec
from sglang.srt.weight_sync.tensor_bucket import (
    FlattenedTensorBucket,
    FlattenedTensorMetadata,
)

_is_cuda = is_cuda()
_is_hip = is_hip()
_is_npu = is_npu()
_is_cpu_amx_available = cpu_has_amx_support()
_is_xpu_xmx_available = xpu_has_xmx_support()

if _is_npu:
    from sglang.srt.hardware_backend.npu.utils import init_npu_backend

    init_npu_backend()

MLA_ATTENTION_BACKENDS = [
    "aiter",
    "flashinfer",
    "fa3",
    "fa4",
    "triton",
    "flashmla",
    "cutlass_mla",
    "trtllm_mla",
    "ascend",
    "nsa",
]

CHUNKED_PREFIX_CACHE_SUPPORTED_ATTENTION_BACKENDS = [
    "flashinfer",
    "fa3",
    "fa4",
    "flashmla",
    "cutlass_mla",
    "trtllm_mla",
]


def add_mla_attention_backend(backend_name):
    if backend_name not in MLA_ATTENTION_BACKENDS:
        MLA_ATTENTION_BACKENDS.append(backend_name)
        logger.info(f"Added {backend_name} to MLA_ATTENTION_BACKENDS.")


def add_chunked_prefix_cache_attention_backend(backend_name):
    if backend_name not in CHUNKED_PREFIX_CACHE_SUPPORTED_ATTENTION_BACKENDS:
        CHUNKED_PREFIX_CACHE_SUPPORTED_ATTENTION_BACKENDS.append(backend_name)
        logger.info(
            f"Added {backend_name} to CHUNKED_PREFIX_CACHE_SUPPORTED_ATTENTION_BACKENDS."
        )


# Use a small KV cache pool size for tests in CI
SGLANG_CI_SMALL_KV_SIZE = os.getenv("SGLANG_CI_SMALL_KV_SIZE", None)

# Detect stragger ranks in model loading
UNBALANCED_MODEL_LOADING_TIMEOUT_S = 480  # leave more time for post data processing

# the ratio of mamba cache pool size to max_running_requests, it will be safe when it is larger than 2 (yizhang2077)
MAMBA_CACHE_SIZE_MAX_RUNNING_REQUESTS_RATIO = 3

logger = logging.getLogger(__name__)


def resolve_language_model(model: nn.Module) -> nn.Module:
    model_cls_name = model.__class__.__name__
    if model_cls_name == "Qwen3OmniMoeForConditionalGeneration":
        return model.thinker.model
    return model.model


class RankZeroFilter(logging.Filter):
    """Filter that only allows INFO level logs from rank 0, but allows all other levels from any rank."""

    def __init__(self, is_rank_zero):
        super().__init__()
        self.is_rank_zero = is_rank_zero

    def filter(self, record):
        if record.levelno == logging.INFO:
            return self.is_rank_zero
        return True


class ModelRunner:
    """ModelRunner runs the forward passes of the models."""

    def __init__(
        self,
        model_config: ModelConfig,
        mem_fraction_static: float,
        gpu_id: int,
        tp_rank: int,
        tp_size: int,
        moe_ep_rank: int,
        moe_ep_size: int,
        pp_rank: int,
        pp_size: int,
        nccl_port: int,
        server_args: ServerArgs,
        dp_rank: Optional[int] = None,
        is_draft_worker: bool = False,
        req_to_token_pool: Optional[ReqToTokenPool] = None,
        token_to_kv_pool_allocator: Optional[BaseTokenToKVPoolAllocator] = None,
    ):
        # Parse args
        self.mem_fraction_static = mem_fraction_static
        self.device = server_args.device
        self.gpu_id = gpu_id
        self.tp_rank = tp_rank
        self.tp_size = tp_size
        self.moe_ep_rank = moe_ep_rank
        self.moe_ep_size = moe_ep_size
        self.dp_size = server_args.dp_size
        self.pp_rank = pp_rank
        self.pp_size = pp_size
        self.model_config = model_config
        self.dist_port = nccl_port
        self.server_args = server_args
        self.is_draft_worker = is_draft_worker
        self.is_generation = model_config.is_generation
        self.is_multimodal = model_config.is_multimodal
        self.is_multimodal_chunked_prefill_supported = (
            model_config.is_multimodal_chunked_prefill_supported
        )
        self.spec_algorithm = SpeculativeAlgorithm.from_string(
            server_args.speculative_algorithm
        )
        self.page_size = server_args.page_size
        self.req_to_token_pool = req_to_token_pool
        self.token_to_kv_pool_allocator = token_to_kv_pool_allocator
        self.is_hybrid_swa = model_config.is_hybrid_swa
        self.use_mla_backend = self.model_config.attention_arch == AttentionArch.MLA
        self.attention_chunk_size = model_config.attention_chunk_size
        self.forward_pass_id = 0
        self.init_new_workspace = False

        # Apply the rank zero filter to logger
        if server_args.show_time_cost:
            enable_show_time_cost()

        # Model-specific adjustment
        self.model_specific_adjustment()
        self.check_quantized_moe_compatibility()

        # Set the global server_args in the scheduler process
        set_global_server_args_for_scheduler(server_args)
        global_server_args = get_global_server_args()

        # FIXME: hacky set `use_mla_backend`
        global_server_args.use_mla_backend = self.use_mla_backend

        # Init OpenMP threads binding for CPU
        if self.device == "cpu":
            self.init_threads_binding()

        # Get memory before model loading
        min_per_gpu_memory = self.init_torch_distributed()

        # CPU offload
        set_offloader(create_offloader_from_server_args(server_args, dp_rank=dp_rank))

        self._weight_checker = WeightChecker(model_runner=self)

        if get_bool_env_var("SGLANG_DETECT_SLOW_RANK"):
            slow_rank_detector.execute()
        # Init mindspore running environment when model impl is "mindspore"
        self.init_mindspore_runner()

        # Update deep gemm configure
        if deep_gemm_wrapper.ENABLE_JIT_DEEPGEMM:
            deep_gemm_wrapper.update_deep_gemm_config(gpu_id, server_args)

        # Initialize the model runner
        self.initialize(min_per_gpu_memory)

        # Temporary cached values
        self.support_pp = (
            "pp_proxy_tensors" in inspect.signature(self.model.forward).parameters
        )

        if self.pp_size > 1:
            assert (
                self.support_pp
            ), "Pipeline Parallel is not compatible with this model."

        # For weight updates
        self._model_update_group = {}
        self._weights_send_group = {}

    def init_mindspore_runner(self):
        # Init the mindspore runner
        # for now, there is only some communication initialization work
        if self.server_args.model_impl.lower() == ModelImpl.MINDSPORE and _is_npu:
            from sglang.srt.model_executor.mindspore_runner import init_ms_distributed

            init_ms_distributed(
                world_size=self.tp_size * self.pp_size,
                rank=self.tp_size * self.pp_rank + self.tp_rank,
                local_rank=self.gpu_id,
                server_args=self.server_args,
                port=self.dist_port,
            )

    def initialize(self, min_per_gpu_memory: float):
        server_args = self.server_args

        self.memory_saver_adapter = TorchMemorySaverAdapter.create(
            enable=self.server_args.enable_memory_saver
        )

        if not self.is_draft_worker:
            set_global_expert_location_metadata(
                compute_initial_expert_location_metadata(
                    server_args=server_args,
                    model_config=self.model_config,
                    moe_ep_rank=self.moe_ep_rank,
                )
            )
            if self.tp_rank == 0 and get_bool_env_var(
                "SGLANG_LOG_EXPERT_LOCATION_METADATA"
            ):
                logger.info(
                    f"Initial expert_location_metadata: {get_global_expert_location_metadata()}"
                )

            set_global_expert_distribution_recorder(
                ExpertDistributionRecorder.init_new(
                    server_args,
                    get_global_expert_location_metadata(),
                    rank=self.tp_rank,
                )
            )

        # Expert parallelism
        self.eplb_manager = (
            EPLBManager(self)
            if self.server_args.enable_eplb and (not self.is_draft_worker)
            else None
        )
        self.expert_location_updater = ExpertLocationUpdater()

        (
            ElasticEPStateManager.init(self.server_args)
            if self.server_args.elastic_ep_backend
            else None
        )
        # Load the model
        self.sampler = Sampler()
        self.load_model()

        # Check if the model is using hybrid SWA
        if (
            not self.server_args.disable_hybrid_swa_memory
            and self.sliding_window_size is not None
            and self.sliding_window_size > 0
        ):
            architectures = self.model_config.hf_config.architectures
            if architectures and not any("Llama4" in arch for arch in architectures):
                self.is_hybrid_swa = self.model_config.is_hybrid_swa = True

        # For MTP models like DeepSeek-V3 or GLM-4.5, the MTP layer(s) are used separately as draft
        # models for speculative decoding. In those cases, `num_nextn_predict_layers` is used to
        # determine the number of layers.
        model_has_mtp_layers = self.model_config.num_nextn_predict_layers is not None
        model_num_layers = (
            self.model_config.num_nextn_predict_layers
            if self.is_draft_worker and model_has_mtp_layers
            else max(
                self.model_config.num_hidden_layers,
                self.model_config.num_attention_layers,
            )
        )
        self.start_layer = getattr(self.model, "start_layer", 0)
        self.end_layer = getattr(self.model, "end_layer", model_num_layers)
        self.num_effective_layers = self.end_layer - self.start_layer
        assert (
            (not model_has_mtp_layers)
            or (self.spec_algorithm.is_none())
            or (
                (not self.spec_algorithm.is_none())
                and (self.num_effective_layers == model_num_layers)
            )
        ), "PP is not compatible with MTP models."

        # Apply torchao quantization
        torchao_applied = getattr(self.model, "torchao_applied", False)
        # In layered loading, torchao may have been applied
        if not torchao_applied:
            apply_torchao_config_to_model(
                self.model, get_global_server_args().torchao_config
            )

        # Apply torch TP if the model supports it
        supports_torch_tp = getattr(self.model, "supports_torch_tp", False)
        if self.tp_size > 1 and supports_torch_tp:
            self.apply_torch_tp()

        # Init lora
        if server_args.enable_lora:
            self.init_lora_manager()

        # Init Double Sparsity
        if server_args.enable_double_sparsity:
            if server_args.ds_heavy_channel_type is None:
                raise ValueError(
                    "Please specify the heavy channel type for double sparsity optimization."
                )
            self.init_double_sparsity_channel_config(server_args.ds_heavy_channel_type)

        # Enable batch invariant mode
        if server_args.enable_deterministic_inference:
            from sglang.srt.batch_invariant_ops import enable_batch_invariant_mode

            enable_batch_invariant_mode()

        # Init memory pool and attention backends
        self.init_memory_pool(
            min_per_gpu_memory,
            server_args.max_running_requests,
            server_args.max_total_tokens,
        )
        if self.device == "cuda":
            self.init_cublas()
            self.init_attention_backend()
            self.kernel_warmup()
            self.init_device_graphs()
        elif self.device in ["npu", "cpu"]:
            self.init_attention_backend()
            self.init_device_graphs()
        else:
            self.graph_runner = None
            self.graph_mem_usage = 0
            self.init_attention_backend()

        if server_args.forward_hooks:
            register_forward_hooks(self.model, server_args.forward_hooks)

        # auxiliary hidden capture mode. TODO: expose this to server args?
        if self.spec_algorithm.is_eagle3() and not self.is_draft_worker:
            # load draft config
            draft_model_config = ModelConfig.from_server_args(
                server_args,
                model_path=(server_args.speculative_draft_model_path),
                model_revision=server_args.speculative_draft_model_revision,
                is_draft_model=True,
            )

            try:
                # get the aux layer from draft model config
                eagle_config = getattr(
                    draft_model_config.hf_config, "eagle_config", None
                )
                eagle_aux_hidden_state_layer_ids = eagle_config[
                    "eagle_aux_hidden_state_layer_ids"
                ]
            except:
                # if there is no aux layer, set to None
                eagle_aux_hidden_state_layer_ids = None

            self.model.set_eagle3_layers_to_capture(eagle_aux_hidden_state_layer_ids)

        # Initialize piecewise CUDA graph
        self.init_piecewise_cuda_graphs()

    def model_specific_adjustment(self):
        server_args = self.server_args

        if server_args.enable_double_sparsity:
            logger.info(
                "Double sparsity optimization is turned on. Use triton backend without CUDA graph."
            )
            server_args.attention_backend = "triton"
            server_args.disable_cuda_graph = True

        if self.is_multimodal:
            if not self.is_multimodal_chunked_prefill_supported:
                server_args.chunked_prefill_size = -1
                logger.info(
                    f"Automatically turn off --chunked-prefill-size as it is not supported for "
                    f"{self.model_config.hf_config.model_type}"
                )

        if (
            not self.use_mla_backend
            or server_args.attention_backend
            not in CHUNKED_PREFIX_CACHE_SUPPORTED_ATTENTION_BACKENDS
        ):
            server_args.disable_chunked_prefix_cache = True

        if not server_args.disable_chunked_prefix_cache:
            log_info_on_rank0(logger, "Chunked prefix cache is turned on.")

    def check_quantized_moe_compatibility(self):
        if (
            quantization_config := getattr(
                self.model_config.hf_config, "quantization_config", None
            )
        ) is not None and (
            weight_block_size := quantization_config.get("weight_block_size", None)
        ) is not None:
            weight_block_size_n = weight_block_size[0]

            if self.tp_size % self.moe_ep_size != 0:
                raise ValueError(
                    f"tp_size {self.tp_size} must be divisible by ep_size {self.moe_ep_size}"
                )
            moe_tp_size = self.tp_size // self.moe_ep_size

            moe_intermediate_size = getattr(
                self.model_config.hf_text_config, "moe_intermediate_size", None
            )
            if moe_intermediate_size is None:
                return

            if moe_intermediate_size % moe_tp_size != 0:
                raise ValueError(
                    f"moe_intermediate_size {moe_intermediate_size} must be divisible by moe_tp_size ({moe_tp_size}) which is tp_size ({self.tp_size}) divided by moe_ep_size ({self.moe_ep_size})."
                )

            if (moe_intermediate_size // moe_tp_size) % weight_block_size_n != 0:
                raise ValueError(
                    f"For quantized MoE models, please make sure ({moe_intermediate_size=} / {moe_tp_size=}) % {weight_block_size_n=} == 0 "
                    f"where moe_tp_size is equal to tp_size ({self.tp_size}) divided by ep_size ({self.moe_ep_size}). "
                    f"You can fix this by setting arguments `--tp` and `--ep` correctly."
                )

    def init_torch_distributed(self):
        logger.info("Init torch distributed begin.")

        try:
            torch.get_device_module(self.device).set_device(self.gpu_id)
        except Exception:
            logger.warning(
                f"Context: {self.device=} {self.gpu_id=} {os.environ.get('CUDA_VISIBLE_DEVICES')=} {self.tp_rank=} {self.tp_size=}"
            )
            raise

        if self.device == "cuda":
            if self.server_args.elastic_ep_backend == "mooncake":
                backend = "mooncake"
                if self.server_args.mooncake_ib_device:
                    mooncake_ib_device = self.server_args.mooncake_ib_device.split(",")
                    try:
                        from mooncake import ep as mooncake_ep

                        mooncake_ep.set_device_filter(mooncake_ib_device)
                    except:
                        pass  # A warning will be raised in `init_distributed_environment`
            else:
                backend = "nccl"
        elif self.device == "xpu":
            backend = "xccl"
        elif self.device == "hpu":
            backend = "hccl"
        elif self.device == "cpu":
            backend = "gloo"
        elif self.device == "npu":
            backend = "hccl"

        before_avail_memory = get_available_gpu_memory(self.device, self.gpu_id)
        if not self.server_args.enable_p2p_check:
            monkey_patch_p2p_access_check()

        if self.server_args.dist_init_addr:
            dist_init_method = f"tcp://{self.server_args.dist_init_addr}"
        else:
            dist_init_method = f"tcp://127.0.0.1:{self.dist_port}"
        set_custom_all_reduce(not self.server_args.disable_custom_all_reduce)
        set_mscclpp_all_reduce(self.server_args.enable_mscclpp)
        set_torch_symm_mem_all_reduce(self.server_args.enable_torch_symm_mem)

        if not self.is_draft_worker:
            if self.device == "cpu":
                if _is_cpu_amx_available:
                    # Bind OpenMP threads to CPU cores
                    torch.ops.sgl_kernel.init_cpu_threads_env(self.local_omp_cpuid)

                    # Set local size to hint SGLang to use shared memory based AllReduce
                    os.environ["LOCAL_SIZE"] = str(self.tp_size)
                    torch.ops.sgl_kernel.initialize(self.tp_size, self.tp_rank)

                    @torch.library.register_fake("sgl_kernel::shm_allgather")
                    def _(data, dim):
                        return torch.cat([data] * self.tp_size, dim=dim)

                else:
                    logger.warning(
                        "init_cpu_threads_env and shared memory based AllReduce is disabled since intel amx backend is not available"
                    )

            # Only initialize the distributed environment on the target model worker.
            init_distributed_environment(
                backend=backend,
                world_size=self.tp_size * self.pp_size,
                rank=self.tp_size * self.pp_rank + self.tp_rank,
                local_rank=self.gpu_id,
                distributed_init_method=dist_init_method,
                timeout=self.server_args.dist_timeout,
            )
            initialize_model_parallel(
                tensor_model_parallel_size=self.tp_size,
                pipeline_model_parallel_size=self.pp_size,
                expert_model_parallel_size=self.moe_ep_size,
                duplicate_tp_group=self.server_args.enable_pdmux,
                torch_compile=self.server_args.enable_piecewise_cuda_graph,
            )
            initialize_dp_attention(
                server_args=self.server_args,
                model_config=self.model_config,
            )

        min_per_gpu_memory = get_available_gpu_memory(
            self.device,
            self.gpu_id,
            distributed=get_world_group().world_size > 1,
            cpu_group=get_world_group().cpu_group,
        )
        self.tp_group = get_tp_group()
        self.pp_group = get_pp_group()
        self.attention_tp_group = get_attention_tp_group()

        # Check memory for tensor parallelism
        local_gpu_memory = get_available_gpu_memory(self.device, self.gpu_id)
        if self.tp_size > 1 and not self.is_draft_worker:
            if min_per_gpu_memory < local_gpu_memory * 0.9:
                if get_bool_env_var("SGL_DISABLE_TP_MEMORY_INBALANCE_CHECK"):
                    logger.warning(
                        "The memory capacity is unbalanced. Some GPUs may be occupied by other processes. "
                        f"{min_per_gpu_memory=}, {local_gpu_memory=}, {local_gpu_memory * 0.9=}"
                    )
                else:
                    raise ValueError(
                        "The memory capacity is unbalanced. Some GPUs may be occupied by other processes. "
                        f"{min_per_gpu_memory=}, {local_gpu_memory=}, {local_gpu_memory * 0.9=}"
                    )

        logger.info(
            f"Init torch distributed ends. mem usage={(before_avail_memory - local_gpu_memory):.2f} GB"
        )
        return min_per_gpu_memory

    def load_model(self):
        before_avail_memory = get_available_gpu_memory(self.device, self.gpu_id)
        logger.info(
            f"Load weight begin. avail mem={get_available_gpu_memory(self.device, self.gpu_id):.2f} GB"
        )

        # This can reduce thread conflicts and speed up weight loading.
        if self.device != "cpu":
            torch.set_num_threads(1)
        if self.device == "cuda":
            if torch.cuda.get_device_capability()[0] < 8:
                logger.info(
                    "Compute capability below sm80. Use float16 due to lack of bfloat16 support."
                )
                self.server_args.dtype = "float16"
                self.model_config.dtype = torch.float16
                if torch.cuda.get_device_capability()[1] < 5:
                    raise RuntimeError("SGLang only supports sm75 and above.")

        set_cuda_arch()

        # Prepare the model config
        from sglang.srt.configs.modelopt_config import ModelOptConfig

        modelopt_config = ModelOptConfig(
            quant=self.server_args.modelopt_quant,
            checkpoint_restore_path=self.server_args.modelopt_checkpoint_restore_path,
            checkpoint_save_path=self.server_args.modelopt_checkpoint_save_path,
            export_path=self.server_args.modelopt_export_path,
            quantize_and_serve=self.server_args.quantize_and_serve,
        )

        self.load_config = LoadConfig(
            load_format=self.server_args.load_format,
            download_dir=self.server_args.download_dir,
            model_loader_extra_config=self.server_args.model_loader_extra_config,
            tp_rank=self.tp_rank,
            remote_instance_weight_loader_seed_instance_ip=self.server_args.remote_instance_weight_loader_seed_instance_ip,
            remote_instance_weight_loader_seed_instance_service_port=self.server_args.remote_instance_weight_loader_seed_instance_service_port,
            remote_instance_weight_loader_send_weights_group_ports=self.server_args.remote_instance_weight_loader_send_weights_group_ports,
            modelopt_config=modelopt_config,
        )
        if self.device == "cpu":
            self.model_config = adjust_config_with_unaligned_cpu_tp(
                self.model_config, self.load_config, self.tp_size
            )

        if self.server_args.load_format == LoadFormat.REMOTE_INSTANCE:
            if self.tp_rank == 0:
                instance_ip = socket.gethostbyname(socket.gethostname())
                t = threading.Thread(
                    target=trigger_init_weights_send_group_for_remote_instance_request,
                    args=(
                        self.server_args.remote_instance_weight_loader_seed_instance_ip,
                        self.server_args.remote_instance_weight_loader_seed_instance_service_port,
                        self.server_args.remote_instance_weight_loader_send_weights_group_ports,
                        instance_ip,
                    ),
                )
                t.start()

        # Load the model
        # Remove monkey_patch when linear.py quant remove dependencies with vllm
        monkey_patch_vllm_parallel_state()

        enable_cpu_backup = self.server_args.enable_weights_cpu_backup or (
            self.is_draft_worker and self.server_args.enable_draft_weights_cpu_backup
        )
        with self.memory_saver_adapter.region(
            GPU_MEMORY_TYPE_WEIGHTS,
            enable_cpu_backup=enable_cpu_backup,
        ):
            self.model = get_model(
                model_config=self.model_config,
                load_config=self.load_config,
                device_config=DeviceConfig(self.device, self.gpu_id),
            )
        monkey_patch_vllm_parallel_state(reverse=True)

        get_offloader().post_init()

        # Register model for layerwise NVTX profiling if enabled
        if self.server_args.enable_layerwise_nvtx_marker:
            self.pyt_hooks = PytHooks()
            self.pyt_hooks.register_hooks(self.model, module_prefix="model")

        if self.server_args.kv_cache_dtype == "fp8_e4m3":
            if self.server_args.quantization_param_path is not None:
                if callable(getattr(self.model, "load_kv_cache_scales", None)):
                    self.model.load_kv_cache_scales(
                        self.server_args.quantization_param_path
                    )
                    logger.info(
                        "Loaded KV cache scaling factors from %s",
                        self.server_args.quantization_param_path,
                    )
                else:
                    raise RuntimeError(
                        "Using FP8 KV cache and scaling factors provided but "
                        "model %s does not support loading scaling factors.",
                        self.model.__class__,
                    )
            else:
                logger.warning(
                    "Using FP8 KV cache but no scaling factors "
                    "provided. Defaulting to scaling factors of 1.0. "
                    "This may lead to less accurate results!"
                )

        # Parse other args
        self.sliding_window_size = None
        if hasattr(self.model, "get_attention_sliding_window_size"):
            self.sliding_window_size = self.model.get_attention_sliding_window_size()
        elif self.model_config.attention_chunk_size is not None:
            self.sliding_window_size = self.model_config.attention_chunk_size
            logger.info(
                f"Setting sliding_window_size to be attention_chunk_size: {self.sliding_window_size}"
            )

        self.dtype = self.model_config.dtype

        after_avail_memory = get_available_gpu_memory(self.device, self.gpu_id)
        self.weight_load_mem_usage = before_avail_memory - after_avail_memory
        logger.info(
            f"Load weight end. "
            f"type={type(self.model).__name__}, "
            f"dtype={self.dtype}, "
            f"avail mem={after_avail_memory:.2f} GB, "
            f"mem usage={self.weight_load_mem_usage:.2f} GB."
        )
        if self.server_args.debug_tensor_dump_output_folder is not None:
            register_forward_hook_for_model(
                self.model,
                self.server_args.debug_tensor_dump_output_folder,
                self.server_args.debug_tensor_dump_layers,
                self.tp_size,
                self.tp_rank,
                self.pp_rank,
            )

        # Pre-expand RoPE cache before CUDA Graph capture
        reserve_rope_cache_for_long_sequences(
            self.model,
            self.server_args,
            self.model_config,
            logger,
        )

        if self.server_args.elastic_ep_backend == "mooncake":
            # Mooncake does not support `monitored_barrier`
            dist.barrier(group=get_tp_group().cpu_group)
        else:
            # Handle the case where some ranks do not finish loading.
            try:
                dist.monitored_barrier(
                    group=get_tp_group().cpu_group,
                    timeout=datetime.timedelta(
                        seconds=UNBALANCED_MODEL_LOADING_TIMEOUT_S
                    ),
                    wait_all_ranks=True,
                )
            except RuntimeError:
                raise ValueError(
                    f"TP rank {self.tp_rank} could finish the model loading, but there are other ranks that didn't finish loading. It is likely due to unexpected failures (e.g., OOM) or a slow node."
                ) from None

    def update_expert_location(
        self,
        new_expert_location_metadata: ExpertLocationMetadata,
        update_layer_ids: List[int],
    ):
        if ElasticEPStateManager.instance() is not None:
            # TODO: refactor the weights update when elastic ep
            old_expert_location_metadata = get_global_expert_location_metadata()
            assert old_expert_location_metadata is not None
            old_expert_location_metadata.update(
                new_expert_location_metadata,
                update_layer_ids=update_layer_ids,
            )
            self.update_weights_from_disk(
                self.server_args.model_path,
                self.server_args.load_format,
                lambda name: "mlp.experts" in name and "mlp.shared_experts" not in name,
            )
        else:
            self.expert_location_updater.update(
                self.model.routed_experts_weights_of_layer,
                new_expert_location_metadata,
                update_layer_ids=update_layer_ids,
                nnodes=self.server_args.nnodes,
                rank=self.tp_rank,
            )

    def update_weights_from_disk(
        self,
        model_path: str,
        load_format: str,
        weight_name_filter: Optional[Callable[[str], bool]] = None,
        recapture_cuda_graph: bool = False,
    ) -> tuple[bool, str]:
        """Update engine weights in-place from the disk."""
        logger.info(
            f"Update engine weights online from disk begin. "
            f"avail mem={get_available_gpu_memory(self.device, self.gpu_id):.2f} GB"
        )

        target_device = torch.device(self.device)
        self.model_config.model_path = model_path
        load_config = LoadConfig(load_format=load_format)

        # Only support DefaultModelLoader for now
        loader = get_model_loader(load_config, self.model_config)
        if not isinstance(loader, DefaultModelLoader):
            message = f"Failed to get model loader: {loader}."
            return False, message

        def get_weight_iter(config):
            iter = loader._get_weights_iterator(
                DefaultModelLoader.Source.init_new(config, self.model)
            )
            if weight_name_filter is not None:
                iter = (
                    (name, weight) for name, weight in iter if weight_name_filter(name)
                )

            return iter

        def model_load_weights(model, iter):
            DefaultModelLoader.load_weights_and_postprocess(model, iter, target_device)
            return model

        with set_default_torch_dtype(self.model_config.dtype):
            try:
                iter = get_weight_iter(self.model_config)
            except Exception as e:
                message = f"Failed to get weights iterator: {e}."
                return False, message
            try:
                model = model_load_weights(self.model, iter)
            except Exception as e:
                message = (
                    f"Failed to update weights: {e}.\nRolling back to original weights."
                )
                del iter
                gc.collect()
                iter = get_weight_iter(self.model_config)
                self.model = model_load_weights(self.model, iter)
                return False, message

        self.model = model
        self.server_args.model_path = model_path
        self.server_args.load_format = load_format
        self.load_config = load_config

        if recapture_cuda_graph and self.device == "cuda":
            self.init_device_graphs()

        logger.info("Update weights end.")
        return True, "Succeeded to update model weights."

    def init_weights_send_group_for_remote_instance(
        self,
        master_address,
        ports,
        group_rank,
        world_size,
        group_name,
        backend="nccl",
    ):
        assert (
            torch.distributed.is_initialized()
        ), "Default torch process group must be initialized"
        assert group_name != "", "Group name cannot be empty"

        ports_list = ports.split(",")
        assert (
            len(ports_list) == self.tp_size
        ), f"Expected {self.tp_size} ports, but got {len(ports_list)} ports."
        group_port = ports_list[self.tp_rank]
        group_name = f"{group_name}_{group_port}_{self.tp_rank}"

        logger.info(
            f"init custom process group: tp_rank={self.tp_rank}, gpu_id={self.gpu_id}, master_address={master_address}, master_port={group_port}, "
            f"group_rank={group_rank}, world_size={world_size}, group_name={group_name}, backend={backend}"
        )

        torch.cuda.empty_cache()
        success = False
        message = ""
        try:
            self._weights_send_group[group_name] = init_custom_process_group(
                backend=backend,
                init_method=f"tcp://{master_address}:{group_port}",
                world_size=world_size,
                rank=group_rank,
                group_name=group_name,
                device_id=torch.device("cuda", self.gpu_id),
            )
            dist.barrier(group=self._weights_send_group[group_name])
            success = True
            message = (
                f"Succeeded to init group through {master_address}:{group_port} group."
            )
        except Exception as e:
            message = f"Failed to init group: {e}."
            logger.error(message)

        torch.cuda.empty_cache()
        return success, message

    def send_weights_to_remote_instance(
        self,
        master_address,
        ports,
        group_name,
    ):
        assert (
            torch.distributed.is_initialized()
        ), "Default torch process group must be initialized"
        assert group_name != "", "Group name cannot be empty"

        ports_list = ports.split(",")
        assert (
            len(ports_list) == self.tp_size
        ), f"Expected {self.tp_size} ports, but got {len(ports_list)} ports."
        group_port = ports_list[self.tp_rank]
        group_name = f"{group_name}_{group_port}_{self.tp_rank}"

        if self._weights_send_group[group_name] is not None:
            send_group = self._weights_send_group[group_name]
        else:
            message = f"Group {group_name} not in _weights_send_group list. Please call `init_weights_send_group_for_remote_instance` first."
            logger.error(message)
            return False, message

        torch.cuda.empty_cache()
        success = False
        message = ""
        try:
            for _, weights in self.model.named_parameters():
                torch.distributed.broadcast(
                    weights,
                    src=0,
                    group=send_group,
                )
            success = True
            message = f"Succeeded to send weights through {master_address}:{group_port} {group_name}."
        except Exception as e:
            message = f"Failed to send weights: {e}."
            logger.error(message)

        # destroy the process group after sending weights
        del self._weights_send_group[group_name]
        torch.distributed.distributed_c10d.destroy_process_group(send_group)
        torch.cuda.empty_cache()
        return success, message

    def init_weights_update_group(
        self,
        master_address,
        master_port,
        rank_offset,
        world_size,
        group_name,
        backend="nccl",
    ):
        """Initialize the Torch process group for model parameter updates.

        `_model_update_group` is used in the RLHF workflow, where rank
        0 is the actor model in the training engine, and the other ranks are
        the inference engine, which is used for rollout.

        In the RLHF workflow, the training engine updates the model
        weights/parameters online, and broadcasts them to the inference
        engine through the `_model_update_group` process group.
        """
        assert (
            torch.distributed.is_initialized()
        ), "Default torch process group must be initialized"
        assert group_name != "", "Group name cannot be empty"

        rank = rank_offset + self.tp_rank

        logger.info(
            f"init custom process group: master_address={master_address}, master_port={master_port}, "
            f"rank_offset={rank_offset}, rank={rank}, world_size={world_size}, group_name={group_name}, backend={backend}"
        )

        try:
            self._model_update_group[group_name] = init_custom_process_group(
                backend=backend,
                init_method=f"tcp://{master_address}:{master_port}",
                world_size=world_size,
                rank=rank,
                group_name=group_name,
            )
            return True, "Succeeded to initialize custom process group."
        except Exception as e:
            message = f"Failed to initialize custom process group: {e}."
            logger.error(message)
            return False, message

    def destroy_weights_update_group(self, group_name):
        try:
            if group_name in self._model_update_group:
                pg = self._model_update_group.pop(group_name)
                torch.distributed.destroy_process_group(pg)
                return True, "Succeeded to destroy custom process group."
            else:
                return False, "The group to be destroyed does not exist."
        except Exception as e:
            message = f"Failed to destroy custom process group: {e}."
            logger.error(message)
            return False, message

<<<<<<< HEAD
    def init_p2p_transfer_engine(self):
        """Establish connection to the weights update engine through p2p transfer engine

        Args:
            remote_ip: the IP address of the weights update engine.
            remote_port: the port of the weights update engine.
        """
        try:
            self.p2p_transfer_manager = P2PTransferManager(
                hostname=get_local_ip_auto(),
                gpu_id=self.gpu_id,
                ib_device=self.server_args.p2p_transfer_ib_device,
            )
        except Exception as e:
            message = f"Failed to init p2p transfer engine: {e}."
            logger.error(message)
            return False, message

        return True, "Succeeded to init p2p transfer engine."

    def update_weights_from_distributed(self, names, dtypes, shapes, group_name, session_id=None):
=======
    def update_weights_from_distributed(
        self,
        names,
        dtypes,
        shapes,
        group_name,
        load_format: Optional[str] = None,
    ):
>>>>>>> 3c7886ec
        """
        Update specific parameter in the model weights online
        through `_model_update_group` process group.

        Args:names
            name: the name of the parameter to be updated.
            dtype: the data type of the parameter to be updated.
            shape: the shape of the parameter to be updated.
        """

        assert group_name in self._model_update_group, (
            f"Group {group_name} not in {list(self._model_update_group.keys())}. "
            "Please call `init_weights_update_group` first."
        )

        if load_format == "flattened_bucket":
            return self._update_bucketed_weights_from_distributed(
                names, dtypes, shapes, group_name
            )
        try:
            weights = []
            handles = []
            for name, dtype, shape in zip(names, dtypes, shapes):
                target_dtype = (
                    dtype if isinstance(dtype, torch.dtype) else getattr(torch, dtype)
                )
                weight = torch.empty(shape, dtype=target_dtype, device=self.device)

                if (get_global_server_args().enable_p2p_transfer):
                    weight_length = weight.numel() * weight.element_size()
                    handle = self.p2p_transfer_manager.submit_transfer_task(
                        session_id=session_id if session_id is not None else "",
                        ptr=weight.data_ptr(),
                        length=weight_length,
                    )
                    handles.append(handle)
                else:
                    handles.append(
                        torch.distributed.broadcast(
                            weight,
                            src=0,
                            group=self._model_update_group[group_name],
                            async_op=True,
                        )
                    )

                weights.append((name, weight))
            for handle in handles:
                handle.wait()

            self.model.load_weights(weights)
            return True, "Succeeded to update parameter online."

        except Exception as e:
            error_msg = (
                f"Failed to update parameter online: {e}. "
                f"The full weights of the ModelRunner are partially updated. "
                f"Please discard the whole weights."
            )
            logger.error(error_msg)
            return False, error_msg

    def _update_bucketed_weights_from_distributed(
        self, names, dtypes, shapes, group_name
    ):
        try:
            named_tensors = []
            for name, dtype, shape in zip(names, dtypes, shapes):
                target_dtype = (
                    dtype if isinstance(dtype, torch.dtype) else getattr(torch, dtype)
                )
                named_tensors.append(
                    (name, torch.empty(shape, dtype=target_dtype, device=self.device))
                )
            bucket = FlattenedTensorBucket(named_tensors=named_tensors)
            flattened_tensor = bucket.get_flattened_tensor()
            torch.distributed.broadcast(
                flattened_tensor,
                src=0,
                group=self._model_update_group[group_name],
            )
            reconstructed_tensors = bucket.reconstruct_tensors()
            self.model.load_weights(reconstructed_tensors)
            return True, f"Succeeded to update parameter online."
        except Exception as e:
            error_msg = (
                f"Failed to update parameter online: {e}. "
                f"The full weights of the ModelRunner are partially updated. "
                f"Please discard the whole weights."
            )
            logger.error(error_msg)
            return False, error_msg

    def update_weights_from_tensor(
        self,
        named_tensors: List[Tuple[str, Union[torch.Tensor, "LocalSerializedTensor"]]],
        load_format: Optional[str] = None,
    ):
        monkey_patch_torch_reductions()
        if load_format == "flattened_bucket":
            # Handle flattened bucket format
            return self._update_weights_from_flattened_bucket(
                flattened_tensor_bucket_dict=named_tensors
            )

        # We need to get device after patch otherwise the device would be wrong
        self.device_module = torch.get_device_module(self.device)
        infered_device = self.device_module.current_device()

        named_tensors = [
            (name, _unwrap_tensor(tensor, tp_rank=self.tp_rank, device=infered_device))
            for name, tensor in named_tensors
        ]
        if load_format == "direct":
            _model_load_weights_direct(self.model, named_tensors)
        elif load_format in self.server_args.custom_weight_loader:
            custom_loader = dynamic_import(load_format)
            custom_loader(self.model, named_tensors)
        elif load_format is None:
            self.model.load_weights(named_tensors)
        else:
            raise NotImplementedError(f"Unknown load_format={load_format}")
        return True, "Success"

    def _update_weights_from_flattened_bucket(
        self,
        flattened_tensor_bucket_dict,
    ):
        """Handle flattened bucket format for weight updates"""
        flattened_tensor = flattened_tensor_bucket_dict["flattened_tensor"]
        metadata = flattened_tensor_bucket_dict["metadata"]

        # Convert metadata dict to our format
        converted_metadata = []
        for meta in metadata:
            converted_meta = FlattenedTensorMetadata(
                name=meta.name,
                shape=meta.shape,
                dtype=meta.dtype,
                start_idx=meta.start_idx,
                end_idx=meta.end_idx,
                numel=meta.numel,
            )
            converted_metadata.append(converted_meta)

        # Create bucket and reconstruct tensors
        bucket = FlattenedTensorBucket(
            flattened_tensor=flattened_tensor, metadata=converted_metadata
        )
        reconstructed_tensors = bucket.reconstruct_tensors()

        # Load the reconstructed tensors using the standard method
        self.model.load_weights(reconstructed_tensors)

        return True, "Success"

    def get_weights_by_name(
        self, name: str, truncate_size: int = 100
    ) -> Optional[torch.Tensor]:
        """Get the weights of the parameter by its name. Similar to `get_parameter` in Hugging Face.

        Only used for unit test with an unoptimized performance.
        For optimized performance, please use torch.save and torch.load.
        """
        # TODO: (chenyang) Add support for Qwen models.
        try:
            return self.model.get_weights_by_name(
                name, truncate_size, tp_size=self.tp_size
            )
        except Exception as e:
            logger.error(f"Error when getting parameter {name}: {e}")
            return None

    def init_lora_manager(self):
        self.lora_manager = LoRAManager(
            base_model=self.model,
            base_hf_config=self.model_config.hf_config,
            max_loras_per_batch=self.server_args.max_loras_per_batch,
            load_config=self.load_config,
            dtype=self.dtype,
            lora_backend=self.server_args.lora_backend,
            tp_size=self.tp_size,
            tp_rank=self.tp_rank,
            max_lora_rank=self.server_args.max_lora_rank,
            target_modules=self.server_args.lora_target_modules,
            lora_paths=self.server_args.lora_paths,
            server_args=self.server_args,
        )

    def load_lora_adapter(self, lora_ref: LoRARef):
        """Load a new lora adapter from disk or huggingface."""

        logger.info(
            f"LoRA adapter loading starts: {lora_ref}. "
            f"avail mem={get_available_gpu_memory(self.device, self.gpu_id):.2f} GB"
        )

        result = self.lora_manager.load_lora_adapter(lora_ref)

        logger.info(
            f"LoRA adapter loading completes: {lora_ref}. "
            f"avail mem={get_available_gpu_memory(self.device, self.gpu_id):.2f} GB"
        )

        return result

    def unload_lora_adapter(self, lora_ref: LoRARef):
        """Unload a lora adapter that was previously loaded during initialization or dynamic loading."""

        logger.info(
            f"LoRA adapter unloading starts: {lora_ref}. "
            f"avail mem={get_available_gpu_memory(self.device, self.gpu_id):.2f} GB"
        )

        result = self.lora_manager.unload_lora_adapter(lora_ref)

        logger.info(
            f"LoRA adapter unloading completes: {lora_ref}. "
            f"avail mem={get_available_gpu_memory(self.device, self.gpu_id):.2f} GB"
        )

        return result

    def profile_max_num_token(self, total_gpu_memory: int):
        available_gpu_memory = get_available_gpu_memory(
            self.device,
            self.gpu_id,
            distributed=get_world_group().world_size > 1,
            cpu_group=get_world_group().cpu_group,
        )
        if self.is_draft_worker:
            num_layers = getattr(
                self.model_config.hf_config,
                "num_nextn_predict_layers",
                self.num_effective_layers,
            )
        elif config := self.mambaish_config:
            num_layers = len(config.full_attention_layer_ids)
        else:
            num_layers = self.num_effective_layers
        if self.use_mla_backend:
            cell_size = (
                (self.model_config.kv_lora_rank + self.model_config.qk_rope_head_dim)
                * num_layers
                * torch._utils._element_size(self.kv_cache_dtype)
            )
            if is_float4_e2m1fn_x2(self.kv_cache_dtype):
                # kv_scale_buffer
                scale_block_size = 16
                cell_size = (cell_size // 2) + (
                    (
                        (
                            self.model_config.kv_lora_rank
                            + self.model_config.qk_rope_head_dim
                        )
                        // scale_block_size
                    )
                    * num_layers
                    * torch._utils._element_size(self.kv_cache_dtype)
                )

            # Add indexer KV cache overhead for NSA models (DeepSeek V3.2)
            if is_deepseek_nsa(self.model_config.hf_config):
                index_head_dim = get_nsa_index_head_dim(self.model_config.hf_config)
                indexer_size_per_token = (
                    index_head_dim
                    + index_head_dim // NSATokenToKVPool.quant_block_size * 4
                )
                element_size = torch._utils._element_size(
                    NSATokenToKVPool.index_k_with_scale_buffer_dtype
                )
                cell_size += indexer_size_per_token * num_layers * element_size
        else:
            cell_size = (
                self.model_config.get_num_kv_heads(get_attention_tp_size())
                * self.model_config.head_dim
                * num_layers
                * 2
                * torch._utils._element_size(self.kv_cache_dtype)
            )

            if is_float4_e2m1fn_x2(self.kv_cache_dtype):
                # kv_scale_buffer
                scale_block_size = 16

                n = self.model_config.get_num_kv_heads(get_attention_tp_size())
                k = self.model_config.head_dim
                cell_size = (cell_size // 2) + (
                    (
                        n
                        * k
                        * num_layers
                        * 2
                        * torch._utils._element_size(self.kv_cache_dtype)
                    )
                    // scale_block_size
                )

        rest_memory = available_gpu_memory - total_gpu_memory * (
            1 - self.mem_fraction_static
        )
        if self.mambaish_config is not None:
            rest_memory = self.handle_max_mamba_cache(rest_memory)
        max_num_token = int(rest_memory * (1 << 30) // cell_size)
        return max_num_token

    def handle_max_mamba_cache(self, total_rest_memory):
        config = self.mambaish_config
        server_args = self.server_args
        assert config is not None

        speculativa_ratio = (
            0
            if server_args.speculative_num_draft_tokens is None
            else server_args.speculative_num_draft_tokens
        )
        if (
            server_args.disable_radix_cache
            or config.mamba2_cache_params.mamba_cache_per_req == 0
        ):
            # with disable radix cache, sets the max_mamba_cache_size based on the max_running_requests
            if server_args.max_mamba_cache_size is None:
                if server_args.max_running_requests is not None:
                    server_args.max_mamba_cache_size = server_args.max_running_requests
                else:
                    server_args.max_mamba_cache_size = 512
        else:
            # allocate the memory based on the ratio between mamba state memory vs. full kv cache memory
            # solve the equations:
            # 1. mamba_state_memory + full_kv_cache_memory == total_rest_memory
            # 2. mamba_state_memory / full_kv_cache_memory == server_args.mamba_full_memory_ratio
            mamba_state_memory_raw = (
                total_rest_memory
                * server_args.mamba_full_memory_ratio
                / (1 + server_args.mamba_full_memory_ratio)
            )
            # calculate the max_mamba_cache_size based on the given total mamba memory
            server_args.max_mamba_cache_size = int(
                (mamba_state_memory_raw * (1 << 30))
                // config.mamba2_cache_params.mamba_cache_per_req
                // (1 + speculativa_ratio)
            )

        if self.hybrid_gdn_config is not None:
            server_args.max_mamba_cache_size = server_args.max_mamba_cache_size // (
                server_args.dp_size if server_args.enable_dp_attention else 1
            )
        mamba_state_memory = (
            server_args.max_mamba_cache_size
            * config.mamba2_cache_params.mamba_cache_per_req
            * (1 + speculativa_ratio)
            / (1 << 30)
        )
        return total_rest_memory - mamba_state_memory

    @property
    def hybrid_gdn_config(self):
        config = self.model_config.hf_config
        if isinstance(config, Qwen3NextConfig | JetNemotronConfig | JetVLMConfig):
            return config
        return None

    @property
    def mamba2_config(self):
        config = self.model_config.hf_config
        if isinstance(config, FalconH1Config | NemotronHConfig):
            return config
        if isinstance(config, NemotronH_Nano_VL_V2_Config):
            return config.llm_config
        return None

    @property
    def kimi_linear_config(self):
        config = self.model_config.hf_config
        if isinstance(config, KimiLinearConfig):
            return config
        return None

    @property
    def mambaish_config(self):
        return self.mamba2_config or self.hybrid_gdn_config or self.kimi_linear_config

    def set_num_token_hybrid(self):
        if (
            "Llama4ForConditionalGeneration"
            in self.model_config.hf_config.architectures
        ):
            temp_ratio = (
                (1 - self.is_hybrid_swa)
                + self.is_hybrid_swa
                * self.attention_chunk_size
                / self.model_config.context_len
            )
            self.swa_max_total_num_tokens = (
                4 * self.max_total_num_tokens * temp_ratio // (3 * temp_ratio + 1)
            )
            self.full_max_total_num_tokens = (
                4 * self.max_total_num_tokens
                - 12 * self.max_total_num_tokens * temp_ratio // (3 * temp_ratio + 1)
            )
            self.swa_max_total_num_tokens = int(
                self.swa_max_total_num_tokens
                // self.server_args.page_size
                * self.server_args.page_size
            )
            self.full_max_total_num_tokens = int(
                self.full_max_total_num_tokens
                // self.server_args.page_size
                * self.server_args.page_size
            )
            self.max_total_num_tokens = self.full_max_total_num_tokens
        else:
            assert self.sliding_window_size is not None and self.sliding_window_size > 0
            full_attention_layer_ids = []
            swa_attention_layer_ids = []

            try:
                layers = self.model.model.layers
            except:
                try:
                    layers = self.model.language_model.model.layers
                except:
                    try:
                        layers = self.model.language_model.layers
                    except:
                        self.is_hybrid_swa = False
                        return

            for layer in layers:
                if (
                    layer.self_attn.attn.sliding_window_size is None
                    or layer.self_attn.attn.sliding_window_size == -1
                ):
                    full_attention_layer_ids.append(layer.layer_id)
                else:
                    swa_attention_layer_ids.append(layer.layer_id)
            self.model_config.swa_attention_layer_ids = swa_attention_layer_ids
            self.model_config.full_attention_layer_ids = full_attention_layer_ids

            # Algorithm:
            # Existing max_total_num_tokens is per layer and assume all layers have the same number of tokens.
            # - Find total # of tokens available across layers.
            # - Calculate full_max_total_num_tokens and swa_max_total_num_tokens based on the given swa_full_tokens_ratio.
            total_tokens = (
                self.max_total_num_tokens * self.model_config.num_hidden_layers
            )
            full_layers_num = len(full_attention_layer_ids)
            swa_layers_num = len(swa_attention_layer_ids)
            swa_full_tokens_ratio = self.server_args.swa_full_tokens_ratio

            # Solve the equations:
            # 1. swa_max_total_num_tokens * swa_layers_num + full_max_total_num_tokens * full_layers_num == total_tokens
            # 2. full_max_total_num_tokens * swa_full_tokens_ratio == swa_max_total_num_tokens
            denominator = swa_full_tokens_ratio * swa_layers_num + full_layers_num
            self.full_max_total_num_tokens = int(total_tokens / denominator)
            self.swa_max_total_num_tokens = int(
                self.full_max_total_num_tokens * swa_full_tokens_ratio
            )
            self.max_total_num_tokens = self.full_max_total_num_tokens

            logger.info(
                f"Use Sliding window memory pool. full_layer_tokens={self.full_max_total_num_tokens}, swa_layer_tokens={self.swa_max_total_num_tokens}"
            )

    def can_run_piecewise_cuda_graph(self):
        if self.server_args.enable_torch_compile:
            log_info_on_rank0(
                logger,
                "Disable piecewise CUDA graph because piecewise_cuda_graph has conflict with torch compile",
            )
            return False
        if self.pp_size > 1:
            # TODO(yuwei): support PP
            log_info_on_rank0(
                logger,
                "Disable piecewise CUDA graph because piecewise_cuda_graph does not support PP",
            )
            return False
        return True

    def init_memory_pool(
        self,
        total_gpu_memory: int,
        max_num_reqs: Optional[int] = None,
        max_total_tokens: Optional[int] = None,
    ):
        # Determine the kv cache dtype
        if self.server_args.kv_cache_dtype == "auto":
            quant_config = getattr(self.model, "quant_config", None)
            kv_cache_quant_algo = getattr(quant_config, "kv_cache_quant_algo", None)
            if (
                isinstance(kv_cache_quant_algo, str)
                and kv_cache_quant_algo.upper() == "FP8"
            ):
                if _is_hip:
                    self.kv_cache_dtype = torch.float8_e4m3fnuz
                else:
                    self.kv_cache_dtype = torch.float8_e4m3fn
            else:
                self.kv_cache_dtype = self.dtype
        elif self.server_args.kv_cache_dtype == "fp8_e5m2":
            if _is_hip:  # Using natively supported format
                self.kv_cache_dtype = torch.float8_e5m2fnuz
            else:
                self.kv_cache_dtype = torch.float8_e5m2
        elif self.server_args.kv_cache_dtype == "fp8_e4m3":
            if _is_hip:  # Using natively supported format
                self.kv_cache_dtype = torch.float8_e4m3fnuz
            else:
                self.kv_cache_dtype = torch.float8_e4m3fn
        elif self.server_args.kv_cache_dtype in ("bf16", "bfloat16"):
            self.kv_cache_dtype = torch.bfloat16
        elif self.server_args.kv_cache_dtype == "fp4_e2m1":
            if hasattr(torch, "float4_e2m1fn_x2"):
                self.kv_cache_dtype = torch.float4_e2m1fn_x2
                logger.warning(f"FP4 (E2M1) KV Cache might lead to a accuracy drop!")
            else:
                logger.warning(
                    f"--kv-cache-dtype falls back to 'auto' because this torch version does not support torch.float4_e2m1fn_x2"
                )
                self.kv_cache_dtype = self.dtype
        else:
            raise ValueError(
                f"Unsupported kv_cache_dtype: {self.server_args.kv_cache_dtype}."
            )

        log_info_on_rank0(logger, f"Using KV cache dtype: {self.kv_cache_dtype}")

        self.max_total_num_tokens = self.profile_max_num_token(total_gpu_memory)
        if SGLANG_CI_SMALL_KV_SIZE:
            self.max_total_num_tokens = int(SGLANG_CI_SMALL_KV_SIZE)

        if max_num_reqs is None:
            max_num_reqs = min(
                max(
                    int(
                        self.max_total_num_tokens / self.model_config.context_len * 512
                    ),
                    2048,
                ),
                4096,
            )

        if self.mambaish_config is not None:
            ratio = (
                MAMBA_CACHE_SIZE_MAX_RUNNING_REQUESTS_RATIO
                if not self.server_args.disable_radix_cache
                else 1
            )
            max_num_reqs = min(
                max_num_reqs, self.server_args.max_mamba_cache_size // ratio
            )

        if self.spec_algorithm.is_eagle() or self.spec_algorithm.is_standalone():
            if self.is_draft_worker:
                self.max_total_num_tokens = self.server_args.draft_runner_cache_size
                max_num_reqs = self.server_args.max_num_reqs
            else:
                # We are sharing the `token_to_kv_pool`, and both verify and draft tokens
                # can be concurrently allocated, so we should give a headroom for it.
                self.server_args.draft_runner_cache_size = (
                    self.max_total_num_tokens
                    # draft
                    + max_num_reqs
                    * self.server_args.speculative_num_steps
                    * self.server_args.speculative_eagle_topk
                    # verify
                    + max_num_reqs * self.server_args.speculative_num_draft_tokens
                    # buffer
                    + 100
                )
                # Target worker and draft worker shares the same indices for the
                # token_to_kv_pool, so we should make sure to match max_total_num_tokens.
                self.max_total_num_tokens = self.server_args.draft_runner_cache_size
                self.server_args.max_num_reqs = max_num_reqs

        if max_total_tokens is not None:
            if max_total_tokens > self.max_total_num_tokens:
                logging.warning(
                    f"max_total_tokens={max_total_tokens} is larger than the profiled value "
                    f"{self.max_total_num_tokens}. "
                    f"Use the profiled value instead."
                )
            self.max_total_num_tokens = min(self.max_total_num_tokens, max_total_tokens)

        self.max_total_num_tokens = (
            self.max_total_num_tokens
            // self.server_args.page_size
            * self.server_args.page_size
        )
        # different pp rank may have different num of layers, so we need to reduce the max_total_num_tokens
        if self.pp_size > 1:
            tensor = torch.tensor(self.max_total_num_tokens, dtype=torch.int64)
            torch.distributed.all_reduce(
                tensor,
                op=torch.distributed.ReduceOp.MIN,
                group=get_world_group().cpu_group,
            )
            self.max_total_num_tokens = tensor.item()

        # create token size for hybrid cache
        if self.is_hybrid_swa:
            self.set_num_token_hybrid()

        if self.max_total_num_tokens <= 0:
            raise RuntimeError(
                f"Not enough memory. Please try to increase --mem-fraction-static. "
                f"Current value: {self.server_args.mem_fraction_static=}"
            )

        # Initialize req_to_token_pool
        if self.req_to_token_pool is None:
            # FIXME(lsyin): this is the temporary fix for the context length issue when using speculative decoding
            extra_max_context_len = 4
            if self.server_args.speculative_num_draft_tokens is not None:
                extra_max_context_len += self.server_args.speculative_num_draft_tokens

            if self.server_args.disaggregation_mode == "decode":
                from sglang.srt.disaggregation.decode import (
                    DecodeReqToTokenPool,
                    HybridMambaDecodeReqToTokenPool,
                )

                # subscribe memory for pre-allocated requests
                # if max_num_reqs <= 32, we pre-allocate 2x requests
                pre_alloc_size = max_num_reqs * 2 if max_num_reqs <= 32 else 0
                if config := self.mambaish_config:
                    self.req_to_token_pool = HybridMambaDecodeReqToTokenPool(
                        size=max_num_reqs,
                        max_context_len=self.model_config.context_len
                        + extra_max_context_len,
                        device=self.device,
                        enable_memory_saver=self.server_args.enable_memory_saver,
                        cache_params=config.mamba2_cache_params,
                        speculative_num_draft_tokens=self.server_args.speculative_num_draft_tokens,
                        pre_alloc_size=pre_alloc_size,
                    )
                else:
                    self.req_to_token_pool = DecodeReqToTokenPool(
                        size=max_num_reqs,
                        max_context_len=self.model_config.context_len
                        + extra_max_context_len,
                        device=self.device,
                        enable_memory_saver=self.server_args.enable_memory_saver,
                        pre_alloc_size=pre_alloc_size,
                    )
            elif config := self.mambaish_config:
                self.req_to_token_pool = HybridReqToTokenPool(
                    size=max_num_reqs,
                    mamba_size=self.server_args.max_mamba_cache_size,
                    max_context_len=self.model_config.context_len
                    + extra_max_context_len,
                    device=self.device,
                    enable_memory_saver=self.server_args.enable_memory_saver,
                    cache_params=config.mamba2_cache_params,
                    speculative_num_draft_tokens=self.server_args.speculative_num_draft_tokens,
                )
            else:
                self.req_to_token_pool = ReqToTokenPool(
                    size=max_num_reqs,
                    max_context_len=self.model_config.context_len
                    + extra_max_context_len,
                    device=self.device,
                    enable_memory_saver=self.server_args.enable_memory_saver,
                )
        else:
            # Draft worker shares req_to_token_pool with the target worker.
            assert self.is_draft_worker

        # Initialize token_to_kv_pool
        is_nsa_model = is_deepseek_nsa(self.model_config.hf_config)
        if self.server_args.attention_backend == "ascend":
            if self.use_mla_backend:
                from sglang.srt.hardware_backend.npu.memory_pool_npu import (
                    NPUMLATokenToKVPool,
                )

                self.token_to_kv_pool = NPUMLATokenToKVPool(
                    self.max_total_num_tokens,
                    page_size=self.page_size,
                    dtype=self.kv_cache_dtype,
                    kv_lora_rank=self.model_config.kv_lora_rank,
                    qk_rope_head_dim=self.model_config.qk_rope_head_dim,
                    index_head_dim=self.model_config.index_head_dim,
                    layer_num=self.num_effective_layers,
                    device=self.device,
                    enable_memory_saver=self.server_args.enable_memory_saver,
                    start_layer=self.start_layer,
                    end_layer=self.end_layer,
                )
            else:
                from sglang.srt.hardware_backend.npu.memory_pool_npu import (
                    NPUMHATokenToKVPool,
                )

                self.token_to_kv_pool = NPUMHATokenToKVPool(
                    self.max_total_num_tokens,
                    page_size=self.page_size,
                    dtype=self.kv_cache_dtype,
                    head_num=self.model_config.get_num_kv_heads(
                        get_attention_tp_size()
                    ),
                    head_dim=self.model_config.head_dim,
                    layer_num=self.num_effective_layers,
                    device=self.device,
                    enable_memory_saver=self.server_args.enable_memory_saver,
                    start_layer=self.start_layer,
                    end_layer=self.end_layer,
                )
        elif self.use_mla_backend and is_nsa_model:
            self.token_to_kv_pool = NSATokenToKVPool(
                self.max_total_num_tokens,
                page_size=self.page_size,
                dtype=self.kv_cache_dtype,
                kv_lora_rank=self.model_config.kv_lora_rank,
                qk_rope_head_dim=self.model_config.qk_rope_head_dim,
                layer_num=self.num_effective_layers,
                device=self.device,
                enable_memory_saver=self.server_args.enable_memory_saver,
                start_layer=self.start_layer,
                end_layer=self.end_layer,
                index_head_dim=get_nsa_index_head_dim(self.model_config.hf_config),
            )
        elif self.use_mla_backend and not self.mambaish_config:
            assert not is_nsa_model
            if is_float4_e2m1fn_x2(self.kv_cache_dtype):
                self.token_to_kv_pool = MLATokenToKVPoolFP4(
                    self.max_total_num_tokens,
                    page_size=self.page_size,
                    dtype=self.kv_cache_dtype,
                    kv_lora_rank=self.model_config.kv_lora_rank,
                    qk_rope_head_dim=self.model_config.qk_rope_head_dim,
                    layer_num=self.num_effective_layers,
                    device=self.device,
                    enable_memory_saver=self.server_args.enable_memory_saver,
                    start_layer=self.start_layer,
                    end_layer=self.end_layer,
                )
            else:
                self.token_to_kv_pool = MLATokenToKVPool(
                    self.max_total_num_tokens,
                    page_size=self.page_size,
                    dtype=self.kv_cache_dtype,
                    kv_lora_rank=self.model_config.kv_lora_rank,
                    qk_rope_head_dim=self.model_config.qk_rope_head_dim,
                    layer_num=self.num_effective_layers,
                    device=self.device,
                    enable_memory_saver=self.server_args.enable_memory_saver,
                    start_layer=self.start_layer,
                    end_layer=self.end_layer,
                )
        elif self.server_args.enable_double_sparsity:
            self.token_to_kv_pool = DoubleSparseTokenToKVPool(
                self.max_total_num_tokens,
                page_size=self.page_size,
                dtype=self.kv_cache_dtype,
                head_num=self.model_config.get_num_kv_heads(get_attention_tp_size()),
                head_dim=self.model_config.head_dim,
                layer_num=self.num_effective_layers,
                device=self.device,
                heavy_channel_num=self.server_args.ds_heavy_channel_num,
                enable_memory_saver=self.server_args.enable_memory_saver,
                start_layer=self.start_layer,
                end_layer=self.end_layer,
            )
        else:
            if self.is_hybrid_swa:
                self.token_to_kv_pool = SWAKVPool(
                    size=self.full_max_total_num_tokens,
                    size_swa=self.swa_max_total_num_tokens,
                    dtype=self.kv_cache_dtype,
                    head_num=self.model_config.get_num_kv_heads(
                        get_attention_tp_size()
                    ),
                    head_dim=self.model_config.head_dim,
                    swa_attention_layer_ids=self.model_config.swa_attention_layer_ids,
                    full_attention_layer_ids=self.model_config.full_attention_layer_ids,
                    enable_kvcache_transpose=False,
                    device=self.device,
                )
            elif config := self.mambaish_config:
                extra_args = {}
                if self.use_mla_backend:
                    extra_args = {
                        "kv_lora_rank": self.model_config.kv_lora_rank,
                        "qk_rope_head_dim": self.model_config.qk_rope_head_dim,
                    }
                self.token_to_kv_pool = HybridLinearKVPool(
                    page_size=self.page_size,
                    size=self.max_total_num_tokens,
                    dtype=self.kv_cache_dtype,
                    head_num=self.model_config.get_num_kv_heads(
                        get_attention_tp_size()
                    ),
                    head_dim=self.model_config.head_dim,
                    # if draft worker, we only need 1 attention layer's kv pool
                    full_attention_layer_ids=(
                        [0] if self.is_draft_worker else config.full_attention_layer_ids
                    ),
                    enable_kvcache_transpose=False,
                    device=self.device,
                    mamba_pool=self.req_to_token_pool.mamba_pool,
                    enable_memory_saver=self.server_args.enable_memory_saver,
                    use_mla=self.use_mla_backend,
                    **extra_args,
                )
            else:
                if is_float4_e2m1fn_x2(self.kv_cache_dtype):
                    self.token_to_kv_pool = MHATokenToKVPoolFP4(
                        self.max_total_num_tokens,
                        page_size=self.page_size,
                        dtype=self.kv_cache_dtype,
                        head_num=self.model_config.get_num_kv_heads(
                            get_attention_tp_size()
                        ),
                        head_dim=self.model_config.head_dim,
                        layer_num=self.num_effective_layers,
                        device=self.device,
                        enable_memory_saver=self.server_args.enable_memory_saver,
                        start_layer=self.start_layer,
                        end_layer=self.end_layer,
                        enable_alt_stream=not self.server_args.enable_pdmux,
                        enable_kv_cache_copy=(
                            self.server_args.speculative_algorithm is not None
                        ),
                    )
                else:
                    self.token_to_kv_pool = MHATokenToKVPool(
                        self.max_total_num_tokens,
                        page_size=self.page_size,
                        dtype=self.kv_cache_dtype,
                        head_num=self.model_config.get_num_kv_heads(
                            get_attention_tp_size()
                        ),
                        head_dim=self.model_config.head_dim,
                        layer_num=self.num_effective_layers,
                        device=self.device,
                        enable_memory_saver=self.server_args.enable_memory_saver,
                        start_layer=self.start_layer,
                        end_layer=self.end_layer,
                        enable_alt_stream=not self.server_args.enable_pdmux,
                        enable_kv_cache_copy=(
                            self.server_args.speculative_algorithm is not None
                        ),
                    )

        # Initialize token_to_kv_pool_allocator
        need_sort = self.server_args.disaggregation_mode in ("decode", "prefill")
        if self.token_to_kv_pool_allocator is None:
            if _is_npu and (
                self.server_args.attention_backend == "ascend"
                or self.hybrid_gdn_config is not None
            ):
                from sglang.srt.hardware_backend.npu.allocator_npu import (
                    NPUPagedTokenToKVPoolAllocator,
                )

                self.token_to_kv_pool_allocator = NPUPagedTokenToKVPoolAllocator(
                    self.max_total_num_tokens,
                    page_size=self.page_size,
                    dtype=self.kv_cache_dtype,
                    device=self.device,
                    kvcache=self.token_to_kv_pool,
                    need_sort=need_sort,
                )
            else:
                if self.page_size == 1:
                    if self.is_hybrid_swa:
                        self.token_to_kv_pool_allocator = SWATokenToKVPoolAllocator(
                            self.full_max_total_num_tokens,
                            self.swa_max_total_num_tokens,
                            dtype=self.kv_cache_dtype,
                            device=self.device,
                            kvcache=self.token_to_kv_pool,
                            need_sort=need_sort,
                        )
                    else:
                        self.token_to_kv_pool_allocator = TokenToKVPoolAllocator(
                            self.max_total_num_tokens,
                            dtype=self.kv_cache_dtype,
                            device=self.device,
                            kvcache=self.token_to_kv_pool,
                            need_sort=need_sort,
                        )
                else:
                    assert not self.is_hybrid_swa
                    self.token_to_kv_pool_allocator = PagedTokenToKVPoolAllocator(
                        self.max_total_num_tokens,
                        page_size=self.page_size,
                        dtype=self.kv_cache_dtype,
                        device=self.device,
                        kvcache=self.token_to_kv_pool,
                        need_sort=need_sort,
                    )
        else:
            assert self.is_draft_worker

        logger.info(
            f"Memory pool end. "
            f"avail mem={get_available_gpu_memory(self.device, self.gpu_id):.2f} GB"
        )

    def init_cublas(self):
        """We need to run a small matmul to init cublas. Otherwise, it will raise some errors later."""
        dtype = torch.float16
        device = "cuda"
        a = torch.ones((16, 16), dtype=dtype, device=device)
        b = torch.ones((16, 16), dtype=dtype, device=device)
        c = a @ b
        return c

    def init_attention_backend(self):
        """Init attention kernel backend."""
        if self.server_args.enable_pdmux:
            self.attn_backend = self._get_attention_backend(init_new_workspace=True)
            self.decode_attn_backend_group = []
            for _ in range(self.server_args.sm_group_num):
                self.decode_attn_backend_group.append(self._get_attention_backend())
            self.decode_attn_backend = self.decode_attn_backend_group[0]
        elif self.server_args.enable_two_batch_overlap and not self.is_draft_worker:
            self.attn_backend = TboAttnBackend.init_new(self._get_attention_backend)
        else:
            self.attn_backend = self._get_attention_backend()

    def _get_attention_backend(self, init_new_workspace: bool = False):
        """Init attention kernel backend."""
        self.prefill_attention_backend_str, self.decode_attention_backend_str = (
            self.server_args.get_attention_backends()
        )

        if self.decode_attention_backend_str != self.prefill_attention_backend_str:
            from sglang.srt.layers.attention.hybrid_attn_backend import (
                HybridAttnBackend,
            )

            attn_backend = HybridAttnBackend(
                self,
                decode_backend=self._get_attention_backend_from_str(
                    self.decode_attention_backend_str,
                    init_new_workspace=init_new_workspace,
                ),
                prefill_backend=self._get_attention_backend_from_str(
                    self.prefill_attention_backend_str,
                    init_new_workspace=init_new_workspace,
                ),
            )
            logger.info(
                f"Using hybrid attention backend for decode and prefill: "
                f"decode_backend={self.decode_attention_backend_str}, "
                f"prefill_backend={self.prefill_attention_backend_str}."
            )
            logger.warning(
                "Warning: Attention backend specified by --attention-backend or default backend might be overridden."
                "The feature of hybrid attention backend is experimental and unstable. Please raise an issue if you encounter any problem."
            )
        else:
            attn_backend = self._get_attention_backend_from_str(
                self.server_args.attention_backend,
                init_new_workspace=init_new_workspace,
            )

        (
            get_global_server_args().prefill_attention_backend,
            get_global_server_args().decode_attention_backend,
        ) = (self.prefill_attention_backend_str, self.decode_attention_backend_str)
        return attn_backend

    def _get_attention_backend_from_str(
        self, backend_str: str, init_new_workspace: bool = False
    ):
        if backend_str not in ATTENTION_BACKENDS:
            raise ValueError(f"Invalid attention backend: {backend_str}")
        self.init_new_workspace = init_new_workspace
        full_attention_backend = ATTENTION_BACKENDS[backend_str](self)
        return attn_backend_wrapper(self, full_attention_backend)

    def init_double_sparsity_channel_config(self, selected_channel):
        selected_channel = "." + selected_channel + "_proj"
        self.sorted_channels = []
        # load channel config
        with open(self.server_args.ds_channel_config_path, "r") as f:
            channel_config = json.load(f)

        for i in range(self.start_layer, self.end_layer):
            key = "model.layers." + str(i) + ".self_attn" + selected_channel
            self.sorted_channels.append(
                torch.tensor(channel_config[key])[
                    :, : self.server_args.ds_heavy_channel_num
                ]
                .contiguous()
                .cuda()
            )

    def kernel_warmup(self):
        """
        Warmup and tune kernels before cuda graph capture.
        Currently only doing FlashInfer autotune.
        """
        if self.device != "cuda":
            return

        if self._should_run_flashinfer_autotune():
            self._flashinfer_autotune()

    def _should_run_flashinfer_autotune(self) -> bool:
        """Check if flashinfer autotune should be run."""
        if not self.server_args.enable_flashinfer_autotune:
            return False

        backend_str = self.server_args.attention_backend
        if backend_str not in ["flashinfer", "trtllm_mla", "trtllm_mha"]:
            return False

        major, _ = torch.cuda.get_device_capability()
        if major < 9:
            return False

        if (
            self.spec_algorithm.is_eagle()
            or self.spec_algorithm.is_standalone()
            or self.spec_algorithm.is_ngram()
        ):
            return not self.is_draft_worker

        return True

    def _flashinfer_autotune(self):
        """Run flashinfer autotune."""
        from flashinfer.autotuner import autotune

        logger.info("Running FlashInfer autotune...")

        with torch.inference_mode(), autotune():
            self._dummy_run(batch_size=self.req_to_token_pool.size)

        logger.info("FlashInfer autotune completed.")

    def _dummy_run(self, batch_size: int):
        """Run a dummy forward pass for warmup/profiling."""
        if self.is_generation:
            capture_forward_mode = ForwardMode.DECODE
        else:
            capture_forward_mode = ForwardMode.EXTEND
        capture_hidden_mode = CaptureHiddenMode.NULL
        num_tokens_per_bs = 1
        if (
            self.spec_algorithm.is_eagle()
            or self.spec_algorithm.is_standalone()
            or self.spec_algorithm.is_ngram()
        ):
            if self.is_draft_worker:
                raise RuntimeError("This should not happen")
            else:
                capture_forward_mode = ForwardMode.TARGET_VERIFY
                num_tokens_per_bs = self.server_args.speculative_num_draft_tokens

        if self.server_args.enable_return_hidden_states:
            capture_hidden_mode = CaptureHiddenMode.FULL

        num_tokens = batch_size * num_tokens_per_bs

        seq_len_fill_value = self.attn_backend.get_cuda_graph_seq_len_fill_value()

        if self.server_args.enable_torch_compile:
            set_torch_compile_config()

        if self.spec_algorithm.is_eagle3():
            self.model.set_eagle3_layers_to_capture()

        require_mlp_tp_gather_ = require_mlp_tp_gather(self.server_args)
        if require_gathered_buffer(self.server_args):
            assert require_mlp_tp_gather_ or require_attn_tp_gather(self.server_args)

        buffers: GraphInputBuffers = GraphInputBuffers.create(
            device=self.device,
            max_bs=batch_size,
            max_num_token=num_tokens,
            hidden_size=self.model_config.hidden_size,
            vocab_size=self.model_config.vocab_size,
            dtype=self.model_config.dtype,
            dp_size=self.server_args.dp_size,
            pp_size=self.server_args.pp_size,
            is_encoder_decoder=self.model_config.is_encoder_decoder,
            require_mlp_tp_gather=require_mlp_tp_gather_,
            seq_len_fill_value=seq_len_fill_value,
            encoder_len_fill_value=0,
            num_tokens_per_bs=num_tokens_per_bs,
            cache_loc_dtype=torch.int64,
        )
        buffers.num_token_non_padded[...] = num_tokens

        # For extend mode
        if not self.is_generation:
            extend_prefix_lens_cpu = [0] * batch_size
            extend_seq_lens_cpu = [seq_len_fill_value] * batch_size
            extend_num_tokens = num_tokens
            extend_seq_lens = torch.full(
                (batch_size,), seq_len_fill_value, dtype=torch.int32, device=self.device
            )
            extend_prefix_lens = torch.zeros(
                (batch_size,), dtype=torch.int32, device=self.device
            )
            extend_start_loc = torch.arange(
                0, num_tokens, num_tokens_per_bs, dtype=torch.int32, device=self.device
            )
        else:
            extend_prefix_lens_cpu = None
            extend_seq_lens_cpu = None
            extend_num_tokens = None
            extend_seq_lens = None
            extend_prefix_lens = None
            extend_start_loc = None

        if self.server_args.pp_size > 1:
            pp_proxy_tensors = PPProxyTensors(
                {k: v[:num_tokens] for k, v in buffers.pp_proxy_tensors.items()}
            )

        if require_mlp_tp_gather_:
            buffers.global_num_tokens_gpu.copy_(
                torch.tensor(
                    [num_tokens] * self.server_args.dp_size,
                    dtype=torch.int32,
                    device=self.device,
                )
            )
            buffers.global_num_tokens_for_logprob_gpu.copy_(
                torch.tensor(
                    [num_tokens] * self.server_args.dp_size,
                    dtype=torch.int32,
                    device=self.device,
                )
            )
            global_dp_buffer_len = num_tokens * self.server_args.dp_size
        elif require_attn_tp_gather(self.server_args):
            buffers.global_num_tokens_gpu.copy_(
                torch.tensor(
                    [num_tokens],
                    dtype=torch.int32,
                    device=self.device,
                )
            )
            buffers.global_num_tokens_for_logprob_gpu.copy_(
                torch.tensor(
                    [num_tokens],
                    dtype=torch.int32,
                    device=self.device,
                )
            )
            global_dp_buffer_len = num_tokens
        else:
            global_dp_buffer_len = None

        def get_spec_info():
            spec_info = None
            if self.spec_algorithm.is_eagle() or self.spec_algorithm.is_standalone():
                from sglang.srt.speculative.eagle_info import EagleVerifyInput

                if self.is_draft_worker:
                    raise RuntimeError("This should not happen.")
                else:
                    spec_info = EagleVerifyInput(
                        draft_token=None,
                        custom_mask=buffers.custom_mask,
                        positions=None,
                        retrive_index=None,
                        retrive_next_token=None,
                        retrive_next_sibling=None,
                        retrive_cum_len=None,
                        spec_steps=self.server_args.speculative_num_steps,
                        topk=self.server_args.speculative_eagle_topk,
                        draft_token_num=self.server_args.speculative_num_draft_tokens,
                        capture_hidden_mode=CaptureHiddenMode.FULL,
                        seq_lens_sum=None,
                        seq_lens_cpu=None,
                    )

            elif self.spec_algorithm.is_ngram():
                from sglang.srt.speculative.ngram_info import NgramVerifyInput

                spec_info = NgramVerifyInput(
                    draft_token=None,
                    tree_mask=buffers.custom_mask,
                    positions=None,
                    retrive_index=None,
                    retrive_next_token=None,
                    retrive_next_sibling=None,
                    draft_token_num=num_tokens_per_bs,
                )
                spec_info.capture_hidden_mode = CaptureHiddenMode.NULL

            return spec_info

        spec_info = get_spec_info()
        if capture_hidden_mode != CaptureHiddenMode.FULL:
            capture_hidden_mode = (
                spec_info.capture_hidden_mode if spec_info else CaptureHiddenMode.NULL
            )

        if self.server_args.enable_lora:
            lora_ids = [None] * batch_size
        else:
            lora_ids = None

        forward_batch = ForwardBatch(
            forward_mode=capture_forward_mode,
            batch_size=batch_size,
            input_ids=buffers.input_ids,
            req_pool_indices=buffers.req_pool_indices,
            seq_lens=buffers.seq_lens,
            seq_lens_cpu=buffers.seq_lens_cpu,
            next_token_logits_buffer=buffers.next_token_logits_buffer,
            orig_seq_lens=buffers.seq_lens,
            req_to_token_pool=self.req_to_token_pool,
            token_to_kv_pool=self.token_to_kv_pool,
            attn_backend=self.attn_backend,
            out_cache_loc=buffers.out_cache_loc,
            seq_lens_sum=buffers.seq_lens.sum().item(),
            encoder_lens=buffers.encoder_lens,
            return_logprob=False,
            positions=buffers.positions,
            extend_num_tokens=extend_num_tokens,
            extend_seq_lens=extend_seq_lens,
            extend_prefix_lens=extend_prefix_lens,
            extend_start_loc=extend_start_loc,
            extend_prefix_lens_cpu=extend_prefix_lens_cpu,
            extend_seq_lens_cpu=extend_seq_lens_cpu,
            global_num_tokens_gpu=buffers.global_num_tokens_gpu,
            global_num_tokens_for_logprob_gpu=buffers.global_num_tokens_for_logprob_gpu,
            dp_padding_mode=DpPaddingMode.get_default_mode_in_cuda_graph(),
            global_dp_buffer_len=global_dp_buffer_len,
            mrope_positions=buffers.mrope_positions,
            spec_algorithm=self.spec_algorithm,
            spec_info=spec_info,
            capture_hidden_mode=capture_hidden_mode,
            num_token_non_padded=buffers.num_token_non_padded,
            global_forward_mode=capture_forward_mode,
            lora_ids=lora_ids,
        )

        if lora_ids is not None:
            self.lora_manager.prepare_lora_batch(forward_batch)

        self.attn_backend.init_forward_metadata(forward_batch)

        def run_once():
            forward_batch.dp_local_start_pos = forward_batch.dp_local_num_tokens = None
            set_dp_buffer_len(
                global_dp_buffer_len,
                num_tokens,
                forward_batch.dp_padding_mode.is_max_len(),
            )
            set_is_extend_in_batch(False)

            kwargs = {}
            if (
                self.server_args.pp_size > 1
                and "pp_proxy_tensors"
                in inspect.signature(self.model.forward).parameters
            ):
                kwargs["pp_proxy_tensors"] = PPProxyTensors(
                    {k: v.clone() for k, v in pp_proxy_tensors.tensors.items()}
                )
            if not self.is_generation:
                kwargs["get_embedding"] = True

            logits_output_or_pp_proxy_tensors = self.model.forward(
                buffers.input_ids,
                forward_batch.positions,
                forward_batch,
                **kwargs,
            )
            return logits_output_or_pp_proxy_tensors

        torch.get_device_module(self.device).synchronize()
        self.tp_group.barrier()
        run_once()

    def init_device_graphs(self):
        """Capture device graphs."""
        self.graph_runner = None
        self.graph_mem_usage = 0

        if not self.is_generation:
            # TODO: Currently, cuda graph only captures decode steps, which only exists for generation models
            return

        if self.server_args.model_impl.lower() == ModelImpl.MINDSPORE:
            return

        if self.device != "cpu" and self.server_args.disable_cuda_graph:
            return

        if self.device == "cpu" and not self.server_args.enable_torch_compile:
            return

        tic = time.perf_counter()
        before_mem = get_available_gpu_memory(self.device, self.gpu_id)
        logger.info(
            f"Capture {'cpu graph' if self.device == 'cpu' else 'cuda graph'} begin. This can take up to several minutes. avail mem={before_mem:.2f} GB"
        )
        graph_runners = defaultdict(
            lambda: CudaGraphRunner,
            {
                "cpu": CPUGraphRunner,
                "npu": NPUGraphRunner,
            },
        )
        self.graph_runner = graph_runners[self.device](self)

        after_mem = get_available_gpu_memory(self.device, self.gpu_id)
        self.graph_mem_usage = before_mem - after_mem
        logger.info(
            f"Capture {'cpu graph' if self.device == 'cpu' else 'cuda graph'} end. Time elapsed: {time.perf_counter() - tic:.2f} s. "
            f"mem usage={self.graph_mem_usage:.2f} GB. avail mem={after_mem:.2f} GB."
        )

    def init_piecewise_cuda_graphs(self):
        """Initialize piecewise CUDA graph runner."""
        self.piecewise_cuda_graph_runner = None

        if (
            not self.server_args.enable_piecewise_cuda_graph
            or not self.can_run_piecewise_cuda_graph()
        ):
            return

        # Collect attention layers from the model
        self.attention_layers = []
        self.model.model = resolve_language_model(self.model)
        for layer in self.model.model.layers:
            if hasattr(layer, "self_attn"):
                if hasattr(layer.self_attn, "attn"):
                    self.attention_layers.append(layer.self_attn.attn)
                elif hasattr(layer.self_attn, "attn_mqa"):
                    # For DeepSeek model
                    self.attention_layers.append(layer.self_attn.attn_mqa)
            # For hybrid model
            elif hasattr(layer, "attn"):
                self.attention_layers.append(layer.attn)
            elif hasattr(layer, "linear_attn"):
                self.attention_layers.append(layer.linear_attn)
            # For InternVL model
            elif hasattr(layer, "attention"):
                if hasattr(layer.attention, "attn"):
                    self.attention_layers.append(layer.attention.attn)

        if len(self.attention_layers) < self.model_config.num_hidden_layers:
            # TODO(yuwei): support Non-Standard GQA
            log_info_on_rank0(
                logger,
                "Disable piecewise CUDA graph because some layers do not apply Standard GQA",
            )
            return

        tic = time.perf_counter()
        before_mem = get_available_gpu_memory(self.device, self.gpu_id)
        logger.info(
            f"Capture piecewise CUDA graph begin. avail mem={before_mem:.2f} GB"
        )

        self.piecewise_cuda_graph_runner = PiecewiseCudaGraphRunner(self)

        after_mem = get_available_gpu_memory(self.device, self.gpu_id)
        mem_usage = before_mem - after_mem
        logger.info(
            f"Capture piecewise CUDA graph end. Time elapsed: {time.perf_counter() - tic:.2f} s. "
            f"mem usage={mem_usage:.2f} GB. avail mem={after_mem:.2f} GB."
        )

    def init_threads_binding(self):
        omp_cpuids = os.environ.get("SGLANG_CPU_OMP_THREADS_BIND", "all")
        cpu_ids_by_node = get_cpu_ids_by_node()
        n_numa_node = len(cpu_ids_by_node)
        if omp_cpuids == "all":
            assert self.tp_size <= n_numa_node, (
                f"SGLANG_CPU_OMP_THREADS_BIND is not set, in this case, "
                f"tp_size {self.tp_size} should be smaller than or equal to number of numa node on the machine {n_numa_node}. "
                f"If you need tp_size to be larger than number of numa node, please set the CPU cores for each tp rank via SGLANG_CPU_OMP_THREADS_BIND explicitly. "
                f"For example, on a machine with 2 numa nodes, where core 0-31 are on numa node 0 and core 32-63 are on numa node 1, "
                f"it is suggested to use -tp 2 and bind tp rank 0 to core 0-31 and tp rank 1 to core 32-63. "
                f"This is the default behavior if SGLANG_CPU_OMP_THREADS_BIND is not set and it is the same as setting SGLANG_CPU_OMP_THREADS_BIND=0-31|32-63. "
                f"If you do need tp_size to be larger than the number of numa nodes, you could set SGLANG_CPU_OMP_THREADS_BIND explicitly for example SGLANG_CPU_OMP_THREADS_BIND=0-15|16-31|32-47|48-63 and run with -tp 4. "
                f"If you don't want each tp rank to use all the cores on one numa node, you could set for example SGLANG_CPU_OMP_THREADS_BIND=0-15|32-47 and run with -tp 2."
            )
            if self.tp_size < n_numa_node:
                logger.warning(
                    f"Detected the current machine has {n_numa_node} numa nodes available, but tp_size is set to {self.tp_size}, so only {self.tp_size} numa nodes are used."
                )
            self.local_omp_cpuid = cpu_ids_by_node[self.tp_rank]
        else:
            threads_bind_list = omp_cpuids.split("|")
            assert self.tp_size == len(threads_bind_list), (
                f"SGLANG_CPU_OMP_THREADS_BIND setting must be aligned with TP size parameter ({self.tp_size}). "
                f"Please double check your settings."
            )
            self.local_omp_cpuid = threads_bind_list[self.tp_rank]
            if self.tp_size > n_numa_node:
                logger.warning(
                    f"TP size ({self.tp_size})is larger than numa node number ({n_numa_node}), "
                    f"in this case the available memory amount of each rank cannot be determined in prior. "
                    f"Please set proper `--max-total-tokens` to avoid the out-of-memory error."
                )

    def apply_torch_tp(self):
        logger.info(f"Enabling torch tensor parallelism on {self.tp_size} devices.")
        from sglang.srt.layers.model_parallel import tensor_parallel

        device_mesh = torch.distributed.init_device_mesh(self.device, (self.tp_size,))
        tensor_parallel(self.model, device_mesh)

    def update_decode_attn_backend(self, stream_idx: int):
        self.decode_attn_backend = self.decode_attn_backend_group[stream_idx]

    def forward_decode(
        self,
        forward_batch: ForwardBatch,
        skip_attn_backend_init: bool = False,
        pp_proxy_tensors=None,
    ) -> Union[LogitsProcessorOutput, PPProxyTensors]:
        if not skip_attn_backend_init:
            if self.server_args.enable_pdmux:
                self.decode_attn_backend.init_forward_metadata(forward_batch)
                forward_batch.attn_backend = self.decode_attn_backend
            else:
                self.attn_backend.init_forward_metadata(forward_batch)
        # FIXME: add pp_proxy_tensors arg to all models
        kwargs = {}
        if self.support_pp:
            kwargs["pp_proxy_tensors"] = pp_proxy_tensors
        return self.model.forward(
            forward_batch.input_ids,
            forward_batch.positions,
            forward_batch,
            **kwargs,
        )

    def forward_extend(
        self,
        forward_batch: ForwardBatch,
        skip_attn_backend_init: bool = False,
        pp_proxy_tensors=None,
    ) -> Union[LogitsProcessorOutput, PPProxyTensors, EmbeddingPoolerOutput]:
        kwargs = {}
        if self.support_pp:
            kwargs["pp_proxy_tensors"] = pp_proxy_tensors
        if forward_batch.input_embeds is not None:
            kwargs["input_embeds"] = forward_batch.input_embeds.bfloat16()
        if not self.is_generation:
            kwargs["get_embedding"] = True

        if (
            self.piecewise_cuda_graph_runner is not None
            and self.piecewise_cuda_graph_runner.can_run(forward_batch)
        ):
            return self.piecewise_cuda_graph_runner.replay(forward_batch, **kwargs)

        if not skip_attn_backend_init:
            self.attn_backend.init_forward_metadata(forward_batch)

        return self.model.forward(
            forward_batch.input_ids,
            forward_batch.positions,
            forward_batch,
            **kwargs,
        )

    def forward_idle(
        self, forward_batch: ForwardBatch, pp_proxy_tensors=None
    ) -> Union[LogitsProcessorOutput, PPProxyTensors]:
        kwargs = {}
        if self.support_pp:
            kwargs["pp_proxy_tensors"] = pp_proxy_tensors
        return self.model.forward(
            forward_batch.input_ids,
            forward_batch.positions,
            forward_batch,
            **kwargs,
        )

    def forward_split_prefill(
        self,
        forward_batch: ForwardBatch,
        reinit_attn_backend: bool = False,
        forward_count: int = 1,
    ) -> LogitsProcessorOutput:
        if forward_batch.split_index == 0 or reinit_attn_backend:
            self.attn_backend.init_forward_metadata(forward_batch)
        next_split_index = min(
            forward_batch.split_index + forward_count,
            self.model_config.num_hidden_layers,
        )
        ret = self.model.forward_split_prefill(
            forward_batch.input_ids,
            forward_batch.positions,
            forward_batch,
            (forward_batch.split_index, next_split_index),
        )
        forward_batch.split_index = next_split_index
        return ret

    def forward(
        self,
        forward_batch: ForwardBatch,
        skip_attn_backend_init: bool = False,
        pp_proxy_tensors: Optional[PPProxyTensors] = None,
        reinit_attn_backend: bool = False,
        split_forward_count: int = 1,
    ) -> Tuple[Union[LogitsProcessorOutput, PPProxyTensors], bool]:
        self.forward_pass_id += 1

        with get_global_expert_distribution_recorder().with_forward_pass(
            self.forward_pass_id,
            forward_batch,
        ):
            output = self._forward_raw(
                forward_batch,
                skip_attn_backend_init,
                pp_proxy_tensors,
                reinit_attn_backend,
                split_forward_count,
            )

        if self.eplb_manager is not None:
            self.eplb_manager.on_forward_pass_end()

        return output

    def _forward_raw(
        self,
        forward_batch: ForwardBatch,
        skip_attn_backend_init: bool,
        pp_proxy_tensors: Optional[PPProxyTensors],
        reinit_attn_backend: bool = False,
        split_forward_count: int = 1,
    ) -> Tuple[Union[LogitsProcessorOutput, PPProxyTensors], bool]:
        mode_check = (
            forward_batch.forward_mode.is_cpu_graph
            if self.device == "cpu"
            else forward_batch.forward_mode.is_cuda_graph
        )
        can_run_graph = bool(
            mode_check()
            and self.graph_runner
            and self.graph_runner.can_run(forward_batch)
        )

        if can_run_graph:
            ret = self.graph_runner.replay(
                forward_batch,
                skip_attn_backend_init=skip_attn_backend_init,
                pp_proxy_tensors=pp_proxy_tensors,
            )
            return ret, can_run_graph

        # For MLP sync
        if forward_batch.global_num_tokens_cpu is not None:
            forward_batch.prepare_mlp_sync_batch(self)
        else:
            forward_batch.prepare_attn_tp_scatter_input(self)

        if forward_batch.forward_mode.is_decode():
            ret = self.forward_decode(
                forward_batch,
                skip_attn_backend_init=skip_attn_backend_init,
                pp_proxy_tensors=pp_proxy_tensors,
            )
        elif forward_batch.forward_mode.is_split_prefill():
            ret = self.forward_split_prefill(
                forward_batch,
                reinit_attn_backend=reinit_attn_backend,
                forward_count=split_forward_count,
            )
        elif forward_batch.forward_mode.is_extend(include_draft_extend_v2=True):
            ret = self.forward_extend(
                forward_batch,
                skip_attn_backend_init=skip_attn_backend_init,
                pp_proxy_tensors=pp_proxy_tensors,
            )
        elif forward_batch.forward_mode.is_idle():
            ret = self.forward_idle(forward_batch, pp_proxy_tensors=pp_proxy_tensors)
        else:
            raise ValueError(f"Invalid forward mode: {forward_batch.forward_mode}")

        if (
            forward_batch.global_num_tokens_cpu is not None
            and self.pp_group.is_last_rank
        ):
            forward_batch.post_forward_mlp_sync_batch(ret)

        return ret, can_run_graph

    def _preprocess_logits(
        self, logits_output: LogitsProcessorOutput, sampling_info: SamplingBatchInfo
    ):
        # NOTE: In overlap mode, the function update_regex_vocab_mask (in sample)
        #       was executed after we processed last batch's results.

        # Calculate logits bias and apply it to next_token_logits.
        sampling_info.update_regex_vocab_mask()
        sampling_info.apply_logits_bias(logits_output.next_token_logits)

    def sample(
        self,
        logits_output: LogitsProcessorOutput,
        forward_batch: ForwardBatch,
    ) -> torch.Tensor:
        """Sample and compute logprobs and update logits_output.

        Args:
            logits_output: The logits output from the model forward
            forward_batch: The forward batch that generates logits_output

        Returns:
            A list of next_token_ids
        """
        # For duplex models with multiple output streams.
        if isinstance(logits_output, tuple):
            return torch.stack(
                [self.sample(values, forward_batch) for values in logits_output],
                axis=-1,
            )

        self._preprocess_logits(logits_output, forward_batch.sampling_info)
        # Sample the next tokens
        next_token_ids = self.sampler(
            logits_output,
            forward_batch.sampling_info,
            forward_batch.return_logprob,
            forward_batch.top_logprobs_nums,
            forward_batch.token_ids_logprobs,
            # For prefill, we only use the position of the last token.
            (
                forward_batch.positions
                if forward_batch.forward_mode.is_decode()
                else forward_batch.seq_lens - 1
            ),
        )
        return next_token_ids

    def compute_logprobs_only(
        self,
        logits_output: LogitsProcessorOutput,
        forward_batch: ForwardBatch,
    ) -> None:
        """
        Compute token_ids_logprobs without performing sampling.

        Optimized path for prefill-only requests that need token_ids_logprobs but don't
        require next token generation. Skips expensive sampling operations
        while still providing requested probability information.

        Args:
            logits_output: The logits output from the model forward
            forward_batch: The forward batch that generates logits_output
        """
        if not forward_batch.token_ids_logprobs:
            return

        # Preprocess logits (same as in sample method)
        self._preprocess_logits(logits_output, forward_batch.sampling_info)

        # Delegate to sampler for logprob-only computation
        # This populates logits_output with requested token probabilities
        self.sampler.compute_logprobs_only(
            logits_output,
            forward_batch.sampling_info,
            forward_batch.return_logprob,
            forward_batch.top_logprobs_nums,
            forward_batch.token_ids_logprobs,
        )

    @property
    def model_is_mrope(self) -> bool:
        """Detect if the model has "mrope" rope_scaling type.
        mrope requires keep "rope_deltas" between prompt and decoding phases."""
        rope_scaling = getattr(self.model_config.hf_text_config, "rope_scaling", {})
        if rope_scaling is None:
            return False
        is_mrope_enabled = "mrope_section" in rope_scaling
        return is_mrope_enabled

    def save_remote_model(self, url: str):
        from sglang.srt.model_loader.loader import RemoteModelLoader

        logger.info(f"Saving model to {url}")
        RemoteModelLoader.save_model(self.model, self.model_config.model_path, url)

    def save_sharded_model(
        self, path: str, pattern: Optional[str] = None, max_size: Optional[int] = None
    ):
        from sglang.srt.model_loader.loader import ShardedStateLoader

        logger.info(
            f"Save sharded model to {path} with pattern {pattern} and max_size {max_size}"
        )
        ShardedStateLoader.save_model(self.model, path, pattern, max_size)

    def check_weights(self, action: str):
        self._weight_checker.handle(action=action)

    def update_weights_from_ipc(self, recv_req):
        """Update weights from IPC for checkpoint-engine integration."""
        try:
            from sglang.srt.checkpoint_engine.checkpoint_engine_worker import (
                SGLangCheckpointEngineWorkerExtensionImpl,
            )

            # Create a worker extension that integrates with SGLang's model
            worker = SGLangCheckpointEngineWorkerExtensionImpl(self)
            worker.update_weights_from_ipc(recv_req.zmq_handles)
            return True, "IPC weight update completed successfully"
        except ImportError as e:
            return False, f"IPC weight update failed: ImportError {e}"
        except Exception as e:
            logger.error(f"IPC weight update failed: {e}")
            return False, str(e)


def _model_load_weights_direct(model, named_tensors: List[Tuple[str, torch.Tensor]]):
    params_dict = dict(model.named_parameters())
    for name, tensor in named_tensors:
        default_weight_loader(params_dict[name], tensor)


def _unwrap_tensor(tensor, tp_rank, device):
    if isinstance(tensor, LocalSerializedTensor):
        tensor = tensor.get(tp_rank)
    return tensor.to(device)


@dataclass
class LocalSerializedTensor:
    """torch.Tensor that gets serialized by MultiprocessingSerializer (which only serializes a pointer and not the data).
    The i-th element in the list corresponds to i-th rank's GPU."""

    values: List[bytes]

    def get(self, rank: int):
        return MultiprocessingSerializer.deserialize(self.values[rank])<|MERGE_RESOLUTION|>--- conflicted
+++ resolved
@@ -170,11 +170,8 @@
     slow_rank_detector,
     xpu_has_xmx_support,
 )
-<<<<<<< HEAD
 from sglang.srt.utils.common import get_local_ip_auto
-=======
 from sglang.srt.utils.nvtx_pytorch_hooks import PytHooks
->>>>>>> 3c7886ec
 from sglang.srt.utils.offloader import (
     create_offloader_from_server_args,
     get_offloader,
@@ -182,11 +179,8 @@
 )
 from sglang.srt.utils.patch_torch import monkey_patch_torch_reductions
 from sglang.srt.utils.torch_memory_saver_adapter import TorchMemorySaverAdapter
-<<<<<<< HEAD
 from sglang.srt.weight_sync.p2p_transfer import P2PTransferManager
-=======
 from sglang.srt.utils.weight_checker import WeightChecker
->>>>>>> 3c7886ec
 from sglang.srt.weight_sync.tensor_bucket import (
     FlattenedTensorBucket,
     FlattenedTensorMetadata,
@@ -1145,7 +1139,6 @@
             logger.error(message)
             return False, message
 
-<<<<<<< HEAD
     def init_p2p_transfer_engine(self):
         """Establish connection to the weights update engine through p2p transfer engine
 
@@ -1166,17 +1159,15 @@
 
         return True, "Succeeded to init p2p transfer engine."
 
-    def update_weights_from_distributed(self, names, dtypes, shapes, group_name, session_id=None):
-=======
     def update_weights_from_distributed(
         self,
         names,
         dtypes,
         shapes,
         group_name,
+        session_id = None,
         load_format: Optional[str] = None,
     ):
->>>>>>> 3c7886ec
         """
         Update specific parameter in the model weights online
         through `_model_update_group` process group.
