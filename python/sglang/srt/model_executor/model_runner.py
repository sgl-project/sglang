# Copyright 2023-2024 SGLang Team
# Licensed under the Apache License, Version 2.0 (the "License");
# you may not use this file except in compliance with the License.
# You may obtain a copy of the License at
#
#     http://www.apache.org/licenses/LICENSE-2.0
#
# Unless required by applicable law or agreed to in writing, software
# distributed under the License is distributed on an "AS IS" BASIS,
# WITHOUT WARRANTIES OR CONDITIONS OF ANY KIND, either express or implied.
# See the License for the specific language governing permissions and
# limitations under the License.
# ==============================================================================
"""ModelRunner runs the forward passes of the models."""

import datetime
import gc
import inspect
import json
import logging
import os
import time
from dataclasses import dataclass
from typing import List, Optional, Tuple, Union

import torch
import torch.distributed as dist

from sglang.srt.configs.device_config import DeviceConfig
from sglang.srt.configs.load_config import LoadConfig
from sglang.srt.configs.model_config import AttentionArch, ModelConfig
from sglang.srt.configs.update_config import adjust_config_with_unaligned_cpu_tp
from sglang.srt.constants import GPU_MEMORY_TYPE_WEIGHTS
from sglang.srt.distributed import (
    get_tp_group,
    get_world_group,
    init_distributed_environment,
    initialize_model_parallel,
    set_custom_all_reduce,
    set_mscclpp_all_reduce,
)
from sglang.srt.distributed.parallel_state import monkey_patch_vllm_parallel_state
from sglang.srt.eplb.eplb_manager import EPLBManager
from sglang.srt.eplb.expert_distribution import (
    ExpertDistributionRecorder,
    get_global_expert_distribution_recorder,
    set_global_expert_distribution_recorder,
)
from sglang.srt.eplb.expert_location import (
    ExpertLocationMetadata,
    compute_initial_expert_location_metadata,
    get_global_expert_location_metadata,
    set_global_expert_location_metadata,
)
from sglang.srt.eplb.expert_location_updater import ExpertLocationUpdater
from sglang.srt.layers.attention.tbo_backend import TboAttnBackend
from sglang.srt.layers.dp_attention import (
    get_attention_tp_group,
    get_attention_tp_size,
    initialize_dp_attention,
)
from sglang.srt.layers.logits_processor import LogitsProcessorOutput
from sglang.srt.layers.quantization import (
    deep_gemm_wrapper,
    monkey_patch_isinstance_for_vllm_base_layer,
)
from sglang.srt.layers.sampler import Sampler
from sglang.srt.layers.torchao_utils import apply_torchao_config_to_model
from sglang.srt.layers.utils import is_sm100_supported
from sglang.srt.lora.lora_manager import LoRAManager
from sglang.srt.lora.lora_registry import LoRARef
from sglang.srt.managers.schedule_batch import (
    GLOBAL_SERVER_ARGS_KEYS,
    global_server_args_dict,
)
from sglang.srt.mem_cache.allocator import (
    AscendPagedTokenToKVPoolAllocator,
    BaseTokenToKVPoolAllocator,
    PagedTokenToKVPoolAllocator,
    SWATokenToKVPoolAllocator,
    TokenToKVPoolAllocator,
)
from sglang.srt.mem_cache.memory_pool import (
    AscendMLAPagedTokenToKVPool,
    AscendTokenToKVPool,
    DoubleSparseTokenToKVPool,
    MHATokenToKVPool,
    MLATokenToKVPool,
    ReqToTokenPool,
    SWAKVPool,
)
from sglang.srt.model_executor.cuda_graph_runner import CudaGraphRunner
from sglang.srt.model_executor.forward_batch_info import ForwardBatch, PPProxyTensors
from sglang.srt.model_loader import get_model
from sglang.srt.model_loader.loader import DefaultModelLoader, get_model_loader
from sglang.srt.model_loader.utils import set_default_torch_dtype
from sglang.srt.model_loader.weight_utils import default_weight_loader
from sglang.srt.patch_torch import monkey_patch_torch_reductions
from sglang.srt.sampling.sampling_batch_info import SamplingBatchInfo
from sglang.srt.server_args import ServerArgs
from sglang.srt.speculative.spec_info import SpeculativeAlgorithm
from sglang.srt.torch_memory_saver_adapter import TorchMemorySaverAdapter
from sglang.srt.utils import (
    MultiprocessingSerializer,
    cpu_has_amx_support,
    dynamic_import,
    enable_show_time_cost,
    get_available_gpu_memory,
    get_bool_env_var,
    get_cpu_ids_by_node,
    init_custom_process_group,
    is_fa3_default_architecture,
    is_flashinfer_available,
    is_hip,
    is_hopper_with_cuda_12_3,
    is_no_spec_infer_or_topk_one,
    is_npu,
    monkey_patch_p2p_access_check,
    monkey_patch_vllm_gguf_config,
    set_cpu_offload_max_bytes,
    set_cuda_arch,
)

_is_hip = is_hip()
_is_npu = is_npu()
_is_cpu_amx_available = cpu_has_amx_support()

# Use a small KV cache pool size for tests in CI
SGLANG_CI_SMALL_KV_SIZE = os.getenv("SGLANG_CI_SMALL_KV_SIZE", None)

# Detect stragger ranks in model loading
UNBALANCED_MODEL_LOADING_TIMEOUT_S = 300

logger = logging.getLogger(__name__)


class RankZeroFilter(logging.Filter):
    """Filter that only allows INFO level logs from rank 0, but allows all other levels from any rank."""

    def __init__(self, is_rank_zero):
        super().__init__()
        self.is_rank_zero = is_rank_zero

    def filter(self, record):
        if record.levelno == logging.INFO:
            return self.is_rank_zero
        return True


class ModelRunner:
    """ModelRunner runs the forward passes of the models."""

    def __init__(
        self,
        model_config: ModelConfig,
        mem_fraction_static: float,
        gpu_id: int,
        tp_rank: int,
        tp_size: int,
        pp_rank: int,
        pp_size: int,
        nccl_port: int,
        server_args: ServerArgs,
        is_draft_worker: bool = False,
        req_to_token_pool: Optional[ReqToTokenPool] = None,
        token_to_kv_pool_allocator: Optional[BaseTokenToKVPoolAllocator] = None,
    ):
        # Parse args
        self.mem_fraction_static = mem_fraction_static
        self.device = server_args.device
        self.gpu_id = gpu_id

        # Apply the rank zero filter to logger
        if not any(isinstance(f, RankZeroFilter) for f in logger.filters):
            logger.addFilter(RankZeroFilter(tp_rank == 0))
        self.tp_rank = tp_rank
        self.tp_size = tp_size
        self.dp_size = server_args.dp_size
        self.pp_rank = pp_rank
        self.pp_size = pp_size
        self.model_config = model_config
        self.dist_port = nccl_port
        self.server_args = server_args
        self.is_draft_worker = is_draft_worker
        self.is_generation = model_config.is_generation
        self.is_multimodal = model_config.is_multimodal
        self.is_multimodal_chunked_prefill_supported = (
            model_config.is_multimodal_chunked_prefill_supported
        )
        self.spec_algorithm = SpeculativeAlgorithm.from_string(
            server_args.speculative_algorithm
        )
        self.page_size = server_args.page_size
        self.req_to_token_pool = req_to_token_pool
        self.token_to_kv_pool_allocator = token_to_kv_pool_allocator
        self.is_hybrid = model_config.is_hybrid
        self.use_mla_backend = self.model_config.attention_arch == AttentionArch.MLA
        self.attention_chunk_size = model_config.attention_chunk_size

        self.forward_pass_id = 0

        # Model-specific adjustment
        self.model_specific_adjustment()

        if server_args.show_time_cost:
            enable_show_time_cost()

        # Global vars
        global_server_args_dict.update(
            {k: getattr(server_args, k) for k in GLOBAL_SERVER_ARGS_KEYS}
            | {
                # TODO it is indeed not a "server args"
                "use_mla_backend": self.use_mla_backend,
                "speculative_algorithm": self.spec_algorithm,
            }
        )

        # CPU offload
        set_cpu_offload_max_bytes(int(server_args.cpu_offload_gb * 1024**3))

        # Init OpenMP threads binding for CPU
        if self.device == "cpu":
            self.init_threads_binding()

        # Get memory before model loading
        min_per_gpu_memory = self.init_torch_distributed()

        # Update deep gemm configure
        if deep_gemm_wrapper.ENABLE_JIT_DEEPGEMM:
            deep_gemm_wrapper.update_deep_gemm_config(gpu_id, server_args)

        # If it is a draft model, tp_group can be different
        self.initialize(min_per_gpu_memory)

        # temporary cached values
        self.support_pp = (
            "pp_proxy_tensors" in inspect.signature(self.model.forward).parameters
        )
        self._model_update_group = {}

    def initialize(self, min_per_gpu_memory: float):
        server_args = self.server_args

        self.memory_saver_adapter = TorchMemorySaverAdapter.create(
            enable=self.server_args.enable_memory_saver
        )

        if not self.is_draft_worker:
            set_global_expert_location_metadata(
                compute_initial_expert_location_metadata(server_args, self.model_config)
            )
            if self.tp_rank == 0 and get_bool_env_var(
                "SGLANG_LOG_EXPERT_LOCATION_METADATA"
            ):
                logger.info(
                    f"Initial expert_location_metadata: {get_global_expert_location_metadata()}"
                )

            set_global_expert_distribution_recorder(
                ExpertDistributionRecorder.init_new(
                    server_args,
                    get_global_expert_location_metadata(),
                    rank=self.tp_rank,
                )
            )

        self.eplb_manager = (
            EPLBManager(self)
            if self.server_args.enable_eplb and (not self.is_draft_worker)
            else None
        )
        self.expert_location_updater = ExpertLocationUpdater()

        # Load the model
        self.sampler = Sampler()
        self.load_model()

        # Check if the model is using hybrid SWA
        if (
            not self.server_args.disable_hybrid_swa_memory
            and self.sliding_window_size is not None
            and self.sliding_window_size > 0
        ):
            architectures = self.model_config.hf_config.architectures
            if architectures and not any("Llama4" in arch for arch in architectures):
                self.is_hybrid = self.model_config.is_hybrid = True

        self.start_layer = getattr(self.model, "start_layer", 0)
        self.end_layer = getattr(
            self.model, "end_layer", self.model_config.num_hidden_layers
        )
        self.num_effective_layers = self.end_layer - self.start_layer

        # Apply torchao quantization
        torchao_applied = getattr(self.model, "torchao_applied", False)
        # In layered loading, torchao may have been applied
        if not torchao_applied:
            apply_torchao_config_to_model(
                self.model, global_server_args_dict["torchao_config"]
            )

        # Apply torch TP if the model supports it
        supports_torch_tp = getattr(self.model, "supports_torch_tp", False)
        if self.tp_size > 1 and supports_torch_tp:
            self.apply_torch_tp()

        # Init lora
        if server_args.enable_lora:
            self.init_lora_manager()

        # Init memory pool and attention backends
        self.init_memory_pool(
            min_per_gpu_memory,
            server_args.max_running_requests,
            server_args.max_total_tokens,
        )
        if self.device == "cuda":
            self.init_cublas()
            self.init_attention_backend()
            self.init_cuda_graphs()
        else:
            self.cuda_graph_runner = None
            self.cuda_graph_mem_usage = 0
            self.init_attention_backend()

        # auxiliary hidden capture mode. TODO: expose this to server args?
        if self.spec_algorithm.is_eagle3() and not self.is_draft_worker:
            # load draft config
            draft_model_config = ModelConfig.from_server_args(
                server_args,
                model_path=(server_args.speculative_draft_model_path),
                is_draft_model=True,
            )

            try:
                # get the aux layer from draft model config
                eagle_config = getattr(
                    draft_model_config.hf_config, "eagle_config", None
                )
                eagle_aux_hidden_state_layer_ids = eagle_config[
                    "eagle_aux_hidden_state_layer_ids"
                ]
            except:
                # if there is no aux layer, set to None
                eagle_aux_hidden_state_layer_ids = None

            self.model.set_eagle3_layers_to_capture(eagle_aux_hidden_state_layer_ids)

    def model_specific_adjustment(self):
        server_args = self.server_args

        if (
            server_args.attention_backend == "intel_amx"
            and server_args.device == "cpu"
            and not _is_cpu_amx_available
        ):
            logger.info(
                "The current platform does not support Intel AMX, will fallback to torch_native backend."
            )
            server_args.attention_backend = "torch_native"

        if server_args.attention_backend is None:
            """
            Auto select the fastest attention backend.

            1. Models with MHA Architecture (e.g: Llama, QWen)
                1.1 We will turn on FA3 on hopper unless user use spec decode with topk > 1 or page_size > 1.
                1.2 In other cases, we will use flashinfer if available, otherwise use triton.
            2. Models with MLA Architecture and using FA3
                2.1 We will use FA3 backend on hopper.
                2.2 We will use Flashinfer backend on blackwell.
                2.3 Otherwise, we will use triton backend.
            """

            if not self.use_mla_backend:
                # MHA architecture
                if (
                    is_hopper_with_cuda_12_3()
                    and is_no_spec_infer_or_topk_one(server_args)
                    and is_fa3_default_architecture(self.model_config.hf_config)
                    and (not server_args.enable_hierarchical_cache)
                ):
                    server_args.attention_backend = "fa3"
                elif _is_hip:
                    server_args.attention_backend = "aiter"
                elif _is_npu:
                    server_args.attention_backend = "ascend"
                else:
                    server_args.attention_backend = (
                        "flashinfer" if is_flashinfer_available() else "triton"
                    )
            else:
                # MLA architecture
                if is_hopper_with_cuda_12_3() and (
                    not server_args.enable_hierarchical_cache
                ):
                    server_args.attention_backend = "fa3"
                elif is_sm100_supported():
                    server_args.attention_backend = "flashinfer"
                elif _is_hip:
                    head_num = self.model_config.get_num_kv_heads(self.tp_size)
                    # TODO current aiter only support head number 16 or 128 head number
                    if (
                        head_num == 128 or head_num == 16
                    ) and self.spec_algorithm.is_none():
                        server_args.attention_backend = "aiter"
                    else:
                        server_args.attention_backend = "triton"
                elif _is_npu:
                    server_args.attention_backend = "ascend"
                else:
                    server_args.attention_backend = "triton"
            logger.info(
                f"Attention backend not explicitly specified. Use {server_args.attention_backend} backend by default."
            )
        elif self.use_mla_backend:
            if server_args.device != "cpu":
                if server_args.attention_backend in [
                    "aiter",
                    "flashinfer",
                    "fa3",
                    "triton",
                    "flashmla",
                    "cutlass_mla",
                    "ascend",
                ]:
                    logger.info(
                        f"MLA optimization is turned on. Use {server_args.attention_backend} backend."
                    )
                else:
                    raise ValueError(
                        f"Invalid attention backend for MLA: {server_args.attention_backend}"
                    )
            else:
                if server_args.attention_backend != "intel_amx":
                    raise ValueError(
                        "MLA optimization not supported on CPU except for intel_amx backend."
                    )

        if (
            server_args.attention_backend == "fa3"
            and server_args.kv_cache_dtype == "fp8_e5m2"
        ):
            logger.warning(
                "FlashAttention3 only supports fp8_e4m3 if using FP8; "
                "Setting attention backend to triton."
            )
            server_args.attention_backend = "triton"

        if server_args.enable_double_sparsity:
            logger.info(
                "Double sparsity optimization is turned on. Use triton backend without CUDA graph."
            )
            server_args.attention_backend = "triton"
            server_args.disable_cuda_graph = True
            if server_args.ds_heavy_channel_type is None:
                raise ValueError(
                    "Please specify the heavy channel type for double sparsity optimization."
                )
            self.init_double_sparsity_channel_config(server_args.ds_heavy_channel_type)

        if self.is_multimodal:
            if not self.is_multimodal_chunked_prefill_supported:
                server_args.chunked_prefill_size = -1
                logger.info(
                    f"Automatically turn off --chunked-prefill-size as it is not supported for "
                    f"{self.model_config.hf_config.model_type}"
                )

        if not self.use_mla_backend:
            server_args.disable_chunked_prefix_cache = True
        elif self.page_size > 1:
            logger.info("Disable chunked prefix cache when page size > 1.")
            server_args.disable_chunked_prefix_cache = True

        if not server_args.disable_chunked_prefix_cache:
            logger.info("Chunked prefix cache is turned on.")

        if server_args.attention_backend == "aiter":
            if self.model_config.context_len > 8192:
                self.mem_fraction_static *= 0.85

    def init_torch_distributed(self):
        logger.info("Init torch distributed begin.")

        try:
            torch.get_device_module(self.device).set_device(self.gpu_id)
        except Exception:
            logger.warning(
                f"Context: {self.device=} {self.gpu_id=} {os.environ.get('CUDA_VISIBLE_DEVICES')=} {self.tp_rank=} {self.tp_size=}"
            )
            raise

        if self.device == "cuda":
            backend = "nccl"
        elif self.device == "xpu":
            backend = "xccl"
        elif self.device == "hpu":
            backend = "hccl"
        elif self.device == "cpu":
            backend = "gloo"
        elif self.device == "npu":
            backend = "hccl"

        before_avail_memory = get_available_gpu_memory(self.device, self.gpu_id)
        if not self.server_args.enable_p2p_check:
            monkey_patch_p2p_access_check()

        if self.server_args.dist_init_addr:
            dist_init_method = f"tcp://{self.server_args.dist_init_addr}"
        else:
            dist_init_method = f"tcp://127.0.0.1:{self.dist_port}"
        set_custom_all_reduce(not self.server_args.disable_custom_all_reduce)
        set_mscclpp_all_reduce(self.server_args.enable_mscclpp)

        if not self.is_draft_worker:
            if self.device == "cpu":
                if _is_cpu_amx_available:
                    # Bind OpenMP threads to CPU cores
                    torch.ops.sgl_kernel.init_cpu_threads_env(self.local_omp_cpuid)

                    # Set local size to hint SGLang to use shared memory based AllReduce
                    os.environ["LOCAL_SIZE"] = str(self.tp_size)
                    torch.ops.sgl_kernel.initialize(self.tp_size, self.tp_rank)
                else:
                    logger.warning(
                        "init_cpu_threads_env and shared memory based AllReduce is disabled since intel amx backend is not available"
                    )

            # Only initialize the distributed environment on the target model worker.
            init_distributed_environment(
                backend=backend,
                world_size=self.tp_size * self.pp_size,
                rank=self.tp_size * self.pp_rank + self.tp_rank,
                local_rank=self.gpu_id,
                distributed_init_method=dist_init_method,
                timeout=self.server_args.dist_timeout,
            )
            initialize_model_parallel(
                tensor_model_parallel_size=self.tp_size,
                pipeline_model_parallel_size=self.pp_size,
                duplicate_tp_group=self.server_args.enable_pdmux,
            )
            initialize_dp_attention(
                enable_dp_attention=self.server_args.enable_dp_attention,
                tp_rank=self.tp_rank,
                tp_size=self.tp_size,
                dp_size=self.server_args.dp_size,
                moe_dense_tp_size=self.server_args.moe_dense_tp_size,
                pp_size=self.server_args.pp_size,
            )

        min_per_gpu_memory = get_available_gpu_memory(
            self.device,
            self.gpu_id,
            distributed=get_world_group().world_size > 1,
            cpu_group=get_world_group().cpu_group,
        )
        self.tp_group = get_tp_group()
        self.attention_tp_group = get_attention_tp_group()

        # Check memory for tensor parallelism
        local_gpu_memory = get_available_gpu_memory(self.device, self.gpu_id)
        if self.tp_size > 1 and not self.is_draft_worker:
            if min_per_gpu_memory < local_gpu_memory * 0.9:
                if get_bool_env_var("SGL_DISABLE_TP_MEMORY_INBALANCE_CHECK"):
                    logger.warning(
                        "The memory capacity is unbalanced. Some GPUs may be occupied by other processes. "
                        f"{min_per_gpu_memory=}, {local_gpu_memory=}, {local_gpu_memory * 0.9=}"
                    )
                else:
                    raise ValueError(
                        "The memory capacity is unbalanced. Some GPUs may be occupied by other processes. "
                        f"{min_per_gpu_memory=}, {local_gpu_memory=}, {local_gpu_memory * 0.9=}"
                    )

        logger.info(
            f"Init torch distributed ends. mem usage={(before_avail_memory - local_gpu_memory):.2f} GB"
        )
        return min_per_gpu_memory

    def load_model(self):
        before_avail_memory = get_available_gpu_memory(self.device, self.gpu_id)
        logger.info(
            f"Load weight begin. avail mem={get_available_gpu_memory(self.device, self.gpu_id):.2f} GB"
        )

        # This can reduce thread conflicts and speed up weight loading.
        if self.device != "cpu":
            torch.set_num_threads(1)
        if self.device == "cuda":
            if torch.cuda.get_device_capability()[0] < 8:
                logger.info(
                    "Compute capability below sm80. Use float16 due to lack of bfloat16 support."
                )
                self.server_args.dtype = "float16"
                self.model_config.dtype = torch.float16
                if torch.cuda.get_device_capability()[1] < 5:
                    raise RuntimeError("SGLang only supports sm75 and above.")

        set_cuda_arch()

        # Prepare the model config
        self.load_config = LoadConfig(
            load_format=self.server_args.load_format,
            download_dir=self.server_args.download_dir,
            model_loader_extra_config=self.server_args.model_loader_extra_config,
        )
        if self.device == "cpu":
            self.model_config = adjust_config_with_unaligned_cpu_tp(
                self.model_config, self.load_config, self.tp_size
            )
        if self.server_args.load_format == "gguf":
            monkey_patch_vllm_gguf_config()

        # Load the model
        # Remove monkey_patch when linear.py quant remove dependencies with vllm
        monkey_patch_vllm_parallel_state()
        monkey_patch_isinstance_for_vllm_base_layer()

        with self.memory_saver_adapter.region(GPU_MEMORY_TYPE_WEIGHTS):
            self.model = get_model(
                model_config=self.model_config,
                load_config=self.load_config,
                device_config=DeviceConfig(self.device),
            )
        monkey_patch_vllm_parallel_state(reverse=True)
        monkey_patch_isinstance_for_vllm_base_layer(reverse=True)

        if self.server_args.kv_cache_dtype == "fp8_e4m3":
            if self.server_args.quantization_param_path is not None:
                if callable(getattr(self.model, "load_kv_cache_scales", None)):
                    self.model.load_kv_cache_scales(
                        self.server_args.quantization_param_path
                    )
                    logger.info(
                        "Loaded KV cache scaling factors from %s",
                        self.server_args.quantization_param_path,
                    )
                else:
                    raise RuntimeError(
                        "Using FP8 KV cache and scaling factors provided but "
                        "model %s does not support loading scaling factors.",
                        self.model.__class__,
                    )
            else:
                logger.warning(
                    "Using FP8 KV cache but no scaling factors "
                    "provided. Defaulting to scaling factors of 1.0. "
                    "This may lead to less accurate results!"
                )

        # Parse other args
        self.sliding_window_size = None
        if hasattr(self.model, "get_attention_sliding_window_size"):
            self.sliding_window_size = self.model.get_attention_sliding_window_size()
        elif self.model_config.attention_chunk_size is not None:
            self.sliding_window_size = self.model_config.attention_chunk_size
            print(
                f"Setting sliding_window_size to be attention_chunk_size: {self.sliding_window_size}"
            )

        self.dtype = self.model_config.dtype

        after_avail_memory = get_available_gpu_memory(self.device, self.gpu_id)
        self.weight_load_mem_usage = before_avail_memory - after_avail_memory
        logger.info(
            f"Load weight end. "
            f"type={type(self.model).__name__}, "
            f"dtype={self.dtype}, "
            f"avail mem={after_avail_memory:.2f} GB, "
            f"mem usage={self.weight_load_mem_usage:.2f} GB."
        )

        # Handle the case where some ranks do not finish loading.
        try:
            dist.monitored_barrier(
                group=get_tp_group().cpu_group,
                timeout=datetime.timedelta(seconds=UNBALANCED_MODEL_LOADING_TIMEOUT_S),
                wait_all_ranks=True,
            )
        except RuntimeError:
            raise ValueError(
                f"TP rank {self.tp_rank} could finish the model loading, but there are other ranks that didn't finish loading. It is likely due to unexpected failures (e.g., OOM) or a slow node."
            ) from None

    def update_expert_location(
        self,
        new_expert_location_metadata: ExpertLocationMetadata,
        update_layer_ids: List[int],
    ):
        self.expert_location_updater.update(
            self.model.routed_experts_weights_of_layer,
            new_expert_location_metadata,
            update_layer_ids=update_layer_ids,
            nnodes=self.server_args.nnodes,
            rank=self.tp_rank,
        )

    def update_weights_from_disk(
        self, model_path: str, load_format: str
    ) -> tuple[bool, str]:
        """Update engine weights in-place from the disk."""
        logger.info(
            f"Update engine weights online from disk begin. "
            f"avail mem={get_available_gpu_memory(self.device, self.gpu_id):.2f} GB"
        )

        target_device = torch.device(self.device)
        self.model_config.model_path = model_path
        load_config = LoadConfig(load_format=load_format)

        # Only support DefaultModelLoader for now
        loader = get_model_loader(load_config)
        if not isinstance(loader, DefaultModelLoader):
            message = f"Failed to get model loader: {loader}."
            return False, message

        def get_weight_iter(config):
            iter = loader._get_weights_iterator(
                DefaultModelLoader.Source.init_new(config, self.model)
            )
            return iter

        def model_load_weights(model, iter):
            DefaultModelLoader.load_weights_and_postprocess(model, iter, target_device)
            return model

        with set_default_torch_dtype(self.model_config.dtype):
            try:
                iter = get_weight_iter(self.model_config)
            except Exception as e:
                message = f"Failed to get weights iterator: {e}."
                return False, message
            try:
                model = model_load_weights(self.model, iter)
            except Exception as e:
                message = (
                    f"Failed to update weights: {e}.\nRolling back to original weights."
                )
                del iter
                gc.collect()
                iter = get_weight_iter(self.model_config)
                self.model = model_load_weights(self.model, iter)
                return False, message

        self.model = model
        self.server_args.model_path = model_path
        self.server_args.load_format = load_format
        self.load_config = load_config

        logger.info("Update weights end.")
        return True, "Succeeded to update model weights."

    def init_weights_update_group(
        self,
        master_address,
        master_port,
        rank_offset,
        world_size,
        group_name,
        backend="nccl",
    ):
        """Initialize the Torch process group for model parameter updates.

        `_model_update_group` is used in the RLHF workflow, where rank
        0 is the actor model in the training engine, and the other ranks are
        the inference engine, which is used for rollout.

        In the RLHF workflow, the training engine updates the model
        weights/parameters online, and broadcasts them to the inference
        engine through the `_model_update_group` process group.
        """
        assert (
            torch.distributed.is_initialized()
        ), "Default torch process group must be initialized"
        assert group_name != "", "Group name cannot be empty"

        rank = rank_offset + self.tp_rank

        logger.info(
            f"init custom process group: master_address={master_address}, master_port={master_port}, "
            f"rank_offset={rank_offset}, rank={rank}, world_size={world_size}, group_name={group_name}, backend={backend}"
        )

        try:
            self._model_update_group[group_name] = init_custom_process_group(
                backend=backend,
                init_method=f"tcp://{master_address}:{master_port}",
                world_size=world_size,
                rank=rank,
                group_name=group_name,
            )
            return True, "Succeeded to initialize custom process group."
        except Exception as e:
            message = f"Failed to initialize custom process group: {e}."
            logger.error(message)
            return False, message

    def update_weights_from_distributed(self, names, dtypes, shapes, group_name):
        """
        Update specific parameter in the model weights online
        through `_model_update_group` process group.

        Args:
            name: the name of the parameter to be updated.
            dtype: the data type of the parameter to be updated.
            shape: the shape of the parameter to be updated.
        """

        assert group_name in self._model_update_group, (
            f"Group {group_name} not in {list(self._model_update_group.keys())}. "
            "Please call `init_weights_update_group` first."
        )

        try:
            weights = []
            handles = []
            for name, dtype, shape in zip(names, dtypes, shapes):
                target_dtype = (
                    dtype if isinstance(dtype, torch.dtype) else getattr(torch, dtype)
                )
                weight = torch.empty(shape, dtype=target_dtype, device=self.device)
                handles.append(
                    torch.distributed.broadcast(
                        weight,
                        src=0,
                        group=self._model_update_group[group_name],
                        async_op=True,
                    )
                )
                weights.append((name, weight))
            for handle in handles:
                handle.wait()

            self.model.load_weights(weights)
            return True, f"Succeeded to update parameter online."

        except Exception as e:
            error_msg = (
                f"Failed to update parameter online: {e}. "
                f"The full weights of the ModelRunner are partially updated. "
                f"Please discard the whole weights."
            )
            logger.error(error_msg)
            return False, error_msg

    def update_weights_from_tensor(
        self,
        named_tensors: List[Tuple[str, Union[torch.Tensor, "LocalSerializedTensor"]]],
        load_format: Optional[str] = None,
    ):
        named_tensors = [
            (name, _unwrap_tensor(tensor, tp_rank=self.tp_rank))
            for name, tensor in named_tensors
        ]
        if load_format == "direct":
            _model_load_weights_direct(self.model, named_tensors)
        elif load_format in self.server_args.custom_weight_loader:
            custom_loader = dynamic_import(load_format)
            custom_loader(self.model, named_tensors)
        elif load_format is None:
            self.model.load_weights(named_tensors)
        else:
            raise NotImplementedError(f"Unknown load_format={load_format}")
        return True, "Success"

    def get_weights_by_name(
        self, name: str, truncate_size: int = 100
    ) -> Optional[torch.Tensor]:
        """Get the weights of the parameter by its name. Similar to `get_parameter` in Hugging Face.

        Only used for unit test with an unoptimized performance.
        For optimized performance, please use torch.save and torch.load.
        """
        # TODO: (chenyang) Add support for Qwen models.
        try:
            return self.model.get_weights_by_name(
                name, truncate_size, tp_size=self.tp_size
            )
        except Exception as e:
            logger.error(f"Error when getting parameter {name}: {e}")
            return None

    def init_lora_manager(self):
        self.lora_manager = LoRAManager(
            base_model=self.model,
            base_hf_config=self.model_config.hf_config,
            max_loras_per_batch=self.server_args.max_loras_per_batch,
            load_config=self.load_config,
            dtype=self.dtype,
            lora_backend=self.server_args.lora_backend,
            tp_size=self.tp_size,
            tp_rank=self.tp_rank,
            max_lora_rank=self.server_args.max_lora_rank,
            target_modules=self.server_args.lora_target_modules,
            lora_paths=self.server_args.lora_paths,
        )

    def load_lora_adapter(self, lora_ref: LoRARef):
        """Load a new lora adapter from disk or huggingface."""

        logger.info(
            f"LoRA adapter loading starts: {lora_ref}. "
            f"avail mem={get_available_gpu_memory(self.device, self.gpu_id):.2f} GB"
        )

        result = self.lora_manager.load_lora_adapter(lora_ref)

        logger.info(
            f"LoRA adapter loading completes: {lora_ref}. "
            f"avail mem={get_available_gpu_memory(self.device, self.gpu_id):.2f} GB"
        )

        return result

    def unload_lora_adapter(self, lora_ref: LoRARef):
        """Unload a lora adapter that was previously loaded during initialization or dynamic loading."""

        logger.info(
            f"LoRA adapter unloading starts: {lora_ref}. "
            f"avail mem={get_available_gpu_memory(self.device, self.gpu_id):.2f} GB"
        )

        result = self.lora_manager.unload_lora_adapter(lora_ref)

        logger.info(
            f"LoRA adapter unloading completes: {lora_ref}. "
            f"avail mem={get_available_gpu_memory(self.device, self.gpu_id):.2f} GB"
        )

        return result

    def profile_max_num_token(self, total_gpu_memory: int):
        available_gpu_memory = get_available_gpu_memory(
            self.device,
            self.gpu_id,
            distributed=get_world_group().world_size > 1,
            cpu_group=get_world_group().cpu_group,
        )
        if self.is_draft_worker:
            num_layers = getattr(
                self.model_config.hf_config,
                "num_nextn_predict_layers",
                self.num_effective_layers,
            )
        else:
            num_layers = self.num_effective_layers
        if self.use_mla_backend:
            # FIXME: pipeline parallelism is not compatible with mla backend
            assert self.pp_size == 1
            cell_size = (
                (self.model_config.kv_lora_rank + self.model_config.qk_rope_head_dim)
                * num_layers
                * torch._utils._element_size(self.kv_cache_dtype)
            )
        else:
            cell_size = (
                self.model_config.get_num_kv_heads(get_attention_tp_size())
                * self.model_config.head_dim
                * num_layers
                * 2
                * torch._utils._element_size(self.kv_cache_dtype)
            )
        rest_memory = available_gpu_memory - total_gpu_memory * (
            1 - self.mem_fraction_static
        )
        max_num_token = int(rest_memory * (1 << 30) // cell_size)
        return max_num_token

    def set_num_token_hybrid(self):
        if (
            "Llama4ForConditionalGeneration"
            in self.model_config.hf_config.architectures
        ):
            temp_ratio = (
                (1 - self.is_hybrid)
                + self.is_hybrid
                * self.attention_chunk_size
                / self.model_config.context_len
            )
            self.swa_max_total_num_tokens = (
                4 * self.max_total_num_tokens * temp_ratio // (3 * temp_ratio + 1)
            )
            self.full_max_total_num_tokens = (
                4 * self.max_total_num_tokens
                - 12 * self.max_total_num_tokens * temp_ratio // (3 * temp_ratio + 1)
            )
            self.swa_max_total_num_tokens = int(
                self.swa_max_total_num_tokens
                // self.server_args.page_size
                * self.server_args.page_size
            )
            self.full_max_total_num_tokens = int(
                self.full_max_total_num_tokens
                // self.server_args.page_size
                * self.server_args.page_size
            )
            self.max_total_num_tokens = self.full_max_total_num_tokens
        else:
            assert self.sliding_window_size is not None and self.sliding_window_size > 0
            full_attention_layer_ids = []
            swa_attention_layer_ids = []

            try:
                layers = self.model.model.layers
            except:
                try:
                    layers = self.model.language_model.model.layers
                except:
                    try:
                        layers = self.model.language_model.layers
                    except:
                        self.is_hybrid = False
                        return

            for layer in layers:
                if (
                    layer.self_attn.attn.sliding_window_size is None
                    or layer.self_attn.attn.sliding_window_size == -1
                ):
                    full_attention_layer_ids.append(layer.layer_id)
                else:
                    swa_attention_layer_ids.append(layer.layer_id)
            self.model_config.swa_attention_layer_ids = swa_attention_layer_ids
            self.model_config.full_attention_layer_ids = full_attention_layer_ids

            # Algorithm:
            # Existing max_total_num_tokens is per layer and assume all layers have the same number of tokens.
            # - Find total # of tokens available across layers.
            # - Calculate full_max_total_num_tokens and swa_max_total_num_tokens based on the given swa_full_tokens_ratio.
            total_tokens = (
                self.max_total_num_tokens * self.model_config.num_hidden_layers
            )
            full_layers_num = len(full_attention_layer_ids)
            swa_layers_num = len(swa_attention_layer_ids)
            swa_full_tokens_ratio = self.server_args.swa_full_tokens_ratio

            # Solve the equations:
            # 1. swa_max_total_num_tokens * swa_layers_num + full_max_total_num_tokens * full_layers_num == total_tokens
            # 2. full_max_total_num_tokens * swa_full_tokens_ratio == swa_max_total_num_tokens
            denominator = swa_full_tokens_ratio * swa_layers_num + full_layers_num
            self.full_max_total_num_tokens = int(total_tokens / denominator)
            self.swa_max_total_num_tokens = int(
                self.full_max_total_num_tokens * swa_full_tokens_ratio
            )
            self.max_total_num_tokens = self.full_max_total_num_tokens

            logger.info(
                f"Use Sliding window memory pool. full_layer_tokens={self.full_max_total_num_tokens}, swa_layer_tokens={self.swa_max_total_num_tokens}"
            )

    def init_memory_pool(
        self,
        total_gpu_memory: int,
        max_num_reqs: Optional[int] = None,
        max_total_tokens: Optional[int] = None,
    ):
        if self.server_args.kv_cache_dtype == "auto":
            self.kv_cache_dtype = self.dtype
        elif self.server_args.kv_cache_dtype == "fp8_e5m2":
            if _is_hip:  # Using natively supported format
                self.kv_cache_dtype = torch.float8_e5m2fnuz
            else:
                self.kv_cache_dtype = torch.float8_e5m2
        elif self.server_args.kv_cache_dtype == "fp8_e4m3":
            if _is_hip:  # Using natively supported format
                self.kv_cache_dtype = torch.float8_e4m3fnuz
            else:
                self.kv_cache_dtype = torch.float8_e4m3fn
        else:
            raise ValueError(
                f"Unsupported kv_cache_dtype: {self.server_args.kv_cache_dtype}."
            )

        self.max_total_num_tokens = self.profile_max_num_token(total_gpu_memory)

        if max_num_reqs is None:
            max_num_reqs = min(
                max(
                    int(
                        self.max_total_num_tokens / self.model_config.context_len * 512
                    ),
                    2048,
                ),
                4096,
            )

        if SGLANG_CI_SMALL_KV_SIZE:
            self.max_total_num_tokens = int(SGLANG_CI_SMALL_KV_SIZE)

        if not self.spec_algorithm.is_none():
            if self.is_draft_worker:
                self.max_total_num_tokens = self.server_args.draft_runner_cache_size
                max_num_reqs = self.server_args.max_num_reqs
            else:
                # We are sharing the `token_to_kv_pool`, and both verify and draft tokens
                # can be concurrently allocated, so we should give a headroom for it.
                self.server_args.draft_runner_cache_size = (
                    self.max_total_num_tokens
                    # draft
                    + max_num_reqs
                    * self.server_args.speculative_num_steps
                    * self.server_args.speculative_eagle_topk
                    # verify
                    + max_num_reqs * self.server_args.speculative_num_draft_tokens
                    # buffer
                    + 100
                )
                # Target worker and draft worker shares the same indices for the
                # token_to_kv_pool, so we should make sure to match max_total_num_tokens.
                self.max_total_num_tokens = self.server_args.draft_runner_cache_size
                self.server_args.max_num_reqs = max_num_reqs

        if max_total_tokens is not None:
            if max_total_tokens > self.max_total_num_tokens:
                logging.warning(
                    f"max_total_tokens={max_total_tokens} is larger than the profiled value "
                    f"{self.max_total_num_tokens}. "
                    f"Use the profiled value instead."
                )
            self.max_total_num_tokens = min(self.max_total_num_tokens, max_total_tokens)

        self.max_total_num_tokens = (
            self.max_total_num_tokens
            // self.server_args.page_size
            * self.server_args.page_size
        )
        # create token size for hybrid cache
        if self.is_hybrid:
            self.set_num_token_hybrid()

        if self.max_total_num_tokens <= 0:
            raise RuntimeError(
                "Not enough memory. Please try to increase --mem-fraction-static."
            )

        if self.req_to_token_pool is None:
            if self.server_args.disaggregation_mode == "decode":
                from sglang.srt.disaggregation.decode import DecodeReqToTokenPool

                # subscribe memory for pre-allocated requests
                # if max_num_reqs <= 32, we pre-allocate 2x requests
                pre_alloc_size = max_num_reqs * 2 if max_num_reqs <= 32 else 0
                self.req_to_token_pool = DecodeReqToTokenPool(
                    size=max_num_reqs,
                    max_context_len=self.model_config.context_len + 4,
                    device=self.device,
                    enable_memory_saver=self.server_args.enable_memory_saver,
                    pre_alloc_size=pre_alloc_size,
                )
            else:
                self.req_to_token_pool = ReqToTokenPool(
                    size=max_num_reqs,
                    max_context_len=self.model_config.context_len + 4,
                    device=self.device,
                    enable_memory_saver=self.server_args.enable_memory_saver,
                )
        else:
            # Draft worker shares req_to_token_pool with the target worker.
            assert self.is_draft_worker

        if self.server_args.attention_backend == "ascend" and not self.use_mla_backend:
            self.token_to_kv_pool = AscendTokenToKVPool(
                self.max_total_num_tokens,
                page_size=self.page_size,
                dtype=self.kv_cache_dtype,
                head_num=self.model_config.get_num_kv_heads(get_attention_tp_size()),
                head_dim=self.model_config.head_dim,
                layer_num=self.model_config.num_hidden_layers,
                device=self.device,
                enable_memory_saver=self.server_args.enable_memory_saver,
            )
        elif self.server_args.attention_backend == "ascend" and self.use_mla_backend:
            self.token_to_kv_pool = AscendMLAPagedTokenToKVPool(
                self.max_total_num_tokens,
                page_size=self.page_size,
                dtype=self.kv_cache_dtype,
                kv_lora_rank=self.model_config.kv_lora_rank,
                qk_rope_head_dim=self.model_config.qk_rope_head_dim,
                layer_num=(
                    self.model_config.num_hidden_layers
                    if not self.is_draft_worker
                    else self.model_config.hf_config.num_nextn_predict_layers
                ),  # PP is not compatible with mla backend
                device=self.device,
                enable_memory_saver=self.server_args.enable_memory_saver,
                start_layer=self.start_layer,
                end_layer=self.end_layer,
            )
        elif self.use_mla_backend:
            self.token_to_kv_pool = MLATokenToKVPool(
                self.max_total_num_tokens,
                page_size=self.page_size,
                dtype=self.kv_cache_dtype,
                kv_lora_rank=self.model_config.kv_lora_rank,
                qk_rope_head_dim=self.model_config.qk_rope_head_dim,
                layer_num=(
                    self.model_config.num_hidden_layers
                    if not self.is_draft_worker
                    else self.model_config.hf_config.num_nextn_predict_layers
                ),  # PP is not compatible with mla backend
                device=self.device,
                enable_memory_saver=self.server_args.enable_memory_saver,
                start_layer=self.start_layer,
                end_layer=self.end_layer,
            )
        elif self.server_args.enable_double_sparsity:
            self.token_to_kv_pool = DoubleSparseTokenToKVPool(
                self.max_total_num_tokens,
                page_size=self.page_size,
                dtype=self.kv_cache_dtype,
                head_num=self.model_config.get_num_kv_heads(get_attention_tp_size()),
                head_dim=self.model_config.head_dim,
                layer_num=self.num_effective_layers,
                device=self.device,
                heavy_channel_num=self.server_args.ds_heavy_channel_num,
                enable_memory_saver=self.server_args.enable_memory_saver,
                start_layer=self.start_layer,
                end_layer=self.end_layer,
            )
        else:
            if self.is_hybrid:
                self.token_to_kv_pool = SWAKVPool(
                    size=self.full_max_total_num_tokens,
                    size_swa=self.swa_max_total_num_tokens,
                    dtype=self.kv_cache_dtype,
                    head_num=self.model_config.get_num_kv_heads(
                        get_attention_tp_size()
                    ),
                    head_dim=self.model_config.head_dim,
                    swa_attention_layer_ids=self.model_config.swa_attention_layer_ids,
                    full_attention_layer_ids=self.model_config.full_attention_layer_ids,
                    enable_kvcache_transpose=False,
                    device=self.device,
                )
            else:
                self.token_to_kv_pool = MHATokenToKVPool(
                    self.max_total_num_tokens,
                    page_size=self.page_size,
                    dtype=self.kv_cache_dtype,
                    head_num=self.model_config.get_num_kv_heads(
                        get_attention_tp_size()
                    ),
                    head_dim=self.model_config.head_dim,
                    layer_num=self.num_effective_layers,
                    device=self.device,
                    enable_memory_saver=self.server_args.enable_memory_saver,
                    start_layer=self.start_layer,
                    end_layer=self.end_layer,
                )

        if self.token_to_kv_pool_allocator is None:
            if self.page_size == 1:
                if self.is_hybrid:
                    self.token_to_kv_pool_allocator = SWATokenToKVPoolAllocator(
                        self.full_max_total_num_tokens,
                        self.swa_max_total_num_tokens,
                        dtype=self.kv_cache_dtype,
                        device=self.device,
                        kvcache=self.token_to_kv_pool,
                    )
                else:
                    self.token_to_kv_pool_allocator = TokenToKVPoolAllocator(
                        self.max_total_num_tokens,
                        dtype=self.kv_cache_dtype,
                        device=self.device,
                        kvcache=self.token_to_kv_pool,
                    )
            else:
                if _is_npu:
                    self.token_to_kv_pool_allocator = AscendPagedTokenToKVPoolAllocator(
                        self.max_total_num_tokens,
                        page_size=self.page_size,
                        dtype=self.kv_cache_dtype,
                        device=self.device,
                        kvcache=self.token_to_kv_pool,
                    )
                else:
                    self.token_to_kv_pool_allocator = PagedTokenToKVPoolAllocator(
                        self.max_total_num_tokens,
                        page_size=self.page_size,
                        dtype=self.kv_cache_dtype,
                        device=self.device,
                        kvcache=self.token_to_kv_pool,
                    )
        else:
            assert self.is_draft_worker

        logger.info(
            f"Memory pool end. "
            f"avail mem={get_available_gpu_memory(self.device, self.gpu_id):.2f} GB"
        )

    def init_cublas(self):
        """We need to run a small matmul to init cublas. Otherwise, it will raise some errors later."""
        dtype = torch.float16
        device = "cuda"
        a = torch.ones((16, 16), dtype=dtype, device=device)
        b = torch.ones((16, 16), dtype=dtype, device=device)
        c = a @ b
        return c

    def init_attention_backend(self):
<<<<<<< HEAD
        if self.server_args.enable_two_batch_overlap:
=======
        """Init attention kernel backend."""
        if self.server_args.enable_two_batch_overlap and not self.is_draft_worker:
>>>>>>> 8af145b7
            self.attn_backend = TboAttnBackend.init_new(self._get_attention_backend)
        else:
            self.attn_backend = self._get_attention_backend()

    def _get_attention_backend(self):
        """Init attention kernel backend."""
        self.decode_attention_backend_str = (
            self.server_args.decode_attention_backend
            if self.server_args.decode_attention_backend
            else self.server_args.attention_backend
        )
        self.prefill_attention_backend_str = (
            self.server_args.prefill_attention_backend
            if self.server_args.prefill_attention_backend
            else self.server_args.attention_backend
        )
        if self.decode_attention_backend_str != self.prefill_attention_backend_str:
            assert (
                self.server_args.speculative_algorithm is None
            ), "Currently HybridAttentionBackend does not support speculative decoding."
            from sglang.srt.layers.attention.hybrid_attn_backend import (
                HybridAttnBackend,
            )

            attn_backend = HybridAttnBackend(
                decode_backend=self._get_attention_backend_from_str(
                    self.decode_attention_backend_str
                ),
                prefill_backend=self._get_attention_backend_from_str(
                    self.prefill_attention_backend_str
                ),
            )
            logger.info(
                f"Using hybrid attention backend for decode and prefill: "
                f"decode_backend={self.decode_attention_backend_str}, "
                f"prefill_backend={self.prefill_attention_backend_str}."
            )
            logger.warning(
                f"Warning: Attention backend specified by --attention-backend or default backend might be overridden."
                f"The feature of hybrid attention backend is experimental and unstable. Please raise an issue if you encounter any problem."
            )
        else:
            attn_backend = self._get_attention_backend_from_str(
                self.server_args.attention_backend
            )

        global_server_args_dict.update(
            {
                "decode_attention_backend": self.decode_attention_backend_str,
                "prefill_attention_backend": self.prefill_attention_backend_str,
            }
        )
        return attn_backend

    def _get_attention_backend_from_str(self, backend_str: str):
        if backend_str == "flashinfer":
            if not self.use_mla_backend:
                from sglang.srt.layers.attention.flashinfer_backend import (
                    FlashInferAttnBackend,
                )

                # Init streams
                if self.server_args.speculative_algorithm == "EAGLE":
                    if (
                        not hasattr(self, "plan_stream_for_flashinfer")
                        or not self.plan_stream_for_flashinfer
                    ):
                        self.plan_stream_for_flashinfer = torch.cuda.Stream()
                return FlashInferAttnBackend(self)
            else:
                from sglang.srt.layers.attention.flashinfer_mla_backend import (
                    FlashInferMLAAttnBackend,
                )

                return FlashInferMLAAttnBackend(self)
        elif backend_str == "aiter":
            from sglang.srt.layers.attention.aiter_backend import AiterAttnBackend

            return AiterAttnBackend(self)
<<<<<<< HEAD
        elif backend_str == "triton":
=======
        elif self.server_args.attention_backend == "ascend":
            from sglang.srt.layers.attention.ascend_backend import AscendAttnBackend

            return AscendAttnBackend(self)
        elif self.server_args.attention_backend == "triton":
>>>>>>> 8af145b7
            assert not self.model_config.is_encoder_decoder, (
                "Cross attention is not supported in the triton attention backend. "
                "Please use `--attention-backend flashinfer`."
            )
            if self.server_args.enable_double_sparsity:
                from sglang.srt.layers.attention.double_sparsity_backend import (
                    DoubleSparseAttnBackend,
                )

                return DoubleSparseAttnBackend(self)
            else:
                from sglang.srt.layers.attention.triton_backend import TritonAttnBackend

                return TritonAttnBackend(self)
        elif backend_str == "torch_native":
            from sglang.srt.layers.attention.torch_native_backend import (
                TorchNativeAttnBackend,
            )

            return TorchNativeAttnBackend(self)
        elif backend_str == "flashmla":
            from sglang.srt.layers.attention.flashmla_backend import FlashMLABackend

            return FlashMLABackend(self)
        elif backend_str == "fa3":
            assert (
                torch.cuda.get_device_capability()[0] == 8 and not self.use_mla_backend
            ) or torch.cuda.get_device_capability()[0] == 9, (
                "FlashAttention v3 Backend requires SM>=80 and SM<=90. "
                "Please use `--attention-backend flashinfer`."
            )
            from sglang.srt.layers.attention.flashattention_backend import (
                FlashAttentionBackend,
            )

            return FlashAttentionBackend(self)
        elif backend_str == "cutlass_mla":
            from sglang.srt.layers.attention.cutlass_mla_backend import (
                CutlassMLABackend,
            )

            return CutlassMLABackend(self)
        elif self.server_args.attention_backend == "intel_amx":
            from sglang.srt.layers.attention.intel_amx_backend import (
                IntelAMXAttnBackend,
            )

            logger.info(f"Intel AMX attention backend is enabled.")
            return IntelAMXAttnBackend(self)
        else:
            raise ValueError(f"Invalid attention backend: {backend_str}")

    def init_double_sparsity_channel_config(self, selected_channel):
        selected_channel = "." + selected_channel + "_proj"
        self.sorted_channels = []
        # load channel config
        with open(self.server_args.ds_channel_config_path, "r") as f:
            channel_config = json.load(f)

        for i in range(self.start_layer, self.end_layer):
            key = "model.layers." + str(i) + ".self_attn" + selected_channel
            self.sorted_channels.append(
                torch.tensor(channel_config[key])[
                    :, : self.server_args.ds_heavy_channel_num
                ]
                .contiguous()
                .cuda()
            )

    def init_cuda_graphs(self):
        """Capture cuda graphs."""
        self.cuda_graph_runner = None
        self.cuda_graph_mem_usage = 0

        if not self.is_generation:
            # TODO: Currently, cuda graph only captures decode steps, which only exists for generation models
            return

        if self.server_args.disable_cuda_graph:
            return

        tic = time.perf_counter()
        before_mem = get_available_gpu_memory(self.device, self.gpu_id)
        logger.info(
            f"Capture cuda graph begin. This can take up to several minutes. avail mem={before_mem:.2f} GB"
        )
        self.cuda_graph_runner = CudaGraphRunner(self)
        after_mem = get_available_gpu_memory(self.device, self.gpu_id)
        self.cuda_graph_mem_usage = before_mem - after_mem
        logger.info(
            f"Capture cuda graph end. Time elapsed: {time.perf_counter() - tic:.2f} s. "
            f"mem usage={self.cuda_graph_mem_usage:.2f} GB. avail mem={after_mem:.2f} GB."
        )

    def init_threads_binding(self):
        omp_cpuids = os.environ.get("SGLANG_CPU_OMP_THREADS_BIND", "all")
        if omp_cpuids == "all":
            cpu_ids_by_node = get_cpu_ids_by_node()
            n_numa_node = len(cpu_ids_by_node)

            assert self.tp_size <= n_numa_node, (
                f"SGLANG_CPU_OMP_THREADS_BIND is not set, in this case, "
                f"tp_size {self.tp_size} should be smaller than or equal to number of numa node on the machine {n_numa_node}. "
                f"If you need tp_size to be larger than number of numa node, please set the CPU cores for each tp rank via SGLANG_CPU_OMP_THREADS_BIND explicitly. "
                f"For example, on a machine with 2 numa nodes, where core 0-31 are on numa node 0 and core 32-63 are on numa node 1, "
                f"it is suggested to use -tp 2 and bind tp rank 0 to core 0-31 and tp rank 1 to core 32-63. "
                f"This is the default behavior if SGLANG_CPU_OMP_THREADS_BIND is not set and it is the same as setting SGLANG_CPU_OMP_THREADS_BIND=0-31|32-63. "
                f"If you do need tp_size to be larger than the number of numa nodes, you could set SGLANG_CPU_OMP_THREADS_BIND explicitly for example SGLANG_CPU_OMP_THREADS_BIND=0-15|16-31|32-47|48-63 and run with -tp 4. "
                f"If you don't want each tp rank to use all the cores on one numa node, you could set for example SGLANG_CPU_OMP_THREADS_BIND=0-15|32-47 and run with -tp 2."
            )
            if self.tp_size < n_numa_node:
                logger.warning(
                    f"Detected the current machine has {n_numa_node} numa nodes available, but tp_size is set to {self.tp_size}, so only {self.tp_size} numa nodes are used."
                )
            self.local_omp_cpuid = cpu_ids_by_node[self.tp_rank]
        else:
            self.local_omp_cpuid = omp_cpuids.split("|")[self.tp_rank]

    def apply_torch_tp(self):
        logger.info(f"Enabling torch tensor parallelism on {self.tp_size} devices.")
        from sglang.srt.model_parallel import tensor_parallel

        device_mesh = torch.distributed.init_device_mesh(self.device, (self.tp_size,))
        tensor_parallel(self.model, device_mesh)

    def forward_decode(
        self,
        forward_batch: ForwardBatch,
        skip_attn_backend_init: bool = False,
        pp_proxy_tensors=None,
    ) -> LogitsProcessorOutput:
        if not skip_attn_backend_init:
            self.attn_backend.init_forward_metadata(forward_batch)
        # FIXME: add pp_proxy_tensors arg to all models
        kwargs = {}
        if self.support_pp:
            kwargs["pp_proxy_tensors"] = pp_proxy_tensors
        return self.model.forward(
            forward_batch.input_ids,
            forward_batch.positions,
            forward_batch,
            **kwargs,
        )

    def forward_extend(
        self,
        forward_batch: ForwardBatch,
        skip_attn_backend_init: bool = False,
        pp_proxy_tensors=None,
    ) -> LogitsProcessorOutput:
        if not skip_attn_backend_init:
            self.attn_backend.init_forward_metadata(forward_batch)

        kwargs = {}
        if self.support_pp:
            kwargs["pp_proxy_tensors"] = pp_proxy_tensors
        if forward_batch.input_embeds is not None:
            kwargs["input_embeds"] = forward_batch.input_embeds.bfloat16()
        if not self.is_generation:
            kwargs["get_embedding"] = True
        return self.model.forward(
            forward_batch.input_ids,
            forward_batch.positions,
            forward_batch,
            **kwargs,
        )

    def forward_idle(
        self, forward_batch: ForwardBatch, pp_proxy_tensors=None
    ) -> LogitsProcessorOutput:
        kwargs = {}
        if self.support_pp:
            kwargs["pp_proxy_tensors"] = pp_proxy_tensors
        return self.model.forward(
            forward_batch.input_ids,
            forward_batch.positions,
            forward_batch,
            **kwargs,
        )

    def forward_split_prefill(
        self,
        forward_batch: ForwardBatch,
        reinit_attn_backend: bool = False,
        forward_count: int = 1,
    ) -> LogitsProcessorOutput:
        if forward_batch.split_index == 0 or reinit_attn_backend:
            self.attn_backend.init_forward_metadata(forward_batch)
        next_split_index = min(
            forward_batch.split_index + forward_count,
            self.model_config.num_hidden_layers,
        )
        ret = self.model.forward_split_prefill(
            forward_batch.input_ids,
            forward_batch.positions,
            forward_batch,
            (forward_batch.split_index, next_split_index),
        )
        forward_batch.split_index = next_split_index
        return ret

    def forward(
        self,
        forward_batch: ForwardBatch,
        skip_attn_backend_init: bool = False,
        pp_proxy_tensors: Optional[PPProxyTensors] = None,
        reinit_attn_backend: bool = False,
        split_forward_count: int = 1,
    ) -> Tuple[Union[LogitsProcessorOutput, PPProxyTensors], bool]:
        self.forward_pass_id += 1

        with get_global_expert_distribution_recorder().with_forward_pass(
            self.forward_pass_id,
            forward_batch,
        ):
            output = self._forward_raw(
                forward_batch,
                skip_attn_backend_init,
                pp_proxy_tensors,
                reinit_attn_backend,
                split_forward_count,
            )

        if self.eplb_manager is not None:
            self.eplb_manager.on_forward_pass_end()

        return output

    def _forward_raw(
        self,
        forward_batch: ForwardBatch,
        skip_attn_backend_init: bool,
        pp_proxy_tensors: Optional[PPProxyTensors],
        reinit_attn_backend: bool = False,
        split_forward_count: int = 1,
    ) -> Tuple[Union[LogitsProcessorOutput, PPProxyTensors], bool]:
        can_run_cuda_graph = bool(
            forward_batch.forward_mode.is_cuda_graph()
            and self.cuda_graph_runner
            and self.cuda_graph_runner.can_run(forward_batch)
        )
        if can_run_cuda_graph:
            ret = self.cuda_graph_runner.replay(
                forward_batch,
                skip_attn_backend_init=skip_attn_backend_init,
                pp_proxy_tensors=pp_proxy_tensors,
            )
            return ret, can_run_cuda_graph

        # For MLP sync
        if forward_batch.global_num_tokens_cpu is not None:
            forward_batch.prepare_mlp_sync_batch(self)

        if forward_batch.forward_mode.is_decode():
            ret = self.forward_decode(
                forward_batch,
                skip_attn_backend_init=skip_attn_backend_init,
                pp_proxy_tensors=pp_proxy_tensors,
            )
        elif forward_batch.forward_mode.is_extend():
            ret = self.forward_extend(
                forward_batch,
                skip_attn_backend_init=skip_attn_backend_init,
                pp_proxy_tensors=pp_proxy_tensors,
            )
        elif forward_batch.forward_mode.is_split_prefill():
            ret = self.forward_split_prefill(
                forward_batch,
                reinit_attn_backend=reinit_attn_backend,
                forward_count=split_forward_count,
            )
        elif forward_batch.forward_mode.is_idle():
            ret = self.forward_idle(forward_batch, pp_proxy_tensors=pp_proxy_tensors)
        else:
            raise ValueError(f"Invalid forward mode: {forward_batch.forward_mode}")

        if forward_batch.global_num_tokens_cpu is not None:
            forward_batch.post_forward_mlp_sync_batch(ret)

        return ret, can_run_cuda_graph

    def _preprocess_logits(
        self, logits_output: LogitsProcessorOutput, sampling_info: SamplingBatchInfo
    ):
        # Apply logit bias
        if sampling_info.sampling_info_done:
            # Overlap mode: the function update_regex_vocab_mask was executed
            # in process_batch_result of the last batch.
            if sampling_info.grammars:
                sampling_info.sampling_info_done.wait()
        else:
            # Normal mode: Put CPU-heavy tasks here. They will be overlapped with the forward pass.
            sampling_info.update_regex_vocab_mask()
        sampling_info.apply_logits_bias(logits_output.next_token_logits)

    def sample(
        self,
        logits_output: LogitsProcessorOutput,
        forward_batch: ForwardBatch,
    ) -> torch.Tensor:
        """Sample and compute logprobs and update logits_output.

        Args:
            logits_output: The logits output from the model forward
            forward_batch: The forward batch that generates logits_output

        Returns:
            A list of next_token_ids
        """
        # For duplex models with multiple output streams.
        if isinstance(logits_output, tuple):
            return torch.stack(
                [self.sample(values, forward_batch) for values in logits_output],
                axis=-1,
            )

        self._preprocess_logits(logits_output, forward_batch.sampling_info)

        # Sample the next tokens
        next_token_ids = self.sampler(
            logits_output,
            forward_batch.sampling_info,
            forward_batch.return_logprob,
            forward_batch.top_logprobs_nums,
            forward_batch.token_ids_logprobs,
        )
        return next_token_ids

    @property
    def model_is_mrope(self) -> bool:
        """Detect if the model has "mrope" rope_scaling type.
        mrope requires keep "rope_deltas" between prompt and decoding phases."""
        rope_scaling = getattr(self.model_config.hf_text_config, "rope_scaling", {})
        if rope_scaling is None:
            return False
        is_mrope_enabled = "mrope_section" in rope_scaling
        return is_mrope_enabled

    def save_remote_model(self, url: str):
        from sglang.srt.model_loader.loader import RemoteModelLoader

        logger.info(f"Saving model to {url}")
        RemoteModelLoader.save_model(self.model, self.model_config.model_path, url)

    def save_sharded_model(
        self, path: str, pattern: Optional[str] = None, max_size: Optional[int] = None
    ):
        from sglang.srt.model_loader.loader import ShardedStateLoader

        logger.info(
            f"Save sharded model to {path} with pattern {pattern} and max_size {max_size}"
        )
        ShardedStateLoader.save_model(self.model, path, pattern, max_size)


def _model_load_weights_direct(model, named_tensors: List[Tuple[str, torch.Tensor]]):
    params_dict = dict(model.named_parameters())
    for name, tensor in named_tensors:
        default_weight_loader(params_dict[name], tensor)


def _unwrap_tensor(tensor, tp_rank):
    if isinstance(tensor, LocalSerializedTensor):
        monkey_patch_torch_reductions()
        tensor = tensor.get(tp_rank)
    return tensor.to(torch.cuda.current_device())


@dataclass
class LocalSerializedTensor:
    """torch.Tensor that gets serialized by MultiprocessingSerializer (which only serializes a pointer and not the data).
    The i-th element in the list corresponds to i-th rank's GPU."""

    values: List[bytes]

    def get(self, rank: int):
        return MultiprocessingSerializer.deserialize(self.values[rank])<|MERGE_RESOLUTION|>--- conflicted
+++ resolved
@@ -1302,12 +1302,8 @@
         return c
 
     def init_attention_backend(self):
-<<<<<<< HEAD
-        if self.server_args.enable_two_batch_overlap:
-=======
         """Init attention kernel backend."""
         if self.server_args.enable_two_batch_overlap and not self.is_draft_worker:
->>>>>>> 8af145b7
             self.attn_backend = TboAttnBackend.init_new(self._get_attention_backend)
         else:
             self.attn_backend = self._get_attention_backend()
@@ -1387,15 +1383,11 @@
             from sglang.srt.layers.attention.aiter_backend import AiterAttnBackend
 
             return AiterAttnBackend(self)
-<<<<<<< HEAD
+        elif backend_str == "ascend":
+            from sglang.srt.layers.attention.ascend_backend import AscendAttnBackend
+
+            return AscendAttnBackend(self)
         elif backend_str == "triton":
-=======
-        elif self.server_args.attention_backend == "ascend":
-            from sglang.srt.layers.attention.ascend_backend import AscendAttnBackend
-
-            return AscendAttnBackend(self)
-        elif self.server_args.attention_backend == "triton":
->>>>>>> 8af145b7
             assert not self.model_config.is_encoder_decoder, (
                 "Cross attention is not supported in the triton attention backend. "
                 "Please use `--attention-backend flashinfer`."
