--- conflicted
+++ resolved
@@ -89,15 +89,9 @@
         self.tp_size = tp_size
         self.dist_port = nccl_port
         self.server_args = server_args
-<<<<<<< HEAD
-        self.is_multimodal_model = is_multimodal_model(
-            self.model_config.hf_config.architectures
-        )
         self.is_draft_runner = is_draft_runner
-=======
         self.is_generation = model_config.is_generation
         self.is_multimodal = model_config.is_multimodal
->>>>>>> 96766101
 
         # Model-specific adjustment
         if (
