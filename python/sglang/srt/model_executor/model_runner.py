--- conflicted
+++ resolved
@@ -90,14 +90,10 @@
     ReqToTokenPool,
     SWAKVPool,
 )
-<<<<<<< HEAD
 from sglang.srt.model_executor.cpu_graph_runner import CPUGraphRunner
-from sglang.srt.model_executor.cuda_graph_runner import CudaGraphRunner
-=======
 
 # TODO(iforgetmyname): Renaming on the way
 from sglang.srt.model_executor.cuda_graph_runner_impl import CudaGraphRunner
->>>>>>> f1b0eda5
 from sglang.srt.model_executor.forward_batch_info import ForwardBatch, PPProxyTensors
 from sglang.srt.model_executor.npu_graph_runner import NPUGraphRunner
 from sglang.srt.model_loader import get_model
@@ -351,20 +347,15 @@
             self.init_cublas()
             self.init_attention_backend()
             self.init_device_graphs()
-<<<<<<< HEAD
+        elif self.device == "npu":
+            self.init_attention_backend()
+            self.init_device_graphs()
         elif self.device == "cpu":
-=======
-        elif self.device == "npu":
->>>>>>> f1b0eda5
             self.init_attention_backend()
             self.init_device_graphs()
         else:
             self.graph_runner = None
-<<<<<<< HEAD
             self.graph_mem_usage = 0
-=======
-            self.cuda_graph_mem_usage = 0
->>>>>>> f1b0eda5
             self.init_attention_backend()
 
         # auxiliary hidden capture mode. TODO: expose this to server args?
@@ -1612,21 +1603,15 @@
             )
 
     def init_device_graphs(self):
-<<<<<<< HEAD
-        """Capture cuda/cpu graphs."""
+        """Capture device graphs."""
         self.graph_runner = None
         self.graph_mem_usage = 0
-=======
-        """Capture cuda graphs."""
-        self.graph_runner = None
-        self.cuda_graph_mem_usage = 0
->>>>>>> f1b0eda5
 
         if not self.is_generation:
             # TODO: Currently, cuda graph only captures decode steps, which only exists for generation models
             return
 
-        if self.device == "cuda" and self.server_args.disable_cuda_graph:
+        if self.device != "cpu" and self.server_args.disable_cuda_graph:
             return
 
         if self.device == "cpu" and not self.server_args.enable_torch_compile:
@@ -1641,16 +1626,11 @@
             lambda: CudaGraphRunner,
             {
                 "cpu": CPUGraphRunner,
+                "npu": CudaGraphRunner if not _is_npu else NPUGraphRunner,
             },
         )
-<<<<<<< HEAD
         self.graph_runner = graph_runners[self.device](self)
 
-=======
-        self.graph_runner = (
-            CudaGraphRunner(self) if not _is_npu else NPUGraphRunner(self)
-        )
->>>>>>> f1b0eda5
         after_mem = get_available_gpu_memory(self.device, self.gpu_id)
         self.graph_mem_usage = before_mem - after_mem
         logger.info(
@@ -1800,7 +1780,6 @@
         reinit_attn_backend: bool = False,
         split_forward_count: int = 1,
     ) -> Tuple[Union[LogitsProcessorOutput, PPProxyTensors], bool]:
-<<<<<<< HEAD
         mode_check = (
             forward_batch.forward_mode.is_cpu_graph
             if self.device == "cpu"
@@ -1813,14 +1792,6 @@
         )
 
         if can_run_graph:
-=======
-        can_run_cuda_graph = bool(
-            forward_batch.forward_mode.is_cuda_graph()
-            and self.graph_runner
-            and self.graph_runner.can_run(forward_batch)
-        )
-        if can_run_cuda_graph:
->>>>>>> f1b0eda5
             ret = self.graph_runner.replay(
                 forward_batch,
                 skip_attn_backend_init=skip_attn_backend_init,
