--- conflicted
+++ resolved
@@ -1438,9 +1438,8 @@
     @property
     def hybrid_gdn_config(self):
         config = self.model_config.hf_config
-<<<<<<< HEAD
         if (
-            isinstance(config, Qwen3NextConfig | JetNemotronConfig)
+            isinstance(config, Qwen3NextConfig | JetNemotronConfig | JetVLMConfig)
             and not self.hybrid_lightning_attn_config
         ):
             return config
@@ -1450,9 +1449,6 @@
     def hybrid_lightning_attn_config(self):
         config = self.model_config.hf_config
         if isinstance(config, BailingMoeLinearConfig):
-=======
-        if isinstance(config, Qwen3NextConfig | JetNemotronConfig | JetVLMConfig):
->>>>>>> 8900f996
             return config
         return None
 
