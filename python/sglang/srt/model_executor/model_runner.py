--- conflicted
+++ resolved
@@ -363,19 +363,16 @@
                     elif hasattr(layer.self_attn, "attn_mqa"):
                         # For DeepSeek model
                         self.attention_layers.append(layer.self_attn.attn_mqa)
-<<<<<<< HEAD
                 # For hybrid model
-                if hasattr(layer, "attn"):
+                elif hasattr(layer, "attn"):
                     self.attention_layers.append(layer.attn)
-                if hasattr(layer, "linear_attn"):
+                elif hasattr(layer, "linear_attn"):
                     self.attention_layers.append(layer.linear_attn)
-=======
                 # For InternVL model
                 elif hasattr(layer, "attention"):
                     if hasattr(layer.attention, "attn"):
                         self.attention_layers.append(layer.attention.attn)
 
->>>>>>> de430b67
             if len(self.attention_layers) < self.model_config.num_hidden_layers:
                 # TODO(yuwei): support Non-Standard GQA
                 log_info_on_rank0(
