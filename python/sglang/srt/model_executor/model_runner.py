--- conflicted
+++ resolved
@@ -1339,7 +1339,6 @@
                     enable_memory_saver=self.server_args.enable_memory_saver,
                     pre_alloc_size=pre_alloc_size,
                 )
-<<<<<<< HEAD
             elif (
                 self.server_args.disaggregation_mode == "prefill"
                 and self.server_args.enable_pd_convert
@@ -1355,7 +1354,6 @@
                     pre_alloc_size=pre_alloc_size,
                 )
                 self.req_to_token_pool.set_prealloc_size(0)
-=======
             elif self.is_hybrid_gdn:
                 config = self.model_config.hf_config
                 (
@@ -1378,7 +1376,6 @@
                     mamba_layers=mamba_layers,
                     speculative_num_draft_tokens=self.server_args.speculative_num_draft_tokens,
                 )
->>>>>>> b0d25e72
             else:
                 self.req_to_token_pool = ReqToTokenPool(
                     size=max_num_reqs,
