# Copyright 2023-2024 SGLang Team
# Licensed under the Apache License, Version 2.0 (the "License");
# you may not use this file except in compliance with the License.
# You may obtain a copy of the License at
#
#     http://www.apache.org/licenses/LICENSE-2.0
#
# Unless required by applicable law or agreed to in writing, software
# distributed under the License is distributed on an "AS IS" BASIS,
# WITHOUT WARRANTIES OR CONDITIONS OF ANY KIND, either express or implied.
# See the License for the specific language governing permissions and
# limitations under the License.
# ==============================================================================
"""ModelRunner runs the forward passes of the models."""

import datetime
import gc
import inspect
import json
import logging
import os
import time
from dataclasses import dataclass
from typing import List, Optional, Tuple, Union

import torch
import torch.distributed as dist

from sglang.srt.configs.device_config import DeviceConfig
from sglang.srt.configs.load_config import LoadConfig
from sglang.srt.configs.model_config import AttentionArch, ModelConfig
from sglang.srt.configs.update_config import adjust_config_with_unaligned_cpu_tp
from sglang.srt.constants import GPU_MEMORY_TYPE_WEIGHTS
from sglang.srt.distributed import (
    get_tp_group,
    get_world_group,
    init_distributed_environment,
    initialize_model_parallel,
    set_custom_all_reduce,
    set_mscclpp_all_reduce,
)
from sglang.srt.distributed.parallel_state import monkey_patch_vllm_parallel_state
<<<<<<< HEAD
from sglang.srt.layers.attention.cudnn_backend import CuDNNBackend
from sglang.srt.layers.attention.double_sparsity_backend import DoubleSparseAttnBackend
from sglang.srt.layers.attention.flashinfer_backend import FlashInferAttnBackend
from sglang.srt.layers.attention.flashinfer_mla_backend import FlashInferMLAAttnBackend
from sglang.srt.layers.attention.torch_native_backend import TorchNativeAttnBackend
from sglang.srt.layers.attention.triton_backend import TritonAttnBackend
=======
from sglang.srt.eplb.eplb_manager import EPLBManager
from sglang.srt.eplb.expert_distribution import (
    ExpertDistributionRecorder,
    get_global_expert_distribution_recorder,
    set_global_expert_distribution_recorder,
)
from sglang.srt.eplb.expert_location import (
    ExpertLocationMetadata,
    compute_initial_expert_location_metadata,
    get_global_expert_location_metadata,
    set_global_expert_location_metadata,
)
from sglang.srt.eplb.expert_location_updater import ExpertLocationUpdater
from sglang.srt.layers.attention.tbo_backend import TboAttnBackend
>>>>>>> 7cd2ee06
from sglang.srt.layers.dp_attention import (
    get_attention_tp_group,
    get_attention_tp_size,
    initialize_dp_attention,
)
from sglang.srt.layers.logits_processor import LogitsProcessorOutput
from sglang.srt.layers.quantization import (
    deep_gemm_wrapper,
    monkey_patch_isinstance_for_vllm_base_layer,
)
from sglang.srt.layers.sampler import Sampler
from sglang.srt.layers.torchao_utils import apply_torchao_config_to_model
from sglang.srt.layers.utils import is_sm100_supported
from sglang.srt.lora.lora_manager import LoRAManager
from sglang.srt.lora.lora_registry import LoRARef
from sglang.srt.managers.schedule_batch import (
    GLOBAL_SERVER_ARGS_KEYS,
    global_server_args_dict,
)
from sglang.srt.mem_cache.allocator import (
    BaseTokenToKVPoolAllocator,
    PagedTokenToKVPoolAllocator,
    SWATokenToKVPoolAllocator,
    TokenToKVPoolAllocator,
)
from sglang.srt.mem_cache.allocator_ascend import AscendPagedTokenToKVPoolAllocator
from sglang.srt.mem_cache.memory_pool import (
    AscendMLAPagedTokenToKVPool,
    AscendTokenToKVPool,
    DoubleSparseTokenToKVPool,
    MHATokenToKVPool,
    MLATokenToKVPool,
    ReqToTokenPool,
    SWAKVPool,
)
from sglang.srt.model_executor.cuda_graph_runner import CudaGraphRunner
from sglang.srt.model_executor.forward_batch_info import ForwardBatch, PPProxyTensors
from sglang.srt.model_loader import get_model
from sglang.srt.model_loader.loader import DefaultModelLoader, get_model_loader
from sglang.srt.model_loader.utils import set_default_torch_dtype
from sglang.srt.model_loader.weight_utils import default_weight_loader
from sglang.srt.patch_torch import monkey_patch_torch_reductions
from sglang.srt.sampling.sampling_batch_info import SamplingBatchInfo
from sglang.srt.server_args import ServerArgs
from sglang.srt.speculative.spec_info import SpeculativeAlgorithm
from sglang.srt.torch_memory_saver_adapter import TorchMemorySaverAdapter
from sglang.srt.utils import (
    MultiprocessingSerializer,
    cpu_has_amx_support,
    dynamic_import,
    enable_show_time_cost,
    get_available_gpu_memory,
    get_bool_env_var,
    get_cpu_ids_by_node,
    init_custom_process_group,
    is_fa3_default_architecture,
    is_flashinfer_available,
    is_hip,
    is_hopper_with_cuda_12_3,
    is_no_spec_infer_or_topk_one,
    is_npu,
    monkey_patch_p2p_access_check,
    monkey_patch_vllm_gguf_config,
    set_cpu_offload_max_bytes,
    set_cuda_arch,
)
from sglang.srt.weight_sync.tensor_bucket import (
    FlattenedTensorBucket,
    FlattenedTensorMetadata,
)

_is_hip = is_hip()
_is_npu = is_npu()
_is_cpu_amx_available = cpu_has_amx_support()

# Use a small KV cache pool size for tests in CI
SGLANG_CI_SMALL_KV_SIZE = os.getenv("SGLANG_CI_SMALL_KV_SIZE", None)

# Detect stragger ranks in model loading
UNBALANCED_MODEL_LOADING_TIMEOUT_S = 300

logger = logging.getLogger(__name__)


class RankZeroFilter(logging.Filter):
    """Filter that only allows INFO level logs from rank 0, but allows all other levels from any rank."""

    def __init__(self, is_rank_zero):
        super().__init__()
        self.is_rank_zero = is_rank_zero

    def filter(self, record):
        if record.levelno == logging.INFO:
            return self.is_rank_zero
        return True


class ModelRunner:
    """ModelRunner runs the forward passes of the models."""

    def __init__(
        self,
        model_config: ModelConfig,
        mem_fraction_static: float,
        gpu_id: int,
        tp_rank: int,
        tp_size: int,
        moe_ep_rank: int,
        moe_ep_size: int,
        pp_rank: int,
        pp_size: int,
        nccl_port: int,
        server_args: ServerArgs,
        is_draft_worker: bool = False,
        req_to_token_pool: Optional[ReqToTokenPool] = None,
        token_to_kv_pool_allocator: Optional[BaseTokenToKVPoolAllocator] = None,
    ):
        # Parse args
        self.mem_fraction_static = mem_fraction_static
        self.device = server_args.device
        self.gpu_id = gpu_id
        self.tp_rank = tp_rank
        self.tp_size = tp_size
        self.moe_ep_rank = moe_ep_rank
        self.moe_ep_size = moe_ep_size
        self.dp_size = server_args.dp_size
        self.pp_rank = pp_rank
        self.pp_size = pp_size
        self.model_config = model_config
        self.dist_port = nccl_port
        self.server_args = server_args
        self.is_draft_worker = is_draft_worker
        self.is_generation = model_config.is_generation
        self.is_multimodal = model_config.is_multimodal
        self.is_multimodal_chunked_prefill_supported = (
            model_config.is_multimodal_chunked_prefill_supported
        )
        self.spec_algorithm = SpeculativeAlgorithm.from_string(
            server_args.speculative_algorithm
        )
        self.page_size = server_args.page_size
        self.req_to_token_pool = req_to_token_pool
        self.token_to_kv_pool_allocator = token_to_kv_pool_allocator
        self.is_hybrid = model_config.is_hybrid
        self.use_mla_backend = self.model_config.attention_arch == AttentionArch.MLA
        self.attention_chunk_size = model_config.attention_chunk_size
        self.forward_pass_id = 0

        # Apply the rank zero filter to logger
        if not any(isinstance(f, RankZeroFilter) for f in logger.filters):
            logger.addFilter(RankZeroFilter(tp_rank == 0))
        if server_args.show_time_cost:
            enable_show_time_cost()

        # Model-specific adjustment
        self.model_specific_adjustment()

        # Global vars
        global_server_args_dict.update(
            {k: getattr(server_args, k) for k in GLOBAL_SERVER_ARGS_KEYS}
            | {
                # TODO it is indeed not a "server args"
                "use_mla_backend": self.use_mla_backend,
                "speculative_algorithm": self.spec_algorithm,
            }
        )

        # CPU offload
        set_cpu_offload_max_bytes(int(server_args.cpu_offload_gb * 1024**3))

        # Init OpenMP threads binding for CPU
        if self.device == "cpu":
            self.init_threads_binding()

        # Get memory before model loading
        min_per_gpu_memory = self.init_torch_distributed()

        # Update deep gemm configure
        if deep_gemm_wrapper.ENABLE_JIT_DEEPGEMM:
            deep_gemm_wrapper.update_deep_gemm_config(gpu_id, server_args)

        # Initialize the model runner
        self.initialize(min_per_gpu_memory)

        # Temporary cached values
        self.support_pp = (
            "pp_proxy_tensors" in inspect.signature(self.model.forward).parameters
        )

        # For weight updates
        self._model_update_group = {}

    def initialize(self, min_per_gpu_memory: float):
        server_args = self.server_args

        self.memory_saver_adapter = TorchMemorySaverAdapter.create(
            enable=self.server_args.enable_memory_saver
        )

        if not self.is_draft_worker:
            set_global_expert_location_metadata(
                compute_initial_expert_location_metadata(server_args, self.model_config)
            )
            if self.tp_rank == 0 and get_bool_env_var(
                "SGLANG_LOG_EXPERT_LOCATION_METADATA"
            ):
                logger.info(
                    f"Initial expert_location_metadata: {get_global_expert_location_metadata()}"
                )

            set_global_expert_distribution_recorder(
                ExpertDistributionRecorder.init_new(
                    server_args,
                    get_global_expert_location_metadata(),
                    rank=self.tp_rank,
                )
            )

        # Expert parallelism
        self.eplb_manager = (
            EPLBManager(self)
            if self.server_args.enable_eplb and (not self.is_draft_worker)
            else None
        )
        self.expert_location_updater = ExpertLocationUpdater()

        # Load the model
        self.sampler = Sampler()
        self.load_model()

        # Check if the model is using hybrid SWA
        if (
            not self.server_args.disable_hybrid_swa_memory
            and self.sliding_window_size is not None
            and self.sliding_window_size > 0
        ):
            architectures = self.model_config.hf_config.architectures
            if architectures and not any("Llama4" in arch for arch in architectures):
                self.is_hybrid = self.model_config.is_hybrid = True

        # For MTP models like DeepSeek-V3 or GLM-4.5, the MTP layer(s) are used separately as draft
        # models for speculative decoding. In those cases, `num_nextn_predict_layers` is used to
        # determine the number of layers.
        model_has_mtp_layers = self.model_config.num_nextn_predict_layers is not None
        model_num_layers = (
            self.model_config.num_nextn_predict_layers
            if self.is_draft_worker and model_has_mtp_layers
            else self.model_config.num_hidden_layers
        )
        self.start_layer = getattr(self.model, "start_layer", 0)
        self.end_layer = getattr(self.model, "end_layer", model_num_layers)
        self.num_effective_layers = self.end_layer - self.start_layer
        assert (
            (not model_has_mtp_layers)
            or (self.spec_algorithm.is_none())
            or (
                (not self.spec_algorithm.is_none())
                and (self.num_effective_layers == model_num_layers)
            )
        ), "PP is not compatible with MTP models."

        # Apply torchao quantization
        torchao_applied = getattr(self.model, "torchao_applied", False)
        # In layered loading, torchao may have been applied
        if not torchao_applied:
            apply_torchao_config_to_model(
                self.model, global_server_args_dict["torchao_config"]
            )

        # Apply torch TP if the model supports it
        supports_torch_tp = getattr(self.model, "supports_torch_tp", False)
        if self.tp_size > 1 and supports_torch_tp:
            self.apply_torch_tp()

        # Init lora
        if server_args.enable_lora:
            self.init_lora_manager()

        # Init memory pool and attention backends
        self.init_memory_pool(
            min_per_gpu_memory,
            server_args.max_running_requests,
            server_args.max_total_tokens,
        )
        if self.device == "cuda":
            self.init_cublas()
            self.init_attention_backend()
            self.init_cuda_graphs()
        else:
            self.cuda_graph_runner = None
            self.cuda_graph_mem_usage = 0
            self.init_attention_backend()

        # auxiliary hidden capture mode. TODO: expose this to server args?
        if self.spec_algorithm.is_eagle3() and not self.is_draft_worker:
            # load draft config
            draft_model_config = ModelConfig.from_server_args(
                server_args,
                model_path=(server_args.speculative_draft_model_path),
                is_draft_model=True,
            )

            try:
                # get the aux layer from draft model config
                eagle_config = getattr(
                    draft_model_config.hf_config, "eagle_config", None
                )
                eagle_aux_hidden_state_layer_ids = eagle_config[
                    "eagle_aux_hidden_state_layer_ids"
                ]
            except:
                # if there is no aux layer, set to None
                eagle_aux_hidden_state_layer_ids = None

            self.model.set_eagle3_layers_to_capture(eagle_aux_hidden_state_layer_ids)

    def model_specific_adjustment(self):
        server_args = self.server_args

        if (
            server_args.attention_backend == "intel_amx"
            and server_args.device == "cpu"
            and not _is_cpu_amx_available
        ):
            logger.info(
                "The current platform does not support Intel AMX, will fallback to torch_native backend."
            )
            server_args.attention_backend = "torch_native"

        if server_args.prefill_attention_backend is not None and (
            server_args.prefill_attention_backend
            == server_args.decode_attention_backend
        ):  # override the default attention backend
            server_args.attention_backend = server_args.prefill_attention_backend

        if (
            getattr(self.model_config.hf_config, "dual_chunk_attention_config", None)
            is not None
        ):
            if server_args.attention_backend is None:
                server_args.attention_backend = "dual_chunk_flash_attn"
                logger.info("Dual chunk attention is turned on by default.")
            elif server_args.attention_backend != "dual_chunk_flash_attn":
                raise ValueError(
                    "Dual chunk attention is enabled, but attention backend is set to "
                    f"{server_args.attention_backend}. Please set it to 'dual_chunk_flash_attn'."
                )

        if server_args.attention_backend is None:
            """
            Auto select the fastest attention backend.

            1. Models with MHA Architecture (e.g: Llama, QWen)
                1.1 We will turn on FA3 on hopper unless user use spec decode with topk > 1 or page_size > 1.
                1.2 In other cases, we will use flashinfer if available, otherwise use triton.
            2. Models with MLA Architecture and using FA3
                2.1 We will use FA3 backend on hopper.
                2.2 We will use Flashinfer backend on blackwell.
                2.3 Otherwise, we will use triton backend.
            """

            if not self.use_mla_backend:
                # MHA architecture
                if (
                    is_hopper_with_cuda_12_3()
                    and is_no_spec_infer_or_topk_one(server_args)
                    and is_fa3_default_architecture(self.model_config.hf_config)
                ):
                    server_args.attention_backend = "fa3"
                elif _is_hip:
                    server_args.attention_backend = "aiter"
                elif _is_npu:
                    server_args.attention_backend = "ascend"
                else:
                    server_args.attention_backend = (
                        "flashinfer" if is_flashinfer_available() else "triton"
                    )
            else:
                # MLA architecture
                if is_hopper_with_cuda_12_3():
                    server_args.attention_backend = "fa3"
                elif is_sm100_supported():
                    server_args.attention_backend = "flashinfer"
                elif _is_hip:
                    head_num = self.model_config.get_num_kv_heads(self.tp_size)
                    # TODO current aiter only support head number 16 or 128 head number
                    if (
                        head_num == 128 or head_num == 16
                    ) and self.spec_algorithm.is_none():
                        server_args.attention_backend = "aiter"
                    else:
                        server_args.attention_backend = "triton"
                elif _is_npu:
                    server_args.attention_backend = "ascend"
                else:
                    server_args.attention_backend = "triton"
            logger.info(
                f"Attention backend not explicitly specified. Use {server_args.attention_backend} backend by default."
            )
        elif self.use_mla_backend:
            if server_args.device != "cpu":
                if server_args.attention_backend in [
                    "aiter",
                    "flashinfer",
                    "fa3",
                    "triton",
                    "flashmla",
                    "cutlass_mla",
                    "trtllm_mla",
                    "ascend",
                ]:
                    logger.info(
                        f"MLA optimization is turned on. Use {server_args.attention_backend} backend."
                    )
                else:
                    raise ValueError(
                        f"Invalid attention backend for MLA: {server_args.attention_backend}"
                    )
            else:
                if server_args.attention_backend != "intel_amx":
                    raise ValueError(
                        "MLA optimization not supported on CPU except for intel_amx backend."
                    )

        if (
            server_args.attention_backend == "fa3"
            and server_args.kv_cache_dtype == "fp8_e5m2"
        ):
            logger.warning(
                "FlashAttention3 only supports fp8_e4m3 if using FP8; "
                "Setting attention backend to triton."
            )
            server_args.attention_backend = "triton"

        if server_args.enable_double_sparsity:
            logger.info(
                "Double sparsity optimization is turned on. Use triton backend without CUDA graph."
            )
            server_args.attention_backend = "triton"
            server_args.disable_cuda_graph = True
            if server_args.ds_heavy_channel_type is None:
                raise ValueError(
                    "Please specify the heavy channel type for double sparsity optimization."
                )
            self.init_double_sparsity_channel_config(server_args.ds_heavy_channel_type)

        if self.is_multimodal:
            if not self.is_multimodal_chunked_prefill_supported:
                server_args.chunked_prefill_size = -1
                logger.info(
                    f"Automatically turn off --chunked-prefill-size as it is not supported for "
                    f"{self.model_config.hf_config.model_type}"
                )

        if not self.use_mla_backend:
            server_args.disable_chunked_prefix_cache = True
        elif self.page_size > 1:
            logger.info("Disable chunked prefix cache when page size > 1.")
            server_args.disable_chunked_prefix_cache = True

        if not server_args.disable_chunked_prefix_cache:
            logger.info("Chunked prefix cache is turned on.")

        if server_args.attention_backend == "aiter":
            if self.model_config.context_len > 8192:
                self.mem_fraction_static *= 0.85

        if (
            server_args.enable_hierarchical_cache
            and server_args.hicache_io_backend == "kernel"
        ):
            # fix for the compatibility issue with FlashAttention3 decoding and HiCache kernel backend
            if server_args.decode_attention_backend is None:
                if not self.use_mla_backend:
                    server_args.decode_attention_backend = (
                        "flashinfer" if is_flashinfer_available() else "triton"
                    )
                else:
                    server_args.decode_attention_backend = (
                        "flashinfer" if is_sm100_supported() else "triton"
                    )
            elif server_args.decode_attention_backend == "fa3":
                server_args.hicache_io_backend = "direct"
                logger.warning(
                    "FlashAttention3 decode backend is not compatible with hierarchical cache. "
                    f"Setting hicache_io_backend to vanilla I/O, which may lead to suboptimal performance with small page sizes."
                )

    def init_torch_distributed(self):
        logger.info("Init torch distributed begin.")

        try:
            torch.get_device_module(self.device).set_device(self.gpu_id)
        except Exception:
            logger.warning(
                f"Context: {self.device=} {self.gpu_id=} {os.environ.get('CUDA_VISIBLE_DEVICES')=} {self.tp_rank=} {self.tp_size=}"
            )
            raise

        if self.device == "cuda":
            backend = "nccl"
        elif self.device == "xpu":
            backend = "xccl"
        elif self.device == "hpu":
            backend = "hccl"
        elif self.device == "cpu":
            backend = "gloo"
        elif self.device == "npu":
            backend = "hccl"

        before_avail_memory = get_available_gpu_memory(self.device, self.gpu_id)
        if not self.server_args.enable_p2p_check:
            monkey_patch_p2p_access_check()

        if self.server_args.dist_init_addr:
            dist_init_method = f"tcp://{self.server_args.dist_init_addr}"
        else:
            dist_init_method = f"tcp://127.0.0.1:{self.dist_port}"
        set_custom_all_reduce(not self.server_args.disable_custom_all_reduce)
        set_mscclpp_all_reduce(self.server_args.enable_mscclpp)

        if not self.is_draft_worker:
            if self.device == "cpu":
                if _is_cpu_amx_available:
                    # Bind OpenMP threads to CPU cores
                    torch.ops.sgl_kernel.init_cpu_threads_env(self.local_omp_cpuid)

                    # Set local size to hint SGLang to use shared memory based AllReduce
                    os.environ["LOCAL_SIZE"] = str(self.tp_size)
                    torch.ops.sgl_kernel.initialize(self.tp_size, self.tp_rank)
                else:
                    logger.warning(
                        "init_cpu_threads_env and shared memory based AllReduce is disabled since intel amx backend is not available"
                    )

            # Only initialize the distributed environment on the target model worker.
            init_distributed_environment(
                backend=backend,
                world_size=self.tp_size * self.pp_size,
                rank=self.tp_size * self.pp_rank + self.tp_rank,
                local_rank=self.gpu_id,
                distributed_init_method=dist_init_method,
                timeout=self.server_args.dist_timeout,
            )
            initialize_model_parallel(
                tensor_model_parallel_size=self.tp_size,
                pipeline_model_parallel_size=self.pp_size,
                expert_model_parallel_size=self.moe_ep_size,
                duplicate_tp_group=self.server_args.enable_pdmux,
            )
            initialize_dp_attention(
                server_args=self.server_args,
                model_config=self.model_config,
            )

        min_per_gpu_memory = get_available_gpu_memory(
            self.device,
            self.gpu_id,
            distributed=get_world_group().world_size > 1,
            cpu_group=get_world_group().cpu_group,
        )
        self.tp_group = get_tp_group()
        self.attention_tp_group = get_attention_tp_group()

        # Check memory for tensor parallelism
        local_gpu_memory = get_available_gpu_memory(self.device, self.gpu_id)
        if self.tp_size > 1 and not self.is_draft_worker:
            if min_per_gpu_memory < local_gpu_memory * 0.9:
                if get_bool_env_var("SGL_DISABLE_TP_MEMORY_INBALANCE_CHECK"):
                    logger.warning(
                        "The memory capacity is unbalanced. Some GPUs may be occupied by other processes. "
                        f"{min_per_gpu_memory=}, {local_gpu_memory=}, {local_gpu_memory * 0.9=}"
                    )
                else:
                    raise ValueError(
                        "The memory capacity is unbalanced. Some GPUs may be occupied by other processes. "
                        f"{min_per_gpu_memory=}, {local_gpu_memory=}, {local_gpu_memory * 0.9=}"
                    )

        logger.info(
            f"Init torch distributed ends. mem usage={(before_avail_memory - local_gpu_memory):.2f} GB"
        )
        return min_per_gpu_memory

    def load_model(self):
        before_avail_memory = get_available_gpu_memory(self.device, self.gpu_id)
        logger.info(
            f"Load weight begin. avail mem={get_available_gpu_memory(self.device, self.gpu_id):.2f} GB"
        )

        # This can reduce thread conflicts and speed up weight loading.
        if self.device != "cpu":
            torch.set_num_threads(1)
        if self.device == "cuda":
            if torch.cuda.get_device_capability()[0] < 8:
                logger.info(
                    "Compute capability below sm80. Use float16 due to lack of bfloat16 support."
                )
                self.server_args.dtype = "float16"
                self.model_config.dtype = torch.float16
                if torch.cuda.get_device_capability()[1] < 5:
                    raise RuntimeError("SGLang only supports sm75 and above.")

        set_cuda_arch()

        # Prepare the model config
        self.load_config = LoadConfig(
            load_format=self.server_args.load_format,
            download_dir=self.server_args.download_dir,
            model_loader_extra_config=self.server_args.model_loader_extra_config,
        )
        if self.device == "cpu":
            self.model_config = adjust_config_with_unaligned_cpu_tp(
                self.model_config, self.load_config, self.tp_size
            )
        if self.server_args.load_format == "gguf":
            monkey_patch_vllm_gguf_config()

        # Load the model
        # Remove monkey_patch when linear.py quant remove dependencies with vllm
        monkey_patch_vllm_parallel_state()
        monkey_patch_isinstance_for_vllm_base_layer()

        with self.memory_saver_adapter.region(GPU_MEMORY_TYPE_WEIGHTS):
            self.model = get_model(
                model_config=self.model_config,
                load_config=self.load_config,
                device_config=DeviceConfig(self.device),
            )
        monkey_patch_vllm_parallel_state(reverse=True)
        monkey_patch_isinstance_for_vllm_base_layer(reverse=True)

        if self.server_args.kv_cache_dtype == "fp8_e4m3":
            if self.server_args.quantization_param_path is not None:
                if callable(getattr(self.model, "load_kv_cache_scales", None)):
                    self.model.load_kv_cache_scales(
                        self.server_args.quantization_param_path
                    )
                    logger.info(
                        "Loaded KV cache scaling factors from %s",
                        self.server_args.quantization_param_path,
                    )
                else:
                    raise RuntimeError(
                        "Using FP8 KV cache and scaling factors provided but "
                        "model %s does not support loading scaling factors.",
                        self.model.__class__,
                    )
            else:
                logger.warning(
                    "Using FP8 KV cache but no scaling factors "
                    "provided. Defaulting to scaling factors of 1.0. "
                    "This may lead to less accurate results!"
                )

        # Parse other args
        self.sliding_window_size = None
        if hasattr(self.model, "get_attention_sliding_window_size"):
            self.sliding_window_size = self.model.get_attention_sliding_window_size()
        elif self.model_config.attention_chunk_size is not None:
            self.sliding_window_size = self.model_config.attention_chunk_size
            logger.info(
                f"Setting sliding_window_size to be attention_chunk_size: {self.sliding_window_size}"
            )

        self.dtype = self.model_config.dtype

        after_avail_memory = get_available_gpu_memory(self.device, self.gpu_id)
        self.weight_load_mem_usage = before_avail_memory - after_avail_memory
        logger.info(
            f"Load weight end. "
            f"type={type(self.model).__name__}, "
            f"dtype={self.dtype}, "
            f"avail mem={after_avail_memory:.2f} GB, "
            f"mem usage={self.weight_load_mem_usage:.2f} GB."
        )

        # Handle the case where some ranks do not finish loading.
        try:
            dist.monitored_barrier(
                group=get_tp_group().cpu_group,
                timeout=datetime.timedelta(seconds=UNBALANCED_MODEL_LOADING_TIMEOUT_S),
                wait_all_ranks=True,
            )
        except RuntimeError:
            raise ValueError(
                f"TP rank {self.tp_rank} could finish the model loading, but there are other ranks that didn't finish loading. It is likely due to unexpected failures (e.g., OOM) or a slow node."
            ) from None

    def update_expert_location(
        self,
        new_expert_location_metadata: ExpertLocationMetadata,
        update_layer_ids: List[int],
    ):
        self.expert_location_updater.update(
            self.model.routed_experts_weights_of_layer,
            new_expert_location_metadata,
            update_layer_ids=update_layer_ids,
            nnodes=self.server_args.nnodes,
            rank=self.tp_rank,
        )

    def update_weights_from_disk(
        self, model_path: str, load_format: str
    ) -> tuple[bool, str]:
        """Update engine weights in-place from the disk."""
        logger.info(
            f"Update engine weights online from disk begin. "
            f"avail mem={get_available_gpu_memory(self.device, self.gpu_id):.2f} GB"
        )

        target_device = torch.device(self.device)
        self.model_config.model_path = model_path
        load_config = LoadConfig(load_format=load_format)

        # Only support DefaultModelLoader for now
        loader = get_model_loader(load_config)
        if not isinstance(loader, DefaultModelLoader):
            message = f"Failed to get model loader: {loader}."
            return False, message

        def get_weight_iter(config):
            iter = loader._get_weights_iterator(
                DefaultModelLoader.Source.init_new(config, self.model)
            )
            return iter

        def model_load_weights(model, iter):
            DefaultModelLoader.load_weights_and_postprocess(model, iter, target_device)
            return model

        with set_default_torch_dtype(self.model_config.dtype):
            try:
                iter = get_weight_iter(self.model_config)
            except Exception as e:
                message = f"Failed to get weights iterator: {e}."
                return False, message
            try:
                model = model_load_weights(self.model, iter)
            except Exception as e:
                message = (
                    f"Failed to update weights: {e}.\nRolling back to original weights."
                )
                del iter
                gc.collect()
                iter = get_weight_iter(self.model_config)
                self.model = model_load_weights(self.model, iter)
                return False, message

        self.model = model
        self.server_args.model_path = model_path
        self.server_args.load_format = load_format
        self.load_config = load_config

        logger.info("Update weights end.")
        return True, "Succeeded to update model weights."

    def init_weights_update_group(
        self,
        master_address,
        master_port,
        rank_offset,
        world_size,
        group_name,
        backend="nccl",
    ):
        """Initialize the Torch process group for model parameter updates.

        `_model_update_group` is used in the RLHF workflow, where rank
        0 is the actor model in the training engine, and the other ranks are
        the inference engine, which is used for rollout.

        In the RLHF workflow, the training engine updates the model
        weights/parameters online, and broadcasts them to the inference
        engine through the `_model_update_group` process group.
        """
        assert (
            torch.distributed.is_initialized()
        ), "Default torch process group must be initialized"
        assert group_name != "", "Group name cannot be empty"

        rank = rank_offset + self.tp_rank

        logger.info(
            f"init custom process group: master_address={master_address}, master_port={master_port}, "
            f"rank_offset={rank_offset}, rank={rank}, world_size={world_size}, group_name={group_name}, backend={backend}"
        )

        try:
            self._model_update_group[group_name] = init_custom_process_group(
                backend=backend,
                init_method=f"tcp://{master_address}:{master_port}",
                world_size=world_size,
                rank=rank,
                group_name=group_name,
            )
            return True, "Succeeded to initialize custom process group."
        except Exception as e:
            message = f"Failed to initialize custom process group: {e}."
            logger.error(message)
            return False, message

    def update_weights_from_distributed(self, names, dtypes, shapes, group_name):
        """
        Update specific parameter in the model weights online
        through `_model_update_group` process group.

        Args:
            name: the name of the parameter to be updated.
            dtype: the data type of the parameter to be updated.
            shape: the shape of the parameter to be updated.
        """

        assert group_name in self._model_update_group, (
            f"Group {group_name} not in {list(self._model_update_group.keys())}. "
            "Please call `init_weights_update_group` first."
        )

        try:
            weights = []
            handles = []
            for name, dtype, shape in zip(names, dtypes, shapes):
                target_dtype = (
                    dtype if isinstance(dtype, torch.dtype) else getattr(torch, dtype)
                )
                weight = torch.empty(shape, dtype=target_dtype, device=self.device)
                handles.append(
                    torch.distributed.broadcast(
                        weight,
                        src=0,
                        group=self._model_update_group[group_name],
                        async_op=True,
                    )
                )
                weights.append((name, weight))
            for handle in handles:
                handle.wait()

            self.model.load_weights(weights)
            return True, f"Succeeded to update parameter online."

        except Exception as e:
            error_msg = (
                f"Failed to update parameter online: {e}. "
                f"The full weights of the ModelRunner are partially updated. "
                f"Please discard the whole weights."
            )
            logger.error(error_msg)
            return False, error_msg

    def update_weights_from_tensor(
        self,
        named_tensors: List[Tuple[str, Union[torch.Tensor, "LocalSerializedTensor"]]],
        load_format: Optional[str] = None,
    ):
        monkey_patch_torch_reductions()
        if load_format == "flattened_bucket":
            # Handle flattened bucket format
            return self._update_weights_from_flattened_bucket(
                flattened_tensor_bucket_dict=named_tensors
            )

        # We need to get device after patch otherwise the device would be wrong
        infered_device = torch.cuda.current_device()

        named_tensors = [
            (name, _unwrap_tensor(tensor, tp_rank=self.tp_rank, device=infered_device))
            for name, tensor in named_tensors
        ]
        if load_format == "direct":
            _model_load_weights_direct(self.model, named_tensors)
        elif load_format in self.server_args.custom_weight_loader:
            custom_loader = dynamic_import(load_format)
            custom_loader(self.model, named_tensors)
        elif load_format is None:
            self.model.load_weights(named_tensors)
        else:
            raise NotImplementedError(f"Unknown load_format={load_format}")
        return True, "Success"

    def _update_weights_from_flattened_bucket(
        self,
        flattened_tensor_bucket_dict,
    ):
        """Handle flattened bucket format for weight updates"""
        flattened_tensor = flattened_tensor_bucket_dict["flattened_tensor"]
        metadata = flattened_tensor_bucket_dict["metadata"]

        # Convert metadata dict to our format
        converted_metadata = []
        for meta in metadata:
            converted_meta = FlattenedTensorMetadata(
                name=meta.name,
                shape=meta.shape,
                dtype=meta.dtype,
                start_idx=meta.start_idx,
                end_idx=meta.end_idx,
                numel=meta.numel,
            )
            converted_metadata.append(converted_meta)

        # Create bucket and reconstruct tensors
        bucket = FlattenedTensorBucket(
            flattened_tensor=flattened_tensor, metadata=converted_metadata
        )
        reconstructed_tensors = bucket.reconstruct_tensors()

        # Load the reconstructed tensors using the standard method
        self.model.load_weights(reconstructed_tensors)

        return True, "Success"

    def get_weights_by_name(
        self, name: str, truncate_size: int = 100
    ) -> Optional[torch.Tensor]:
        """Get the weights of the parameter by its name. Similar to `get_parameter` in Hugging Face.

        Only used for unit test with an unoptimized performance.
        For optimized performance, please use torch.save and torch.load.
        """
        # TODO: (chenyang) Add support for Qwen models.
        try:
            return self.model.get_weights_by_name(
                name, truncate_size, tp_size=self.tp_size
            )
        except Exception as e:
            logger.error(f"Error when getting parameter {name}: {e}")
            return None

    def init_lora_manager(self):
        self.lora_manager = LoRAManager(
            base_model=self.model,
            base_hf_config=self.model_config.hf_config,
            max_loras_per_batch=self.server_args.max_loras_per_batch,
            load_config=self.load_config,
            dtype=self.dtype,
            lora_backend=self.server_args.lora_backend,
            tp_size=self.tp_size,
            tp_rank=self.tp_rank,
            max_lora_rank=self.server_args.max_lora_rank,
            target_modules=self.server_args.lora_target_modules,
            lora_paths=self.server_args.lora_paths,
        )

    def load_lora_adapter(self, lora_ref: LoRARef):
        """Load a new lora adapter from disk or huggingface."""

        logger.info(
            f"LoRA adapter loading starts: {lora_ref}. "
            f"avail mem={get_available_gpu_memory(self.device, self.gpu_id):.2f} GB"
        )

        result = self.lora_manager.load_lora_adapter(lora_ref)

        logger.info(
            f"LoRA adapter loading completes: {lora_ref}. "
            f"avail mem={get_available_gpu_memory(self.device, self.gpu_id):.2f} GB"
        )

        return result

    def unload_lora_adapter(self, lora_ref: LoRARef):
        """Unload a lora adapter that was previously loaded during initialization or dynamic loading."""

        logger.info(
            f"LoRA adapter unloading starts: {lora_ref}. "
            f"avail mem={get_available_gpu_memory(self.device, self.gpu_id):.2f} GB"
        )

        result = self.lora_manager.unload_lora_adapter(lora_ref)

        logger.info(
            f"LoRA adapter unloading completes: {lora_ref}. "
            f"avail mem={get_available_gpu_memory(self.device, self.gpu_id):.2f} GB"
        )

        return result

    def profile_max_num_token(self, total_gpu_memory: int):
        available_gpu_memory = get_available_gpu_memory(
            self.device,
            self.gpu_id,
            distributed=get_world_group().world_size > 1,
            cpu_group=get_world_group().cpu_group,
        )
        if self.is_draft_worker:
            num_layers = getattr(
                self.model_config.hf_config,
                "num_nextn_predict_layers",
                self.num_effective_layers,
            )
        else:
            num_layers = self.num_effective_layers
        if self.use_mla_backend:
            cell_size = (
                (self.model_config.kv_lora_rank + self.model_config.qk_rope_head_dim)
                * num_layers
                * torch._utils._element_size(self.kv_cache_dtype)
            )
        else:
            cell_size = (
                self.model_config.get_num_kv_heads(get_attention_tp_size())
                * self.model_config.head_dim
                * num_layers
                * 2
                * torch._utils._element_size(self.kv_cache_dtype)
            )
        rest_memory = available_gpu_memory - total_gpu_memory * (
            1 - self.mem_fraction_static
        )
        max_num_token = int(rest_memory * (1 << 30) // cell_size)
        return max_num_token

    def set_num_token_hybrid(self):
        if (
            "Llama4ForConditionalGeneration"
            in self.model_config.hf_config.architectures
        ):
            temp_ratio = (
                (1 - self.is_hybrid)
                + self.is_hybrid
                * self.attention_chunk_size
                / self.model_config.context_len
            )
            self.swa_max_total_num_tokens = (
                4 * self.max_total_num_tokens * temp_ratio // (3 * temp_ratio + 1)
            )
            self.full_max_total_num_tokens = (
                4 * self.max_total_num_tokens
                - 12 * self.max_total_num_tokens * temp_ratio // (3 * temp_ratio + 1)
            )
            self.swa_max_total_num_tokens = int(
                self.swa_max_total_num_tokens
                // self.server_args.page_size
                * self.server_args.page_size
            )
            self.full_max_total_num_tokens = int(
                self.full_max_total_num_tokens
                // self.server_args.page_size
                * self.server_args.page_size
            )
            self.max_total_num_tokens = self.full_max_total_num_tokens
        else:
            assert self.sliding_window_size is not None and self.sliding_window_size > 0
            full_attention_layer_ids = []
            swa_attention_layer_ids = []

            try:
                layers = self.model.model.layers
            except:
                try:
                    layers = self.model.language_model.model.layers
                except:
                    try:
                        layers = self.model.language_model.layers
                    except:
                        self.is_hybrid = False
                        return

            for layer in layers:
                if (
                    layer.self_attn.attn.sliding_window_size is None
                    or layer.self_attn.attn.sliding_window_size == -1
                ):
                    full_attention_layer_ids.append(layer.layer_id)
                else:
                    swa_attention_layer_ids.append(layer.layer_id)
            self.model_config.swa_attention_layer_ids = swa_attention_layer_ids
            self.model_config.full_attention_layer_ids = full_attention_layer_ids

            # Algorithm:
            # Existing max_total_num_tokens is per layer and assume all layers have the same number of tokens.
            # - Find total # of tokens available across layers.
            # - Calculate full_max_total_num_tokens and swa_max_total_num_tokens based on the given swa_full_tokens_ratio.
            total_tokens = (
                self.max_total_num_tokens * self.model_config.num_hidden_layers
            )
            full_layers_num = len(full_attention_layer_ids)
            swa_layers_num = len(swa_attention_layer_ids)
            swa_full_tokens_ratio = self.server_args.swa_full_tokens_ratio

            # Solve the equations:
            # 1. swa_max_total_num_tokens * swa_layers_num + full_max_total_num_tokens * full_layers_num == total_tokens
            # 2. full_max_total_num_tokens * swa_full_tokens_ratio == swa_max_total_num_tokens
            denominator = swa_full_tokens_ratio * swa_layers_num + full_layers_num
            self.full_max_total_num_tokens = int(total_tokens / denominator)
            self.swa_max_total_num_tokens = int(
                self.full_max_total_num_tokens * swa_full_tokens_ratio
            )
            self.max_total_num_tokens = self.full_max_total_num_tokens

            logger.info(
                f"Use Sliding window memory pool. full_layer_tokens={self.full_max_total_num_tokens}, swa_layer_tokens={self.swa_max_total_num_tokens}"
            )

    def init_memory_pool(
        self,
        total_gpu_memory: int,
        max_num_reqs: Optional[int] = None,
        max_total_tokens: Optional[int] = None,
    ):
        # Determine the kv cache dtype
        if self.server_args.kv_cache_dtype == "auto":
            self.kv_cache_dtype = self.dtype
        elif self.server_args.kv_cache_dtype == "fp8_e5m2":
            if _is_hip:  # Using natively supported format
                self.kv_cache_dtype = torch.float8_e5m2fnuz
            else:
                self.kv_cache_dtype = torch.float8_e5m2
        elif self.server_args.kv_cache_dtype == "fp8_e4m3":
            if _is_hip:  # Using natively supported format
                self.kv_cache_dtype = torch.float8_e4m3fnuz
            else:
                self.kv_cache_dtype = torch.float8_e4m3fn
        else:
            raise ValueError(
                f"Unsupported kv_cache_dtype: {self.server_args.kv_cache_dtype}."
            )

        self.max_total_num_tokens = self.profile_max_num_token(total_gpu_memory)
        if SGLANG_CI_SMALL_KV_SIZE:
            self.max_total_num_tokens = int(SGLANG_CI_SMALL_KV_SIZE)

        if max_num_reqs is None:
            max_num_reqs = min(
                max(
                    int(
                        self.max_total_num_tokens / self.model_config.context_len * 512
                    ),
                    2048,
                ),
                4096,
            )

        if not self.spec_algorithm.is_none():
            if self.is_draft_worker:
                self.max_total_num_tokens = self.server_args.draft_runner_cache_size
                max_num_reqs = self.server_args.max_num_reqs
            else:
                # We are sharing the `token_to_kv_pool`, and both verify and draft tokens
                # can be concurrently allocated, so we should give a headroom for it.
                self.server_args.draft_runner_cache_size = (
                    self.max_total_num_tokens
                    # draft
                    + max_num_reqs
                    * self.server_args.speculative_num_steps
                    * self.server_args.speculative_eagle_topk
                    # verify
                    + max_num_reqs * self.server_args.speculative_num_draft_tokens
                    # buffer
                    + 100
                )
                # Target worker and draft worker shares the same indices for the
                # token_to_kv_pool, so we should make sure to match max_total_num_tokens.
                self.max_total_num_tokens = self.server_args.draft_runner_cache_size
                self.server_args.max_num_reqs = max_num_reqs

        if max_total_tokens is not None:
            if max_total_tokens > self.max_total_num_tokens:
                logging.warning(
                    f"max_total_tokens={max_total_tokens} is larger than the profiled value "
                    f"{self.max_total_num_tokens}. "
                    f"Use the profiled value instead."
                )
            self.max_total_num_tokens = min(self.max_total_num_tokens, max_total_tokens)

        self.max_total_num_tokens = (
            self.max_total_num_tokens
            // self.server_args.page_size
            * self.server_args.page_size
        )
        # create token size for hybrid cache
        if self.is_hybrid:
            self.set_num_token_hybrid()

        if self.max_total_num_tokens <= 0:
            raise RuntimeError(
                "Not enough memory. Please try to increase --mem-fraction-static."
            )

        # Initialize req_to_token_pool
        if self.req_to_token_pool is None:
            # FIXME(lsyin): this is the temporary fix for the context length issue when using speculative decoding
            extra_max_context_len = 4
            if self.server_args.speculative_num_draft_tokens is not None:
                extra_max_context_len += self.server_args.speculative_num_draft_tokens

            if self.server_args.disaggregation_mode == "decode":
                from sglang.srt.disaggregation.decode import DecodeReqToTokenPool

                # subscribe memory for pre-allocated requests
                # if max_num_reqs <= 32, we pre-allocate 2x requests
                pre_alloc_size = max_num_reqs * 2 if max_num_reqs <= 32 else 0
                self.req_to_token_pool = DecodeReqToTokenPool(
                    size=max_num_reqs,
                    max_context_len=self.model_config.context_len
                    + extra_max_context_len,
                    device=self.device,
                    enable_memory_saver=self.server_args.enable_memory_saver,
                    pre_alloc_size=pre_alloc_size,
                )
            else:
                self.req_to_token_pool = ReqToTokenPool(
                    size=max_num_reqs,
                    max_context_len=self.model_config.context_len
                    + extra_max_context_len,
                    device=self.device,
                    enable_memory_saver=self.server_args.enable_memory_saver,
                )
        else:
            # Draft worker shares req_to_token_pool with the target worker.
            assert self.is_draft_worker

        # Initialize token_to_kv_pool
        if self.server_args.attention_backend == "ascend":
            if self.use_mla_backend:
                self.token_to_kv_pool = AscendMLAPagedTokenToKVPool(
                    self.max_total_num_tokens,
                    page_size=self.page_size,
                    dtype=self.kv_cache_dtype,
                    kv_lora_rank=self.model_config.kv_lora_rank,
                    qk_rope_head_dim=self.model_config.qk_rope_head_dim,
                    layer_num=self.num_effective_layers,
                    device=self.device,
                    enable_memory_saver=self.server_args.enable_memory_saver,
                    start_layer=self.start_layer,
                    end_layer=self.end_layer,
                )
            else:
                self.token_to_kv_pool = AscendTokenToKVPool(
                    self.max_total_num_tokens,
                    page_size=self.page_size,
                    dtype=self.kv_cache_dtype,
                    head_num=self.model_config.get_num_kv_heads(
                        get_attention_tp_size()
                    ),
                    head_dim=self.model_config.head_dim,
                    layer_num=self.model_config.num_hidden_layers,
                    device=self.device,
                    enable_memory_saver=self.server_args.enable_memory_saver,
                )
        elif self.use_mla_backend:
            self.token_to_kv_pool = MLATokenToKVPool(
                self.max_total_num_tokens,
                page_size=self.page_size,
                dtype=self.kv_cache_dtype,
                kv_lora_rank=self.model_config.kv_lora_rank,
                qk_rope_head_dim=self.model_config.qk_rope_head_dim,
                layer_num=self.num_effective_layers,
                device=self.device,
                enable_memory_saver=self.server_args.enable_memory_saver,
                start_layer=self.start_layer,
                end_layer=self.end_layer,
            )
        elif self.server_args.enable_double_sparsity:
            self.token_to_kv_pool = DoubleSparseTokenToKVPool(
                self.max_total_num_tokens,
                page_size=self.page_size,
                dtype=self.kv_cache_dtype,
                head_num=self.model_config.get_num_kv_heads(get_attention_tp_size()),
                head_dim=self.model_config.head_dim,
                layer_num=self.num_effective_layers,
                device=self.device,
                heavy_channel_num=self.server_args.ds_heavy_channel_num,
                enable_memory_saver=self.server_args.enable_memory_saver,
                start_layer=self.start_layer,
                end_layer=self.end_layer,
            )
        else:
            if self.is_hybrid:
                self.token_to_kv_pool = SWAKVPool(
                    size=self.full_max_total_num_tokens,
                    size_swa=self.swa_max_total_num_tokens,
                    dtype=self.kv_cache_dtype,
                    head_num=self.model_config.get_num_kv_heads(
                        get_attention_tp_size()
                    ),
                    head_dim=self.model_config.head_dim,
                    swa_attention_layer_ids=self.model_config.swa_attention_layer_ids,
                    full_attention_layer_ids=self.model_config.full_attention_layer_ids,
                    enable_kvcache_transpose=False,
                    device=self.device,
                )
            else:
                self.token_to_kv_pool = MHATokenToKVPool(
                    self.max_total_num_tokens,
                    page_size=self.page_size,
                    dtype=self.kv_cache_dtype,
                    head_num=self.model_config.get_num_kv_heads(
                        get_attention_tp_size()
                    ),
                    head_dim=self.model_config.head_dim,
                    layer_num=self.num_effective_layers,
                    device=self.device,
                    enable_memory_saver=self.server_args.enable_memory_saver,
                    start_layer=self.start_layer,
                    end_layer=self.end_layer,
                )

        # Initialize token_to_kv_pool_allocator
        need_sort = self.server_args.disaggregation_mode in ("decode", "prefill")
        if self.token_to_kv_pool_allocator is None:
            if self.server_args.attention_backend == "ascend":
                self.token_to_kv_pool_allocator = AscendPagedTokenToKVPoolAllocator(
                    self.max_total_num_tokens,
                    page_size=self.page_size,
                    dtype=self.kv_cache_dtype,
                    device=self.device,
                    kvcache=self.token_to_kv_pool,
                    need_sort=need_sort,
                )
            else:
                if self.page_size == 1:
                    if self.is_hybrid:
                        self.token_to_kv_pool_allocator = SWATokenToKVPoolAllocator(
                            self.full_max_total_num_tokens,
                            self.swa_max_total_num_tokens,
                            dtype=self.kv_cache_dtype,
                            device=self.device,
                            kvcache=self.token_to_kv_pool,
                            need_sort=need_sort,
                        )
                    else:
                        self.token_to_kv_pool_allocator = TokenToKVPoolAllocator(
                            self.max_total_num_tokens,
                            dtype=self.kv_cache_dtype,
                            device=self.device,
                            kvcache=self.token_to_kv_pool,
                            need_sort=need_sort,
                        )
                else:
                    assert not self.is_hybrid
                    self.token_to_kv_pool_allocator = PagedTokenToKVPoolAllocator(
                        self.max_total_num_tokens,
                        page_size=self.page_size,
                        dtype=self.kv_cache_dtype,
                        device=self.device,
                        kvcache=self.token_to_kv_pool,
                        need_sort=need_sort,
                    )
        else:
            assert self.is_draft_worker

        logger.info(
            f"Memory pool end. "
            f"avail mem={get_available_gpu_memory(self.device, self.gpu_id):.2f} GB"
        )

    def init_cublas(self):
        """We need to run a small matmul to init cublas. Otherwise, it will raise some errors later."""
        dtype = torch.float16
        device = "cuda"
        a = torch.ones((16, 16), dtype=dtype, device=device)
        b = torch.ones((16, 16), dtype=dtype, device=device)
        c = a @ b
        return c

    def init_attention_backend(self):
        """Init attention kernel backend."""
        if self.server_args.enable_two_batch_overlap and not self.is_draft_worker:
            self.attn_backend = TboAttnBackend.init_new(self._get_attention_backend)
        else:
            self.attn_backend = self._get_attention_backend()

    def _get_attention_backend(self):
        """Init attention kernel backend."""
        self.decode_attention_backend_str = (
            self.server_args.decode_attention_backend
            if self.server_args.decode_attention_backend
            else self.server_args.attention_backend
        )
        self.prefill_attention_backend_str = (
            self.server_args.prefill_attention_backend
            if self.server_args.prefill_attention_backend
            else self.server_args.attention_backend
        )
        if self.decode_attention_backend_str != self.prefill_attention_backend_str:
            assert (
                self.server_args.speculative_algorithm is None
            ), "Currently HybridAttentionBackend does not support speculative decoding."
            from sglang.srt.layers.attention.hybrid_attn_backend import (
                HybridAttnBackend,
            )

            attn_backend = HybridAttnBackend(
                decode_backend=self._get_attention_backend_from_str(
                    self.decode_attention_backend_str
                ),
                prefill_backend=self._get_attention_backend_from_str(
                    self.prefill_attention_backend_str
                ),
            )
            logger.info(
                f"Using hybrid attention backend for decode and prefill: "
                f"decode_backend={self.decode_attention_backend_str}, "
                f"prefill_backend={self.prefill_attention_backend_str}."
            )
            logger.warning(
                f"Warning: Attention backend specified by --attention-backend or default backend might be overridden."
                f"The feature of hybrid attention backend is experimental and unstable. Please raise an issue if you encounter any problem."
            )
        else:
            attn_backend = self._get_attention_backend_from_str(
                self.server_args.attention_backend
            )

        global_server_args_dict.update(
            {
                "decode_attention_backend": self.decode_attention_backend_str,
                "prefill_attention_backend": self.prefill_attention_backend_str,
            }
        )
        return attn_backend

    def _get_attention_backend_from_str(self, backend_str: str):
        if backend_str == "flashinfer":
            if not self.use_mla_backend:
                from sglang.srt.layers.attention.flashinfer_backend import (
                    FlashInferAttnBackend,
                )

                # Init streams
                if self.server_args.speculative_algorithm == "EAGLE":
                    if (
                        not hasattr(self, "plan_stream_for_flashinfer")
                        or not self.plan_stream_for_flashinfer
                    ):
                        self.plan_stream_for_flashinfer = torch.cuda.Stream()
                return FlashInferAttnBackend(self)
            else:
                from sglang.srt.layers.attention.flashinfer_mla_backend import (
                    FlashInferMLAAttnBackend,
                )

                return FlashInferMLAAttnBackend(self)
        elif backend_str == "aiter":
            from sglang.srt.layers.attention.aiter_backend import AiterAttnBackend

            return AiterAttnBackend(self)
        elif self.server_args.attention_backend == "wave":
            from sglang.srt.layers.attention.wave_backend import WaveAttnBackend

            return WaveAttnBackend(self)
        elif backend_str == "ascend":
            from sglang.srt.layers.attention.ascend_backend import AscendAttnBackend

            return AscendAttnBackend(self)
        elif backend_str == "triton":
            assert not self.model_config.is_encoder_decoder, (
                "Cross attention is not supported in the triton attention backend. "
                "Please use `--attention-backend flashinfer`."
            )
            if self.server_args.enable_double_sparsity:
                from sglang.srt.layers.attention.double_sparsity_backend import (
                    DoubleSparseAttnBackend,
                )

                return DoubleSparseAttnBackend(self)
            else:
                from sglang.srt.layers.attention.triton_backend import TritonAttnBackend

                return TritonAttnBackend(self)
        elif backend_str == "torch_native":
            from sglang.srt.layers.attention.torch_native_backend import (
                TorchNativeAttnBackend,
            )

            return TorchNativeAttnBackend(self)
        elif backend_str == "flashmla":
            from sglang.srt.layers.attention.flashmla_backend import FlashMLABackend

            return FlashMLABackend(self)
        elif backend_str == "fa3":
            assert (
                torch.cuda.get_device_capability()[0] == 8 and not self.use_mla_backend
            ) or torch.cuda.get_device_capability()[0] == 9, (
                "FlashAttention v3 Backend requires SM>=80 and SM<=90. "
                "Please use `--attention-backend flashinfer`."
            )
            from sglang.srt.layers.attention.flashattention_backend import (
                FlashAttentionBackend,
            )

<<<<<<< HEAD
            self.attn_backend = FlashAttentionBackend(self)
        elif self.server_args.attention_backend == "cudnn":
            self.attn_backend = CuDNNBackend(self)
        else:
            raise ValueError(
                f"Invalid attention backend: {self.server_args.attention_backend}"
=======
            return FlashAttentionBackend(self)
        elif backend_str == "cutlass_mla":
            from sglang.srt.layers.attention.cutlass_mla_backend import (
                CutlassMLABackend,
            )

            return CutlassMLABackend(self)
        elif backend_str == "trtllm_mla":
            if not self.use_mla_backend:
                raise ValueError("trtllm_mla backend can only be used with MLA models.")
            from sglang.srt.layers.attention.trtllm_mla_backend import TRTLLMMLABackend

            return TRTLLMMLABackend(self)
        elif backend_str == "trtllm_mha":
            if self.use_mla_backend:
                raise ValueError(
                    "trtllm_mha backend can only be used with non-MLA models."
                )
            from sglang.srt.layers.attention.trtllm_mha_backend import (
                TRTLLMHAAttnBackend,
>>>>>>> 7cd2ee06
            )

            return TRTLLMHAAttnBackend(self)
        elif backend_str == "intel_amx":
            from sglang.srt.layers.attention.intel_amx_backend import (
                IntelAMXAttnBackend,
            )

            return IntelAMXAttnBackend(self)
        elif backend_str == "dual_chunk_flash_attn":
            from sglang.srt.layers.attention.dual_chunk_flashattention_backend import (
                DualChunkFlashAttentionBackend,
            )

            return DualChunkFlashAttentionBackend(self)
        else:
            raise ValueError(f"Invalid attention backend: {backend_str}")

    def init_double_sparsity_channel_config(self, selected_channel):
        selected_channel = "." + selected_channel + "_proj"
        self.sorted_channels = []
        # load channel config
        with open(self.server_args.ds_channel_config_path, "r") as f:
            channel_config = json.load(f)

        for i in range(self.start_layer, self.end_layer):
            key = "model.layers." + str(i) + ".self_attn" + selected_channel
            self.sorted_channels.append(
                torch.tensor(channel_config[key])[
                    :, : self.server_args.ds_heavy_channel_num
                ]
                .contiguous()
                .cuda()
            )

    def init_cuda_graphs(self):
        """Capture cuda graphs."""
        self.cuda_graph_runner = None
        self.cuda_graph_mem_usage = 0

        if not self.is_generation:
            # TODO: Currently, cuda graph only captures decode steps, which only exists for generation models
            return

        if self.server_args.disable_cuda_graph:
            return

        tic = time.perf_counter()
        before_mem = get_available_gpu_memory(self.device, self.gpu_id)
        logger.info(
            f"Capture cuda graph begin. This can take up to several minutes. avail mem={before_mem:.2f} GB"
        )
        self.cuda_graph_runner = CudaGraphRunner(self)

        after_mem = get_available_gpu_memory(self.device, self.gpu_id)
        self.cuda_graph_mem_usage = before_mem - after_mem
        logger.info(
            f"Capture cuda graph end. Time elapsed: {time.perf_counter() - tic:.2f} s. "
            f"mem usage={self.cuda_graph_mem_usage:.2f} GB. avail mem={after_mem:.2f} GB."
        )

    def init_threads_binding(self):
        omp_cpuids = os.environ.get("SGLANG_CPU_OMP_THREADS_BIND", "all")
        if omp_cpuids == "all":
            cpu_ids_by_node = get_cpu_ids_by_node()
            n_numa_node = len(cpu_ids_by_node)

            assert self.tp_size <= n_numa_node, (
                f"SGLANG_CPU_OMP_THREADS_BIND is not set, in this case, "
                f"tp_size {self.tp_size} should be smaller than or equal to number of numa node on the machine {n_numa_node}. "
                f"If you need tp_size to be larger than number of numa node, please set the CPU cores for each tp rank via SGLANG_CPU_OMP_THREADS_BIND explicitly. "
                f"For example, on a machine with 2 numa nodes, where core 0-31 are on numa node 0 and core 32-63 are on numa node 1, "
                f"it is suggested to use -tp 2 and bind tp rank 0 to core 0-31 and tp rank 1 to core 32-63. "
                f"This is the default behavior if SGLANG_CPU_OMP_THREADS_BIND is not set and it is the same as setting SGLANG_CPU_OMP_THREADS_BIND=0-31|32-63. "
                f"If you do need tp_size to be larger than the number of numa nodes, you could set SGLANG_CPU_OMP_THREADS_BIND explicitly for example SGLANG_CPU_OMP_THREADS_BIND=0-15|16-31|32-47|48-63 and run with -tp 4. "
                f"If you don't want each tp rank to use all the cores on one numa node, you could set for example SGLANG_CPU_OMP_THREADS_BIND=0-15|32-47 and run with -tp 2."
            )
            if self.tp_size < n_numa_node:
                logger.warning(
                    f"Detected the current machine has {n_numa_node} numa nodes available, but tp_size is set to {self.tp_size}, so only {self.tp_size} numa nodes are used."
                )
            self.local_omp_cpuid = cpu_ids_by_node[self.tp_rank]
        else:
            self.local_omp_cpuid = omp_cpuids.split("|")[self.tp_rank]

    def apply_torch_tp(self):
        logger.info(f"Enabling torch tensor parallelism on {self.tp_size} devices.")
        from sglang.srt.model_parallel import tensor_parallel

        device_mesh = torch.distributed.init_device_mesh(self.device, (self.tp_size,))
        tensor_parallel(self.model, device_mesh)

    def forward_decode(
        self,
        forward_batch: ForwardBatch,
        skip_attn_backend_init: bool = False,
        pp_proxy_tensors=None,
    ) -> LogitsProcessorOutput:
        if not skip_attn_backend_init:
            self.attn_backend.init_forward_metadata(forward_batch)
        # FIXME: add pp_proxy_tensors arg to all models
        kwargs = {}
        if self.support_pp:
            kwargs["pp_proxy_tensors"] = pp_proxy_tensors
        return self.model.forward(
            forward_batch.input_ids,
            forward_batch.positions,
            forward_batch,
            **kwargs,
        )

    def forward_extend(
        self,
        forward_batch: ForwardBatch,
        skip_attn_backend_init: bool = False,
        pp_proxy_tensors=None,
    ) -> LogitsProcessorOutput:
        if not skip_attn_backend_init:
            self.attn_backend.init_forward_metadata(forward_batch)

        kwargs = {}
        if self.support_pp:
            kwargs["pp_proxy_tensors"] = pp_proxy_tensors
        if forward_batch.input_embeds is not None:
            kwargs["input_embeds"] = forward_batch.input_embeds.bfloat16()
        if not self.is_generation:
            kwargs["get_embedding"] = True
        return self.model.forward(
            forward_batch.input_ids,
            forward_batch.positions,
            forward_batch,
            **kwargs,
        )

    def forward_idle(
        self, forward_batch: ForwardBatch, pp_proxy_tensors=None
    ) -> LogitsProcessorOutput:
        kwargs = {}
        if self.support_pp:
            kwargs["pp_proxy_tensors"] = pp_proxy_tensors
        return self.model.forward(
            forward_batch.input_ids,
            forward_batch.positions,
            forward_batch,
            **kwargs,
        )

    def forward_split_prefill(
        self,
        forward_batch: ForwardBatch,
        reinit_attn_backend: bool = False,
        forward_count: int = 1,
    ) -> LogitsProcessorOutput:
        if forward_batch.split_index == 0 or reinit_attn_backend:
            self.attn_backend.init_forward_metadata(forward_batch)
        next_split_index = min(
            forward_batch.split_index + forward_count,
            self.model_config.num_hidden_layers,
        )
        ret = self.model.forward_split_prefill(
            forward_batch.input_ids,
            forward_batch.positions,
            forward_batch,
            (forward_batch.split_index, next_split_index),
        )
        forward_batch.split_index = next_split_index
        return ret

    def forward(
        self,
        forward_batch: ForwardBatch,
        skip_attn_backend_init: bool = False,
        pp_proxy_tensors: Optional[PPProxyTensors] = None,
        reinit_attn_backend: bool = False,
        split_forward_count: int = 1,
    ) -> Tuple[Union[LogitsProcessorOutput, PPProxyTensors], bool]:
        self.forward_pass_id += 1

        with get_global_expert_distribution_recorder().with_forward_pass(
            self.forward_pass_id,
            forward_batch,
        ):
            output = self._forward_raw(
                forward_batch,
                skip_attn_backend_init,
                pp_proxy_tensors,
                reinit_attn_backend,
                split_forward_count,
            )

        if self.eplb_manager is not None:
            self.eplb_manager.on_forward_pass_end()

        return output

    def _forward_raw(
        self,
        forward_batch: ForwardBatch,
        skip_attn_backend_init: bool,
        pp_proxy_tensors: Optional[PPProxyTensors],
        reinit_attn_backend: bool = False,
        split_forward_count: int = 1,
    ) -> Tuple[Union[LogitsProcessorOutput, PPProxyTensors], bool]:
        can_run_cuda_graph = bool(
            forward_batch.forward_mode.is_cuda_graph()
            and self.cuda_graph_runner
            and self.cuda_graph_runner.can_run(forward_batch)
        )
        if can_run_cuda_graph:
            ret = self.cuda_graph_runner.replay(
                forward_batch,
                skip_attn_backend_init=skip_attn_backend_init,
                pp_proxy_tensors=pp_proxy_tensors,
            )
            return ret, can_run_cuda_graph

        # For MLP sync
        if forward_batch.global_num_tokens_cpu is not None:
            forward_batch.prepare_mlp_sync_batch(self)

        if forward_batch.forward_mode.is_decode():
            ret = self.forward_decode(
                forward_batch,
                skip_attn_backend_init=skip_attn_backend_init,
                pp_proxy_tensors=pp_proxy_tensors,
            )
        elif forward_batch.forward_mode.is_extend():
            ret = self.forward_extend(
                forward_batch,
                skip_attn_backend_init=skip_attn_backend_init,
                pp_proxy_tensors=pp_proxy_tensors,
            )
        elif forward_batch.forward_mode.is_split_prefill():
            ret = self.forward_split_prefill(
                forward_batch,
                reinit_attn_backend=reinit_attn_backend,
                forward_count=split_forward_count,
            )
        elif forward_batch.forward_mode.is_idle():
            ret = self.forward_idle(forward_batch, pp_proxy_tensors=pp_proxy_tensors)
        else:
            raise ValueError(f"Invalid forward mode: {forward_batch.forward_mode}")

        if forward_batch.global_num_tokens_cpu is not None:
            forward_batch.post_forward_mlp_sync_batch(ret)

        return ret, can_run_cuda_graph

    def _preprocess_logits(
        self, logits_output: LogitsProcessorOutput, sampling_info: SamplingBatchInfo
    ):
        # Apply logit bias
        if sampling_info.sampling_info_done:
            # Overlap mode: the function update_regex_vocab_mask was executed
            # in process_batch_result of the last batch.
            if sampling_info.grammars:
                sampling_info.sampling_info_done.wait()
        else:
            # Normal mode: Put CPU-heavy tasks here. They will be overlapped with the forward pass.
            sampling_info.update_regex_vocab_mask()
        sampling_info.apply_logits_bias(logits_output.next_token_logits)

    def sample(
        self,
        logits_output: LogitsProcessorOutput,
        forward_batch: ForwardBatch,
    ) -> torch.Tensor:
        """Sample and compute logprobs and update logits_output.

        Args:
            logits_output: The logits output from the model forward
            forward_batch: The forward batch that generates logits_output

        Returns:
            A list of next_token_ids
        """
        # For duplex models with multiple output streams.
        if isinstance(logits_output, tuple):
            return torch.stack(
                [self.sample(values, forward_batch) for values in logits_output],
                axis=-1,
            )

        self._preprocess_logits(logits_output, forward_batch.sampling_info)

        # Sample the next tokens
        next_token_ids = self.sampler(
            logits_output,
            forward_batch.sampling_info,
            forward_batch.return_logprob,
            forward_batch.top_logprobs_nums,
            forward_batch.token_ids_logprobs,
        )
        return next_token_ids

    @property
    def model_is_mrope(self) -> bool:
        """Detect if the model has "mrope" rope_scaling type.
        mrope requires keep "rope_deltas" between prompt and decoding phases."""
        rope_scaling = getattr(self.model_config.hf_text_config, "rope_scaling", {})
        if rope_scaling is None:
            return False
        is_mrope_enabled = "mrope_section" in rope_scaling
        return is_mrope_enabled

    def save_remote_model(self, url: str):
        from sglang.srt.model_loader.loader import RemoteModelLoader

        logger.info(f"Saving model to {url}")
        RemoteModelLoader.save_model(self.model, self.model_config.model_path, url)

    def save_sharded_model(
        self, path: str, pattern: Optional[str] = None, max_size: Optional[int] = None
    ):
        from sglang.srt.model_loader.loader import ShardedStateLoader

        logger.info(
            f"Save sharded model to {path} with pattern {pattern} and max_size {max_size}"
        )
        ShardedStateLoader.save_model(self.model, path, pattern, max_size)


def _model_load_weights_direct(model, named_tensors: List[Tuple[str, torch.Tensor]]):
    params_dict = dict(model.named_parameters())
    for name, tensor in named_tensors:
        default_weight_loader(params_dict[name], tensor)


def _unwrap_tensor(tensor, tp_rank, device):
    if isinstance(tensor, LocalSerializedTensor):
        tensor = tensor.get(tp_rank)
    return tensor.to(device)


@dataclass
class LocalSerializedTensor:
    """torch.Tensor that gets serialized by MultiprocessingSerializer (which only serializes a pointer and not the data).
    The i-th element in the list corresponds to i-th rank's GPU."""

    values: List[bytes]

    def get(self, rank: int):
        return MultiprocessingSerializer.deserialize(self.values[rank])<|MERGE_RESOLUTION|>--- conflicted
+++ resolved
@@ -40,14 +40,12 @@
     set_mscclpp_all_reduce,
 )
 from sglang.srt.distributed.parallel_state import monkey_patch_vllm_parallel_state
-<<<<<<< HEAD
 from sglang.srt.layers.attention.cudnn_backend import CuDNNBackend
 from sglang.srt.layers.attention.double_sparsity_backend import DoubleSparseAttnBackend
 from sglang.srt.layers.attention.flashinfer_backend import FlashInferAttnBackend
 from sglang.srt.layers.attention.flashinfer_mla_backend import FlashInferMLAAttnBackend
 from sglang.srt.layers.attention.torch_native_backend import TorchNativeAttnBackend
 from sglang.srt.layers.attention.triton_backend import TritonAttnBackend
-=======
 from sglang.srt.eplb.eplb_manager import EPLBManager
 from sglang.srt.eplb.expert_distribution import (
     ExpertDistributionRecorder,
@@ -62,7 +60,6 @@
 )
 from sglang.srt.eplb.expert_location_updater import ExpertLocationUpdater
 from sglang.srt.layers.attention.tbo_backend import TboAttnBackend
->>>>>>> 7cd2ee06
 from sglang.srt.layers.dp_attention import (
     get_attention_tp_group,
     get_attention_tp_size,
@@ -1546,52 +1543,49 @@
                 FlashAttentionBackend,
             )
 
-<<<<<<< HEAD
+            return FlashAttentionBackend(self)
+        elif backend_str == "cutlass_mla":
+            from sglang.srt.layers.attention.cutlass_mla_backend import (
+                CutlassMLABackend,
+            )
+
+            return CutlassMLABackend(self)
+        elif backend_str == "trtllm_mla":
+            if not self.use_mla_backend:
+                raise ValueError("trtllm_mla backend can only be used with MLA models.")
+            from sglang.srt.layers.attention.trtllm_mla_backend import TRTLLMMLABackend
+
+            return TRTLLMMLABackend(self)
+        elif backend_str == "trtllm_mha":
+            if self.use_mla_backend:
+                raise ValueError(
+                    "trtllm_mha backend can only be used with non-MLA models."
+                )
+            from sglang.srt.layers.attention.trtllm_mha_backend import (
+                TRTLLMHAAttnBackend,
+            )
+
+            return TRTLLMHAAttnBackend(self)
+        elif backend_str == "intel_amx":
+            from sglang.srt.layers.attention.intel_amx_backend import (
+                IntelAMXAttnBackend,
+            )
+            return IntelAMXAttnBackend(self)
+        elif backend_str == "dual_chunk_flash_attn":
+            from sglang.srt.layers.attention.dual_chunk_flashattention_backend import (
+                DualChunkFlashAttentionBackend,
+            )
+
+            return DualChunkFlashAttentionBackend(self)
+        else:
+            raise ValueError(f"Invalid attention backend: {backend_str}")
             self.attn_backend = FlashAttentionBackend(self)
         elif self.server_args.attention_backend == "cudnn":
             self.attn_backend = CuDNNBackend(self)
         else:
             raise ValueError(
                 f"Invalid attention backend: {self.server_args.attention_backend}"
-=======
-            return FlashAttentionBackend(self)
-        elif backend_str == "cutlass_mla":
-            from sglang.srt.layers.attention.cutlass_mla_backend import (
-                CutlassMLABackend,
-            )
-
-            return CutlassMLABackend(self)
-        elif backend_str == "trtllm_mla":
-            if not self.use_mla_backend:
-                raise ValueError("trtllm_mla backend can only be used with MLA models.")
-            from sglang.srt.layers.attention.trtllm_mla_backend import TRTLLMMLABackend
-
-            return TRTLLMMLABackend(self)
-        elif backend_str == "trtllm_mha":
-            if self.use_mla_backend:
-                raise ValueError(
-                    "trtllm_mha backend can only be used with non-MLA models."
-                )
-            from sglang.srt.layers.attention.trtllm_mha_backend import (
-                TRTLLMHAAttnBackend,
->>>>>>> 7cd2ee06
-            )
-
-            return TRTLLMHAAttnBackend(self)
-        elif backend_str == "intel_amx":
-            from sglang.srt.layers.attention.intel_amx_backend import (
-                IntelAMXAttnBackend,
-            )
-
-            return IntelAMXAttnBackend(self)
-        elif backend_str == "dual_chunk_flash_attn":
-            from sglang.srt.layers.attention.dual_chunk_flashattention_backend import (
-                DualChunkFlashAttentionBackend,
-            )
-
-            return DualChunkFlashAttentionBackend(self)
-        else:
-            raise ValueError(f"Invalid attention backend: {backend_str}")
+            )
 
     def init_double_sparsity_channel_config(self, selected_channel):
         selected_channel = "." + selected_channel + "_proj"
