--- conflicted
+++ resolved
@@ -112,15 +112,11 @@
     HybridLinearKVPool,
     HybridReqToTokenPool,
     MHATokenToKVPool,
-<<<<<<< HEAD
     MHATokenToKVPoolCPUFP8,
+    MHATokenToKVPoolFP4,
     MLATokenToKVPool,
     MLATokenToKVPoolCPUFP8,
-=======
-    MHATokenToKVPoolFP4,
-    MLATokenToKVPool,
     MLATokenToKVPoolFP4,
->>>>>>> 7d1a130c
     NSATokenToKVPool,
     ReqToTokenPool,
     SWAKVPool,
@@ -1866,41 +1862,27 @@
             )
         elif self.use_mla_backend and not self.mambaish_config:
             assert not is_nsa_model
-<<<<<<< HEAD
-            if (
+            mla_token_to_kv_pool_class = MLATokenToKVPool
+            if is_float4_e2m1fn_x2(self.kv_cache_dtype):
+                mla_token_to_kv_pool_class = MLATokenToKVPoolFP4
+            elif (
                 _is_cpu
                 and _is_cpu_amx_available
                 and self.kv_cache_dtype == torch.float8_e4m3fn
             ):
-                self.token_to_kv_pool = MLATokenToKVPoolCPUFP8(
-=======
-            if is_float4_e2m1fn_x2(self.kv_cache_dtype):
-                self.token_to_kv_pool = MLATokenToKVPoolFP4(
->>>>>>> 7d1a130c
-                    self.max_total_num_tokens,
-                    page_size=self.page_size,
-                    dtype=self.kv_cache_dtype,
-                    kv_lora_rank=self.model_config.kv_lora_rank,
-                    qk_rope_head_dim=self.model_config.qk_rope_head_dim,
-                    layer_num=self.num_effective_layers,
-                    device=self.device,
-                    enable_memory_saver=self.server_args.enable_memory_saver,
-                    start_layer=self.start_layer,
-                    end_layer=self.end_layer,
-                )
-            else:
-                self.token_to_kv_pool = MLATokenToKVPool(
-                    self.max_total_num_tokens,
-                    page_size=self.page_size,
-                    dtype=self.kv_cache_dtype,
-                    kv_lora_rank=self.model_config.kv_lora_rank,
-                    qk_rope_head_dim=self.model_config.qk_rope_head_dim,
-                    layer_num=self.num_effective_layers,
-                    device=self.device,
-                    enable_memory_saver=self.server_args.enable_memory_saver,
-                    start_layer=self.start_layer,
-                    end_layer=self.end_layer,
-                )
+                mla_token_to_kv_pool_class = MLATokenToKVPoolCPUFP8
+            self.token_to_kv_pool = mla_token_to_kv_pool_class(
+                self.max_total_num_tokens,
+                page_size=self.page_size,
+                dtype=self.kv_cache_dtype,
+                kv_lora_rank=self.model_config.kv_lora_rank,
+                qk_rope_head_dim=self.model_config.qk_rope_head_dim,
+                layer_num=self.num_effective_layers,
+                device=self.device,
+                enable_memory_saver=self.server_args.enable_memory_saver,
+                start_layer=self.start_layer,
+                end_layer=self.end_layer,
+            )
         elif self.server_args.enable_double_sparsity:
             self.token_to_kv_pool = DoubleSparseTokenToKVPool(
                 self.max_total_num_tokens,
@@ -1957,53 +1939,33 @@
                     **extra_args,
                 )
             else:
-<<<<<<< HEAD
-                if (
+                mha_token_to_kv_pool_class = MHATokenToKVPool
+                if is_float4_e2m1fn_x2(self.kv_cache_dtype):
+                    mha_token_to_kv_pool_class = MHATokenToKVPoolFP4
+                elif (
                     _is_cpu
                     and _is_cpu_amx_available
                     and self.kv_cache_dtype == torch.float8_e4m3fn
                 ):
-                    self.token_to_kv_pool = MHATokenToKVPoolCPUFP8(
-=======
-                if is_float4_e2m1fn_x2(self.kv_cache_dtype):
-                    self.token_to_kv_pool = MHATokenToKVPoolFP4(
->>>>>>> 7d1a130c
-                        self.max_total_num_tokens,
-                        page_size=self.page_size,
-                        dtype=self.kv_cache_dtype,
-                        head_num=self.model_config.get_num_kv_heads(
-                            get_attention_tp_size()
-                        ),
-                        head_dim=self.model_config.head_dim,
-                        layer_num=self.num_effective_layers,
-                        device=self.device,
-                        enable_memory_saver=self.server_args.enable_memory_saver,
-                        start_layer=self.start_layer,
-                        end_layer=self.end_layer,
-                        enable_alt_stream=not self.server_args.enable_pdmux,
-                        enable_kv_cache_copy=(
-                            self.server_args.speculative_algorithm is not None
-                        ),
-                    )
-                else:
-                    self.token_to_kv_pool = MHATokenToKVPool(
-                        self.max_total_num_tokens,
-                        page_size=self.page_size,
-                        dtype=self.kv_cache_dtype,
-                        head_num=self.model_config.get_num_kv_heads(
-                            get_attention_tp_size()
-                        ),
-                        head_dim=self.model_config.head_dim,
-                        layer_num=self.num_effective_layers,
-                        device=self.device,
-                        enable_memory_saver=self.server_args.enable_memory_saver,
-                        start_layer=self.start_layer,
-                        end_layer=self.end_layer,
-                        enable_alt_stream=not self.server_args.enable_pdmux,
-                        enable_kv_cache_copy=(
-                            self.server_args.speculative_algorithm is not None
-                        ),
-                    )
+                    mha_token_to_kv_pool_class = MHATokenToKVPoolCPUFP8
+                self.token_to_kv_pool = mha_token_to_kv_pool_class(
+                    self.max_total_num_tokens,
+                    page_size=self.page_size,
+                    dtype=self.kv_cache_dtype,
+                    head_num=self.model_config.get_num_kv_heads(
+                        get_attention_tp_size()
+                    ),
+                    head_dim=self.model_config.head_dim,
+                    layer_num=self.num_effective_layers,
+                    device=self.device,
+                    enable_memory_saver=self.server_args.enable_memory_saver,
+                    start_layer=self.start_layer,
+                    end_layer=self.end_layer,
+                    enable_alt_stream=not self.server_args.enable_pdmux,
+                    enable_kv_cache_copy=(
+                        self.server_args.speculative_algorithm is not None
+                    ),
+                )
 
         # Initialize token_to_kv_pool_allocator
         need_sort = self.server_args.disaggregation_mode in ("decode", "prefill")
