--- conflicted
+++ resolved
@@ -199,11 +199,8 @@
                 "disable_radix_cache": server_args.disable_radix_cache,
                 "enable_nan_detection": server_args.enable_nan_detection,
                 "enable_dp_attention": server_args.enable_dp_attention,
-<<<<<<< HEAD
                 "enable_two_batch_overlap": server_args.enable_two_batch_overlap,
-=======
                 "enable_dp_lm_head": server_args.enable_dp_lm_head,
->>>>>>> 7e257cd6
                 "enable_ep_moe": server_args.enable_ep_moe,
                 "enable_deepep_moe": server_args.enable_deepep_moe,
                 "deepep_config": server_args.deepep_config,
