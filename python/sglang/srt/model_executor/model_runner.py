# Copyright 2023-2024 SGLang Team
# Licensed under the Apache License, Version 2.0 (the "License");
# you may not use this file except in compliance with the License.
# You may obtain a copy of the License at
#
#     http://www.apache.org/licenses/LICENSE-2.0
#
# Unless required by applicable law or agreed to in writing, software
# distributed under the License is distributed on an "AS IS" BASIS,
# WITHOUT WARRANTIES OR CONDITIONS OF ANY KIND, either express or implied.
# See the License for the specific language governing permissions and
# limitations under the License.
# ==============================================================================
"""ModelRunner runs the forward passes of the models."""

import datetime
import gc
import inspect
import json
import logging
import os
import socket
import threading
import time
from collections import defaultdict
from dataclasses import dataclass
from typing import Callable, List, Optional, Tuple, Union

import torch
import torch.distributed as dist
from torch import nn

from sglang.srt.configs import (
    FalconH1Config,
    JetNemotronConfig,
    JetVLMConfig,
    KimiLinearConfig,
    NemotronH_Nano_VL_V2_Config,
    NemotronHConfig,
    Qwen3NextConfig,
)
from sglang.srt.configs.device_config import DeviceConfig
from sglang.srt.configs.load_config import LoadConfig, LoadFormat
from sglang.srt.configs.model_config import (
    AttentionArch,
    ModelConfig,
    ModelImpl,
    get_nsa_index_head_dim,
    is_deepseek_nsa,
)
from sglang.srt.configs.update_config import adjust_config_with_unaligned_cpu_tp
from sglang.srt.constants import GPU_MEMORY_TYPE_WEIGHTS
from sglang.srt.debug_utils.tensor_dump_forward_hook import (
    register_forward_hook_for_model,
)
from sglang.srt.distributed import (
    get_pp_group,
    get_tp_group,
    get_world_group,
    init_distributed_environment,
    initialize_model_parallel,
    set_custom_all_reduce,
    set_mscclpp_all_reduce,
    set_torch_symm_mem_all_reduce,
)
from sglang.srt.distributed.parallel_state import monkey_patch_vllm_parallel_state
from sglang.srt.elastic_ep.elastic_ep import ElasticEPStateManager
from sglang.srt.environ import envs
from sglang.srt.eplb.eplb_manager import EPLBManager
from sglang.srt.eplb.expert_distribution import (
    ExpertDistributionRecorder,
    get_global_expert_distribution_recorder,
    set_global_expert_distribution_recorder,
)
from sglang.srt.eplb.expert_location import (
    ExpertLocationMetadata,
    compute_initial_expert_location_metadata,
    get_global_expert_location_metadata,
    set_global_expert_location_metadata,
)
from sglang.srt.eplb.expert_location_updater import ExpertLocationUpdater
from sglang.srt.hardware_backend.npu.graph_runner.npu_graph_runner import NPUGraphRunner
from sglang.srt.layers import deep_gemm_wrapper
from sglang.srt.layers.attention.attention_registry import (
    ATTENTION_BACKENDS,
    attn_backend_wrapper,
)
from sglang.srt.layers.attention.nsa.utils import is_nsa_enable_prefill_cp
from sglang.srt.layers.attention.tbo_backend import TboAttnBackend
from sglang.srt.layers.dp_attention import (
    DpPaddingMode,
    get_attention_tp_group,
    get_attention_tp_size,
    initialize_dp_attention,
    set_dp_buffer_len,
    set_is_extend_in_batch,
)
from sglang.srt.layers.logits_processor import LogitsProcessorOutput
from sglang.srt.layers.moe.routed_experts_capturer import (
    RoutedExpertsCapturer,
    get_global_experts_capturer,
    set_global_experts_capturer,
)
from sglang.srt.layers.pooler import EmbeddingPoolerOutput
from sglang.srt.layers.quantization.fp8_kernel import fp8_dtype
from sglang.srt.layers.sampler import Sampler
from sglang.srt.layers.torchao_utils import apply_torchao_config_to_model
from sglang.srt.lora.lora_manager import LoRAManager
from sglang.srt.lora.lora_registry import LoRARef
from sglang.srt.mem_cache.allocator import (
    BaseTokenToKVPoolAllocator,
    PagedTokenToKVPoolAllocator,
    SWATokenToKVPoolAllocator,
    TokenToKVPoolAllocator,
)
from sglang.srt.mem_cache.memory_pool import (
    DoubleSparseTokenToKVPool,
    HybridLinearKVPool,
    HybridReqToTokenPool,
    MHATokenToKVPool,
    MHATokenToKVPoolFP4,
    MLATokenToKVPool,
    MLATokenToKVPoolFP4,
    NSATokenToKVPool,
    ReqToTokenPool,
    SWAKVPool,
)
from sglang.srt.model_executor.cpu_graph_runner import CPUGraphRunner
from sglang.srt.model_executor.cuda_graph_runner import (
    CudaGraphRunner,
    set_torch_compile_config,
)
from sglang.srt.model_executor.forward_batch_info import (
    CaptureHiddenMode,
    ForwardBatch,
    ForwardMode,
    PPProxyTensors,
)
from sglang.srt.model_executor.hook_manager import register_forward_hooks
from sglang.srt.model_executor.input_buffers import GraphInputBuffers
from sglang.srt.model_executor.piecewise_cuda_graph_runner import (
    PiecewiseCudaGraphRunner,
)
from sglang.srt.model_loader.loader import DefaultModelLoader, get_model_loader
from sglang.srt.model_loader.remote_instance_weight_loader_utils import (
    RemoteInstanceWeightLoaderBackend,
    register_memory_region_v2,
    trigger_init_weights_send_group_for_remote_instance_request,
)
from sglang.srt.model_loader.utils import set_default_torch_dtype
from sglang.srt.model_loader.weight_utils import default_weight_loader
from sglang.srt.sampling.sampling_batch_info import SamplingBatchInfo
from sglang.srt.server_args import (
    ServerArgs,
    get_global_server_args,
    set_global_server_args_for_scheduler,
)
from sglang.srt.speculative.spec_info import SpeculativeAlgorithm
from sglang.srt.utils import (
    MultiprocessingSerializer,
    cpu_has_amx_support,
    dynamic_import,
    enable_show_time_cost,
    get_available_gpu_memory,
    get_bool_env_var,
    get_cpu_ids_by_node,
    get_local_ip_auto,
    init_custom_process_group,
    is_cuda,
    is_float4_e2m1fn_x2,
    is_hip,
    is_npu,
    log_info_on_rank0,
    monkey_patch_p2p_access_check,
    require_attn_tp_gather,
    require_gathered_buffer,
    require_mlp_tp_gather,
    reserve_rope_cache_for_long_sequences,
    set_cuda_arch,
    slow_rank_detector,
    xpu_has_xmx_support,
)
from sglang.srt.utils.nvtx_pytorch_hooks import PytHooks
from sglang.srt.utils.offloader import (
    create_offloader_from_server_args,
    get_offloader,
    set_offloader,
)
from sglang.srt.utils.patch_torch import monkey_patch_torch_reductions
from sglang.srt.utils.torch_memory_saver_adapter import TorchMemorySaverAdapter
from sglang.srt.utils.weight_checker import WeightChecker
from sglang.srt.weight_sync.tensor_bucket import (
    FlattenedTensorBucket,
    FlattenedTensorMetadata,
)

_is_cuda = is_cuda()
_is_hip = is_hip()
_is_npu = is_npu()
_is_cpu_amx_available = cpu_has_amx_support()
_is_xpu_xmx_available = xpu_has_xmx_support()

if _is_npu:
    from sglang.srt.hardware_backend.npu.utils import init_npu_backend

    init_npu_backend()

MLA_ATTENTION_BACKENDS = [
    "aiter",
    "flashinfer",
    "fa3",
    "fa4",
    "triton",
    "flashmla",
    "cutlass_mla",
    "trtllm_mla",
    "ascend",
    "nsa",
]

CHUNKED_PREFIX_CACHE_SUPPORTED_ATTENTION_BACKENDS = [
    "flashinfer",
    "fa3",
    "fa4",
    "flashmla",
    "cutlass_mla",
    "trtllm_mla",
]


def add_mla_attention_backend(backend_name):
    if backend_name not in MLA_ATTENTION_BACKENDS:
        MLA_ATTENTION_BACKENDS.append(backend_name)
        logger.info(f"Added {backend_name} to MLA_ATTENTION_BACKENDS.")


def add_chunked_prefix_cache_attention_backend(backend_name):
    if backend_name not in CHUNKED_PREFIX_CACHE_SUPPORTED_ATTENTION_BACKENDS:
        CHUNKED_PREFIX_CACHE_SUPPORTED_ATTENTION_BACKENDS.append(backend_name)
        logger.info(
            f"Added {backend_name} to CHUNKED_PREFIX_CACHE_SUPPORTED_ATTENTION_BACKENDS."
        )


# Detect stragger ranks in model loading
UNBALANCED_MODEL_LOADING_TIMEOUT_S = 480  # leave more time for post data processing

# the ratio of mamba cache pool size to max_running_requests, it will be safe when it is larger than 2 (yizhang2077)
MAMBA_CACHE_SIZE_MAX_RUNNING_REQUESTS_RATIO = 3

logger = logging.getLogger(__name__)


def resolve_language_model(model: nn.Module) -> nn.Module:
    model_cls_name = model.__class__.__name__
    if model_cls_name == "Qwen3OmniMoeForConditionalGeneration":
        return model.thinker.model
    return model.model


class RankZeroFilter(logging.Filter):
    """Filter that only allows INFO level logs from rank 0, but allows all other levels from any rank."""

    def __init__(self, is_rank_zero):
        super().__init__()
        self.is_rank_zero = is_rank_zero

    def filter(self, record):
        if record.levelno == logging.INFO:
            return self.is_rank_zero
        return True


class ModelRunner:
    """ModelRunner runs the forward passes of the models."""

    def __init__(
        self,
        model_config: ModelConfig,
        mem_fraction_static: float,
        gpu_id: int,
        tp_rank: int,
        tp_size: int,
        moe_ep_rank: int,
        moe_ep_size: int,
        pp_rank: int,
        pp_size: int,
        nccl_port: int,
        server_args: ServerArgs,
        dp_rank: Optional[int] = None,
        is_draft_worker: bool = False,
        req_to_token_pool: Optional[ReqToTokenPool] = None,
        token_to_kv_pool_allocator: Optional[BaseTokenToKVPoolAllocator] = None,
    ):
        # Parse args
        self.mem_fraction_static = mem_fraction_static
        self.device = server_args.device
        self.gpu_id = gpu_id
        self.tp_rank = tp_rank
        self.tp_size = tp_size
        self.moe_ep_rank = moe_ep_rank
        self.moe_ep_size = moe_ep_size
        self.dp_size = server_args.dp_size
        self.pp_rank = pp_rank
        self.pp_size = pp_size
        self.model_config = model_config
        self.dist_port = nccl_port
        self.server_args = server_args
        self.is_draft_worker = is_draft_worker
        self.is_generation = model_config.is_generation
        self.is_multimodal = model_config.is_multimodal
        self.is_multimodal_chunked_prefill_supported = (
            model_config.is_multimodal_chunked_prefill_supported
        )
        self.spec_algorithm = SpeculativeAlgorithm.from_string(
            server_args.speculative_algorithm
        )
        self.page_size = server_args.page_size
        self.req_to_token_pool = req_to_token_pool
        self.token_to_kv_pool_allocator = token_to_kv_pool_allocator
        self.is_hybrid_swa = model_config.is_hybrid_swa
        self.use_mla_backend = self.model_config.attention_arch == AttentionArch.MLA
        self.attention_chunk_size = model_config.attention_chunk_size
        self.forward_pass_id = 0
        self.init_new_workspace = False

        self.remote_instance_transfer_engine = None
        self.remote_instance_transfer_engine_session_id = ""
        self.remote_instance_transfer_engine_weight_info = None

        # Apply the rank zero filter to logger
        if server_args.show_time_cost:
            enable_show_time_cost()

        # Model-specific adjustment
        self.model_specific_adjustment()
        self.check_quantized_moe_compatibility()

        # Set the global server_args in the scheduler process
        set_global_server_args_for_scheduler(server_args)
        global_server_args = get_global_server_args()

        # FIXME: hacky set `use_mla_backend`
        global_server_args.use_mla_backend = self.use_mla_backend

        # Init OpenMP threads binding for CPU
        if self.device == "cpu":
            self.init_threads_binding()

        # Get memory before model loading
        min_per_gpu_memory = self.init_torch_distributed()

        # CPU offload
        set_offloader(create_offloader_from_server_args(server_args, dp_rank=dp_rank))

        self._weight_checker = WeightChecker(model_runner=self)

        if get_bool_env_var("SGLANG_DETECT_SLOW_RANK"):
            slow_rank_detector.execute()
        # Init mindspore running environment when model impl is "mindspore"
        self.init_mindspore_runner()

        # Update deep gemm configure
        if deep_gemm_wrapper.ENABLE_JIT_DEEPGEMM:
            deep_gemm_wrapper.update_deep_gemm_config(gpu_id, server_args)

        # Initialize the model runner
        self.initialize(min_per_gpu_memory)

        # Temporary cached values
        self.support_pp = (
            "pp_proxy_tensors" in inspect.signature(self.model.forward).parameters
        )

        if self.pp_size > 1:
            assert (
                self.support_pp
            ), "Pipeline Parallel is not compatible with this model."

        # For weight updates
        self._model_update_group = {}
        self._weights_send_group = {}

    def init_mindspore_runner(self):
        # Init the mindspore runner
        # for now, there is only some communication initialization work
        if self.server_args.model_impl.lower() == ModelImpl.MINDSPORE and _is_npu:
            from sglang.srt.model_executor.mindspore_runner import init_ms_distributed

            init_ms_distributed(
                world_size=self.tp_size * self.pp_size,
                rank=self.tp_size * self.pp_rank + self.tp_rank,
                local_rank=self.gpu_id,
                server_args=self.server_args,
                port=self.dist_port,
            )

    def initialize(self, min_per_gpu_memory: float):
        server_args = self.server_args

        self.memory_saver_adapter = TorchMemorySaverAdapter.create(
            enable=self.server_args.enable_memory_saver
        )

        if self.server_args.remote_instance_weight_loader_support_transfer_engine:
            self.remote_instance_init_transfer_engine()

        if not self.is_draft_worker:
            set_global_expert_location_metadata(
                compute_initial_expert_location_metadata(
                    server_args=server_args,
                    model_config=self.model_config,
                    moe_ep_rank=self.moe_ep_rank,
                )
            )
            if self.tp_rank == 0 and get_bool_env_var(
                "SGLANG_LOG_EXPERT_LOCATION_METADATA"
            ):
                logger.info(
                    f"Initial expert_location_metadata: {get_global_expert_location_metadata()}"
                )

            set_global_expert_distribution_recorder(
                ExpertDistributionRecorder.init_new(
                    server_args,
                    get_global_expert_location_metadata(),
                    rank=self.tp_rank,
                )
            )

        # Expert parallelism
        self.eplb_manager = (
            EPLBManager(self)
            if self.server_args.enable_eplb and (not self.is_draft_worker)
            else None
        )
        self.expert_location_updater = ExpertLocationUpdater()

        (
            ElasticEPStateManager.init(self.server_args)
            if self.server_args.elastic_ep_backend
            else None
        )
        # Load the model
        self.sampler = Sampler()
        self.load_model()

        if (
            self.server_args.remote_instance_weight_loader_support_transfer_engine
            and self.remote_instance_transfer_engine_weight_info is None
        ):
            self.remote_instance_transfer_engine_weight_info = (
                register_memory_region_v2(
                    self.model, self.remote_instance_transfer_engine
                )
            )

        # Check if the model is using hybrid SWA
        if (
            not self.server_args.disable_hybrid_swa_memory
            and self.sliding_window_size is not None
            and self.sliding_window_size > 0
        ):
            architectures = self.model_config.hf_config.architectures
            if architectures and not any("Llama4" in arch for arch in architectures):
                self.is_hybrid_swa = self.model_config.is_hybrid_swa = True

        # For MTP models like DeepSeek-V3 or GLM-4.5, the MTP layer(s) are used separately as draft
        # models for speculative decoding. In those cases, `num_nextn_predict_layers` is used to
        # determine the number of layers.
        model_has_mtp_layers = self.model_config.num_nextn_predict_layers is not None
        model_num_layers = (
            self.model_config.num_nextn_predict_layers
            if self.is_draft_worker and model_has_mtp_layers
            else max(
                self.model_config.num_hidden_layers,
                self.model_config.num_attention_layers,
            )
        )
        self.start_layer = getattr(self.model, "start_layer", 0)
        self.end_layer = getattr(self.model, "end_layer", model_num_layers)
        self.num_effective_layers = self.end_layer - self.start_layer
        assert (
            (not model_has_mtp_layers)
            or (self.spec_algorithm.is_none())
            or (
                (not self.spec_algorithm.is_none())
                and (self.num_effective_layers == model_num_layers)
            )
        ), "PP is not compatible with MTP models."

        # Apply torchao quantization
        torchao_applied = getattr(self.model, "torchao_applied", False)
        # In layered loading, torchao may have been applied
        if not torchao_applied:
            apply_torchao_config_to_model(
                self.model, get_global_server_args().torchao_config
            )

        # Apply torch TP if the model supports it
        supports_torch_tp = getattr(self.model, "supports_torch_tp", False)
        if self.tp_size > 1 and supports_torch_tp:
            self.apply_torch_tp()

        # Init lora
        if server_args.enable_lora:
            self.init_lora_manager()

        # Init Double Sparsity
        if server_args.enable_double_sparsity:
            if server_args.ds_heavy_channel_type is None:
                raise ValueError(
                    "Please specify the heavy channel type for double sparsity optimization."
                )
            self.init_double_sparsity_channel_config(server_args.ds_heavy_channel_type)

        # Enable batch invariant mode
        if server_args.enable_deterministic_inference:
            from sglang.srt.batch_invariant_ops import enable_batch_invariant_mode

            enable_batch_invariant_mode()

        # Init memory pool and attention backends
        self.init_memory_pool(
            min_per_gpu_memory,
            server_args.max_running_requests,
            server_args.max_total_tokens,
        )

        # Init routed experts capturer
        self.init_routed_experts_capturer()

        if self.device == "cuda":
            self.init_cublas()
            self.init_attention_backend()
            self.kernel_warmup()
            self.init_device_graphs()
        elif self.device in ["npu", "cpu"]:
            self.init_attention_backend()
            self.init_device_graphs()
        else:
            self.graph_runner = None
            self.graph_mem_usage = 0
            self.init_attention_backend()

        if server_args.forward_hooks:
            register_forward_hooks(self.model, server_args.forward_hooks)

        # auxiliary hidden capture mode. TODO: expose this to server args?
        if self.spec_algorithm.is_eagle3() and not self.is_draft_worker:
            # load draft config
            draft_model_config = ModelConfig.from_server_args(
                server_args,
                model_path=(server_args.speculative_draft_model_path),
                model_revision=server_args.speculative_draft_model_revision,
                is_draft_model=True,
            )

            try:
                # get the aux layer from draft model config
                eagle_config = getattr(
                    draft_model_config.hf_config, "eagle_config", None
                )
                eagle_aux_hidden_state_layer_ids = eagle_config[
                    "eagle_aux_hidden_state_layer_ids"
                ]
            except:
                # if there is no aux layer, set to None
                eagle_aux_hidden_state_layer_ids = None

            self.model.set_eagle3_layers_to_capture(eagle_aux_hidden_state_layer_ids)

        # Initialize piecewise CUDA graph
        self.init_piecewise_cuda_graphs()

<<<<<<< HEAD
    def init_routed_experts_capturer(self):
        # TODO: the redundant logic with TpModelWorker
        max_running_requests = min(
            (
                self.max_total_num_tokens // 2
                if self.server_args.max_running_requests is None
                else self.server_args.max_running_requests
                // (
                    self.server_args.dp_size
                    if self.server_args.enable_dp_attention
                    else 1
                )
            ),
            self.req_to_token_pool.size,
        )

        if not self.server_args.disable_shared_experts_fusion and hasattr(
            self.model, "num_fused_shared_experts"
        ):
            num_fused_shared_experts = self.model.num_fused_shared_experts
        else:
            num_fused_shared_experts = 0

        set_global_experts_capturer(
            RoutedExpertsCapturer.create(
                enable=get_global_server_args().enable_return_routed_experts,
                model_config=self.model_config,
                num_fused_shared_experts=num_fused_shared_experts,
                num_tokens=self.max_total_num_tokens + self.page_size,
                max_running_requests=max_running_requests,
                device=self.device,
            )
=======
    def remote_instance_init_transfer_engine(self):
        try:
            from mooncake.engine import TransferEngine
        except ImportError as e:
            logger.warning(
                "Please install mooncake for using remote instance transfer engine: pip install mooncake"
            )
            return
        self.remote_instance_transfer_engine = TransferEngine()
        local_ip = get_local_ip_auto()
        self.remote_instance_transfer_engine.initialize(
            local_ip, "P2PHANDSHAKE", "rdma", envs.MOONCAKE_DEVICE.value
        )
        self.remote_instance_transfer_engine_session_id = (
            f"{local_ip}:{self.remote_instance_transfer_engine.get_rpc_port()}"
>>>>>>> fe6d38d2
        )

    def model_specific_adjustment(self):
        server_args = self.server_args

        if server_args.enable_double_sparsity:
            logger.info(
                "Double sparsity optimization is turned on. Use triton backend without CUDA graph."
            )
            server_args.attention_backend = "triton"
            server_args.disable_cuda_graph = True

        if self.is_multimodal:
            if not self.is_multimodal_chunked_prefill_supported:
                server_args.chunked_prefill_size = -1
                logger.info(
                    f"Automatically turn off --chunked-prefill-size as it is not supported for "
                    f"{self.model_config.hf_config.model_type}"
                )

        if (
            not self.use_mla_backend
            or server_args.attention_backend
            not in CHUNKED_PREFIX_CACHE_SUPPORTED_ATTENTION_BACKENDS
        ):
            server_args.disable_chunked_prefix_cache = True

        if not server_args.disable_chunked_prefix_cache:
            log_info_on_rank0(logger, "Chunked prefix cache is turned on.")

    def check_quantized_moe_compatibility(self):
        if (
            quantization_config := getattr(
                self.model_config.hf_config, "quantization_config", None
            )
        ) is not None and (
            weight_block_size := quantization_config.get("weight_block_size", None)
        ) is not None:
            weight_block_size_n = weight_block_size[0]

            if self.tp_size % self.moe_ep_size != 0:
                raise ValueError(
                    f"tp_size {self.tp_size} must be divisible by ep_size {self.moe_ep_size}"
                )
            moe_tp_size = self.tp_size // self.moe_ep_size

            moe_intermediate_size = getattr(
                self.model_config.hf_text_config, "moe_intermediate_size", None
            )
            if moe_intermediate_size is None:
                return

            if moe_intermediate_size % moe_tp_size != 0:
                raise ValueError(
                    f"moe_intermediate_size {moe_intermediate_size} must be divisible by moe_tp_size ({moe_tp_size}) which is tp_size ({self.tp_size}) divided by moe_ep_size ({self.moe_ep_size})."
                )

            if (moe_intermediate_size // moe_tp_size) % weight_block_size_n != 0:
                raise ValueError(
                    f"For quantized MoE models, please make sure ({moe_intermediate_size=} / {moe_tp_size=}) % {weight_block_size_n=} == 0 "
                    f"where moe_tp_size is equal to tp_size ({self.tp_size}) divided by ep_size ({self.moe_ep_size}). "
                    f"You can fix this by setting arguments `--tp` and `--ep` correctly."
                )

    def init_torch_distributed(self):
        logger.info("Init torch distributed begin.")

        try:
            torch.get_device_module(self.device).set_device(self.gpu_id)
        except Exception:
            logger.warning(
                f"Context: {self.device=} {self.gpu_id=} {os.environ.get('CUDA_VISIBLE_DEVICES')=} {self.tp_rank=} {self.tp_size=}"
            )
            raise

        if self.device == "cuda":
            if self.server_args.elastic_ep_backend == "mooncake":
                backend = "mooncake"
                if self.server_args.mooncake_ib_device:
                    mooncake_ib_device = self.server_args.mooncake_ib_device.split(",")
                    try:
                        from mooncake import ep as mooncake_ep

                        mooncake_ep.set_device_filter(mooncake_ib_device)
                    except:
                        pass  # A warning will be raised in `init_distributed_environment`
            else:
                backend = "nccl"
        elif self.device == "xpu":
            backend = "xccl"
        elif self.device == "hpu":
            backend = "hccl"
        elif self.device == "cpu":
            backend = "gloo"
        elif self.device == "npu":
            backend = "hccl"

        before_avail_memory = get_available_gpu_memory(self.device, self.gpu_id)
        if not self.server_args.enable_p2p_check:
            monkey_patch_p2p_access_check()

        if self.server_args.dist_init_addr:
            dist_init_method = f"tcp://{self.server_args.dist_init_addr}"
        else:
            dist_init_method = f"tcp://127.0.0.1:{self.dist_port}"
        set_custom_all_reduce(not self.server_args.disable_custom_all_reduce)
        set_mscclpp_all_reduce(self.server_args.enable_mscclpp)
        set_torch_symm_mem_all_reduce(self.server_args.enable_torch_symm_mem)

        if not self.is_draft_worker:
            if self.device == "cpu":
                if _is_cpu_amx_available:
                    # Bind OpenMP threads to CPU cores
                    torch.ops.sgl_kernel.init_cpu_threads_env(self.local_omp_cpuid)

                    # Set local size to hint SGLang to use shared memory based AllReduce
                    os.environ["LOCAL_SIZE"] = str(self.tp_size)
                    torch.ops.sgl_kernel.initialize(self.tp_size, self.tp_rank)

                    @torch.library.register_fake("sgl_kernel::shm_allgather")
                    def _(data, dim):
                        return torch.cat([data] * self.tp_size, dim=dim)

                else:
                    logger.warning(
                        "init_cpu_threads_env and shared memory based AllReduce is disabled since intel amx backend is not available"
                    )

            # Only initialize the distributed environment on the target model worker.
            init_distributed_environment(
                backend=backend,
                world_size=self.tp_size * self.pp_size,
                rank=self.tp_size * self.pp_rank + self.tp_rank,
                local_rank=self.gpu_id,
                distributed_init_method=dist_init_method,
                timeout=self.server_args.dist_timeout,
            )
            initialize_model_parallel(
                tensor_model_parallel_size=self.tp_size,
                pipeline_model_parallel_size=self.pp_size,
                expert_model_parallel_size=self.moe_ep_size,
                duplicate_tp_group=self.server_args.enable_pdmux,
                torch_compile=self.server_args.enable_piecewise_cuda_graph,
            )
            initialize_dp_attention(
                server_args=self.server_args,
                model_config=self.model_config,
            )

        min_per_gpu_memory = get_available_gpu_memory(
            self.device,
            self.gpu_id,
            distributed=get_world_group().world_size > 1,
            cpu_group=get_world_group().cpu_group,
        )
        self.tp_group = get_tp_group()
        self.pp_group = get_pp_group()
        self.attention_tp_group = get_attention_tp_group()

        # Check memory for tensor parallelism
        local_gpu_memory = get_available_gpu_memory(self.device, self.gpu_id)
        if self.tp_size > 1 and not self.is_draft_worker:
            if min_per_gpu_memory < local_gpu_memory * 0.9:
                if get_bool_env_var("SGL_DISABLE_TP_MEMORY_INBALANCE_CHECK"):
                    logger.warning(
                        "The memory capacity is unbalanced. Some GPUs may be occupied by other processes. "
                        f"{min_per_gpu_memory=}, {local_gpu_memory=}, {local_gpu_memory * 0.9=}"
                    )
                else:
                    raise ValueError(
                        "The memory capacity is unbalanced. Some GPUs may be occupied by other processes. "
                        f"{min_per_gpu_memory=}, {local_gpu_memory=}, {local_gpu_memory * 0.9=}"
                    )

        logger.info(
            f"Init torch distributed ends. mem usage={(before_avail_memory - local_gpu_memory):.2f} GB"
        )
        return min_per_gpu_memory

    def load_model(self):
        before_avail_memory = get_available_gpu_memory(self.device, self.gpu_id)
        logger.info(
            f"Load weight begin. avail mem={get_available_gpu_memory(self.device, self.gpu_id):.2f} GB"
        )

        # This can reduce thread conflicts and speed up weight loading.
        if self.device != "cpu":
            torch.set_num_threads(1)
        if self.device == "cuda":
            if torch.cuda.get_device_capability()[0] < 8:
                logger.info(
                    "Compute capability below sm80. Use float16 due to lack of bfloat16 support."
                )
                self.server_args.dtype = "float16"
                self.model_config.dtype = torch.float16
                if torch.cuda.get_device_capability()[1] < 5:
                    raise RuntimeError("SGLang only supports sm75 and above.")

        set_cuda_arch()

        # Prepare the model config
        from sglang.srt.configs.modelopt_config import ModelOptConfig

        modelopt_config = ModelOptConfig(
            quant=self.server_args.modelopt_quant,
            checkpoint_restore_path=self.server_args.modelopt_checkpoint_restore_path,
            checkpoint_save_path=self.server_args.modelopt_checkpoint_save_path,
            export_path=self.server_args.modelopt_export_path,
            quantize_and_serve=self.server_args.quantize_and_serve,
        )

        self.load_config = LoadConfig(
            load_format=self.server_args.load_format,
            download_dir=self.server_args.download_dir,
            model_loader_extra_config=self.server_args.model_loader_extra_config,
            tp_rank=self.tp_rank,
            remote_instance_weight_loader_seed_instance_ip=self.server_args.remote_instance_weight_loader_seed_instance_ip,
            remote_instance_weight_loader_seed_instance_service_port=self.server_args.remote_instance_weight_loader_seed_instance_service_port,
            remote_instance_weight_loader_send_weights_group_ports=self.server_args.remote_instance_weight_loader_send_weights_group_ports,
            remote_instance_weight_loader_backend=self.server_args.remote_instance_weight_loader_backend,
            remote_instance_weight_loader_transfer_engine=self.remote_instance_transfer_engine,
            modelopt_config=modelopt_config,
            rl_quant_profile=self.server_args.rl_quant_profile,
        )
        if self.device == "cpu":
            self.model_config = adjust_config_with_unaligned_cpu_tp(
                self.model_config, self.load_config, self.tp_size
            )

        if (
            self.server_args.load_format == LoadFormat.REMOTE_INSTANCE
            and self.server_args.remote_instance_weight_loader_backend
            == RemoteInstanceWeightLoaderBackend.NCCL
        ):
            if self.tp_rank == 0:
                instance_ip = socket.gethostbyname(socket.gethostname())
                t = threading.Thread(
                    target=trigger_init_weights_send_group_for_remote_instance_request,
                    args=(
                        self.server_args.remote_instance_weight_loader_seed_instance_ip,
                        self.server_args.remote_instance_weight_loader_seed_instance_service_port,
                        self.server_args.remote_instance_weight_loader_send_weights_group_ports,
                        instance_ip,
                    ),
                )
                t.start()

        # Load the model
        # Remove monkey_patch when linear.py quant remove dependencies with vllm
        monkey_patch_vllm_parallel_state()

        enable_cpu_backup = self.server_args.enable_weights_cpu_backup or (
            self.is_draft_worker and self.server_args.enable_draft_weights_cpu_backup
        )
        with self.memory_saver_adapter.region(
            GPU_MEMORY_TYPE_WEIGHTS,
            enable_cpu_backup=enable_cpu_backup,
        ):
            self.loader = get_model_loader(
                load_config=self.load_config,
                model_config=self.model_config,
            )
            self.model = self.loader.load_model(
                model_config=self.model_config,
                device_config=DeviceConfig(self.device, self.gpu_id),
            )
            if hasattr(self.loader, "remote_instance_transfer_engine_weight_info"):
                self.remote_instance_transfer_engine_weight_info = (
                    self.loader.remote_instance_transfer_engine_weight_info
                )
        monkey_patch_vllm_parallel_state(reverse=True)

        get_offloader().post_init()

        # Register model for layerwise NVTX profiling if enabled
        if self.server_args.enable_layerwise_nvtx_marker:
            self.pyt_hooks = PytHooks()
            self.pyt_hooks.register_hooks(self.model, module_prefix="model")

        if self.server_args.kv_cache_dtype == "fp8_e4m3":
            if self.server_args.quantization_param_path is not None:
                if callable(getattr(self.model, "load_kv_cache_scales", None)):
                    self.model.load_kv_cache_scales(
                        self.server_args.quantization_param_path
                    )
                    logger.info(
                        "Loaded KV cache scaling factors from %s",
                        self.server_args.quantization_param_path,
                    )
                else:
                    raise RuntimeError(
                        "Using FP8 KV cache and scaling factors provided but "
                        "model %s does not support loading scaling factors.",
                        self.model.__class__,
                    )
            else:
                logger.warning(
                    "Using FP8 KV cache but no scaling factors "
                    "provided. Defaulting to scaling factors of 1.0. "
                    "This may lead to less accurate results!"
                )

        # Parse other args
        self.sliding_window_size = None
        if hasattr(self.model, "get_attention_sliding_window_size"):
            self.sliding_window_size = self.model.get_attention_sliding_window_size()
        elif self.model_config.attention_chunk_size is not None:
            self.sliding_window_size = self.model_config.attention_chunk_size
            logger.info(
                f"Setting sliding_window_size to be attention_chunk_size: {self.sliding_window_size}"
            )

        self.dtype = self.model_config.dtype

        after_avail_memory = get_available_gpu_memory(self.device, self.gpu_id)
        self.weight_load_mem_usage = before_avail_memory - after_avail_memory
        logger.info(
            f"Load weight end. "
            f"type={type(self.model).__name__}, "
            f"dtype={self.dtype}, "
            f"avail mem={after_avail_memory:.2f} GB, "
            f"mem usage={self.weight_load_mem_usage:.2f} GB."
        )
        if self.server_args.debug_tensor_dump_output_folder is not None:
            register_forward_hook_for_model(
                self.model,
                self.server_args.debug_tensor_dump_output_folder,
                self.server_args.debug_tensor_dump_layers,
                self.tp_size,
                self.tp_rank,
                self.pp_rank,
            )

        # Pre-expand RoPE cache before CUDA Graph capture
        reserve_rope_cache_for_long_sequences(
            self.model,
            self.server_args,
            self.model_config,
            logger,
        )

        if self.server_args.elastic_ep_backend == "mooncake":
            # Mooncake does not support `monitored_barrier`
            dist.barrier(group=get_tp_group().cpu_group)
        else:
            # Handle the case where some ranks do not finish loading.
            try:
                dist.monitored_barrier(
                    group=get_tp_group().cpu_group,
                    timeout=datetime.timedelta(
                        seconds=UNBALANCED_MODEL_LOADING_TIMEOUT_S
                    ),
                    wait_all_ranks=True,
                )
            except RuntimeError:
                raise ValueError(
                    f"TP rank {self.tp_rank} could finish the model loading, but there are other ranks that didn't finish loading. It is likely due to unexpected failures (e.g., OOM) or a slow node."
                ) from None

    def update_expert_location(
        self,
        new_expert_location_metadata: ExpertLocationMetadata,
        update_layer_ids: List[int],
    ):
        if ElasticEPStateManager.instance() is not None:
            # TODO: refactor the weights update when elastic ep
            old_expert_location_metadata = get_global_expert_location_metadata()
            assert old_expert_location_metadata is not None
            old_expert_location_metadata.update(
                new_expert_location_metadata,
                update_layer_ids=update_layer_ids,
            )
            self.update_weights_from_disk(
                self.server_args.model_path,
                self.server_args.load_format,
                lambda name: "mlp.experts" in name and "mlp.shared_experts" not in name,
            )
        else:
            self.expert_location_updater.update(
                self.model.routed_experts_weights_of_layer,
                new_expert_location_metadata,
                update_layer_ids=update_layer_ids,
                nnodes=self.server_args.nnodes,
                rank=self.tp_rank,
            )

    def update_weights_from_disk(
        self,
        model_path: str,
        load_format: str,
        weight_name_filter: Optional[Callable[[str], bool]] = None,
        recapture_cuda_graph: bool = False,
    ) -> tuple[bool, str]:
        """Update engine weights in-place from the disk."""
        logger.info(
            f"Update engine weights online from disk begin. "
            f"avail mem={get_available_gpu_memory(self.device, self.gpu_id):.2f} GB"
        )

        target_device = torch.device(self.device)
        self.model_config.model_path = model_path
        load_config = LoadConfig(load_format=load_format)

        # Only support DefaultModelLoader for now
        loader = get_model_loader(load_config, self.model_config)
        if not isinstance(loader, DefaultModelLoader):
            message = f"Failed to get model loader: {loader}."
            return False, message

        def get_weight_iter(config):
            iter = loader._get_weights_iterator(
                DefaultModelLoader.Source.init_new(config, self.model)
            )
            if weight_name_filter is not None:
                iter = (
                    (name, weight) for name, weight in iter if weight_name_filter(name)
                )

            return iter

        def model_load_weights(model, iter):
            loader.load_weights_and_postprocess(model, iter, target_device)
            return model

        with set_default_torch_dtype(self.model_config.dtype):
            try:
                iter = get_weight_iter(self.model_config)
            except Exception as e:
                message = f"Failed to get weights iterator: {e}."
                return False, message
            try:
                model = model_load_weights(self.model, iter)
            except Exception as e:
                message = (
                    f"Failed to update weights: {e}.\nRolling back to original weights."
                )
                del iter
                gc.collect()
                iter = get_weight_iter(self.model_config)
                self.model = model_load_weights(self.model, iter)
                return False, message

        self.model = model
        self.server_args.model_path = model_path
        self.server_args.load_format = load_format
        self.load_config = load_config

        if recapture_cuda_graph and self.device == "cuda":
            self.init_device_graphs()

        logger.info("Update weights end.")
        return True, "Succeeded to update model weights."

    def init_weights_send_group_for_remote_instance(
        self,
        master_address,
        ports,
        group_rank,
        world_size,
        group_name,
        backend="nccl",
    ):
        assert (
            torch.distributed.is_initialized()
        ), "Default torch process group must be initialized"
        assert group_name != "", "Group name cannot be empty"

        ports_list = ports.split(",")
        assert (
            len(ports_list) == self.tp_size
        ), f"Expected {self.tp_size} ports, but got {len(ports_list)} ports."
        group_port = ports_list[self.tp_rank]
        group_name = f"{group_name}_{group_port}_{self.tp_rank}"

        logger.info(
            f"init custom process group: tp_rank={self.tp_rank}, gpu_id={self.gpu_id}, master_address={master_address}, master_port={group_port}, "
            f"group_rank={group_rank}, world_size={world_size}, group_name={group_name}, backend={backend}"
        )

        torch.cuda.empty_cache()
        success = False
        message = ""
        try:
            self._weights_send_group[group_name] = init_custom_process_group(
                backend=backend,
                init_method=f"tcp://{master_address}:{group_port}",
                world_size=world_size,
                rank=group_rank,
                group_name=group_name,
                device_id=torch.device("cuda", self.gpu_id),
            )
            dist.barrier(group=self._weights_send_group[group_name])
            success = True
            message = (
                f"Succeeded to init group through {master_address}:{group_port} group."
            )
        except Exception as e:
            message = f"Failed to init group: {e}."
            logger.error(message)

        torch.cuda.empty_cache()
        return success, message

    def send_weights_to_remote_instance(
        self,
        master_address,
        ports,
        group_name,
    ):
        assert (
            torch.distributed.is_initialized()
        ), "Default torch process group must be initialized"
        assert group_name != "", "Group name cannot be empty"

        ports_list = ports.split(",")
        assert (
            len(ports_list) == self.tp_size
        ), f"Expected {self.tp_size} ports, but got {len(ports_list)} ports."
        group_port = ports_list[self.tp_rank]
        group_name = f"{group_name}_{group_port}_{self.tp_rank}"

        if self._weights_send_group[group_name] is not None:
            send_group = self._weights_send_group[group_name]
        else:
            message = f"Group {group_name} not in _weights_send_group list. Please call `init_weights_send_group_for_remote_instance` first."
            logger.error(message)
            return False, message

        torch.cuda.empty_cache()
        success = False
        message = ""
        try:
            for _, weights in self.model.named_parameters():
                torch.distributed.broadcast(
                    weights,
                    src=0,
                    group=send_group,
                )
            success = True
            message = f"Succeeded to send weights through {master_address}:{group_port} {group_name}."
        except Exception as e:
            message = f"Failed to send weights: {e}."
            logger.error(message)

        # destroy the process group after sending weights
        del self._weights_send_group[group_name]
        torch.distributed.distributed_c10d.destroy_process_group(send_group)
        torch.cuda.empty_cache()
        return success, message

    def init_weights_update_group(
        self,
        master_address,
        master_port,
        rank_offset,
        world_size,
        group_name,
        backend="nccl",
    ):
        """Initialize the Torch process group for model parameter updates.

        `_model_update_group` is used in the RLHF workflow, where rank
        0 is the actor model in the training engine, and the other ranks are
        the inference engine, which is used for rollout.

        In the RLHF workflow, the training engine updates the model
        weights/parameters online, and broadcasts them to the inference
        engine through the `_model_update_group` process group.
        """
        assert (
            torch.distributed.is_initialized()
        ), "Default torch process group must be initialized"
        assert group_name != "", "Group name cannot be empty"

        rank = rank_offset + self.tp_rank

        logger.info(
            f"init custom process group: master_address={master_address}, master_port={master_port}, "
            f"rank_offset={rank_offset}, rank={rank}, world_size={world_size}, group_name={group_name}, backend={backend}"
        )

        try:
            self._model_update_group[group_name] = init_custom_process_group(
                backend=backend,
                init_method=f"tcp://{master_address}:{master_port}",
                world_size=world_size,
                rank=rank,
                group_name=group_name,
            )
            return True, "Succeeded to initialize custom process group."
        except Exception as e:
            message = f"Failed to initialize custom process group: {e}."
            logger.error(message)
            return False, message

    def destroy_weights_update_group(self, group_name):
        try:
            if group_name in self._model_update_group:
                pg = self._model_update_group.pop(group_name)
                torch.distributed.destroy_process_group(pg)
                return True, "Succeeded to destroy custom process group."
            else:
                return False, "The group to be destroyed does not exist."
        except Exception as e:
            message = f"Failed to destroy custom process group: {e}."
            logger.error(message)
            return False, message

    def update_weights_from_distributed(
        self,
        names,
        dtypes,
        shapes,
        group_name,
        load_format: Optional[str] = None,
    ):
        """
        Update specific parameter in the model weights online
        through `_model_update_group` process group.

        Args:
            name: the name of the parameter to be updated.
            dtype: the data type of the parameter to be updated.
            shape: the shape of the parameter to be updated.
        """

        assert group_name in self._model_update_group, (
            f"Group {group_name} not in {list(self._model_update_group.keys())}. "
            "Please call `init_weights_update_group` first."
        )

        if load_format == "flattened_bucket":
            return self._update_bucketed_weights_from_distributed(
                names, dtypes, shapes, group_name
            )
        try:
            weights = []
            handles = []
            for name, dtype, shape in zip(names, dtypes, shapes):
                target_dtype = (
                    dtype if isinstance(dtype, torch.dtype) else getattr(torch, dtype)
                )
                weight = torch.empty(shape, dtype=target_dtype, device=self.device)
                handles.append(
                    torch.distributed.broadcast(
                        weight,
                        src=0,
                        group=self._model_update_group[group_name],
                        async_op=True,
                    )
                )
                weights.append((name, weight))
            for handle in handles:
                handle.wait()

            self.model.load_weights(weights)
            return True, "Succeeded to update parameter online."

        except Exception as e:
            error_msg = (
                f"Failed to update parameter online: {e}. "
                f"The full weights of the ModelRunner are partially updated. "
                f"Please discard the whole weights."
            )
            logger.error(error_msg)
            return False, error_msg

    def _update_bucketed_weights_from_distributed(
        self, names, dtypes, shapes, group_name
    ):
        try:
            named_tensors = []
            for name, dtype, shape in zip(names, dtypes, shapes):
                target_dtype = (
                    dtype if isinstance(dtype, torch.dtype) else getattr(torch, dtype)
                )
                named_tensors.append(
                    (name, torch.empty(shape, dtype=target_dtype, device=self.device))
                )
            bucket = FlattenedTensorBucket(named_tensors=named_tensors)
            flattened_tensor = bucket.get_flattened_tensor()
            torch.distributed.broadcast(
                flattened_tensor,
                src=0,
                group=self._model_update_group[group_name],
            )
            reconstructed_tensors = bucket.reconstruct_tensors()
            self.model.load_weights(reconstructed_tensors)
            return True, f"Succeeded to update parameter online."
        except Exception as e:
            error_msg = (
                f"Failed to update parameter online: {e}. "
                f"The full weights of the ModelRunner are partially updated. "
                f"Please discard the whole weights."
            )
            logger.error(error_msg)
            return False, error_msg

    def update_weights_from_tensor(
        self,
        named_tensors: List[Tuple[str, Union[torch.Tensor, "LocalSerializedTensor"]]],
        load_format: Optional[str] = None,
    ):
        monkey_patch_torch_reductions()
        if load_format == "flattened_bucket":
            # Handle flattened bucket format
            return self._update_weights_from_flattened_bucket(
                flattened_tensor_bucket_dict=named_tensors
            )

        # We need to get device after patch otherwise the device would be wrong
        self.device_module = torch.get_device_module(self.device)
        infered_device = self.device_module.current_device()

        named_tensors = [
            (name, _unwrap_tensor(tensor, tp_rank=self.tp_rank, device=infered_device))
            for name, tensor in named_tensors
        ]
        if load_format == "direct":
            _model_load_weights_direct(self.model, named_tensors)
        elif load_format in self.server_args.custom_weight_loader:
            custom_loader = dynamic_import(load_format)
            custom_loader(self.model, named_tensors)
        elif load_format is None:
            self.model.load_weights(named_tensors)
        else:
            raise NotImplementedError(f"Unknown load_format={load_format}")
        return True, "Success"

    def _update_weights_from_flattened_bucket(
        self,
        flattened_tensor_bucket_dict,
    ):
        """Handle flattened bucket format for weight updates"""
        flattened_tensor = flattened_tensor_bucket_dict["flattened_tensor"]
        metadata = flattened_tensor_bucket_dict["metadata"]

        # Convert metadata dict to our format
        converted_metadata = []
        for meta in metadata:
            converted_meta = FlattenedTensorMetadata(
                name=meta.name,
                shape=meta.shape,
                dtype=meta.dtype,
                start_idx=meta.start_idx,
                end_idx=meta.end_idx,
                numel=meta.numel,
            )
            converted_metadata.append(converted_meta)

        # Create bucket and reconstruct tensors
        bucket = FlattenedTensorBucket(
            flattened_tensor=flattened_tensor, metadata=converted_metadata
        )
        reconstructed_tensors = bucket.reconstruct_tensors()

        # Load the reconstructed tensors using the standard method
        self.model.load_weights(reconstructed_tensors)

        return True, "Success"

    def get_weights_by_name(
        self, name: str, truncate_size: int = 100
    ) -> Optional[torch.Tensor]:
        """Get the weights of the parameter by its name. Similar to `get_parameter` in Hugging Face.

        Only used for unit test with an unoptimized performance.
        For optimized performance, please use torch.save and torch.load.
        """
        # TODO: (chenyang) Add support for Qwen models.
        try:
            return self.model.get_weights_by_name(
                name, truncate_size, tp_size=self.tp_size
            )
        except Exception as e:
            logger.error(f"Error when getting parameter {name}: {e}")
            return None

    def init_lora_manager(self):
        self.lora_manager = LoRAManager(
            base_model=self.model,
            base_hf_config=self.model_config.hf_config,
            max_loras_per_batch=self.server_args.max_loras_per_batch,
            load_config=self.load_config,
            dtype=self.dtype,
            lora_backend=self.server_args.lora_backend,
            tp_size=self.tp_size,
            tp_rank=self.tp_rank,
            max_lora_rank=self.server_args.max_lora_rank,
            target_modules=self.server_args.lora_target_modules,
            lora_paths=self.server_args.lora_paths,
            server_args=self.server_args,
        )

    def load_lora_adapter(self, lora_ref: LoRARef):
        """Load a new lora adapter from disk or huggingface."""

        logger.info(
            f"LoRA adapter loading starts: {lora_ref}. "
            f"avail mem={get_available_gpu_memory(self.device, self.gpu_id):.2f} GB"
        )

        result = self.lora_manager.load_lora_adapter(lora_ref)

        logger.info(
            f"LoRA adapter loading completes: {lora_ref}. "
            f"avail mem={get_available_gpu_memory(self.device, self.gpu_id):.2f} GB"
        )

        return result

    def unload_lora_adapter(self, lora_ref: LoRARef):
        """Unload a lora adapter that was previously loaded during initialization or dynamic loading."""

        logger.info(
            f"LoRA adapter unloading starts: {lora_ref}. "
            f"avail mem={get_available_gpu_memory(self.device, self.gpu_id):.2f} GB"
        )

        result = self.lora_manager.unload_lora_adapter(lora_ref)

        logger.info(
            f"LoRA adapter unloading completes: {lora_ref}. "
            f"avail mem={get_available_gpu_memory(self.device, self.gpu_id):.2f} GB"
        )

        return result

    def profile_max_num_token(self, total_gpu_memory: int):
        available_gpu_memory = get_available_gpu_memory(
            self.device,
            self.gpu_id,
            distributed=get_world_group().world_size > 1,
            cpu_group=get_world_group().cpu_group,
        )
        if self.is_draft_worker:
            num_layers = getattr(
                self.model_config.hf_config,
                "num_nextn_predict_layers",
                self.num_effective_layers,
            )
        elif config := self.mambaish_config:
            num_layers = len(config.full_attention_layer_ids)
        else:
            num_layers = self.num_effective_layers
        if self.use_mla_backend:
            cell_size = (
                (self.model_config.kv_lora_rank + self.model_config.qk_rope_head_dim)
                * num_layers
                * torch._utils._element_size(self.kv_cache_dtype)
            )
            if is_float4_e2m1fn_x2(self.kv_cache_dtype):
                # kv_scale_buffer
                scale_block_size = 16
                cell_size = (cell_size // 2) + (
                    (
                        (
                            self.model_config.kv_lora_rank
                            + self.model_config.qk_rope_head_dim
                        )
                        // scale_block_size
                    )
                    * num_layers
                    * torch._utils._element_size(self.kv_cache_dtype)
                )

            # Add indexer KV cache overhead for NSA models (DeepSeek V3.2)
            if is_deepseek_nsa(self.model_config.hf_config):
                index_head_dim = get_nsa_index_head_dim(self.model_config.hf_config)
                indexer_size_per_token = (
                    index_head_dim
                    + index_head_dim // NSATokenToKVPool.quant_block_size * 4
                )
                element_size = torch._utils._element_size(
                    NSATokenToKVPool.index_k_with_scale_buffer_dtype
                )
                cell_size += indexer_size_per_token * num_layers * element_size
        else:
            cell_size = (
                self.model_config.get_num_kv_heads(get_attention_tp_size())
                * self.model_config.head_dim
                * num_layers
                * 2
                * torch._utils._element_size(self.kv_cache_dtype)
            )

            if is_float4_e2m1fn_x2(self.kv_cache_dtype):
                # kv_scale_buffer
                scale_block_size = 16

                n = self.model_config.get_num_kv_heads(get_attention_tp_size())
                k = self.model_config.head_dim
                cell_size = (cell_size // 2) + (
                    (
                        n
                        * k
                        * num_layers
                        * 2
                        * torch._utils._element_size(self.kv_cache_dtype)
                    )
                    // scale_block_size
                )

        rest_memory = available_gpu_memory - total_gpu_memory * (
            1 - self.mem_fraction_static
        )
        if self.mambaish_config is not None:
            rest_memory = self.handle_max_mamba_cache(rest_memory)
        max_num_token = int(rest_memory * (1 << 30) // cell_size)
        return max_num_token

    def handle_max_mamba_cache(self, total_rest_memory):
        config = self.mambaish_config
        server_args = self.server_args
        assert config is not None

        speculativa_ratio = (
            0
            if server_args.speculative_num_draft_tokens is None
            else server_args.speculative_num_draft_tokens
        )
        if (
            server_args.disable_radix_cache
            or config.mamba2_cache_params.mamba_cache_per_req == 0
        ):
            # with disable radix cache, sets the max_mamba_cache_size based on the max_running_requests
            if server_args.max_mamba_cache_size is None:
                if server_args.max_running_requests is not None:
                    server_args.max_mamba_cache_size = server_args.max_running_requests
                else:
                    server_args.max_mamba_cache_size = 512
        else:
            # allocate the memory based on the ratio between mamba state memory vs. full kv cache memory
            # solve the equations:
            # 1. mamba_state_memory + full_kv_cache_memory == total_rest_memory
            # 2. mamba_state_memory / full_kv_cache_memory == server_args.mamba_full_memory_ratio
            mamba_state_memory_raw = (
                total_rest_memory
                * server_args.mamba_full_memory_ratio
                / (1 + server_args.mamba_full_memory_ratio)
            )
            # calculate the max_mamba_cache_size based on the given total mamba memory
            server_args.max_mamba_cache_size = int(
                (mamba_state_memory_raw * (1 << 30))
                // config.mamba2_cache_params.mamba_cache_per_req
                // (1 + speculativa_ratio)
            )

        if self.hybrid_gdn_config is not None:
            server_args.max_mamba_cache_size = server_args.max_mamba_cache_size // (
                server_args.dp_size if server_args.enable_dp_attention else 1
            )
        mamba_state_memory = (
            server_args.max_mamba_cache_size
            * config.mamba2_cache_params.mamba_cache_per_req
            * (1 + speculativa_ratio)
            / (1 << 30)
        )
        return total_rest_memory - mamba_state_memory

    @property
    def hybrid_gdn_config(self):
        config = self.model_config.hf_config
        if isinstance(config, Qwen3NextConfig | JetNemotronConfig | JetVLMConfig):
            return config
        return None

    @property
    def mamba2_config(self):
        config = self.model_config.hf_config
        if isinstance(config, FalconH1Config | NemotronHConfig):
            return config
        if isinstance(config, NemotronH_Nano_VL_V2_Config):
            return config.llm_config
        return None

    @property
    def kimi_linear_config(self):
        config = self.model_config.hf_config
        if isinstance(config, KimiLinearConfig):
            return config
        return None

    @property
    def mambaish_config(self):
        return self.mamba2_config or self.hybrid_gdn_config or self.kimi_linear_config

    def set_num_token_hybrid(self):
        if (
            "Llama4ForConditionalGeneration"
            in self.model_config.hf_config.architectures
        ):
            temp_ratio = (
                (1 - self.is_hybrid_swa)
                + self.is_hybrid_swa
                * self.attention_chunk_size
                / self.model_config.context_len
            )
            self.swa_max_total_num_tokens = (
                4 * self.max_total_num_tokens * temp_ratio // (3 * temp_ratio + 1)
            )
            self.full_max_total_num_tokens = (
                4 * self.max_total_num_tokens
                - 12 * self.max_total_num_tokens * temp_ratio // (3 * temp_ratio + 1)
            )
            self.swa_max_total_num_tokens = int(
                self.swa_max_total_num_tokens
                // self.server_args.page_size
                * self.server_args.page_size
            )
            self.full_max_total_num_tokens = int(
                self.full_max_total_num_tokens
                // self.server_args.page_size
                * self.server_args.page_size
            )
            self.max_total_num_tokens = self.full_max_total_num_tokens
        else:
            assert self.sliding_window_size is not None and self.sliding_window_size > 0
            full_attention_layer_ids = []
            swa_attention_layer_ids = []

            try:
                layers = self.model.model.layers
            except:
                try:
                    layers = self.model.language_model.model.layers
                except:
                    try:
                        layers = self.model.language_model.layers
                    except:
                        self.is_hybrid_swa = False
                        return

            for layer in layers:
                if (
                    layer.self_attn.attn.sliding_window_size is None
                    or layer.self_attn.attn.sliding_window_size == -1
                ):
                    full_attention_layer_ids.append(layer.layer_id)
                else:
                    swa_attention_layer_ids.append(layer.layer_id)
            self.model_config.swa_attention_layer_ids = swa_attention_layer_ids
            self.model_config.full_attention_layer_ids = full_attention_layer_ids

            # Algorithm:
            # Existing max_total_num_tokens is per layer and assume all layers have the same number of tokens.
            # - Find total # of tokens available across layers.
            # - Calculate full_max_total_num_tokens and swa_max_total_num_tokens based on the given swa_full_tokens_ratio.
            total_tokens = (
                self.max_total_num_tokens * self.model_config.num_hidden_layers
            )
            full_layers_num = len(full_attention_layer_ids)
            swa_layers_num = len(swa_attention_layer_ids)
            swa_full_tokens_ratio = self.server_args.swa_full_tokens_ratio

            # Solve the equations:
            # 1. swa_max_total_num_tokens * swa_layers_num + full_max_total_num_tokens * full_layers_num == total_tokens
            # 2. full_max_total_num_tokens * swa_full_tokens_ratio == swa_max_total_num_tokens
            denominator = swa_full_tokens_ratio * swa_layers_num + full_layers_num
            self.full_max_total_num_tokens = int(total_tokens / denominator)
            self.swa_max_total_num_tokens = int(
                self.full_max_total_num_tokens * swa_full_tokens_ratio
            )
            self.max_total_num_tokens = self.full_max_total_num_tokens

            logger.info(
                f"Use Sliding window memory pool. full_layer_tokens={self.full_max_total_num_tokens}, swa_layer_tokens={self.swa_max_total_num_tokens}"
            )

    def can_run_piecewise_cuda_graph(self):
        if self.server_args.enable_torch_compile:
            log_info_on_rank0(
                logger,
                "Disable piecewise CUDA graph because piecewise_cuda_graph has conflict with torch compile",
            )
            return False
        if self.pp_size > 1:
            # TODO(yuwei): support PP
            log_info_on_rank0(
                logger,
                "Disable piecewise CUDA graph because piecewise_cuda_graph does not support PP",
            )
            return False
        return True

    def init_memory_pool(
        self,
        total_gpu_memory: int,
        max_num_reqs: Optional[int] = None,
        max_total_tokens: Optional[int] = None,
    ):
        # Determine the kv cache dtype
        if self.server_args.kv_cache_dtype == "auto":
            quant_config = getattr(self.model, "quant_config", None)
            kv_cache_quant_algo = getattr(quant_config, "kv_cache_quant_algo", None)
            if (
                isinstance(kv_cache_quant_algo, str)
                and kv_cache_quant_algo.upper() == "FP8"
            ):
                if _is_hip:
                    self.kv_cache_dtype = fp8_dtype
                else:
                    self.kv_cache_dtype = torch.float8_e4m3fn
            else:
                self.kv_cache_dtype = self.dtype
        elif self.server_args.kv_cache_dtype == "fp8_e5m2":
            if _is_hip:  # Using natively supported format
                self.kv_cache_dtype = fp8_dtype
            else:
                self.kv_cache_dtype = torch.float8_e5m2
        elif self.server_args.kv_cache_dtype == "fp8_e4m3":
            if _is_hip:  # Using natively supported format
                self.kv_cache_dtype = fp8_dtype
            else:
                self.kv_cache_dtype = torch.float8_e4m3fn
        elif self.server_args.kv_cache_dtype in ("bf16", "bfloat16"):
            self.kv_cache_dtype = torch.bfloat16
        elif self.server_args.kv_cache_dtype == "fp4_e2m1":
            if hasattr(torch, "float4_e2m1fn_x2"):
                self.kv_cache_dtype = torch.float4_e2m1fn_x2
                logger.warning(f"FP4 (E2M1) KV Cache might lead to a accuracy drop!")
            else:
                logger.warning(
                    f"--kv-cache-dtype falls back to 'auto' because this torch version does not support torch.float4_e2m1fn_x2"
                )
                self.kv_cache_dtype = self.dtype
        else:
            raise ValueError(
                f"Unsupported kv_cache_dtype: {self.server_args.kv_cache_dtype}."
            )

        log_info_on_rank0(logger, f"Using KV cache dtype: {self.kv_cache_dtype}")

        self.max_total_num_tokens = self.profile_max_num_token(total_gpu_memory)

        if (small_kv_size := envs.SGLANG_CI_SMALL_KV_SIZE.get()) > 0:
            # Use a small KV cache pool size for local tests
            self.max_total_num_tokens = small_kv_size

        if max_num_reqs is None:
            max_num_reqs = min(
                max(
                    int(
                        self.max_total_num_tokens / self.model_config.context_len * 512
                    ),
                    2048,
                ),
                4096,
            )

        if self.mambaish_config is not None:
            ratio = (
                MAMBA_CACHE_SIZE_MAX_RUNNING_REQUESTS_RATIO
                if not self.server_args.disable_radix_cache
                else 1
            )
            max_num_reqs = min(
                max_num_reqs, self.server_args.max_mamba_cache_size // ratio
            )

        if self.spec_algorithm.is_eagle() or self.spec_algorithm.is_standalone():
            if self.is_draft_worker:
                self.max_total_num_tokens = self.server_args.draft_runner_cache_size
                max_num_reqs = self.server_args.max_num_reqs
            else:
                # We are sharing the `token_to_kv_pool`, and both verify and draft tokens
                # can be concurrently allocated, so we should give a headroom for it.
                self.server_args.draft_runner_cache_size = (
                    self.max_total_num_tokens
                    # draft
                    + max_num_reqs
                    * self.server_args.speculative_num_steps
                    * self.server_args.speculative_eagle_topk
                    # verify
                    + max_num_reqs * self.server_args.speculative_num_draft_tokens
                    # buffer
                    + 100
                )
                # Target worker and draft worker shares the same indices for the
                # token_to_kv_pool, so we should make sure to match max_total_num_tokens.
                self.max_total_num_tokens = self.server_args.draft_runner_cache_size
                self.server_args.max_num_reqs = max_num_reqs

        if max_total_tokens is not None:
            if max_total_tokens > self.max_total_num_tokens:
                logging.warning(
                    f"max_total_tokens={max_total_tokens} is larger than the profiled value "
                    f"{self.max_total_num_tokens}. "
                    f"Use the profiled value instead."
                )
            self.max_total_num_tokens = min(self.max_total_num_tokens, max_total_tokens)

        self.max_total_num_tokens = (
            self.max_total_num_tokens
            // self.server_args.page_size
            * self.server_args.page_size
        )
        # different pp rank may have different num of layers, so we need to reduce the max_total_num_tokens
        if self.pp_size > 1:
            tensor = torch.tensor(self.max_total_num_tokens, dtype=torch.int64)
            torch.distributed.all_reduce(
                tensor,
                op=torch.distributed.ReduceOp.MIN,
                group=get_world_group().cpu_group,
            )
            self.max_total_num_tokens = tensor.item()

        # create token size for hybrid cache
        if self.is_hybrid_swa:
            self.set_num_token_hybrid()

        if self.max_total_num_tokens <= 0:
            raise RuntimeError(
                f"Not enough memory. Please try to increase --mem-fraction-static. "
                f"Current value: {self.server_args.mem_fraction_static=}"
            )

        # Initialize req_to_token_pool
        if self.req_to_token_pool is None:
            # FIXME(lsyin): this is the temporary fix for the context length issue when using speculative decoding
            extra_max_context_len = 4
            if self.server_args.speculative_num_draft_tokens is not None:
                extra_max_context_len += self.server_args.speculative_num_draft_tokens

            if self.server_args.disaggregation_mode == "decode":
                from sglang.srt.disaggregation.decode import (
                    DecodeReqToTokenPool,
                    HybridMambaDecodeReqToTokenPool,
                )

                # subscribe memory for pre-allocated requests
                # if max_num_reqs <= 32, we pre-allocate 2x requests
                pre_alloc_size = max_num_reqs * 2 if max_num_reqs <= 32 else 0
                if config := self.mambaish_config:
                    self.req_to_token_pool = HybridMambaDecodeReqToTokenPool(
                        size=max_num_reqs,
                        max_context_len=self.model_config.context_len
                        + extra_max_context_len,
                        device=self.device,
                        enable_memory_saver=self.server_args.enable_memory_saver,
                        cache_params=config.mamba2_cache_params,
                        speculative_num_draft_tokens=self.server_args.speculative_num_draft_tokens,
                        pre_alloc_size=pre_alloc_size,
                    )
                else:
                    self.req_to_token_pool = DecodeReqToTokenPool(
                        size=max_num_reqs,
                        max_context_len=self.model_config.context_len
                        + extra_max_context_len,
                        device=self.device,
                        enable_memory_saver=self.server_args.enable_memory_saver,
                        pre_alloc_size=pre_alloc_size,
                    )
            elif config := self.mambaish_config:
                self.req_to_token_pool = HybridReqToTokenPool(
                    size=max_num_reqs,
                    mamba_size=self.server_args.max_mamba_cache_size,
                    max_context_len=self.model_config.context_len
                    + extra_max_context_len,
                    device=self.device,
                    enable_memory_saver=self.server_args.enable_memory_saver,
                    cache_params=config.mamba2_cache_params,
                    speculative_num_draft_tokens=self.server_args.speculative_num_draft_tokens,
                )
            else:
                self.req_to_token_pool = ReqToTokenPool(
                    size=max_num_reqs,
                    max_context_len=self.model_config.context_len
                    + extra_max_context_len,
                    device=self.device,
                    enable_memory_saver=self.server_args.enable_memory_saver,
                )
        else:
            # Draft worker shares req_to_token_pool with the target worker.
            assert self.is_draft_worker

        # Initialize token_to_kv_pool
        is_nsa_model = is_deepseek_nsa(self.model_config.hf_config)
        if self.server_args.attention_backend == "ascend":
            if self.use_mla_backend:
                from sglang.srt.hardware_backend.npu.memory_pool_npu import (
                    NPUMLATokenToKVPool,
                )

                self.token_to_kv_pool = NPUMLATokenToKVPool(
                    self.max_total_num_tokens,
                    page_size=self.page_size,
                    dtype=self.kv_cache_dtype,
                    kv_lora_rank=self.model_config.kv_lora_rank,
                    qk_rope_head_dim=self.model_config.qk_rope_head_dim,
                    index_head_dim=self.model_config.index_head_dim,
                    layer_num=self.num_effective_layers,
                    device=self.device,
                    enable_memory_saver=self.server_args.enable_memory_saver,
                    start_layer=self.start_layer,
                    end_layer=self.end_layer,
                )
            else:
                from sglang.srt.hardware_backend.npu.memory_pool_npu import (
                    NPUMHATokenToKVPool,
                )

                self.token_to_kv_pool = NPUMHATokenToKVPool(
                    self.max_total_num_tokens,
                    page_size=self.page_size,
                    dtype=self.kv_cache_dtype,
                    head_num=self.model_config.get_num_kv_heads(
                        get_attention_tp_size()
                    ),
                    head_dim=self.model_config.head_dim,
                    layer_num=self.num_effective_layers,
                    device=self.device,
                    enable_memory_saver=self.server_args.enable_memory_saver,
                    start_layer=self.start_layer,
                    end_layer=self.end_layer,
                )
        elif self.use_mla_backend and is_nsa_model:
            self.token_to_kv_pool = NSATokenToKVPool(
                self.max_total_num_tokens,
                page_size=self.page_size,
                dtype=self.kv_cache_dtype,
                kv_lora_rank=self.model_config.kv_lora_rank,
                qk_rope_head_dim=self.model_config.qk_rope_head_dim,
                layer_num=self.num_effective_layers,
                device=self.device,
                enable_memory_saver=self.server_args.enable_memory_saver,
                start_layer=self.start_layer,
                end_layer=self.end_layer,
                index_head_dim=get_nsa_index_head_dim(self.model_config.hf_config),
            )
        elif self.use_mla_backend and not self.mambaish_config:
            assert not is_nsa_model
            if is_float4_e2m1fn_x2(self.kv_cache_dtype):
                self.token_to_kv_pool = MLATokenToKVPoolFP4(
                    self.max_total_num_tokens,
                    page_size=self.page_size,
                    dtype=self.kv_cache_dtype,
                    kv_lora_rank=self.model_config.kv_lora_rank,
                    qk_rope_head_dim=self.model_config.qk_rope_head_dim,
                    layer_num=self.num_effective_layers,
                    device=self.device,
                    enable_memory_saver=self.server_args.enable_memory_saver,
                    start_layer=self.start_layer,
                    end_layer=self.end_layer,
                )
            else:
                self.token_to_kv_pool = MLATokenToKVPool(
                    self.max_total_num_tokens,
                    page_size=self.page_size,
                    dtype=self.kv_cache_dtype,
                    kv_lora_rank=self.model_config.kv_lora_rank,
                    qk_rope_head_dim=self.model_config.qk_rope_head_dim,
                    layer_num=self.num_effective_layers,
                    device=self.device,
                    enable_memory_saver=self.server_args.enable_memory_saver,
                    start_layer=self.start_layer,
                    end_layer=self.end_layer,
                )
        elif self.server_args.enable_double_sparsity:
            self.token_to_kv_pool = DoubleSparseTokenToKVPool(
                self.max_total_num_tokens,
                page_size=self.page_size,
                dtype=self.kv_cache_dtype,
                head_num=self.model_config.get_num_kv_heads(get_attention_tp_size()),
                head_dim=self.model_config.head_dim,
                layer_num=self.num_effective_layers,
                device=self.device,
                heavy_channel_num=self.server_args.ds_heavy_channel_num,
                enable_memory_saver=self.server_args.enable_memory_saver,
                start_layer=self.start_layer,
                end_layer=self.end_layer,
            )
        else:
            if self.is_hybrid_swa:
                self.token_to_kv_pool = SWAKVPool(
                    size=self.full_max_total_num_tokens,
                    size_swa=self.swa_max_total_num_tokens,
                    dtype=self.kv_cache_dtype,
                    head_num=self.model_config.get_num_kv_heads(
                        get_attention_tp_size()
                    ),
                    head_dim=self.model_config.head_dim,
                    swa_attention_layer_ids=self.model_config.swa_attention_layer_ids,
                    full_attention_layer_ids=self.model_config.full_attention_layer_ids,
                    enable_kvcache_transpose=False,
                    device=self.device,
                )
            elif config := self.mambaish_config:
                extra_args = {}
                if self.use_mla_backend:
                    extra_args = {
                        "kv_lora_rank": self.model_config.kv_lora_rank,
                        "qk_rope_head_dim": self.model_config.qk_rope_head_dim,
                    }
                self.token_to_kv_pool = HybridLinearKVPool(
                    page_size=self.page_size,
                    size=self.max_total_num_tokens,
                    dtype=self.kv_cache_dtype,
                    head_num=self.model_config.get_num_kv_heads(
                        get_attention_tp_size()
                    ),
                    head_dim=self.model_config.head_dim,
                    # if draft worker, we only need 1 attention layer's kv pool
                    full_attention_layer_ids=(
                        [0] if self.is_draft_worker else config.full_attention_layer_ids
                    ),
                    enable_kvcache_transpose=False,
                    device=self.device,
                    mamba_pool=self.req_to_token_pool.mamba_pool,
                    enable_memory_saver=self.server_args.enable_memory_saver,
                    use_mla=self.use_mla_backend,
                    **extra_args,
                )
            else:
                if is_float4_e2m1fn_x2(self.kv_cache_dtype):
                    self.token_to_kv_pool = MHATokenToKVPoolFP4(
                        self.max_total_num_tokens,
                        page_size=self.page_size,
                        dtype=self.kv_cache_dtype,
                        head_num=self.model_config.get_num_kv_heads(
                            get_attention_tp_size()
                        ),
                        head_dim=self.model_config.head_dim,
                        layer_num=self.num_effective_layers,
                        device=self.device,
                        enable_memory_saver=self.server_args.enable_memory_saver,
                        start_layer=self.start_layer,
                        end_layer=self.end_layer,
                        enable_alt_stream=not self.server_args.enable_pdmux,
                        enable_kv_cache_copy=(
                            self.server_args.speculative_algorithm is not None
                        ),
                    )
                else:
                    self.token_to_kv_pool = MHATokenToKVPool(
                        self.max_total_num_tokens,
                        page_size=self.page_size,
                        dtype=self.kv_cache_dtype,
                        head_num=self.model_config.get_num_kv_heads(
                            get_attention_tp_size()
                        ),
                        head_dim=self.model_config.head_dim,
                        layer_num=self.num_effective_layers,
                        device=self.device,
                        enable_memory_saver=self.server_args.enable_memory_saver,
                        start_layer=self.start_layer,
                        end_layer=self.end_layer,
                        enable_alt_stream=not self.server_args.enable_pdmux,
                        enable_kv_cache_copy=(
                            self.server_args.speculative_algorithm is not None
                        ),
                    )

        # Initialize token_to_kv_pool_allocator
        need_sort = self.server_args.disaggregation_mode in ("decode", "prefill")
        if self.token_to_kv_pool_allocator is None:
            if _is_npu and (
                self.server_args.attention_backend == "ascend"
                or self.hybrid_gdn_config is not None
            ):
                from sglang.srt.hardware_backend.npu.allocator_npu import (
                    NPUPagedTokenToKVPoolAllocator,
                )

                self.token_to_kv_pool_allocator = NPUPagedTokenToKVPoolAllocator(
                    self.max_total_num_tokens,
                    page_size=self.page_size,
                    dtype=self.kv_cache_dtype,
                    device=self.device,
                    kvcache=self.token_to_kv_pool,
                    need_sort=need_sort,
                )
            else:
                if self.page_size == 1:
                    if self.is_hybrid_swa:
                        self.token_to_kv_pool_allocator = SWATokenToKVPoolAllocator(
                            self.full_max_total_num_tokens,
                            self.swa_max_total_num_tokens,
                            dtype=self.kv_cache_dtype,
                            device=self.device,
                            kvcache=self.token_to_kv_pool,
                            need_sort=need_sort,
                        )
                    else:
                        self.token_to_kv_pool_allocator = TokenToKVPoolAllocator(
                            self.max_total_num_tokens,
                            dtype=self.kv_cache_dtype,
                            device=self.device,
                            kvcache=self.token_to_kv_pool,
                            need_sort=need_sort,
                        )
                else:
                    assert not self.is_hybrid_swa
                    self.token_to_kv_pool_allocator = PagedTokenToKVPoolAllocator(
                        self.max_total_num_tokens,
                        page_size=self.page_size,
                        dtype=self.kv_cache_dtype,
                        device=self.device,
                        kvcache=self.token_to_kv_pool,
                        need_sort=need_sort,
                    )
        else:
            assert self.is_draft_worker

        logger.info(
            f"Memory pool end. "
            f"avail mem={get_available_gpu_memory(self.device, self.gpu_id):.2f} GB"
        )

    def init_cublas(self):
        """We need to run a small matmul to init cublas. Otherwise, it will raise some errors later."""
        dtype = torch.float16
        device = "cuda"
        a = torch.ones((16, 16), dtype=dtype, device=device)
        b = torch.ones((16, 16), dtype=dtype, device=device)
        c = a @ b
        return c

    def init_attention_backend(self):
        """Init attention kernel backend."""
        if self.server_args.enable_pdmux:
            self.attn_backend = self._get_attention_backend(init_new_workspace=True)
            self.decode_attn_backend_group = []
            for _ in range(self.server_args.sm_group_num):
                self.decode_attn_backend_group.append(self._get_attention_backend())
            self.decode_attn_backend = self.decode_attn_backend_group[0]
        elif self.server_args.enable_two_batch_overlap and not self.is_draft_worker:
            self.attn_backend = TboAttnBackend.init_new(self._get_attention_backend)
        else:
            self.attn_backend = self._get_attention_backend()

    def _get_attention_backend(self, init_new_workspace: bool = False):
        """Init attention kernel backend."""
        self.prefill_attention_backend_str, self.decode_attention_backend_str = (
            self.server_args.get_attention_backends()
        )

        if self.decode_attention_backend_str != self.prefill_attention_backend_str:
            from sglang.srt.layers.attention.hybrid_attn_backend import (
                HybridAttnBackend,
            )

            attn_backend = HybridAttnBackend(
                self,
                decode_backend=self._get_attention_backend_from_str(
                    self.decode_attention_backend_str,
                    init_new_workspace=init_new_workspace,
                ),
                prefill_backend=self._get_attention_backend_from_str(
                    self.prefill_attention_backend_str,
                    init_new_workspace=init_new_workspace,
                ),
            )
            logger.info(
                f"Using hybrid attention backend for decode and prefill: "
                f"decode_backend={self.decode_attention_backend_str}, "
                f"prefill_backend={self.prefill_attention_backend_str}."
            )
            logger.warning(
                "Warning: Attention backend specified by --attention-backend or default backend might be overridden."
                "The feature of hybrid attention backend is experimental and unstable. Please raise an issue if you encounter any problem."
            )
        else:
            attn_backend = self._get_attention_backend_from_str(
                self.server_args.attention_backend,
                init_new_workspace=init_new_workspace,
            )

        (
            get_global_server_args().prefill_attention_backend,
            get_global_server_args().decode_attention_backend,
        ) = (self.prefill_attention_backend_str, self.decode_attention_backend_str)
        return attn_backend

    def _get_attention_backend_from_str(
        self, backend_str: str, init_new_workspace: bool = False
    ):
        if backend_str not in ATTENTION_BACKENDS:
            raise ValueError(f"Invalid attention backend: {backend_str}")
        self.init_new_workspace = init_new_workspace
        full_attention_backend = ATTENTION_BACKENDS[backend_str](self)
        return attn_backend_wrapper(self, full_attention_backend)

    def init_double_sparsity_channel_config(self, selected_channel):
        selected_channel = "." + selected_channel + "_proj"
        self.sorted_channels = []
        # load channel config
        with open(self.server_args.ds_channel_config_path, "r") as f:
            channel_config = json.load(f)

        for i in range(self.start_layer, self.end_layer):
            key = "model.layers." + str(i) + ".self_attn" + selected_channel
            self.sorted_channels.append(
                torch.tensor(channel_config[key])[
                    :, : self.server_args.ds_heavy_channel_num
                ]
                .contiguous()
                .cuda()
            )

    def kernel_warmup(self):
        """
        Warmup and tune kernels before cuda graph capture.
        Currently only doing FlashInfer autotune.
        """
        if self.device != "cuda":
            return

        if self._should_run_flashinfer_autotune():
            self._flashinfer_autotune()

    def _should_run_flashinfer_autotune(self) -> bool:
        """Check if flashinfer autotune should be run."""
        if not self.server_args.enable_flashinfer_autotune:
            return False

        backend_str = self.server_args.attention_backend
        if backend_str not in ["flashinfer", "trtllm_mla", "trtllm_mha"]:
            return False

        major, _ = torch.cuda.get_device_capability()
        if major < 9:
            return False

        if (
            self.spec_algorithm.is_eagle()
            or self.spec_algorithm.is_standalone()
            or self.spec_algorithm.is_ngram()
        ):
            return not self.is_draft_worker

        return True

    def _flashinfer_autotune(self):
        """Run flashinfer autotune."""
        from flashinfer.autotuner import autotune

        logger.info("Running FlashInfer autotune...")

        with torch.inference_mode(), autotune():
            self._dummy_run(batch_size=self.req_to_token_pool.size)

        logger.info("FlashInfer autotune completed.")

    def _dummy_run(self, batch_size: int):
        """Run a dummy forward pass for warmup/profiling."""
        if self.is_generation:
            capture_forward_mode = ForwardMode.DECODE
        else:
            capture_forward_mode = ForwardMode.EXTEND
        capture_hidden_mode = CaptureHiddenMode.NULL
        num_tokens_per_bs = 1
        if (
            self.spec_algorithm.is_eagle()
            or self.spec_algorithm.is_standalone()
            or self.spec_algorithm.is_ngram()
        ):
            if self.is_draft_worker:
                raise RuntimeError("This should not happen")
            else:
                capture_forward_mode = ForwardMode.TARGET_VERIFY
                num_tokens_per_bs = self.server_args.speculative_num_draft_tokens

        if self.server_args.enable_return_hidden_states:
            capture_hidden_mode = CaptureHiddenMode.FULL

        num_tokens = batch_size * num_tokens_per_bs

        seq_len_fill_value = self.attn_backend.get_cuda_graph_seq_len_fill_value()

        if self.server_args.enable_torch_compile:
            set_torch_compile_config()

        if self.spec_algorithm.is_eagle3():
            self.model.set_eagle3_layers_to_capture()

        require_mlp_tp_gather_ = require_mlp_tp_gather(self.server_args)
        if require_gathered_buffer(self.server_args):
            assert require_mlp_tp_gather_ or require_attn_tp_gather(self.server_args)

        buffers: GraphInputBuffers = GraphInputBuffers.create(
            device=self.device,
            max_bs=batch_size,
            max_num_token=num_tokens,
            hidden_size=self.model_config.hidden_size,
            vocab_size=self.model_config.vocab_size,
            dtype=self.model_config.dtype,
            dp_size=self.server_args.dp_size,
            pp_size=self.server_args.pp_size,
            is_encoder_decoder=self.model_config.is_encoder_decoder,
            require_mlp_tp_gather=require_mlp_tp_gather_,
            seq_len_fill_value=seq_len_fill_value,
            encoder_len_fill_value=0,
            num_tokens_per_bs=num_tokens_per_bs,
            cache_loc_dtype=torch.int64,
        )
        buffers.num_token_non_padded[...] = num_tokens

        # For extend mode
        if not self.is_generation:
            extend_prefix_lens_cpu = [0] * batch_size
            extend_seq_lens_cpu = [seq_len_fill_value] * batch_size
            extend_num_tokens = num_tokens
            extend_seq_lens = torch.full(
                (batch_size,), seq_len_fill_value, dtype=torch.int32, device=self.device
            )
            extend_prefix_lens = torch.zeros(
                (batch_size,), dtype=torch.int32, device=self.device
            )
            extend_start_loc = torch.arange(
                0, num_tokens, num_tokens_per_bs, dtype=torch.int32, device=self.device
            )
        else:
            extend_prefix_lens_cpu = None
            extend_seq_lens_cpu = None
            extend_num_tokens = None
            extend_seq_lens = None
            extend_prefix_lens = None
            extend_start_loc = None

        if self.server_args.pp_size > 1:
            pp_proxy_tensors = PPProxyTensors(
                {k: v[:num_tokens] for k, v in buffers.pp_proxy_tensors.items()}
            )

        if require_mlp_tp_gather_:
            buffers.global_num_tokens_gpu.copy_(
                torch.tensor(
                    [num_tokens] * self.server_args.dp_size,
                    dtype=torch.int32,
                    device=self.device,
                )
            )
            buffers.global_num_tokens_for_logprob_gpu.copy_(
                torch.tensor(
                    [num_tokens] * self.server_args.dp_size,
                    dtype=torch.int32,
                    device=self.device,
                )
            )
            global_dp_buffer_len = num_tokens * self.server_args.dp_size
        elif require_attn_tp_gather(self.server_args):
            buffers.global_num_tokens_gpu.copy_(
                torch.tensor(
                    [num_tokens],
                    dtype=torch.int32,
                    device=self.device,
                )
            )
            buffers.global_num_tokens_for_logprob_gpu.copy_(
                torch.tensor(
                    [num_tokens],
                    dtype=torch.int32,
                    device=self.device,
                )
            )
            global_dp_buffer_len = num_tokens
        else:
            global_dp_buffer_len = None

        def get_spec_info():
            spec_info = None
            if self.spec_algorithm.is_eagle() or self.spec_algorithm.is_standalone():
                from sglang.srt.speculative.eagle_info import EagleVerifyInput

                if self.is_draft_worker:
                    raise RuntimeError("This should not happen.")
                else:
                    spec_info = EagleVerifyInput(
                        draft_token=None,
                        custom_mask=buffers.custom_mask,
                        positions=None,
                        retrive_index=None,
                        retrive_next_token=None,
                        retrive_next_sibling=None,
                        retrive_cum_len=None,
                        spec_steps=self.server_args.speculative_num_steps,
                        topk=self.server_args.speculative_eagle_topk,
                        draft_token_num=self.server_args.speculative_num_draft_tokens,
                        capture_hidden_mode=CaptureHiddenMode.FULL,
                        seq_lens_sum=None,
                        seq_lens_cpu=None,
                    )

            elif self.spec_algorithm.is_ngram():
                from sglang.srt.speculative.ngram_info import NgramVerifyInput

                spec_info = NgramVerifyInput(
                    draft_token=None,
                    tree_mask=buffers.custom_mask,
                    positions=None,
                    retrive_index=None,
                    retrive_next_token=None,
                    retrive_next_sibling=None,
                    draft_token_num=num_tokens_per_bs,
                )
                spec_info.capture_hidden_mode = CaptureHiddenMode.NULL

            return spec_info

        spec_info = get_spec_info()
        if capture_hidden_mode != CaptureHiddenMode.FULL:
            capture_hidden_mode = (
                spec_info.capture_hidden_mode if spec_info else CaptureHiddenMode.NULL
            )

        if self.server_args.enable_lora:
            lora_ids = [None] * batch_size
        else:
            lora_ids = None

        forward_batch = ForwardBatch(
            forward_mode=capture_forward_mode,
            batch_size=batch_size,
            input_ids=buffers.input_ids,
            req_pool_indices=buffers.req_pool_indices,
            seq_lens=buffers.seq_lens,
            seq_lens_cpu=buffers.seq_lens_cpu,
            next_token_logits_buffer=buffers.next_token_logits_buffer,
            orig_seq_lens=buffers.seq_lens,
            req_to_token_pool=self.req_to_token_pool,
            token_to_kv_pool=self.token_to_kv_pool,
            attn_backend=self.attn_backend,
            out_cache_loc=buffers.out_cache_loc,
            seq_lens_sum=buffers.seq_lens.sum().item(),
            encoder_lens=buffers.encoder_lens,
            return_logprob=False,
            positions=buffers.positions,
            extend_num_tokens=extend_num_tokens,
            extend_seq_lens=extend_seq_lens,
            extend_prefix_lens=extend_prefix_lens,
            extend_start_loc=extend_start_loc,
            extend_prefix_lens_cpu=extend_prefix_lens_cpu,
            extend_seq_lens_cpu=extend_seq_lens_cpu,
            global_num_tokens_gpu=buffers.global_num_tokens_gpu,
            global_num_tokens_for_logprob_gpu=buffers.global_num_tokens_for_logprob_gpu,
            dp_padding_mode=DpPaddingMode.get_default_mode_in_cuda_graph(),
            global_dp_buffer_len=global_dp_buffer_len,
            mrope_positions=buffers.mrope_positions,
            spec_algorithm=self.spec_algorithm,
            spec_info=spec_info,
            capture_hidden_mode=capture_hidden_mode,
            num_token_non_padded=buffers.num_token_non_padded,
            global_forward_mode=capture_forward_mode,
            lora_ids=lora_ids,
        )

        if lora_ids is not None:
            self.lora_manager.prepare_lora_batch(forward_batch)

        self.attn_backend.init_forward_metadata(forward_batch)

        def run_once():
            forward_batch.dp_local_start_pos = forward_batch.dp_local_num_tokens = None
            set_dp_buffer_len(
                global_dp_buffer_len,
                num_tokens,
                forward_batch.dp_padding_mode.is_max_len(),
            )
            set_is_extend_in_batch(False)

            kwargs = {}
            if (
                self.server_args.pp_size > 1
                and "pp_proxy_tensors"
                in inspect.signature(self.model.forward).parameters
            ):
                kwargs["pp_proxy_tensors"] = PPProxyTensors(
                    {k: v.clone() for k, v in pp_proxy_tensors.tensors.items()}
                )
            if not self.is_generation:
                kwargs["get_embedding"] = True

            logits_output_or_pp_proxy_tensors = self.model.forward(
                buffers.input_ids,
                forward_batch.positions,
                forward_batch,
                **kwargs,
            )
            return logits_output_or_pp_proxy_tensors

        torch.get_device_module(self.device).synchronize()
        self.tp_group.barrier()
        run_once()

    def init_device_graphs(self):
        """Capture device graphs."""
        self.graph_runner = None
        self.graph_mem_usage = 0

        if not self.is_generation:
            # TODO: Currently, cuda graph only captures decode steps, which only exists for generation models
            return

        if self.server_args.model_impl.lower() == ModelImpl.MINDSPORE:
            return

        if self.device != "cpu" and self.server_args.disable_cuda_graph:
            return

        if self.device == "cpu" and not self.server_args.enable_torch_compile:
            return

        tic = time.perf_counter()
        before_mem = get_available_gpu_memory(self.device, self.gpu_id)
        logger.info(
            f"Capture {'cpu graph' if self.device == 'cpu' else 'cuda graph'} begin. This can take up to several minutes. avail mem={before_mem:.2f} GB"
        )
        graph_runners = defaultdict(
            lambda: CudaGraphRunner,
            {
                "cpu": CPUGraphRunner,
                "npu": NPUGraphRunner,
            },
        )
        self.graph_runner = graph_runners[self.device](self)

        after_mem = get_available_gpu_memory(self.device, self.gpu_id)
        self.graph_mem_usage = before_mem - after_mem
        logger.info(
            f"Capture {'cpu graph' if self.device == 'cpu' else 'cuda graph'} end. Time elapsed: {time.perf_counter() - tic:.2f} s. "
            f"mem usage={self.graph_mem_usage:.2f} GB. avail mem={after_mem:.2f} GB."
        )

    def init_piecewise_cuda_graphs(self):
        """Initialize piecewise CUDA graph runner."""
        self.piecewise_cuda_graph_runner = None

        if (
            not self.server_args.enable_piecewise_cuda_graph
            or not self.can_run_piecewise_cuda_graph()
        ):
            return

        # Collect attention layers from the model
        self.attention_layers = []
        self.model.model = resolve_language_model(self.model)
        for layer in self.model.model.layers:
            if hasattr(layer, "self_attn"):
                if hasattr(layer.self_attn, "attn"):
                    self.attention_layers.append(layer.self_attn.attn)
                elif hasattr(layer.self_attn, "attn_mqa"):
                    # For DeepSeek model
                    self.attention_layers.append(layer.self_attn.attn_mqa)
            # For hybrid model
            elif hasattr(layer, "attn"):
                self.attention_layers.append(layer.attn)
            elif hasattr(layer, "linear_attn"):
                self.attention_layers.append(layer.linear_attn)
            # For InternVL model
            elif hasattr(layer, "attention"):
                if hasattr(layer.attention, "attn"):
                    self.attention_layers.append(layer.attention.attn)

        if len(self.attention_layers) < self.model_config.num_hidden_layers:
            # TODO(yuwei): support Non-Standard GQA
            log_info_on_rank0(
                logger,
                "Disable piecewise CUDA graph because some layers do not apply Standard GQA",
            )
            return

        tic = time.perf_counter()
        before_mem = get_available_gpu_memory(self.device, self.gpu_id)
        logger.info(
            f"Capture piecewise CUDA graph begin. avail mem={before_mem:.2f} GB"
        )

        self.piecewise_cuda_graph_runner = PiecewiseCudaGraphRunner(self)

        after_mem = get_available_gpu_memory(self.device, self.gpu_id)
        mem_usage = before_mem - after_mem
        logger.info(
            f"Capture piecewise CUDA graph end. Time elapsed: {time.perf_counter() - tic:.2f} s. "
            f"mem usage={mem_usage:.2f} GB. avail mem={after_mem:.2f} GB."
        )

    def init_threads_binding(self):
        omp_cpuids = os.environ.get("SGLANG_CPU_OMP_THREADS_BIND", "all")
        cpu_ids_by_node = get_cpu_ids_by_node()
        n_numa_node = len(cpu_ids_by_node)
        if omp_cpuids == "all":
            assert self.tp_size <= n_numa_node, (
                f"SGLANG_CPU_OMP_THREADS_BIND is not set, in this case, "
                f"tp_size {self.tp_size} should be smaller than or equal to number of numa node on the machine {n_numa_node}. "
                f"If you need tp_size to be larger than number of numa node, please set the CPU cores for each tp rank via SGLANG_CPU_OMP_THREADS_BIND explicitly. "
                f"For example, on a machine with 2 numa nodes, where core 0-31 are on numa node 0 and core 32-63 are on numa node 1, "
                f"it is suggested to use -tp 2 and bind tp rank 0 to core 0-31 and tp rank 1 to core 32-63. "
                f"This is the default behavior if SGLANG_CPU_OMP_THREADS_BIND is not set and it is the same as setting SGLANG_CPU_OMP_THREADS_BIND=0-31|32-63. "
                f"If you do need tp_size to be larger than the number of numa nodes, you could set SGLANG_CPU_OMP_THREADS_BIND explicitly for example SGLANG_CPU_OMP_THREADS_BIND=0-15|16-31|32-47|48-63 and run with -tp 4. "
                f"If you don't want each tp rank to use all the cores on one numa node, you could set for example SGLANG_CPU_OMP_THREADS_BIND=0-15|32-47 and run with -tp 2."
            )
            if self.tp_size < n_numa_node:
                logger.warning(
                    f"Detected the current machine has {n_numa_node} numa nodes available, but tp_size is set to {self.tp_size}, so only {self.tp_size} numa nodes are used."
                )
            self.local_omp_cpuid = cpu_ids_by_node[self.tp_rank]
        else:
            threads_bind_list = omp_cpuids.split("|")
            assert self.tp_size == len(threads_bind_list), (
                f"SGLANG_CPU_OMP_THREADS_BIND setting must be aligned with TP size parameter ({self.tp_size}). "
                f"Please double check your settings."
            )
            self.local_omp_cpuid = threads_bind_list[self.tp_rank]
            if self.tp_size > n_numa_node:
                logger.warning(
                    f"TP size ({self.tp_size})is larger than numa node number ({n_numa_node}), "
                    f"in this case the available memory amount of each rank cannot be determined in prior. "
                    f"Please set proper `--max-total-tokens` to avoid the out-of-memory error."
                )

    def apply_torch_tp(self):
        logger.info(f"Enabling torch tensor parallelism on {self.tp_size} devices.")
        from sglang.srt.layers.model_parallel import tensor_parallel

        device_mesh = torch.distributed.init_device_mesh(self.device, (self.tp_size,))
        tensor_parallel(self.model, device_mesh)

    def update_decode_attn_backend(self, stream_idx: int):
        self.decode_attn_backend = self.decode_attn_backend_group[stream_idx]

    def forward_decode(
        self,
        forward_batch: ForwardBatch,
        skip_attn_backend_init: bool = False,
        pp_proxy_tensors=None,
    ) -> Union[LogitsProcessorOutput, PPProxyTensors]:
        if not skip_attn_backend_init:
            if self.server_args.enable_pdmux:
                self.decode_attn_backend.init_forward_metadata(forward_batch)
                forward_batch.attn_backend = self.decode_attn_backend
            else:
                self.attn_backend.init_forward_metadata(forward_batch)
        # FIXME: add pp_proxy_tensors arg to all models
        kwargs = {}
        if self.support_pp:
            kwargs["pp_proxy_tensors"] = pp_proxy_tensors
        return self.model.forward(
            forward_batch.input_ids,
            forward_batch.positions,
            forward_batch,
            **kwargs,
        )

    def forward_extend(
        self,
        forward_batch: ForwardBatch,
        skip_attn_backend_init: bool = False,
        pp_proxy_tensors=None,
    ) -> Union[LogitsProcessorOutput, PPProxyTensors, EmbeddingPoolerOutput]:
        kwargs = {}
        if self.support_pp:
            kwargs["pp_proxy_tensors"] = pp_proxy_tensors
        if forward_batch.input_embeds is not None:
            kwargs["input_embeds"] = forward_batch.input_embeds.bfloat16()
        if not self.is_generation:
            kwargs["get_embedding"] = True

        if (
            self.piecewise_cuda_graph_runner is not None
            and self.piecewise_cuda_graph_runner.can_run(forward_batch)
        ):
            return self.piecewise_cuda_graph_runner.replay(forward_batch, **kwargs)

        if not skip_attn_backend_init:
            self.attn_backend.init_forward_metadata(forward_batch)

        return self.model.forward(
            forward_batch.input_ids,
            forward_batch.positions,
            forward_batch,
            **kwargs,
        )

    def forward_idle(
        self, forward_batch: ForwardBatch, pp_proxy_tensors=None
    ) -> Union[LogitsProcessorOutput, PPProxyTensors]:
        kwargs = {}
        if self.support_pp:
            kwargs["pp_proxy_tensors"] = pp_proxy_tensors
        return self.model.forward(
            forward_batch.input_ids,
            forward_batch.positions,
            forward_batch,
            **kwargs,
        )

    def forward_split_prefill(
        self,
        forward_batch: ForwardBatch,
        reinit_attn_backend: bool = False,
        forward_count: int = 1,
    ) -> LogitsProcessorOutput:
        if forward_batch.split_index == 0 or reinit_attn_backend:
            self.attn_backend.init_forward_metadata(forward_batch)
        next_split_index = min(
            forward_batch.split_index + forward_count,
            self.model_config.num_hidden_layers,
        )
        ret = self.model.forward_split_prefill(
            forward_batch.input_ids,
            forward_batch.positions,
            forward_batch,
            (forward_batch.split_index, next_split_index),
        )
        forward_batch.split_index = next_split_index
        return ret

    def forward(
        self,
        forward_batch: ForwardBatch,
        skip_attn_backend_init: bool = False,
        pp_proxy_tensors: Optional[PPProxyTensors] = None,
        reinit_attn_backend: bool = False,
        split_forward_count: int = 1,
    ) -> Tuple[Union[LogitsProcessorOutput, PPProxyTensors], bool]:
        self.forward_pass_id += 1

        with get_global_expert_distribution_recorder().with_forward_pass(
            self.forward_pass_id,
            forward_batch,
        ):
            output = self._forward_raw(
                forward_batch,
                skip_attn_backend_init,
                pp_proxy_tensors,
                reinit_attn_backend,
                split_forward_count,
            )

        # Copy cached routing experts' buffers back to CPU cache
        get_global_experts_capturer().on_forward_end(
            forward_batch=forward_batch,
            can_run_graph=output[1],
            cuda_graph_batch=getattr(self.graph_runner, "bs", None),
        )

        if self.eplb_manager is not None:
            self.eplb_manager.on_forward_pass_end()

        return output

    def _forward_raw(
        self,
        forward_batch: ForwardBatch,
        skip_attn_backend_init: bool,
        pp_proxy_tensors: Optional[PPProxyTensors],
        reinit_attn_backend: bool = False,
        split_forward_count: int = 1,
    ) -> Tuple[Union[LogitsProcessorOutput, PPProxyTensors], bool]:
        mode_check = (
            forward_batch.forward_mode.is_cpu_graph
            if self.device == "cpu"
            else forward_batch.forward_mode.is_cuda_graph
        )
        can_run_graph = bool(
            mode_check()
            and self.graph_runner
            and self.graph_runner.can_run(forward_batch)
        )

        if can_run_graph:
            ret = self.graph_runner.replay(
                forward_batch,
                skip_attn_backend_init=skip_attn_backend_init,
                pp_proxy_tensors=pp_proxy_tensors,
            )
            return ret, can_run_graph

        # For MLP sync
        if forward_batch.global_num_tokens_cpu is not None:
            forward_batch.prepare_mlp_sync_batch(self)
        else:
            forward_batch.prepare_attn_tp_scatter_input(self)

        # Normalize num_token_non_padded to be local to this attention TP rank if needed.
        if (
            forward_batch.num_token_non_padded is not None
            and forward_batch.global_num_tokens_gpu is not None
            and require_gathered_buffer
            and not is_nsa_enable_prefill_cp()
        ):
            forward_batch.adjust_num_token_non_padded_for_attn_tp(
                server_args=self.server_args,
            )

        if forward_batch.forward_mode.is_decode():
            ret = self.forward_decode(
                forward_batch,
                skip_attn_backend_init=skip_attn_backend_init,
                pp_proxy_tensors=pp_proxy_tensors,
            )
        elif forward_batch.forward_mode.is_split_prefill():
            ret = self.forward_split_prefill(
                forward_batch,
                reinit_attn_backend=reinit_attn_backend,
                forward_count=split_forward_count,
            )
        elif forward_batch.forward_mode.is_extend(include_draft_extend_v2=True):
            ret = self.forward_extend(
                forward_batch,
                skip_attn_backend_init=skip_attn_backend_init,
                pp_proxy_tensors=pp_proxy_tensors,
            )
        elif forward_batch.forward_mode.is_idle():
            ret = self.forward_idle(forward_batch, pp_proxy_tensors=pp_proxy_tensors)
        else:
            raise ValueError(f"Invalid forward mode: {forward_batch.forward_mode}")

        if (
            forward_batch.global_num_tokens_cpu is not None
            and self.pp_group.is_last_rank
        ):
            forward_batch.post_forward_mlp_sync_batch(ret)

        return ret, can_run_graph

    def _preprocess_logits(
        self, logits_output: LogitsProcessorOutput, sampling_info: SamplingBatchInfo
    ):
        # NOTE: In overlap mode, the function update_regex_vocab_mask (in sample)
        #       was executed after we processed last batch's results.

        # Calculate logits bias and apply it to next_token_logits.
        sampling_info.update_regex_vocab_mask()
        sampling_info.apply_logits_bias(logits_output.next_token_logits)

    def sample(
        self,
        logits_output: LogitsProcessorOutput,
        forward_batch: ForwardBatch,
    ) -> torch.Tensor:
        """Sample and compute logprobs and update logits_output.

        Args:
            logits_output: The logits output from the model forward
            forward_batch: The forward batch that generates logits_output

        Returns:
            A list of next_token_ids
        """
        # For duplex models with multiple output streams.
        if isinstance(logits_output, tuple):
            return torch.stack(
                [self.sample(values, forward_batch) for values in logits_output],
                axis=-1,
            )

        self._preprocess_logits(logits_output, forward_batch.sampling_info)
        # Sample the next tokens
        next_token_ids = self.sampler(
            logits_output,
            forward_batch.sampling_info,
            forward_batch.return_logprob,
            forward_batch.top_logprobs_nums,
            forward_batch.token_ids_logprobs,
            # For prefill, we only use the position of the last token.
            (
                forward_batch.positions
                if forward_batch.forward_mode.is_decode()
                else forward_batch.seq_lens - 1
            ),
        )
        return next_token_ids

    def compute_logprobs_only(
        self,
        logits_output: LogitsProcessorOutput,
        forward_batch: ForwardBatch,
    ) -> None:
        """
        Compute token_ids_logprobs without performing sampling.

        Optimized path for prefill-only requests that need token_ids_logprobs but don't
        require next token generation. Skips expensive sampling operations
        while still providing requested probability information.

        Args:
            logits_output: The logits output from the model forward
            forward_batch: The forward batch that generates logits_output
        """
        if not forward_batch.token_ids_logprobs:
            return

        # Preprocess logits (same as in sample method)
        self._preprocess_logits(logits_output, forward_batch.sampling_info)

        # Delegate to sampler for logprob-only computation
        # This populates logits_output with requested token probabilities
        self.sampler.compute_logprobs_only(
            logits_output,
            forward_batch.sampling_info,
            forward_batch.return_logprob,
            forward_batch.top_logprobs_nums,
            forward_batch.token_ids_logprobs,
        )

    @property
    def model_is_mrope(self) -> bool:
        """Detect if the model has "mrope" rope_scaling type.
        mrope requires keep "rope_deltas" between prompt and decoding phases."""
        rope_scaling = getattr(self.model_config.hf_text_config, "rope_scaling", {})
        if rope_scaling is None:
            return False
        is_mrope_enabled = "mrope_section" in rope_scaling
        return is_mrope_enabled

    def save_remote_model(self, url: str):
        from sglang.srt.model_loader.loader import RemoteModelLoader

        logger.info(f"Saving model to {url}")
        RemoteModelLoader.save_model(self.model, self.model_config.model_path, url)

    def save_sharded_model(
        self, path: str, pattern: Optional[str] = None, max_size: Optional[int] = None
    ):
        from sglang.srt.model_loader.loader import ShardedStateLoader

        logger.info(
            f"Save sharded model to {path} with pattern {pattern} and max_size {max_size}"
        )
        ShardedStateLoader.save_model(self.model, path, pattern, max_size)

    def check_weights(self, action: str):
        self._weight_checker.handle(action=action)

    def update_weights_from_ipc(self, recv_req):
        """Update weights from IPC for checkpoint-engine integration."""
        try:
            from sglang.srt.checkpoint_engine.checkpoint_engine_worker import (
                SGLangCheckpointEngineWorkerExtensionImpl,
            )

            # Create a worker extension that integrates with SGLang's model
            worker = SGLangCheckpointEngineWorkerExtensionImpl(self)
            worker.update_weights_from_ipc(recv_req.zmq_handles)
            return True, "IPC weight update completed successfully"
        except ImportError as e:
            return False, f"IPC weight update failed: ImportError {e}"
        except Exception as e:
            logger.error(f"IPC weight update failed: {e}")
            return False, str(e)


def _model_load_weights_direct(model, named_tensors: List[Tuple[str, torch.Tensor]]):
    params_dict = dict(model.named_parameters())
    for name, tensor in named_tensors:
        default_weight_loader(params_dict[name], tensor)


def _unwrap_tensor(tensor, tp_rank, device):
    if isinstance(tensor, LocalSerializedTensor):
        tensor = tensor.get(tp_rank)
    return tensor.to(device)


@dataclass
class LocalSerializedTensor:
    """torch.Tensor that gets serialized by MultiprocessingSerializer (which only serializes a pointer and not the data).
    The i-th element in the list corresponds to i-th rank's GPU."""

    values: List[bytes]

    def get(self, rank: int):
        return MultiprocessingSerializer.deserialize(self.values[rank])<|MERGE_RESOLUTION|>--- conflicted
+++ resolved
@@ -573,7 +573,6 @@
         # Initialize piecewise CUDA graph
         self.init_piecewise_cuda_graphs()
 
-<<<<<<< HEAD
     def init_routed_experts_capturer(self):
         # TODO: the redundant logic with TpModelWorker
         max_running_requests = min(
@@ -606,7 +605,8 @@
                 max_running_requests=max_running_requests,
                 device=self.device,
             )
-=======
+        )
+
     def remote_instance_init_transfer_engine(self):
         try:
             from mooncake.engine import TransferEngine
@@ -622,7 +622,6 @@
         )
         self.remote_instance_transfer_engine_session_id = (
             f"{local_ip}:{self.remote_instance_transfer_engine.get_rpc_port()}"
->>>>>>> fe6d38d2
         )
 
     def model_specific_adjustment(self):
