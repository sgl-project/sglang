# Copyright 2023-2024 SGLang Team
# Licensed under the Apache License, Version 2.0 (the "License");
# you may not use this file except in compliance with the License.
# You may obtain a copy of the License at
#
#     http://www.apache.org/licenses/LICENSE-2.0
#
# Unless required by applicable law or agreed to in writing, software
# distributed under the License is distributed on an "AS IS" BASIS,
# WITHOUT WARRANTIES OR CONDITIONS OF ANY KIND, either express or implied.
# See the License for the specific language governing permissions and
# limitations under the License.
# ==============================================================================
"""ModelRunner runs the forward passes of the models."""

import datetime
import gc
import inspect
import json
import logging
import os
import socket
import threading
import time
from collections import defaultdict
from dataclasses import dataclass
from typing import Callable, List, Optional, Tuple, Union

import torch
import torch.distributed as dist
from torch import nn

from sglang.srt.configs import (
    FalconH1Config,
    JetNemotronConfig,
    JetVLMConfig,
    KimiLinearConfig,
    NemotronH_Nano_VL_V2_Config,
    NemotronHConfig,
    Qwen3NextConfig,
)
from sglang.srt.configs.device_config import DeviceConfig
from sglang.srt.configs.load_config import LoadConfig, LoadFormat
from sglang.srt.configs.model_config import (
    AttentionArch,
    ModelConfig,
    ModelImpl,
    get_nsa_index_head_dim,
    is_deepseek_nsa,
)
from sglang.srt.configs.update_config import adjust_config_with_unaligned_cpu_tp
from sglang.srt.constants import GPU_MEMORY_TYPE_WEIGHTS
from sglang.srt.debug_utils.tensor_dump_forward_hook import (
    register_forward_hook_for_model,
)
from sglang.srt.distributed import (
    get_pp_group,
    get_tp_group,
    get_world_group,
    init_distributed_environment,
    initialize_model_parallel,
    set_custom_all_reduce,
    set_mscclpp_all_reduce,
    set_torch_symm_mem_all_reduce,
)
from sglang.srt.distributed.parallel_state import monkey_patch_vllm_parallel_state
from sglang.srt.elastic_ep.elastic_ep import ElasticEPStateManager
from sglang.srt.eplb.eplb_manager import EPLBManager
from sglang.srt.eplb.expert_distribution import (
    ExpertDistributionRecorder,
    get_global_expert_distribution_recorder,
    set_global_expert_distribution_recorder,
)
from sglang.srt.eplb.expert_location import (
    ExpertLocationMetadata,
    compute_initial_expert_location_metadata,
    get_global_expert_location_metadata,
    set_global_expert_location_metadata,
)
from sglang.srt.eplb.expert_location_updater import ExpertLocationUpdater
from sglang.srt.layers import deep_gemm_wrapper
from sglang.srt.layers.attention.attention_registry import (
    ATTENTION_BACKENDS,
    attn_backend_wrapper,
)
from sglang.srt.layers.attention.tbo_backend import TboAttnBackend
from sglang.srt.layers.dp_attention import (
    DpPaddingMode,
    get_attention_tp_group,
    get_attention_tp_size,
    initialize_dp_attention,
    set_dp_buffer_len,
    set_is_extend_in_batch,
)
from sglang.srt.layers.logits_processor import LogitsProcessorOutput
from sglang.srt.layers.pooler import EmbeddingPoolerOutput
from sglang.srt.layers.sampler import Sampler
from sglang.srt.layers.torchao_utils import apply_torchao_config_to_model
from sglang.srt.lora.lora_manager import LoRAManager
from sglang.srt.lora.lora_registry import LoRARef
from sglang.srt.mem_cache.allocator import (
    BaseTokenToKVPoolAllocator,
    PagedTokenToKVPoolAllocator,
    SWATokenToKVPoolAllocator,
    TokenToKVPoolAllocator,
)
from sglang.srt.mem_cache.allocator_ascend import AscendPagedTokenToKVPoolAllocator
from sglang.srt.mem_cache.memory_pool import (
    AscendMLAPagedTokenToKVPool,
    AscendTokenToKVPool,
    DoubleSparseTokenToKVPool,
    HybridLinearKVPool,
    HybridReqToTokenPool,
    MHATokenToKVPool,
    MHATokenToKVPoolFP4,
    MLATokenToKVPool,
    MLATokenToKVPoolFP4,
    NSATokenToKVPool,
    ReqToTokenPool,
    SWAKVPool,
)
from sglang.srt.model_executor.cpu_graph_runner import CPUGraphRunner
from sglang.srt.model_executor.cuda_graph_runner import (
    CudaGraphRunner,
    set_torch_compile_config,
)
from sglang.srt.model_executor.forward_batch_info import (
    CaptureHiddenMode,
    ForwardBatch,
    ForwardMode,
    PPProxyTensors,
)
from sglang.srt.model_executor.hook_manager import register_forward_hooks
<<<<<<< HEAD
from sglang.srt.model_executor.npu_compile_model_runner import NPUCompileModelRunner
=======
from sglang.srt.model_executor.input_buffers import GraphInputBuffers
>>>>>>> 64092c8b
from sglang.srt.model_executor.npu_graph_runner import NPUGraphRunner
from sglang.srt.model_executor.piecewise_cuda_graph_runner import (
    PiecewiseCudaGraphRunner,
)
from sglang.srt.model_executor.piecewise_npu_graph_runner_decode import (
    PiecewiseNPUGraphRunnerDecode,
)
from sglang.srt.model_loader import get_model
from sglang.srt.model_loader.loader import DefaultModelLoader, get_model_loader
from sglang.srt.model_loader.remote_instance_weight_loader_utils import (
    trigger_init_weights_send_group_for_remote_instance_request,
)
from sglang.srt.model_loader.utils import set_default_torch_dtype
from sglang.srt.model_loader.weight_utils import default_weight_loader
from sglang.srt.sampling.sampling_batch_info import SamplingBatchInfo
from sglang.srt.server_args import (
    ServerArgs,
    get_global_server_args,
    set_global_server_args_for_scheduler,
)
from sglang.srt.speculative.spec_info import SpeculativeAlgorithm
from sglang.srt.utils import (
    MultiprocessingSerializer,
    cpu_has_amx_support,
    dynamic_import,
    enable_show_time_cost,
    get_available_gpu_memory,
    get_bool_env_var,
    get_cpu_ids_by_node,
    init_custom_process_group,
    is_cuda,
    is_float4_e2m1fn_x2,
    is_hip,
    is_npu,
    log_info_on_rank0,
    monkey_patch_p2p_access_check,
    require_attn_tp_gather,
    require_gathered_buffer,
    require_mlp_tp_gather,
    reserve_rope_cache_for_long_sequences,
    set_cuda_arch,
    slow_rank_detector,
    xpu_has_xmx_support,
)
from sglang.srt.utils.nvtx_pytorch_hooks import PytHooks
from sglang.srt.utils.offloader import (
    create_offloader_from_server_args,
    get_offloader,
    set_offloader,
)
from sglang.srt.utils.patch_torch import monkey_patch_torch_reductions
from sglang.srt.utils.torch_memory_saver_adapter import TorchMemorySaverAdapter
from sglang.srt.utils.weight_checker import WeightChecker
from sglang.srt.weight_sync.tensor_bucket import (
    FlattenedTensorBucket,
    FlattenedTensorMetadata,
)

MLA_ATTENTION_BACKENDS = [
    "aiter",
    "flashinfer",
    "fa3",
    "fa4",
    "triton",
    "flashmla",
    "cutlass_mla",
    "trtllm_mla",
    "ascend",
    "nsa",
]

CHUNKED_PREFIX_CACHE_SUPPORTED_ATTENTION_BACKENDS = [
    "flashinfer",
    "fa3",
    "fa4",
    "flashmla",
    "cutlass_mla",
    "trtllm_mla",
]


def add_mla_attention_backend(backend_name):
    if backend_name not in MLA_ATTENTION_BACKENDS:
        MLA_ATTENTION_BACKENDS.append(backend_name)
        logger.info(f"Added {backend_name} to MLA_ATTENTION_BACKENDS.")


def add_chunked_prefix_cache_attention_backend(backend_name):
    if backend_name not in CHUNKED_PREFIX_CACHE_SUPPORTED_ATTENTION_BACKENDS:
        CHUNKED_PREFIX_CACHE_SUPPORTED_ATTENTION_BACKENDS.append(backend_name)
        logger.info(
            f"Added {backend_name} to CHUNKED_PREFIX_CACHE_SUPPORTED_ATTENTION_BACKENDS."
        )


_is_cuda = is_cuda()
_is_hip = is_hip()
_is_npu = is_npu()
_is_cpu_amx_available = cpu_has_amx_support()
_is_xpu_xmx_available = xpu_has_xmx_support()

# Use a small KV cache pool size for tests in CI
SGLANG_CI_SMALL_KV_SIZE = os.getenv("SGLANG_CI_SMALL_KV_SIZE", None)

# Detect stragger ranks in model loading
UNBALANCED_MODEL_LOADING_TIMEOUT_S = 480  # leave more time for post data processing

# the ratio of mamba cache pool size to max_running_requests, it will be safe when it is larger than 2 (yizhang2077)
MAMBA_CACHE_SIZE_MAX_RUNNING_REQUESTS_RATIO = 3

logger = logging.getLogger(__name__)

if _is_npu:
    import torch_npu

    torch.npu.config.allow_internal_format = True
    torch_npu.npu.set_compile_mode(jit_compile=False)


def resolve_language_model(model: nn.Module) -> nn.Module:
    model_cls_name = model.__class__.__name__
    if model_cls_name == "Qwen3OmniMoeForConditionalGeneration":
        return model.thinker.model
    return model.model


class RankZeroFilter(logging.Filter):
    """Filter that only allows INFO level logs from rank 0, but allows all other levels from any rank."""

    def __init__(self, is_rank_zero):
        super().__init__()
        self.is_rank_zero = is_rank_zero

    def filter(self, record):
        if record.levelno == logging.INFO:
            return self.is_rank_zero
        return True


class ModelRunner:
    """ModelRunner runs the forward passes of the models."""

    def __init__(
        self,
        model_config: ModelConfig,
        mem_fraction_static: float,
        gpu_id: int,
        tp_rank: int,
        tp_size: int,
        moe_ep_rank: int,
        moe_ep_size: int,
        pp_rank: int,
        pp_size: int,
        nccl_port: int,
        server_args: ServerArgs,
        dp_rank: Optional[int] = None,
        is_draft_worker: bool = False,
        req_to_token_pool: Optional[ReqToTokenPool] = None,
        token_to_kv_pool_allocator: Optional[BaseTokenToKVPoolAllocator] = None,
    ):
        # Parse args
        self.mem_fraction_static = mem_fraction_static
        self.device = server_args.device
        self.gpu_id = gpu_id
        self.tp_rank = tp_rank
        self.tp_size = tp_size
        self.moe_ep_rank = moe_ep_rank
        self.moe_ep_size = moe_ep_size
        self.dp_size = server_args.dp_size
        self.pp_rank = pp_rank
        self.pp_size = pp_size
        self.model_config = model_config
        self.dist_port = nccl_port
        self.server_args = server_args
        self.is_draft_worker = is_draft_worker
        self.is_generation = model_config.is_generation
        self.is_multimodal = model_config.is_multimodal
        self.is_multimodal_chunked_prefill_supported = (
            model_config.is_multimodal_chunked_prefill_supported
        )
        self.spec_algorithm = SpeculativeAlgorithm.from_string(
            server_args.speculative_algorithm
        )
        self.page_size = server_args.page_size
        self.req_to_token_pool = req_to_token_pool
        self.token_to_kv_pool_allocator = token_to_kv_pool_allocator
        self.is_hybrid_swa = model_config.is_hybrid_swa
        self.use_mla_backend = self.model_config.attention_arch == AttentionArch.MLA
        self.attention_chunk_size = model_config.attention_chunk_size
        self.forward_pass_id = 0
        self.init_new_workspace = False

        # Apply the rank zero filter to logger
        if server_args.show_time_cost:
            enable_show_time_cost()

        # Model-specific adjustment
        self.model_specific_adjustment()
        self.check_quantized_moe_compatibility()

        # Set the global server_args in the scheduler process
        set_global_server_args_for_scheduler(server_args)
        global_server_args = get_global_server_args()

        # FIXME: hacky set `use_mla_backend`
        global_server_args.use_mla_backend = self.use_mla_backend

        # Init OpenMP threads binding for CPU
        if self.device == "cpu":
            self.init_threads_binding()

        # Get memory before model loading
        min_per_gpu_memory = self.init_torch_distributed()

        # CPU offload
        set_offloader(create_offloader_from_server_args(server_args, dp_rank=dp_rank))

        self._weight_checker = WeightChecker(model_runner=self)

        if get_bool_env_var("SGLANG_DETECT_SLOW_RANK"):
            slow_rank_detector.execute()
        # Init mindspore running environment when model impl is "mindspore"
        self.init_mindspore_runner()

        # Update deep gemm configure
        if deep_gemm_wrapper.ENABLE_JIT_DEEPGEMM:
            deep_gemm_wrapper.update_deep_gemm_config(gpu_id, server_args)

        # Initialize the model runner
        self.initialize(min_per_gpu_memory)

        # Temporary cached values
        self.support_pp = (
            "pp_proxy_tensors" in inspect.signature(self.model.forward).parameters
        )

        if self.pp_size > 1:
            assert (
                self.support_pp
            ), "Pipeline Parallel is not compatible with this model."

        # For weight updates
        self._model_update_group = {}
        self._weights_send_group = {}

<<<<<<< HEAD
        if (
            self.server_args.enable_piecewise_cuda_graph
            and self.can_run_piecewise_cuda_graph()
        ):
            self.attention_layers = []
            for layer in self.model.model.layers:
                if hasattr(layer, "self_attn"):
                    if hasattr(layer.self_attn, "attn"):
                        self.attention_layers.append(layer.self_attn.attn)
                    elif hasattr(layer.self_attn, "attn_mqa"):
                        # For DeepSeek model
                        self.attention_layers.append(layer.self_attn.attn_mqa)
                # For hybrid model
                elif hasattr(layer, "attn"):
                    self.attention_layers.append(layer.attn)
                elif hasattr(layer, "linear_attn"):
                    self.attention_layers.append(layer.linear_attn)
                # For InternVL model
                elif hasattr(layer, "attention"):
                    if hasattr(layer.attention, "attn"):
                        self.attention_layers.append(layer.attention.attn)

            if len(self.attention_layers) < self.model_config.num_hidden_layers:
                # TODO(yuwei): support Non-Standard GQA
                log_info_on_rank0(
                    logger,
                    "Disable piecewise CUDA graph because some layers do not apply Standard GQA",
                )
                self.piecewise_cuda_graph_runner = None
            else:
                self.piecewise_cuda_graph_runner = PiecewiseCudaGraphRunner(self)
        else:
            self.piecewise_cuda_graph_runner = None

        if _is_npu and (
            not self.server_args.disable_cuda_graph
            and self.server_args.enable_torch_compile
            and not self.model_config.attention_arch == AttentionArch.MLA
        ):
            log_info_on_rank0(
                logger,
                "Disable torch compile for NPU graph because attention architecture is not suitable",
            )
            self.server_args.enable_torch_compile = False

=======
>>>>>>> 64092c8b
    def init_mindspore_runner(self):
        # Init the mindspore runner
        # for now, there is only some communication initialization work
        if self.server_args.model_impl.lower() == ModelImpl.MINDSPORE and _is_npu:
            from sglang.srt.model_executor.mindspore_runner import init_ms_distributed

            init_ms_distributed(
                world_size=self.tp_size * self.pp_size,
                rank=self.tp_size * self.pp_rank + self.tp_rank,
                local_rank=self.gpu_id,
                server_args=self.server_args,
                port=self.dist_port,
            )

    def initialize(self, min_per_gpu_memory: float):
        server_args = self.server_args

        self.memory_saver_adapter = TorchMemorySaverAdapter.create(
            enable=self.server_args.enable_memory_saver
        )

        if not self.is_draft_worker:
            set_global_expert_location_metadata(
                compute_initial_expert_location_metadata(
                    server_args=server_args,
                    model_config=self.model_config,
                    moe_ep_rank=self.moe_ep_rank,
                )
            )
            if self.tp_rank == 0 and get_bool_env_var(
                "SGLANG_LOG_EXPERT_LOCATION_METADATA"
            ):
                logger.info(
                    f"Initial expert_location_metadata: {get_global_expert_location_metadata()}"
                )

            set_global_expert_distribution_recorder(
                ExpertDistributionRecorder.init_new(
                    server_args,
                    get_global_expert_location_metadata(),
                    rank=self.tp_rank,
                )
            )

        # Expert parallelism
        self.eplb_manager = (
            EPLBManager(self)
            if self.server_args.enable_eplb and (not self.is_draft_worker)
            else None
        )
        self.expert_location_updater = ExpertLocationUpdater()

        (
            ElasticEPStateManager.init(self.server_args)
            if self.server_args.elastic_ep_backend
            else None
        )
        # Load the model
        self.sampler = Sampler()
        self.load_model()

        # Check if the model is using hybrid SWA
        if (
            not self.server_args.disable_hybrid_swa_memory
            and self.sliding_window_size is not None
            and self.sliding_window_size > 0
        ):
            architectures = self.model_config.hf_config.architectures
            if architectures and not any("Llama4" in arch for arch in architectures):
                self.is_hybrid_swa = self.model_config.is_hybrid_swa = True

        if config := self.mamba2_config:
            class_name = config.__class__.__name__
            logger.warning(f"{class_name} model detected, disable radix cache")
            self.server_args.disable_radix_cache = True

        # For MTP models like DeepSeek-V3 or GLM-4.5, the MTP layer(s) are used separately as draft
        # models for speculative decoding. In those cases, `num_nextn_predict_layers` is used to
        # determine the number of layers.
        model_has_mtp_layers = self.model_config.num_nextn_predict_layers is not None
        model_num_layers = (
            self.model_config.num_nextn_predict_layers
            if self.is_draft_worker and model_has_mtp_layers
            else max(
                self.model_config.num_hidden_layers,
                self.model_config.num_attention_layers,
            )
        )
        self.start_layer = getattr(self.model, "start_layer", 0)
        self.end_layer = getattr(self.model, "end_layer", model_num_layers)
        self.num_effective_layers = self.end_layer - self.start_layer
        assert (
            (not model_has_mtp_layers)
            or (self.spec_algorithm.is_none())
            or (
                (not self.spec_algorithm.is_none())
                and (self.num_effective_layers == model_num_layers)
            )
        ), "PP is not compatible with MTP models."

        # Apply torchao quantization
        torchao_applied = getattr(self.model, "torchao_applied", False)
        # In layered loading, torchao may have been applied
        if not torchao_applied:
            apply_torchao_config_to_model(
                self.model, get_global_server_args().torchao_config
            )

        # Apply torch TP if the model supports it
        supports_torch_tp = getattr(self.model, "supports_torch_tp", False)
        if self.tp_size > 1 and supports_torch_tp:
            self.apply_torch_tp()

        # Init lora
        if server_args.enable_lora:
            self.init_lora_manager()

        # Init Double Sparsity
        if server_args.enable_double_sparsity:
            if server_args.ds_heavy_channel_type is None:
                raise ValueError(
                    "Please specify the heavy channel type for double sparsity optimization."
                )
            self.init_double_sparsity_channel_config(server_args.ds_heavy_channel_type)

        # Enable batch invariant mode
        if server_args.enable_deterministic_inference:
            from sglang.srt.batch_invariant_ops import enable_batch_invariant_mode

            enable_batch_invariant_mode()

        # Init memory pool and attention backends
        self.init_memory_pool(
            min_per_gpu_memory,
            server_args.max_running_requests,
            server_args.max_total_tokens,
        )
        if self.device == "cuda":
            self.init_cublas()
            self.init_attention_backend()
            self.kernel_warmup()
            self.init_device_graphs()

        elif self.device in ["npu", "cpu"]:
            self.init_attention_backend()
            self.init_device_graphs()
        else:
            self.graph_runner = None
            self.graph_mem_usage = 0
            self.init_attention_backend()

        if server_args.forward_hooks:
            register_forward_hooks(self.model, server_args.forward_hooks)

        # auxiliary hidden capture mode. TODO: expose this to server args?
        if self.spec_algorithm.is_eagle3() and not self.is_draft_worker:
            # load draft config
            draft_model_config = ModelConfig.from_server_args(
                server_args,
                model_path=(server_args.speculative_draft_model_path),
                model_revision=server_args.speculative_draft_model_revision,
                is_draft_model=True,
            )

            try:
                # get the aux layer from draft model config
                eagle_config = getattr(
                    draft_model_config.hf_config, "eagle_config", None
                )
                eagle_aux_hidden_state_layer_ids = eagle_config[
                    "eagle_aux_hidden_state_layer_ids"
                ]
            except:
                # if there is no aux layer, set to None
                eagle_aux_hidden_state_layer_ids = None

            self.model.set_eagle3_layers_to_capture(eagle_aux_hidden_state_layer_ids)

        # Initialize piecewise CUDA graph
        self.init_piecewise_cuda_graphs()

    def model_specific_adjustment(self):
        server_args = self.server_args

        if server_args.enable_double_sparsity:
            logger.info(
                "Double sparsity optimization is turned on. Use triton backend without CUDA graph."
            )
            server_args.attention_backend = "triton"
            server_args.disable_cuda_graph = True

        if self.is_multimodal:
            if not self.is_multimodal_chunked_prefill_supported:
                server_args.chunked_prefill_size = -1
                logger.info(
                    f"Automatically turn off --chunked-prefill-size as it is not supported for "
                    f"{self.model_config.hf_config.model_type}"
                )

        if (
            not self.use_mla_backend
            or server_args.attention_backend
            not in CHUNKED_PREFIX_CACHE_SUPPORTED_ATTENTION_BACKENDS
        ):
            server_args.disable_chunked_prefix_cache = True

        if not server_args.disable_chunked_prefix_cache:
            log_info_on_rank0(logger, "Chunked prefix cache is turned on.")

    def check_quantized_moe_compatibility(self):
        if (
            quantization_config := getattr(
                self.model_config.hf_config, "quantization_config", None
            )
        ) is not None and "weight_block_size" in quantization_config:
            weight_block_size_n = quantization_config["weight_block_size"][0]

            if self.tp_size % self.moe_ep_size != 0:
                raise ValueError(
                    f"tp_size {self.tp_size} must be divisible by ep_size {self.moe_ep_size}"
                )
            moe_tp_size = self.tp_size // self.moe_ep_size

            moe_intermediate_size = getattr(
                self.model_config.hf_text_config, "moe_intermediate_size", None
            )
            if moe_intermediate_size is None:
                return

            if moe_intermediate_size % moe_tp_size != 0:
                raise ValueError(
                    f"moe_intermediate_size {moe_intermediate_size} must be divisible by moe_tp_size ({moe_tp_size}) which is tp_size ({self.tp_size}) divided by moe_ep_size ({self.moe_ep_size})."
                )

            if (moe_intermediate_size // moe_tp_size) % weight_block_size_n != 0:
                raise ValueError(
                    f"For quantized MoE models, please make sure ({moe_intermediate_size=} / {moe_tp_size=}) % {weight_block_size_n=} == 0 "
                    f"where moe_tp_size is equal to tp_size ({self.tp_size}) divided by ep_size ({self.moe_ep_size}). "
                    f"You can fix this by setting arguments `--tp` and `--ep` correctly."
                )

    def init_torch_distributed(self):
        logger.info("Init torch distributed begin.")

        try:
            torch.get_device_module(self.device).set_device(self.gpu_id)
        except Exception:
            logger.warning(
                f"Context: {self.device=} {self.gpu_id=} {os.environ.get('CUDA_VISIBLE_DEVICES')=} {self.tp_rank=} {self.tp_size=}"
            )
            raise

        if self.device == "cuda":
            if self.server_args.elastic_ep_backend == "mooncake":
                backend = "mooncake"
                if self.server_args.mooncake_ib_device:
                    mooncake_ib_device = self.server_args.mooncake_ib_device.split(",")
                    try:
                        from mooncake import ep as mooncake_ep

                        mooncake_ep.set_device_filter(mooncake_ib_device)
                    except:
                        pass  # A warning will be raised in `init_distributed_environment`
            else:
                backend = "nccl"
        elif self.device == "xpu":
            backend = "xccl"
        elif self.device == "hpu":
            backend = "hccl"
        elif self.device == "cpu":
            backend = "gloo"
        elif self.device == "npu":
            backend = "hccl"

        before_avail_memory = get_available_gpu_memory(self.device, self.gpu_id)
        if not self.server_args.enable_p2p_check:
            monkey_patch_p2p_access_check()

        if self.server_args.dist_init_addr:
            dist_init_method = f"tcp://{self.server_args.dist_init_addr}"
        else:
            dist_init_method = f"tcp://127.0.0.1:{self.dist_port}"
        set_custom_all_reduce(not self.server_args.disable_custom_all_reduce)
        set_mscclpp_all_reduce(self.server_args.enable_mscclpp)
        set_torch_symm_mem_all_reduce(self.server_args.enable_torch_symm_mem)

        if not self.is_draft_worker:
            if self.device == "cpu":
                if _is_cpu_amx_available:
                    # Bind OpenMP threads to CPU cores
                    torch.ops.sgl_kernel.init_cpu_threads_env(self.local_omp_cpuid)

                    # Set local size to hint SGLang to use shared memory based AllReduce
                    os.environ["LOCAL_SIZE"] = str(self.tp_size)
                    torch.ops.sgl_kernel.initialize(self.tp_size, self.tp_rank)

                    @torch.library.register_fake("sgl_kernel::shm_allgather")
                    def _(data, dim):
                        return torch.cat([data] * self.tp_size, dim=dim)

                else:
                    logger.warning(
                        "init_cpu_threads_env and shared memory based AllReduce is disabled since intel amx backend is not available"
                    )

            # Only initialize the distributed environment on the target model worker.
            init_distributed_environment(
                backend=backend,
                world_size=self.tp_size * self.pp_size,
                rank=self.tp_size * self.pp_rank + self.tp_rank,
                local_rank=self.gpu_id,
                distributed_init_method=dist_init_method,
                timeout=self.server_args.dist_timeout,
            )
            initialize_model_parallel(
                tensor_model_parallel_size=self.tp_size,
                pipeline_model_parallel_size=self.pp_size,
                expert_model_parallel_size=self.moe_ep_size,
                duplicate_tp_group=self.server_args.enable_pdmux,
                torch_compile=self.server_args.enable_piecewise_cuda_graph,
            )
            initialize_dp_attention(
                server_args=self.server_args,
                model_config=self.model_config,
            )

        min_per_gpu_memory = get_available_gpu_memory(
            self.device,
            self.gpu_id,
            distributed=get_world_group().world_size > 1,
            cpu_group=get_world_group().cpu_group,
        )
        self.tp_group = get_tp_group()
        self.pp_group = get_pp_group()
        self.attention_tp_group = get_attention_tp_group()

        # Check memory for tensor parallelism
        local_gpu_memory = get_available_gpu_memory(self.device, self.gpu_id)
        if self.tp_size > 1 and not self.is_draft_worker:
            if min_per_gpu_memory < local_gpu_memory * 0.9:
                if get_bool_env_var("SGL_DISABLE_TP_MEMORY_INBALANCE_CHECK"):
                    logger.warning(
                        "The memory capacity is unbalanced. Some GPUs may be occupied by other processes. "
                        f"{min_per_gpu_memory=}, {local_gpu_memory=}, {local_gpu_memory * 0.9=}"
                    )
                else:
                    raise ValueError(
                        "The memory capacity is unbalanced. Some GPUs may be occupied by other processes. "
                        f"{min_per_gpu_memory=}, {local_gpu_memory=}, {local_gpu_memory * 0.9=}"
                    )

        logger.info(
            f"Init torch distributed ends. mem usage={(before_avail_memory - local_gpu_memory):.2f} GB"
        )
        return min_per_gpu_memory

    def load_model(self):
        before_avail_memory = get_available_gpu_memory(self.device, self.gpu_id)
        logger.info(
            f"Load weight begin. avail mem={get_available_gpu_memory(self.device, self.gpu_id):.2f} GB"
        )

        # This can reduce thread conflicts and speed up weight loading.
        if self.device != "cpu":
            torch.set_num_threads(1)
        if self.device == "cuda":
            if torch.cuda.get_device_capability()[0] < 8:
                logger.info(
                    "Compute capability below sm80. Use float16 due to lack of bfloat16 support."
                )
                self.server_args.dtype = "float16"
                self.model_config.dtype = torch.float16
                if torch.cuda.get_device_capability()[1] < 5:
                    raise RuntimeError("SGLang only supports sm75 and above.")

        set_cuda_arch()

        # Prepare the model config
        from sglang.srt.configs.modelopt_config import ModelOptConfig

        modelopt_config = ModelOptConfig(
            quant=self.server_args.modelopt_quant,
            checkpoint_restore_path=self.server_args.modelopt_checkpoint_restore_path,
            checkpoint_save_path=self.server_args.modelopt_checkpoint_save_path,
            export_path=self.server_args.modelopt_export_path,
            quantize_and_serve=self.server_args.quantize_and_serve,
        )

        self.load_config = LoadConfig(
            load_format=self.server_args.load_format,
            download_dir=self.server_args.download_dir,
            model_loader_extra_config=self.server_args.model_loader_extra_config,
            tp_rank=self.tp_rank,
            remote_instance_weight_loader_seed_instance_ip=self.server_args.remote_instance_weight_loader_seed_instance_ip,
            remote_instance_weight_loader_seed_instance_service_port=self.server_args.remote_instance_weight_loader_seed_instance_service_port,
            remote_instance_weight_loader_send_weights_group_ports=self.server_args.remote_instance_weight_loader_send_weights_group_ports,
            modelopt_config=modelopt_config,
        )
        if self.device == "cpu":
            self.model_config = adjust_config_with_unaligned_cpu_tp(
                self.model_config, self.load_config, self.tp_size
            )

        if self.server_args.load_format == LoadFormat.REMOTE_INSTANCE:
            if self.tp_rank == 0:
                instance_ip = socket.gethostbyname(socket.gethostname())
                t = threading.Thread(
                    target=trigger_init_weights_send_group_for_remote_instance_request,
                    args=(
                        self.server_args.remote_instance_weight_loader_seed_instance_ip,
                        self.server_args.remote_instance_weight_loader_seed_instance_service_port,
                        self.server_args.remote_instance_weight_loader_send_weights_group_ports,
                        instance_ip,
                    ),
                )
                t.start()

        # Load the model
        # Remove monkey_patch when linear.py quant remove dependencies with vllm
        monkey_patch_vllm_parallel_state()

        enable_cpu_backup = self.server_args.enable_weights_cpu_backup or (
            self.is_draft_worker and self.server_args.enable_draft_weights_cpu_backup
        )
        with self.memory_saver_adapter.region(
            GPU_MEMORY_TYPE_WEIGHTS,
            enable_cpu_backup=enable_cpu_backup,
        ):
            self.model = get_model(
                model_config=self.model_config,
                load_config=self.load_config,
                device_config=DeviceConfig(self.device, self.gpu_id),
            )
        monkey_patch_vllm_parallel_state(reverse=True)

        get_offloader().post_init()

        # Register model for layerwise NVTX profiling if enabled
        if self.server_args.enable_layerwise_nvtx_marker:
            self.pyt_hooks = PytHooks()
            self.pyt_hooks.register_hooks(self.model, module_prefix="model")

        if self.server_args.kv_cache_dtype == "fp8_e4m3":
            if self.server_args.quantization_param_path is not None:
                if callable(getattr(self.model, "load_kv_cache_scales", None)):
                    self.model.load_kv_cache_scales(
                        self.server_args.quantization_param_path
                    )
                    logger.info(
                        "Loaded KV cache scaling factors from %s",
                        self.server_args.quantization_param_path,
                    )
                else:
                    raise RuntimeError(
                        "Using FP8 KV cache and scaling factors provided but "
                        "model %s does not support loading scaling factors.",
                        self.model.__class__,
                    )
            else:
                logger.warning(
                    "Using FP8 KV cache but no scaling factors "
                    "provided. Defaulting to scaling factors of 1.0. "
                    "This may lead to less accurate results!"
                )

        # Parse other args
        self.sliding_window_size = None
        if hasattr(self.model, "get_attention_sliding_window_size"):
            self.sliding_window_size = self.model.get_attention_sliding_window_size()
        elif self.model_config.attention_chunk_size is not None:
            self.sliding_window_size = self.model_config.attention_chunk_size
            logger.info(
                f"Setting sliding_window_size to be attention_chunk_size: {self.sliding_window_size}"
            )

        self.dtype = self.model_config.dtype

        after_avail_memory = get_available_gpu_memory(self.device, self.gpu_id)
        self.weight_load_mem_usage = before_avail_memory - after_avail_memory
        logger.info(
            f"Load weight end. "
            f"type={type(self.model).__name__}, "
            f"dtype={self.dtype}, "
            f"avail mem={after_avail_memory:.2f} GB, "
            f"mem usage={self.weight_load_mem_usage:.2f} GB."
        )
        if self.server_args.debug_tensor_dump_output_folder is not None:
            register_forward_hook_for_model(
                self.model,
                self.server_args.debug_tensor_dump_output_folder,
                self.server_args.debug_tensor_dump_layers,
                self.tp_size,
                self.tp_rank,
                self.pp_rank,
            )

        # Pre-expand RoPE cache before CUDA Graph capture
        reserve_rope_cache_for_long_sequences(
            self.model,
            self.server_args,
            self.model_config,
            logger,
        )

        if self.server_args.elastic_ep_backend == "mooncake":
            # Mooncake does not support `monitored_barrier`
            dist.barrier(group=get_tp_group().cpu_group)
        else:
            # Handle the case where some ranks do not finish loading.
            try:
                dist.monitored_barrier(
                    group=get_tp_group().cpu_group,
                    timeout=datetime.timedelta(
                        seconds=UNBALANCED_MODEL_LOADING_TIMEOUT_S
                    ),
                    wait_all_ranks=True,
                )
            except RuntimeError:
                raise ValueError(
                    f"TP rank {self.tp_rank} could finish the model loading, but there are other ranks that didn't finish loading. It is likely due to unexpected failures (e.g., OOM) or a slow node."
                ) from None

    def update_expert_location(
        self,
        new_expert_location_metadata: ExpertLocationMetadata,
        update_layer_ids: List[int],
    ):
        if ElasticEPStateManager.instance() is not None:
            # TODO: refactor the weights update when elastic ep
            old_expert_location_metadata = get_global_expert_location_metadata()
            assert old_expert_location_metadata is not None
            old_expert_location_metadata.update(
                new_expert_location_metadata,
                update_layer_ids=update_layer_ids,
            )
            self.update_weights_from_disk(
                self.server_args.model_path,
                self.server_args.load_format,
                lambda name: "mlp.experts" in name and "mlp.shared_experts" not in name,
            )
        else:
            self.expert_location_updater.update(
                self.model.routed_experts_weights_of_layer,
                new_expert_location_metadata,
                update_layer_ids=update_layer_ids,
                nnodes=self.server_args.nnodes,
                rank=self.tp_rank,
            )

    def update_weights_from_disk(
        self,
        model_path: str,
        load_format: str,
        weight_name_filter: Optional[Callable[[str], bool]] = None,
        recapture_cuda_graph: bool = False,
    ) -> tuple[bool, str]:
        """Update engine weights in-place from the disk."""
        logger.info(
            f"Update engine weights online from disk begin. "
            f"avail mem={get_available_gpu_memory(self.device, self.gpu_id):.2f} GB"
        )

        target_device = torch.device(self.device)
        self.model_config.model_path = model_path
        load_config = LoadConfig(load_format=load_format)

        # Only support DefaultModelLoader for now
        loader = get_model_loader(load_config, self.model_config)
        if not isinstance(loader, DefaultModelLoader):
            message = f"Failed to get model loader: {loader}."
            return False, message

        def get_weight_iter(config):
            iter = loader._get_weights_iterator(
                DefaultModelLoader.Source.init_new(config, self.model)
            )
            if weight_name_filter is not None:
                iter = (
                    (name, weight) for name, weight in iter if weight_name_filter(name)
                )

            return iter

        def model_load_weights(model, iter):
            DefaultModelLoader.load_weights_and_postprocess(model, iter, target_device)
            return model

        with set_default_torch_dtype(self.model_config.dtype):
            try:
                iter = get_weight_iter(self.model_config)
            except Exception as e:
                message = f"Failed to get weights iterator: {e}."
                return False, message
            try:
                model = model_load_weights(self.model, iter)
            except Exception as e:
                message = (
                    f"Failed to update weights: {e}.\nRolling back to original weights."
                )
                del iter
                gc.collect()
                iter = get_weight_iter(self.model_config)
                self.model = model_load_weights(self.model, iter)
                return False, message

        self.model = model
        self.server_args.model_path = model_path
        self.server_args.load_format = load_format
        self.load_config = load_config

        if recapture_cuda_graph and self.device == "cuda":
            self.init_device_graphs()

        logger.info("Update weights end.")
        return True, "Succeeded to update model weights."

    def init_weights_send_group_for_remote_instance(
        self,
        master_address,
        ports,
        group_rank,
        world_size,
        group_name,
        backend="nccl",
    ):
        assert (
            torch.distributed.is_initialized()
        ), "Default torch process group must be initialized"
        assert group_name != "", "Group name cannot be empty"

        ports_list = ports.split(",")
        assert (
            len(ports_list) == self.tp_size
        ), f"Expected {self.tp_size} ports, but got {len(ports_list)} ports."
        group_port = ports_list[self.tp_rank]
        group_name = f"{group_name}_{group_port}_{self.tp_rank}"

        logger.info(
            f"init custom process group: tp_rank={self.tp_rank}, gpu_id={self.gpu_id}, master_address={master_address}, master_port={group_port}, "
            f"group_rank={group_rank}, world_size={world_size}, group_name={group_name}, backend={backend}"
        )

        torch.cuda.empty_cache()
        success = False
        message = ""
        try:
            self._weights_send_group[group_name] = init_custom_process_group(
                backend=backend,
                init_method=f"tcp://{master_address}:{group_port}",
                world_size=world_size,
                rank=group_rank,
                group_name=group_name,
                device_id=torch.device("cuda", self.gpu_id),
            )
            dist.barrier(group=self._weights_send_group[group_name])
            success = True
            message = (
                f"Succeeded to init group through {master_address}:{group_port} group."
            )
        except Exception as e:
            message = f"Failed to init group: {e}."
            logger.error(message)

        torch.cuda.empty_cache()
        return success, message

    def send_weights_to_remote_instance(
        self,
        master_address,
        ports,
        group_name,
    ):
        assert (
            torch.distributed.is_initialized()
        ), "Default torch process group must be initialized"
        assert group_name != "", "Group name cannot be empty"

        ports_list = ports.split(",")
        assert (
            len(ports_list) == self.tp_size
        ), f"Expected {self.tp_size} ports, but got {len(ports_list)} ports."
        group_port = ports_list[self.tp_rank]
        group_name = f"{group_name}_{group_port}_{self.tp_rank}"

        if self._weights_send_group[group_name] is not None:
            send_group = self._weights_send_group[group_name]
        else:
            message = f"Group {group_name} not in _weights_send_group list. Please call `init_weights_send_group_for_remote_instance` first."
            logger.error(message)
            return False, message

        torch.cuda.empty_cache()
        success = False
        message = ""
        try:
            for _, weights in self.model.named_parameters():
                torch.distributed.broadcast(
                    weights,
                    src=0,
                    group=send_group,
                )
            success = True
            message = f"Succeeded to send weights through {master_address}:{group_port} {group_name}."
        except Exception as e:
            message = f"Failed to send weights: {e}."
            logger.error(message)

        # destroy the process group after sending weights
        del self._weights_send_group[group_name]
        torch.distributed.distributed_c10d.destroy_process_group(send_group)
        torch.cuda.empty_cache()
        return success, message

    def init_weights_update_group(
        self,
        master_address,
        master_port,
        rank_offset,
        world_size,
        group_name,
        backend="nccl",
    ):
        """Initialize the Torch process group for model parameter updates.

        `_model_update_group` is used in the RLHF workflow, where rank
        0 is the actor model in the training engine, and the other ranks are
        the inference engine, which is used for rollout.

        In the RLHF workflow, the training engine updates the model
        weights/parameters online, and broadcasts them to the inference
        engine through the `_model_update_group` process group.
        """
        assert (
            torch.distributed.is_initialized()
        ), "Default torch process group must be initialized"
        assert group_name != "", "Group name cannot be empty"

        rank = rank_offset + self.tp_rank

        logger.info(
            f"init custom process group: master_address={master_address}, master_port={master_port}, "
            f"rank_offset={rank_offset}, rank={rank}, world_size={world_size}, group_name={group_name}, backend={backend}"
        )

        try:
            self._model_update_group[group_name] = init_custom_process_group(
                backend=backend,
                init_method=f"tcp://{master_address}:{master_port}",
                world_size=world_size,
                rank=rank,
                group_name=group_name,
            )
            return True, "Succeeded to initialize custom process group."
        except Exception as e:
            message = f"Failed to initialize custom process group: {e}."
            logger.error(message)
            return False, message

    def destroy_weights_update_group(self, group_name):
        try:
            if group_name in self._model_update_group:
                pg = self._model_update_group.pop(group_name)
                torch.distributed.destroy_process_group(pg)
                return True, "Succeeded to destroy custom process group."
            else:
                return False, "The group to be destroyed does not exist."
        except Exception as e:
            message = f"Failed to destroy custom process group: {e}."
            logger.error(message)
            return False, message

    def update_weights_from_distributed(
        self,
        names,
        dtypes,
        shapes,
        group_name,
        load_format: Optional[str] = None,
    ):
        """
        Update specific parameter in the model weights online
        through `_model_update_group` process group.

        Args:
            name: the name of the parameter to be updated.
            dtype: the data type of the parameter to be updated.
            shape: the shape of the parameter to be updated.
        """

        assert group_name in self._model_update_group, (
            f"Group {group_name} not in {list(self._model_update_group.keys())}. "
            "Please call `init_weights_update_group` first."
        )

        if load_format == "flattened_bucket":
            return self._update_bucketed_weights_from_distributed(
                names, dtypes, shapes, group_name
            )
        try:
            weights = []
            handles = []
            for name, dtype, shape in zip(names, dtypes, shapes):
                target_dtype = (
                    dtype if isinstance(dtype, torch.dtype) else getattr(torch, dtype)
                )
                weight = torch.empty(shape, dtype=target_dtype, device=self.device)
                handles.append(
                    torch.distributed.broadcast(
                        weight,
                        src=0,
                        group=self._model_update_group[group_name],
                        async_op=True,
                    )
                )
                weights.append((name, weight))
            for handle in handles:
                handle.wait()

            self.model.load_weights(weights)
            return True, "Succeeded to update parameter online."

        except Exception as e:
            error_msg = (
                f"Failed to update parameter online: {e}. "
                f"The full weights of the ModelRunner are partially updated. "
                f"Please discard the whole weights."
            )
            logger.error(error_msg)
            return False, error_msg

    def _update_bucketed_weights_from_distributed(
        self, names, dtypes, shapes, group_name
    ):
        try:
            named_tensors = []
            for name, dtype, shape in zip(names, dtypes, shapes):
                target_dtype = (
                    dtype if isinstance(dtype, torch.dtype) else getattr(torch, dtype)
                )
                named_tensors.append(
                    (name, torch.empty(shape, dtype=target_dtype, device=self.device))
                )
            bucket = FlattenedTensorBucket(named_tensors=named_tensors)
            flattened_tensor = bucket.get_flattened_tensor()
            torch.distributed.broadcast(
                flattened_tensor,
                src=0,
                group=self._model_update_group[group_name],
            )
            reconstructed_tensors = bucket.reconstruct_tensors()
            self.model.load_weights(reconstructed_tensors)
            return True, f"Succeeded to update parameter online."
        except Exception as e:
            error_msg = (
                f"Failed to update parameter online: {e}. "
                f"The full weights of the ModelRunner are partially updated. "
                f"Please discard the whole weights."
            )
            logger.error(error_msg)
            return False, error_msg

    def update_weights_from_tensor(
        self,
        named_tensors: List[Tuple[str, Union[torch.Tensor, "LocalSerializedTensor"]]],
        load_format: Optional[str] = None,
    ):
        monkey_patch_torch_reductions()
        if load_format == "flattened_bucket":
            # Handle flattened bucket format
            return self._update_weights_from_flattened_bucket(
                flattened_tensor_bucket_dict=named_tensors
            )

        # We need to get device after patch otherwise the device would be wrong
        self.device_module = torch.get_device_module(self.device)
        infered_device = self.device_module.current_device()

        named_tensors = [
            (name, _unwrap_tensor(tensor, tp_rank=self.tp_rank, device=infered_device))
            for name, tensor in named_tensors
        ]
        if load_format == "direct":
            _model_load_weights_direct(self.model, named_tensors)
        elif load_format in self.server_args.custom_weight_loader:
            custom_loader = dynamic_import(load_format)
            custom_loader(self.model, named_tensors)
        elif load_format is None:
            self.model.load_weights(named_tensors)
        else:
            raise NotImplementedError(f"Unknown load_format={load_format}")
        return True, "Success"

    def _update_weights_from_flattened_bucket(
        self,
        flattened_tensor_bucket_dict,
    ):
        """Handle flattened bucket format for weight updates"""
        flattened_tensor = flattened_tensor_bucket_dict["flattened_tensor"]
        metadata = flattened_tensor_bucket_dict["metadata"]

        # Convert metadata dict to our format
        converted_metadata = []
        for meta in metadata:
            converted_meta = FlattenedTensorMetadata(
                name=meta.name,
                shape=meta.shape,
                dtype=meta.dtype,
                start_idx=meta.start_idx,
                end_idx=meta.end_idx,
                numel=meta.numel,
            )
            converted_metadata.append(converted_meta)

        # Create bucket and reconstruct tensors
        bucket = FlattenedTensorBucket(
            flattened_tensor=flattened_tensor, metadata=converted_metadata
        )
        reconstructed_tensors = bucket.reconstruct_tensors()

        # Load the reconstructed tensors using the standard method
        self.model.load_weights(reconstructed_tensors)

        return True, "Success"

    def get_weights_by_name(
        self, name: str, truncate_size: int = 100
    ) -> Optional[torch.Tensor]:
        """Get the weights of the parameter by its name. Similar to `get_parameter` in Hugging Face.

        Only used for unit test with an unoptimized performance.
        For optimized performance, please use torch.save and torch.load.
        """
        # TODO: (chenyang) Add support for Qwen models.
        try:
            return self.model.get_weights_by_name(
                name, truncate_size, tp_size=self.tp_size
            )
        except Exception as e:
            logger.error(f"Error when getting parameter {name}: {e}")
            return None

    def init_lora_manager(self):
        self.lora_manager = LoRAManager(
            base_model=self.model,
            base_hf_config=self.model_config.hf_config,
            max_loras_per_batch=self.server_args.max_loras_per_batch,
            load_config=self.load_config,
            dtype=self.dtype,
            lora_backend=self.server_args.lora_backend,
            tp_size=self.tp_size,
            tp_rank=self.tp_rank,
            max_lora_rank=self.server_args.max_lora_rank,
            target_modules=self.server_args.lora_target_modules,
            lora_paths=self.server_args.lora_paths,
            server_args=self.server_args,
        )

    def load_lora_adapter(self, lora_ref: LoRARef):
        """Load a new lora adapter from disk or huggingface."""

        logger.info(
            f"LoRA adapter loading starts: {lora_ref}. "
            f"avail mem={get_available_gpu_memory(self.device, self.gpu_id):.2f} GB"
        )

        result = self.lora_manager.load_lora_adapter(lora_ref)

        logger.info(
            f"LoRA adapter loading completes: {lora_ref}. "
            f"avail mem={get_available_gpu_memory(self.device, self.gpu_id):.2f} GB"
        )

        return result

    def unload_lora_adapter(self, lora_ref: LoRARef):
        """Unload a lora adapter that was previously loaded during initialization or dynamic loading."""

        logger.info(
            f"LoRA adapter unloading starts: {lora_ref}. "
            f"avail mem={get_available_gpu_memory(self.device, self.gpu_id):.2f} GB"
        )

        result = self.lora_manager.unload_lora_adapter(lora_ref)

        logger.info(
            f"LoRA adapter unloading completes: {lora_ref}. "
            f"avail mem={get_available_gpu_memory(self.device, self.gpu_id):.2f} GB"
        )

        return result

    def profile_max_num_token(self, total_gpu_memory: int):
        available_gpu_memory = get_available_gpu_memory(
            self.device,
            self.gpu_id,
            distributed=get_world_group().world_size > 1,
            cpu_group=get_world_group().cpu_group,
        )
        if self.is_draft_worker:
            num_layers = getattr(
                self.model_config.hf_config,
                "num_nextn_predict_layers",
                self.num_effective_layers,
            )
        elif config := self.mambaish_config:
            num_layers = len(config.full_attention_layer_ids)
        else:
            num_layers = self.num_effective_layers
        if self.use_mla_backend:
            cell_size = (
                (self.model_config.kv_lora_rank + self.model_config.qk_rope_head_dim)
                * num_layers
                * torch._utils._element_size(self.kv_cache_dtype)
            )
            if is_float4_e2m1fn_x2(self.kv_cache_dtype):
                # kv_scale_buffer
                scale_block_size = 16
                cell_size = (cell_size // 2) + (
                    (
                        (
                            self.model_config.kv_lora_rank
                            + self.model_config.qk_rope_head_dim
                        )
                        // scale_block_size
                    )
                    * num_layers
                    * torch._utils._element_size(self.kv_cache_dtype)
                )

            # Add indexer KV cache overhead for NSA models (DeepSeek V3.2)
            if is_deepseek_nsa(self.model_config.hf_config):
                index_head_dim = get_nsa_index_head_dim(self.model_config.hf_config)
                indexer_size_per_token = (
                    index_head_dim
                    + index_head_dim // NSATokenToKVPool.quant_block_size * 4
                )
                element_size = torch._utils._element_size(
                    NSATokenToKVPool.index_k_with_scale_buffer_dtype
                )
                cell_size += indexer_size_per_token * num_layers * element_size
        else:
            cell_size = (
                self.model_config.get_num_kv_heads(get_attention_tp_size())
                * self.model_config.head_dim
                * num_layers
                * 2
                * torch._utils._element_size(self.kv_cache_dtype)
            )

            if is_float4_e2m1fn_x2(self.kv_cache_dtype):
                # kv_scale_buffer
                scale_block_size = 16

                n = self.model_config.get_num_kv_heads(get_attention_tp_size())
                k = self.model_config.head_dim
                cell_size = (cell_size // 2) + (
                    (
                        n
                        * k
                        * num_layers
                        * 2
                        * torch._utils._element_size(self.kv_cache_dtype)
                    )
                    // scale_block_size
                )

        rest_memory = available_gpu_memory - total_gpu_memory * (
            1 - self.mem_fraction_static
        )
        if self.mambaish_config is not None:
            rest_memory = self.handle_max_mamba_cache(rest_memory)
        max_num_token = int(rest_memory * (1 << 30) // cell_size)
        return max_num_token

    def handle_max_mamba_cache(self, total_rest_memory):
        config = self.mambaish_config
        server_args = self.server_args
        assert config is not None

        speculativa_ratio = (
            0
            if server_args.speculative_num_draft_tokens is None
            else server_args.speculative_num_draft_tokens
        )
        if (
            server_args.disable_radix_cache
            or config.mamba2_cache_params.mamba_cache_per_req == 0
        ):
            # with disable radix cache, sets the max_mamba_cache_size based on the max_running_requests
            if server_args.max_mamba_cache_size is None:
                if server_args.max_running_requests is not None:
                    server_args.max_mamba_cache_size = server_args.max_running_requests
                else:
                    server_args.max_mamba_cache_size = 512
        else:
            # allocate the memory based on the ratio between mamba state memory vs. full kv cache memory
            # solve the equations:
            # 1. mamba_state_memory + full_kv_cache_memory == total_rest_memory
            # 2. mamba_state_memory / full_kv_cache_memory == server_args.mamba_full_memory_ratio
            mamba_state_memory_raw = (
                total_rest_memory
                * server_args.mamba_full_memory_ratio
                / (1 + server_args.mamba_full_memory_ratio)
            )
            # calculate the max_mamba_cache_size based on the given total mamba memory
            server_args.max_mamba_cache_size = int(
                (mamba_state_memory_raw * (1 << 30))
                // config.mamba2_cache_params.mamba_cache_per_req
                // (1 + speculativa_ratio)
            )

        if self.hybrid_gdn_config is not None:
            server_args.max_mamba_cache_size = server_args.max_mamba_cache_size // (
                server_args.dp_size if server_args.enable_dp_attention else 1
            )
        mamba_state_memory = (
            server_args.max_mamba_cache_size
            * config.mamba2_cache_params.mamba_cache_per_req
            * (1 + speculativa_ratio)
            / (1 << 30)
        )
        return total_rest_memory - mamba_state_memory

    @property
    def hybrid_gdn_config(self):
        config = self.model_config.hf_config
        if isinstance(config, Qwen3NextConfig | JetNemotronConfig | JetVLMConfig):
            return config
        return None

    @property
    def mamba2_config(self):
        config = self.model_config.hf_config
        if isinstance(config, FalconH1Config | NemotronHConfig):
            return config
        if isinstance(config, NemotronH_Nano_VL_V2_Config):
            return config.llm_config
        return None

    @property
    def kimi_linear_config(self):
        config = self.model_config.hf_config
        if isinstance(config, KimiLinearConfig):
            return config
        return None

    @property
    def mambaish_config(self):
        return self.mamba2_config or self.hybrid_gdn_config or self.kimi_linear_config

    def set_num_token_hybrid(self):
        if (
            "Llama4ForConditionalGeneration"
            in self.model_config.hf_config.architectures
        ):
            temp_ratio = (
                (1 - self.is_hybrid_swa)
                + self.is_hybrid_swa
                * self.attention_chunk_size
                / self.model_config.context_len
            )
            self.swa_max_total_num_tokens = (
                4 * self.max_total_num_tokens * temp_ratio // (3 * temp_ratio + 1)
            )
            self.full_max_total_num_tokens = (
                4 * self.max_total_num_tokens
                - 12 * self.max_total_num_tokens * temp_ratio // (3 * temp_ratio + 1)
            )
            self.swa_max_total_num_tokens = int(
                self.swa_max_total_num_tokens
                // self.server_args.page_size
                * self.server_args.page_size
            )
            self.full_max_total_num_tokens = int(
                self.full_max_total_num_tokens
                // self.server_args.page_size
                * self.server_args.page_size
            )
            self.max_total_num_tokens = self.full_max_total_num_tokens
        else:
            assert self.sliding_window_size is not None and self.sliding_window_size > 0
            full_attention_layer_ids = []
            swa_attention_layer_ids = []

            try:
                layers = self.model.model.layers
            except:
                try:
                    layers = self.model.language_model.model.layers
                except:
                    try:
                        layers = self.model.language_model.layers
                    except:
                        self.is_hybrid_swa = False
                        return

            for layer in layers:
                if (
                    layer.self_attn.attn.sliding_window_size is None
                    or layer.self_attn.attn.sliding_window_size == -1
                ):
                    full_attention_layer_ids.append(layer.layer_id)
                else:
                    swa_attention_layer_ids.append(layer.layer_id)
            self.model_config.swa_attention_layer_ids = swa_attention_layer_ids
            self.model_config.full_attention_layer_ids = full_attention_layer_ids

            # Algorithm:
            # Existing max_total_num_tokens is per layer and assume all layers have the same number of tokens.
            # - Find total # of tokens available across layers.
            # - Calculate full_max_total_num_tokens and swa_max_total_num_tokens based on the given swa_full_tokens_ratio.
            total_tokens = (
                self.max_total_num_tokens * self.model_config.num_hidden_layers
            )
            full_layers_num = len(full_attention_layer_ids)
            swa_layers_num = len(swa_attention_layer_ids)
            swa_full_tokens_ratio = self.server_args.swa_full_tokens_ratio

            # Solve the equations:
            # 1. swa_max_total_num_tokens * swa_layers_num + full_max_total_num_tokens * full_layers_num == total_tokens
            # 2. full_max_total_num_tokens * swa_full_tokens_ratio == swa_max_total_num_tokens
            denominator = swa_full_tokens_ratio * swa_layers_num + full_layers_num
            self.full_max_total_num_tokens = int(total_tokens / denominator)
            self.swa_max_total_num_tokens = int(
                self.full_max_total_num_tokens * swa_full_tokens_ratio
            )
            self.max_total_num_tokens = self.full_max_total_num_tokens

            logger.info(
                f"Use Sliding window memory pool. full_layer_tokens={self.full_max_total_num_tokens}, swa_layer_tokens={self.swa_max_total_num_tokens}"
            )

    def can_run_piecewise_cuda_graph(self):
        if self.server_args.enable_torch_compile:
            log_info_on_rank0(
                logger,
                "Disable piecewise CUDA graph because piecewise_cuda_graph has conflict with torch compile",
            )
            return False
        if self.pp_size > 1:
            # TODO(yuwei): support PP
            log_info_on_rank0(
                logger,
                "Disable piecewise CUDA graph because piecewise_cuda_graph does not support PP",
            )
            return False
        return True

    def init_memory_pool(
        self,
        total_gpu_memory: int,
        max_num_reqs: Optional[int] = None,
        max_total_tokens: Optional[int] = None,
    ):
        # Determine the kv cache dtype
        if self.server_args.kv_cache_dtype == "auto":
            quant_config = getattr(self.model, "quant_config", None)
            kv_cache_quant_algo = getattr(quant_config, "kv_cache_quant_algo", None)
            if (
                isinstance(kv_cache_quant_algo, str)
                and kv_cache_quant_algo.upper() == "FP8"
            ):
                if _is_hip:
                    self.kv_cache_dtype = torch.float8_e4m3fnuz
                else:
                    self.kv_cache_dtype = torch.float8_e4m3fn
            else:
                self.kv_cache_dtype = self.dtype
        elif self.server_args.kv_cache_dtype == "fp8_e5m2":
            if _is_hip:  # Using natively supported format
                self.kv_cache_dtype = torch.float8_e5m2fnuz
            else:
                self.kv_cache_dtype = torch.float8_e5m2
        elif self.server_args.kv_cache_dtype == "fp8_e4m3":
            if _is_hip:  # Using natively supported format
                self.kv_cache_dtype = torch.float8_e4m3fnuz
            else:
                self.kv_cache_dtype = torch.float8_e4m3fn
        elif self.server_args.kv_cache_dtype in ("bf16", "bfloat16"):
            self.kv_cache_dtype = torch.bfloat16
        elif self.server_args.kv_cache_dtype == "fp4_e2m1":
            if hasattr(torch, "float4_e2m1fn_x2"):
                self.kv_cache_dtype = torch.float4_e2m1fn_x2
                logger.warning(f"FP4 (E2M1) KV Cache might lead to a accuracy drop!")
            else:
                logger.warning(
                    f"--kv-cache-dtype falls back to 'auto' because this torch version does not support torch.float4_e2m1fn_x2"
                )
                self.kv_cache_dtype = self.dtype
        else:
            raise ValueError(
                f"Unsupported kv_cache_dtype: {self.server_args.kv_cache_dtype}."
            )

        log_info_on_rank0(logger, f"Using KV cache dtype: {self.kv_cache_dtype}")

        self.max_total_num_tokens = self.profile_max_num_token(total_gpu_memory)
        if SGLANG_CI_SMALL_KV_SIZE:
            self.max_total_num_tokens = int(SGLANG_CI_SMALL_KV_SIZE)

        if max_num_reqs is None:
            max_num_reqs = min(
                max(
                    int(
                        self.max_total_num_tokens / self.model_config.context_len * 512
                    ),
                    2048,
                ),
                4096,
            )

        if self.mambaish_config is not None:
            ratio = (
                MAMBA_CACHE_SIZE_MAX_RUNNING_REQUESTS_RATIO
                if not self.server_args.disable_radix_cache
                else 1
            )
            max_num_reqs = min(
                max_num_reqs, self.server_args.max_mamba_cache_size // ratio
            )

        if self.spec_algorithm.is_eagle() or self.spec_algorithm.is_standalone():
            if self.is_draft_worker:
                self.max_total_num_tokens = self.server_args.draft_runner_cache_size
                max_num_reqs = self.server_args.max_num_reqs
            else:
                # We are sharing the `token_to_kv_pool`, and both verify and draft tokens
                # can be concurrently allocated, so we should give a headroom for it.
                self.server_args.draft_runner_cache_size = (
                    self.max_total_num_tokens
                    # draft
                    + max_num_reqs
                    * self.server_args.speculative_num_steps
                    * self.server_args.speculative_eagle_topk
                    # verify
                    + max_num_reqs * self.server_args.speculative_num_draft_tokens
                    # buffer
                    + 100
                )
                # Target worker and draft worker shares the same indices for the
                # token_to_kv_pool, so we should make sure to match max_total_num_tokens.
                self.max_total_num_tokens = self.server_args.draft_runner_cache_size
                self.server_args.max_num_reqs = max_num_reqs

        if max_total_tokens is not None:
            if max_total_tokens > self.max_total_num_tokens:
                logging.warning(
                    f"max_total_tokens={max_total_tokens} is larger than the profiled value "
                    f"{self.max_total_num_tokens}. "
                    f"Use the profiled value instead."
                )
            self.max_total_num_tokens = min(self.max_total_num_tokens, max_total_tokens)

        self.max_total_num_tokens = (
            self.max_total_num_tokens
            // self.server_args.page_size
            * self.server_args.page_size
        )
        # different pp rank may have different num of layers, so we need to reduce the max_total_num_tokens
        if self.pp_size > 1:
            tensor = torch.tensor(self.max_total_num_tokens, dtype=torch.int64)
            torch.distributed.all_reduce(
                tensor,
                op=torch.distributed.ReduceOp.MIN,
                group=get_world_group().cpu_group,
            )
            self.max_total_num_tokens = tensor.item()

        # create token size for hybrid cache
        if self.is_hybrid_swa:
            self.set_num_token_hybrid()

        if self.max_total_num_tokens <= 0:
            raise RuntimeError(
                f"Not enough memory. Please try to increase --mem-fraction-static. "
                f"Current value: {self.server_args.mem_fraction_static=}"
            )

        # Initialize req_to_token_pool
        if self.req_to_token_pool is None:
            # FIXME(lsyin): this is the temporary fix for the context length issue when using speculative decoding
            extra_max_context_len = 4
            if self.server_args.speculative_num_draft_tokens is not None:
                extra_max_context_len += self.server_args.speculative_num_draft_tokens

            if self.server_args.disaggregation_mode == "decode":
                from sglang.srt.disaggregation.decode import (
                    DecodeReqToTokenPool,
                    HybridMambaDecodeReqToTokenPool,
                )

                # subscribe memory for pre-allocated requests
                # if max_num_reqs <= 32, we pre-allocate 2x requests
                pre_alloc_size = max_num_reqs * 2 if max_num_reqs <= 32 else 0
                if config := self.mambaish_config:
                    self.req_to_token_pool = HybridMambaDecodeReqToTokenPool(
                        size=max_num_reqs,
                        max_context_len=self.model_config.context_len
                        + extra_max_context_len,
                        device=self.device,
                        enable_memory_saver=self.server_args.enable_memory_saver,
                        cache_params=config.mamba2_cache_params,
                        speculative_num_draft_tokens=self.server_args.speculative_num_draft_tokens,
                        pre_alloc_size=pre_alloc_size,
                    )
                else:
                    self.req_to_token_pool = DecodeReqToTokenPool(
                        size=max_num_reqs,
                        max_context_len=self.model_config.context_len
                        + extra_max_context_len,
                        device=self.device,
                        enable_memory_saver=self.server_args.enable_memory_saver,
                        pre_alloc_size=pre_alloc_size,
                    )
            elif config := self.mambaish_config:
                self.req_to_token_pool = HybridReqToTokenPool(
                    size=max_num_reqs,
                    mamba_size=self.server_args.max_mamba_cache_size,
                    max_context_len=self.model_config.context_len
                    + extra_max_context_len,
                    device=self.device,
                    enable_memory_saver=self.server_args.enable_memory_saver,
                    cache_params=config.mamba2_cache_params,
                    speculative_num_draft_tokens=self.server_args.speculative_num_draft_tokens,
                )
            else:
                self.req_to_token_pool = ReqToTokenPool(
                    size=max_num_reqs,
                    max_context_len=self.model_config.context_len
                    + extra_max_context_len,
                    device=self.device,
                    enable_memory_saver=self.server_args.enable_memory_saver,
                )
        else:
            # Draft worker shares req_to_token_pool with the target worker.
            assert self.is_draft_worker

        # Initialize token_to_kv_pool
        is_nsa_model = is_deepseek_nsa(self.model_config.hf_config)
        if self.server_args.attention_backend == "ascend":
            if self.use_mla_backend:
                self.token_to_kv_pool = AscendMLAPagedTokenToKVPool(
                    self.max_total_num_tokens,
                    page_size=self.page_size,
                    dtype=self.kv_cache_dtype,
                    kv_lora_rank=self.model_config.kv_lora_rank,
                    qk_rope_head_dim=self.model_config.qk_rope_head_dim,
                    index_head_dim=self.model_config.index_head_dim,
                    layer_num=self.num_effective_layers,
                    device=self.device,
                    enable_memory_saver=self.server_args.enable_memory_saver,
                    start_layer=self.start_layer,
                    end_layer=self.end_layer,
                )
            else:
                self.token_to_kv_pool = AscendTokenToKVPool(
                    self.max_total_num_tokens,
                    page_size=self.page_size,
                    dtype=self.kv_cache_dtype,
                    head_num=self.model_config.get_num_kv_heads(
                        get_attention_tp_size()
                    ),
                    head_dim=self.model_config.head_dim,
                    layer_num=self.num_effective_layers,
                    device=self.device,
                    enable_memory_saver=self.server_args.enable_memory_saver,
                    start_layer=self.start_layer,
                    end_layer=self.end_layer,
                )
        elif self.use_mla_backend and is_nsa_model:
            self.token_to_kv_pool = NSATokenToKVPool(
                self.max_total_num_tokens,
                page_size=self.page_size,
                dtype=self.kv_cache_dtype,
                kv_lora_rank=self.model_config.kv_lora_rank,
                qk_rope_head_dim=self.model_config.qk_rope_head_dim,
                layer_num=self.num_effective_layers,
                device=self.device,
                enable_memory_saver=self.server_args.enable_memory_saver,
                start_layer=self.start_layer,
                end_layer=self.end_layer,
                index_head_dim=get_nsa_index_head_dim(self.model_config.hf_config),
            )
        elif self.use_mla_backend and not self.mambaish_config:
            assert not is_nsa_model
            if is_float4_e2m1fn_x2(self.kv_cache_dtype):
                self.token_to_kv_pool = MLATokenToKVPoolFP4(
                    self.max_total_num_tokens,
                    page_size=self.page_size,
                    dtype=self.kv_cache_dtype,
                    kv_lora_rank=self.model_config.kv_lora_rank,
                    qk_rope_head_dim=self.model_config.qk_rope_head_dim,
                    layer_num=self.num_effective_layers,
                    device=self.device,
                    enable_memory_saver=self.server_args.enable_memory_saver,
                    start_layer=self.start_layer,
                    end_layer=self.end_layer,
                )
            else:
                self.token_to_kv_pool = MLATokenToKVPool(
                    self.max_total_num_tokens,
                    page_size=self.page_size,
                    dtype=self.kv_cache_dtype,
                    kv_lora_rank=self.model_config.kv_lora_rank,
                    qk_rope_head_dim=self.model_config.qk_rope_head_dim,
                    layer_num=self.num_effective_layers,
                    device=self.device,
                    enable_memory_saver=self.server_args.enable_memory_saver,
                    start_layer=self.start_layer,
                    end_layer=self.end_layer,
                )
        elif self.server_args.enable_double_sparsity:
            self.token_to_kv_pool = DoubleSparseTokenToKVPool(
                self.max_total_num_tokens,
                page_size=self.page_size,
                dtype=self.kv_cache_dtype,
                head_num=self.model_config.get_num_kv_heads(get_attention_tp_size()),
                head_dim=self.model_config.head_dim,
                layer_num=self.num_effective_layers,
                device=self.device,
                heavy_channel_num=self.server_args.ds_heavy_channel_num,
                enable_memory_saver=self.server_args.enable_memory_saver,
                start_layer=self.start_layer,
                end_layer=self.end_layer,
            )
        else:
            if self.is_hybrid_swa:
                self.token_to_kv_pool = SWAKVPool(
                    size=self.full_max_total_num_tokens,
                    size_swa=self.swa_max_total_num_tokens,
                    dtype=self.kv_cache_dtype,
                    head_num=self.model_config.get_num_kv_heads(
                        get_attention_tp_size()
                    ),
                    head_dim=self.model_config.head_dim,
                    swa_attention_layer_ids=self.model_config.swa_attention_layer_ids,
                    full_attention_layer_ids=self.model_config.full_attention_layer_ids,
                    enable_kvcache_transpose=False,
                    device=self.device,
                )
            elif config := self.mambaish_config:
                extra_args = {}
                if self.use_mla_backend:
                    extra_args = {
                        "kv_lora_rank": self.model_config.kv_lora_rank,
                        "qk_rope_head_dim": self.model_config.qk_rope_head_dim,
                    }
                self.token_to_kv_pool = HybridLinearKVPool(
                    page_size=self.page_size,
                    size=self.max_total_num_tokens,
                    dtype=self.kv_cache_dtype,
                    head_num=self.model_config.get_num_kv_heads(
                        get_attention_tp_size()
                    ),
                    head_dim=self.model_config.head_dim,
                    # if draft worker, we only need 1 attention layer's kv pool
                    full_attention_layer_ids=(
                        [0] if self.is_draft_worker else config.full_attention_layer_ids
                    ),
                    enable_kvcache_transpose=False,
                    device=self.device,
                    mamba_pool=self.req_to_token_pool.mamba_pool,
                    enable_memory_saver=self.server_args.enable_memory_saver,
                    use_mla=self.use_mla_backend,
                    **extra_args,
                )
            else:
                if is_float4_e2m1fn_x2(self.kv_cache_dtype):
                    self.token_to_kv_pool = MHATokenToKVPoolFP4(
                        self.max_total_num_tokens,
                        page_size=self.page_size,
                        dtype=self.kv_cache_dtype,
                        head_num=self.model_config.get_num_kv_heads(
                            get_attention_tp_size()
                        ),
                        head_dim=self.model_config.head_dim,
                        layer_num=self.num_effective_layers,
                        device=self.device,
                        enable_memory_saver=self.server_args.enable_memory_saver,
                        start_layer=self.start_layer,
                        end_layer=self.end_layer,
                        enable_alt_stream=not self.server_args.enable_pdmux,
                        enable_kv_cache_copy=(
                            self.server_args.speculative_algorithm is not None
                        ),
                    )
                else:
                    self.token_to_kv_pool = MHATokenToKVPool(
                        self.max_total_num_tokens,
                        page_size=self.page_size,
                        dtype=self.kv_cache_dtype,
                        head_num=self.model_config.get_num_kv_heads(
                            get_attention_tp_size()
                        ),
                        head_dim=self.model_config.head_dim,
                        layer_num=self.num_effective_layers,
                        device=self.device,
                        enable_memory_saver=self.server_args.enable_memory_saver,
                        start_layer=self.start_layer,
                        end_layer=self.end_layer,
                        enable_alt_stream=not self.server_args.enable_pdmux,
                        enable_kv_cache_copy=(
                            self.server_args.speculative_algorithm is not None
                        ),
                    )

        # Initialize token_to_kv_pool_allocator
        need_sort = self.server_args.disaggregation_mode in ("decode", "prefill")
        if self.token_to_kv_pool_allocator is None:
            if _is_npu and (
                self.server_args.attention_backend == "ascend"
                or self.hybrid_gdn_config is not None
            ):
                self.token_to_kv_pool_allocator = AscendPagedTokenToKVPoolAllocator(
                    self.max_total_num_tokens,
                    page_size=self.page_size,
                    dtype=self.kv_cache_dtype,
                    device=self.device,
                    kvcache=self.token_to_kv_pool,
                    need_sort=need_sort,
                )
            else:
                if self.page_size == 1:
                    if self.is_hybrid_swa:
                        self.token_to_kv_pool_allocator = SWATokenToKVPoolAllocator(
                            self.full_max_total_num_tokens,
                            self.swa_max_total_num_tokens,
                            dtype=self.kv_cache_dtype,
                            device=self.device,
                            kvcache=self.token_to_kv_pool,
                            need_sort=need_sort,
                        )
                    else:
                        self.token_to_kv_pool_allocator = TokenToKVPoolAllocator(
                            self.max_total_num_tokens,
                            dtype=self.kv_cache_dtype,
                            device=self.device,
                            kvcache=self.token_to_kv_pool,
                            need_sort=need_sort,
                        )
                else:
                    assert not self.is_hybrid_swa
                    self.token_to_kv_pool_allocator = PagedTokenToKVPoolAllocator(
                        self.max_total_num_tokens,
                        page_size=self.page_size,
                        dtype=self.kv_cache_dtype,
                        device=self.device,
                        kvcache=self.token_to_kv_pool,
                        need_sort=need_sort,
                    )
        else:
            assert self.is_draft_worker

        logger.info(
            f"Memory pool end. "
            f"avail mem={get_available_gpu_memory(self.device, self.gpu_id):.2f} GB"
        )

    def init_cublas(self):
        """We need to run a small matmul to init cublas. Otherwise, it will raise some errors later."""
        dtype = torch.float16
        device = "cuda"
        a = torch.ones((16, 16), dtype=dtype, device=device)
        b = torch.ones((16, 16), dtype=dtype, device=device)
        c = a @ b
        return c

    def init_attention_backend(self):
        """Init attention kernel backend."""
        if self.server_args.enable_pdmux:
            self.attn_backend = self._get_attention_backend(init_new_workspace=True)
            self.decode_attn_backend_group = []
            for _ in range(self.server_args.sm_group_num):
                self.decode_attn_backend_group.append(self._get_attention_backend())
            self.decode_attn_backend = self.decode_attn_backend_group[0]
        elif self.server_args.enable_two_batch_overlap and not self.is_draft_worker:
            self.attn_backend = TboAttnBackend.init_new(self._get_attention_backend)
        else:
            self.attn_backend = self._get_attention_backend()

    def _get_attention_backend(self, init_new_workspace: bool = False):
        """Init attention kernel backend."""
        self.prefill_attention_backend_str, self.decode_attention_backend_str = (
            self.server_args.get_attention_backends()
        )

        if self.decode_attention_backend_str != self.prefill_attention_backend_str:
            from sglang.srt.layers.attention.hybrid_attn_backend import (
                HybridAttnBackend,
            )

            attn_backend = HybridAttnBackend(
                self,
                decode_backend=self._get_attention_backend_from_str(
                    self.decode_attention_backend_str,
                    init_new_workspace=init_new_workspace,
                ),
                prefill_backend=self._get_attention_backend_from_str(
                    self.prefill_attention_backend_str,
                    init_new_workspace=init_new_workspace,
                ),
            )
            logger.info(
                f"Using hybrid attention backend for decode and prefill: "
                f"decode_backend={self.decode_attention_backend_str}, "
                f"prefill_backend={self.prefill_attention_backend_str}."
            )
            logger.warning(
                "Warning: Attention backend specified by --attention-backend or default backend might be overridden."
                "The feature of hybrid attention backend is experimental and unstable. Please raise an issue if you encounter any problem."
            )
        else:
            attn_backend = self._get_attention_backend_from_str(
                self.server_args.attention_backend,
                init_new_workspace=init_new_workspace,
            )

        (
            get_global_server_args().prefill_attention_backend,
            get_global_server_args().decode_attention_backend,
        ) = (self.prefill_attention_backend_str, self.decode_attention_backend_str)
        return attn_backend

    def _get_attention_backend_from_str(
        self, backend_str: str, init_new_workspace: bool = False
    ):
        if backend_str not in ATTENTION_BACKENDS:
            raise ValueError(f"Invalid attention backend: {backend_str}")
        self.init_new_workspace = init_new_workspace
        full_attention_backend = ATTENTION_BACKENDS[backend_str](self)
        return attn_backend_wrapper(self, full_attention_backend)

    def init_double_sparsity_channel_config(self, selected_channel):
        selected_channel = "." + selected_channel + "_proj"
        self.sorted_channels = []
        # load channel config
        with open(self.server_args.ds_channel_config_path, "r") as f:
            channel_config = json.load(f)

        for i in range(self.start_layer, self.end_layer):
            key = "model.layers." + str(i) + ".self_attn" + selected_channel
            self.sorted_channels.append(
                torch.tensor(channel_config[key])[
                    :, : self.server_args.ds_heavy_channel_num
                ]
                .contiguous()
                .cuda()
            )

    def kernel_warmup(self):
        """
        Warmup and tune kernels before cuda graph capture.
        Currently only doing FlashInfer autotune.
        """
        if self.device != "cuda":
            return

        if self._should_run_flashinfer_autotune():
            self._flashinfer_autotune()

    def _should_run_flashinfer_autotune(self) -> bool:
        """Check if flashinfer autotune should be run."""
        if not self.server_args.enable_flashinfer_autotune:
            return False

        backend_str = self.server_args.attention_backend
        if backend_str not in ["flashinfer", "trtllm_mla", "trtllm_mha"]:
            return False

        major, _ = torch.cuda.get_device_capability()
        if major < 9:
            return False

        if (
            self.spec_algorithm.is_eagle()
            or self.spec_algorithm.is_standalone()
            or self.spec_algorithm.is_ngram()
        ):
            return not self.is_draft_worker

        return True

    def _flashinfer_autotune(self):
        """Run flashinfer autotune."""
        from flashinfer.autotuner import autotune

        logger.info("Running FlashInfer autotune...")

        with torch.inference_mode(), autotune():
            self._dummy_run(batch_size=self.req_to_token_pool.size)

        logger.info("FlashInfer autotune completed.")

    def _dummy_run(self, batch_size: int):
        """Run a dummy forward pass for warmup/profiling."""
        if self.is_generation:
            capture_forward_mode = ForwardMode.DECODE
        else:
            capture_forward_mode = ForwardMode.EXTEND
        capture_hidden_mode = CaptureHiddenMode.NULL
        num_tokens_per_bs = 1
        if (
            self.spec_algorithm.is_eagle()
            or self.spec_algorithm.is_standalone()
            or self.spec_algorithm.is_ngram()
        ):
            if self.is_draft_worker:
                raise RuntimeError("This should not happen")
            else:
                capture_forward_mode = ForwardMode.TARGET_VERIFY
                num_tokens_per_bs = self.server_args.speculative_num_draft_tokens

        if self.server_args.enable_return_hidden_states:
            capture_hidden_mode = CaptureHiddenMode.FULL

        num_tokens = batch_size * num_tokens_per_bs

        seq_len_fill_value = self.attn_backend.get_cuda_graph_seq_len_fill_value()

        if self.server_args.enable_torch_compile:
            set_torch_compile_config()

        if self.spec_algorithm.is_eagle3():
            self.model.set_eagle3_layers_to_capture()

        require_mlp_tp_gather_ = require_mlp_tp_gather(self.server_args)
        if require_gathered_buffer(self.server_args):
            assert require_mlp_tp_gather_ or require_attn_tp_gather(self.server_args)

        buffers: GraphInputBuffers = GraphInputBuffers.create(
            device=self.device,
            max_bs=batch_size,
            max_num_token=num_tokens,
            hidden_size=self.model_config.hidden_size,
            vocab_size=self.model_config.vocab_size,
            dtype=self.model_config.dtype,
            dp_size=self.server_args.dp_size,
            pp_size=self.server_args.pp_size,
            is_encoder_decoder=self.model_config.is_encoder_decoder,
            require_mlp_tp_gather=require_mlp_tp_gather_,
            seq_len_fill_value=seq_len_fill_value,
            encoder_len_fill_value=0,
            num_tokens_per_bs=num_tokens_per_bs,
            cache_loc_dtype=torch.int64,
        )
        buffers.num_token_non_padded[...] = num_tokens

        # For extend mode
        if not self.is_generation:
            extend_prefix_lens_cpu = [0] * batch_size
            extend_seq_lens_cpu = [seq_len_fill_value] * batch_size
            extend_num_tokens = num_tokens
            extend_seq_lens = torch.full(
                (batch_size,), seq_len_fill_value, dtype=torch.int32, device=self.device
            )
            extend_prefix_lens = torch.zeros(
                (batch_size,), dtype=torch.int32, device=self.device
            )
            extend_start_loc = torch.arange(
                0, num_tokens, num_tokens_per_bs, dtype=torch.int32, device=self.device
            )
        else:
            extend_prefix_lens_cpu = None
            extend_seq_lens_cpu = None
            extend_num_tokens = None
            extend_seq_lens = None
            extend_prefix_lens = None
            extend_start_loc = None

        if self.server_args.pp_size > 1:
            pp_proxy_tensors = PPProxyTensors(
                {k: v[:num_tokens] for k, v in buffers.pp_proxy_tensors.items()}
            )

        if require_mlp_tp_gather_:
            buffers.global_num_tokens_gpu.copy_(
                torch.tensor(
                    [num_tokens] * self.server_args.dp_size,
                    dtype=torch.int32,
                    device=self.device,
                )
            )
            buffers.global_num_tokens_for_logprob_gpu.copy_(
                torch.tensor(
                    [num_tokens] * self.server_args.dp_size,
                    dtype=torch.int32,
                    device=self.device,
                )
            )
            global_dp_buffer_len = num_tokens * self.server_args.dp_size
        elif require_attn_tp_gather(self.server_args):
            buffers.global_num_tokens_gpu.copy_(
                torch.tensor(
                    [num_tokens],
                    dtype=torch.int32,
                    device=self.device,
                )
            )
            buffers.global_num_tokens_for_logprob_gpu.copy_(
                torch.tensor(
                    [num_tokens],
                    dtype=torch.int32,
                    device=self.device,
                )
            )
            global_dp_buffer_len = num_tokens
        else:
            global_dp_buffer_len = None

        def get_spec_info():
            spec_info = None
            if self.spec_algorithm.is_eagle() or self.spec_algorithm.is_standalone():
                from sglang.srt.speculative.eagle_info import EagleVerifyInput

                if self.is_draft_worker:
                    raise RuntimeError("This should not happen.")
                else:
                    spec_info = EagleVerifyInput(
                        draft_token=None,
                        custom_mask=buffers.custom_mask,
                        positions=None,
                        retrive_index=None,
                        retrive_next_token=None,
                        retrive_next_sibling=None,
                        retrive_cum_len=None,
                        spec_steps=self.server_args.speculative_num_steps,
                        topk=self.server_args.speculative_eagle_topk,
                        draft_token_num=self.server_args.speculative_num_draft_tokens,
                        capture_hidden_mode=CaptureHiddenMode.FULL,
                        seq_lens_sum=None,
                        seq_lens_cpu=None,
                    )

            elif self.spec_algorithm.is_ngram():
                from sglang.srt.speculative.ngram_info import NgramVerifyInput

                spec_info = NgramVerifyInput(
                    draft_token=None,
                    tree_mask=buffers.custom_mask,
                    positions=None,
                    retrive_index=None,
                    retrive_next_token=None,
                    retrive_next_sibling=None,
                    draft_token_num=num_tokens_per_bs,
                )
                spec_info.capture_hidden_mode = CaptureHiddenMode.NULL

            return spec_info

        spec_info = get_spec_info()
        if capture_hidden_mode != CaptureHiddenMode.FULL:
            capture_hidden_mode = (
                spec_info.capture_hidden_mode if spec_info else CaptureHiddenMode.NULL
            )

        if self.server_args.enable_lora:
            lora_ids = [None] * batch_size
        else:
            lora_ids = None

        forward_batch = ForwardBatch(
            forward_mode=capture_forward_mode,
            batch_size=batch_size,
            input_ids=buffers.input_ids,
            req_pool_indices=buffers.req_pool_indices,
            seq_lens=buffers.seq_lens,
            seq_lens_cpu=buffers.seq_lens_cpu,
            next_token_logits_buffer=buffers.next_token_logits_buffer,
            orig_seq_lens=buffers.seq_lens,
            req_to_token_pool=self.req_to_token_pool,
            token_to_kv_pool=self.token_to_kv_pool,
            attn_backend=self.attn_backend,
            out_cache_loc=buffers.out_cache_loc,
            seq_lens_sum=buffers.seq_lens.sum().item(),
            encoder_lens=buffers.encoder_lens,
            return_logprob=False,
            positions=buffers.positions,
            extend_num_tokens=extend_num_tokens,
            extend_seq_lens=extend_seq_lens,
            extend_prefix_lens=extend_prefix_lens,
            extend_start_loc=extend_start_loc,
            extend_prefix_lens_cpu=extend_prefix_lens_cpu,
            extend_seq_lens_cpu=extend_seq_lens_cpu,
            global_num_tokens_gpu=buffers.global_num_tokens_gpu,
            global_num_tokens_for_logprob_gpu=buffers.global_num_tokens_for_logprob_gpu,
            dp_padding_mode=DpPaddingMode.get_default_mode_in_cuda_graph(),
            global_dp_buffer_len=global_dp_buffer_len,
            mrope_positions=buffers.mrope_positions,
            spec_algorithm=self.spec_algorithm,
            spec_info=spec_info,
            capture_hidden_mode=capture_hidden_mode,
            num_token_non_padded=buffers.num_token_non_padded,
            global_forward_mode=capture_forward_mode,
            lora_ids=lora_ids,
        )

        if lora_ids is not None:
            self.lora_manager.prepare_lora_batch(forward_batch)

        self.attn_backend.init_forward_metadata(forward_batch)

        def run_once():
            forward_batch.dp_local_start_pos = forward_batch.dp_local_num_tokens = None
            set_dp_buffer_len(
                global_dp_buffer_len,
                num_tokens,
                forward_batch.dp_padding_mode.is_max_len(),
            )
            set_is_extend_in_batch(False)

            kwargs = {}
            if (
                self.server_args.pp_size > 1
                and "pp_proxy_tensors"
                in inspect.signature(self.model.forward).parameters
            ):
                kwargs["pp_proxy_tensors"] = PPProxyTensors(
                    {k: v.clone() for k, v in pp_proxy_tensors.tensors.items()}
                )
            if not self.is_generation:
                kwargs["get_embedding"] = True

            logits_output_or_pp_proxy_tensors = self.model.forward(
                buffers.input_ids,
                forward_batch.positions,
                forward_batch,
                **kwargs,
            )
            return logits_output_or_pp_proxy_tensors

        torch.get_device_module(self.device).synchronize()
        self.tp_group.barrier()
        run_once()

    def init_device_graphs(self):
        """Capture device graphs."""
        self.graph_runner = None
        self.graph_mem_usage = 0

        if not self.is_generation:
            # TODO: Currently, cuda graph only captures decode steps, which only exists for generation models
            return

        if self.device not in ["cpu", "npu"] and self.server_args.disable_cuda_graph:
            return

        if (
            self.device == "npu"
            and self.server_args.disable_cuda_graph
            and not self.server_args.enable_torch_compile
        ):
            return

        if self.server_args.model_impl.lower() == ModelImpl.MINDSPORE:
            return

        if self.device == "cpu" and not self.server_args.enable_torch_compile:
            return

        tic = time.perf_counter()
        before_mem = get_available_gpu_memory(self.device, self.gpu_id)
        logger.info(
            f"Capture {'cpu graph' if self.device == 'cpu' else 'cuda graph'} begin. This can take up to several minutes. avail mem={before_mem:.2f} GB"
        )

        graph_runners = defaultdict(
            lambda: CudaGraphRunner,
            {
                "cpu": CPUGraphRunner,
                "npu": (
                    PiecewiseNPUGraphRunnerDecode
                    if self.server_args.enable_piecewise_npu_graph_decode
                    else (
                        NPUCompileModelRunner
                        if self.server_args.disable_cuda_graph
                        else NPUGraphRunner
                    )
                ),
            },
        )
        self.graph_runner = graph_runners[self.device](self)

        after_mem = get_available_gpu_memory(self.device, self.gpu_id)
        self.graph_mem_usage = before_mem - after_mem
        logger.info(
            f"Capture {'cpu graph' if self.device == 'cpu' else 'cuda graph'} end. Time elapsed: {time.perf_counter() - tic:.2f} s. "
            f"mem usage={self.graph_mem_usage:.2f} GB. avail mem={after_mem:.2f} GB."
        )

    def init_piecewise_cuda_graphs(self):
        """Initialize piecewise CUDA graph runner."""
        self.piecewise_cuda_graph_runner = None

        if (
            not self.server_args.enable_piecewise_cuda_graph
            or not self.can_run_piecewise_cuda_graph()
        ):
            return

        # Collect attention layers from the model
        self.attention_layers = []
        self.model.model = resolve_language_model(self.model)
        for layer in self.model.model.layers:
            if hasattr(layer, "self_attn"):
                if hasattr(layer.self_attn, "attn"):
                    self.attention_layers.append(layer.self_attn.attn)
                elif hasattr(layer.self_attn, "attn_mqa"):
                    # For DeepSeek model
                    self.attention_layers.append(layer.self_attn.attn_mqa)
            # For hybrid model
            elif hasattr(layer, "attn"):
                self.attention_layers.append(layer.attn)
            elif hasattr(layer, "linear_attn"):
                self.attention_layers.append(layer.linear_attn)
            # For InternVL model
            elif hasattr(layer, "attention"):
                if hasattr(layer.attention, "attn"):
                    self.attention_layers.append(layer.attention.attn)

        if len(self.attention_layers) < self.model_config.num_hidden_layers:
            # TODO(yuwei): support Non-Standard GQA
            log_info_on_rank0(
                logger,
                "Disable piecewise CUDA graph because some layers do not apply Standard GQA",
            )
            return

        tic = time.perf_counter()
        before_mem = get_available_gpu_memory(self.device, self.gpu_id)
        logger.info(
            f"Capture piecewise CUDA graph begin. avail mem={before_mem:.2f} GB"
        )

        self.piecewise_cuda_graph_runner = PiecewiseCudaGraphRunner(self)

        after_mem = get_available_gpu_memory(self.device, self.gpu_id)
        mem_usage = before_mem - after_mem
        logger.info(
            f"Capture piecewise CUDA graph end. Time elapsed: {time.perf_counter() - tic:.2f} s. "
            f"mem usage={mem_usage:.2f} GB. avail mem={after_mem:.2f} GB."
        )

    def init_threads_binding(self):
        omp_cpuids = os.environ.get("SGLANG_CPU_OMP_THREADS_BIND", "all")
        cpu_ids_by_node = get_cpu_ids_by_node()
        n_numa_node = len(cpu_ids_by_node)
        if omp_cpuids == "all":
            assert self.tp_size <= n_numa_node, (
                f"SGLANG_CPU_OMP_THREADS_BIND is not set, in this case, "
                f"tp_size {self.tp_size} should be smaller than or equal to number of numa node on the machine {n_numa_node}. "
                f"If you need tp_size to be larger than number of numa node, please set the CPU cores for each tp rank via SGLANG_CPU_OMP_THREADS_BIND explicitly. "
                f"For example, on a machine with 2 numa nodes, where core 0-31 are on numa node 0 and core 32-63 are on numa node 1, "
                f"it is suggested to use -tp 2 and bind tp rank 0 to core 0-31 and tp rank 1 to core 32-63. "
                f"This is the default behavior if SGLANG_CPU_OMP_THREADS_BIND is not set and it is the same as setting SGLANG_CPU_OMP_THREADS_BIND=0-31|32-63. "
                f"If you do need tp_size to be larger than the number of numa nodes, you could set SGLANG_CPU_OMP_THREADS_BIND explicitly for example SGLANG_CPU_OMP_THREADS_BIND=0-15|16-31|32-47|48-63 and run with -tp 4. "
                f"If you don't want each tp rank to use all the cores on one numa node, you could set for example SGLANG_CPU_OMP_THREADS_BIND=0-15|32-47 and run with -tp 2."
            )
            if self.tp_size < n_numa_node:
                logger.warning(
                    f"Detected the current machine has {n_numa_node} numa nodes available, but tp_size is set to {self.tp_size}, so only {self.tp_size} numa nodes are used."
                )
            self.local_omp_cpuid = cpu_ids_by_node[self.tp_rank]
        else:
            threads_bind_list = omp_cpuids.split("|")
            assert self.tp_size == len(threads_bind_list), (
                f"SGLANG_CPU_OMP_THREADS_BIND setting must be aligned with TP size parameter ({self.tp_size}). "
                f"Please double check your settings."
            )
            self.local_omp_cpuid = threads_bind_list[self.tp_rank]
            if self.tp_size > n_numa_node:
                logger.warning(
                    f"TP size ({self.tp_size})is larger than numa node number ({n_numa_node}), "
                    f"in this case the available memory amount of each rank cannot be determined in prior. "
                    f"Please set proper `--max-total-tokens` to avoid the out-of-memory error."
                )

    def apply_torch_tp(self):
        logger.info(f"Enabling torch tensor parallelism on {self.tp_size} devices.")
        from sglang.srt.layers.model_parallel import tensor_parallel

        device_mesh = torch.distributed.init_device_mesh(self.device, (self.tp_size,))
        tensor_parallel(self.model, device_mesh)

    def update_decode_attn_backend(self, stream_idx: int):
        self.decode_attn_backend = self.decode_attn_backend_group[stream_idx]

    def forward_decode(
        self,
        forward_batch: ForwardBatch,
        skip_attn_backend_init: bool = False,
        pp_proxy_tensors=None,
    ) -> Union[LogitsProcessorOutput, PPProxyTensors]:
        if not skip_attn_backend_init:
            if self.server_args.enable_pdmux:
                self.decode_attn_backend.init_forward_metadata(forward_batch)
                forward_batch.attn_backend = self.decode_attn_backend
            else:
                self.attn_backend.init_forward_metadata(forward_batch)
        # FIXME: add pp_proxy_tensors arg to all models
        kwargs = {}
        if self.support_pp:
            kwargs["pp_proxy_tensors"] = pp_proxy_tensors
        return self.model.forward(
            forward_batch.input_ids,
            forward_batch.positions,
            forward_batch,
            **kwargs,
        )

    def forward_extend(
        self,
        forward_batch: ForwardBatch,
        skip_attn_backend_init: bool = False,
        pp_proxy_tensors=None,
    ) -> Union[LogitsProcessorOutput, PPProxyTensors, EmbeddingPoolerOutput]:
        kwargs = {}
        if self.support_pp:
            kwargs["pp_proxy_tensors"] = pp_proxy_tensors
        if forward_batch.input_embeds is not None:
            kwargs["input_embeds"] = forward_batch.input_embeds.bfloat16()
        if not self.is_generation:
            kwargs["get_embedding"] = True

        if (
            self.piecewise_cuda_graph_runner is not None
            and self.piecewise_cuda_graph_runner.can_run(forward_batch)
        ):
            return self.piecewise_cuda_graph_runner.replay(forward_batch, **kwargs)

        if not skip_attn_backend_init:
            self.attn_backend.init_forward_metadata(forward_batch)

        return self.model.forward(
            forward_batch.input_ids,
            forward_batch.positions,
            forward_batch,
            **kwargs,
        )

    def forward_idle(
        self, forward_batch: ForwardBatch, pp_proxy_tensors=None
    ) -> Union[LogitsProcessorOutput, PPProxyTensors]:
        kwargs = {}
        if self.support_pp:
            kwargs["pp_proxy_tensors"] = pp_proxy_tensors
        return self.model.forward(
            forward_batch.input_ids,
            forward_batch.positions,
            forward_batch,
            **kwargs,
        )

    def forward_split_prefill(
        self,
        forward_batch: ForwardBatch,
        reinit_attn_backend: bool = False,
        forward_count: int = 1,
    ) -> LogitsProcessorOutput:
        if forward_batch.split_index == 0 or reinit_attn_backend:
            self.attn_backend.init_forward_metadata(forward_batch)
        next_split_index = min(
            forward_batch.split_index + forward_count,
            self.model_config.num_hidden_layers,
        )
        ret = self.model.forward_split_prefill(
            forward_batch.input_ids,
            forward_batch.positions,
            forward_batch,
            (forward_batch.split_index, next_split_index),
        )
        forward_batch.split_index = next_split_index
        return ret

    def forward(
        self,
        forward_batch: ForwardBatch,
        skip_attn_backend_init: bool = False,
        pp_proxy_tensors: Optional[PPProxyTensors] = None,
        reinit_attn_backend: bool = False,
        split_forward_count: int = 1,
    ) -> Tuple[Union[LogitsProcessorOutput, PPProxyTensors], bool]:
        self.forward_pass_id += 1

        with get_global_expert_distribution_recorder().with_forward_pass(
            self.forward_pass_id,
            forward_batch,
        ):
            output = self._forward_raw(
                forward_batch,
                skip_attn_backend_init,
                pp_proxy_tensors,
                reinit_attn_backend,
                split_forward_count,
            )

        if self.eplb_manager is not None:
            self.eplb_manager.on_forward_pass_end()

        return output

    def _forward_raw(
        self,
        forward_batch: ForwardBatch,
        skip_attn_backend_init: bool,
        pp_proxy_tensors: Optional[PPProxyTensors],
        reinit_attn_backend: bool = False,
        split_forward_count: int = 1,
    ) -> Tuple[Union[LogitsProcessorOutput, PPProxyTensors], bool]:
        mode_check = (
            forward_batch.forward_mode.is_cpu_graph
            if self.device == "cpu"
            else forward_batch.forward_mode.is_cuda_graph
        )
        can_run_graph = bool(
            mode_check()
            and self.graph_runner
            and self.graph_runner.can_run(forward_batch)
        )

        if can_run_graph:
            ret = self.graph_runner.replay(
                forward_batch,
                skip_attn_backend_init=skip_attn_backend_init,
                pp_proxy_tensors=pp_proxy_tensors,
            )
            return ret, can_run_graph

        # For MLP sync
        if forward_batch.global_num_tokens_cpu is not None:
            forward_batch.prepare_mlp_sync_batch(self)
        else:
            forward_batch.prepare_attn_tp_scatter_input(self)

        if forward_batch.forward_mode.is_decode():
            ret = self.forward_decode(
                forward_batch,
                skip_attn_backend_init=skip_attn_backend_init,
                pp_proxy_tensors=pp_proxy_tensors,
            )
        elif forward_batch.forward_mode.is_split_prefill():
            ret = self.forward_split_prefill(
                forward_batch,
                reinit_attn_backend=reinit_attn_backend,
                forward_count=split_forward_count,
            )
        elif forward_batch.forward_mode.is_extend(include_draft_extend_v2=True):
            ret = self.forward_extend(
                forward_batch,
                skip_attn_backend_init=skip_attn_backend_init,
                pp_proxy_tensors=pp_proxy_tensors,
            )
        elif forward_batch.forward_mode.is_idle():
            ret = self.forward_idle(forward_batch, pp_proxy_tensors=pp_proxy_tensors)
        else:
            raise ValueError(f"Invalid forward mode: {forward_batch.forward_mode}")

        if (
            forward_batch.global_num_tokens_cpu is not None
            and self.pp_group.is_last_rank
        ):
            forward_batch.post_forward_mlp_sync_batch(ret)

        return ret, can_run_graph

    def _preprocess_logits(
        self, logits_output: LogitsProcessorOutput, sampling_info: SamplingBatchInfo
    ):
        # NOTE: In overlap mode, the function update_regex_vocab_mask (in sample)
        #       was executed after we processed last batch's results.

        # Calculate logits bias and apply it to next_token_logits.
        sampling_info.update_regex_vocab_mask()
        sampling_info.apply_logits_bias(logits_output.next_token_logits)

    def sample(
        self,
        logits_output: LogitsProcessorOutput,
        forward_batch: ForwardBatch,
    ) -> torch.Tensor:
        """Sample and compute logprobs and update logits_output.

        Args:
            logits_output: The logits output from the model forward
            forward_batch: The forward batch that generates logits_output

        Returns:
            A list of next_token_ids
        """
        # For duplex models with multiple output streams.
        if isinstance(logits_output, tuple):
            return torch.stack(
                [self.sample(values, forward_batch) for values in logits_output],
                axis=-1,
            )

        self._preprocess_logits(logits_output, forward_batch.sampling_info)
        # Sample the next tokens
        next_token_ids = self.sampler(
            logits_output,
            forward_batch.sampling_info,
            forward_batch.return_logprob,
            forward_batch.top_logprobs_nums,
            forward_batch.token_ids_logprobs,
            # For prefill, we only use the position of the last token.
            (
                forward_batch.positions
                if forward_batch.forward_mode.is_decode()
                else forward_batch.seq_lens - 1
            ),
        )
        return next_token_ids

    def compute_logprobs_only(
        self,
        logits_output: LogitsProcessorOutput,
        forward_batch: ForwardBatch,
    ) -> None:
        """
        Compute token_ids_logprobs without performing sampling.

        Optimized path for prefill-only requests that need token_ids_logprobs but don't
        require next token generation. Skips expensive sampling operations
        while still providing requested probability information.

        Args:
            logits_output: The logits output from the model forward
            forward_batch: The forward batch that generates logits_output
        """
        if not forward_batch.token_ids_logprobs:
            return

        # Preprocess logits (same as in sample method)
        self._preprocess_logits(logits_output, forward_batch.sampling_info)

        # Delegate to sampler for logprob-only computation
        # This populates logits_output with requested token probabilities
        self.sampler.compute_logprobs_only(
            logits_output,
            forward_batch.sampling_info,
            forward_batch.return_logprob,
            forward_batch.top_logprobs_nums,
            forward_batch.token_ids_logprobs,
        )

    @property
    def model_is_mrope(self) -> bool:
        """Detect if the model has "mrope" rope_scaling type.
        mrope requires keep "rope_deltas" between prompt and decoding phases."""
        rope_scaling = getattr(self.model_config.hf_text_config, "rope_scaling", {})
        if rope_scaling is None:
            return False
        is_mrope_enabled = "mrope_section" in rope_scaling
        return is_mrope_enabled

    def save_remote_model(self, url: str):
        from sglang.srt.model_loader.loader import RemoteModelLoader

        logger.info(f"Saving model to {url}")
        RemoteModelLoader.save_model(self.model, self.model_config.model_path, url)

    def save_sharded_model(
        self, path: str, pattern: Optional[str] = None, max_size: Optional[int] = None
    ):
        from sglang.srt.model_loader.loader import ShardedStateLoader

        logger.info(
            f"Save sharded model to {path} with pattern {pattern} and max_size {max_size}"
        )
        ShardedStateLoader.save_model(self.model, path, pattern, max_size)

    def check_weights(self, action: str):
        self._weight_checker.handle(action=action)

    def update_weights_from_ipc(self, recv_req):
        """Update weights from IPC for checkpoint-engine integration."""
        try:
            from sglang.srt.checkpoint_engine.checkpoint_engine_worker import (
                SGLangCheckpointEngineWorkerExtensionImpl,
            )

            # Create a worker extension that integrates with SGLang's model
            worker = SGLangCheckpointEngineWorkerExtensionImpl(self)
            worker.update_weights_from_ipc(recv_req.zmq_handles)
            return True, "IPC weight update completed successfully"
        except ImportError as e:
            return False, f"IPC weight update failed: ImportError {e}"
        except Exception as e:
            logger.error(f"IPC weight update failed: {e}")
            return False, str(e)


def _model_load_weights_direct(model, named_tensors: List[Tuple[str, torch.Tensor]]):
    params_dict = dict(model.named_parameters())
    for name, tensor in named_tensors:
        default_weight_loader(params_dict[name], tensor)


def _unwrap_tensor(tensor, tp_rank, device):
    if isinstance(tensor, LocalSerializedTensor):
        tensor = tensor.get(tp_rank)
    return tensor.to(device)


@dataclass
class LocalSerializedTensor:
    """torch.Tensor that gets serialized by MultiprocessingSerializer (which only serializes a pointer and not the data).
    The i-th element in the list corresponds to i-th rank's GPU."""

    values: List[bytes]

    def get(self, rank: int):
        return MultiprocessingSerializer.deserialize(self.values[rank])<|MERGE_RESOLUTION|>--- conflicted
+++ resolved
@@ -131,11 +131,8 @@
     PPProxyTensors,
 )
 from sglang.srt.model_executor.hook_manager import register_forward_hooks
-<<<<<<< HEAD
 from sglang.srt.model_executor.npu_compile_model_runner import NPUCompileModelRunner
-=======
 from sglang.srt.model_executor.input_buffers import GraphInputBuffers
->>>>>>> 64092c8b
 from sglang.srt.model_executor.npu_graph_runner import NPUGraphRunner
 from sglang.srt.model_executor.piecewise_cuda_graph_runner import (
     PiecewiseCudaGraphRunner,
@@ -381,41 +378,6 @@
         self._model_update_group = {}
         self._weights_send_group = {}
 
-<<<<<<< HEAD
-        if (
-            self.server_args.enable_piecewise_cuda_graph
-            and self.can_run_piecewise_cuda_graph()
-        ):
-            self.attention_layers = []
-            for layer in self.model.model.layers:
-                if hasattr(layer, "self_attn"):
-                    if hasattr(layer.self_attn, "attn"):
-                        self.attention_layers.append(layer.self_attn.attn)
-                    elif hasattr(layer.self_attn, "attn_mqa"):
-                        # For DeepSeek model
-                        self.attention_layers.append(layer.self_attn.attn_mqa)
-                # For hybrid model
-                elif hasattr(layer, "attn"):
-                    self.attention_layers.append(layer.attn)
-                elif hasattr(layer, "linear_attn"):
-                    self.attention_layers.append(layer.linear_attn)
-                # For InternVL model
-                elif hasattr(layer, "attention"):
-                    if hasattr(layer.attention, "attn"):
-                        self.attention_layers.append(layer.attention.attn)
-
-            if len(self.attention_layers) < self.model_config.num_hidden_layers:
-                # TODO(yuwei): support Non-Standard GQA
-                log_info_on_rank0(
-                    logger,
-                    "Disable piecewise CUDA graph because some layers do not apply Standard GQA",
-                )
-                self.piecewise_cuda_graph_runner = None
-            else:
-                self.piecewise_cuda_graph_runner = PiecewiseCudaGraphRunner(self)
-        else:
-            self.piecewise_cuda_graph_runner = None
-
         if _is_npu and (
             not self.server_args.disable_cuda_graph
             and self.server_args.enable_torch_compile
@@ -427,8 +389,6 @@
             )
             self.server_args.enable_torch_compile = False
 
-=======
->>>>>>> 64092c8b
     def init_mindspore_runner(self):
         # Init the mindspore runner
         # for now, there is only some communication initialization work
