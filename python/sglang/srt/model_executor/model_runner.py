# Copyright 2023-2024 SGLang Team
# Licensed under the Apache License, Version 2.0 (the "License");
# you may not use this file except in compliance with the License.
# You may obtain a copy of the License at
#
#     http://www.apache.org/licenses/LICENSE-2.0
#
# Unless required by applicable law or agreed to in writing, software
# distributed under the License is distributed on an "AS IS" BASIS,
# WITHOUT WARRANTIES OR CONDITIONS OF ANY KIND, either express or implied.
# See the License for the specific language governing permissions and
# limitations under the License.
# ==============================================================================
"""ModelRunner runs the forward passes of the models."""

import datetime
import gc
import inspect
import json
import logging
import os
import socket
import threading
import time
from collections import defaultdict
from dataclasses import dataclass
from typing import Callable, List, Optional, Tuple, Union

import torch
import torch.distributed as dist

from sglang.srt.configs import (
<<<<<<< HEAD
    BailingMoeLinearConfig,
    FalconH1Config,
=======
    FalconH1Config,
    JetNemotronConfig,
    KimiLinearConfig,
>>>>>>> 1dcde539
    NemotronHConfig,
    Qwen3NextConfig,
)
from sglang.srt.configs.device_config import DeviceConfig
from sglang.srt.configs.load_config import LoadConfig, LoadFormat
from sglang.srt.configs.model_config import (
    AttentionArch,
    ModelConfig,
    get_nsa_index_head_dim,
    is_deepseek_nsa,
)
from sglang.srt.configs.update_config import adjust_config_with_unaligned_cpu_tp
from sglang.srt.constants import GPU_MEMORY_TYPE_WEIGHTS
from sglang.srt.debug_utils.tensor_dump_forward_hook import (
    register_forward_hook_for_model,
)
from sglang.srt.distributed import (
    get_pp_group,
    get_tp_group,
    get_world_group,
    init_distributed_environment,
    initialize_model_parallel,
    set_custom_all_reduce,
    set_mscclpp_all_reduce,
    set_torch_symm_mem_all_reduce,
)
from sglang.srt.distributed.parallel_state import monkey_patch_vllm_parallel_state
from sglang.srt.elastic_ep.elastic_ep import ElasticEPStateManager
from sglang.srt.eplb.eplb_manager import EPLBManager
from sglang.srt.eplb.expert_distribution import (
    ExpertDistributionRecorder,
    get_global_expert_distribution_recorder,
    set_global_expert_distribution_recorder,
)
from sglang.srt.eplb.expert_location import (
    ExpertLocationMetadata,
    compute_initial_expert_location_metadata,
    get_global_expert_location_metadata,
    set_global_expert_location_metadata,
)
from sglang.srt.eplb.expert_location_updater import ExpertLocationUpdater
from sglang.srt.layers import deep_gemm_wrapper
from sglang.srt.layers.attention.attention_registry import (
    ATTENTION_BACKENDS,
    attn_backend_wrapper,
)
from sglang.srt.layers.attention.tbo_backend import TboAttnBackend
from sglang.srt.layers.dp_attention import (
    get_attention_tp_group,
    get_attention_tp_size,
    initialize_dp_attention,
)
from sglang.srt.layers.logits_processor import LogitsProcessorOutput
from sglang.srt.layers.sampler import Sampler
from sglang.srt.layers.torchao_utils import apply_torchao_config_to_model
from sglang.srt.lora.lora_manager import LoRAManager
from sglang.srt.lora.lora_registry import LoRARef
from sglang.srt.mem_cache.allocator import (
    BaseTokenToKVPoolAllocator,
    PagedTokenToKVPoolAllocator,
    SWATokenToKVPoolAllocator,
    TokenToKVPoolAllocator,
)
from sglang.srt.mem_cache.allocator_ascend import AscendPagedTokenToKVPoolAllocator
from sglang.srt.mem_cache.memory_pool import (
    AscendMLAPagedTokenToKVPool,
    AscendTokenToKVPool,
    DoubleSparseTokenToKVPool,
    HybridLinearKVPool,
    HybridReqToTokenPool,
    MHATokenToKVPool,
    MLATokenToKVPool,
    NSATokenToKVPool,
    ReqToTokenPool,
    SWAKVPool,
)
from sglang.srt.model_executor.cpu_graph_runner import CPUGraphRunner
from sglang.srt.model_executor.cuda_graph_runner import CudaGraphRunner
from sglang.srt.model_executor.forward_batch_info import ForwardBatch, PPProxyTensors
from sglang.srt.model_executor.npu_graph_runner import NPUGraphRunner
from sglang.srt.model_executor.piecewise_cuda_graph_runner import (
    PiecewiseCudaGraphRunner,
)
from sglang.srt.model_loader import get_model
from sglang.srt.model_loader.loader import DefaultModelLoader, get_model_loader
from sglang.srt.model_loader.remote_instance_weight_loader_utils import (
    trigger_init_weights_send_group_for_remote_instance_request,
)
from sglang.srt.model_loader.utils import set_default_torch_dtype
from sglang.srt.model_loader.weight_utils import default_weight_loader
from sglang.srt.sampling.sampling_batch_info import SamplingBatchInfo
from sglang.srt.server_args import (
    ServerArgs,
    get_global_server_args,
    set_global_server_args_for_scheduler,
)
from sglang.srt.speculative.spec_info import SpeculativeAlgorithm
from sglang.srt.utils import (
    MultiprocessingSerializer,
    cpu_has_amx_support,
    dynamic_import,
    enable_show_time_cost,
    get_available_gpu_memory,
    get_bool_env_var,
    get_cpu_ids_by_node,
    init_custom_process_group,
    is_cuda,
    is_float4_e2m1fn_x2,
    is_hip,
    is_npu,
    log_info_on_rank0,
    monkey_patch_p2p_access_check,
    set_cuda_arch,
    slow_rank_detector,
    xpu_has_xmx_support,
)
from sglang.srt.utils.nvtx_pytorch_hooks import PytHooks
from sglang.srt.utils.offloader import (
    create_offloader_from_server_args,
    get_offloader,
    set_offloader,
)
from sglang.srt.utils.patch_torch import monkey_patch_torch_reductions
from sglang.srt.utils.torch_memory_saver_adapter import TorchMemorySaverAdapter
from sglang.srt.weight_sync.tensor_bucket import (
    FlattenedTensorBucket,
    FlattenedTensorMetadata,
)

MLA_ATTENTION_BACKENDS = [
    "aiter",
    "flashinfer",
    "fa3",
    "fa4",
    "triton",
    "flashmla",
    "cutlass_mla",
    "trtllm_mla",
    "ascend",
    "nsa",
]

CHUNKED_PREFIX_CACHE_SUPPORTED_ATTENTION_BACKENDS = [
    "flashinfer",
    "fa3",
    "fa4",
    "flashmla",
    "cutlass_mla",
    "trtllm_mla",
]


def add_mla_attention_backend(backend_name):
    if backend_name not in MLA_ATTENTION_BACKENDS:
        MLA_ATTENTION_BACKENDS.append(backend_name)
        logger.info(f"Added {backend_name} to MLA_ATTENTION_BACKENDS.")


def add_chunked_prefix_cache_attention_backend(backend_name):
    if backend_name not in CHUNKED_PREFIX_CACHE_SUPPORTED_ATTENTION_BACKENDS:
        CHUNKED_PREFIX_CACHE_SUPPORTED_ATTENTION_BACKENDS.append(backend_name)
        logger.info(
            f"Added {backend_name} to CHUNKED_PREFIX_CACHE_SUPPORTED_ATTENTION_BACKENDS."
        )


_is_cuda = is_cuda()
_is_hip = is_hip()
_is_npu = is_npu()
_is_cpu_amx_available = cpu_has_amx_support()
_is_xpu_xmx_available = xpu_has_xmx_support()

# Use a small KV cache pool size for tests in CI
SGLANG_CI_SMALL_KV_SIZE = os.getenv("SGLANG_CI_SMALL_KV_SIZE", None)

# Detect stragger ranks in model loading
UNBALANCED_MODEL_LOADING_TIMEOUT_S = 300

# the ratio of mamba cache pool size to max_running_requests, it will be safe when it is larger than 2 (yizhang2077)
MAMBA_CACHE_SIZE_MAX_RUNNING_REQUESTS_RATIO = 3

logger = logging.getLogger(__name__)

if _is_npu:
    import torch_npu

    torch.npu.config.allow_internal_format = True
    torch_npu.npu.set_compile_mode(jit_compile=False)


class RankZeroFilter(logging.Filter):
    """Filter that only allows INFO level logs from rank 0, but allows all other levels from any rank."""

    def __init__(self, is_rank_zero):
        super().__init__()
        self.is_rank_zero = is_rank_zero

    def filter(self, record):
        if record.levelno == logging.INFO:
            return self.is_rank_zero
        return True


class ModelRunner:
    """ModelRunner runs the forward passes of the models."""

    def __init__(
        self,
        model_config: ModelConfig,
        mem_fraction_static: float,
        gpu_id: int,
        tp_rank: int,
        tp_size: int,
        moe_ep_rank: int,
        moe_ep_size: int,
        pp_rank: int,
        pp_size: int,
        nccl_port: int,
        server_args: ServerArgs,
        dp_rank: Optional[int] = None,
        is_draft_worker: bool = False,
        req_to_token_pool: Optional[ReqToTokenPool] = None,
        token_to_kv_pool_allocator: Optional[BaseTokenToKVPoolAllocator] = None,
    ):
        # Parse args
        self.mem_fraction_static = mem_fraction_static
        self.device = server_args.device
        self.gpu_id = gpu_id
        self.tp_rank = tp_rank
        self.tp_size = tp_size
        self.moe_ep_rank = moe_ep_rank
        self.moe_ep_size = moe_ep_size
        self.dp_size = server_args.dp_size
        self.pp_rank = pp_rank
        self.pp_size = pp_size
        self.model_config = model_config
        self.dist_port = nccl_port
        self.server_args = server_args
        self.is_draft_worker = is_draft_worker
        self.is_generation = model_config.is_generation
        self.is_multimodal = model_config.is_multimodal
        self.is_multimodal_chunked_prefill_supported = (
            model_config.is_multimodal_chunked_prefill_supported
        )
        self.spec_algorithm = SpeculativeAlgorithm.from_string(
            server_args.speculative_algorithm
        )
        self.page_size = server_args.page_size
        self.req_to_token_pool = req_to_token_pool
        self.token_to_kv_pool_allocator = token_to_kv_pool_allocator
        self.is_hybrid = model_config.is_hybrid
        self.use_mla_backend = self.model_config.attention_arch == AttentionArch.MLA
        self.attention_chunk_size = model_config.attention_chunk_size
        self.forward_pass_id = 0
        self.init_new_workspace = False

        # Apply the rank zero filter to logger
        if server_args.show_time_cost:
            enable_show_time_cost()

        # Model-specific adjustment
        self.model_specific_adjustment()

        # Set the global server_args in the scheduler process
        set_global_server_args_for_scheduler(server_args)
        global_server_args = get_global_server_args()

        # FIXME: hacky set `use_mla_backend`
        global_server_args.use_mla_backend = self.use_mla_backend

        # Init OpenMP threads binding for CPU
        if self.device == "cpu":
            self.init_threads_binding()

        # Get memory before model loading
        min_per_gpu_memory = self.init_torch_distributed()

        # CPU offload
        set_offloader(create_offloader_from_server_args(server_args, dp_rank=dp_rank))

        if get_bool_env_var("SGLANG_DETECT_SLOW_RANK"):
            slow_rank_detector.execute()

        # Update deep gemm configure
        if deep_gemm_wrapper.ENABLE_JIT_DEEPGEMM:
            deep_gemm_wrapper.update_deep_gemm_config(gpu_id, server_args)

        # Initialize the model runner
        self.initialize(min_per_gpu_memory)

        # Temporary cached values
        self.support_pp = (
            "pp_proxy_tensors" in inspect.signature(self.model.forward).parameters
        )

        if self.pp_size > 1:
            assert (
                self.support_pp
            ), "Pipeline Parallel is not compatible with this model."

        # For weight updates
        self._model_update_group = {}
        self._weights_send_group = {}

        if (
            self.server_args.enable_piecewise_cuda_graph
            and self.can_run_piecewise_cuda_graph()
        ):
            self.attention_layers = []
            for layer in self.model.model.layers:
                if hasattr(layer, "self_attn"):
                    if hasattr(layer.self_attn, "attn"):
                        self.attention_layers.append(layer.self_attn.attn)
                    elif hasattr(layer.self_attn, "attn_mqa"):
                        # For DeepSeek model
                        self.attention_layers.append(layer.self_attn.attn_mqa)

            if len(self.attention_layers) < self.model_config.num_hidden_layers:
                # TODO(yuwei): support Non-Standard GQA
                log_info_on_rank0(
                    logger,
                    "Disable piecewise CUDA graph because some layers do not apply Standard GQA",
                )
                self.piecewise_cuda_graph_runner = None
            else:
                self.piecewise_cuda_graph_runner = PiecewiseCudaGraphRunner(self)
        else:
            self.piecewise_cuda_graph_runner = None

    def initialize(self, min_per_gpu_memory: float):
        server_args = self.server_args

        self.memory_saver_adapter = TorchMemorySaverAdapter.create(
            enable=self.server_args.enable_memory_saver
        )

        if not self.is_draft_worker:
            set_global_expert_location_metadata(
                compute_initial_expert_location_metadata(
                    server_args=server_args,
                    model_config=self.model_config,
                    moe_ep_rank=self.moe_ep_rank,
                )
            )
            if self.tp_rank == 0 and get_bool_env_var(
                "SGLANG_LOG_EXPERT_LOCATION_METADATA"
            ):
                logger.info(
                    f"Initial expert_location_metadata: {get_global_expert_location_metadata()}"
                )

            set_global_expert_distribution_recorder(
                ExpertDistributionRecorder.init_new(
                    server_args,
                    get_global_expert_location_metadata(),
                    rank=self.tp_rank,
                )
            )

        # Expert parallelism
        self.eplb_manager = (
            EPLBManager(self)
            if self.server_args.enable_eplb and (not self.is_draft_worker)
            else None
        )
        self.expert_location_updater = ExpertLocationUpdater()

        (
            ElasticEPStateManager.init(self.server_args)
            if self.server_args.elastic_ep_backend
            else None
        )
        # Load the model
        self.sampler = Sampler()
        self.load_model()

        # Check if the model is using hybrid SWA
        if (
            not self.server_args.disable_hybrid_swa_memory
            and self.sliding_window_size is not None
            and self.sliding_window_size > 0
        ):
            architectures = self.model_config.hf_config.architectures
            if architectures and not any("Llama4" in arch for arch in architectures):
                self.is_hybrid = self.model_config.is_hybrid = True

        if config := self.mamba2_config:
            class_name = config.__class__.__name__
            logger.warning(f"{class_name} model detected, disable radix cache")
            self.server_args.disable_radix_cache = True

        # For MTP models like DeepSeek-V3 or GLM-4.5, the MTP layer(s) are used separately as draft
        # models for speculative decoding. In those cases, `num_nextn_predict_layers` is used to
        # determine the number of layers.
        model_has_mtp_layers = self.model_config.num_nextn_predict_layers is not None
        model_num_layers = (
            self.model_config.num_nextn_predict_layers
            if self.is_draft_worker and model_has_mtp_layers
            else max(
                self.model_config.num_hidden_layers,
                self.model_config.num_attention_layers,
            )
        )
        self.start_layer = getattr(self.model, "start_layer", 0)
        self.end_layer = getattr(self.model, "end_layer", model_num_layers)
        self.num_effective_layers = self.end_layer - self.start_layer
        assert (
            (not model_has_mtp_layers)
            or (self.spec_algorithm.is_none())
            or (
                (not self.spec_algorithm.is_none())
                and (self.num_effective_layers == model_num_layers)
            )
        ), "PP is not compatible with MTP models."

        # Apply torchao quantization
        torchao_applied = getattr(self.model, "torchao_applied", False)
        # In layered loading, torchao may have been applied
        if not torchao_applied:
            apply_torchao_config_to_model(
                self.model, get_global_server_args().torchao_config
            )

        # Apply torch TP if the model supports it
        supports_torch_tp = getattr(self.model, "supports_torch_tp", False)
        if self.tp_size > 1 and supports_torch_tp:
            self.apply_torch_tp()

        # Init lora
        if server_args.enable_lora:
            self.init_lora_manager()

        # Init Double Sparsity
        if server_args.enable_double_sparsity:
            if server_args.ds_heavy_channel_type is None:
                raise ValueError(
                    "Please specify the heavy channel type for double sparsity optimization."
                )
            self.init_double_sparsity_channel_config(server_args.ds_heavy_channel_type)

        # Enable batch invariant mode
        if server_args.enable_deterministic_inference:
            from sglang.srt.batch_invariant_ops import enable_batch_invariant_mode

            enable_batch_invariant_mode()

        # Init memory pool and attention backends
        self.init_memory_pool(
            min_per_gpu_memory,
            server_args.max_running_requests,
            server_args.max_total_tokens,
        )
        if self.device == "cuda":
            self.init_cublas()
            self.init_attention_backend()
            self.init_device_graphs()
        elif self.device in ["npu", "cpu"]:
            self.init_attention_backend()
            self.init_device_graphs()
        else:
            self.graph_runner = None
            self.graph_mem_usage = 0
            self.init_attention_backend()

        # auxiliary hidden capture mode. TODO: expose this to server args?
        if self.spec_algorithm.is_eagle3() and not self.is_draft_worker:
            # load draft config
            draft_model_config = ModelConfig.from_server_args(
                server_args,
                model_path=(server_args.speculative_draft_model_path),
                is_draft_model=True,
            )

            try:
                # get the aux layer from draft model config
                eagle_config = getattr(
                    draft_model_config.hf_config, "eagle_config", None
                )
                eagle_aux_hidden_state_layer_ids = eagle_config[
                    "eagle_aux_hidden_state_layer_ids"
                ]
            except:
                # if there is no aux layer, set to None
                eagle_aux_hidden_state_layer_ids = None

            self.model.set_eagle3_layers_to_capture(eagle_aux_hidden_state_layer_ids)

    def model_specific_adjustment(self):
        server_args = self.server_args

        if server_args.enable_double_sparsity:
            logger.info(
                "Double sparsity optimization is turned on. Use triton backend without CUDA graph."
            )
            server_args.attention_backend = "triton"
            server_args.disable_cuda_graph = True

        if self.is_multimodal:
            if not self.is_multimodal_chunked_prefill_supported:
                server_args.chunked_prefill_size = -1
                logger.info(
                    f"Automatically turn off --chunked-prefill-size as it is not supported for "
                    f"{self.model_config.hf_config.model_type}"
                )

        if (
            not self.use_mla_backend
            or server_args.attention_backend
            not in CHUNKED_PREFIX_CACHE_SUPPORTED_ATTENTION_BACKENDS
        ):
            server_args.disable_chunked_prefix_cache = True

        if not server_args.disable_chunked_prefix_cache:
            log_info_on_rank0(logger, "Chunked prefix cache is turned on.")

        if self.model_config.hf_config.model_type == "qwen3_vl_moe":
            if (
                quantization_config := getattr(
                    self.model_config.hf_config, "quantization_config", None
                )
            ) is not None and "weight_block_size" in quantization_config:
                weight_block_size_n = quantization_config["weight_block_size"][0]

                if self.tp_size % self.moe_ep_size != 0:
                    raise ValueError(
                        f"tp_size {self.tp_size} must be divisible by moe_ep_size {self.moe_ep_size}"
                    )
                moe_tp_size = self.tp_size // self.moe_ep_size

                moe_intermediate_size = (
                    self.model_config.hf_text_config.moe_intermediate_size
                )
                if moe_intermediate_size % moe_tp_size != 0:
                    raise ValueError(
                        f"moe_intermediate_size {moe_intermediate_size} must be divisible by moe_tp_size ({moe_tp_size}) which is tp_size ({self.tp_size}) divided by moe_ep_size ({self.moe_ep_size})."
                    )

                if (moe_intermediate_size // moe_tp_size) % weight_block_size_n != 0:
                    raise ValueError(
                        f"For qwen3-vl-fp8 models, please make sure ({moe_intermediate_size=} / {moe_tp_size=}) % {weight_block_size_n=} == 0 "
                        f"where moe_tp_size is equal to tp_size ({self.tp_size}) divided by moe_ep_size ({self.moe_ep_size}). "
                        f"You can fix this by setting arguments `--tp-size` and `--ep-size` correctly."
                    )

    def init_torch_distributed(self):
        logger.info("Init torch distributed begin.")

        try:
            torch.get_device_module(self.device).set_device(self.gpu_id)
        except Exception:
            logger.warning(
                f"Context: {self.device=} {self.gpu_id=} {os.environ.get('CUDA_VISIBLE_DEVICES')=} {self.tp_rank=} {self.tp_size=}"
            )
            raise

        if self.device == "cuda":
            if self.server_args.elastic_ep_backend == "mooncake":
                backend = "mooncake"
                if self.server_args.mooncake_ib_device:
                    mooncake_ib_device = self.server_args.mooncake_ib_device.split(",")
                    try:
                        from mooncake import ep as mooncake_ep

                        mooncake_ep.set_device_filter(mooncake_ib_device)
                    except:
                        pass  # A warning will be raised in `init_distributed_environment`
            else:
                backend = "nccl"
        elif self.device == "xpu":
            backend = "xccl"
        elif self.device == "hpu":
            backend = "hccl"
        elif self.device == "cpu":
            backend = "gloo"
        elif self.device == "npu":
            backend = "hccl"

        before_avail_memory = get_available_gpu_memory(self.device, self.gpu_id)
        if not self.server_args.enable_p2p_check:
            monkey_patch_p2p_access_check()

        if self.server_args.dist_init_addr:
            dist_init_method = f"tcp://{self.server_args.dist_init_addr}"
        else:
            dist_init_method = f"tcp://127.0.0.1:{self.dist_port}"
        set_custom_all_reduce(not self.server_args.disable_custom_all_reduce)
        set_mscclpp_all_reduce(self.server_args.enable_mscclpp)
        set_torch_symm_mem_all_reduce(self.server_args.enable_torch_symm_mem)

        if not self.is_draft_worker:
            if self.device == "cpu":
                if _is_cpu_amx_available:
                    # Bind OpenMP threads to CPU cores
                    torch.ops.sgl_kernel.init_cpu_threads_env(self.local_omp_cpuid)

                    # Set local size to hint SGLang to use shared memory based AllReduce
                    os.environ["LOCAL_SIZE"] = str(self.tp_size)
                    torch.ops.sgl_kernel.initialize(self.tp_size, self.tp_rank)

                    @torch.library.register_fake("sgl_kernel::shm_allgather")
                    def _(data, dim):
                        return torch.cat([data] * self.tp_size, dim=dim)

                else:
                    logger.warning(
                        "init_cpu_threads_env and shared memory based AllReduce is disabled since intel amx backend is not available"
                    )

            # Only initialize the distributed environment on the target model worker.
            init_distributed_environment(
                backend=backend,
                world_size=self.tp_size * self.pp_size,
                rank=self.tp_size * self.pp_rank + self.tp_rank,
                local_rank=self.gpu_id,
                distributed_init_method=dist_init_method,
                timeout=self.server_args.dist_timeout,
            )
            initialize_model_parallel(
                tensor_model_parallel_size=self.tp_size,
                pipeline_model_parallel_size=self.pp_size,
                expert_model_parallel_size=self.moe_ep_size,
                duplicate_tp_group=self.server_args.enable_pdmux,
                torch_compile=self.server_args.enable_piecewise_cuda_graph,
            )
            initialize_dp_attention(
                server_args=self.server_args,
                model_config=self.model_config,
            )

        min_per_gpu_memory = get_available_gpu_memory(
            self.device,
            self.gpu_id,
            distributed=get_world_group().world_size > 1,
            cpu_group=get_world_group().cpu_group,
        )
        self.tp_group = get_tp_group()
        self.pp_group = get_pp_group()
        self.attention_tp_group = get_attention_tp_group()

        # Check memory for tensor parallelism
        local_gpu_memory = get_available_gpu_memory(self.device, self.gpu_id)
        if self.tp_size > 1 and not self.is_draft_worker:
            if min_per_gpu_memory < local_gpu_memory * 0.9:
                if get_bool_env_var("SGL_DISABLE_TP_MEMORY_INBALANCE_CHECK"):
                    logger.warning(
                        "The memory capacity is unbalanced. Some GPUs may be occupied by other processes. "
                        f"{min_per_gpu_memory=}, {local_gpu_memory=}, {local_gpu_memory * 0.9=}"
                    )
                else:
                    raise ValueError(
                        "The memory capacity is unbalanced. Some GPUs may be occupied by other processes. "
                        f"{min_per_gpu_memory=}, {local_gpu_memory=}, {local_gpu_memory * 0.9=}"
                    )

        logger.info(
            f"Init torch distributed ends. mem usage={(before_avail_memory - local_gpu_memory):.2f} GB"
        )
        return min_per_gpu_memory

    def load_model(self):
        before_avail_memory = get_available_gpu_memory(self.device, self.gpu_id)
        logger.info(
            f"Load weight begin. avail mem={get_available_gpu_memory(self.device, self.gpu_id):.2f} GB"
        )

        # This can reduce thread conflicts and speed up weight loading.
        if self.device != "cpu":
            torch.set_num_threads(1)
        if self.device == "cuda":
            if torch.cuda.get_device_capability()[0] < 8:
                logger.info(
                    "Compute capability below sm80. Use float16 due to lack of bfloat16 support."
                )
                self.server_args.dtype = "float16"
                self.model_config.dtype = torch.float16
                if torch.cuda.get_device_capability()[1] < 5:
                    raise RuntimeError("SGLang only supports sm75 and above.")

        set_cuda_arch()

        # Prepare the model config
        from sglang.srt.configs.modelopt_config import ModelOptConfig

        modelopt_config = ModelOptConfig(
            quant=self.server_args.modelopt_quant,
            checkpoint_restore_path=self.server_args.modelopt_checkpoint_restore_path,
            checkpoint_save_path=self.server_args.modelopt_checkpoint_save_path,
            export_path=self.server_args.modelopt_export_path,
            quantize_and_serve=self.server_args.quantize_and_serve,
        )

        self.load_config = LoadConfig(
            load_format=self.server_args.load_format,
            download_dir=self.server_args.download_dir,
            model_loader_extra_config=self.server_args.model_loader_extra_config,
            tp_rank=self.tp_rank,
            remote_instance_weight_loader_seed_instance_ip=self.server_args.remote_instance_weight_loader_seed_instance_ip,
            remote_instance_weight_loader_seed_instance_service_port=self.server_args.remote_instance_weight_loader_seed_instance_service_port,
            remote_instance_weight_loader_send_weights_group_ports=self.server_args.remote_instance_weight_loader_send_weights_group_ports,
            modelopt_config=modelopt_config,
        )
        if self.device == "cpu":
            self.model_config = adjust_config_with_unaligned_cpu_tp(
                self.model_config, self.load_config, self.tp_size
            )

        if self.server_args.load_format == LoadFormat.REMOTE_INSTANCE:
            if self.tp_rank == 0:
                instance_ip = socket.gethostbyname(socket.gethostname())
                t = threading.Thread(
                    target=trigger_init_weights_send_group_for_remote_instance_request,
                    args=(
                        self.server_args.remote_instance_weight_loader_seed_instance_ip,
                        self.server_args.remote_instance_weight_loader_seed_instance_service_port,
                        self.server_args.remote_instance_weight_loader_send_weights_group_ports,
                        instance_ip,
                    ),
                )
                t.start()

        # Load the model
        # Remove monkey_patch when linear.py quant remove dependencies with vllm
        monkey_patch_vllm_parallel_state()

        enable_cpu_backup = self.server_args.enable_weights_cpu_backup or (
            self.is_draft_worker and self.server_args.enable_draft_weights_cpu_backup
        )
        with self.memory_saver_adapter.region(
            GPU_MEMORY_TYPE_WEIGHTS,
            enable_cpu_backup=enable_cpu_backup,
        ):
            self.model = get_model(
                model_config=self.model_config,
                load_config=self.load_config,
                device_config=DeviceConfig(self.device, self.gpu_id),
            )
        monkey_patch_vllm_parallel_state(reverse=True)

        get_offloader().post_init()

        # Register model for layerwise NVTX profiling if enabled
        if self.server_args.enable_layerwise_nvtx_marker:
            self.pyt_hooks = PytHooks()
            self.pyt_hooks.register_hooks(self.model, module_prefix="model")

        if self.server_args.kv_cache_dtype == "fp8_e4m3":
            if self.server_args.quantization_param_path is not None:
                if callable(getattr(self.model, "load_kv_cache_scales", None)):
                    self.model.load_kv_cache_scales(
                        self.server_args.quantization_param_path
                    )
                    logger.info(
                        "Loaded KV cache scaling factors from %s",
                        self.server_args.quantization_param_path,
                    )
                else:
                    raise RuntimeError(
                        "Using FP8 KV cache and scaling factors provided but "
                        "model %s does not support loading scaling factors.",
                        self.model.__class__,
                    )
            else:
                logger.warning(
                    "Using FP8 KV cache but no scaling factors "
                    "provided. Defaulting to scaling factors of 1.0. "
                    "This may lead to less accurate results!"
                )

        # Parse other args
        self.sliding_window_size = None
        if hasattr(self.model, "get_attention_sliding_window_size"):
            self.sliding_window_size = self.model.get_attention_sliding_window_size()
        elif self.model_config.attention_chunk_size is not None:
            self.sliding_window_size = self.model_config.attention_chunk_size
            logger.info(
                f"Setting sliding_window_size to be attention_chunk_size: {self.sliding_window_size}"
            )

        self.dtype = self.model_config.dtype

        after_avail_memory = get_available_gpu_memory(self.device, self.gpu_id)
        self.weight_load_mem_usage = before_avail_memory - after_avail_memory
        logger.info(
            f"Load weight end. "
            f"type={type(self.model).__name__}, "
            f"dtype={self.dtype}, "
            f"avail mem={after_avail_memory:.2f} GB, "
            f"mem usage={self.weight_load_mem_usage:.2f} GB."
        )
        if self.server_args.debug_tensor_dump_output_folder is not None:
            register_forward_hook_for_model(
                self.model,
                self.server_args.debug_tensor_dump_output_folder,
                self.server_args.debug_tensor_dump_layers,
                self.tp_size,
                self.tp_rank,
                self.pp_rank,
            )

        if self.server_args.elastic_ep_backend == "mooncake":
            # Mooncake does not support `monitored_barrier`
            dist.barrier(group=get_tp_group().cpu_group)
        else:
            # Handle the case where some ranks do not finish loading.
            try:
                dist.monitored_barrier(
                    group=get_tp_group().cpu_group,
                    timeout=datetime.timedelta(
                        seconds=UNBALANCED_MODEL_LOADING_TIMEOUT_S
                    ),
                    wait_all_ranks=True,
                )
            except RuntimeError:
                raise ValueError(
                    f"TP rank {self.tp_rank} could finish the model loading, but there are other ranks that didn't finish loading. It is likely due to unexpected failures (e.g., OOM) or a slow node."
                ) from None

    def update_expert_location(
        self,
        new_expert_location_metadata: ExpertLocationMetadata,
        update_layer_ids: List[int],
    ):
        if ElasticEPStateManager.instance() is not None:
            # TODO: refactor the weights update when elastic ep
            old_expert_location_metadata = get_global_expert_location_metadata()
            assert old_expert_location_metadata is not None
            old_expert_location_metadata.update(
                new_expert_location_metadata,
                update_layer_ids=update_layer_ids,
            )
            self.update_weights_from_disk(
                self.server_args.model_path,
                self.server_args.load_format,
                lambda name: "mlp.experts" in name and "mlp.shared_experts" not in name,
            )
        else:
            self.expert_location_updater.update(
                self.model.routed_experts_weights_of_layer,
                new_expert_location_metadata,
                update_layer_ids=update_layer_ids,
                nnodes=self.server_args.nnodes,
                rank=self.tp_rank,
            )

    def update_weights_from_disk(
        self,
        model_path: str,
        load_format: str,
        weight_name_filter: Optional[Callable[[str], bool]] = None,
        recapture_cuda_graph: bool = False,
    ) -> tuple[bool, str]:
        """Update engine weights in-place from the disk."""
        logger.info(
            f"Update engine weights online from disk begin. "
            f"avail mem={get_available_gpu_memory(self.device, self.gpu_id):.2f} GB"
        )

        target_device = torch.device(self.device)
        self.model_config.model_path = model_path
        load_config = LoadConfig(load_format=load_format)

        # Only support DefaultModelLoader for now
        loader = get_model_loader(load_config, self.model_config)
        if not isinstance(loader, DefaultModelLoader):
            message = f"Failed to get model loader: {loader}."
            return False, message

        def get_weight_iter(config):
            iter = loader._get_weights_iterator(
                DefaultModelLoader.Source.init_new(config, self.model)
            )
            if weight_name_filter is not None:
                iter = (
                    (name, weight) for name, weight in iter if weight_name_filter(name)
                )

            return iter

        def model_load_weights(model, iter):
            DefaultModelLoader.load_weights_and_postprocess(model, iter, target_device)
            return model

        with set_default_torch_dtype(self.model_config.dtype):
            try:
                iter = get_weight_iter(self.model_config)
            except Exception as e:
                message = f"Failed to get weights iterator: {e}."
                return False, message
            try:
                model = model_load_weights(self.model, iter)
            except Exception as e:
                message = (
                    f"Failed to update weights: {e}.\nRolling back to original weights."
                )
                del iter
                gc.collect()
                iter = get_weight_iter(self.model_config)
                self.model = model_load_weights(self.model, iter)
                return False, message

        self.model = model
        self.server_args.model_path = model_path
        self.server_args.load_format = load_format
        self.load_config = load_config

        if recapture_cuda_graph and self.device == "cuda":
            self.init_device_graphs()

        logger.info("Update weights end.")
        return True, "Succeeded to update model weights."

    def init_weights_send_group_for_remote_instance(
        self,
        master_address,
        ports,
        group_rank,
        world_size,
        group_name,
        backend="nccl",
    ):
        assert (
            torch.distributed.is_initialized()
        ), "Default torch process group must be initialized"
        assert group_name != "", "Group name cannot be empty"

        ports_list = ports.split(",")
        assert (
            len(ports_list) == self.tp_size
        ), f"Expected {self.tp_size} ports, but got {len(ports_list)} ports."
        group_port = ports_list[self.tp_rank]
        group_name = f"{group_name}_{group_port}_{self.tp_rank}"

        logger.info(
            f"init custom process group: tp_rank={self.tp_rank}, gpu_id={self.gpu_id}, master_address={master_address}, master_port={group_port}, "
            f"group_rank={group_rank}, world_size={world_size}, group_name={group_name}, backend={backend}"
        )

        torch.cuda.empty_cache()
        success = False
        message = ""
        try:
            self._weights_send_group[group_name] = init_custom_process_group(
                backend=backend,
                init_method=f"tcp://{master_address}:{group_port}",
                world_size=world_size,
                rank=group_rank,
                group_name=group_name,
                device_id=torch.device("cuda", self.gpu_id),
            )
            dist.barrier(group=self._weights_send_group[group_name])
            success = True
            message = (
                f"Succeeded to init group through {master_address}:{group_port} group."
            )
        except Exception as e:
            message = f"Failed to init group: {e}."
            logger.error(message)

        torch.cuda.empty_cache()
        return success, message

    def send_weights_to_remote_instance(
        self,
        master_address,
        ports,
        group_name,
    ):
        assert (
            torch.distributed.is_initialized()
        ), "Default torch process group must be initialized"
        assert group_name != "", "Group name cannot be empty"

        ports_list = ports.split(",")
        assert (
            len(ports_list) == self.tp_size
        ), f"Expected {self.tp_size} ports, but got {len(ports_list)} ports."
        group_port = ports_list[self.tp_rank]
        group_name = f"{group_name}_{group_port}_{self.tp_rank}"

        if self._weights_send_group[group_name] is not None:
            send_group = self._weights_send_group[group_name]
        else:
            message = f"Group {group_name} not in _weights_send_group list. Please call `init_weights_send_group_for_remote_instance` first."
            logger.error(message)
            return False, message

        torch.cuda.empty_cache()
        success = False
        message = ""
        try:
            for _, weights in self.model.named_parameters():
                torch.distributed.broadcast(
                    weights,
                    src=0,
                    group=send_group,
                )
            success = True
            message = f"Succeeded to send weights through {master_address}:{group_port} {group_name}."
        except Exception as e:
            message = f"Failed to send weights: {e}."
            logger.error(message)

        # destroy the process group after sending weights
        del self._weights_send_group[group_name]
        torch.distributed.distributed_c10d.destroy_process_group(send_group)
        torch.cuda.empty_cache()
        return success, message

    def init_weights_update_group(
        self,
        master_address,
        master_port,
        rank_offset,
        world_size,
        group_name,
        backend="nccl",
    ):
        """Initialize the Torch process group for model parameter updates.

        `_model_update_group` is used in the RLHF workflow, where rank
        0 is the actor model in the training engine, and the other ranks are
        the inference engine, which is used for rollout.

        In the RLHF workflow, the training engine updates the model
        weights/parameters online, and broadcasts them to the inference
        engine through the `_model_update_group` process group.
        """
        assert (
            torch.distributed.is_initialized()
        ), "Default torch process group must be initialized"
        assert group_name != "", "Group name cannot be empty"

        rank = rank_offset + self.tp_rank

        logger.info(
            f"init custom process group: master_address={master_address}, master_port={master_port}, "
            f"rank_offset={rank_offset}, rank={rank}, world_size={world_size}, group_name={group_name}, backend={backend}"
        )

        try:
            self._model_update_group[group_name] = init_custom_process_group(
                backend=backend,
                init_method=f"tcp://{master_address}:{master_port}",
                world_size=world_size,
                rank=rank,
                group_name=group_name,
            )
            return True, "Succeeded to initialize custom process group."
        except Exception as e:
            message = f"Failed to initialize custom process group: {e}."
            logger.error(message)
            return False, message

    def destroy_weights_update_group(self, group_name):
        try:
            if group_name in self._model_update_group:
                pg = self._model_update_group.pop(group_name)
                torch.distributed.destroy_process_group(pg)
                return True, "Succeeded to destroy custom process group."
            else:
                return False, "The group to be destroyed does not exist."
        except Exception as e:
            message = f"Failed to destroy custom process group: {e}."
            logger.error(message)
            return False, message

    def update_weights_from_distributed(self, names, dtypes, shapes, group_name):
        """
        Update specific parameter in the model weights online
        through `_model_update_group` process group.

        Args:
            name: the name of the parameter to be updated.
            dtype: the data type of the parameter to be updated.
            shape: the shape of the parameter to be updated.
        """

        assert group_name in self._model_update_group, (
            f"Group {group_name} not in {list(self._model_update_group.keys())}. "
            "Please call `init_weights_update_group` first."
        )

        try:
            weights = []
            handles = []
            for name, dtype, shape in zip(names, dtypes, shapes):
                target_dtype = (
                    dtype if isinstance(dtype, torch.dtype) else getattr(torch, dtype)
                )
                weight = torch.empty(shape, dtype=target_dtype, device=self.device)
                handles.append(
                    torch.distributed.broadcast(
                        weight,
                        src=0,
                        group=self._model_update_group[group_name],
                        async_op=True,
                    )
                )
                weights.append((name, weight))
            for handle in handles:
                handle.wait()

            self.model.load_weights(weights)
            return True, "Succeeded to update parameter online."

        except Exception as e:
            error_msg = (
                f"Failed to update parameter online: {e}. "
                f"The full weights of the ModelRunner are partially updated. "
                f"Please discard the whole weights."
            )
            logger.error(error_msg)
            return False, error_msg

    def update_weights_from_tensor(
        self,
        named_tensors: List[Tuple[str, Union[torch.Tensor, "LocalSerializedTensor"]]],
        load_format: Optional[str] = None,
    ):
        monkey_patch_torch_reductions()
        if load_format == "flattened_bucket":
            # Handle flattened bucket format
            return self._update_weights_from_flattened_bucket(
                flattened_tensor_bucket_dict=named_tensors
            )

        # We need to get device after patch otherwise the device would be wrong
        self.device_module = torch.get_device_module(self.device)
        infered_device = self.device_module.current_device()

        named_tensors = [
            (name, _unwrap_tensor(tensor, tp_rank=self.tp_rank, device=infered_device))
            for name, tensor in named_tensors
        ]
        if load_format == "direct":
            _model_load_weights_direct(self.model, named_tensors)
        elif load_format in self.server_args.custom_weight_loader:
            custom_loader = dynamic_import(load_format)
            custom_loader(self.model, named_tensors)
        elif load_format is None:
            self.model.load_weights(named_tensors)
        else:
            raise NotImplementedError(f"Unknown load_format={load_format}")
        return True, "Success"

    def _update_weights_from_flattened_bucket(
        self,
        flattened_tensor_bucket_dict,
    ):
        """Handle flattened bucket format for weight updates"""
        flattened_tensor = flattened_tensor_bucket_dict["flattened_tensor"]
        metadata = flattened_tensor_bucket_dict["metadata"]

        # Convert metadata dict to our format
        converted_metadata = []
        for meta in metadata:
            converted_meta = FlattenedTensorMetadata(
                name=meta.name,
                shape=meta.shape,
                dtype=meta.dtype,
                start_idx=meta.start_idx,
                end_idx=meta.end_idx,
                numel=meta.numel,
            )
            converted_metadata.append(converted_meta)

        # Create bucket and reconstruct tensors
        bucket = FlattenedTensorBucket(
            flattened_tensor=flattened_tensor, metadata=converted_metadata
        )
        reconstructed_tensors = bucket.reconstruct_tensors()

        # Load the reconstructed tensors using the standard method
        self.model.load_weights(reconstructed_tensors)

        return True, "Success"

    def get_weights_by_name(
        self, name: str, truncate_size: int = 100
    ) -> Optional[torch.Tensor]:
        """Get the weights of the parameter by its name. Similar to `get_parameter` in Hugging Face.

        Only used for unit test with an unoptimized performance.
        For optimized performance, please use torch.save and torch.load.
        """
        # TODO: (chenyang) Add support for Qwen models.
        try:
            return self.model.get_weights_by_name(
                name, truncate_size, tp_size=self.tp_size
            )
        except Exception as e:
            logger.error(f"Error when getting parameter {name}: {e}")
            return None

    def init_lora_manager(self):
        self.lora_manager = LoRAManager(
            base_model=self.model,
            base_hf_config=self.model_config.hf_config,
            max_loras_per_batch=self.server_args.max_loras_per_batch,
            load_config=self.load_config,
            dtype=self.dtype,
            lora_backend=self.server_args.lora_backend,
            tp_size=self.tp_size,
            tp_rank=self.tp_rank,
            max_lora_rank=self.server_args.max_lora_rank,
            target_modules=self.server_args.lora_target_modules,
            lora_paths=self.server_args.lora_paths,
            server_args=self.server_args,
        )

    def load_lora_adapter(self, lora_ref: LoRARef):
        """Load a new lora adapter from disk or huggingface."""

        logger.info(
            f"LoRA adapter loading starts: {lora_ref}. "
            f"avail mem={get_available_gpu_memory(self.device, self.gpu_id):.2f} GB"
        )

        result = self.lora_manager.load_lora_adapter(lora_ref)

        logger.info(
            f"LoRA adapter loading completes: {lora_ref}. "
            f"avail mem={get_available_gpu_memory(self.device, self.gpu_id):.2f} GB"
        )

        return result

    def unload_lora_adapter(self, lora_ref: LoRARef):
        """Unload a lora adapter that was previously loaded during initialization or dynamic loading."""

        logger.info(
            f"LoRA adapter unloading starts: {lora_ref}. "
            f"avail mem={get_available_gpu_memory(self.device, self.gpu_id):.2f} GB"
        )

        result = self.lora_manager.unload_lora_adapter(lora_ref)

        logger.info(
            f"LoRA adapter unloading completes: {lora_ref}. "
            f"avail mem={get_available_gpu_memory(self.device, self.gpu_id):.2f} GB"
        )

        return result

    def profile_max_num_token(self, total_gpu_memory: int):
        available_gpu_memory = get_available_gpu_memory(
            self.device,
            self.gpu_id,
            distributed=get_world_group().world_size > 1,
            cpu_group=get_world_group().cpu_group,
        )
        if self.is_draft_worker:
            num_layers = getattr(
                self.model_config.hf_config,
                "num_nextn_predict_layers",
                self.num_effective_layers,
            )
        elif config := self.mambaish_config:
            num_layers = len(config.full_attention_layer_ids)
        else:
            num_layers = self.num_effective_layers
        if self.use_mla_backend:
            cell_size = (
                (self.model_config.kv_lora_rank + self.model_config.qk_rope_head_dim)
                * num_layers
                * torch._utils._element_size(self.kv_cache_dtype)
            )
            if is_float4_e2m1fn_x2(self.kv_cache_dtype):
                # kv_scale_buffer
                scale_block_size = 16
                cell_size = (cell_size // 2) + (
                    (
                        (
                            self.model_config.kv_lora_rank
                            + self.model_config.qk_rope_head_dim
                        )
                        // scale_block_size
                    )
                    * num_layers
                    * torch._utils._element_size(self.kv_cache_dtype)
                )

            # Add indexer KV cache overhead for NSA models (DeepSeek V3.2)
            if is_deepseek_nsa(self.model_config.hf_config):
                index_head_dim = get_nsa_index_head_dim(self.model_config.hf_config)
                indexer_size_per_token = (
                    index_head_dim
                    + index_head_dim // NSATokenToKVPool.quant_block_size * 4
                )
                element_size = torch._utils._element_size(
                    NSATokenToKVPool.index_k_with_scale_buffer_dtype
                )
                cell_size += indexer_size_per_token * num_layers * element_size
        else:
            cell_size = (
                self.model_config.get_num_kv_heads(get_attention_tp_size())
                * self.model_config.head_dim
                * num_layers
                * 2
                * torch._utils._element_size(self.kv_cache_dtype)
            )

            if is_float4_e2m1fn_x2(self.kv_cache_dtype):
                # kv_scale_buffer
                scale_block_size = 16

                n = self.model_config.get_num_kv_heads(get_attention_tp_size())
                k = self.model_config.head_dim
                cell_size = (cell_size // 2) + (
                    (
                        n
                        * k
                        * num_layers
                        * 2
                        * torch._utils._element_size(self.kv_cache_dtype)
                    )
                    // scale_block_size
                )

        rest_memory = available_gpu_memory - total_gpu_memory * (
            1 - self.mem_fraction_static
        )
        if self.mambaish_config is not None:
            rest_memory = self.handle_max_mamba_cache(rest_memory)
        max_num_token = int(rest_memory * (1 << 30) // cell_size)
        return max_num_token

    def handle_max_mamba_cache(self, total_rest_memory):
        config = self.mambaish_config
        server_args = self.server_args
        assert config is not None

        speculativa_ratio = (
            0
            if server_args.speculative_num_draft_tokens is None
            else server_args.speculative_num_draft_tokens
        )
        if (
            server_args.disable_radix_cache
            or config.mamba2_cache_params.mamba_cache_per_req == 0
        ):
            # with disable radix cache, sets the max_mamba_cache_size based on the max_running_requests
            if server_args.max_mamba_cache_size is None:
                if server_args.max_running_requests is not None:
                    server_args.max_mamba_cache_size = server_args.max_running_requests
                else:
                    server_args.max_mamba_cache_size = 512
        else:
            # allocate the memory based on the ratio between mamba state memory vs. full kv cache memory
            # solve the equations:
            # 1. mamba_state_memory + full_kv_cache_memory == total_rest_memory
            # 2. mamba_state_memory / full_kv_cache_memory == server_args.mamba_full_memory_ratio
            mamba_state_memory_raw = (
                total_rest_memory
                * server_args.mamba_full_memory_ratio
                / (1 + server_args.mamba_full_memory_ratio)
            )
            # calculate the max_mamba_cache_size based on the given total mamba memory
            server_args.max_mamba_cache_size = int(
                (mamba_state_memory_raw * (1 << 30))
                // config.mamba2_cache_params.mamba_cache_per_req
                // (1 + speculativa_ratio)
            )

        if (
            self.hybrid_gdn_config is not None
            or self.hybrid_lightning_attn_config is not None
        ):
            server_args.max_mamba_cache_size = server_args.max_mamba_cache_size // (
                server_args.dp_size if server_args.enable_dp_attention else 1
            )
        mamba_state_memory = (
            server_args.max_mamba_cache_size
            * config.mamba2_cache_params.mamba_cache_per_req
            * (1 + speculativa_ratio)
            / (1 << 30)
        )
        return total_rest_memory - mamba_state_memory

    @property
    def hybrid_gdn_config(self):
        config = self.model_config.hf_config
<<<<<<< HEAD
        if (
            isinstance(config, Qwen3NextConfig)
            and not self.hybrid_lightning_attn_config
        ):
            return config
        return None

    @property
    def hybrid_lightning_attn_config(self):
        config = self.model_config.hf_config
        if isinstance(config, BailingMoeLinearConfig):
=======
        if isinstance(config, Qwen3NextConfig | JetNemotronConfig):
>>>>>>> 1dcde539
            return config
        return None

    @property
    def mamba2_config(self):
        config = self.model_config.hf_config
        if isinstance(config, FalconH1Config | NemotronHConfig):
            return config
        return None

    @property
    def kimi_linear_config(self):
        config = self.model_config.hf_config
        if isinstance(config, KimiLinearConfig):
            return config
        return None

    @property
    def mambaish_config(self):
<<<<<<< HEAD
        return (
            self.mamba2_config
            or self.hybrid_gdn_config
            or self.hybrid_lightning_attn_config
        )
=======
        return self.mamba2_config or self.hybrid_gdn_config or self.kimi_linear_config
>>>>>>> 1dcde539

    def set_num_token_hybrid(self):
        if (
            "Llama4ForConditionalGeneration"
            in self.model_config.hf_config.architectures
        ):
            temp_ratio = (
                (1 - self.is_hybrid)
                + self.is_hybrid
                * self.attention_chunk_size
                / self.model_config.context_len
            )
            self.swa_max_total_num_tokens = (
                4 * self.max_total_num_tokens * temp_ratio // (3 * temp_ratio + 1)
            )
            self.full_max_total_num_tokens = (
                4 * self.max_total_num_tokens
                - 12 * self.max_total_num_tokens * temp_ratio // (3 * temp_ratio + 1)
            )
            self.swa_max_total_num_tokens = int(
                self.swa_max_total_num_tokens
                // self.server_args.page_size
                * self.server_args.page_size
            )
            self.full_max_total_num_tokens = int(
                self.full_max_total_num_tokens
                // self.server_args.page_size
                * self.server_args.page_size
            )
            self.max_total_num_tokens = self.full_max_total_num_tokens
        else:
            assert self.sliding_window_size is not None and self.sliding_window_size > 0
            full_attention_layer_ids = []
            swa_attention_layer_ids = []

            try:
                layers = self.model.model.layers
            except:
                try:
                    layers = self.model.language_model.model.layers
                except:
                    try:
                        layers = self.model.language_model.layers
                    except:
                        self.is_hybrid = False
                        return

            for layer in layers:
                if (
                    layer.self_attn.attn.sliding_window_size is None
                    or layer.self_attn.attn.sliding_window_size == -1
                ):
                    full_attention_layer_ids.append(layer.layer_id)
                else:
                    swa_attention_layer_ids.append(layer.layer_id)
            self.model_config.swa_attention_layer_ids = swa_attention_layer_ids
            self.model_config.full_attention_layer_ids = full_attention_layer_ids

            # Algorithm:
            # Existing max_total_num_tokens is per layer and assume all layers have the same number of tokens.
            # - Find total # of tokens available across layers.
            # - Calculate full_max_total_num_tokens and swa_max_total_num_tokens based on the given swa_full_tokens_ratio.
            total_tokens = (
                self.max_total_num_tokens * self.model_config.num_hidden_layers
            )
            full_layers_num = len(full_attention_layer_ids)
            swa_layers_num = len(swa_attention_layer_ids)
            swa_full_tokens_ratio = self.server_args.swa_full_tokens_ratio

            # Solve the equations:
            # 1. swa_max_total_num_tokens * swa_layers_num + full_max_total_num_tokens * full_layers_num == total_tokens
            # 2. full_max_total_num_tokens * swa_full_tokens_ratio == swa_max_total_num_tokens
            denominator = swa_full_tokens_ratio * swa_layers_num + full_layers_num
            self.full_max_total_num_tokens = int(total_tokens / denominator)
            self.swa_max_total_num_tokens = int(
                self.full_max_total_num_tokens * swa_full_tokens_ratio
            )
            self.max_total_num_tokens = self.full_max_total_num_tokens

            logger.info(
                f"Use Sliding window memory pool. full_layer_tokens={self.full_max_total_num_tokens}, swa_layer_tokens={self.swa_max_total_num_tokens}"
            )

    def can_run_piecewise_cuda_graph(self):
        if self.server_args.disable_cuda_graph:
            log_info_on_rank0(
                logger, "Disable piecewise CUDA graph because disable_cuda_graph is set"
            )
            return False
        if self.server_args.enable_torch_compile:
            log_info_on_rank0(
                logger,
                "Disable piecewise CUDA graph because piecewise_cuda_graph has conflict with torch compile",
            )
            return False
        if self.pp_size > 1:
            # TODO(yuwei): support PP
            log_info_on_rank0(
                logger,
                "Disable piecewise CUDA graph because piecewise_cuda_graph does not support PP",
            )
            return False
        return True

    def init_memory_pool(
        self,
        total_gpu_memory: int,
        max_num_reqs: Optional[int] = None,
        max_total_tokens: Optional[int] = None,
    ):
        # Determine the kv cache dtype
        if self.server_args.kv_cache_dtype == "auto":
            quant_config = getattr(self.model, "quant_config", None)
            kv_cache_quant_algo = getattr(quant_config, "kv_cache_quant_algo", None)
            if (
                isinstance(kv_cache_quant_algo, str)
                and kv_cache_quant_algo.upper() == "FP8"
            ):
                if _is_hip:
                    self.kv_cache_dtype = torch.float8_e4m3fnuz
                else:
                    self.kv_cache_dtype = torch.float8_e4m3fn
            else:
                self.kv_cache_dtype = self.dtype
        elif self.server_args.kv_cache_dtype == "fp8_e5m2":
            if _is_hip:  # Using natively supported format
                self.kv_cache_dtype = torch.float8_e5m2fnuz
            else:
                self.kv_cache_dtype = torch.float8_e5m2
        elif self.server_args.kv_cache_dtype == "fp8_e4m3":
            if _is_hip:  # Using natively supported format
                self.kv_cache_dtype = torch.float8_e4m3fnuz
            else:
                self.kv_cache_dtype = torch.float8_e4m3fn
        elif self.server_args.kv_cache_dtype in ("bf16", "bfloat16"):
            self.kv_cache_dtype = torch.bfloat16
        elif self.server_args.kv_cache_dtype == "fp4_e2m1":
            if hasattr(torch, "float4_e2m1fn_x2"):
                self.kv_cache_dtype = torch.float4_e2m1fn_x2
                logger.warning(f"FP4 (E2M1) KV Cache might lead to a accuracy drop!")
            else:
                logger.warning(
                    f"--kv-cache-dtype falls back to 'auto' because this torch version does not support torch.float4_e2m1fn_x2"
                )
                self.kv_cache_dtype = self.dtype
        else:
            raise ValueError(
                f"Unsupported kv_cache_dtype: {self.server_args.kv_cache_dtype}."
            )

        log_info_on_rank0(logger, f"Using KV cache dtype: {self.kv_cache_dtype}")

        self.max_total_num_tokens = self.profile_max_num_token(total_gpu_memory)
        if SGLANG_CI_SMALL_KV_SIZE:
            self.max_total_num_tokens = int(SGLANG_CI_SMALL_KV_SIZE)

        if max_num_reqs is None:
            max_num_reqs = min(
                max(
                    int(
                        self.max_total_num_tokens / self.model_config.context_len * 512
                    ),
                    2048,
                ),
                4096,
            )

        if self.mambaish_config is not None:
            ratio = (
                MAMBA_CACHE_SIZE_MAX_RUNNING_REQUESTS_RATIO
                if not self.server_args.disable_radix_cache
                else 1
            )
            max_num_reqs = min(
                max_num_reqs, self.server_args.max_mamba_cache_size // ratio
            )

        if self.spec_algorithm.is_eagle() or self.spec_algorithm.is_standalone():
            if self.is_draft_worker:
                self.max_total_num_tokens = self.server_args.draft_runner_cache_size
                max_num_reqs = self.server_args.max_num_reqs
            else:
                # We are sharing the `token_to_kv_pool`, and both verify and draft tokens
                # can be concurrently allocated, so we should give a headroom for it.
                self.server_args.draft_runner_cache_size = (
                    self.max_total_num_tokens
                    # draft
                    + max_num_reqs
                    * self.server_args.speculative_num_steps
                    * self.server_args.speculative_eagle_topk
                    # verify
                    + max_num_reqs * self.server_args.speculative_num_draft_tokens
                    # buffer
                    + 100
                )
                # Target worker and draft worker shares the same indices for the
                # token_to_kv_pool, so we should make sure to match max_total_num_tokens.
                self.max_total_num_tokens = self.server_args.draft_runner_cache_size
                self.server_args.max_num_reqs = max_num_reqs

        if max_total_tokens is not None:
            if max_total_tokens > self.max_total_num_tokens:
                logging.warning(
                    f"max_total_tokens={max_total_tokens} is larger than the profiled value "
                    f"{self.max_total_num_tokens}. "
                    f"Use the profiled value instead."
                )
            self.max_total_num_tokens = min(self.max_total_num_tokens, max_total_tokens)

        self.max_total_num_tokens = (
            self.max_total_num_tokens
            // self.server_args.page_size
            * self.server_args.page_size
        )
        # different pp rank may have different num of layers, so we need to reduce the max_total_num_tokens
        if self.pp_size > 1:
            tensor = torch.tensor(self.max_total_num_tokens, dtype=torch.int64)
            torch.distributed.all_reduce(
                tensor,
                op=torch.distributed.ReduceOp.MIN,
                group=get_world_group().cpu_group,
            )
            self.max_total_num_tokens = tensor.item()

        # create token size for hybrid cache
        if self.is_hybrid:
            self.set_num_token_hybrid()

        if self.max_total_num_tokens <= 0:
            raise RuntimeError(
                f"Not enough memory. Please try to increase --mem-fraction-static. "
                f"Current value: {self.server_args.mem_fraction_static=}"
            )

        # Initialize req_to_token_pool
        if self.req_to_token_pool is None:
            # FIXME(lsyin): this is the temporary fix for the context length issue when using speculative decoding
            extra_max_context_len = 4
            if self.server_args.speculative_num_draft_tokens is not None:
                extra_max_context_len += self.server_args.speculative_num_draft_tokens

            if self.server_args.disaggregation_mode == "decode":
                from sglang.srt.disaggregation.decode import (
                    DecodeReqToTokenPool,
                    HybridMambaDecodeReqToTokenPool,
                )

                # subscribe memory for pre-allocated requests
                # if max_num_reqs <= 32, we pre-allocate 2x requests
                pre_alloc_size = max_num_reqs * 2 if max_num_reqs <= 32 else 0
                if config := self.mambaish_config:
                    self.req_to_token_pool = HybridMambaDecodeReqToTokenPool(
                        size=max_num_reqs,
                        max_context_len=self.model_config.context_len
                        + extra_max_context_len,
                        device=self.device,
                        enable_memory_saver=self.server_args.enable_memory_saver,
                        cache_params=config.mamba2_cache_params,
                        speculative_num_draft_tokens=self.server_args.speculative_num_draft_tokens,
                        pre_alloc_size=pre_alloc_size,
                    )
                else:
                    self.req_to_token_pool = DecodeReqToTokenPool(
                        size=max_num_reqs,
                        max_context_len=self.model_config.context_len
                        + extra_max_context_len,
                        device=self.device,
                        enable_memory_saver=self.server_args.enable_memory_saver,
                        pre_alloc_size=pre_alloc_size,
                    )
            elif config := self.mambaish_config:
                self.req_to_token_pool = HybridReqToTokenPool(
                    size=max_num_reqs,
                    mamba_size=self.server_args.max_mamba_cache_size,
                    max_context_len=self.model_config.context_len
                    + extra_max_context_len,
                    device=self.device,
                    enable_memory_saver=self.server_args.enable_memory_saver,
                    cache_params=config.mamba2_cache_params,
                    speculative_num_draft_tokens=self.server_args.speculative_num_draft_tokens,
                )
            else:
                self.req_to_token_pool = ReqToTokenPool(
                    size=max_num_reqs,
                    max_context_len=self.model_config.context_len
                    + extra_max_context_len,
                    device=self.device,
                    enable_memory_saver=self.server_args.enable_memory_saver,
                )
        else:
            # Draft worker shares req_to_token_pool with the target worker.
            assert self.is_draft_worker

        # Initialize token_to_kv_pool
        is_nsa_model = is_deepseek_nsa(self.model_config.hf_config)
        if self.server_args.attention_backend == "ascend":
            if self.use_mla_backend:
                self.token_to_kv_pool = AscendMLAPagedTokenToKVPool(
                    self.max_total_num_tokens,
                    page_size=self.page_size,
                    dtype=self.kv_cache_dtype,
                    kv_lora_rank=self.model_config.kv_lora_rank,
                    qk_rope_head_dim=self.model_config.qk_rope_head_dim,
                    index_head_dim=self.model_config.index_head_dim,
                    layer_num=self.num_effective_layers,
                    device=self.device,
                    enable_memory_saver=self.server_args.enable_memory_saver,
                    start_layer=self.start_layer,
                    end_layer=self.end_layer,
                )
            else:
                self.token_to_kv_pool = AscendTokenToKVPool(
                    self.max_total_num_tokens,
                    page_size=self.page_size,
                    dtype=self.kv_cache_dtype,
                    head_num=self.model_config.get_num_kv_heads(
                        get_attention_tp_size()
                    ),
                    head_dim=self.model_config.head_dim,
                    layer_num=self.num_effective_layers,
                    device=self.device,
                    enable_memory_saver=self.server_args.enable_memory_saver,
                    start_layer=self.start_layer,
                    end_layer=self.end_layer,
                )
        elif self.use_mla_backend and is_nsa_model:
            self.token_to_kv_pool = NSATokenToKVPool(
                self.max_total_num_tokens,
                page_size=self.page_size,
                dtype=self.kv_cache_dtype,
                kv_lora_rank=self.model_config.kv_lora_rank,
                qk_rope_head_dim=self.model_config.qk_rope_head_dim,
                layer_num=self.num_effective_layers,
                device=self.device,
                enable_memory_saver=self.server_args.enable_memory_saver,
                start_layer=self.start_layer,
                end_layer=self.end_layer,
                index_head_dim=get_nsa_index_head_dim(self.model_config.hf_config),
            )
        elif self.use_mla_backend and not self.mambaish_config:
            assert not is_nsa_model
            self.token_to_kv_pool = MLATokenToKVPool(
                self.max_total_num_tokens,
                page_size=self.page_size,
                dtype=self.kv_cache_dtype,
                kv_lora_rank=self.model_config.kv_lora_rank,
                qk_rope_head_dim=self.model_config.qk_rope_head_dim,
                layer_num=self.num_effective_layers,
                device=self.device,
                enable_memory_saver=self.server_args.enable_memory_saver,
                start_layer=self.start_layer,
                end_layer=self.end_layer,
            )
        elif self.server_args.enable_double_sparsity:
            self.token_to_kv_pool = DoubleSparseTokenToKVPool(
                self.max_total_num_tokens,
                page_size=self.page_size,
                dtype=self.kv_cache_dtype,
                head_num=self.model_config.get_num_kv_heads(get_attention_tp_size()),
                head_dim=self.model_config.head_dim,
                layer_num=self.num_effective_layers,
                device=self.device,
                heavy_channel_num=self.server_args.ds_heavy_channel_num,
                enable_memory_saver=self.server_args.enable_memory_saver,
                start_layer=self.start_layer,
                end_layer=self.end_layer,
            )
        else:
            if self.is_hybrid:
                self.token_to_kv_pool = SWAKVPool(
                    size=self.full_max_total_num_tokens,
                    size_swa=self.swa_max_total_num_tokens,
                    dtype=self.kv_cache_dtype,
                    head_num=self.model_config.get_num_kv_heads(
                        get_attention_tp_size()
                    ),
                    head_dim=self.model_config.head_dim,
                    swa_attention_layer_ids=self.model_config.swa_attention_layer_ids,
                    full_attention_layer_ids=self.model_config.full_attention_layer_ids,
                    enable_kvcache_transpose=False,
                    device=self.device,
                )
            elif config := self.mambaish_config:
                extra_args = {}
                if self.use_mla_backend:
                    extra_args = {
                        "kv_lora_rank": self.model_config.kv_lora_rank,
                        "qk_rope_head_dim": self.model_config.qk_rope_head_dim,
                    }
                self.token_to_kv_pool = HybridLinearKVPool(
                    page_size=self.page_size,
                    size=self.max_total_num_tokens,
                    dtype=self.kv_cache_dtype,
                    head_num=self.model_config.get_num_kv_heads(
                        get_attention_tp_size()
                    ),
                    head_dim=self.model_config.head_dim,
                    # if draft worker, we only need 1 attention layer's kv pool
                    full_attention_layer_ids=(
                        [0] if self.is_draft_worker else config.full_attention_layer_ids
                    ),
                    enable_kvcache_transpose=False,
                    device=self.device,
                    mamba_pool=self.req_to_token_pool.mamba_pool,
                    enable_memory_saver=self.server_args.enable_memory_saver,
                    use_mla=self.use_mla_backend,
                    **extra_args,
                )
            else:
                self.token_to_kv_pool = MHATokenToKVPool(
                    self.max_total_num_tokens,
                    page_size=self.page_size,
                    dtype=self.kv_cache_dtype,
                    head_num=self.model_config.get_num_kv_heads(
                        get_attention_tp_size()
                    ),
                    head_dim=self.model_config.head_dim,
                    layer_num=self.num_effective_layers,
                    device=self.device,
                    enable_memory_saver=self.server_args.enable_memory_saver,
                    start_layer=self.start_layer,
                    end_layer=self.end_layer,
                    enable_alt_stream=not self.server_args.enable_pdmux,
                    enable_kv_cache_copy=(
                        self.server_args.speculative_algorithm is not None
                    ),
                )

        # Initialize token_to_kv_pool_allocator
        need_sort = self.server_args.disaggregation_mode in ("decode", "prefill")
        if self.token_to_kv_pool_allocator is None:
            if _is_npu and (
                self.server_args.attention_backend == "ascend"
                or self.hybrid_gdn_config is not None
            ):
                self.token_to_kv_pool_allocator = AscendPagedTokenToKVPoolAllocator(
                    self.max_total_num_tokens,
                    page_size=self.page_size,
                    dtype=self.kv_cache_dtype,
                    device=self.device,
                    kvcache=self.token_to_kv_pool,
                    need_sort=need_sort,
                )
            else:
                if self.page_size == 1:
                    if self.is_hybrid:
                        self.token_to_kv_pool_allocator = SWATokenToKVPoolAllocator(
                            self.full_max_total_num_tokens,
                            self.swa_max_total_num_tokens,
                            dtype=self.kv_cache_dtype,
                            device=self.device,
                            kvcache=self.token_to_kv_pool,
                            need_sort=need_sort,
                        )
                    else:
                        self.token_to_kv_pool_allocator = TokenToKVPoolAllocator(
                            self.max_total_num_tokens,
                            dtype=self.kv_cache_dtype,
                            device=self.device,
                            kvcache=self.token_to_kv_pool,
                            need_sort=need_sort,
                        )
                else:
                    assert not self.is_hybrid
                    self.token_to_kv_pool_allocator = PagedTokenToKVPoolAllocator(
                        self.max_total_num_tokens,
                        page_size=self.page_size,
                        dtype=self.kv_cache_dtype,
                        device=self.device,
                        kvcache=self.token_to_kv_pool,
                        need_sort=need_sort,
                    )
        else:
            assert self.is_draft_worker

        logger.info(
            f"Memory pool end. "
            f"avail mem={get_available_gpu_memory(self.device, self.gpu_id):.2f} GB"
        )

    def init_cublas(self):
        """We need to run a small matmul to init cublas. Otherwise, it will raise some errors later."""
        dtype = torch.float16
        device = "cuda"
        a = torch.ones((16, 16), dtype=dtype, device=device)
        b = torch.ones((16, 16), dtype=dtype, device=device)
        c = a @ b
        return c

    def init_attention_backend(self):
        """Init attention kernel backend."""
        if self.server_args.enable_pdmux:
            self.attn_backend = self._get_attention_backend(init_new_workspace=True)
            self.decode_attn_backend_group = []
            for _ in range(self.server_args.sm_group_num):
                self.decode_attn_backend_group.append(self._get_attention_backend())
            self.decode_attn_backend = self.decode_attn_backend_group[0]
        elif self.server_args.enable_two_batch_overlap and not self.is_draft_worker:
            self.attn_backend = TboAttnBackend.init_new(self._get_attention_backend)
        else:
            self.attn_backend = self._get_attention_backend()

    def _get_attention_backend(self, init_new_workspace: bool = False):
        """Init attention kernel backend."""
        self.prefill_attention_backend_str, self.decode_attention_backend_str = (
            self.server_args.get_attention_backends()
        )

        if self.decode_attention_backend_str != self.prefill_attention_backend_str:
            from sglang.srt.layers.attention.hybrid_attn_backend import (
                HybridAttnBackend,
            )

            attn_backend = HybridAttnBackend(
                self,
                decode_backend=self._get_attention_backend_from_str(
                    self.decode_attention_backend_str,
                    init_new_workspace=init_new_workspace,
                ),
                prefill_backend=self._get_attention_backend_from_str(
                    self.prefill_attention_backend_str,
                    init_new_workspace=init_new_workspace,
                ),
            )
            logger.info(
                f"Using hybrid attention backend for decode and prefill: "
                f"decode_backend={self.decode_attention_backend_str}, "
                f"prefill_backend={self.prefill_attention_backend_str}."
            )
            logger.warning(
                "Warning: Attention backend specified by --attention-backend or default backend might be overridden."
                "The feature of hybrid attention backend is experimental and unstable. Please raise an issue if you encounter any problem."
            )
        else:
            attn_backend = self._get_attention_backend_from_str(
                self.server_args.attention_backend,
                init_new_workspace=init_new_workspace,
            )

        (
            get_global_server_args().prefill_attention_backend,
            get_global_server_args().decode_attention_backend,
        ) = (self.prefill_attention_backend_str, self.decode_attention_backend_str)
        return attn_backend

    def _get_attention_backend_from_str(
        self, backend_str: str, init_new_workspace: bool = False
    ):
        if backend_str not in ATTENTION_BACKENDS:
            raise ValueError(f"Invalid attention backend: {backend_str}")
        self.init_new_workspace = init_new_workspace
        full_attention_backend = ATTENTION_BACKENDS[backend_str](self)
        return attn_backend_wrapper(self, full_attention_backend)

    def init_double_sparsity_channel_config(self, selected_channel):
        selected_channel = "." + selected_channel + "_proj"
        self.sorted_channels = []
        # load channel config
        with open(self.server_args.ds_channel_config_path, "r") as f:
            channel_config = json.load(f)

        for i in range(self.start_layer, self.end_layer):
            key = "model.layers." + str(i) + ".self_attn" + selected_channel
            self.sorted_channels.append(
                torch.tensor(channel_config[key])[
                    :, : self.server_args.ds_heavy_channel_num
                ]
                .contiguous()
                .cuda()
            )

    def init_device_graphs(self):
        """Capture device graphs."""
        self.graph_runner = None
        self.graph_mem_usage = 0

        if not self.is_generation:
            # TODO: Currently, cuda graph only captures decode steps, which only exists for generation models
            return

        if self.device != "cpu" and self.server_args.disable_cuda_graph:
            return

        if self.device == "cpu" and not self.server_args.enable_torch_compile:
            return

        tic = time.perf_counter()
        before_mem = get_available_gpu_memory(self.device, self.gpu_id)
        logger.info(
            f"Capture {'cpu graph' if self.device == 'cpu' else 'cuda graph'} begin. This can take up to several minutes. avail mem={before_mem:.2f} GB"
        )
        graph_runners = defaultdict(
            lambda: CudaGraphRunner,
            {
                "cpu": CPUGraphRunner,
                "npu": NPUGraphRunner,
            },
        )
        self.graph_runner = graph_runners[self.device](self)

        after_mem = get_available_gpu_memory(self.device, self.gpu_id)
        self.graph_mem_usage = before_mem - after_mem
        logger.info(
            f"Capture {'cpu graph' if self.device == 'cpu' else 'cuda graph'} end. Time elapsed: {time.perf_counter() - tic:.2f} s. "
            f"mem usage={self.graph_mem_usage:.2f} GB. avail mem={after_mem:.2f} GB."
        )

    def init_threads_binding(self):
        omp_cpuids = os.environ.get("SGLANG_CPU_OMP_THREADS_BIND", "all")
        cpu_ids_by_node = get_cpu_ids_by_node()
        n_numa_node = len(cpu_ids_by_node)
        if omp_cpuids == "all":
            assert self.tp_size <= n_numa_node, (
                f"SGLANG_CPU_OMP_THREADS_BIND is not set, in this case, "
                f"tp_size {self.tp_size} should be smaller than or equal to number of numa node on the machine {n_numa_node}. "
                f"If you need tp_size to be larger than number of numa node, please set the CPU cores for each tp rank via SGLANG_CPU_OMP_THREADS_BIND explicitly. "
                f"For example, on a machine with 2 numa nodes, where core 0-31 are on numa node 0 and core 32-63 are on numa node 1, "
                f"it is suggested to use -tp 2 and bind tp rank 0 to core 0-31 and tp rank 1 to core 32-63. "
                f"This is the default behavior if SGLANG_CPU_OMP_THREADS_BIND is not set and it is the same as setting SGLANG_CPU_OMP_THREADS_BIND=0-31|32-63. "
                f"If you do need tp_size to be larger than the number of numa nodes, you could set SGLANG_CPU_OMP_THREADS_BIND explicitly for example SGLANG_CPU_OMP_THREADS_BIND=0-15|16-31|32-47|48-63 and run with -tp 4. "
                f"If you don't want each tp rank to use all the cores on one numa node, you could set for example SGLANG_CPU_OMP_THREADS_BIND=0-15|32-47 and run with -tp 2."
            )
            if self.tp_size < n_numa_node:
                logger.warning(
                    f"Detected the current machine has {n_numa_node} numa nodes available, but tp_size is set to {self.tp_size}, so only {self.tp_size} numa nodes are used."
                )
            self.local_omp_cpuid = cpu_ids_by_node[self.tp_rank]
        else:
            threads_bind_list = omp_cpuids.split("|")
            assert self.tp_size == len(threads_bind_list), (
                f"SGLANG_CPU_OMP_THREADS_BIND setting must be aligned with TP size parameter ({self.tp_size}). "
                f"Please double check your settings."
            )
            self.local_omp_cpuid = threads_bind_list[self.tp_rank]
            if self.tp_size > n_numa_node:
                logger.warning(
                    f"TP size ({self.tp_size})is larger than numa node number ({n_numa_node}), "
                    f"in this case the available memory amount of each rank cannot be determined in prior. "
                    f"Please set proper `--max-total-tokens` to avoid the out-of-memory error."
                )

    def apply_torch_tp(self):
        logger.info(f"Enabling torch tensor parallelism on {self.tp_size} devices.")
        from sglang.srt.layers.model_parallel import tensor_parallel

        device_mesh = torch.distributed.init_device_mesh(self.device, (self.tp_size,))
        tensor_parallel(self.model, device_mesh)

    def update_decode_attn_backend(self, stream_idx: int):
        self.decode_attn_backend = self.decode_attn_backend_group[stream_idx]

    def forward_decode(
        self,
        forward_batch: ForwardBatch,
        skip_attn_backend_init: bool = False,
        pp_proxy_tensors=None,
    ) -> Union[LogitsProcessorOutput, PPProxyTensors]:
        if not skip_attn_backend_init:
            if self.server_args.enable_pdmux:
                self.decode_attn_backend.init_forward_metadata(forward_batch)
                forward_batch.attn_backend = self.decode_attn_backend
            else:
                self.attn_backend.init_forward_metadata(forward_batch)
        # FIXME: add pp_proxy_tensors arg to all models
        kwargs = {}
        if self.support_pp:
            kwargs["pp_proxy_tensors"] = pp_proxy_tensors
        return self.model.forward(
            forward_batch.input_ids,
            forward_batch.positions,
            forward_batch,
            **kwargs,
        )

    def forward_extend(
        self,
        forward_batch: ForwardBatch,
        skip_attn_backend_init: bool = False,
        pp_proxy_tensors=None,
    ) -> Union[LogitsProcessorOutput, PPProxyTensors]:
        kwargs = {}
        if self.support_pp:
            kwargs["pp_proxy_tensors"] = pp_proxy_tensors
        if forward_batch.input_embeds is not None:
            kwargs["input_embeds"] = forward_batch.input_embeds.bfloat16()
        if not self.is_generation:
            kwargs["get_embedding"] = True

        if (
            self.piecewise_cuda_graph_runner is not None
            and self.piecewise_cuda_graph_runner.can_run(forward_batch)
        ):
            return self.piecewise_cuda_graph_runner.replay(forward_batch, **kwargs)

        if not skip_attn_backend_init:
            self.attn_backend.init_forward_metadata(forward_batch)

        return self.model.forward(
            forward_batch.input_ids,
            forward_batch.positions,
            forward_batch,
            **kwargs,
        )

    def forward_idle(
        self, forward_batch: ForwardBatch, pp_proxy_tensors=None
    ) -> Union[LogitsProcessorOutput, PPProxyTensors]:
        kwargs = {}
        if self.support_pp:
            kwargs["pp_proxy_tensors"] = pp_proxy_tensors
        return self.model.forward(
            forward_batch.input_ids,
            forward_batch.positions,
            forward_batch,
            **kwargs,
        )

    def forward_split_prefill(
        self,
        forward_batch: ForwardBatch,
        reinit_attn_backend: bool = False,
        forward_count: int = 1,
    ) -> LogitsProcessorOutput:
        if forward_batch.split_index == 0 or reinit_attn_backend:
            self.attn_backend.init_forward_metadata(forward_batch)
        next_split_index = min(
            forward_batch.split_index + forward_count,
            self.model_config.num_hidden_layers,
        )
        ret = self.model.forward_split_prefill(
            forward_batch.input_ids,
            forward_batch.positions,
            forward_batch,
            (forward_batch.split_index, next_split_index),
        )
        forward_batch.split_index = next_split_index
        return ret

    def forward(
        self,
        forward_batch: ForwardBatch,
        skip_attn_backend_init: bool = False,
        pp_proxy_tensors: Optional[PPProxyTensors] = None,
        reinit_attn_backend: bool = False,
        split_forward_count: int = 1,
    ) -> Tuple[Union[LogitsProcessorOutput, PPProxyTensors], bool]:
        self.forward_pass_id += 1

        with get_global_expert_distribution_recorder().with_forward_pass(
            self.forward_pass_id,
            forward_batch,
        ):
            output = self._forward_raw(
                forward_batch,
                skip_attn_backend_init,
                pp_proxy_tensors,
                reinit_attn_backend,
                split_forward_count,
            )

        if self.eplb_manager is not None:
            self.eplb_manager.on_forward_pass_end()

        return output

    def _forward_raw(
        self,
        forward_batch: ForwardBatch,
        skip_attn_backend_init: bool,
        pp_proxy_tensors: Optional[PPProxyTensors],
        reinit_attn_backend: bool = False,
        split_forward_count: int = 1,
    ) -> Tuple[Union[LogitsProcessorOutput, PPProxyTensors], bool]:
        mode_check = (
            forward_batch.forward_mode.is_cpu_graph
            if self.device == "cpu"
            else forward_batch.forward_mode.is_cuda_graph
        )
        can_run_graph = bool(
            mode_check()
            and self.graph_runner
            and self.graph_runner.can_run(forward_batch)
        )

        if can_run_graph:
            ret = self.graph_runner.replay(
                forward_batch,
                skip_attn_backend_init=skip_attn_backend_init,
                pp_proxy_tensors=pp_proxy_tensors,
            )
            return ret, can_run_graph

        # For MLP sync
        if forward_batch.global_num_tokens_cpu is not None:
            forward_batch.prepare_mlp_sync_batch(self)
        else:
            forward_batch.prepare_attn_tp_scatter_input(self)

        if forward_batch.forward_mode.is_decode():
            ret = self.forward_decode(
                forward_batch,
                skip_attn_backend_init=skip_attn_backend_init,
                pp_proxy_tensors=pp_proxy_tensors,
            )
        elif forward_batch.forward_mode.is_split_prefill():
            ret = self.forward_split_prefill(
                forward_batch,
                reinit_attn_backend=reinit_attn_backend,
                forward_count=split_forward_count,
            )
        elif forward_batch.forward_mode.is_extend(include_draft_extend_v2=True):
            ret = self.forward_extend(
                forward_batch,
                skip_attn_backend_init=skip_attn_backend_init,
                pp_proxy_tensors=pp_proxy_tensors,
            )
        elif forward_batch.forward_mode.is_idle():
            ret = self.forward_idle(forward_batch, pp_proxy_tensors=pp_proxy_tensors)
        else:
            raise ValueError(f"Invalid forward mode: {forward_batch.forward_mode}")

        if (
            forward_batch.global_num_tokens_cpu is not None
            and self.pp_group.is_last_rank
        ):
            forward_batch.post_forward_mlp_sync_batch(ret)

        return ret, can_run_graph

    def _preprocess_logits(
        self, logits_output: LogitsProcessorOutput, sampling_info: SamplingBatchInfo
    ):
        # NOTE: In overlap mode, the function update_regex_vocab_mask (in sample)
        #       was executed after we processed last batch's results.

        # Calculate logits bias and apply it to next_token_logits.
        sampling_info.update_regex_vocab_mask()
        sampling_info.apply_logits_bias(logits_output.next_token_logits)

    def sample(
        self,
        logits_output: LogitsProcessorOutput,
        forward_batch: ForwardBatch,
    ) -> torch.Tensor:
        """Sample and compute logprobs and update logits_output.

        Args:
            logits_output: The logits output from the model forward
            forward_batch: The forward batch that generates logits_output

        Returns:
            A list of next_token_ids
        """
        # For duplex models with multiple output streams.
        if isinstance(logits_output, tuple):
            return torch.stack(
                [self.sample(values, forward_batch) for values in logits_output],
                axis=-1,
            )

        self._preprocess_logits(logits_output, forward_batch.sampling_info)
        # Sample the next tokens
        next_token_ids = self.sampler(
            logits_output,
            forward_batch.sampling_info,
            forward_batch.return_logprob,
            forward_batch.top_logprobs_nums,
            forward_batch.token_ids_logprobs,
            # For prefill, we only use the position of the last token.
            (
                forward_batch.positions
                if forward_batch.forward_mode.is_decode()
                else forward_batch.seq_lens - 1
            ),
        )
        return next_token_ids

    def compute_logprobs_only(
        self,
        logits_output: LogitsProcessorOutput,
        forward_batch: ForwardBatch,
    ) -> None:
        """
        Compute token_ids_logprobs without performing sampling.

        Optimized path for prefill-only requests that need token_ids_logprobs but don't
        require next token generation. Skips expensive sampling operations
        while still providing requested probability information.

        Args:
            logits_output: The logits output from the model forward
            forward_batch: The forward batch that generates logits_output
        """
        if not forward_batch.token_ids_logprobs:
            return

        # Preprocess logits (same as in sample method)
        self._preprocess_logits(logits_output, forward_batch.sampling_info)

        # Delegate to sampler for logprob-only computation
        # This populates logits_output with requested token probabilities
        self.sampler.compute_logprobs_only(
            logits_output,
            forward_batch.sampling_info,
            forward_batch.return_logprob,
            forward_batch.top_logprobs_nums,
            forward_batch.token_ids_logprobs,
        )

    @property
    def model_is_mrope(self) -> bool:
        """Detect if the model has "mrope" rope_scaling type.
        mrope requires keep "rope_deltas" between prompt and decoding phases."""
        rope_scaling = getattr(self.model_config.hf_text_config, "rope_scaling", {})
        if rope_scaling is None:
            return False
        is_mrope_enabled = "mrope_section" in rope_scaling
        return is_mrope_enabled

    def save_remote_model(self, url: str):
        from sglang.srt.model_loader.loader import RemoteModelLoader

        logger.info(f"Saving model to {url}")
        RemoteModelLoader.save_model(self.model, self.model_config.model_path, url)

    def save_sharded_model(
        self, path: str, pattern: Optional[str] = None, max_size: Optional[int] = None
    ):
        from sglang.srt.model_loader.loader import ShardedStateLoader

        logger.info(
            f"Save sharded model to {path} with pattern {pattern} and max_size {max_size}"
        )
        ShardedStateLoader.save_model(self.model, path, pattern, max_size)

    def update_weights_from_ipc(self, recv_req):
        """Update weights from IPC for checkpoint-engine integration."""
        try:
            from sglang.srt.checkpoint_engine.checkpoint_engine_worker import (
                SGLangCheckpointEngineWorkerExtensionImpl,
            )

            # Create a worker extension that integrates with SGLang's model
            worker = SGLangCheckpointEngineWorkerExtensionImpl(self)
            worker.update_weights_from_ipc(recv_req.zmq_handles)
            return True, "IPC weight update completed successfully"
        except ImportError as e:
            return False, f"IPC weight update failed: ImportError {e}"
        except Exception as e:
            logger.error(f"IPC weight update failed: {e}")
            return False, str(e)


def _model_load_weights_direct(model, named_tensors: List[Tuple[str, torch.Tensor]]):
    params_dict = dict(model.named_parameters())
    for name, tensor in named_tensors:
        default_weight_loader(params_dict[name], tensor)


def _unwrap_tensor(tensor, tp_rank, device):
    if isinstance(tensor, LocalSerializedTensor):
        tensor = tensor.get(tp_rank)
    return tensor.to(device)


@dataclass
class LocalSerializedTensor:
    """torch.Tensor that gets serialized by MultiprocessingSerializer (which only serializes a pointer and not the data).
    The i-th element in the list corresponds to i-th rank's GPU."""

    values: List[bytes]

    def get(self, rank: int):
        return MultiprocessingSerializer.deserialize(self.values[rank])<|MERGE_RESOLUTION|>--- conflicted
+++ resolved
@@ -30,14 +30,10 @@
 import torch.distributed as dist
 
 from sglang.srt.configs import (
-<<<<<<< HEAD
     BailingMoeLinearConfig,
-    FalconH1Config,
-=======
     FalconH1Config,
     JetNemotronConfig,
     KimiLinearConfig,
->>>>>>> 1dcde539
     NemotronHConfig,
     Qwen3NextConfig,
 )
@@ -1420,9 +1416,8 @@
     @property
     def hybrid_gdn_config(self):
         config = self.model_config.hf_config
-<<<<<<< HEAD
         if (
-            isinstance(config, Qwen3NextConfig)
+            isinstance(config, Qwen3NextConfig | JetNemotronConfig)
             and not self.hybrid_lightning_attn_config
         ):
             return config
@@ -1432,9 +1427,6 @@
     def hybrid_lightning_attn_config(self):
         config = self.model_config.hf_config
         if isinstance(config, BailingMoeLinearConfig):
-=======
-        if isinstance(config, Qwen3NextConfig | JetNemotronConfig):
->>>>>>> 1dcde539
             return config
         return None
 
@@ -1454,15 +1446,12 @@
 
     @property
     def mambaish_config(self):
-<<<<<<< HEAD
         return (
             self.mamba2_config
             or self.hybrid_gdn_config
+            or self.kimi_linear_config
             or self.hybrid_lightning_attn_config
         )
-=======
-        return self.mamba2_config or self.hybrid_gdn_config or self.kimi_linear_config
->>>>>>> 1dcde539
 
     def set_num_token_hybrid(self):
         if (
