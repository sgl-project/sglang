# Copyright 2023-2024 SGLang Team
# Licensed under the Apache License, Version 2.0 (the "License");
# you may not use this file except in compliance with the License.
# You may obtain a copy of the License at
#
#     http://www.apache.org/licenses/LICENSE-2.0
#
# Unless required by applicable law or agreed to in writing, software
# distributed under the License is distributed on an "AS IS" BASIS,
# WITHOUT WARRANTIES OR CONDITIONS OF ANY KIND, either express or implied.
# See the License for the specific language governing permissions and
# limitations under the License.
# ==============================================================================
"""ModelRunner runs the forward passes of the models."""

import datetime
import gc
import inspect
import json
import logging
import os
import time
from dataclasses import dataclass
from typing import List, Optional, Tuple, Union

import torch
import torch.distributed as dist

from sglang.srt import debug_utils
from sglang.srt.configs.device_config import DeviceConfig
from sglang.srt.configs.load_config import LoadConfig
from sglang.srt.configs.model_config import AttentionArch, ModelConfig
from sglang.srt.constants import GPU_MEMORY_TYPE_WEIGHTS
from sglang.srt.distributed import (
    get_tp_group,
    get_world_group,
    init_distributed_environment,
    initialize_model_parallel,
    set_custom_all_reduce,
    set_mscclpp_all_reduce,
)
from sglang.srt.distributed.parallel_state import monkey_patch_vllm_parallel_state
from sglang.srt.layers.attention.tbo_backend import TboAttnBackend
from sglang.srt.layers.dp_attention import (
    get_attention_tp_group,
    get_attention_tp_size,
    initialize_dp_attention,
)
from sglang.srt.layers.logits_processor import LogitsProcessorOutput
from sglang.srt.layers.quantization import (
    deep_gemm_wrapper,
    monkey_patch_isinstance_for_vllm_base_layer,
)
from sglang.srt.layers.sampler import Sampler
from sglang.srt.layers.torchao_utils import apply_torchao_config_to_model
from sglang.srt.layers.utils import is_sm100_supported
from sglang.srt.lora.lora_manager import LoRAManager
from sglang.srt.managers.eplb_manager import EPLBManager
from sglang.srt.managers.expert_distribution import (
    ExpertDistributionRecorder,
    get_global_expert_distribution_recorder,
    set_global_expert_distribution_recorder,
)
from sglang.srt.managers.expert_location import (
    ExpertLocationMetadata,
    compute_initial_expert_location_metadata,
    get_global_expert_location_metadata,
    set_global_expert_location_metadata,
)
from sglang.srt.managers.schedule_batch import (
    GLOBAL_SERVER_ARGS_KEYS,
    global_server_args_dict,
)
from sglang.srt.mem_cache.allocator import (
    BaseTokenToKVPoolAllocator,
    PagedTokenToKVPoolAllocator,
    TokenToKVPoolAllocator,
)
from sglang.srt.mem_cache.memory_pool import (
    DoubleSparseTokenToKVPool,
    MHATokenToKVPool,
    MLATokenToKVPool,
    ReqToTokenPool,
)
from sglang.srt.model_executor.cuda_graph_runner import CudaGraphRunner
from sglang.srt.model_executor.expert_location_updater import ExpertLocationUpdater
from sglang.srt.model_executor.forward_batch_info import ForwardBatch, PPProxyTensors
from sglang.srt.model_loader import get_model
from sglang.srt.model_loader.loader import DefaultModelLoader, get_model_loader
from sglang.srt.model_loader.utils import set_default_torch_dtype
from sglang.srt.model_loader.weight_utils import default_weight_loader
from sglang.srt.patch_torch import monkey_patch_torch_reductions
from sglang.srt.sampling.sampling_batch_info import SamplingBatchInfo
from sglang.srt.server_args import ServerArgs
from sglang.srt.speculative.spec_info import SpeculativeAlgorithm
from sglang.srt.torch_memory_saver_adapter import TorchMemorySaverAdapter
from sglang.srt.utils import (
    MultiprocessingSerializer,
    cpu_has_amx_support,
    dynamic_import,
    enable_show_time_cost,
    get_available_gpu_memory,
    get_bool_env_var,
    init_custom_process_group,
    is_cuda,
    is_fa3_default_architecture,
    is_flashinfer_available,
    is_hip,
    is_hopper_with_cuda_12_3,
    is_no_spec_infer_or_topk_one,
    monkey_patch_p2p_access_check,
    monkey_patch_vllm_gguf_config,
    set_cpu_offload_max_bytes,
    set_cuda_arch,
)

_is_hip = is_hip()
_is_cpu_amx_available = cpu_has_amx_support()

# Use a small KV cache pool size for tests in CI
SGLANG_CI_SMALL_KV_SIZE = os.getenv("SGLANG_CI_SMALL_KV_SIZE", None)

# Detect stragger ranks in model loading
UNBALANCED_MODEL_LOADING_TIMEOUT_S = 300

logger = logging.getLogger(__name__)


class RankZeroFilter(logging.Filter):
    """Filter that only allows INFO level logs from rank 0, but allows all other levels from any rank."""

    def __init__(self, is_rank_zero):
        super().__init__()
        self.is_rank_zero = is_rank_zero

    def filter(self, record):
        if record.levelno == logging.INFO:
            return self.is_rank_zero
        return True


class ModelRunner:
    """ModelRunner runs the forward passes of the models."""

    def __init__(
        self,
        model_config: ModelConfig,
        mem_fraction_static: float,
        gpu_id: int,
        tp_rank: int,
        tp_size: int,
        pp_rank: int,
        pp_size: int,
        nccl_port: int,
        server_args: ServerArgs,
        is_draft_worker: bool = False,
        req_to_token_pool: Optional[ReqToTokenPool] = None,
        token_to_kv_pool_allocator: Optional[BaseTokenToKVPoolAllocator] = None,
    ):
        # Parse args
        self.model_config = model_config
        self.mem_fraction_static = mem_fraction_static
        self.device = server_args.device
        self.gpu_id = gpu_id

        # Apply the rank zero filter to logger
        if not any(isinstance(f, RankZeroFilter) for f in logger.filters):
            logger.addFilter(RankZeroFilter(tp_rank == 0))
        self.tp_rank = tp_rank
        self.tp_size = tp_size
        self.dp_size = server_args.dp_size
        self.pp_rank = pp_rank
        self.pp_size = pp_size
        self.dist_port = nccl_port
        self.server_args = server_args
        self.is_draft_worker = is_draft_worker
        self.is_generation = model_config.is_generation
        self.is_multimodal = model_config.is_multimodal
        self.is_multimodal_chunked_prefill_supported = (
            model_config.is_multimodal_chunked_prefill_supported
        )
        self.spec_algorithm = SpeculativeAlgorithm.from_string(
            server_args.speculative_algorithm
        )
        self.page_size = server_args.page_size
        self.req_to_token_pool = req_to_token_pool
        self.token_to_kv_pool_allocator = token_to_kv_pool_allocator
        self.use_mla_backend = self.model_config.attention_arch == AttentionArch.MLA
        self.attention_chunk_size = model_config.attention_chunk_size

        self.forward_pass_id = 0

        # Model-specific adjustment
        self.model_specific_adjustment()

        if server_args.show_time_cost:
            enable_show_time_cost()

        # Global vars
        global_server_args_dict.update(
            {k: getattr(server_args, k) for k in GLOBAL_SERVER_ARGS_KEYS}
            | {
                # TODO it is indeed not a "server args"
                "use_mla_backend": self.use_mla_backend,
                "speculative_algorithm": self.spec_algorithm,
            }
        )

        # CPU offload
        set_cpu_offload_max_bytes(int(server_args.cpu_offload_gb * 1024**3))

        # Get memory before model loading
        min_per_gpu_memory = self.init_torch_distributed()

        # Update deep gemm configure
        if deep_gemm_wrapper.ENABLE_JIT_DEEPGEMM:
            deep_gemm_wrapper.update_deep_gemm_config(gpu_id, server_args)

        # If it is a draft model, tp_group can be different
        self.initialize(min_per_gpu_memory)

        # temporary cached values
        self.support_pp = (
            "pp_proxy_tensors" in inspect.signature(self.model.forward).parameters
        )

    def initialize(self, min_per_gpu_memory: float):
        server_args = self.server_args

        self.memory_saver_adapter = TorchMemorySaverAdapter.create(
            enable=self.server_args.enable_memory_saver
        )
<<<<<<< HEAD
=======

        if not self.is_draft_worker:
            set_global_expert_location_metadata(
                compute_initial_expert_location_metadata(server_args, self.model_config)
            )
            if self.tp_rank == 0 and get_bool_env_var(
                "SGLANG_LOG_EXPERT_LOCATION_METADATA"
            ):
                logger.info(
                    f"Initial expert_location_metadata: {get_global_expert_location_metadata()}"
                )

            set_global_expert_distribution_recorder(
                ExpertDistributionRecorder.init_new(
                    server_args,
                    get_global_expert_location_metadata(),
                    rank=self.tp_rank,
                )
            )

        self.eplb_manager = (
            EPLBManager(self)
            if self.server_args.enable_eplb and (not self.is_draft_worker)
            else None
        )
        self.expert_location_updater = ExpertLocationUpdater()

>>>>>>> a1c1ebe9
        # Load the model
        self.sampler = Sampler()
        self.load_model()

        self.start_layer = getattr(self.model, "start_layer", 0)
        self.end_layer = getattr(
            self.model, "end_layer", self.model_config.num_hidden_layers
        )
        self.num_effective_layers = self.end_layer - self.start_layer

        # Apply torchao quantization
        torchao_applied = getattr(self.model, "torchao_applied", False)
        # In layered loading, torchao may have been applied
        if not torchao_applied:
            apply_torchao_config_to_model(
                self.model, global_server_args_dict["torchao_config"]
            )

        # Apply torch TP if the model supports it
        supports_torch_tp = getattr(self.model, "supports_torch_tp", False)
        if self.tp_size > 1 and supports_torch_tp:
            self.apply_torch_tp()

        # Init lora
        # TODO (lifuhuang): when we support dynamic LoRA loading / unloading, we should add
        # a new server arg `enable_lora` to control whether to init LoRA manager to be more
        # explicit, as it is perfectly valid to start a server with an empty lora_paths and
        # load LoRA adapters dynamically later.
        if server_args.lora_paths is not None:
            self.init_lora_manager()

        # Init memory pool and attention backends
        self.init_memory_pool(
            min_per_gpu_memory,
            server_args.max_running_requests,
            server_args.max_total_tokens,
        )
        if self.device == "cuda":
            self.init_cublas()
            self.init_attention_backend()
            self.init_cuda_graphs()
        else:
            self.cuda_graph_runner = None
            self.init_attention_backend()

        # auxiliary hidden capture mode. TODO: expose this to server args?
        if self.spec_algorithm.is_eagle3() and not self.is_draft_worker:
            self.model.set_eagle3_layers_to_capture()

    def model_specific_adjustment(self):
        server_args = self.server_args

        if (
            server_args.attention_backend == "intel_amx"
            and server_args.device == "cpu"
            and not _is_cpu_amx_available
        ):
            logger.info(
                "The current platform does not support Intel AMX, will fallback to torch_native backend."
            )
            server_args.attention_backend = "torch_native"

        if server_args.attention_backend is None:
            """
            Auto select the fastest attention backend.

            1. Models with MHA Architecture (e.g: Llama, QWen)
                1.1 We will turn on FA3 on hopper unless user use spec decode with topk > 1 or page_size > 1.
                1.2 In other cases, we will use flashinfer if available, otherwise use triton.
            2. Models with MLA Architecture and using FA3
                2.1 We will use FA3 backend on hopper.
                2.2 We will use Flashinfer backend on blackwell.
                2.3 Otherwise, we will use triton backend.
            """

            if not self.use_mla_backend:
                # MHA architecture
                if (
                    is_hopper_with_cuda_12_3()
                    and is_no_spec_infer_or_topk_one(server_args)
                    and is_fa3_default_architecture(self.model_config.hf_config)
                ):
                    server_args.attention_backend = "fa3"
                elif _is_hip:
                    server_args.attention_backend = "aiter"
                else:
                    server_args.attention_backend = (
                        "flashinfer" if is_flashinfer_available() else "triton"
                    )
            else:
                # MLA architecture
                if is_hopper_with_cuda_12_3():
                    server_args.attention_backend = "fa3"
                elif is_sm100_supported():
                    server_args.attention_backend = "flashinfer"
                elif _is_hip:
                    head_num = self.model_config.get_num_kv_heads(self.tp_size)
                    # TODO current aiter only support head number 16 or 128 head number
                    if (
                        head_num == 128 or head_num == 16
                    ) and self.spec_algorithm.is_none():
                        server_args.attention_backend = "aiter"
                    else:
                        server_args.attention_backend = "triton"
                else:
                    server_args.attention_backend = "triton"
            logger.info(
                f"Attention backend not set. Use {server_args.attention_backend} backend by default."
            )
        elif self.use_mla_backend:
            if server_args.device != "cpu":
                if server_args.attention_backend in [
                    "aiter",
                    "flashinfer",
                    "fa3",
                    "triton",
                    "flashmla",
                    "cutlass_mla",
                ]:
                    logger.info(
                        f"MLA optimization is turned on. Use {server_args.attention_backend} backend."
                    )
                else:
                    raise ValueError(
                        f"Invalid attention backend for MLA: {server_args.attention_backend}"
                    )
            else:
                if server_args.attention_backend != "intel_amx":
                    raise ValueError(
                        "MLA optimization not supported on CPU except for intel_amx backend."
                    )

        if (
            server_args.attention_backend == "fa3"
            and server_args.kv_cache_dtype == "fp8_e5m2"
        ):
            logger.warning(
                "FlashAttention3 only supports fp8_e4m3 if using FP8; "
                "Setting attention backend to triton."
            )
            server_args.attention_backend = "triton"

        if server_args.enable_double_sparsity:
            logger.info(
                "Double sparsity optimization is turned on. Use triton backend without CUDA graph."
            )
            server_args.attention_backend = "triton"
            server_args.disable_cuda_graph = True
            if server_args.ds_heavy_channel_type is None:
                raise ValueError(
                    "Please specify the heavy channel type for double sparsity optimization."
                )
            self.init_double_sparsity_channel_config(server_args.ds_heavy_channel_type)

        if self.is_multimodal:
            self.mem_fraction_static *= 0.90
            logger.info(
                f"Automatically reduce --mem-fraction-static to {self.mem_fraction_static:.3f} "
                f"because this is a multimodal model."
            )
            if not self.is_multimodal_chunked_prefill_supported:
                server_args.chunked_prefill_size = -1
                logger.info(
                    f"Automatically turn of --chunked-prefill-size as it is not supported for "
                    f"{self.model_config.hf_config.model_type}"
                )

        if not self.use_mla_backend:
            server_args.disable_chunked_prefix_cache = True
        elif self.page_size > 1:
            logger.info("Disable chunked prefix cache when page size > 1.")
            server_args.disable_chunked_prefix_cache = True

        if not server_args.disable_chunked_prefix_cache:
            logger.info("Chunked prefix cache is turned on.")

        if server_args.attention_backend == "aiter":
            if self.model_config.context_len > 8192:
                self.mem_fraction_static *= 0.85

    def init_torch_distributed(self):
        logger.info("Init torch distributed begin.")

        try:
            torch.get_device_module(self.device).set_device(self.gpu_id)
        except Exception:
            logger.warning(
                f"Context: {self.device=} {self.gpu_id=} {os.environ.get('CUDA_VISIBLE_DEVICES')=} {self.tp_rank=} {self.tp_size=}"
            )
            raise

        if self.device == "cuda":
            backend = "nccl"
        elif self.device == "xpu":
            backend = "xccl"
        elif self.device == "hpu":
            backend = "hccl"
        elif self.device == "cpu":
            backend = "gloo"
        elif self.device == "npu":
            backend = "hccl"

        before_avail_memory = get_available_gpu_memory(self.device, self.gpu_id)
        if not self.server_args.enable_p2p_check:
            monkey_patch_p2p_access_check()

        if self.server_args.dist_init_addr:
            dist_init_method = f"tcp://{self.server_args.dist_init_addr}"
        else:
            dist_init_method = f"tcp://127.0.0.1:{self.dist_port}"
        set_custom_all_reduce(not self.server_args.disable_custom_all_reduce)
        set_mscclpp_all_reduce(self.server_args.enable_mscclpp)

        if not self.is_draft_worker:
            # Only initialize the distributed environment on the target model worker.
            init_distributed_environment(
                backend=backend,
                world_size=self.tp_size * self.pp_size,
                rank=self.tp_size * self.pp_rank + self.tp_rank,
                local_rank=self.gpu_id,
                distributed_init_method=dist_init_method,
                timeout=self.server_args.dist_timeout,
            )
            initialize_model_parallel(
                tensor_model_parallel_size=self.tp_size,
                pipeline_model_parallel_size=self.pp_size,
            )
            initialize_dp_attention(
                enable_dp_attention=self.server_args.enable_dp_attention,
                tp_rank=self.tp_rank,
                tp_size=self.tp_size,
                dp_size=self.server_args.dp_size,
                moe_dense_tp_size=self.server_args.moe_dense_tp_size,
                pp_size=self.server_args.pp_size,
            )

        min_per_gpu_memory = get_available_gpu_memory(
            self.device,
            self.gpu_id,
            distributed=get_world_group().world_size > 1,
            cpu_group=get_world_group().cpu_group,
        )
        self.tp_group = get_tp_group()
        self.attention_tp_group = get_attention_tp_group()

        # Check memory for tensor parallelism
        local_gpu_memory = get_available_gpu_memory(self.device, self.gpu_id)
        if self.tp_size > 1:
            if min_per_gpu_memory < local_gpu_memory * 0.9:
                if get_bool_env_var("SGL_DISABLE_TP_MEMORY_INBALANCE_CHECK"):
                    logger.warning(
                        "The memory capacity is unbalanced. Some GPUs may be occupied by other processes. "
                        f"{min_per_gpu_memory=}, {local_gpu_memory=}, {local_gpu_memory * 0.9=}"
                    )
                else:
                    raise ValueError(
                        "The memory capacity is unbalanced. Some GPUs may be occupied by other processes. "
                        f"{min_per_gpu_memory=}, {local_gpu_memory=}, {local_gpu_memory * 0.9=}"
                    )

        logger.info(
            f"Init torch distributed ends. mem usage={(before_avail_memory - local_gpu_memory):.2f} GB"
        )
        return min_per_gpu_memory

    def load_model(self):
        before_avail_memory = get_available_gpu_memory(self.device, self.gpu_id)
        logger.info(
            f"Load weight begin. avail mem={get_available_gpu_memory(self.device, self.gpu_id):.2f} GB"
        )

        # This can reduce thread conflicts and speed up weight loading.
        if self.device != "cpu":
            torch.set_num_threads(1)
        if self.device == "cuda":
            if torch.cuda.get_device_capability()[0] < 8:
                logger.info(
                    "Compute capability below sm80. Use float16 due to lack of bfloat16 support."
                )
                self.server_args.dtype = "float16"
                self.model_config.dtype = torch.float16
                if torch.cuda.get_device_capability()[1] < 5:
                    raise RuntimeError("SGLang only supports sm75 and above.")

        set_cuda_arch()

        # Prepare the model config
        self.load_config = LoadConfig(
            load_format=self.server_args.load_format,
            download_dir=self.server_args.download_dir,
            model_loader_extra_config=self.server_args.model_loader_extra_config,
        )
        if self.server_args.load_format == "gguf":
            monkey_patch_vllm_gguf_config()

        # Load the model
        # Remove monkey_patch when linear.py quant remove dependencies with vllm
        monkey_patch_vllm_parallel_state()
        monkey_patch_isinstance_for_vllm_base_layer()

        with self.memory_saver_adapter.region(GPU_MEMORY_TYPE_WEIGHTS):
            self.model = get_model(
                model_config=self.model_config,
                load_config=self.load_config,
                device_config=DeviceConfig(self.device),
            )
        monkey_patch_vllm_parallel_state(reverse=True)
        monkey_patch_isinstance_for_vllm_base_layer(reverse=True)

        if self.server_args.kv_cache_dtype == "fp8_e4m3":
            if self.server_args.quantization_param_path is not None:
                if callable(getattr(self.model, "load_kv_cache_scales", None)):
                    self.model.load_kv_cache_scales(
                        self.server_args.quantization_param_path
                    )
                    logger.info(
                        "Loaded KV cache scaling factors from %s",
                        self.server_args.quantization_param_path,
                    )
                else:
                    raise RuntimeError(
                        "Using FP8 KV cache and scaling factors provided but "
                        "model %s does not support loading scaling factors.",
                        self.model.__class__,
                    )
            else:
                logger.warning(
                    "Using FP8 KV cache but no scaling factors "
                    "provided. Defaulting to scaling factors of 1.0. "
                    "This may lead to less accurate results!"
                )

        # Parse other args
        self.sliding_window_size = (
            self.model.get_attention_sliding_window_size()
            if hasattr(self.model, "get_attention_sliding_window_size")
            else None
        )
        self.dtype = self.model_config.dtype

        after_avail_memory = get_available_gpu_memory(self.device, self.gpu_id)
        logger.info(
            f"Load weight end. "
            f"type={type(self.model).__name__}, "
            f"dtype={self.dtype}, "
            f"avail mem={after_avail_memory:.2f} GB, "
            f"mem usage={(before_avail_memory - after_avail_memory):.2f} GB."
        )

        # Handle the case where some ranks do not finish loading.
        try:
            dist.monitored_barrier(
                group=get_tp_group().cpu_group,
                timeout=datetime.timedelta(seconds=UNBALANCED_MODEL_LOADING_TIMEOUT_S),
                wait_all_ranks=True,
            )
        except RuntimeError:
            raise ValueError(
                f"TP rank {self.tp_rank} could finish the model loading, but there are other ranks that didn't finish loading. It is likely due to unexpected failures (e.g., OOM) or a slow node."
            ) from None

    def update_expert_location(
        self,
        new_expert_location_metadata: ExpertLocationMetadata,
        update_layer_ids: List[int],
    ):
        self.expert_location_updater.update(
            self.model.routed_experts_weights_of_layer,
            new_expert_location_metadata,
            update_layer_ids=update_layer_ids,
            nnodes=self.server_args.nnodes,
            rank=self.tp_rank,
        )

    def update_weights_from_disk(
        self, model_path: str, load_format: str
    ) -> tuple[bool, str]:
        """Update engine weights in-place from the disk."""
        logger.info(
            f"Update engine weights online from disk begin. "
            f"avail mem={get_available_gpu_memory(self.device, self.gpu_id):.2f} GB"
        )

        target_device = torch.device(self.device)
        self.model_config.model_path = model_path
        load_config = LoadConfig(load_format=load_format)

        # Only support DefaultModelLoader for now
        loader = get_model_loader(load_config)
        if not isinstance(loader, DefaultModelLoader):
            message = f"Failed to get model loader: {loader}."
            return False, message

        def get_weight_iter(config):
            iter = loader._get_weights_iterator(
                DefaultModelLoader.Source.init_new(config, self.model)
            )
            return iter

        def model_load_weights(model, iter):
            DefaultModelLoader.load_weights_and_postprocess(model, iter, target_device)
            return model

        with set_default_torch_dtype(self.model_config.dtype):
            try:
                iter = get_weight_iter(self.model_config)
            except Exception as e:
                message = f"Failed to get weights iterator: {e}."
                return False, message
            try:
                model = model_load_weights(self.model, iter)
            except Exception as e:
                message = (
                    f"Failed to update weights: {e}.\nRolling back to original weights."
                )
                del iter
                gc.collect()
                iter = get_weight_iter(self.model_config)
                self.model = model_load_weights(self.model, iter)
                return False, message

        self.model = model
        self.server_args.model_path = model_path
        self.server_args.load_format = load_format
        self.load_config = load_config

        logger.info("Update weights end.")
        return True, "Succeeded to update model weights."

    def init_weights_update_group(
        self,
        master_address,
        master_port,
        rank_offset,
        world_size,
        group_name,
        backend="nccl",
    ):
        """Initialize the Torch process group for model parameter updates.

        `_model_update_group` is used in the RLHF workflow, where rank
        0 is the actor model in the training engine, and the other ranks are
        the inference engine, which is used for rollout.

        In the RLHF workflow, the training engine updates the model
        weights/parameters online, and broadcasts them to the inference
        engine through the `_model_update_group` process group.
        """
        assert (
            torch.distributed.is_initialized()
        ), "Default torch process group must be initialized"
        assert group_name != "", "Group name cannot be empty"

        rank = rank_offset + self.tp_rank

        logger.info(
            f"init custom process group: master_address={master_address}, master_port={master_port}, "
            f"rank_offset={rank_offset}, rank={rank}, world_size={world_size}, group_name={group_name}, backend={backend}"
        )

        try:
            self._model_update_group = init_custom_process_group(
                backend=backend,
                init_method=f"tcp://{master_address}:{master_port}",
                world_size=world_size,
                rank=rank,
                group_name=group_name,
            )
            return True, "Succeeded to initialize custom process group."
        except Exception as e:
            message = f"Failed to initialize custom process group: {e}."
            logger.error(message)
            return False, message

    def update_weights_from_distributed(self, name, dtype, shape):
        """
        Update specific parameter in the model weights online
        through `_model_update_group` process group.

        Args:
            name: the name of the parameter to be updated.
            dtype: the data type of the parameter to be updated.
            shape: the shape of the parameter to be updated.
        """
        target_dtype = (
            dtype if isinstance(dtype, torch.dtype) else getattr(torch, dtype)
        )

        assert (
            self._model_update_group is not None
        ), "model update group must be initialized"

        try:
            weights = torch.empty(shape, dtype=target_dtype, device=self.device)
            torch.distributed.broadcast(weights, src=0, group=self._model_update_group)
            self.model.load_weights([(name, weights)])
            return True, f"Succeeded to update parameter {name} online."

        except Exception as e:
            error_msg = (
                f"Failed to update parameter online: {e}. "
                f"The full weights of the ModelRunner are partially updated. "
                f"Please discard the whole weights."
            )
            logger.error(error_msg)
            return False, error_msg

    def update_weights_from_tensor(
        self,
        named_tensors: List[Tuple[str, Union[torch.Tensor, "LocalSerializedTensor"]]],
        load_format: Optional[str] = None,
    ):
        named_tensors = [
            (name, _unwrap_tensor(tensor, tp_rank=self.tp_rank))
            for name, tensor in named_tensors
        ]
        if load_format == "direct":
            _model_load_weights_direct(self.model, named_tensors)
        elif load_format in self.server_args.custom_weight_loader:
            custom_loader = dynamic_import(load_format)
            custom_loader(self.model, named_tensors)
        elif load_format is None:
            self.model.load_weights(named_tensors)
        else:
            raise NotImplementedError(f"Unknown load_format={load_format}")
        return True, "Success"

    def get_weights_by_name(
        self, name: str, truncate_size: int = 100
    ) -> Optional[torch.Tensor]:
        """Get the weights of the parameter by its name. Similar to `get_parameter` in Hugging Face.

        Only used for unit test with an unoptimized performance.
        For optimized performance, please use torch.save and torch.load.
        """
        # TODO: (chenyang) Add support for Qwen models.
        try:
            return self.model.get_weights_by_name(
                name, truncate_size, tp_size=self.tp_size
            )
        except Exception as e:
            logger.error(f"Error when getting parameter {name}: {e}")
            return None

    def init_lora_manager(self):
        self.lora_manager = LoRAManager(
            base_model=self.model,
            base_hf_config=self.model_config.hf_config,
            max_loras_per_batch=self.server_args.max_loras_per_batch,
            load_config=self.load_config,
            dtype=self.dtype,
            lora_backend=self.server_args.lora_backend,
            tp_size=self.tp_size,
            tp_rank=self.tp_rank,
        )
        self.lora_manager.load_lora_adapters(self.server_args.lora_paths)
        logger.info("LoRA manager ready.")

    def profile_max_num_token(self, total_gpu_memory: int):
        available_gpu_memory = get_available_gpu_memory(
            self.device,
            self.gpu_id,
            distributed=get_world_group().world_size > 1,
            cpu_group=get_world_group().cpu_group,
        )
        if self.is_draft_worker:
            num_layers = getattr(
                self.model_config.hf_config,
                "num_nextn_predict_layers",
                self.num_effective_layers,
            )
        else:
            num_layers = self.num_effective_layers
        if self.use_mla_backend:
            # FIXME: pipeline parallelism is not compatible with mla backend
            assert self.pp_size == 1
            cell_size = (
                (self.model_config.kv_lora_rank + self.model_config.qk_rope_head_dim)
                * num_layers
                * torch._utils._element_size(self.kv_cache_dtype)
            )
        else:
            cell_size = (
                self.model_config.get_num_kv_heads(get_attention_tp_size())
                * self.model_config.head_dim
                * num_layers
                * 2
                * torch._utils._element_size(self.kv_cache_dtype)
            )
        rest_memory = available_gpu_memory - total_gpu_memory * (
            1 - self.mem_fraction_static
        )
        max_num_token = int(rest_memory * (1 << 30) // cell_size)
        return max_num_token

    def init_memory_pool(
        self,
        total_gpu_memory: int,
        max_num_reqs: Optional[int] = None,
        max_total_tokens: Optional[int] = None,
    ):
        if self.server_args.kv_cache_dtype == "auto":
            self.kv_cache_dtype = self.dtype
        elif self.server_args.kv_cache_dtype == "fp8_e5m2":
            if _is_hip:  # Using natively supported format
                self.kv_cache_dtype = torch.float8_e5m2fnuz
            else:
                self.kv_cache_dtype = torch.float8_e5m2
        elif self.server_args.kv_cache_dtype == "fp8_e4m3":
            if _is_hip:  # Using natively supported format
                self.kv_cache_dtype = torch.float8_e4m3fnuz
            else:
                self.kv_cache_dtype = torch.float8_e4m3fn
        else:
            raise ValueError(
                f"Unsupported kv_cache_dtype: {self.server_args.kv_cache_dtype}."
            )

        self.max_total_num_tokens = self.profile_max_num_token(total_gpu_memory)

        if max_num_reqs is None:
            max_num_reqs = min(
                max(
                    int(
                        self.max_total_num_tokens / self.model_config.context_len * 512
                    ),
                    2048,
                ),
                4096,
            )

        if SGLANG_CI_SMALL_KV_SIZE:
            self.max_total_num_tokens = int(SGLANG_CI_SMALL_KV_SIZE)

        if not self.spec_algorithm.is_none():
            if self.is_draft_worker:
                self.max_total_num_tokens = self.server_args.draft_runner_cache_size
                max_num_reqs = self.server_args.max_num_reqs
            else:
                # We are sharing the `token_to_kv_pool`, and both verify and draft tokens
                # can be concurrently allocated, so we should give a headroom for it.
                self.server_args.draft_runner_cache_size = (
                    self.max_total_num_tokens
                    # draft
                    + max_num_reqs
                    * self.server_args.speculative_num_steps
                    * self.server_args.speculative_eagle_topk
                    # verify
                    + max_num_reqs * self.server_args.speculative_num_draft_tokens
                    # buffer
                    + 100
                )
                # Target worker and draft worker shares the same indices for the
                # token_to_kv_pool, so we should make sure to match max_total_num_tokens.
                self.max_total_num_tokens = self.server_args.draft_runner_cache_size
                self.server_args.max_num_reqs = max_num_reqs

        if max_total_tokens is not None:
            if max_total_tokens > self.max_total_num_tokens:
                logging.warning(
                    f"max_total_tokens={max_total_tokens} is larger than the profiled value "
                    f"{self.max_total_num_tokens}. "
                    f"Use the profiled value instead."
                )
            self.max_total_num_tokens = min(self.max_total_num_tokens, max_total_tokens)

        self.max_total_num_tokens = (
            self.max_total_num_tokens
            // self.server_args.page_size
            * self.server_args.page_size
        )

        if self.max_total_num_tokens <= 0:
            raise RuntimeError(
                "Not enough memory. Please try to increase --mem-fraction-static."
            )

        if self.req_to_token_pool is None:
            if self.server_args.disaggregation_mode == "decode":
                from sglang.srt.disaggregation.decode import DecodeReqToTokenPool

                # subscribe memory for pre-allocated requests
                # if max_num_reqs <= 32, we pre-allocate 2x requests
                pre_alloc_size = max_num_reqs * 2 if max_num_reqs <= 32 else 0
                self.req_to_token_pool = DecodeReqToTokenPool(
                    size=max_num_reqs,
                    max_context_len=self.model_config.context_len + 4,
                    device=self.device,
                    enable_memory_saver=self.server_args.enable_memory_saver,
                    pre_alloc_size=pre_alloc_size,
                )
            else:
                self.req_to_token_pool = ReqToTokenPool(
                    size=max_num_reqs,
                    max_context_len=self.model_config.context_len + 4,
                    device=self.device,
                    enable_memory_saver=self.server_args.enable_memory_saver,
                )
        else:
            # Draft worker shares req_to_token_pool with the target worker.
            assert self.is_draft_worker

        if self.use_mla_backend:
            self.token_to_kv_pool = MLATokenToKVPool(
                self.max_total_num_tokens,
                page_size=self.page_size,
                dtype=self.kv_cache_dtype,
                kv_lora_rank=self.model_config.kv_lora_rank,
                qk_rope_head_dim=self.model_config.qk_rope_head_dim,
                layer_num=(
                    self.model_config.num_hidden_layers
                    if not self.is_draft_worker
                    else self.model_config.hf_config.num_nextn_predict_layers
                ),  # PP is not compatible with mla backend
                device=self.device,
                enable_memory_saver=self.server_args.enable_memory_saver,
                start_layer=self.start_layer,
                end_layer=self.end_layer,
            )
        elif self.server_args.enable_double_sparsity:
            self.token_to_kv_pool = DoubleSparseTokenToKVPool(
                self.max_total_num_tokens,
                page_size=self.page_size,
                dtype=self.kv_cache_dtype,
                head_num=self.model_config.get_num_kv_heads(get_attention_tp_size()),
                head_dim=self.model_config.head_dim,
                layer_num=self.num_effective_layers,
                device=self.device,
                heavy_channel_num=self.server_args.ds_heavy_channel_num,
                enable_memory_saver=self.server_args.enable_memory_saver,
                start_layer=self.start_layer,
                end_layer=self.end_layer,
            )
        else:
            self.token_to_kv_pool = MHATokenToKVPool(
                self.max_total_num_tokens,
                page_size=self.page_size,
                dtype=self.kv_cache_dtype,
                head_num=self.model_config.get_num_kv_heads(get_attention_tp_size()),
                head_dim=self.model_config.head_dim,
                layer_num=self.num_effective_layers,
                device=self.device,
                enable_memory_saver=self.server_args.enable_memory_saver,
                start_layer=self.start_layer,
                end_layer=self.end_layer,
            )

        if self.token_to_kv_pool_allocator is None:
            if self.page_size == 1:
                self.token_to_kv_pool_allocator = TokenToKVPoolAllocator(
                    self.max_total_num_tokens,
                    dtype=self.kv_cache_dtype,
                    device=self.device,
                    kvcache=self.token_to_kv_pool,
                )
            else:
                self.token_to_kv_pool_allocator = PagedTokenToKVPoolAllocator(
                    self.max_total_num_tokens,
                    page_size=self.page_size,
                    dtype=self.kv_cache_dtype,
                    device=self.device,
                    kvcache=self.token_to_kv_pool,
                )
        else:
            assert self.is_draft_worker

        logger.info(
            f"Memory pool end. "
            f"avail mem={get_available_gpu_memory(self.device, self.gpu_id):.2f} GB"
        )

    def init_cublas(self):
        """We need to run a small matmul to init cublas. Otherwise, it will raise some errors later."""
        dtype = torch.float16
        device = "cuda"
        a = torch.ones((16, 16), dtype=dtype, device=device)
        b = torch.ones((16, 16), dtype=dtype, device=device)
        c = a @ b
        return c

    def init_attention_backend(self):
        """Init attention kernel backend."""
        if self.server_args.enable_two_batch_overlap:
            self.attn_backend = TboAttnBackend.init_new(self._get_attention_backend)
        else:
            self.attn_backend = self._get_attention_backend()

    # TODO unify with 6338
    def _get_attention_backend(self):
        if self.server_args.attention_backend == "flashinfer":
            if not self.use_mla_backend:
                from sglang.srt.layers.attention.flashinfer_backend import (
                    FlashInferAttnBackend,
                )

                # Init streams
                if self.server_args.speculative_algorithm == "EAGLE":
                    self.plan_stream_for_flashinfer = torch.cuda.Stream()
                return FlashInferAttnBackend(self)
            else:
                from sglang.srt.layers.attention.flashinfer_mla_backend import (
                    FlashInferMLAAttnBackend,
                )

                return FlashInferMLAAttnBackend(self)
        elif self.server_args.attention_backend == "aiter":
            from sglang.srt.layers.attention.aiter_backend import AiterAttnBackend

            return AiterAttnBackend(self)
        elif self.server_args.attention_backend == "triton":
            assert not self.model_config.is_encoder_decoder, (
                "Cross attention is not supported in the triton attention backend. "
                "Please use `--attention-backend flashinfer`."
            )
            if self.server_args.enable_double_sparsity:
                from sglang.srt.layers.attention.double_sparsity_backend import (
                    DoubleSparseAttnBackend,
                )

                return DoubleSparseAttnBackend(self)
            else:
                from sglang.srt.layers.attention.triton_backend import TritonAttnBackend

                return TritonAttnBackend(self)
        elif self.server_args.attention_backend == "torch_native":
            from sglang.srt.layers.attention.torch_native_backend import (
                TorchNativeAttnBackend,
            )

            return TorchNativeAttnBackend(self)
        elif self.server_args.attention_backend == "flashmla":
            from sglang.srt.layers.attention.flashmla_backend import FlashMLABackend

            return FlashMLABackend(self)
        elif self.server_args.attention_backend == "fa3":
            assert (
                torch.cuda.get_device_capability()[0] == 8 and not self.use_mla_backend
            ) or torch.cuda.get_device_capability()[0] == 9, (
                "FlashAttention v3 Backend requires SM>=80 and SM<=90. "
                "Please use `--attention-backend flashinfer`."
            )
            from sglang.srt.layers.attention.flashattention_backend import (
                FlashAttentionBackend,
            )

            return FlashAttentionBackend(self)
        elif self.server_args.attention_backend == "cutlass_mla":
            from sglang.srt.layers.attention.cutlass_mla_backend import (
                CutlassMLABackend,
            )

            return CutlassMLABackend(self)
        elif self.server_args.attention_backend == "intel_amx":
            from sglang.srt.layers.attention.intel_amx_backend import (
                IntelAMXAttnBackend,
            )

            logger.info(f"Intel AMX attention backend is enabled.")
            return IntelAMXAttnBackend(self)
        else:
            raise ValueError(
                f"Invalid attention backend: {self.server_args.attention_backend}"
            )

    def init_double_sparsity_channel_config(self, selected_channel):
        selected_channel = "." + selected_channel + "_proj"
        self.sorted_channels = []
        # load channel config
        with open(self.server_args.ds_channel_config_path, "r") as f:
            channel_config = json.load(f)

        for i in range(self.start_layer, self.end_layer):
            key = "model.layers." + str(i) + ".self_attn" + selected_channel
            self.sorted_channels.append(
                torch.tensor(channel_config[key])[
                    :, : self.server_args.ds_heavy_channel_num
                ]
                .contiguous()
                .cuda()
            )

    def init_cuda_graphs(self):
        """Capture cuda graphs."""
        self.cuda_graph_runner = None

        if not self.is_generation:
            # TODO: Currently, cuda graph only captures decode steps, which only exists for generation models
            return

        if self.server_args.disable_cuda_graph:
            return

        tic = time.perf_counter()
        before_mem = get_available_gpu_memory(self.device, self.gpu_id)
        logger.info(
            f"Capture cuda graph begin. This can take up to several minutes. avail mem={before_mem:.2f} GB"
        )
        self.cuda_graph_runner = CudaGraphRunner(self)
        after_mem = get_available_gpu_memory(self.device, self.gpu_id)
        logger.info(
            f"Capture cuda graph end. Time elapsed: {time.perf_counter() - tic:.2f} s. "
            f"mem usage={(before_mem - after_mem):.2f} GB. avail mem={after_mem:.2f} GB."
        )

    def apply_torch_tp(self):
        logger.info(f"Enabling torch tensor parallelism on {self.tp_size} devices.")
        from sglang.srt.model_parallel import tensor_parallel

        device_mesh = torch.distributed.init_device_mesh(self.device, (self.tp_size,))
        tensor_parallel(self.model, device_mesh)

    def forward_decode(
        self, forward_batch: ForwardBatch, pp_proxy_tensors=None
    ) -> LogitsProcessorOutput:
        self.attn_backend.init_forward_metadata(forward_batch)
        # FIXME: add pp_proxy_tensors arg to all models
        kwargs = {}
        if self.support_pp:
            kwargs["pp_proxy_tensors"] = pp_proxy_tensors
        return self.model.forward(
            forward_batch.input_ids, forward_batch.positions, forward_batch, **kwargs
        )

    def forward_extend(
        self,
        forward_batch: ForwardBatch,
        skip_attn_backend_init: bool = False,
        pp_proxy_tensors=None,
    ) -> LogitsProcessorOutput:
        if not skip_attn_backend_init:
            self.attn_backend.init_forward_metadata(forward_batch)

        kwargs = {}
        if self.support_pp:
            kwargs["pp_proxy_tensors"] = pp_proxy_tensors
        if forward_batch.input_embeds is not None:
            kwargs["input_embeds"] = forward_batch.input_embeds.bfloat16()
        if not self.is_generation:
            kwargs["get_embedding"] = True
        return self.model.forward(
            forward_batch.input_ids,
            forward_batch.positions,
            forward_batch,
            **kwargs,
        )

    def forward_idle(
        self, forward_batch: ForwardBatch, pp_proxy_tensors=None
    ) -> LogitsProcessorOutput:
        kwargs = {}
        if self.support_pp:
            kwargs["pp_proxy_tensors"] = pp_proxy_tensors
        return self.model.forward(
            forward_batch.input_ids,
            forward_batch.positions,
            forward_batch,
            **kwargs,
        )

    def forward(
        self,
        forward_batch: ForwardBatch,
        skip_attn_backend_init: bool = False,
        pp_proxy_tensors: Optional[PPProxyTensors] = None,
    ) -> Tuple[Union[LogitsProcessorOutput, PPProxyTensors], bool]:
        self.forward_pass_id += 1

        with get_global_expert_distribution_recorder().with_forward_pass(
            self.forward_pass_id,
            forward_batch,
        ):
            output = self._forward_raw(
                forward_batch, skip_attn_backend_init, pp_proxy_tensors
            )

        if self.eplb_manager is not None:
            self.eplb_manager.on_forward_pass_end()

        return output

    def _forward_raw(
        self,
        forward_batch: ForwardBatch,
        skip_attn_backend_init: bool,
        pp_proxy_tensors: Optional[PPProxyTensors],
    ) -> Tuple[Union[LogitsProcessorOutput, PPProxyTensors], bool]:
        can_run_cuda_graph = bool(
            forward_batch.forward_mode.is_cuda_graph()
            and self.cuda_graph_runner
            and self.cuda_graph_runner.can_run(forward_batch)
        )
        if can_run_cuda_graph:
            ret = self.cuda_graph_runner.replay(
                forward_batch,
                skip_attn_backend_init=skip_attn_backend_init,
                pp_proxy_tensors=pp_proxy_tensors,
            )
        elif forward_batch.forward_mode.is_decode():
            ret = self.forward_decode(forward_batch, pp_proxy_tensors=pp_proxy_tensors)
        elif forward_batch.forward_mode.is_extend():
            ret = self.forward_extend(
                forward_batch,
                skip_attn_backend_init=skip_attn_backend_init,
                pp_proxy_tensors=pp_proxy_tensors,
            )
        elif forward_batch.forward_mode.is_idle():
            ret = self.forward_idle(forward_batch, pp_proxy_tensors=pp_proxy_tensors)
        else:
            raise ValueError(f"Invalid forward mode: {forward_batch.forward_mode}")

        return ret, can_run_cuda_graph

    def _preprocess_logits(
        self, logits_output: LogitsProcessorOutput, sampling_info: SamplingBatchInfo
    ):
        # Apply logit bias
        if sampling_info.sampling_info_done:
            # Overlap mode: the function update_regex_vocab_mask was executed
            # in process_batch_result of the last batch.
            if sampling_info.grammars:
                sampling_info.sampling_info_done.wait()
        else:
            # Normal mode: Put CPU-heavy tasks here. They will be overlapped with the forward pass.
            sampling_info.update_regex_vocab_mask()
        sampling_info.apply_logits_bias(logits_output.next_token_logits)

    def sample(
        self,
        logits_output: LogitsProcessorOutput,
        forward_batch: ForwardBatch,
    ) -> torch.Tensor:
        """Sample and compute logprobs and update logits_output.

        Args:
            logits_output: The logits output from the model forward
            forward_batch: The forward batch that generates logits_output

        Returns:
            A list of next_token_ids
        """
        # For duplex models with multiple output streams.
        if isinstance(logits_output, tuple):
            return torch.stack(
                [self.sample(values, forward_batch) for values in logits_output],
                axis=-1,
            )

        self._preprocess_logits(logits_output, forward_batch.sampling_info)

        # Sample the next tokens
        next_token_ids = self.sampler(
            logits_output,
            forward_batch.sampling_info,
            forward_batch.return_logprob,
            forward_batch.top_logprobs_nums,
            forward_batch.token_ids_logprobs,
        )
        return next_token_ids

    @property
    def model_is_mrope(self) -> bool:
        """Detect if the model has "mrope" rope_scaling type.
        mrope requires keep "rope_deltas" between prompt and decoding phases."""
        rope_scaling = getattr(self.model_config.hf_text_config, "rope_scaling", {})
        if rope_scaling is None:
            return False
        is_mrope_enabled = "mrope_section" in rope_scaling
        return is_mrope_enabled

    def save_remote_model(self, url: str):
        from sglang.srt.model_loader.loader import RemoteModelLoader

        logger.info(f"Saving model to {url}")
        RemoteModelLoader.save_model(self.model, self.model_config.model_path, url)

    def save_sharded_model(
        self, path: str, pattern: Optional[str] = None, max_size: Optional[int] = None
    ):
        from sglang.srt.model_loader.loader import ShardedStateLoader

        logger.info(
            f"Save sharded model to {path} with pattern {pattern} and max_size {max_size}"
        )
        ShardedStateLoader.save_model(self.model, path, pattern, max_size)


def _model_load_weights_direct(model, named_tensors: List[Tuple[str, torch.Tensor]]):
    params_dict = dict(model.named_parameters())
    for name, tensor in named_tensors:
        default_weight_loader(params_dict[name], tensor)


def _unwrap_tensor(tensor, tp_rank):
    if isinstance(tensor, LocalSerializedTensor):
        monkey_patch_torch_reductions()
        tensor = tensor.get(tp_rank)
    return tensor.to(torch.cuda.current_device())


@dataclass
class LocalSerializedTensor:
    """torch.Tensor that gets serialized by MultiprocessingSerializer (which only serializes a pointer and not the data).
    The i-th element in the list corresponds to i-th rank's GPU."""

    values: List[bytes]

    def get(self, rank: int):
        return MultiprocessingSerializer.deserialize(self.values[rank])<|MERGE_RESOLUTION|>--- conflicted
+++ resolved
@@ -230,8 +230,6 @@
         self.memory_saver_adapter = TorchMemorySaverAdapter.create(
             enable=self.server_args.enable_memory_saver
         )
-<<<<<<< HEAD
-=======
 
         if not self.is_draft_worker:
             set_global_expert_location_metadata(
@@ -259,7 +257,6 @@
         )
         self.expert_location_updater = ExpertLocationUpdater()
 
->>>>>>> a1c1ebe9
         # Load the model
         self.sampler = Sampler()
         self.load_model()
