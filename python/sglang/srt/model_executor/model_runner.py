--- conflicted
+++ resolved
@@ -345,20 +345,12 @@
             self.init_cublas()
             self.init_attention_backend()
             self.init_device_graphs()
-<<<<<<< HEAD
-        elif self.device == "cpu":
-=======
-        elif self.device == "npu":
->>>>>>> 2c4b4b78
+        elif self.device in ["npu", "cpu"]:
             self.init_attention_backend()
             self.init_device_graphs()
         else:
             self.graph_runner = None
-<<<<<<< HEAD
             self.graph_mem_usage = 0
-=======
-            self.cuda_graph_mem_usage = 0
->>>>>>> 2c4b4b78
             self.init_attention_backend()
 
         # auxiliary hidden capture mode. TODO: expose this to server args?
@@ -1613,15 +1605,9 @@
             )
 
     def init_device_graphs(self):
-<<<<<<< HEAD
         """Capture device graphs."""
         self.graph_runner = None
         self.graph_mem_usage = 0
-=======
-        """Capture cuda graphs."""
-        self.graph_runner = None
-        self.cuda_graph_mem_usage = 0
->>>>>>> 2c4b4b78
 
         if not self.is_generation:
             # TODO: Currently, cuda graph only captures decode steps, which only exists for generation models
@@ -1642,16 +1628,11 @@
             lambda: CudaGraphRunner,
             {
                 "cpu": CPUGraphRunner,
+                "npu": NPUGraphRunner,
             },
         )
-<<<<<<< HEAD
         self.graph_runner = graph_runners[self.device](self)
 
-=======
-        self.graph_runner = (
-            CudaGraphRunner(self) if not _is_npu else NPUGraphRunner(self)
-        )
->>>>>>> 2c4b4b78
         after_mem = get_available_gpu_memory(self.device, self.gpu_id)
         self.graph_mem_usage = before_mem - after_mem
         logger.info(
@@ -1801,7 +1782,6 @@
         reinit_attn_backend: bool = False,
         split_forward_count: int = 1,
     ) -> Tuple[Union[LogitsProcessorOutput, PPProxyTensors], bool]:
-<<<<<<< HEAD
         mode_check = (
             forward_batch.forward_mode.is_cpu_graph
             if self.device == "cpu"
@@ -1814,14 +1794,6 @@
         )
 
         if can_run_graph:
-=======
-        can_run_cuda_graph = bool(
-            forward_batch.forward_mode.is_cuda_graph()
-            and self.graph_runner
-            and self.graph_runner.can_run(forward_batch)
-        )
-        if can_run_cuda_graph:
->>>>>>> 2c4b4b78
             ret = self.graph_runner.replay(
                 forward_batch,
                 skip_attn_backend_init=skip_attn_backend_init,
