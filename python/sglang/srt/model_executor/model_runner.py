--- conflicted
+++ resolved
@@ -1610,14 +1610,9 @@
         logger.info(
             f"Capture cuda graph begin. This can take up to several minutes. avail mem={before_mem:.2f} GB"
         )
-<<<<<<< HEAD
         self.graph_runner = (
             CudaGraphRunner(self) if not _is_npu else NPUGraphRunner(self)
         )
-=======
-        self.cuda_graph_runner = CudaGraphRunner(self)
-
->>>>>>> 9d54c6e6
         after_mem = get_available_gpu_memory(self.device, self.gpu_id)
         self.cuda_graph_mem_usage = before_mem - after_mem
         logger.info(
