--- conflicted
+++ resolved
@@ -93,15 +93,12 @@
     set_is_extend_in_batch,
 )
 from sglang.srt.layers.logits_processor import LogitsProcessorOutput
-<<<<<<< HEAD
 from sglang.srt.layers.moe.routed_experts_capturer import (
     RoutedExpertsCapturer,
     get_global_experts_capturer,
     set_global_experts_capturer,
 )
-=======
 from sglang.srt.layers.pooler import EmbeddingPoolerOutput
->>>>>>> c233e9d7
 from sglang.srt.layers.sampler import Sampler
 from sglang.srt.layers.torchao_utils import apply_torchao_config_to_model
 from sglang.srt.lora.lora_manager import LoRAManager
@@ -563,7 +560,9 @@
 
             self.model.set_eagle3_layers_to_capture(eagle_aux_hidden_state_layer_ids)
 
-<<<<<<< HEAD
+        # Initialize piecewise CUDA graph
+        self.init_piecewise_cuda_graphs()
+
     def init_routed_experts_capturer(self):
         # TODO: the redundant logic with TpModelWorker
         max_running_requests = min(
@@ -588,10 +587,6 @@
                 device=self.device,
             )
         )
-=======
-        # Initialize piecewise CUDA graph
-        self.init_piecewise_cuda_graphs()
->>>>>>> c233e9d7
 
     def model_specific_adjustment(self):
         server_args = self.server_args
