--- conflicted
+++ resolved
@@ -1477,15 +1477,12 @@
         skip_attn_backend_init: bool = False,
         pp_proxy_tensors=None,
     ) -> LogitsProcessorOutput:
-<<<<<<< HEAD
-        if self.server_args.enable_pdmux:
-            self.decode_attn_backend.init_forward_metadata(forward_batch)
-            forward_batch.attn_backend = self.decode_attn_backend
-        else:
-=======
-        if not skip_attn_backend_init:
->>>>>>> fe6a445d
-            self.attn_backend.init_forward_metadata(forward_batch)
+        if not skip_attn_backend_init:      
+            if self.server_args.enable_pdmux:
+                self.decode_attn_backend.init_forward_metadata(forward_batch)
+                forward_batch.attn_backend = self.decode_attn_backend
+            else:
+                self.attn_backend.init_forward_metadata(forward_batch)
         # FIXME: add pp_proxy_tensors arg to all models
         kwargs = {}
         if self.support_pp:
