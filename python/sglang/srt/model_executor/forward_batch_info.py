# Copyright 2023-2024 SGLang Team
# Licensed under the Apache License, Version 2.0 (the "License");
# you may not use this file except in compliance with the License.
# You may obtain a copy of the License at
#
#     http://www.apache.org/licenses/LICENSE-2.0
#
# Unless required by applicable law or agreed to in writing, software
# distributed under the License is distributed on an "AS IS" BASIS,
# WITHOUT WARRANTIES OR CONDITIONS OF ANY KIND, either express or implied.
# See the License for the specific language governing permissions and
# limitations under the License.
# ==============================================================================
"""
Store information about a forward batch.

The following is the flow of data structures for a batch:

ScheduleBatch -> ModelWorkerBatch -> ForwardBatch

- ScheduleBatch is managed by `scheduler.py::Scheduler`.
  It contains high-level scheduling data. Most of the data is on the CPU.
- ModelWorkerBatch is managed by `tp_worker.py::TpModelWorker`.
  It is a subset of `ScheduleBatch` that only contains data related to the model forward on GPU.
  It will be transformed from CPU scheduler to GPU model runner.
- ForwardBatch is managed by `model_runner.py::ModelRunner`.
  It contains low-level tensor data. Most of the data consists of GPU tensors.
"""

from __future__ import annotations

from dataclasses import dataclass
from enum import IntEnum, auto
from functools import total_ordering
from typing import TYPE_CHECKING, Dict, List, Optional, Tuple, Union

import torch
import triton
import triton.language as tl

from sglang.srt.distributed.parallel_state import get_moe_expert_parallel_world_size
from sglang.srt.layers.attention.utils import create_flashinfer_kv_indices_triton
from sglang.srt.layers.dp_attention import (
    DpPaddingMode,
    get_attention_dp_rank,
    get_attention_tp_size,
    set_dp_buffer_len,
    set_is_extend_in_batch,
)
from sglang.srt.utils import get_compiler_backend, is_npu, support_triton

if TYPE_CHECKING:
    from sglang.srt.layers.attention.base_attn_backend import AttentionBackend
    from sglang.srt.layers.logits_processor import LogitsProcessorOutput
    from sglang.srt.managers.schedule_batch import ModelWorkerBatch, MultimodalInputs
    from sglang.srt.mem_cache.memory_pool import KVCache, ReqToTokenPool
    from sglang.srt.model_executor.model_runner import ModelRunner
    from sglang.srt.sampling.sampling_batch_info import SamplingBatchInfo
    from sglang.srt.speculative.spec_info import SpecInput, SpeculativeAlgorithm

_is_npu = is_npu()


class ForwardMode(IntEnum):
    # Extend a sequence. The KV cache of the beginning part of the sequence is already computed (e.g., system prompt).
    # It is also called "prefill" in common terminology.
    EXTEND = auto()
    # Decode one token.
    DECODE = auto()
    # Contains both EXTEND and DECODE when doing chunked prefill.
    MIXED = auto()
    # No sequence to forward. For data parallel attention, some workers will be IDLE if no sequence are allocated.
    IDLE = auto()

    # Used in speculative decoding: verify a batch in the target model.
    TARGET_VERIFY = auto()
    # Used in speculative decoding: extend a batch in the draft model.
    DRAFT_EXTEND = auto()

    DRAFT_EXTEND_V2 = auto()

    # Split Prefill for PD multiplexing
    SPLIT_PREFILL = auto()

    def is_prefill(self):
        return self.is_extend()

    def is_extend(self, include_draft_extend_v2: bool = False):
        return (
            self == ForwardMode.EXTEND
            or self == ForwardMode.MIXED
            or self == ForwardMode.DRAFT_EXTEND
            or (
                self == ForwardMode.DRAFT_EXTEND_V2
                if include_draft_extend_v2
                else False
            )
            or self == ForwardMode.TARGET_VERIFY
        )

    def is_decode(self):
        return self == ForwardMode.DECODE

    def is_mixed(self):
        return self == ForwardMode.MIXED

    def is_idle(self):
        return self == ForwardMode.IDLE

    def is_decode_or_idle(self):
        return self == ForwardMode.DECODE or self == ForwardMode.IDLE

    def is_target_verify(self):
        return self == ForwardMode.TARGET_VERIFY

    def is_draft_extend(self, include_v2: bool = False):
        if include_v2:
            return (
                self == ForwardMode.DRAFT_EXTEND_V2 or self == ForwardMode.DRAFT_EXTEND
            )
        return self == ForwardMode.DRAFT_EXTEND

    def is_draft_extend_v2(self):
        # For fixed shape logits output in v2 eagle worker
        return self == ForwardMode.DRAFT_EXTEND_V2

    def is_extend_or_draft_extend_or_mixed(self):
        return (
            self == ForwardMode.EXTEND
            or self == ForwardMode.DRAFT_EXTEND
            or self == ForwardMode.MIXED
            or self == ForwardMode.SPLIT_PREFILL
        )

    def is_cuda_graph(self):
        return (
            self == ForwardMode.DECODE
            or self == ForwardMode.TARGET_VERIFY
            or self == ForwardMode.IDLE
        )

    def is_cpu_graph(self):
        return self == ForwardMode.DECODE

    def is_split_prefill(self):
        return self == ForwardMode.SPLIT_PREFILL


@total_ordering
class CaptureHiddenMode(IntEnum):
    # Do not capture anything.
    NULL = 0
    # Capture a hidden state of the last token.
    LAST = 1
    # Capture hidden states of all tokens.
    FULL = 2

    def need_capture(self):
        return self != CaptureHiddenMode.NULL

    def is_full(self):
        return self == CaptureHiddenMode.FULL

    def is_last(self):
        return self == CaptureHiddenMode.LAST

    def __lt__(self, other):
        return self.value < other.value


@dataclass
class ForwardBatch:
    """Store all inputs of a forward pass."""

    # The forward mode
    forward_mode: ForwardMode
    # The batch size
    batch_size: int
    # The input ids
    input_ids: torch.Tensor
    # The indices of requests in the req_to_token_pool
    req_pool_indices: torch.Tensor
    # The sequence length
    seq_lens: torch.Tensor
    # The indices of output tokens in the token_to_kv_pool
    out_cache_loc: torch.Tensor

    # The sum of all sequence lengths
    seq_lens_sum: int

    # The original sequence length without being chunked. Qwen-1M related.
    orig_seq_lens: Optional[torch.Tensor] = None

    # Optional seq_lens on cpu
    seq_lens_cpu: Optional[torch.Tensor] = None

    # For logprob
    return_logprob: bool = False
    top_logprobs_nums: Optional[List[int]] = None
    token_ids_logprobs: Optional[List[List[int]]] = None

    # For logits and logprobs post processing
    next_token_logits_buffer: torch.Tensor = None
    temp_scaled_logprobs: bool = False
    temperature: torch.Tensor = None
    top_p_normalized_logprobs: bool = False
    top_p: torch.Tensor = None

    # Position information
    positions: torch.Tensor = None

    # For extend
    extend_num_tokens: Optional[int] = None
    extend_seq_lens: Optional[torch.Tensor] = None
    extend_prefix_lens: Optional[torch.Tensor] = None
    extend_start_loc: Optional[torch.Tensor] = None
    extend_prefix_lens_cpu: Optional[List[int]] = None
    extend_seq_lens_cpu: Optional[List[int]] = None
    extend_logprob_start_lens_cpu: Optional[List[int]] = None
    extend_input_logprob_token_ids_gpu: Optional[torch.Tensor] = None

    # For split prefill
    # intermediate values for split prefill
    hidden_states: torch.Tensor = None
    residual: torch.Tensor = None
    model_specific_states: Dict[str, any] = None
    # current split index of layer
    split_index: int = 0

    # For MLA chunked prefix cache used in chunked prefill
    # Tell attention backend whether the kv cache needs to be attended in current pass
    attn_attend_prefix_cache: Optional[bool] = None
    # Number of prefix cache chunks
    num_prefix_chunks: Optional[int] = None
    # Index of current chunk, used by attention backend
    prefix_chunk_idx: Optional[int] = None
    # Maximum number of tokens in each chunk per sequence. Computed from maximum chunk capacity
    prefix_chunk_len: Optional[int] = None
    # Start positions of prefix cache for each chunk, (num_prefix_chunks, batch_size)
    prefix_chunk_starts: Optional[torch.Tensor] = None
    # Lengths of prefix cache for each chunk, (num_prefix_chunks, batch_size)
    prefix_chunk_seq_lens: Optional[torch.Tensor] = None
    # Accumulated lengths of prefix cache for each chunk, (num_prefix_chunks, batch_size + 1)
    prefix_chunk_cu_seq_lens: Optional[torch.Tensor] = None
    # Max lengths of prefix cache for each chunk, (num_prefix_chunks,)
    prefix_chunk_max_seq_lens: Optional[List[int]] = None
    # Number of tokens in each prefix cache chunk, (num_prefix_chunks,)
    prefix_chunk_num_tokens: Optional[List[int]] = None
    # KV Indices for each chunk
    prefix_chunk_kv_indices: Optional[List[torch.Tensor]] = None
    # For MLA chunked prefix cache used in chunked prefill
    # Tell attention backend whether lse needs to be returned
    mha_return_lse: Optional[bool] = None
    mha_one_shot_kv_indices: Optional[torch.Tensor] = None
    mha_one_shot: Optional[bool] = None

    # For multimodal
    mm_inputs: Optional[List[MultimodalInputs]] = None

    # Encoder-decoder
    encoder_cached: Optional[List[bool]] = None
    encoder_lens: Optional[torch.Tensor] = None
    encoder_lens_cpu: Optional[List[int]] = None
    encoder_out_cache_loc: Optional[torch.Tensor] = None

    # For LoRA
    lora_ids: Optional[List[str]] = None

    # For input embeddings
    input_embeds: Optional[torch.Tensor] = None

    # For cross-encoder model
    token_type_ids: Optional[torch.Tensor] = None

    # Sampling info
    sampling_info: SamplingBatchInfo = None

    # Attention backend
    req_to_token_pool: ReqToTokenPool = None
    token_to_kv_pool: KVCache = None
    attn_backend: AttentionBackend = None

    # For DP attention
    global_num_tokens_cpu: Optional[List[int]] = None
    global_num_tokens_gpu: Optional[torch.Tensor] = None
    # Has to be None when cuda graph is captured.
    global_num_tokens_for_logprob_cpu: Optional[List[int]] = None
    global_num_tokens_for_logprob_gpu: Optional[torch.Tensor] = None
    # The padding mode for DP attention
    dp_padding_mode: Optional[DpPaddingMode] = None
    # for extend, local start pos and num tokens is different in logits processor
    # this will be computed in get_dp_local_info
    # this will be recomputed in LogitsMetadata.from_forward_batch
    dp_local_start_pos: Optional[torch.Tensor] = None  # cached info at runtime
    dp_local_num_tokens: Optional[torch.Tensor] = None  # cached info at runtime
    global_dp_buffer_len: Optional[int] = None
    is_extend_in_batch: bool = False
    can_run_dp_cuda_graph: bool = False
    global_forward_mode: Optional[ForwardMode] = None

    # Whether this batch is prefill-only (no token generation needed)
    is_prefill_only: bool = False

    # Speculative decoding
    spec_info: Optional[SpecInput] = None
    spec_algorithm: SpeculativeAlgorithm = None
    capture_hidden_mode: CaptureHiddenMode = None

    # For padding
    padded_static_len: int = -1  # -1 if not padded
    num_token_non_padded: Optional[torch.Tensor] = None  # scalar tensor
    num_token_non_padded_cpu: int = None

    # For Qwen2-VL
    mrope_positions: torch.Tensor = None

    # For two-batch overlap
    tbo_split_seq_index: Optional[int] = None
    tbo_parent_token_range: Optional[Tuple[int, int]] = None
    tbo_children: Optional[List[ForwardBatch]] = None

    # For matryoshka embeddings
    dimensions: Optional[list[int]] = None

    @classmethod
    def init_new(
        cls,
        batch: ModelWorkerBatch,
        model_runner: ModelRunner,
    ):
        from sglang.srt.two_batch_overlap import TboForwardBatchPreparer

        ret = cls(
            forward_mode=batch.forward_mode,
            batch_size=len(batch.seq_lens),
            input_ids=batch.input_ids,
            req_pool_indices=batch.req_pool_indices,
            seq_lens=batch.seq_lens,
            out_cache_loc=batch.out_cache_loc,
            mm_inputs=batch.multimodal_inputs,
            encoder_cached=batch.encoder_cached,
            encoder_lens=batch.encoder_lens,
            encoder_lens_cpu=batch.encoder_lens_cpu,
            encoder_out_cache_loc=batch.encoder_out_cache_loc,
            seq_lens_sum=batch.seq_lens_sum,
            seq_lens_cpu=batch.seq_lens_cpu,
            orig_seq_lens=batch.orig_seq_lens,
            return_logprob=batch.return_logprob,
            top_logprobs_nums=batch.top_logprobs_nums,
            token_ids_logprobs=batch.token_ids_logprobs,
            is_extend_in_batch=batch.is_extend_in_batch,
            can_run_dp_cuda_graph=batch.can_run_dp_cuda_graph,
            global_forward_mode=batch.global_forward_mode,
            is_prefill_only=batch.is_prefill_only,
            lora_ids=batch.lora_ids,
            sampling_info=batch.sampling_info,
            req_to_token_pool=model_runner.req_to_token_pool,
            token_to_kv_pool=model_runner.token_to_kv_pool,
            attn_backend=model_runner.attn_backend,
            spec_algorithm=batch.spec_algorithm,
            spec_info=batch.spec_info,
            capture_hidden_mode=batch.capture_hidden_mode,
            input_embeds=batch.input_embeds,
            token_type_ids=batch.token_type_ids,
            tbo_split_seq_index=batch.tbo_split_seq_index,
            dimensions=batch.dimensions,
        )
        device = model_runner.device

        if batch.extend_input_logprob_token_ids is not None:
            ret.extend_input_logprob_token_ids_gpu = (
                batch.extend_input_logprob_token_ids.to(device, non_blocking=True)
            )

        if enable_num_token_non_padded(model_runner.server_args):
            ret.num_token_non_padded = torch.tensor(
                len(batch.input_ids), dtype=torch.int32
            ).to(device, non_blocking=True)
        ret.num_token_non_padded_cpu = len(batch.input_ids)

        # For MLP sync
        if batch.global_num_tokens is not None:
            assert batch.global_num_tokens_for_logprob is not None

            # process global_num_tokens and global_num_tokens_for_logprob
            if batch.spec_info is not None:
                spec_info: SpecInput = batch.spec_info
                global_num_tokens, global_num_tokens_for_logprob = (
                    spec_info.get_spec_adjusted_global_num_tokens(batch)
                )
            else:
                global_num_tokens = batch.global_num_tokens
                global_num_tokens_for_logprob = batch.global_num_tokens_for_logprob

            ret.global_num_tokens_cpu = global_num_tokens
            ret.global_num_tokens_gpu = torch.tensor(
                global_num_tokens, dtype=torch.int64
            ).to(device, non_blocking=True)

            ret.global_num_tokens_for_logprob_cpu = global_num_tokens_for_logprob
            ret.global_num_tokens_for_logprob_gpu = torch.tensor(
                global_num_tokens_for_logprob, dtype=torch.int64
            ).to(device, non_blocking=True)

        if ret.forward_mode.is_idle():
            ret.positions = torch.empty((0,), dtype=torch.int64, device=device)
            TboForwardBatchPreparer.prepare(
                ret, is_draft_worker=model_runner.is_draft_worker
            )
            return ret

        # Override the positions with spec_info
        if (
            ret.spec_info is not None
            and getattr(ret.spec_info, "positions", None) is not None
        ):
            ret.positions = ret.spec_info.positions

        # Init position information
        if ret.forward_mode.is_decode() or ret.forward_mode.is_target_verify():
            if ret.positions is None:
                ret.positions = clamp_position(batch.seq_lens)
        else:
            assert isinstance(batch.extend_seq_lens, list)
            assert isinstance(batch.extend_prefix_lens, list)
            ret.extend_seq_lens = torch.tensor(
                batch.extend_seq_lens, dtype=torch.int32
            ).to(device, non_blocking=True)
            ret.extend_prefix_lens = torch.tensor(
                batch.extend_prefix_lens, dtype=torch.int32
            ).to(device, non_blocking=True)
            ret.extend_num_tokens = batch.extend_num_tokens
            positions, ret.extend_start_loc = compute_position(
                model_runner.server_args.attention_backend,
                ret.extend_prefix_lens,
                ret.extend_seq_lens,
                ret.extend_num_tokens,
            )
            if ret.positions is None:
                ret.positions = positions
            ret.extend_prefix_lens_cpu = batch.extend_prefix_lens
            ret.extend_seq_lens_cpu = batch.extend_seq_lens
            ret.extend_logprob_start_lens_cpu = batch.extend_logprob_start_lens

        if model_runner.model_is_mrope:
            if (
                ret.spec_info is not None
                and getattr(ret.spec_info, "positions", None) is not None
            ):
                ret._compute_spec_mrope_positions(model_runner, batch)
            else:
                ret._compute_mrope_positions(model_runner, batch)

        # Init lora information
        if model_runner.server_args.enable_lora:
            model_runner.lora_manager.prepare_lora_batch(ret)

        TboForwardBatchPreparer.prepare(
            ret, is_draft_worker=model_runner.is_draft_worker
        )

        return ret

    def merge_mm_inputs(self) -> Optional[MultimodalInputs]:
        """
        Merge all multimodal inputs in the batch into a single MultiModalInputs object.

        Returns:
            if none, current batch contains no multimodal input

        """
        if not self.mm_inputs or all(x is None for x in self.mm_inputs):
            return None
        # Filter out None values
        valid_inputs = [x for x in self.mm_inputs if x is not None]

        # TODO: is it expensive?
        # a workaround to avoid importing `MultimodalInputs`
        merged = valid_inputs[0].__class__(mm_items=[])

        # Merge remaining inputs
        for mm_input in valid_inputs:
            merged.merge(mm_input)

        return merged

    def contains_image_inputs(self) -> bool:
        if self.mm_inputs is None:
            return False
        return any(
            mm_input is not None and mm_input.contains_image_inputs()
            for mm_input in self.mm_inputs
        )

    def contains_audio_inputs(self) -> bool:
        if self.mm_inputs is None:
            return False
        return any(
            mm_input is not None and mm_input.contains_audio_inputs()
            for mm_input in self.mm_inputs
        )

    def contains_video_inputs(self) -> bool:
        if self.mm_inputs is None:
            return False
        return any(
            mm_input is not None and mm_input.contains_video_inputs()
            for mm_input in self.mm_inputs
        )

    def contains_mm_inputs(self) -> bool:
        return (
            self.contains_audio_inputs()
            or self.contains_video_inputs()
            or self.contains_image_inputs()
        )

    def _compute_spec_mrope_positions(
        self, model_runner: ModelRunner, batch: ModelWorkerBatch
    ):
        # TODO support batched deltas
        batch_size = self.seq_lens.shape[0]
        device = model_runner.device
        mm_inputs = batch.multimodal_inputs

        if batch.forward_mode.is_draft_extend():  # draft_extend_after_decode
            mrope_deltas = []
            extend_lens = []
            for batch_idx in range(batch_size):
                extend_seq_len = batch.extend_seq_lens[batch_idx]
                extend_lens.append(extend_seq_len)
                mrope_delta = (
                    torch.zeros(1, dtype=torch.int64)
                    if mm_inputs[batch_idx] is None
                    else mm_inputs[batch_idx].mrope_position_delta.squeeze(0)
                )
                mrope_deltas.append(mrope_delta.to(device=device))
            position_chunks = torch.split(batch.spec_info.positions, extend_lens)
            mrope_positions_list = [
                pos_chunk + delta
                for pos_chunk, delta in zip(position_chunks, mrope_deltas)
            ]
            next_input_positions = (
                torch.cat(mrope_positions_list, dim=0).unsqueeze(0).repeat(3, 1)
            )

        else:  # target_verify or draft_decode
            seq_positions = batch.spec_info.positions.view(batch_size, -1)
            mrope_deltas = [
                (
                    torch.tensor([0], dtype=torch.int64)
                    if mm_inputs[i] is None
                    else mm_inputs[i].mrope_position_delta.squeeze(0)
                )
                for i in range(batch_size)
            ]
            mrope_delta_tensor = torch.stack(mrope_deltas, dim=0).to(device=device)
            next_input_positions = (
                (seq_positions + mrope_delta_tensor).flatten().unsqueeze(0).repeat(3, 1)
            )

        self.mrope_positions = next_input_positions

    def _compute_mrope_positions(
        self, model_runner: ModelRunner, batch: ModelWorkerBatch
    ):
        # batch_size * [3 * seq_len]
        batch_size = self.seq_lens.shape[0]
        mrope_positions_list = [[]] * batch_size
        for batch_idx in range(batch_size):
            mm_input = batch.multimodal_inputs[batch_idx]
            if self.forward_mode.is_decode():
                # 3 * N
                if mm_input is None:
                    mrope_positions_list[batch_idx] = torch.full(
                        (3, 1),
                        self.seq_lens[batch_idx] - 1,
                        dtype=torch.int64,
                        device=model_runner.device,
                    )
                else:
                    if mm_input.mrope_position_delta.device.type != model_runner.device:
                        # transfer mrope_position_delta to device when the first running,
                        # avoiding successvie host-to-device data transfer
                        mm_input.mrope_position_delta = (
                            mm_input.mrope_position_delta.to(
                                model_runner.device, non_blocking=True
                            )
                        )
                    mrope_position_deltas = mm_input.mrope_position_delta.flatten()
                    mrope_positions_list[batch_idx] = (
                        (mrope_position_deltas + self.seq_lens[batch_idx] - 1)
                        .unsqueeze(0)
                        .repeat(3, 1)
                    )
            elif self.forward_mode.is_extend():
                extend_seq_len, extend_prefix_len = (
                    batch.extend_seq_lens[batch_idx],
                    batch.extend_prefix_lens[batch_idx],
                )
                if mm_input is None:
                    # text only
                    mrope_positions = torch.tensor(
                        [
                            [
                                pos
                                for pos in range(
                                    extend_prefix_len,
                                    extend_prefix_len + extend_seq_len,
                                )
                            ]
                        ]
                        * 3
                    )
                else:
                    mrope_positions = mm_input.mrope_positions[
                        :,
                        extend_prefix_len : extend_prefix_len + extend_seq_len,
                    ]
                mrope_positions_list[batch_idx] = mrope_positions

        self.mrope_positions = torch.cat(
            [pos.to(device=model_runner.device) for pos in mrope_positions_list],
            dim=1,
        ).to(dtype=torch.int64, device=model_runner.device)

    def get_max_chunk_capacity(self):
        # Maximum number of tokens in each chunk
        # TODO: Should be changed to a better value, maybe passed through server args
        return 128 * 1024

    def set_prefix_chunk_idx(self, idx: int):
        self.prefix_chunk_idx = idx

    def set_attn_attend_prefix_cache(self, attn_attend_prefix_cache: bool):
        self.attn_attend_prefix_cache = attn_attend_prefix_cache

    def prepare_chunked_kv_indices(self, device: torch.device):
        self.prefix_chunk_kv_indices = []
        for idx in range(self.num_prefix_chunks):
            chunk_starts = self.prefix_chunk_starts[idx]
            chunk_seq_lens = self.prefix_chunk_seq_lens[idx]
            chunk_cu_seq_lens = self.prefix_chunk_cu_seq_lens[idx]
            num_chunk_tokens = self.prefix_chunk_num_tokens[idx]

            chunk_kv_indices = torch.empty(
                num_chunk_tokens, dtype=torch.int32, device=device
            )

            create_chunked_prefix_cache_kv_indices[(self.batch_size,)](
                self.req_to_token_pool.req_to_token,
                self.req_pool_indices,
                chunk_starts,
                chunk_seq_lens,
                chunk_cu_seq_lens,
                chunk_kv_indices,
                self.req_to_token_pool.req_to_token.shape[1],
            )
            self.prefix_chunk_kv_indices.append(chunk_kv_indices)

    def _pad_tensor_to_size(self, tensor: torch.Tensor, size: int, *, value: int = 0):
        if value == 0:
            return torch.cat(
                [tensor, tensor.new_zeros(size - tensor.shape[0], *tensor.shape[1:])],
                dim=0,
            )
        else:
            return torch.cat(
                [
                    tensor,
                    tensor.new_full((size - tensor.shape[0], *tensor.shape[1:]), value),
                ],
                dim=0,
            )

    def prepare_mlp_sync_batch(self, model_runner: ModelRunner):
        assert self.global_num_tokens_cpu is not None
        assert self.global_num_tokens_for_logprob_cpu is not None

        global_num_tokens = self.global_num_tokens_cpu
        sync_group_size = len(global_num_tokens)
        attn_tp_size = get_attention_tp_size()

        for i in range(sync_group_size):
            # make sure that the padded length is divisible by attn_tp_size because we may need reduce-scatter across attn_tp dim.
            # there is no reduce-scatter in LM logprob, so we do not need to adjust the padded length for logprob
            global_num_tokens[i] = (
                (global_num_tokens[i] - 1) // attn_tp_size + 1
            ) * attn_tp_size

        dp_padding_mode = DpPaddingMode.get_dp_padding_mode(
            self.is_extend_in_batch, global_num_tokens
        )
        self.dp_padding_mode = dp_padding_mode

        if dp_padding_mode.is_max_len():
            # when DP gather mode is all gather, we will use
            # all_gather_into_tensor to gather hidden states, where transferred
            # tokens should be padded to the same length. We will also use
            # reduce-scatter instead of all-reduce after MLP.
            max_num_tokens = max(global_num_tokens)
            global_num_tokens = [max_num_tokens] * sync_group_size
            buffer_len = max_num_tokens * sync_group_size
        else:
            buffer_len = sum(global_num_tokens)

        if len(global_num_tokens) > 1:
            num_tokens = global_num_tokens[get_attention_dp_rank()]
        else:
            num_tokens = global_num_tokens[0]

        self.global_dp_buffer_len = buffer_len
<<<<<<< HEAD
        set_dp_buffer_len(
            buffer_len, num_tokens, dp_padding_mode.is_max_len(), global_num_tokens
        )
=======
        set_dp_buffer_len(buffer_len, num_tokens, global_num_tokens)
        set_is_extend_in_batch(self.is_extend_in_batch)
>>>>>>> 2f6af1a3

        bs = self.batch_size

        if self.forward_mode.is_decode():
            if self.is_extend_in_batch and dp_padding_mode.is_max_len():
                setattr(self, "_original_forward_mode", self.forward_mode)
                self.forward_mode = ForwardMode.EXTEND
                self.extend_num_tokens = bs
                self.extend_seq_lens = torch.full_like(self.seq_lens, 1)
                self.extend_prefix_lens = self.seq_lens - 1
                self.extend_start_loc = torch.arange(
                    bs, dtype=torch.int32, device=self.seq_lens.device
                )
                self.extend_prefix_lens_cpu = self.extend_prefix_lens.cpu()
                self.extend_seq_lens_cpu = self.extend_seq_lens.cpu()
                self.extend_logprob_start_lens_cpu = self.extend_prefix_lens_cpu
            else:
                setattr(self, "_original_batch_size", self.batch_size)
                if self.spec_info is not None:
                    bs = self.batch_size = (
                        num_tokens // self.spec_info.num_tokens_per_batch
                    )
                else:
                    bs = self.batch_size = num_tokens

        # padding
        self.input_ids = self._pad_tensor_to_size(self.input_ids, num_tokens)
        self.req_pool_indices = self._pad_tensor_to_size(self.req_pool_indices, bs)

        seq_len_fill_value = (
            model_runner.attn_backend.get_cuda_graph_seq_len_fill_value()
        )
        self.seq_lens_sum = self.seq_lens_sum + seq_len_fill_value * (
            bs - self.seq_lens.shape[0]
        )
        self.seq_lens = self._pad_tensor_to_size(
            self.seq_lens, bs, value=seq_len_fill_value
        )
        if self.seq_lens_cpu is not None:
            self.seq_lens_cpu = self._pad_tensor_to_size(
                self.seq_lens_cpu, bs, value=seq_len_fill_value
            )

        self.out_cache_loc = self._pad_tensor_to_size(self.out_cache_loc, num_tokens)
        if self.encoder_lens is not None:
            self.encoder_lens = self._pad_tensor_to_size(self.encoder_lens, bs)
        self.positions = self._pad_tensor_to_size(self.positions, num_tokens)
        self.global_num_tokens_cpu = global_num_tokens
        global_num_tokens_pinned = torch.tensor(global_num_tokens, pin_memory=True)
        self.global_num_tokens_gpu.copy_(global_num_tokens_pinned, non_blocking=True)

        if self.mrope_positions is not None:
            self.mrope_positions = self._pad_tensor_to_size(self.mrope_positions, bs)

        # TODO: check if we need to pad other tensors
        if self.extend_seq_lens is not None:
            self.extend_seq_lens = self._pad_tensor_to_size(self.extend_seq_lens, bs)

        if self.spec_info is not None and self.spec_info.is_draft_input():
            # FIXME(lsyin): remove this isinstance logic
            spec_info = self.spec_info
            self.output_cache_loc_backup = self.out_cache_loc
            self.hidden_states_backup = spec_info.hidden_states
            if spec_info.topk_p is not None:
                spec_info.topk_p = self._pad_tensor_to_size(spec_info.topk_p, bs)
            if spec_info.topk_index is not None:
                spec_info.topk_index = self._pad_tensor_to_size(
                    spec_info.topk_index, bs
                )
            if spec_info.accept_length is not None:
                spec_info.accept_length = self._pad_tensor_to_size(
                    spec_info.accept_length, bs
                )
            spec_info.hidden_states = self._pad_tensor_to_size(
                spec_info.hidden_states, num_tokens
            )

    def post_forward_mlp_sync_batch(self, logits_output: LogitsProcessorOutput):

        self.forward_mode = getattr(self, "_original_forward_mode", self.forward_mode)
        self.batch_size = getattr(self, "_original_batch_size", self.batch_size)
        bs = self.batch_size

        if self.spec_info is not None:
            if self.forward_mode.is_decode():  # draft
                num_tokens = self.hidden_states_backup.shape[0]
                self.positions = self.positions[:num_tokens]
                self.seq_lens = self.seq_lens[:bs]
                self.req_pool_indices = self.req_pool_indices[:bs]
                if self.seq_lens_cpu is not None:
                    self.seq_lens_cpu = self.seq_lens_cpu[:bs]
                logits_output.next_token_logits = logits_output.next_token_logits[
                    :num_tokens
                ]
                logits_output.hidden_states = logits_output.hidden_states[:num_tokens]
            elif self.forward_mode.is_target_verify():  # verify
                num_tokens = bs * self.spec_info.draft_token_num
                logits_output.next_token_logits = logits_output.next_token_logits[
                    :num_tokens
                ]
                logits_output.hidden_states = logits_output.hidden_states[:num_tokens]
            elif self.forward_mode.is_draft_extend():  # draft extend
                self.spec_info.accept_length = self.spec_info.accept_length[:bs]
                logits_output.next_token_logits = logits_output.next_token_logits[:bs]
                logits_output.hidden_states = logits_output.hidden_states[:bs]
            elif self.forward_mode.is_extend() or self.forward_mode.is_idle():
                logits_output.next_token_logits = logits_output.next_token_logits[:bs]
                logits_output.hidden_states = logits_output.hidden_states[:bs]

            if hasattr(self, "hidden_states_backup"):
                self.spec_info.hidden_states = self.hidden_states_backup
            if hasattr(self, "output_cache_loc_backup"):
                self.out_cache_loc = self.output_cache_loc_backup

        elif self.forward_mode.is_decode() or self.forward_mode.is_idle():
            logits_output.next_token_logits = logits_output.next_token_logits[:bs]
            if logits_output.hidden_states is not None:
                logits_output.hidden_states = logits_output.hidden_states[:bs]
        elif self.forward_mode.is_extend():
            num_tokens = self.seq_lens_sum
            logits_output.next_token_logits = logits_output.next_token_logits[
                :num_tokens
            ]
            if logits_output.hidden_states is not None:
                logits_output.hidden_states = logits_output.hidden_states[:num_tokens]

    # Here we suppose the length of each chunk is equal
    # For example, if we have 4 sequences with prefix length [256, 512, 768, 1024], prefix_chunk_len = 256
    # num_prefix_chunks = cdiv(1024, 256) = 4
    # prefix_chunk_starts = [[0, 0, 0, 0], [256, 256, 256, 256], [512, 512, 512, 512], [768, 768, 768, 768]]
    # prefix_chunk_ends = [[256, 256, 256, 256], [256, 512, 512, 512], [256, 512, 768, 768], [256, 512, 768, 1024]]
    # prefix_chunk_seq_lens = [[256, 256, 256, 256], [0, 256, 256, 256], [0, 0, 256, 256], [0, 0, 0, 256]]
    # TODO: Implement a better way to allocate chunk lengths that uses memory spaces more efficiently.
    def get_prefix_chunk_seq_lens(
        self, prefix_lens: torch.Tensor, num_prefix_chunks: int, prefix_chunk_len: int
    ):
        device = prefix_lens.device
        prefix_chunk_starts = (
            torch.arange(num_prefix_chunks, device=device, dtype=torch.int32)
            .unsqueeze(1)
            .expand(-1, self.batch_size)
            * prefix_chunk_len
        )
        prefix_chunk_ends = torch.min(
            prefix_lens.unsqueeze(0),
            prefix_chunk_starts + prefix_chunk_len,
        ).to(torch.int32)

        prefix_chunk_seq_lens = (
            (prefix_chunk_ends - prefix_chunk_starts).clamp(min=0).to(torch.int32)
        )

        return prefix_chunk_starts, prefix_chunk_seq_lens

    # Called before each attention module if using chunked kv cache for prefill
    # Some of the codes are adapted from https://github.com/vllm-project/vllm/blob/main/vllm/v1/attention/backends/mla/common.py
    def prepare_chunked_prefix_cache_info(self, device: torch.device):

        from sglang.srt.mem_cache.memory_pool import MLATokenToKVPool

        assert isinstance(
            self.token_to_kv_pool, MLATokenToKVPool
        ), "Currently chunked prefix cache can only be used by Deepseek models"

        if not any(self.extend_prefix_lens_cpu):
            self.num_prefix_chunks = 0
            return

        if self.prefix_chunk_len is not None:
            # Chunked kv cache info already prepared by prior modules
            return

        self.prefix_chunk_idx = -1

        # chunk_capacity is the maximum number of tokens in each chunk
        chunk_capacity = self.get_max_chunk_capacity()
        self.prefix_chunk_len = chunk_capacity // self.batch_size

        self.num_prefix_chunks = (
            max(self.extend_prefix_lens_cpu) + self.prefix_chunk_len - 1
        ) // self.prefix_chunk_len

        # Here we compute chunk lens twice to avoid stream sync, once on gpu and once on cpu.
        prefix_chunk_starts_cuda, prefix_chunk_seq_lens_cuda = (
            self.get_prefix_chunk_seq_lens(
                self.extend_prefix_lens,
                self.num_prefix_chunks,
                self.prefix_chunk_len,
            )
        )
        _, prefix_chunk_seq_lens_cpu = self.get_prefix_chunk_seq_lens(
            torch.tensor(self.extend_prefix_lens_cpu),
            self.num_prefix_chunks,
            self.prefix_chunk_len,
        )
        self.prefix_chunk_starts = prefix_chunk_starts_cuda
        self.prefix_chunk_seq_lens = prefix_chunk_seq_lens_cuda

        # Metadata for attention backend
        self.prefix_chunk_cu_seq_lens = torch.zeros(
            self.num_prefix_chunks,
            self.batch_size + 1,
            device=device,
            dtype=torch.int32,
        )
        self.prefix_chunk_cu_seq_lens[:, 1:] = prefix_chunk_seq_lens_cuda.cumsum(
            dim=1
        ).to(torch.int32)
        self.prefix_chunk_max_seq_lens = prefix_chunk_seq_lens_cpu.max(
            dim=1
        ).values.tolist()

        self.prefix_chunk_num_tokens = prefix_chunk_seq_lens_cpu.sum(dim=1).tolist()
        assert max(self.prefix_chunk_num_tokens) <= self.get_max_chunk_capacity()

        # Precompute the kv indices for each chunk
        self.prepare_chunked_kv_indices(device)

    @property
    def can_run_tbo(self):
        return self.tbo_split_seq_index is not None

    def fetch_mha_one_shot_kv_indices(self):
        if self.mha_one_shot_kv_indices is not None:
            return self.mha_one_shot_kv_indices
        batch_size = self.batch_size
        paged_kernel_lens_sum = sum(self.seq_lens_cpu)
        kv_indices = torch.empty(
            paged_kernel_lens_sum,
            dtype=torch.int32,
            device=self.req_pool_indices.device,
        )
        kv_indptr = torch.zeros(
            batch_size + 1,
            dtype=torch.int32,
            device=self.req_pool_indices.device,
        )
        kv_indptr[1:] = torch.cumsum(self.seq_lens, dim=0)
        create_flashinfer_kv_indices_triton[(self.batch_size,)](
            self.req_to_token_pool.req_to_token,
            self.req_pool_indices,
            self.seq_lens,
            kv_indptr,
            None,
            kv_indices,
            self.req_to_token_pool.req_to_token.shape[1],
        )
        self.mha_one_shot_kv_indices = kv_indices
        return kv_indices


def enable_num_token_non_padded(server_args):
    return get_moe_expert_parallel_world_size() > 1


class PPProxyTensors:
    # adapted from https://github.com/vllm-project/vllm/blob/d14e98d924724b284dc5eaf8070d935e214e50c0/vllm/sequence.py#L1103
    tensors: Dict[str, torch.Tensor]

    def __init__(self, tensors):
        # manually define this function, so that
        # Dynamo knows `IntermediateTensors()` comes from this file.
        # Otherwise, dataclass will generate this function by evaluating
        # a string, and we will lose the information about the source file.
        self.tensors = tensors

    def __getitem__(self, key: Union[str, slice]):
        if isinstance(key, str):
            return self.tensors[key]
        elif isinstance(key, slice):
            return self.__class__({k: v[key] for k, v in self.tensors.items()})

    def __setitem__(self, key: str, value: torch.Tensor):
        self.tensors[key] = value

    def __len__(self):
        return len(self.tensors)

    def __eq__(self, other: object):
        return isinstance(other, self.__class__) and self

    def __repr__(self) -> str:
        return f"PPProxyTensors(tensors={self.tensors})"


def compute_position(
    attn_backend: str,
    extend_prefix_lens: torch.Tensor,
    extend_seq_lens: torch.Tensor,
    extend_seq_lens_sum: int,
):
    if support_triton(attn_backend):
        positions, extend_start_loc = compute_position_triton(
            extend_prefix_lens,
            extend_seq_lens,
            extend_seq_lens_sum,
        )
    else:
        positions, extend_start_loc = compute_position_torch(
            extend_prefix_lens, extend_seq_lens
        )
    return positions, extend_start_loc


def compute_position_triton(
    extend_prefix_lens: torch.Tensor, extend_seq_lens: torch.Tensor, extend_seq_lens_sum
):
    """Compute positions. It is a fused version of `compute_position_torch`."""
    batch_size = extend_seq_lens.shape[0]
    has_prefix = extend_prefix_lens.shape[0] == batch_size

    positions = torch.empty(
        extend_seq_lens_sum, dtype=torch.int64, device=extend_seq_lens.device
    )
    extend_start_loc = torch.empty(
        batch_size, dtype=torch.int32, device=extend_seq_lens.device
    )

    # Launch kernel
    compute_position_kernel[(batch_size,)](
        positions,
        extend_start_loc,
        extend_prefix_lens,
        extend_seq_lens,
        has_prefix,
    )

    return positions, extend_start_loc


@triton.jit
def compute_position_kernel(
    positions,
    extend_start_loc,
    extend_prefix_lens,
    extend_seq_lens,
    has_prefix: tl.constexpr,
):
    BLOCK_SIZE: tl.constexpr = 512
    pid = tl.program_id(0).to(tl.int64)

    prefix_len = tl.load(extend_prefix_lens + pid) if has_prefix else 0
    seq_len = tl.load(extend_seq_lens + pid)

    # NOTE: This can be slow for large bs
    cumsum_start = tl.cast(0, tl.int64)
    for i in range(pid):
        cumsum_start += tl.load(extend_seq_lens + i)

    num_loop = tl.cdiv(seq_len, BLOCK_SIZE)
    for i in range(num_loop):
        offset = tl.arange(0, BLOCK_SIZE) + i * BLOCK_SIZE
        tl.store(
            positions + cumsum_start + offset,
            prefix_len + offset,
            mask=offset < seq_len,
        )
    tl.store(extend_start_loc + pid, cumsum_start)


def compute_position_torch(
    extend_prefix_lens: torch.Tensor, extend_seq_lens: torch.Tensor
):
    positions = torch.cat(
        [
            torch.arange(
                prefix_len, prefix_len + extend_len, device=extend_prefix_lens.device
            )
            for prefix_len, extend_len in zip(extend_prefix_lens, extend_seq_lens)
        ],
        axis=0,
    )
    extend_start_loc = torch.zeros_like(extend_seq_lens)
    extend_start_loc[1:] = torch.cumsum(extend_seq_lens[:-1], dim=0)
    return positions.to(torch.int64), extend_start_loc


@torch.compile(dynamic=True, backend=get_compiler_backend(), disable=_is_npu)
def clamp_position(seq_lens):
    return torch.clamp((seq_lens - 1), min=0).to(torch.int64)


@triton.jit
def create_chunked_prefix_cache_kv_indices(
    req_to_token_ptr,  # (max_batch, max_context_len,)
    req_pool_indices_ptr,  # (batch_size,)
    chunk_start_idx_ptr,  # (batch_size,)
    chunk_seq_lens_ptr,  # (batch_size,)
    chunk_cu_seq_lens_ptr,  # (batch_size + 1,)
    chunk_kv_indices_ptr,  # (num_chunk_tokens,)
    req_to_token_ptr_stride: tl.constexpr,
):
    BLOCK_SIZE: tl.constexpr = 512
    pid = tl.program_id(axis=0)

    # find the req pool idx, this is for batch to token
    req_pool_index = tl.load(req_pool_indices_ptr + pid)
    chunk_kv_indices_offset = tl.load(chunk_cu_seq_lens_ptr + pid)

    # get the token positions of current chunk
    chunk_start_pos = tl.load(chunk_start_idx_ptr + pid).to(tl.int32)
    chunk_seq_len = tl.load(chunk_seq_lens_ptr + pid).to(tl.int32)

    num_loop = tl.cdiv(chunk_seq_len, BLOCK_SIZE)
    for i in range(num_loop):
        offset = tl.arange(0, BLOCK_SIZE) + i * BLOCK_SIZE
        mask = offset < chunk_seq_len
        data = tl.load(
            req_to_token_ptr
            + req_pool_index * req_to_token_ptr_stride
            + chunk_start_pos
            + offset,
            mask=mask,
        )
        tl.store(
            chunk_kv_indices_ptr + chunk_kv_indices_offset + offset, data, mask=mask
        )<|MERGE_RESOLUTION|>--- conflicted
+++ resolved
@@ -710,14 +710,10 @@
             num_tokens = global_num_tokens[0]
 
         self.global_dp_buffer_len = buffer_len
-<<<<<<< HEAD
         set_dp_buffer_len(
             buffer_len, num_tokens, dp_padding_mode.is_max_len(), global_num_tokens
         )
-=======
-        set_dp_buffer_len(buffer_len, num_tokens, global_num_tokens)
         set_is_extend_in_batch(self.is_extend_in_batch)
->>>>>>> 2f6af1a3
 
         bs = self.batch_size
 
