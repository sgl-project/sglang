from __future__ import annotations

"""
Copyright 2023-2024 SGLang Team
Licensed under the Apache License, Version 2.0 (the "License");
you may not use this file except in compliance with the License.
You may obtain a copy of the License at

    http://www.apache.org/licenses/LICENSE-2.0

Unless required by applicable law or agreed to in writing, software
distributed under the License is distributed on an "AS IS" BASIS,
WITHOUT WARRANTIES OR CONDITIONS OF ANY KIND, either express or implied.
See the License for the specific language governing permissions and
limitations under the License.
"""

"""ModelRunner runs the forward passes of the models."""
from dataclasses import dataclass
from enum import IntEnum, auto
from typing import TYPE_CHECKING, List

import numpy as np
import torch
import triton
import triton.language as tl

from sglang.srt.managers.schedule_batch import ScheduleBatch
from sglang.srt.managers.seq_parallel_layout import (
    init_sequence_parallel_args,
    seq_parallel_local_len_extend,
    seq_parallel_pad_zeros,
)
from sglang.srt.mem_cache.memory_pool import BaseTokenToKVPool, ReqToTokenPool

if TYPE_CHECKING:
    from sglang.srt.model_executor.model_runner import ModelRunner
    from sglang.srt.sampling.sampling_batch_info import SamplingBatchInfo


class ForwardMode(IntEnum):
    # Prefill a new sequence. This is deprecated now. "EXTEND" covers this case.
    PREFILL = auto()
    # Extend a sequence. The KV cache of the first part of the sequence is already computed (e.g., system prompt).
    EXTEND = auto()
    # Decode one token.
    DECODE = auto()


@dataclass
class InputMetadata:
    """Store all inforamtion of a forward pass."""

    forward_mode: ForwardMode
    sampling_info: SamplingBatchInfo
    batch_size: int
    req_pool_indices: torch.Tensor
    seq_lens: torch.Tensor
    req_to_token_pool: ReqToTokenPool
    token_to_kv_pool: BaseTokenToKVPool

    # Output location of the KV cache
    out_cache_loc: torch.Tensor

    total_num_tokens: int = None

    # Position information
    positions: torch.Tensor = None

    # For extend
    extend_seq_lens: torch.Tensor = None
    extend_prefix_lens: torch.Tensor = None
    extend_start_loc: torch.Tensor = None
    extend_no_prefix: bool = None

    # For logprob
    return_logprob: bool = False
    top_logprobs_nums: List[int] = None
    extend_seq_lens_cpu: List[int] = None
    logprob_start_lens_cpu: List[int] = None

    # For multimodal
    pixel_values: List[torch.Tensor] = None
    image_sizes: List[List[List[int]]] = None
    image_offsets: List[List[int]] = None

    # Trition attention backend
    triton_max_seq_len: int = 0
    triton_max_extend_len: int = 0
    triton_start_loc: torch.Tensor = None
    triton_prefix_lens: torch.Tensor = None

    # FlashInfer attention backend
    flashinfer_prefill_wrapper_ragged: "BatchPrefillWithRaggedKVCacheWrapper" = None
    flashinfer_prefill_wrapper_paged: "BatchPrefillWithPagedKVCacheWrapper" = None
    flashinfer_decode_wrapper: "BatchDecodeWithPagedKVCacheWrapper" = None
    flashinfer_use_ragged: bool = False
    # NOTE: for sequence parallel, we need dedicated kernels for cross-shard attn.
    # Especially, we need custom masks for the last SP shard which may contain padding tokens.
    flashinfer_prefill_wrapper_sp_full: "BatchPrefillWithRaggedKVCacheWrapper" = None
    flashinfer_prefill_wrapper_sp_causal: "BatchPrefillWithRaggedKVCacheWrapper" = None

    # For Sequence Parallel
    sp_rank: int = None
    sp_size: int = None
    sp_to_normal_indices: np.ndarray = None
    sp_local_token_length: int = None
    sp_local_token_offset: int = None
    _debug_normal_to_sp_metadata: Optional[List[np.ndarray]] = None

    def init_multimuldal_info(self, batch: ScheduleBatch):
        reqs = batch.reqs
        self.pixel_values = [r.pixel_values for r in reqs]
        self.image_sizes = [r.image_sizes for r in reqs]
        self.image_offsets = [r.image_offsets for r in reqs]

    def compute_positions(self, batch: ScheduleBatch, normal_to_sp_indices):
        position_ids_offsets = batch.position_ids_offsets

        if self.forward_mode == ForwardMode.DECODE:
            if True:
                self.positions = self.seq_lens - 1
            else:
                # Deprecated
                self.positions = (self.seq_lens - 1) + position_ids_offsets
        else:
            if True:
                self.positions = torch.tensor(
                    np.concatenate(
                        [
                            np.arange(batch.prefix_lens_cpu[i], len(req.fill_ids))
                            for i, req in enumerate(batch.reqs)
                        ],
                        axis=0,
                    ),
                    device="cuda",
                )
            else:
                # Deprecated
                position_ids_offsets_cpu = position_ids_offsets.cpu().numpy()
                self.positions = torch.tensor(
                    np.concatenate(
                        [
                            np.arange(
                                batch.prefix_lens_cpu[i] + position_ids_offsets_cpu[i],
                                len(req.fill_ids) + position_ids_offsets_cpu[i],
                            )
                            for i, req in enumerate(batch.reqs)
                        ],
                        axis=0,
                    ),
                    device="cuda",
                )

        # Positions should be in long type
        self.positions = self.positions.to(torch.int64)
        update_positions_for_seq_parallel(
            self, normal_to_sp_indices, batch.prefill_extend_lens
        )

    def compute_extend_infos(self, batch: ScheduleBatch):
        if self.forward_mode == ForwardMode.DECODE:
            self.extend_seq_lens = self.extend_start_loc = self.extend_no_prefix = None
            self.extend_seq_lens_cpu = self.logprob_start_lens_cpu = None
        else:
            extend_lens_cpu = [
                len(r.fill_ids) - batch.prefix_lens_cpu[i]
                for i, r in enumerate(batch.reqs)
            ]
            self.extend_seq_lens = torch.tensor(extend_lens_cpu, device="cuda")
            self.extend_prefix_lens = torch.tensor(batch.prefix_lens_cpu, device="cuda")
            self.extend_start_loc = torch.zeros_like(self.seq_lens)
            self.extend_start_loc[1:] = torch.cumsum(self.extend_seq_lens[:-1], dim=0)
            self.extend_no_prefix = all(l == 0 for l in batch.prefix_lens_cpu)

            self.extend_seq_lens_cpu = extend_lens_cpu
            self.logprob_start_lens_cpu = [
                (
                    min(
                        req.logprob_start_len - batch.prefix_lens_cpu[i],
                        extend_lens_cpu[i] - 1,
                    )
                    if req.logprob_start_len >= batch.prefix_lens_cpu[i]
                    else extend_lens_cpu[i] - 1  # Fake extend, actually decode
                )
                for i, req in enumerate(batch.reqs)
            ]

    @classmethod
    def from_schedule_batch(
        cls,
        model_runner: "ModelRunner",
        batch: ScheduleBatch,
        forward_mode: ForwardMode,
    ):
        sp_args, aux_args = init_sequence_parallel_args(
            model_runner, batch, forward_mode
        )
        ret = cls(
            forward_mode=forward_mode,
            sampling_info=batch.sampling_info,
            batch_size=batch.batch_size(),
            req_pool_indices=batch.req_pool_indices,
            seq_lens=batch.seq_lens,
            req_to_token_pool=model_runner.req_to_token_pool,
            token_to_kv_pool=model_runner.token_to_kv_pool,
            out_cache_loc=batch.out_cache_loc,
            return_logprob=batch.return_logprob,
            top_logprobs_nums=batch.top_logprobs_nums,
            **sp_args,
        )

<<<<<<< HEAD
        ret.compute_positions(batch, aux_args["normal_to_sp_indices"])
=======
        ret.sampling_info.prepare_penalties()

        ret.compute_positions(batch)
>>>>>>> 2561ed01

        ret.compute_extend_infos(batch)

        if (
            forward_mode != ForwardMode.DECODE
            or model_runner.server_args.disable_flashinfer
        ):
            ret.total_num_tokens = int(torch.sum(ret.seq_lens))

        if forward_mode != ForwardMode.DECODE:
            ret.init_multimuldal_info(batch)

        if model_runner.server_args.disable_flashinfer:
            ret.init_triton_args(batch)

        flashinfer_use_ragged = False
        if not model_runner.server_args.disable_flashinfer:
<<<<<<< HEAD
            if forward_mode != ForwardMode.DECODE and (
                (int(torch.sum(ret.seq_lens)) > 4096 and ret.sp_size == 1)
                or ret.sp_size > 1
            ):  # NOTE: SP requires the ragged kernel regardless of the sequence length.
                flashinfer_use_ragged = True
            ret.init_flashinfer_handlers(
                model_runner,
                prefix_lens,
                flashinfer_use_ragged,
                aux_args["normal_to_sp_indices"],
                batch.sp_decode_local_lens,
=======
            if (
                forward_mode != ForwardMode.DECODE
                and int(torch.sum(ret.seq_lens)) > 4096
                and model_runner.sliding_window_size is None
            ):
                flashinfer_use_ragged = True
            ret.init_flashinfer_handlers(
                model_runner, batch.prefix_lens_cpu, flashinfer_use_ragged
>>>>>>> 2561ed01
            )

        return ret

    def init_triton_args(self, batch: ScheduleBatch):
        """Init auxiliary variables for triton attention backend."""
        self.triton_max_seq_len = int(torch.max(self.seq_lens))
        self.triton_start_loc = torch.zeros_like(self.seq_lens, dtype=torch.int32)
        self.triton_start_loc[1:] = torch.cumsum(self.seq_lens[:-1], dim=0)

        if self.forward_mode == ForwardMode.DECODE:
            self.triton_max_extend_len = None
        else:
            self.triton_prefix_lens = torch.tensor(batch.prefix_lens_cpu, device="cuda")
            extend_seq_lens = self.seq_lens - self.triton_prefix_lens
            self.triton_max_extend_len = int(torch.max(extend_seq_lens))

    def init_flashinfer_handlers(
        self,
        model_runner,
        prefix_lens_cpu,
        flashinfer_use_ragged,
        normal_to_sp_indices,
        sp_decode_local_lens,
    ):
        if self.forward_mode == ForwardMode.DECODE:
            prefix_lens = None
        else:
            prefix_lens = self.extend_prefix_lens

        update_flashinfer_indices(
            self.forward_mode,
            model_runner,
            self.req_pool_indices,
            self.seq_lens,
            prefix_lens,
            flashinfer_use_ragged=flashinfer_use_ragged,
            normal_to_sp_indices=normal_to_sp_indices,
            sp_decode_local_lens=sp_decode_local_lens,
        )

        (
            self.flashinfer_prefill_wrapper_ragged,
            self.flashinfer_prefill_wrapper_paged,
            self.flashinfer_decode_wrapper,
            self.flashinfer_use_ragged,
        ) = (
            model_runner.flashinfer_prefill_wrapper_ragged,
            model_runner.flashinfer_prefill_wrapper_paged,
            model_runner.flashinfer_decode_wrapper,
            flashinfer_use_ragged,
        )


@triton.jit
def create_flashinfer_kv_indices_triton(
    req_to_token_ptr,  # [max_batch, max_context_len]
    req_pool_indices_ptr,
    page_kernel_lens_ptr,
    kv_indptr,
    kv_start_idx,
    max_context_len,
    kv_indices_ptr,
):
    BLOCK_SIZE: tl.constexpr = 512
    pid = tl.program_id(axis=0)
    req_pool_index = tl.load(req_pool_indices_ptr + pid)
    kv_indices_offset = tl.load(kv_indptr + pid)

    kv_start = 0
    kv_end = 0
    if kv_start_idx:
        kv_start = tl.load(kv_start_idx + pid).to(tl.int32)
        kv_end = kv_start
    kv_end += tl.load(page_kernel_lens_ptr + pid).to(tl.int32)

    req_to_token_ptr += req_pool_index * max_context_len
    kv_indices_ptr += kv_indices_offset

    ld_offset = kv_start + tl.arange(0, BLOCK_SIZE)
    st_offset = tl.arange(0, BLOCK_SIZE)
    num_loop = tl.cdiv(kv_end - kv_start, BLOCK_SIZE)
    for _ in range(num_loop):
        mask = ld_offset < kv_end
        data = tl.load(req_to_token_ptr + ld_offset, mask=mask)
        tl.store(kv_indices_ptr + st_offset, data, mask=mask)
        ld_offset += BLOCK_SIZE
        st_offset += BLOCK_SIZE


def update_flashinfer_indices(
    forward_mode,
    model_runner,
    req_pool_indices,
    seq_lens,
    prefix_lens,
    flashinfer_decode_wrapper=None,
    flashinfer_use_ragged=False,
    normal_to_sp_indices=None,
    sp_decode_local_lens=None,
):
    """Init auxiliary variables for FlashInfer attention backend."""
    num_qo_heads = model_runner.model_config.num_attention_heads // model_runner.tp_size
    # NOTE (yifan): we partitioned K and V along both TP and SP dimensions.
    # And here tp_size represents KV-TP size * SP size.
    num_kv_heads = model_runner.model_config.get_num_kv_heads(
        model_runner.tp_size // model_runner.sp_size
    )
    head_dim = model_runner.model_config.head_dim
    batch_size = len(req_pool_indices)

    if model_runner.sliding_window_size is None:
        if flashinfer_use_ragged:
            paged_kernel_lens = prefix_lens
        else:
            paged_kernel_lens = seq_lens

        sp_size = model_runner.sp_size
        if forward_mode == ForwardMode.DECODE:
            # With SP, reqs may have been reordered so we track them here.
            if normal_to_sp_indices is not None:
                req_ids = normal_to_sp_indices.tolist()
            else:
                req_ids = list(range(batch_size))
            paged_kernel_lens = seq_lens if sp_size == 1 else sp_decode_local_lens
        else:
            extend_lens = seq_lens - prefix_lens
            # With SP, we use different kernels for sequences that are not evenly partitioned
            # across SP workers. Here seq_lens works for most SP workers that do not need
            # masks, and we initiaize kernels with masks separately below.
            seq_lens = torch.ceil(seq_lens / sp_size).to(torch.int32)
            prefix_lens = torch.ceil(prefix_lens / sp_size).to(torch.int32)
            req_ids = list(range(batch_size))

        kv_indptr = torch.zeros((batch_size + 1,), dtype=torch.int32, device="cuda")
        kv_indptr[1:] = torch.cumsum(paged_kernel_lens, dim=0)
<<<<<<< HEAD
        req_pool_indices_cpu = req_pool_indices.cpu().numpy()
        paged_kernel_lens_cpu = paged_kernel_lens.cpu().numpy()
        kv_indices = torch.cat(
            [
                model_runner.req_to_token_pool.req_to_token[
                    req_pool_indices_cpu[i], : paged_kernel_lens_cpu[i]
                ]
                for i in req_ids
            ],
            dim=0,
        ).contiguous()
=======

        kv_indices = torch.empty(kv_indptr[-1], dtype=torch.int32, device="cuda")
        create_flashinfer_kv_indices_triton[(batch_size,)](
            model_runner.req_to_token_pool.req_to_token,
            req_pool_indices,
            paged_kernel_lens,
            kv_indptr,
            None,
            model_runner.req_to_token_pool.req_to_token.size(1),
            kv_indices,
        )

>>>>>>> 2561ed01
        kv_last_page_len = torch.ones((batch_size,), dtype=torch.int32, device="cuda")

        if forward_mode == ForwardMode.DECODE:
            # For decode, we replicate the current token across SP workers and hence
            # each SP worker will have all q heads.
            num_qo_heads *= model_runner.sp_size
            # CUDA graph uses different flashinfer_decode_wrapper
            if flashinfer_decode_wrapper is None:
                flashinfer_decode_wrapper = model_runner.flashinfer_decode_wrapper

            flashinfer_decode_wrapper.end_forward()
            flashinfer_decode_wrapper.begin_forward(
                kv_indptr,
                kv_indices,
                kv_last_page_len,
                num_qo_heads,
                num_kv_heads,
                head_dim,
                1,
                data_type=model_runner.kv_cache_dtype,
                q_data_type=model_runner.dtype,
            )
        else:
            # extend part
            qo_indptr = torch.zeros((batch_size + 1,), dtype=torch.int32, device="cuda")
            qo_indptr[1:] = torch.cumsum(seq_lens - prefix_lens, dim=0)

            if flashinfer_use_ragged:
                model_runner.flashinfer_prefill_wrapper_ragged.end_forward()
                model_runner.flashinfer_prefill_wrapper_ragged.begin_forward(
                    qo_indptr,
                    qo_indptr,
                    num_qo_heads,
                    num_kv_heads,
                    head_dim,
                )

            # cached part
            model_runner.flashinfer_prefill_wrapper_paged.end_forward()
            model_runner.flashinfer_prefill_wrapper_paged.begin_forward(
                qo_indptr,
                kv_indptr,
                kv_indices,
                kv_last_page_len,
                num_qo_heads,
                num_kv_heads,
                head_dim,
                1,
            )
        if (
            sp_size > 1 and forward_mode != ForwardMode.DECODE
        ):  # Sequence parallel enabled, initialize SP kernels with custom masks.
            # NOTE (yifan): here we assume that when sequence parallel is enabled,
            # prefix_lens are always 0s, and we will use flashinfer paged attn kernel
            # for cross-SP-shard attn computation. If later prefix_lens can be non-0s, (
            # e.g., extend phases with SP), we will need a dedicate paged attn kernel
            # wrapper for cross-SP-shard attn.
            if torch.sum(prefix_lens) != 0:
                raise ValueError(
                    "Prefix caching with sequence parallelism is not supported."
                )

            # Prepare masks.
            sp_size = sp_size
            extend_lens_cpu = extend_lens.cpu().numpy()
            padded_extend_lens = seq_parallel_local_len_extend(
                0, sp_size, extend_lens_cpu
            )
            last_extend_lens = seq_parallel_local_len_extend(
                sp_size - 1, sp_size, extend_lens_cpu
            )
            qo_len = (seq_lens - prefix_lens).cpu().tolist()
            full_mask_arr = []
            causal_mask_arr = []
            for i in range(batch_size):
                full_mask_i = torch.full((qo_len[i], qo_len[i]), False, device="cuda")
                full_mask_i[: last_extend_lens[i], : padded_extend_lens[i]] = True
                full_mask_arr.append(full_mask_i.flatten())
                causal_mask_i = torch.tril(full_mask_i, diagonal=0)
                causal_mask_arr.append(causal_mask_i.flatten())
            full_mask = torch.cat(full_mask_arr, dim=0)
            causal_mask = torch.cat(causal_mask_arr, dim=0)

            # Cross-SP-shard extend part -- masked for the last SP shard which may have
            # padding tokens. For the othe shards, we can simply use the ragged kernel.
            model_runner.flashinfer_prefill_wrapper_sp_causal.end_forward()
            model_runner.flashinfer_prefill_wrapper_sp_causal.begin_forward(
                qo_indptr,
                qo_indptr,
                num_qo_heads,
                num_kv_heads,
                head_dim,
                custom_mask=causal_mask,
            )

            model_runner.flashinfer_prefill_wrapper_sp_full.end_forward()
            model_runner.flashinfer_prefill_wrapper_sp_full.begin_forward(
                qo_indptr,
                qo_indptr,
                num_qo_heads,
                num_kv_heads,
                head_dim,
                custom_mask=full_mask,
            )
    else:
<<<<<<< HEAD
        assert model_runner.sp_size == 1, "SP with sliding window not supported"
=======
        # window attention use paged only
>>>>>>> 2561ed01
        kv_last_page_len = torch.ones((batch_size,), dtype=torch.int32, device="cuda")
        for wrapper_id in range(2):
            if wrapper_id == 0:
                if forward_mode == ForwardMode.DECODE:
                    paged_kernel_lens = torch.minimum(
                        seq_lens, torch.tensor(model_runner.sliding_window_size + 1)
                    )
                else:
                    paged_kernel_lens = torch.minimum(
                        seq_lens,
                        torch.tensor(model_runner.sliding_window_size)
                        + seq_lens
                        - prefix_lens,
                    )
            else:
                paged_kernel_lens = seq_lens

            kv_start_idx = seq_lens - paged_kernel_lens

            kv_indptr = torch.zeros((batch_size + 1,), dtype=torch.int32, device="cuda")
            kv_indptr[1:] = torch.cumsum(paged_kernel_lens, dim=0)

            kv_indices = torch.empty(kv_indptr[-1], dtype=torch.int32, device="cuda")
            create_flashinfer_kv_indices_triton[(batch_size,)](
                model_runner.req_to_token_pool.req_to_token,
                req_pool_indices,
                paged_kernel_lens,
                kv_indptr,
                kv_start_idx,
                model_runner.req_to_token_pool.req_to_token.size(1),
                kv_indices,
            )

            if forward_mode == ForwardMode.DECODE:
                # CUDA graph uses different flashinfer_decode_wrapper
                if flashinfer_decode_wrapper is None:
                    flashinfer_decode_wrapper = model_runner.flashinfer_decode_wrapper

                flashinfer_decode_wrapper[wrapper_id].end_forward()
                flashinfer_decode_wrapper[wrapper_id].begin_forward(
                    kv_indptr,
                    kv_indices,
                    kv_last_page_len,
                    num_qo_heads,
                    num_kv_heads,
                    head_dim,
                    1,
                    data_type=model_runner.kv_cache_dtype,
                    q_data_type=model_runner.dtype,
                )
            else:
                # extend part
                qo_indptr = torch.zeros(
                    (batch_size + 1,), dtype=torch.int32, device="cuda"
                )
                qo_indptr[1:] = torch.cumsum(seq_lens - prefix_lens, dim=0)

                model_runner.flashinfer_prefill_wrapper_paged[wrapper_id].end_forward()
                model_runner.flashinfer_prefill_wrapper_paged[wrapper_id].begin_forward(
                    qo_indptr,
                    kv_indptr,
                    kv_indices,
                    kv_last_page_len,
                    num_qo_heads,
                    num_kv_heads,
                    head_dim,
                    1,
                )


def update_positions_for_seq_parallel(
    input_metadata: InputMetadata, normal_to_sp_indices, extend_seq_lens
):
    sp_size = input_metadata.sp_size
    if sp_size == 1:
        return

    positions = input_metadata.positions

    if input_metadata.forward_mode == ForwardMode.DECODE:
        positions = positions[normal_to_sp_indices]
    else:
        positions = positions[normal_to_sp_indices]
        positions = seq_parallel_pad_zeros(positions, extend_seq_lens, sp_size)
    input_metadata.positions = positions<|MERGE_RESOLUTION|>--- conflicted
+++ resolved
@@ -210,13 +210,9 @@
             **sp_args,
         )
 
-<<<<<<< HEAD
+        ret.sampling_info.prepare_penalties()
+
         ret.compute_positions(batch, aux_args["normal_to_sp_indices"])
-=======
-        ret.sampling_info.prepare_penalties()
-
-        ret.compute_positions(batch)
->>>>>>> 2561ed01
 
         ret.compute_extend_infos(batch)
 
@@ -234,28 +230,19 @@
 
         flashinfer_use_ragged = False
         if not model_runner.server_args.disable_flashinfer:
-<<<<<<< HEAD
-            if forward_mode != ForwardMode.DECODE and (
-                (int(torch.sum(ret.seq_lens)) > 4096 and ret.sp_size == 1)
-                or ret.sp_size > 1
-            ):  # NOTE: SP requires the ragged kernel regardless of the sequence length.
+            if (
+                forward_mode != ForwardMode.DECODE
+                and (int(torch.sum(ret.seq_lens)) > 4096 or ret.sp_size > 1)
+                and model_runner.sliding_window_size is None
+            ):
+                # NOTE: SP requires the ragged kernel regardless of the sequence length.
                 flashinfer_use_ragged = True
             ret.init_flashinfer_handlers(
                 model_runner,
-                prefix_lens,
+                batch.prefix_lens_cpu,
                 flashinfer_use_ragged,
                 aux_args["normal_to_sp_indices"],
                 batch.sp_decode_local_lens,
-=======
-            if (
-                forward_mode != ForwardMode.DECODE
-                and int(torch.sum(ret.seq_lens)) > 4096
-                and model_runner.sliding_window_size is None
-            ):
-                flashinfer_use_ragged = True
-            ret.init_flashinfer_handlers(
-                model_runner, batch.prefix_lens_cpu, flashinfer_use_ragged
->>>>>>> 2561ed01
             )
 
         return ret
@@ -392,19 +379,9 @@
 
         kv_indptr = torch.zeros((batch_size + 1,), dtype=torch.int32, device="cuda")
         kv_indptr[1:] = torch.cumsum(paged_kernel_lens, dim=0)
-<<<<<<< HEAD
-        req_pool_indices_cpu = req_pool_indices.cpu().numpy()
-        paged_kernel_lens_cpu = paged_kernel_lens.cpu().numpy()
-        kv_indices = torch.cat(
-            [
-                model_runner.req_to_token_pool.req_to_token[
-                    req_pool_indices_cpu[i], : paged_kernel_lens_cpu[i]
-                ]
-                for i in req_ids
-            ],
-            dim=0,
-        ).contiguous()
-=======
+
+        req_pool_indices = req_pool_indices[req_ids]
+        paged_kernel_lens = paged_kernel_lens[req_ids]
 
         kv_indices = torch.empty(kv_indptr[-1], dtype=torch.int32, device="cuda")
         create_flashinfer_kv_indices_triton[(batch_size,)](
@@ -417,7 +394,6 @@
             kv_indices,
         )
 
->>>>>>> 2561ed01
         kv_last_page_len = torch.ones((batch_size,), dtype=torch.int32, device="cuda")
 
         if forward_mode == ForwardMode.DECODE:
@@ -523,11 +499,8 @@
                 custom_mask=full_mask,
             )
     else:
-<<<<<<< HEAD
         assert model_runner.sp_size == 1, "SP with sliding window not supported"
-=======
         # window attention use paged only
->>>>>>> 2561ed01
         kv_last_page_len = torch.ones((batch_size,), dtype=torch.int32, device="cuda")
         for wrapper_id in range(2):
             if wrapper_id == 0:
