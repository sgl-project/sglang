--- conflicted
+++ resolved
@@ -36,29 +36,15 @@
     # Input positions
     positions: torch.Tensor = None
 
-<<<<<<< HEAD
-=======
-    # Output location of the KV cache
-    out_cache_loc: torch.Tensor
-
-    total_num_tokens: int = None
-
-    # Position information
-    positions: torch.Tensor = None
-
->>>>>>> 1ac304ee
     # For extend
     extend_seq_lens: torch.Tensor = None
     extend_start_loc: torch.Tensor = None
     extend_no_prefix: bool = None
-<<<<<<< HEAD
 
     # For multimodal
     pixel_values: List[torch.Tensor] = None
     image_sizes: List[List[int]] = None
     image_offsets: List[int] = None
-=======
->>>>>>> 1ac304ee
 
     # Output options
     return_logprob: bool = False
@@ -81,16 +67,11 @@
     flashinfer_decode_wrapper: "BatchDecodeWithPagedKVCacheWrapper" = None
     flashinfer_use_ragged: bool = False
 
-<<<<<<< HEAD
     def init_multimodal_infos(self, batch: ScheduleBatch):
-=======
-    def init_multimuldal_info(self, batch: ScheduleBatch):
->>>>>>> 1ac304ee
         reqs = batch.reqs
         self.pixel_values = [r.pixel_values for r in reqs]
         self.image_sizes = [r.image_size for r in reqs]
         self.image_offsets = [
-<<<<<<< HEAD
             (r.image_offset - p_len) if r.image_offset is not None else 0
             for r, p_len in zip(reqs, batch.prefix_lens_cpu)
         ]
@@ -182,18 +163,6 @@
         skip_flashinfer_init=False,
     ):
         batch_size = len(req_pool_indices)
-=======
-            (
-                (r.image_offset - len(r.prefix_indices))
-                if r.image_offset is not None
-                else 0
-            )
-            for r in reqs
-        ]
-
-    def compute_positions(self, batch: ScheduleBatch):
-        position_ids_offsets = batch.position_ids_offsets
->>>>>>> 1ac304ee
 
         if self.forward_mode == ForwardMode.DECODE:
             if True:
@@ -262,18 +231,12 @@
             seq_lens=batch.seq_lens,
             req_to_token_pool=model_runner.req_to_token_pool,
             token_to_kv_pool=model_runner.token_to_kv_pool,
-<<<<<<< HEAD
             out_cache_loc=out_cache_loc,
             extend_seq_lens=extend_seq_lens,
             extend_start_loc=extend_start_loc,
             extend_no_prefix=extend_no_prefix,
             return_logprob=return_logprob,
             top_logprobs_nums=top_logprobs_nums,
-=======
-            out_cache_loc=batch.out_cache_loc,
-            return_logprob=batch.return_logprob,
-            top_logprobs_nums=batch.top_logprobs_nums,
->>>>>>> 1ac304ee
         )
 
         ret.compute_positions(batch)
@@ -292,7 +255,6 @@
             )
 
         if model_runner.server_args.disable_flashinfer:
-<<<<<<< HEAD
             ret.init_triton_args(prefix_lens)
 
         if not skip_flashinfer_init and not model_runner.server_args.disable_flashinfer:
@@ -311,28 +273,6 @@
         self.triton_start_loc = torch.zeros(
             (batch_size,), dtype=torch.int32, device="cuda"
         )
-=======
-            ret.init_triton_args(batch, prefix_lens)
-
-        flashinfer_use_ragged = False
-        if not model_runner.server_args.disable_flashinfer:
-            if (
-                forward_mode != ForwardMode.DECODE
-                and int(torch.sum(ret.seq_lens)) > 4096
-            ):
-                flashinfer_use_ragged = True
-            ret.init_flashinfer_handlers(
-                model_runner, prefix_lens, flashinfer_use_ragged
-            )
-
-        return ret
-
-    def init_triton_args(self, batch: ScheduleBatch, prefix_lens):
-        """Init auxiliary variables for triton attention backend."""
-        self.triton_max_seq_len = max(len(r.input_ids) for r in batch.reqs)
-        self.triton_prefix_lens = prefix_lens
-        self.triton_start_loc = torch.zeros_like(self.seq_lens, dtype=torch.int32)
->>>>>>> 1ac304ee
         self.triton_start_loc[1:] = torch.cumsum(self.seq_lens[:-1], dim=0)
 
         if self.forward_mode == ForwardMode.DECODE:
@@ -340,7 +280,6 @@
         else:
             extend_seq_lens = self.seq_lens - prefix_lens
             self.triton_max_extend_len = int(torch.max(extend_seq_lens))
-<<<<<<< HEAD
 
     def init_flashinfer_args(self, model_runner, prefix_lens, flashinfer_use_ragged):
         update_flashinfer_indices(
@@ -366,34 +305,6 @@
         )
 
 
-=======
-
-    def init_flashinfer_handlers(
-        self, model_runner, prefix_lens, flashinfer_use_ragged
-    ):
-        update_flashinfer_indices(
-            self.forward_mode,
-            model_runner,
-            self.req_pool_indices,
-            self.seq_lens,
-            prefix_lens,
-            flashinfer_use_ragged=flashinfer_use_ragged,
-        )
-
-        (
-            self.flashinfer_prefill_wrapper_ragged,
-            self.flashinfer_prefill_wrapper_paged,
-            self.flashinfer_decode_wrapper,
-            self.flashinfer_use_ragged,
-        ) = (
-            model_runner.flashinfer_prefill_wrapper_ragged,
-            model_runner.flashinfer_prefill_wrapper_paged,
-            model_runner.flashinfer_decode_wrapper,
-            flashinfer_use_ragged,
-        )
-
-
->>>>>>> 1ac304ee
 def update_flashinfer_indices(
     forward_mode,
     model_runner,
