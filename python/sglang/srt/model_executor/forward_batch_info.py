# Copyright 2023-2024 SGLang Team
# Licensed under the Apache License, Version 2.0 (the "License");
# you may not use this file except in compliance with the License.
# You may obtain a copy of the License at
#
#     http://www.apache.org/licenses/LICENSE-2.0
#
# Unless required by applicable law or agreed to in writing, software
# distributed under the License is distributed on an "AS IS" BASIS,
# WITHOUT WARRANTIES OR CONDITIONS OF ANY KIND, either express or implied.
# See the License for the specific language governing permissions and
# limitations under the License.
# ==============================================================================
"""
Store information about a forward batch.

The following is the flow of data structures for a batch:

ScheduleBatch -> ModelWorkerBatch -> ForwardBatch

- ScheduleBatch is managed by `scheduler.py::Scheduler`.
  It contains high-level scheduling data. Most of the data is on the CPU.
- ModelWorkerBatch is managed by `tp_worker.py::TpModelWorker`.
  It is a subset of `ScheduleBatch` that only contains data related to the model forward on GPU.
  It will be transformed from CPU scheduler to GPU model runner.
- ForwardBatch is managed by `model_runner.py::ModelRunner`.
  It contains low-level tensor data. Most of the data consists of GPU tensors.
"""

from __future__ import annotations

from dataclasses import dataclass
from enum import IntEnum, auto
from functools import total_ordering
from typing import TYPE_CHECKING, Dict, List, Optional, Tuple, Union

import torch
import triton
import triton.language as tl

from sglang.srt.distributed.parallel_state import get_moe_expert_parallel_world_size
from sglang.srt.layers.dp_attention import (
    DpPaddingMode,
    get_attention_dp_rank,
    get_attention_tp_size,
    set_dp_buffer_len,
)
from sglang.srt.utils import get_compiler_backend, is_npu, support_triton

if TYPE_CHECKING:
    from sglang.srt.layers.attention.base_attn_backend import AttentionBackend
    from sglang.srt.layers.logits_processor import LogitsProcessorOutput
    from sglang.srt.managers.schedule_batch import ModelWorkerBatch, MultimodalInputs
    from sglang.srt.mem_cache.memory_pool import KVCache, ReqToTokenPool
    from sglang.srt.model_executor.model_runner import ModelRunner
    from sglang.srt.sampling.sampling_batch_info import SamplingBatchInfo
    from sglang.srt.speculative.spec_info import SpecInput, SpeculativeAlgorithm

_is_npu = is_npu()


class ForwardMode(IntEnum):
    # Extend a sequence. The KV cache of the beginning part of the sequence is already computed (e.g., system prompt).
    # It is also called "prefill" in common terminology.
    EXTEND = auto()
    # Decode one token.
    DECODE = auto()
    # Contains both EXTEND and DECODE when doing chunked prefill.
    MIXED = auto()
    # No sequence to forward. For data parallel attention, some workers will be IDLE if no sequence are allocated.
    IDLE = auto()

    # Used in speculative decoding: verify a batch in the target model.
    TARGET_VERIFY = auto()
    # Used in speculative decoding: extend a batch in the draft model.
    DRAFT_EXTEND = auto()

    DRAFT_EXTEND_V2 = auto()

    # Split Prefill for PD multiplexing
    SPLIT_PREFILL = auto()

    def is_prefill(self):
        return self.is_extend()

    def is_extend(self):
        return (
            self == ForwardMode.EXTEND
            or self == ForwardMode.MIXED
            or self == ForwardMode.DRAFT_EXTEND
            or self == ForwardMode.TARGET_VERIFY
        )

    def is_decode(self):
        return self == ForwardMode.DECODE

    def is_mixed(self):
        return self == ForwardMode.MIXED

    def is_idle(self):
        return self == ForwardMode.IDLE

    def is_decode_or_idle(self):
        return self == ForwardMode.DECODE or self == ForwardMode.IDLE

    def is_target_verify(self):
        return self == ForwardMode.TARGET_VERIFY

    def is_draft_extend(self):
        return self == ForwardMode.DRAFT_EXTEND

    def is_draft_extend_v2(self):
        # For fixed shape logits output in v2 eagle worker
        return self == ForwardMode.DRAFT_EXTEND_V2

    def is_extend_or_draft_extend_or_mixed(self):
        return (
            self == ForwardMode.EXTEND
            or self == ForwardMode.DRAFT_EXTEND
            or self == ForwardMode.MIXED
        )

    def is_cuda_graph(self):
        return (
            self == ForwardMode.DECODE
            or self == ForwardMode.TARGET_VERIFY
            or self == ForwardMode.IDLE
        )

    def is_cpu_graph(self):
        return self == ForwardMode.DECODE

    def is_split_prefill(self):
        return self == ForwardMode.SPLIT_PREFILL


@total_ordering
class CaptureHiddenMode(IntEnum):
    # Do not capture anything.
    NULL = 0
    # Capture a hidden state of the last token.
    LAST = 1
    # Capture hidden states of all tokens.
    FULL = 2

    def need_capture(self):
        return self != CaptureHiddenMode.NULL

    def is_full(self):
        return self == CaptureHiddenMode.FULL

    def is_last(self):
        return self == CaptureHiddenMode.LAST

    def __lt__(self, other):
        return self.value < other.value


@dataclass
class ForwardBatch:
    """Store all inputs of a forward pass."""

    # The forward mode
    forward_mode: ForwardMode
    # The batch size
    batch_size: int
    # The input ids
    input_ids: torch.Tensor
    # The indices of requests in the req_to_token_pool
    req_pool_indices: torch.Tensor
    # The sequence length
    seq_lens: torch.Tensor
    # The indices of output tokens in the token_to_kv_pool
    out_cache_loc: torch.Tensor

    # The sum of all sequence lengths
    seq_lens_sum: int

    # The original sequence length without being chunked. Qwen-1M related.
    orig_seq_lens: Optional[torch.Tensor] = None

    # Optional seq_lens on cpu
    seq_lens_cpu: Optional[torch.Tensor] = None

    # For logprob
    return_logprob: bool = False
    top_logprobs_nums: Optional[List[int]] = None
    token_ids_logprobs: Optional[List[List[int]]] = None

    # For logits and logprobs post processing
    next_token_logits_buffer: torch.Tensor = None
    temp_scaled_logprobs: bool = False
    temperature: torch.Tensor = None
    top_p_normalized_logprobs: bool = False
    top_p: torch.Tensor = None

    # Position information
    positions: torch.Tensor = None

    # For extend
    extend_num_tokens: Optional[int] = None
    extend_seq_lens: Optional[torch.Tensor] = None
    extend_prefix_lens: Optional[torch.Tensor] = None
    extend_start_loc: Optional[torch.Tensor] = None
    extend_prefix_lens_cpu: Optional[List[int]] = None
    extend_seq_lens_cpu: Optional[List[int]] = None
    extend_logprob_start_lens_cpu: Optional[List[int]] = None
    extend_input_logprob_token_ids_gpu: Optional[torch.Tensor] = None

    # For split prefill
    # intermediate values for split prefill
    hidden_states: torch.Tensor = None
    residual: torch.Tensor = None
    model_specific_states: Dict[str, any] = None
    # current split index of layer
    split_index: int = 0

    # For MLA chunked prefix cache used in chunked prefill
    # Tell attention backend whether the kv cache needs to be attended in current pass
    attn_attend_prefix_cache: Optional[bool] = None
    # Number of prefix cache chunks
    num_prefix_chunks: Optional[int] = None
    # Index of current chunk, used by attention backend
    prefix_chunk_idx: Optional[int] = None
    # Maximum number of tokens in each chunk per sequence. Computed from maximum chunk capacity
    prefix_chunk_len: Optional[int] = None
    # Start positions of prefix cache for each chunk, (num_prefix_chunks, batch_size)
    prefix_chunk_starts: Optional[torch.Tensor] = None
    # Lengths of prefix cache for each chunk, (num_prefix_chunks, batch_size)
    prefix_chunk_seq_lens: Optional[torch.Tensor] = None
    # Accumulated lengths of prefix cache for each chunk, (num_prefix_chunks, batch_size + 1)
    prefix_chunk_cu_seq_lens: Optional[torch.Tensor] = None
    # Max lengths of prefix cache for each chunk, (num_prefix_chunks,)
    prefix_chunk_max_seq_lens: Optional[List[int]] = None
    # Number of tokens in each prefix cache chunk, (num_prefix_chunks,)
    prefix_chunk_num_tokens: Optional[List[int]] = None
    # KV Indices for each chunk
    prefix_chunk_kv_indices: Optional[List[torch.Tensor]] = None
    # For MLA chunked prefix cache used in chunked prefill
    # Tell attention backend whether lse needs to be returned
    mha_return_lse: Optional[bool] = None

    # For multimodal
    mm_inputs: Optional[List[MultimodalInputs]] = None

    # Encoder-decoder
    encoder_cached: Optional[List[bool]] = None
    encoder_lens: Optional[torch.Tensor] = None
    encoder_lens_cpu: Optional[List[int]] = None
    encoder_out_cache_loc: Optional[torch.Tensor] = None

    # For LoRA
    lora_ids: Optional[List[str]] = None

    # For input embeddings
    input_embeds: Optional[torch.Tensor] = None

    # For cross-encoder model
    token_type_ids: Optional[torch.Tensor] = None

    # Sampling info
    sampling_info: SamplingBatchInfo = None

    # Attention backend
    req_to_token_pool: ReqToTokenPool = None
    token_to_kv_pool: KVCache = None
    attn_backend: AttentionBackend = None

    # For DP attention
    global_num_tokens_cpu: Optional[List[int]] = None
    global_num_tokens_gpu: Optional[torch.Tensor] = None
    # Has to be None when cuda graph is captured.
    global_num_tokens_for_logprob_cpu: Optional[List[int]] = None
    global_num_tokens_for_logprob_gpu: Optional[torch.Tensor] = None
    # The padding mode for DP attention
    dp_padding_mode: Optional[DpPaddingMode] = None
    # for extend, local start pos and num tokens is different in logits processor
    # this will be computed in get_dp_local_info
    # this will be recomputed in LogitsMetadata.from_forward_batch
    dp_local_start_pos: Optional[torch.Tensor] = None  # cached info at runtime
    dp_local_num_tokens: Optional[torch.Tensor] = None  # cached info at runtime
    global_dp_buffer_len: Optional[int] = None
    is_extend_in_batch: bool = False
    can_run_dp_cuda_graph: bool = False
    global_forward_mode: Optional[ForwardMode] = None

    # Whether this batch is prefill-only (no token generation needed)
    is_prefill_only: bool = False

    # Speculative decoding
    spec_info: Optional[SpecInput] = None
    spec_algorithm: SpeculativeAlgorithm = None
    capture_hidden_mode: CaptureHiddenMode = None

    # For padding
    padded_static_len: int = -1  # -1 if not padded
    num_token_non_padded: Optional[torch.Tensor] = None  # scalar tensor
    num_token_non_padded_cpu: int = None

    # For Qwen2-VL
    mrope_positions: torch.Tensor = None

    # For two-batch overlap
    tbo_split_seq_index: Optional[int] = None
    tbo_parent_token_range: Optional[Tuple[int, int]] = None
    tbo_children: Optional[List[ForwardBatch]] = None

    @classmethod
    def init_new(
        cls,
        batch: ModelWorkerBatch,
        model_runner: ModelRunner,
    ):
        from sglang.srt.two_batch_overlap import TboForwardBatchPreparer

        ret = cls(
            forward_mode=batch.forward_mode,
            batch_size=len(batch.seq_lens),
            input_ids=batch.input_ids,
            req_pool_indices=batch.req_pool_indices,
            seq_lens=batch.seq_lens,
            out_cache_loc=batch.out_cache_loc,
            mm_inputs=batch.multimodal_inputs,
            encoder_cached=batch.encoder_cached,
            encoder_lens=batch.encoder_lens,
            encoder_lens_cpu=batch.encoder_lens_cpu,
            encoder_out_cache_loc=batch.encoder_out_cache_loc,
            seq_lens_sum=batch.seq_lens_sum,
            seq_lens_cpu=batch.seq_lens_cpu,
            orig_seq_lens=batch.orig_seq_lens,
            return_logprob=batch.return_logprob,
            top_logprobs_nums=batch.top_logprobs_nums,
            token_ids_logprobs=batch.token_ids_logprobs,
            is_extend_in_batch=batch.is_extend_in_batch,
            can_run_dp_cuda_graph=batch.can_run_dp_cuda_graph,
            global_forward_mode=batch.global_forward_mode,
            is_prefill_only=batch.is_prefill_only,
            lora_ids=batch.lora_ids,
            sampling_info=batch.sampling_info,
            req_to_token_pool=model_runner.req_to_token_pool,
            token_to_kv_pool=model_runner.token_to_kv_pool,
            attn_backend=model_runner.attn_backend,
            spec_algorithm=batch.spec_algorithm,
            spec_info=batch.spec_info,
            capture_hidden_mode=batch.capture_hidden_mode,
            input_embeds=batch.input_embeds,
            token_type_ids=batch.token_type_ids,
            tbo_split_seq_index=batch.tbo_split_seq_index,
        )
        device = model_runner.device

        if batch.extend_input_logprob_token_ids is not None:
            ret.extend_input_logprob_token_ids_gpu = (
                batch.extend_input_logprob_token_ids.to(device, non_blocking=True)
            )

        if enable_num_token_non_padded(model_runner.server_args):
            ret.num_token_non_padded = torch.tensor(
                len(batch.input_ids), dtype=torch.int32
            ).to(device, non_blocking=True)
        ret.num_token_non_padded_cpu = len(batch.input_ids)

        # For MLP sync
        if batch.global_num_tokens is not None:
            assert batch.global_num_tokens_for_logprob is not None

            # process global_num_tokens and global_num_tokens_for_logprob
            if batch.spec_info is not None:
                spec_info: SpecInput = batch.spec_info
                global_num_tokens, global_num_tokens_for_logprob = (
                    spec_info.get_spec_adjusted_global_num_tokens(batch)
                )
            else:
                global_num_tokens = batch.global_num_tokens
                global_num_tokens_for_logprob = batch.global_num_tokens_for_logprob

            ret.global_num_tokens_cpu = global_num_tokens
            ret.global_num_tokens_gpu = torch.tensor(
                global_num_tokens, dtype=torch.int64
            ).to(device, non_blocking=True)

            ret.global_num_tokens_for_logprob_cpu = global_num_tokens_for_logprob
            ret.global_num_tokens_for_logprob_gpu = torch.tensor(
                global_num_tokens_for_logprob, dtype=torch.int64
            ).to(device, non_blocking=True)

        if ret.forward_mode.is_idle():
            ret.positions = torch.empty((0,), dtype=torch.int64, device=device)
            TboForwardBatchPreparer.prepare(
                ret, is_draft_worker=model_runner.is_draft_worker
            )
            return ret

        # Override the positions with spec_info
        if (
            ret.spec_info is not None
            and getattr(ret.spec_info, "positions", None) is not None
        ):
            ret.positions = ret.spec_info.positions

        # Init position information
        if ret.forward_mode.is_decode() or ret.forward_mode.is_target_verify():
<<<<<<< HEAD
            # FIXME(lsyin): merge this `is_target_verify` into main to check correctness
=======
>>>>>>> 739daa63
            if ret.positions is None:
                ret.positions = clamp_position(batch.seq_lens)
        else:
            ret.extend_seq_lens = torch.tensor(
                batch.extend_seq_lens, dtype=torch.int32
            ).to(device, non_blocking=True)
            ret.extend_prefix_lens = torch.tensor(
                batch.extend_prefix_lens, dtype=torch.int32
            ).to(device, non_blocking=True)
            ret.extend_num_tokens = batch.extend_num_tokens
            positions, ret.extend_start_loc = compute_position(
                model_runner.server_args.attention_backend,
                ret.extend_prefix_lens,
                ret.extend_seq_lens,
                ret.extend_num_tokens,
            )
            if ret.positions is None:
                ret.positions = positions
            ret.extend_prefix_lens_cpu = batch.extend_prefix_lens
            ret.extend_seq_lens_cpu = batch.extend_seq_lens
            ret.extend_logprob_start_lens_cpu = batch.extend_logprob_start_lens

        if model_runner.model_is_mrope:
            if (
                ret.spec_info is not None
                and getattr(ret.spec_info, "positions", None) is not None
            ):
                ret._compute_spec_mrope_positions(model_runner, batch)
            else:
                ret._compute_mrope_positions(model_runner, batch)

        # Init lora information
        if model_runner.server_args.enable_lora:
            model_runner.lora_manager.prepare_lora_batch(ret)

        TboForwardBatchPreparer.prepare(
            ret, is_draft_worker=model_runner.is_draft_worker
        )

        return ret

    def merge_mm_inputs(self) -> Optional[MultimodalInputs]:
        """
        Merge all multimodal inputs in the batch into a single MultiModalInputs object.

        Returns:
            if none, current batch contains no multimodal input

        """
        if not self.mm_inputs or all(x is None for x in self.mm_inputs):
            return None
        # Filter out None values
        valid_inputs = [x for x in self.mm_inputs if x is not None]

        # TODO: is it expensive?
        # a workaround to avoid importing `MultimodalInputs`
        merged = valid_inputs[0].__class__(mm_items=[])

        # Merge remaining inputs
        for mm_input in valid_inputs:
            merged.merge(mm_input)

        return merged

    def contains_image_inputs(self) -> bool:
        if self.mm_inputs is None:
            return False
        return any(
            mm_input is not None and mm_input.contains_image_inputs()
            for mm_input in self.mm_inputs
        )

    def contains_audio_inputs(self) -> bool:
        if self.mm_inputs is None:
            return False
        return any(
            mm_input is not None and mm_input.contains_audio_inputs()
            for mm_input in self.mm_inputs
        )

    def contains_video_inputs(self) -> bool:
        if self.mm_inputs is None:
            return False
        return any(
            mm_input is not None and mm_input.contains_video_inputs()
            for mm_input in self.mm_inputs
        )

    def contains_mm_inputs(self) -> bool:
        return (
            self.contains_audio_inputs()
            or self.contains_video_inputs()
            or self.contains_image_inputs()
        )

    def _compute_spec_mrope_positions(
        self, model_runner: ModelRunner, batch: ModelWorkerBatch
    ):
        # TODO support batched deltas
        batch_size = self.seq_lens.shape[0]
        device = model_runner.device
        mm_inputs = batch.multimodal_inputs

        if batch.forward_mode.is_draft_extend():  # draft_extend_after_decode
            mrope_deltas = []
            extend_lens = []
            for batch_idx in range(batch_size):
                extend_seq_len = batch.extend_seq_lens[batch_idx]
                extend_lens.append(extend_seq_len)
                mrope_delta = (
                    torch.zeros(1, dtype=torch.int64)
                    if mm_inputs[batch_idx] is None
                    else mm_inputs[batch_idx].mrope_position_delta.squeeze(0)
                )
                mrope_deltas.append(mrope_delta.to(device=device))
            position_chunks = torch.split(batch.spec_info.positions, extend_lens)
            mrope_positions_list = [
                pos_chunk + delta
                for pos_chunk, delta in zip(position_chunks, mrope_deltas)
            ]
            next_input_positions = (
                torch.cat(mrope_positions_list, dim=0).unsqueeze(0).repeat(3, 1)
            )

        else:  # target_verify or draft_decode
            seq_positions = batch.spec_info.positions.view(batch_size, -1)
            mrope_deltas = [
                (
                    torch.tensor([0], dtype=torch.int64)
                    if mm_inputs[i] is None
                    else mm_inputs[i].mrope_position_delta.squeeze(0)
                )
                for i in range(batch_size)
            ]
            mrope_delta_tensor = torch.stack(mrope_deltas, dim=0).to(device=device)
            next_input_positions = (
                (seq_positions + mrope_delta_tensor).flatten().unsqueeze(0).repeat(3, 1)
            )

        self.mrope_positions = next_input_positions

    def _compute_mrope_positions(
        self, model_runner: ModelRunner, batch: ModelWorkerBatch
    ):
        # batch_size * [3 * seq_len]
        batch_size = self.seq_lens.shape[0]
        mrope_positions_list = [[]] * batch_size
        for batch_idx in range(batch_size):
            mm_input = batch.multimodal_inputs[batch_idx]
            if self.forward_mode.is_decode():
                # 3 * N
                if mm_input is None:
                    mrope_positions_list[batch_idx] = torch.full(
                        (3, 1),
                        self.seq_lens[batch_idx] - 1,
                        dtype=torch.int64,
                        device=model_runner.device,
                    )
                else:
                    mrope_position_deltas = mm_input.mrope_position_delta.flatten().to(
                        model_runner.device, non_blocking=True
                    )
                    mrope_positions_list[batch_idx] = (
                        (mrope_position_deltas + self.seq_lens[batch_idx] - 1)
                        .unsqueeze(0)
                        .repeat(3, 1)
                    )
            elif self.forward_mode.is_extend():
                extend_seq_len, extend_prefix_len = (
                    batch.extend_seq_lens[batch_idx],
                    batch.extend_prefix_lens[batch_idx],
                )
                if mm_input is None:
                    # text only
                    mrope_positions = torch.tensor(
                        [
                            [
                                pos
                                for pos in range(
                                    extend_prefix_len,
                                    extend_prefix_len + extend_seq_len,
                                )
                            ]
                        ]
                        * 3
                    )
                else:
                    mrope_positions = mm_input.mrope_positions[
                        :,
                        extend_prefix_len : extend_prefix_len + extend_seq_len,
                    ]
                mrope_positions_list[batch_idx] = mrope_positions

        self.mrope_positions = torch.cat(
            [pos.to(device=model_runner.device) for pos in mrope_positions_list],
            dim=1,
        ).to(dtype=torch.int64, device=model_runner.device)

    def get_max_chunk_capacity(self):
        # Maximum number of tokens in each chunk
        # TODO: Should be changed to a better value, maybe passed through server args
        return 128 * 1024

    def set_prefix_chunk_idx(self, idx: int):
        self.prefix_chunk_idx = idx

    def set_attn_attend_prefix_cache(self, attn_attend_prefix_cache: bool):
        self.attn_attend_prefix_cache = attn_attend_prefix_cache

    def prepare_chunked_kv_indices(self, device: torch.device):
        self.prefix_chunk_kv_indices = []
        for idx in range(self.num_prefix_chunks):
            chunk_starts = self.prefix_chunk_starts[idx]
            chunk_seq_lens = self.prefix_chunk_seq_lens[idx]
            chunk_cu_seq_lens = self.prefix_chunk_cu_seq_lens[idx]
            num_chunk_tokens = self.prefix_chunk_num_tokens[idx]

            chunk_kv_indices = torch.empty(
                num_chunk_tokens, dtype=torch.int32, device=device
            )

            create_chunked_prefix_cache_kv_indices[(self.batch_size,)](
                self.req_to_token_pool.req_to_token,
                self.req_pool_indices,
                chunk_starts,
                chunk_seq_lens,
                chunk_cu_seq_lens,
                chunk_kv_indices,
                self.req_to_token_pool.req_to_token.shape[1],
            )
            self.prefix_chunk_kv_indices.append(chunk_kv_indices)

    def _pad_tensor_to_size(self, tensor: torch.Tensor, size: int, *, value: int = 0):
        if value == 0:
            return torch.cat(
                [tensor, tensor.new_zeros(size - tensor.shape[0], *tensor.shape[1:])],
                dim=0,
            )
        else:
            return torch.cat(
                [
                    tensor,
                    tensor.new_full((size - tensor.shape[0], *tensor.shape[1:]), value),
                ],
                dim=0,
            )

    def prepare_mlp_sync_batch(self, model_runner: ModelRunner):
        assert self.global_num_tokens_cpu is not None
        assert self.global_num_tokens_for_logprob_cpu is not None

        global_num_tokens = self.global_num_tokens_cpu
        sync_group_size = len(global_num_tokens)
        attn_tp_size = get_attention_tp_size()

        for i in range(sync_group_size):
            # make sure that the padded length is divisible by attn_tp_size because we may need reduce-scatter across attn_tp dim.
            # there is no reduce-scatter in LM logprob, so we do not need to adjust the padded length for logprob
            global_num_tokens[i] = (
                (global_num_tokens[i] - 1) // attn_tp_size + 1
            ) * attn_tp_size

        dp_padding_mode = DpPaddingMode.get_dp_padding_mode(
            self.is_extend_in_batch, global_num_tokens
        )
        self.dp_padding_mode = dp_padding_mode

        if dp_padding_mode.is_max_len():
            # when DP gather mode is all gather, we will use
            # all_gather_into_tensor to gather hidden states, where transferred
            # tokens should be padded to the same length. We will also use
            # reduce-scatter instead of all-reduce after MLP.
            max_num_tokens = max(global_num_tokens)
            global_num_tokens = [max_num_tokens] * sync_group_size
            buffer_len = max_num_tokens * sync_group_size
        else:
            buffer_len = sum(global_num_tokens)

        if len(global_num_tokens) > 1:
            num_tokens = global_num_tokens[get_attention_dp_rank()]
        else:
            num_tokens = global_num_tokens[0]

        self.global_dp_buffer_len = buffer_len
        set_dp_buffer_len(buffer_len, num_tokens, global_num_tokens)

        bs = self.batch_size

        if self.forward_mode.is_decode():
            if self.is_extend_in_batch and dp_padding_mode.is_max_len():
                setattr(self, "_original_forward_mode", self.forward_mode)
                self.forward_mode = ForwardMode.EXTEND
                self.extend_num_tokens = bs
                self.extend_seq_lens = torch.full_like(self.seq_lens, 1)
                self.extend_prefix_lens = self.seq_lens - 1
                self.extend_start_loc = torch.arange(
                    bs, dtype=torch.int32, device=self.seq_lens.device
                )
                self.extend_prefix_lens_cpu = self.extend_prefix_lens.cpu()
                self.extend_seq_lens_cpu = self.extend_seq_lens.cpu()
                self.extend_logprob_start_lens_cpu = self.extend_prefix_lens_cpu
            else:
                setattr(self, "_original_batch_size", self.batch_size)
                if self.spec_info is not None:
                    bs = self.batch_size = (
                        num_tokens // self.spec_info.num_tokens_per_batch
                    )
                else:
                    bs = self.batch_size = num_tokens

        # padding
        self.input_ids = self._pad_tensor_to_size(self.input_ids, num_tokens)
        self.req_pool_indices = self._pad_tensor_to_size(self.req_pool_indices, bs)

        seq_len_fill_value = (
            model_runner.attn_backend.get_cuda_graph_seq_len_fill_value()
        )
        self.seq_lens_sum = self.seq_lens_sum + seq_len_fill_value * (
            bs - self.seq_lens.shape[0]
        )
        self.seq_lens = self._pad_tensor_to_size(
            self.seq_lens, bs, value=seq_len_fill_value
        )
        if self.seq_lens_cpu is not None:
            self.seq_lens_cpu = self._pad_tensor_to_size(
                self.seq_lens_cpu, bs, value=seq_len_fill_value
            )

        self.out_cache_loc = self._pad_tensor_to_size(self.out_cache_loc, num_tokens)
        if self.encoder_lens is not None:
            self.encoder_lens = self._pad_tensor_to_size(self.encoder_lens, bs)
        self.positions = self._pad_tensor_to_size(self.positions, num_tokens)
        self.global_num_tokens_cpu = global_num_tokens
        self.global_num_tokens_gpu = self.global_num_tokens_gpu.new_tensor(
            global_num_tokens
        )

        if self.mrope_positions is not None:
            self.mrope_positions = self._pad_tensor_to_size(self.mrope_positions, bs)

        # TODO: check if we need to pad other tensors
        if self.extend_seq_lens is not None:
            self.extend_seq_lens = self._pad_tensor_to_size(self.extend_seq_lens, bs)

        if self.spec_info is not None and self.spec_info.is_draft_input():
            # FIXME(lsyin): remove this isinstance logic
            spec_info = self.spec_info
            self.output_cache_loc_backup = self.out_cache_loc
            self.hidden_states_backup = spec_info.hidden_states
            if spec_info.topk_p is not None:
                spec_info.topk_p = self._pad_tensor_to_size(spec_info.topk_p, bs)
            if spec_info.topk_index is not None:
                spec_info.topk_index = self._pad_tensor_to_size(
                    spec_info.topk_index, bs
                )
            if spec_info.accept_length is not None:
                spec_info.accept_length = self._pad_tensor_to_size(
                    spec_info.accept_length, bs
                )
            spec_info.hidden_states = self._pad_tensor_to_size(
                spec_info.hidden_states, num_tokens
            )

    def post_forward_mlp_sync_batch(self, logits_output: LogitsProcessorOutput):

        self.forward_mode = getattr(self, "_original_forward_mode", self.forward_mode)
        self.batch_size = getattr(self, "_original_batch_size", self.batch_size)
        bs = self.batch_size

        if self.spec_info is not None:
            if self.forward_mode.is_decode():  # draft
                num_tokens = self.hidden_states_backup.shape[0]
                self.positions = self.positions[:num_tokens]
                self.seq_lens = self.seq_lens[:bs]
                self.req_pool_indices = self.req_pool_indices[:bs]
                if self.seq_lens_cpu is not None:
                    self.seq_lens_cpu = self.seq_lens_cpu[:bs]
                logits_output.next_token_logits = logits_output.next_token_logits[
                    :num_tokens
                ]
                logits_output.hidden_states = logits_output.hidden_states[:num_tokens]
            elif self.forward_mode.is_target_verify():  # verify
                num_tokens = bs * self.spec_info.draft_token_num
                logits_output.next_token_logits = logits_output.next_token_logits[
                    :num_tokens
                ]
                logits_output.hidden_states = logits_output.hidden_states[:num_tokens]
            elif self.forward_mode.is_draft_extend():  # draft extend
                self.spec_info.accept_length = self.spec_info.accept_length[:bs]
                logits_output.next_token_logits = logits_output.next_token_logits[:bs]
                logits_output.hidden_states = logits_output.hidden_states[:bs]
            elif self.forward_mode.is_extend() or self.forward_mode.is_idle():
                logits_output.next_token_logits = logits_output.next_token_logits[:bs]
                logits_output.hidden_states = logits_output.hidden_states[:bs]

            if hasattr(self, "hidden_states_backup"):
                self.spec_info.hidden_states = self.hidden_states_backup
            if hasattr(self, "output_cache_loc_backup"):
                self.out_cache_loc = self.output_cache_loc_backup

        elif self.forward_mode.is_decode() or self.forward_mode.is_idle():
            logits_output.next_token_logits = logits_output.next_token_logits[:bs]
            if logits_output.hidden_states is not None:
                logits_output.hidden_states = logits_output.hidden_states[:bs]
        elif self.forward_mode.is_extend():
            num_tokens = self.seq_lens_sum
            logits_output.next_token_logits = logits_output.next_token_logits[
                :num_tokens
            ]
            if logits_output.hidden_states is not None:
                logits_output.hidden_states = logits_output.hidden_states[:num_tokens]

    # Here we suppose the length of each chunk is equal
    # For example, if we have 4 sequences with prefix length [256, 512, 768, 1024], prefix_chunk_len = 256
    # num_prefix_chunks = cdiv(1024, 256) = 4
    # prefix_chunk_starts = [[0, 0, 0, 0], [256, 256, 256, 256], [512, 512, 512, 512], [768, 768, 768, 768]]
    # prefix_chunk_ends = [[256, 256, 256, 256], [256, 512, 512, 512], [256, 512, 768, 768], [256, 512, 768, 1024]]
    # prefix_chunk_seq_lens = [[256, 256, 256, 256], [0, 256, 256, 256], [0, 0, 256, 256], [0, 0, 0, 256]]
    # TODO: Implement a better way to allocate chunk lengths that uses memory spaces more efficiently.
    def get_prefix_chunk_seq_lens(
        self, prefix_lens: torch.Tensor, num_prefix_chunks: int, prefix_chunk_len: int
    ):
        device = prefix_lens.device
        prefix_chunk_starts = (
            torch.arange(num_prefix_chunks, device=device, dtype=torch.int32)
            .unsqueeze(1)
            .expand(-1, self.batch_size)
            * prefix_chunk_len
        )
        prefix_chunk_ends = torch.min(
            prefix_lens.unsqueeze(0),
            prefix_chunk_starts + prefix_chunk_len,
        ).to(torch.int32)

        prefix_chunk_seq_lens = (
            (prefix_chunk_ends - prefix_chunk_starts).clamp(min=0).to(torch.int32)
        )

        return prefix_chunk_starts, prefix_chunk_seq_lens

    # Called before each attention module if using chunked kv cache for prefill
    # Some of the codes are adapted from https://github.com/vllm-project/vllm/blob/main/vllm/v1/attention/backends/mla/common.py
    def prepare_chunked_prefix_cache_info(self, device: torch.device):

        from sglang.srt.mem_cache.memory_pool import MLATokenToKVPool

        assert isinstance(
            self.token_to_kv_pool, MLATokenToKVPool
        ), "Currently chunked prefix cache can only be used by Deepseek models"

        if self.prefix_chunk_len is not None:
            # Chunked kv cache info already prepared by prior modules
            return

        self.prefix_chunk_idx = -1

        # chunk_capacity is the maximum number of tokens in each chunk
        chunk_capacity = self.get_max_chunk_capacity()
        self.prefix_chunk_len = chunk_capacity // self.batch_size

        self.num_prefix_chunks = (
            max(self.extend_prefix_lens_cpu) + self.prefix_chunk_len - 1
        ) // self.prefix_chunk_len

        # Here we compute chunk lens twice to avoid stream sync, once on gpu and once on cpu.
        prefix_chunk_starts_cuda, prefix_chunk_seq_lens_cuda = (
            self.get_prefix_chunk_seq_lens(
                self.extend_prefix_lens,
                self.num_prefix_chunks,
                self.prefix_chunk_len,
            )
        )
        _, prefix_chunk_seq_lens_cpu = self.get_prefix_chunk_seq_lens(
            torch.tensor(self.extend_prefix_lens_cpu),
            self.num_prefix_chunks,
            self.prefix_chunk_len,
        )
        self.prefix_chunk_starts = prefix_chunk_starts_cuda
        self.prefix_chunk_seq_lens = prefix_chunk_seq_lens_cuda

        # Metadata for attention backend
        self.prefix_chunk_cu_seq_lens = torch.zeros(
            self.num_prefix_chunks,
            self.batch_size + 1,
            device=device,
            dtype=torch.int32,
        )
        self.prefix_chunk_cu_seq_lens[:, 1:] = prefix_chunk_seq_lens_cuda.cumsum(
            dim=1
        ).to(torch.int32)
        self.prefix_chunk_max_seq_lens = prefix_chunk_seq_lens_cpu.max(
            dim=1
        ).values.tolist()

        self.prefix_chunk_num_tokens = prefix_chunk_seq_lens_cpu.sum(dim=1).tolist()
        assert max(self.prefix_chunk_num_tokens) <= self.get_max_chunk_capacity()

        # Precompute the kv indices for each chunk
        self.prepare_chunked_kv_indices(device)

    @property
    def can_run_tbo(self):
        return self.tbo_split_seq_index is not None


def enable_num_token_non_padded(server_args):
    return get_moe_expert_parallel_world_size() > 1


class PPProxyTensors:
    # adapted from https://github.com/vllm-project/vllm/blob/d14e98d924724b284dc5eaf8070d935e214e50c0/vllm/sequence.py#L1103
    tensors: Dict[str, torch.Tensor]

    def __init__(self, tensors):
        # manually define this function, so that
        # Dynamo knows `IntermediateTensors()` comes from this file.
        # Otherwise, dataclass will generate this function by evaluating
        # a string, and we will lose the information about the source file.
        self.tensors = tensors

    def __getitem__(self, key: Union[str, slice]):
        if isinstance(key, str):
            return self.tensors[key]
        elif isinstance(key, slice):
            return self.__class__({k: v[key] for k, v in self.tensors.items()})

    def __setitem__(self, key: str, value: torch.Tensor):
        self.tensors[key] = value

    def __len__(self):
        return len(self.tensors)

    def __eq__(self, other: object):
        return isinstance(other, self.__class__) and self

    def __repr__(self) -> str:
        return f"PPProxyTensors(tensors={self.tensors})"


def compute_position(
    attn_backend: str,
    extend_prefix_lens: torch.Tensor,
    extend_seq_lens: torch.Tensor,
    extend_seq_lens_sum: int,
):
    if support_triton(attn_backend):
        positions, extend_start_loc = compute_position_triton(
            extend_prefix_lens,
            extend_seq_lens,
            extend_seq_lens_sum,
        )
    else:
        positions, extend_start_loc = compute_position_torch(
            extend_prefix_lens, extend_seq_lens
        )
    return positions, extend_start_loc


def compute_position_triton(
    extend_prefix_lens: torch.Tensor, extend_seq_lens: torch.Tensor, extend_seq_lens_sum
):
    """Compute positions. It is a fused version of `compute_position_torch`."""
    batch_size = extend_seq_lens.shape[0]
    has_prefix = extend_prefix_lens.shape[0] == batch_size

    positions = torch.empty(
        extend_seq_lens_sum, dtype=torch.int64, device=extend_seq_lens.device
    )
    extend_start_loc = torch.empty(
        batch_size, dtype=torch.int32, device=extend_seq_lens.device
    )

    # Launch kernel
    compute_position_kernel[(batch_size,)](
        positions,
        extend_start_loc,
        extend_prefix_lens,
        extend_seq_lens,
        has_prefix,
    )

    return positions, extend_start_loc


@triton.jit
def compute_position_kernel(
    positions,
    extend_start_loc,
    extend_prefix_lens,
    extend_seq_lens,
    has_prefix: tl.constexpr,
):
    BLOCK_SIZE: tl.constexpr = 512
    pid = tl.program_id(0).to(tl.int64)

    prefix_len = tl.load(extend_prefix_lens + pid) if has_prefix else 0
    seq_len = tl.load(extend_seq_lens + pid)

    # NOTE: This can be slow for large bs
    cumsum_start = tl.cast(0, tl.int64)
    for i in range(pid):
        cumsum_start += tl.load(extend_seq_lens + i)

    num_loop = tl.cdiv(seq_len, BLOCK_SIZE)
    for i in range(num_loop):
        offset = tl.arange(0, BLOCK_SIZE) + i * BLOCK_SIZE
        tl.store(
            positions + cumsum_start + offset,
            prefix_len + offset,
            mask=offset < seq_len,
        )
    tl.store(extend_start_loc + pid, cumsum_start)


def compute_position_torch(
    extend_prefix_lens: torch.Tensor, extend_seq_lens: torch.Tensor
):
    positions = torch.cat(
        [
            torch.arange(
                prefix_len, prefix_len + extend_len, device=extend_prefix_lens.device
            )
            for prefix_len, extend_len in zip(extend_prefix_lens, extend_seq_lens)
        ],
        axis=0,
    )
    extend_start_loc = torch.zeros_like(extend_seq_lens)
    extend_start_loc[1:] = torch.cumsum(extend_seq_lens[:-1], dim=0)
    return positions.to(torch.int64), extend_start_loc


@torch.compile(dynamic=True, backend=get_compiler_backend(), disable=_is_npu)
def clamp_position(seq_lens):
    return torch.clamp((seq_lens - 1), min=0).to(torch.int64)


@triton.jit
def create_chunked_prefix_cache_kv_indices(
    req_to_token_ptr,  # (max_batch, max_context_len,)
    req_pool_indices_ptr,  # (batch_size,)
    chunk_start_idx_ptr,  # (batch_size,)
    chunk_seq_lens_ptr,  # (batch_size,)
    chunk_cu_seq_lens_ptr,  # (batch_size + 1,)
    chunk_kv_indices_ptr,  # (num_chunk_tokens,)
    req_to_token_ptr_stride: tl.constexpr,
):
    BLOCK_SIZE: tl.constexpr = 512
    pid = tl.program_id(axis=0)

    # find the req pool idx, this is for batch to token
    req_pool_index = tl.load(req_pool_indices_ptr + pid)
    chunk_kv_indices_offset = tl.load(chunk_cu_seq_lens_ptr + pid)

    # get the token positions of current chunk
    chunk_start_pos = tl.load(chunk_start_idx_ptr + pid).to(tl.int32)
    chunk_seq_len = tl.load(chunk_seq_lens_ptr + pid).to(tl.int32)

    num_loop = tl.cdiv(chunk_seq_len, BLOCK_SIZE)
    for i in range(num_loop):
        offset = tl.arange(0, BLOCK_SIZE) + i * BLOCK_SIZE
        mask = offset < chunk_seq_len
        data = tl.load(
            req_to_token_ptr
            + req_pool_index * req_to_token_ptr_stride
            + chunk_start_pos
            + offset,
            mask=mask,
        )
        tl.store(
            chunk_kv_indices_ptr + chunk_kv_indices_offset + offset, data, mask=mask
        )<|MERGE_RESOLUTION|>--- conflicted
+++ resolved
@@ -400,10 +400,6 @@
 
         # Init position information
         if ret.forward_mode.is_decode() or ret.forward_mode.is_target_verify():
-<<<<<<< HEAD
-            # FIXME(lsyin): merge this `is_target_verify` into main to check correctness
-=======
->>>>>>> 739daa63
             if ret.positions is None:
                 ret.positions = clamp_position(batch.seq_lens)
         else:
