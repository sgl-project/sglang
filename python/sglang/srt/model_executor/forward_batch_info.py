from __future__ import annotations

"""
Copyright 2023-2024 SGLang Team
Licensed under the Apache License, Version 2.0 (the "License");
you may not use this file except in compliance with the License.
You may obtain a copy of the License at

    http://www.apache.org/licenses/LICENSE-2.0

Unless required by applicable law or agreed to in writing, software
distributed under the License is distributed on an "AS IS" BASIS,
WITHOUT WARRANTIES OR CONDITIONS OF ANY KIND, either express or implied.
See the License for the specific language governing permissions and
limitations under the License.
"""

"""
Store information about a forward batch.

The following is the flow of data structures for a batch:

ScheduleBatch -> ModelWorkerBatch -> ForwardBatch

- ScheduleBatch is managed by `scheduler.py::Scheduler`.
  It contains high-level scheduling data. Most of the data is on the CPU.
- ModelWorkerBatch is managed by `tp_worker.py::TpModelWorker`.
  It is a subset of `ScheduleBatch` that only contains data related to the model forward on GPU.
  It will be transformed from CPU scheduler to GPU model runner.
- ForwardBatch is managed by `model_runner.py::ModelRunner`.
  It contains low-level tensor data. Most of the data consists of GPU tensors.
"""

from dataclasses import dataclass
from enum import IntEnum, auto
from typing import TYPE_CHECKING, List, Optional

import torch

from sglang.srt.layers.rotary_embedding import MRotaryEmbedding

if TYPE_CHECKING:
    from sglang.srt.layers.attention import AttentionBackend
    from sglang.srt.managers.schedule_batch import ImageInputs, ModelWorkerBatch
    from sglang.srt.mem_cache.memory_pool import BaseTokenToKVPool, ReqToTokenPool
    from sglang.srt.model_executor.model_runner import ModelRunner
    from sglang.srt.sampling.sampling_batch_info import SamplingBatchInfo


class ForwardMode(IntEnum):
    # Prefill a new sequence. This is deprecated now. "EXTEND" covers this case.
    PREFILL = auto()
    # Extend a sequence. The KV cache of the first part of the sequence is already computed (e.g., system prompt).
    EXTEND = auto()
    # Decode one token.
    DECODE = auto()
    # Contains both EXTEND and DECODE.
    MIXED = auto()

    def is_prefill(self):
        return self == ForwardMode.PREFILL

    def is_extend(self):
        return self == ForwardMode.EXTEND or self == ForwardMode.MIXED

    def is_decode(self):
        return self == ForwardMode.DECODE

    def is_mixed(self):
        return self == ForwardMode.MIXED


@dataclass
class ForwardBatch:
    """Store all inputs of a forward pass."""

    # The forward mode
    forward_mode: ForwardMode
    # The batch size
    batch_size: int
    # The input ids
    input_ids: torch.Tensor
    # The indices of requests in the req_to_token_pool
    req_pool_indices: torch.Tensor
    # The sequence length
    seq_lens: torch.Tensor
    # The indices of output tokens in the token_to_kv_pool
    out_cache_loc: torch.Tensor

    # The sum of all sequence lengths
    seq_lens_sum: int

    # For logprob
    return_logprob: bool = False
    top_logprobs_nums: Optional[List[int]] = None

    # Position information
    positions: torch.Tensor = None

    # For extend
    extend_num_tokens: Optional[int] = None
    extend_seq_lens: Optional[torch.Tensor] = None
    extend_prefix_lens: Optional[torch.Tensor] = None
    extend_start_loc: Optional[torch.Tensor] = None
    extend_seq_lens_cpu: Optional[List[int]] = None
    extend_logprob_start_lens_cpu: Optional[List[int]] = None

    # For multimodal
    image_inputs: Optional[List[ImageInputs]] = None

    # Encoder-decoder
    encoder_cached: Optional[List[bool]] = None
    encoder_lens: Optional[torch.Tensor] = None
    encoder_lens_cpu: Optional[List[int]] = None
    encoder_out_cache_loc: Optional[torch.Tensor] = None

    # For LoRA
    lora_paths: Optional[List[str]] = None

    # Sampling info
    sampling_info: SamplingBatchInfo = None

    # Attention backend
    req_to_token_pool: ReqToTokenPool = None
    token_to_kv_pool: BaseTokenToKVPool = None
    attn_backend: AttentionBackend = None

    # For Qwen2-VL
    mrope_positions: torch.Tensor = None

    def compute_mrope_positions(
        self, model_runner: ModelRunner, batch: ModelWorkerBatch
    ):
        device = model_runner.device
        hf_config = model_runner.model_config.hf_config
        mrope_positions_list = [None] * self.seq_lens.shape[0]
        if self.forward_mode.is_decode():
            for i, _ in enumerate(mrope_positions_list):
                mrope_positions_list[i] = MRotaryEmbedding.get_next_input_positions(
                    batch.mrope_positions_delta[i][0],
                    int(self.seq_lens[i]) - 1,
                    int(self.seq_lens[i]),
                )
        elif self.forward_mode.is_extend():
            for i, image_inputs in enumerate(batch.image_inputs):
                extend_start_loc, extend_seq_len, extend_prefix_len = (
                    self.extend_start_loc[i],
                    self.extend_seq_lens[i],
                    self.extend_prefix_lens[i],
                )
                if image_inputs is None:
                    # text only
                    mrope_positions = [
                        [
                            pos
                            for pos in range(
                                extend_prefix_len, extend_prefix_len + extend_seq_len
                            )
                        ]
                    ] * 3
                    mrope_position_delta = 0
                else:
                    mrope_positions, mrope_position_delta = (
                        MRotaryEmbedding.get_input_positions(
                            input_tokens=self.input_ids[
                                extend_start_loc : extend_start_loc + extend_seq_len
                            ].tolist(),
                            image_grid_thw=image_inputs.image_grid_thws,
                            video_grid_thw=None,
                            image_token_id=hf_config.image_token_id,
                            video_token_id=hf_config.video_token_id,
                            vision_start_token_id=hf_config.vision_start_token_id,
                            vision_end_token_id=hf_config.vision_end_token_id,
                            spatial_merge_size=hf_config.vision_config.spatial_merge_size,
                            context_len=0,
                            extend_prefix_len=extend_prefix_len.item(),
                        )
                    )
                mrope_positions_list[i] = mrope_positions
                batch.mrope_positions_delta[i].append(mrope_position_delta)

        self.mrope_positions = torch.concat(
            [torch.tensor(pos, device=device) for pos in mrope_positions_list],
            axis=1,
        )
        self.mrope_positions = self.mrope_positions.to(torch.int64)

    @classmethod
    def init_new(
        cls,
        batch: ModelWorkerBatch,
        model_runner: ModelRunner,
    ):

        device = model_runner.device
        ret = cls(
            forward_mode=batch.forward_mode,
            batch_size=len(batch.seq_lens),
            input_ids=batch.input_ids,
            req_pool_indices=batch.req_pool_indices,
            seq_lens=batch.seq_lens,
            out_cache_loc=batch.out_cache_loc,
<<<<<<< HEAD
            image_inputs=batch.image_inputs,
            encoder_cached=batch.encoder_cached,
            encoder_lens=batch.encoder_lens,
            encoder_lens_cpu=batch.encoder_lens_cpu,
            encoder_out_cache_loc=batch.encoder_out_cache_loc,
=======
            seq_lens_sum=batch.seq_lens_sum,
>>>>>>> 09603c6d
            return_logprob=batch.return_logprob,
            top_logprobs_nums=batch.top_logprobs_nums,
            lora_paths=batch.lora_paths,
            sampling_info=batch.sampling_info,
        )

        # Init position information
        if not ret.forward_mode.is_decode():
<<<<<<< HEAD
=======
            ret.positions = torch.concat(
                [
                    torch.arange(prefix_len, prefix_len + extend_len, device=device)
                    for prefix_len, extend_len in zip(
                        batch.extend_prefix_lens, batch.extend_seq_lens
                    )
                ],
                axis=0,
            )
            ret.image_inputs = batch.image_inputs
            ret.extend_num_tokens = batch.extend_num_tokens
>>>>>>> 09603c6d
            ret.extend_seq_lens = torch.tensor(
                batch.extend_seq_lens, dtype=torch.int32
            ).to(device, non_blocking=True)

            ret.extend_prefix_lens = torch.tensor(
                batch.extend_prefix_lens, dtype=torch.int32
            ).to(device, non_blocking=True)
            ret.extend_start_loc = torch.zeros_like(ret.extend_seq_lens)
            ret.extend_start_loc[1:] = torch.cumsum(ret.extend_seq_lens[:-1], dim=0)
            ret.extend_seq_lens_cpu = batch.extend_seq_lens
            ret.extend_logprob_start_lens_cpu = batch.extend_logprob_start_lens

        if model_runner.model_is_mrope:
            ret.compute_mrope_positions(model_runner, batch)

        # Init attention information
        ret.req_to_token_pool = model_runner.req_to_token_pool
        ret.token_to_kv_pool = model_runner.token_to_kv_pool
        ret.attn_backend = model_runner.attn_backend

        # Init lora information
        if model_runner.server_args.lora_paths is not None:
            model_runner.lora_manager.prepare_lora_batch(ret)

        return ret<|MERGE_RESOLUTION|>--- conflicted
+++ resolved
@@ -200,15 +200,12 @@
             req_pool_indices=batch.req_pool_indices,
             seq_lens=batch.seq_lens,
             out_cache_loc=batch.out_cache_loc,
-<<<<<<< HEAD
             image_inputs=batch.image_inputs,
             encoder_cached=batch.encoder_cached,
             encoder_lens=batch.encoder_lens,
             encoder_lens_cpu=batch.encoder_lens_cpu,
             encoder_out_cache_loc=batch.encoder_out_cache_loc,
-=======
             seq_lens_sum=batch.seq_lens_sum,
->>>>>>> 09603c6d
             return_logprob=batch.return_logprob,
             top_logprobs_nums=batch.top_logprobs_nums,
             lora_paths=batch.lora_paths,
@@ -217,8 +214,6 @@
 
         # Init position information
         if not ret.forward_mode.is_decode():
-<<<<<<< HEAD
-=======
             ret.positions = torch.concat(
                 [
                     torch.arange(prefix_len, prefix_len + extend_len, device=device)
@@ -230,7 +225,6 @@
             )
             ret.image_inputs = batch.image_inputs
             ret.extend_num_tokens = batch.extend_num_tokens
->>>>>>> 09603c6d
             ret.extend_seq_lens = torch.tensor(
                 batch.extend_seq_lens, dtype=torch.int32
             ).to(device, non_blocking=True)
