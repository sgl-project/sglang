# Copyright 2023-2024 SGLang Team
# Licensed under the Apache License, Version 2.0 (the "License");
# you may not use this file except in compliance with the License.
# You may obtain a copy of the License at
#
#     http://www.apache.org/licenses/LICENSE-2.0
#
# Unless required by applicable law or agreed to in writing, software
# distributed under the License is distributed on an "AS IS" BASIS,
# WITHOUT WARRANTIES OR CONDITIONS OF ANY KIND, either express or implied.
# See the License for the specific language governing permissions and
# limitations under the License.
# ==============================================================================
"""
Store information about a forward batch.

The following is the flow of data structures for a batch:

ScheduleBatch -> ModelWorkerBatch -> ForwardBatch

- ScheduleBatch is managed by `scheduler.py::Scheduler`.
  It contains high-level scheduling data. Most of the data is on the CPU.
- ModelWorkerBatch is managed by `tp_worker.py::TpModelWorker`.
  It is a subset of `ScheduleBatch` that only contains data related to the model forward on GPU.
  It will be transformed from CPU scheduler to GPU model runner.
- ForwardBatch is managed by `model_runner.py::ModelRunner`.
  It contains low-level tensor data. Most of the data consists of GPU tensors.
"""

from __future__ import annotations

from dataclasses import dataclass
from enum import IntEnum, auto
from typing import TYPE_CHECKING, List, Optional

import torch
import triton
import triton.language as tl

from sglang.srt.layers.rotary_embedding import MRotaryEmbedding
from sglang.srt.utils import maybe_torch_compile

if TYPE_CHECKING:
    from sglang.srt.layers.attention import AttentionBackend
    from sglang.srt.managers.schedule_batch import ImageInputs, ModelWorkerBatch
    from sglang.srt.mem_cache.memory_pool import BaseTokenToKVPool, ReqToTokenPool
    from sglang.srt.model_executor.model_runner import ModelRunner
    from sglang.srt.sampling.sampling_batch_info import SamplingBatchInfo
<<<<<<< HEAD
    from sglang.srt.speculative.spec_info import SpecInfo, SpeculativeAlgorithm
=======
    from sglang.srt.mem_cache.hip_memory_pool import HiPMetadataCachePool
>>>>>>> 5b6313c2


class ForwardMode(IntEnum):
    # Prefill a new sequence. This is deprecated now. "EXTEND" covers this case.
    PREFILL = auto()
    # Extend a sequence. The KV cache of the beginning part of the sequence is already computed (e.g., system prompt).
    EXTEND = auto()
    # Decode one token.
    DECODE = auto()
    # Contains both EXTEND and DECODE when doing chunked prefill.
    MIXED = auto()
    # No sequence to forward. For data parallel attention, some workers wil be IDLE if no sequence are allocated.
    IDLE = auto()

    # Used in speculative decoding: verify a batch in the target model.
    TARGET_VERIFY = auto()
    # Used in speculative decoding: extend a batch in the draft model.
    DRAFT_EXTEND = auto()

    # A dummy first batch to start the pipeline for overlap scheduler.
    # It is now used for triggering the sampling_info_done event for the first prefill batch.
    DUMMY_FIRST = auto()

    def is_prefill(self):
        return self == ForwardMode.PREFILL

    def is_extend(self):
        return (
            self == ForwardMode.EXTEND
            or self == ForwardMode.MIXED
            or self == ForwardMode.DRAFT_EXTEND
            or self == self.TARGET_VERIFY
        )

    def is_decode(self):
        return self == ForwardMode.DECODE

    def is_mixed(self):
        return self == ForwardMode.MIXED

    def is_idle(self):
        return self == ForwardMode.IDLE

    def is_target_verify(self):
        return self == ForwardMode.TARGET_VERIFY

    def is_draft_extend(self):
        return self == ForwardMode.DRAFT_EXTEND

    def is_cuda_graph(self):
        return (
            self == ForwardMode.DECODE
            or self == ForwardMode.TARGET_VERIFY
            or self == ForwardMode.IDLE
        )

    def is_dummy_first(self):
        return self == ForwardMode.DUMMY_FIRST

    def is_decode_or_idle(self):
        return self == ForwardMode.DECODE or self == ForwardMode.IDLE


class CaptureHiddenMode(IntEnum):
    NULL = auto()
    FULL = auto()
    LAST = auto()

    def need_capture(self):
        return self != CaptureHiddenMode.NULL

    def is_full(self):
        return self == CaptureHiddenMode.FULL

    def is_last(self):
        return self == CaptureHiddenMode.LAST


@dataclass
class ForwardBatch:
    """Store all inputs of a forward pass."""

    # The forward mode
    forward_mode: ForwardMode
    # The batch size
    batch_size: int
    # The input ids
    input_ids: torch.Tensor
    # The indices of requests in the req_to_token_pool
    req_pool_indices: torch.Tensor
    # The sequence length
    seq_lens: torch.Tensor
    # The indices of output tokens in the token_to_kv_pool
    out_cache_loc: torch.Tensor

    # The sum of all sequence lengths
    seq_lens_sum: int

    # For logprob
    return_logprob: bool = False
    top_logprobs_nums: Optional[List[int]] = None

    # Position information
    positions: torch.Tensor = None

    # For extend
    extend_num_tokens: Optional[int] = None
    extend_seq_lens: Optional[torch.Tensor] = None
    extend_prefix_lens: Optional[torch.Tensor] = None
    extend_start_loc: Optional[torch.Tensor] = None
    extend_prefix_lens_cpu: Optional[List[int]] = None
    extend_seq_lens_cpu: Optional[List[int]] = None
    extend_logprob_start_lens_cpu: Optional[List[int]] = None

    # For multimodal
    image_inputs: Optional[List[ImageInputs]] = None

    # Encoder-decoder
    encoder_cached: Optional[List[bool]] = None
    encoder_lens: Optional[torch.Tensor] = None
    encoder_lens_cpu: Optional[List[int]] = None
    encoder_out_cache_loc: Optional[torch.Tensor] = None

    # For LoRA
    lora_paths: Optional[List[str]] = None

    # For input embeddings
    input_embeds: Optional[torch.tensor] = None

    # Sampling info
    sampling_info: SamplingBatchInfo = None

    # Attention backend
    req_to_token_pool: ReqToTokenPool = None
    token_to_kv_pool: BaseTokenToKVPool = None
    attn_backend: AttentionBackend = None

<<<<<<< HEAD
=======
    # For HiP attention
    hip_metadata_cache_pool: Optional[HiPMetadataCachePool] = None
    hip_use_cached_mask: Optional[bool] = None
    hip_metadata_cached_stage: Optional[int] = None

    # For Qwen2-VL
    mrope_positions: torch.Tensor = None

>>>>>>> 5b6313c2
    # For DP attention
    global_num_tokens: Optional[List[int]] = None
    gathered_buffer: Optional[torch.Tensor] = None
    can_run_dp_cuda_graph: bool = False

    # Speculative decoding
    spec_info: SpecInfo = None
    spec_algorithm: SpeculativeAlgorithm = None
    capture_hidden_mode: CaptureHiddenMode = None

    # For Qwen2-VL
    mrope_positions: torch.Tensor = None

    def compute_mrope_positions(
        self, model_runner: ModelRunner, batch: ModelWorkerBatch
    ):
        device = model_runner.device
        hf_config = model_runner.model_config.hf_config
        mrope_positions_list = [None] * self.seq_lens.shape[0]
        if self.forward_mode.is_decode():
            for i, _ in enumerate(mrope_positions_list):
                mrope_position_delta = (
                    0
                    if batch.image_inputs[i] is None
                    else batch.image_inputs[i].mrope_position_delta
                )
                mrope_positions_list[i] = MRotaryEmbedding.get_next_input_positions(
                    mrope_position_delta,
                    int(self.seq_lens[i]) - 1,
                    int(self.seq_lens[i]),
                )
        elif self.forward_mode.is_extend():
            extend_start_loc_cpu = self.extend_start_loc.cpu().numpy()
            for i, image_inputs in enumerate(batch.image_inputs):
                extend_start_loc, extend_seq_len, extend_prefix_len = (
                    extend_start_loc_cpu[i],
                    batch.extend_seq_lens[i],
                    batch.extend_prefix_lens[i],
                )
                if image_inputs is None:
                    # text only
                    mrope_positions = [
                        [
                            pos
                            for pos in range(
                                extend_prefix_len, extend_prefix_len + extend_seq_len
                            )
                        ]
                    ] * 3
                else:
                    # TODO: current qwen2-vl do not support radix cache since mrope position calculation
                    mrope_positions, mrope_position_delta = (
                        MRotaryEmbedding.get_input_positions(
                            input_tokens=self.input_ids[
                                extend_start_loc : extend_start_loc + extend_seq_len
                            ],
                            image_grid_thw=image_inputs.image_grid_thws,
                            vision_start_token_id=hf_config.vision_start_token_id,
                            spatial_merge_size=hf_config.vision_config.spatial_merge_size,
                            context_len=0,
                        )
                    )
                    batch.image_inputs[i].mrope_position_delta = mrope_position_delta
                mrope_positions_list[i] = mrope_positions

        self.mrope_positions = torch.concat(
            [torch.tensor(pos, device=device) for pos in mrope_positions_list],
            axis=1,
        )
        self.mrope_positions = self.mrope_positions.to(torch.int64)

    @classmethod
    def init_new(
        cls,
        batch: ModelWorkerBatch,
        model_runner: ModelRunner,
    ):

        device = model_runner.device
        ret = cls(
            forward_mode=batch.forward_mode,
            batch_size=len(batch.seq_lens),
            input_ids=batch.input_ids,
            req_pool_indices=batch.req_pool_indices,
            seq_lens=batch.seq_lens,
            out_cache_loc=batch.out_cache_loc,
            image_inputs=batch.image_inputs,
            encoder_cached=batch.encoder_cached,
            encoder_lens=batch.encoder_lens,
            encoder_lens_cpu=batch.encoder_lens_cpu,
            encoder_out_cache_loc=batch.encoder_out_cache_loc,
            seq_lens_sum=batch.seq_lens_sum,
            return_logprob=batch.return_logprob,
            top_logprobs_nums=batch.top_logprobs_nums,
            global_num_tokens=batch.global_num_tokens,
            can_run_dp_cuda_graph=batch.can_run_dp_cuda_graph,
            lora_paths=batch.lora_paths,
            sampling_info=batch.sampling_info,
            spec_algorithm=batch.spec_algorithm,
            spec_info=batch.spec_info,
            capture_hidden_mode=batch.capture_hidden_mode,
            input_embeds=batch.input_embeds,
        )

        if ret.global_num_tokens is not None:
            max_len = max(ret.global_num_tokens)
            ret.gathered_buffer = torch.zeros(
                (max_len * model_runner.tp_size, model_runner.model_config.hidden_size),
                dtype=model_runner.dtype,
                device=device,
            )

        if ret.forward_mode.is_idle():
            ret.positions = torch.empty((0,), device=device)
            return ret

        # Override the positions with spec_info
        if (
            ret.spec_info is not None
            and getattr(ret.spec_info, "positions", None) is not None
        ):
            ret.positions = ret.spec_info.positions

        # Init position information
        if ret.forward_mode.is_decode():
            if ret.positions is None:
                ret.positions = clamp_position(batch.seq_lens)
        else:
            ret.extend_seq_lens = torch.tensor(
                batch.extend_seq_lens, dtype=torch.int32
            ).to(device, non_blocking=True)
            ret.extend_prefix_lens = torch.tensor(
                batch.extend_prefix_lens, dtype=torch.int32
            ).to(device, non_blocking=True)
            if model_runner.server_args.attention_backend != "torch_native":
                ret.extend_num_tokens = batch.extend_num_tokens
                positions, ret.extend_start_loc = compute_position_triton(
                    ret.extend_prefix_lens, ret.extend_seq_lens, ret.extend_num_tokens
                )
            else:
                positions, ret.extend_start_loc = compute_position_torch(
                    ret.extend_prefix_lens, ret.extend_seq_lens
                )
            if ret.positions is None:
                ret.positions = positions
            ret.extend_prefix_lens_cpu = batch.extend_prefix_lens
            ret.extend_seq_lens_cpu = batch.extend_seq_lens
            ret.extend_logprob_start_lens_cpu = batch.extend_logprob_start_lens

        if model_runner.model_is_mrope:
            ret.compute_mrope_positions(model_runner, batch)

        # Init attention information
        ret.req_to_token_pool = model_runner.req_to_token_pool
        ret.token_to_kv_pool = model_runner.token_to_kv_pool
        ret.attn_backend = model_runner.attn_backend

        # Init HiP attention information
        if hasattr(model_runner, 'hip_metadata_cache_pool'):
            ret.hip_metadata_cache_pool = model_runner.hip_metadata_cache_pool
            ret.hip_use_cached_mask = batch.hip_use_cached_mask
            ret.hip_metadata_cached_stage = batch.hip_metadata_cached_stages

        # Init lora information
        if model_runner.server_args.lora_paths is not None:
            model_runner.lora_manager.prepare_lora_batch(ret)

        return ret

    def on_model_start(self):
        self.token_to_kv_pool.on_model_start(self)

    def on_model_end(self):
        self.token_to_kv_pool.on_model_end(self)

    def on_layer_start(self, layer_id: int):
        self.token_to_kv_pool.on_layer_start(self, layer_id)

    def on_layer_end(self, layer_id: int):
        self.token_to_kv_pool.on_layer_end(self, layer_id)

def compute_position_triton(
    extend_prefix_lens: torch.Tensor, extend_seq_lens: torch.Tensor, extend_seq_lens_sum
):
    """Compute positions. It is a fused version of `compute_position_torch`."""
    batch_size = extend_seq_lens.shape[0]
    positions = torch.empty(
        extend_seq_lens_sum, dtype=torch.int64, device=extend_seq_lens.device
    )
    extend_start_loc = torch.empty(
        batch_size, dtype=torch.int32, device=extend_seq_lens.device
    )

    # Launch kernel
    compute_position_kernel[(batch_size,)](
        positions,
        extend_start_loc,
        extend_prefix_lens,
        extend_seq_lens,
    )

    return positions, extend_start_loc


@triton.jit
def compute_position_kernel(
    positions,
    extend_start_loc,
    extend_prefix_lens,
    extend_seq_lens,
):
    BLOCK_SIZE: tl.constexpr = 512
    pid = tl.program_id(0)

    prefix_len = tl.load(extend_prefix_lens + pid)
    seq_len = tl.load(extend_seq_lens + pid)

    # TODO: optimize this?
    cumsum_start = 0
    for i in range(pid):
        cumsum_start += tl.load(extend_seq_lens + i)

    num_loop = tl.cdiv(seq_len, BLOCK_SIZE)
    for i in range(num_loop):
        offset = tl.arange(0, BLOCK_SIZE) + i * BLOCK_SIZE
        tl.store(
            positions + cumsum_start + offset,
            prefix_len + offset,
            mask=offset < seq_len,
        )
    tl.store(extend_start_loc + pid, cumsum_start)


def compute_position_torch(
    extend_prefix_lens: torch.Tensor, extend_seq_lens: torch.Tensor
):
    positions = torch.concat(
        [
            torch.arange(
                prefix_len, prefix_len + extend_len, device=extend_prefix_lens.device
            )
            for prefix_len, extend_len in zip(extend_prefix_lens, extend_seq_lens)
        ],
        axis=0,
    )
    extend_start_loc = torch.zeros_like(extend_seq_lens)
    extend_start_loc[1:] = torch.cumsum(extend_seq_lens[:-1], dim=0)
    return positions.to(torch.int64), extend_start_loc


@maybe_torch_compile(dynamic=True)
def clamp_position(seq_lens):
    return torch.clamp((seq_lens - 1), min=0).to(torch.int64)<|MERGE_RESOLUTION|>--- conflicted
+++ resolved
@@ -46,11 +46,8 @@
     from sglang.srt.mem_cache.memory_pool import BaseTokenToKVPool, ReqToTokenPool
     from sglang.srt.model_executor.model_runner import ModelRunner
     from sglang.srt.sampling.sampling_batch_info import SamplingBatchInfo
-<<<<<<< HEAD
     from sglang.srt.speculative.spec_info import SpecInfo, SpeculativeAlgorithm
-=======
     from sglang.srt.mem_cache.hip_memory_pool import HiPMetadataCachePool
->>>>>>> 5b6313c2
 
 
 class ForwardMode(IntEnum):
@@ -188,17 +185,11 @@
     token_to_kv_pool: BaseTokenToKVPool = None
     attn_backend: AttentionBackend = None
 
-<<<<<<< HEAD
-=======
     # For HiP attention
     hip_metadata_cache_pool: Optional[HiPMetadataCachePool] = None
     hip_use_cached_mask: Optional[bool] = None
     hip_metadata_cached_stage: Optional[int] = None
 
-    # For Qwen2-VL
-    mrope_positions: torch.Tensor = None
-
->>>>>>> 5b6313c2
     # For DP attention
     global_num_tokens: Optional[List[int]] = None
     gathered_buffer: Optional[torch.Tensor] = None
