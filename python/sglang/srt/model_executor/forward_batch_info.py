# Copyright 2023-2024 SGLang Team
# Licensed under the Apache License, Version 2.0 (the "License");
# you may not use this file except in compliance with the License.
# You may obtain a copy of the License at
#
#     http://www.apache.org/licenses/LICENSE-2.0
#
# Unless required by applicable law or agreed to in writing, software
# distributed under the License is distributed on an "AS IS" BASIS,
# WITHOUT WARRANTIES OR CONDITIONS OF ANY KIND, either express or implied.
# See the License for the specific language governing permissions and
# limitations under the License.
# ==============================================================================
"""
Store information about a forward batch.

The following is the flow of data structures for a batch:

ScheduleBatch -> ModelWorkerBatch -> ForwardBatch

- ScheduleBatch is managed by `scheduler.py::Scheduler`.
  It contains high-level scheduling data. Most of the data is on the CPU.
- ModelWorkerBatch is managed by `tp_worker.py::TpModelWorker`.
  It is a subset of `ScheduleBatch` that only contains data related to the model forward on GPU.
  It will be transformed from CPU scheduler to GPU model runner.
- ForwardBatch is managed by `model_runner.py::ModelRunner`.
  It contains low-level tensor data. Most of the data consists of GPU tensors.
"""

from __future__ import annotations

from dataclasses import dataclass
from enum import IntEnum, auto
from functools import total_ordering
from typing import TYPE_CHECKING, Dict, List, Optional, Tuple, Union

import torch
import triton
import triton.language as tl

from sglang.srt.distributed.parallel_state import get_moe_expert_parallel_world_size
from sglang.srt.layers.dp_attention import (
    DpPaddingMode,
    get_attention_dp_rank,
    get_attention_tp_size,
    set_dp_buffer_len,
    set_is_extend_in_batch,
)
from sglang.srt.utils import get_compiler_backend, is_npu, support_triton

if TYPE_CHECKING:
    from sglang.srt.layers.attention.base_attn_backend import AttentionBackend
    from sglang.srt.layers.logits_processor import LogitsProcessorOutput
    from sglang.srt.managers.schedule_batch import ModelWorkerBatch, MultimodalInputs
    from sglang.srt.mem_cache.memory_pool import KVCache, ReqToTokenPool
    from sglang.srt.model_executor.model_runner import ModelRunner
    from sglang.srt.sampling.sampling_batch_info import SamplingBatchInfo
    from sglang.srt.speculative.spec_info import SpecInput, SpeculativeAlgorithm

_is_npu = is_npu()


class ForwardMode(IntEnum):
    # Extend a sequence. The KV cache of the beginning part of the sequence is already computed (e.g., system prompt).
    # It is also called "prefill" in common terminology.
    EXTEND = auto()
    # Decode one token.
    DECODE = auto()
    # Contains both EXTEND and DECODE when doing chunked prefill.
    MIXED = auto()
    # No sequence to forward. For data parallel attention, some workers will be IDLE if no sequence are allocated.
    IDLE = auto()

    # Used in speculative decoding: verify a batch in the target model.
    TARGET_VERIFY = auto()
    # Used in speculative decoding: extend a batch in the draft model.
    DRAFT_EXTEND = auto()

    DRAFT_EXTEND_V2 = auto()

    # Split Prefill for PD multiplexing
    SPLIT_PREFILL = auto()

    def is_prefill(self):
        return self.is_extend()

    def is_extend(self, include_draft_extend_v2: bool = False):
        return (
            self == ForwardMode.EXTEND
            or self == ForwardMode.MIXED
            or self == ForwardMode.DRAFT_EXTEND
<<<<<<< HEAD
            or self == ForwardMode.DRAFT_EXTEND_V2
=======
            or (
                self == ForwardMode.DRAFT_EXTEND_V2
                if include_draft_extend_v2
                else False
            )
>>>>>>> 87a92e45
            or self == ForwardMode.TARGET_VERIFY
        )

    def is_decode(self):
        return self == ForwardMode.DECODE

    def is_mixed(self):
        return self == ForwardMode.MIXED

    def is_idle(self):
        return self == ForwardMode.IDLE

    def is_decode_or_idle(self):
        return self == ForwardMode.DECODE or self == ForwardMode.IDLE

    def is_target_verify(self):
        return self == ForwardMode.TARGET_VERIFY

    def is_draft_extend(self, include_v2: bool = False):
        if include_v2:
            return (
                self == ForwardMode.DRAFT_EXTEND_V2 or self == ForwardMode.DRAFT_EXTEND
            )
        return self == ForwardMode.DRAFT_EXTEND

    def is_draft_extend_v2(self):
        # For fixed shape logits output in v2 eagle worker
        return self == ForwardMode.DRAFT_EXTEND_V2

    def is_extend_or_draft_extend_or_mixed(self):
        return (
            self == ForwardMode.EXTEND
            or self == ForwardMode.DRAFT_EXTEND
            or self == ForwardMode.DRAFT_EXTEND_V2
            or self == ForwardMode.MIXED
            or self == ForwardMode.SPLIT_PREFILL
        )

    def is_cuda_graph(self):
        return (
            self == ForwardMode.DECODE
            or self == ForwardMode.TARGET_VERIFY
            or self == ForwardMode.IDLE
        )

    def is_cpu_graph(self):
        return self == ForwardMode.DECODE

    def is_split_prefill(self):
        return self == ForwardMode.SPLIT_PREFILL


@total_ordering
class CaptureHiddenMode(IntEnum):
    # Do not capture anything.
    NULL = 0
    # Capture a hidden state of the last token.
    LAST = 1
    # Capture hidden states of all tokens.
    FULL = 2

    def need_capture(self):
        return self != CaptureHiddenMode.NULL

    def is_full(self):
        return self == CaptureHiddenMode.FULL

    def is_last(self):
        return self == CaptureHiddenMode.LAST

    def __lt__(self, other):
        return self.value < other.value


@dataclass
class ForwardBatch:
    """Store all inputs of a forward pass."""

    # The forward mode
    forward_mode: ForwardMode
    # The batch size
    batch_size: int
    # The input ids
    input_ids: torch.Tensor
    # The indices of requests in the req_to_token_pool
    req_pool_indices: torch.Tensor
    # The sequence length
    seq_lens: torch.Tensor
    # The indices of output tokens in the token_to_kv_pool
    out_cache_loc: torch.Tensor

    # The sum of all sequence lengths
    seq_lens_sum: int

    # The original sequence length without being chunked. Qwen-1M related.
    orig_seq_lens: Optional[torch.Tensor] = None

    # Optional seq_lens on cpu
    seq_lens_cpu: Optional[torch.Tensor] = None

    # For logprob
    return_logprob: bool = False
    top_logprobs_nums: Optional[List[int]] = None
    token_ids_logprobs: Optional[List[List[int]]] = None

    # For logits and logprobs post processing
    next_token_logits_buffer: torch.Tensor = None
    temp_scaled_logprobs: bool = False
    temperature: torch.Tensor = None
    top_p_normalized_logprobs: bool = False
    top_p: torch.Tensor = None

    # Position information
    positions: torch.Tensor = None

    # For extend
    extend_num_tokens: Optional[int] = None
    extend_seq_lens: Optional[torch.Tensor] = None
    extend_prefix_lens: Optional[torch.Tensor] = None
    extend_start_loc: Optional[torch.Tensor] = None
    extend_prefix_lens_cpu: Optional[List[int]] = None
    extend_seq_lens_cpu: Optional[List[int]] = None
    extend_logprob_start_lens_cpu: Optional[List[int]] = None
    extend_input_logprob_token_ids_gpu: Optional[torch.Tensor] = None

    # For split prefill
    # intermediate values for split prefill
    hidden_states: torch.Tensor = None
    residual: torch.Tensor = None
    model_specific_states: Dict[str, any] = None
    # current split index of layer
    split_index: int = 0

    # For MLA chunked prefix cache used in chunked prefill
    # Tell attention backend whether the kv cache needs to be attended in current pass
    attn_attend_prefix_cache: Optional[bool] = None
    # Number of prefix cache chunks
    num_prefix_chunks: Optional[int] = None
    # Index of current chunk, used by attention backend
    prefix_chunk_idx: Optional[int] = None
    # Maximum number of tokens in each chunk per sequence. Computed from maximum chunk capacity
    prefix_chunk_len: Optional[int] = None
    # Start positions of prefix cache for each chunk, (num_prefix_chunks, batch_size)
    prefix_chunk_starts: Optional[torch.Tensor] = None
    # Lengths of prefix cache for each chunk, (num_prefix_chunks, batch_size)
    prefix_chunk_seq_lens: Optional[torch.Tensor] = None
    # Accumulated lengths of prefix cache for each chunk, (num_prefix_chunks, batch_size + 1)
    prefix_chunk_cu_seq_lens: Optional[torch.Tensor] = None
    # Max lengths of prefix cache for each chunk, (num_prefix_chunks,)
    prefix_chunk_max_seq_lens: Optional[List[int]] = None
    # Number of tokens in each prefix cache chunk, (num_prefix_chunks,)
    prefix_chunk_num_tokens: Optional[List[int]] = None
    # KV Indices for each chunk
    prefix_chunk_kv_indices: Optional[List[torch.Tensor]] = None
    # For MLA chunked prefix cache used in chunked prefill
    # Tell attention backend whether lse needs to be returned
    mha_return_lse: Optional[bool] = None

    # For multimodal
    mm_inputs: Optional[List[MultimodalInputs]] = None

    # Encoder-decoder
    encoder_cached: Optional[List[bool]] = None
    encoder_lens: Optional[torch.Tensor] = None
    encoder_lens_cpu: Optional[List[int]] = None
    encoder_out_cache_loc: Optional[torch.Tensor] = None

    # For LoRA
    lora_ids: Optional[List[str]] = None

    # For input embeddings
    input_embeds: Optional[torch.Tensor] = None

    # For cross-encoder model
    token_type_ids: Optional[torch.Tensor] = None

    # Sampling info
    sampling_info: SamplingBatchInfo = None

    # Attention backend
    req_to_token_pool: ReqToTokenPool = None
    token_to_kv_pool: KVCache = None
    attn_backend: AttentionBackend = None

    # For DP attention
    global_num_tokens_cpu: Optional[List[int]] = None
    global_num_tokens_gpu: Optional[torch.Tensor] = None
    # Has to be None when cuda graph is captured.
    global_num_tokens_for_logprob_cpu: Optional[List[int]] = None
    global_num_tokens_for_logprob_gpu: Optional[torch.Tensor] = None
    # The padding mode for DP attention
    dp_padding_mode: Optional[DpPaddingMode] = None
    # for extend, local start pos and num tokens is different in logits processor
    # this will be computed in get_dp_local_info
    # this will be recomputed in LogitsMetadata.from_forward_batch
    dp_local_start_pos: Optional[torch.Tensor] = None  # cached info at runtime
    dp_local_num_tokens: Optional[torch.Tensor] = None  # cached info at runtime
    global_dp_buffer_len: Optional[int] = None
    is_extend_in_batch: bool = False
    can_run_dp_cuda_graph: bool = False
    global_forward_mode: Optional[ForwardMode] = None

    # Whether this batch is prefill-only (no token generation needed)
    is_prefill_only: bool = False

    # Speculative decoding
    spec_info: Optional[SpecInput] = None
    spec_algorithm: SpeculativeAlgorithm = None
    capture_hidden_mode: CaptureHiddenMode = None

    # For padding
    padded_static_len: int = -1  # -1 if not padded
    num_token_non_padded: Optional[torch.Tensor] = None  # scalar tensor
    num_token_non_padded_cpu: int = None

    # For Qwen2-VL
    mrope_positions: torch.Tensor = None

    # For two-batch overlap
    tbo_split_seq_index: Optional[int] = None
    tbo_parent_token_range: Optional[Tuple[int, int]] = None
    tbo_children: Optional[List[ForwardBatch]] = None

    @classmethod
    def init_new(
        cls,
        batch: ModelWorkerBatch,
        model_runner: ModelRunner,
    ):
        from sglang.srt.two_batch_overlap import TboForwardBatchPreparer

        ret = cls(
            forward_mode=batch.forward_mode,
            batch_size=len(batch.seq_lens),
            input_ids=batch.input_ids,
            req_pool_indices=batch.req_pool_indices,
            seq_lens=batch.seq_lens,
            out_cache_loc=batch.out_cache_loc,
            mm_inputs=batch.multimodal_inputs,
            encoder_cached=batch.encoder_cached,
            encoder_lens=batch.encoder_lens,
            encoder_lens_cpu=batch.encoder_lens_cpu,
            encoder_out_cache_loc=batch.encoder_out_cache_loc,
            seq_lens_sum=batch.seq_lens_sum,
            seq_lens_cpu=batch.seq_lens_cpu,
            orig_seq_lens=batch.orig_seq_lens,
            return_logprob=batch.return_logprob,
            top_logprobs_nums=batch.top_logprobs_nums,
            token_ids_logprobs=batch.token_ids_logprobs,
            is_extend_in_batch=batch.is_extend_in_batch,
            can_run_dp_cuda_graph=batch.can_run_dp_cuda_graph,
            global_forward_mode=batch.global_forward_mode,
            is_prefill_only=batch.is_prefill_only,
            lora_ids=batch.lora_ids,
            sampling_info=batch.sampling_info,
            req_to_token_pool=model_runner.req_to_token_pool,
            token_to_kv_pool=model_runner.token_to_kv_pool,
            attn_backend=model_runner.attn_backend,
            spec_algorithm=batch.spec_algorithm,
            spec_info=batch.spec_info,
            capture_hidden_mode=batch.capture_hidden_mode,
            input_embeds=batch.input_embeds,
            token_type_ids=batch.token_type_ids,
            tbo_split_seq_index=batch.tbo_split_seq_index,
        )
        device = model_runner.device

        if batch.extend_input_logprob_token_ids is not None:
            ret.extend_input_logprob_token_ids_gpu = (
                batch.extend_input_logprob_token_ids.to(device, non_blocking=True)
            )

        if enable_num_token_non_padded(model_runner.server_args):
            ret.num_token_non_padded = torch.tensor(
                len(batch.input_ids), dtype=torch.int32
            ).to(device, non_blocking=True)
        ret.num_token_non_padded_cpu = len(batch.input_ids)

        # For MLP sync
        if batch.global_num_tokens is not None:
            assert batch.global_num_tokens_for_logprob is not None

            # process global_num_tokens and global_num_tokens_for_logprob
            if batch.spec_info is not None:
                spec_info: SpecInput = batch.spec_info
                global_num_tokens, global_num_tokens_for_logprob = (
                    spec_info.get_spec_adjusted_global_num_tokens(batch)
                )
            else:
                global_num_tokens = batch.global_num_tokens
                global_num_tokens_for_logprob = batch.global_num_tokens_for_logprob

            ret.global_num_tokens_cpu = global_num_tokens
            ret.global_num_tokens_gpu = torch.tensor(
                global_num_tokens, dtype=torch.int64
            ).to(device, non_blocking=True)

            ret.global_num_tokens_for_logprob_cpu = global_num_tokens_for_logprob
            ret.global_num_tokens_for_logprob_gpu = torch.tensor(
                global_num_tokens_for_logprob, dtype=torch.int64
            ).to(device, non_blocking=True)

        if ret.forward_mode.is_idle():
            ret.positions = torch.empty((0,), dtype=torch.int64, device=device)
            TboForwardBatchPreparer.prepare(
                ret, is_draft_worker=model_runner.is_draft_worker
            )
            return ret

        # Override the positions with spec_info
        if (
            ret.spec_info is not None
            and getattr(ret.spec_info, "positions", None) is not None
        ):
            ret.positions = ret.spec_info.positions

        # Init position information
        if ret.forward_mode.is_decode() or ret.forward_mode.is_target_verify():
            if ret.positions is None:
                ret.positions = clamp_position(batch.seq_lens)
        else:
            assert isinstance(batch.extend_seq_lens, list)
            assert isinstance(batch.extend_prefix_lens, list)
            ret.extend_seq_lens = torch.tensor(
                batch.extend_seq_lens, dtype=torch.int32
            ).to(device, non_blocking=True)
            ret.extend_prefix_lens = torch.tensor(
                batch.extend_prefix_lens, dtype=torch.int32
            ).to(device, non_blocking=True)
            ret.extend_num_tokens = batch.extend_num_tokens
            positions, ret.extend_start_loc = compute_position(
                model_runner.server_args.attention_backend,
                ret.extend_prefix_lens,
                ret.extend_seq_lens,
                ret.extend_num_tokens,
            )
            if ret.positions is None:
                ret.positions = positions
            ret.extend_prefix_lens_cpu = batch.extend_prefix_lens
            ret.extend_seq_lens_cpu = batch.extend_seq_lens
            ret.extend_logprob_start_lens_cpu = batch.extend_logprob_start_lens

        if model_runner.model_is_mrope:
            if (
                ret.spec_info is not None
                and getattr(ret.spec_info, "positions", None) is not None
            ):
                ret._compute_spec_mrope_positions(model_runner, batch)
            else:
                ret._compute_mrope_positions(model_runner, batch)

        # Init lora information
        if model_runner.server_args.enable_lora:
            model_runner.lora_manager.prepare_lora_batch(ret)

        TboForwardBatchPreparer.prepare(
            ret, is_draft_worker=model_runner.is_draft_worker
        )

        return ret

    def merge_mm_inputs(self) -> Optional[MultimodalInputs]:
        """
        Merge all multimodal inputs in the batch into a single MultiModalInputs object.

        Returns:
            if none, current batch contains no multimodal input

        """
        if not self.mm_inputs or all(x is None for x in self.mm_inputs):
            return None
        # Filter out None values
        valid_inputs = [x for x in self.mm_inputs if x is not None]

        # TODO: is it expensive?
        # a workaround to avoid importing `MultimodalInputs`
        merged = valid_inputs[0].__class__(mm_items=[])

        # Merge remaining inputs
        for mm_input in valid_inputs:
            merged.merge(mm_input)

        return merged

    def contains_image_inputs(self) -> bool:
        if self.mm_inputs is None:
            return False
        return any(
            mm_input is not None and mm_input.contains_image_inputs()
            for mm_input in self.mm_inputs
        )

    def contains_audio_inputs(self) -> bool:
        if self.mm_inputs is None:
            return False
        return any(
            mm_input is not None and mm_input.contains_audio_inputs()
            for mm_input in self.mm_inputs
        )

    def contains_video_inputs(self) -> bool:
        if self.mm_inputs is None:
            return False
        return any(
            mm_input is not None and mm_input.contains_video_inputs()
            for mm_input in self.mm_inputs
        )

    def contains_mm_inputs(self) -> bool:
        return (
            self.contains_audio_inputs()
            or self.contains_video_inputs()
            or self.contains_image_inputs()
        )

    def _compute_spec_mrope_positions(
        self, model_runner: ModelRunner, batch: ModelWorkerBatch
    ):
        # TODO support batched deltas
        batch_size = self.seq_lens.shape[0]
        device = model_runner.device
        mm_inputs = batch.multimodal_inputs

        if batch.forward_mode.is_draft_extend():  # draft_extend_after_decode
            mrope_deltas = []
            extend_lens = []
            for batch_idx in range(batch_size):
                extend_seq_len = batch.extend_seq_lens[batch_idx]
                extend_lens.append(extend_seq_len)
                mrope_delta = (
                    torch.zeros(1, dtype=torch.int64)
                    if mm_inputs[batch_idx] is None
                    else mm_inputs[batch_idx].mrope_position_delta.squeeze(0)
                )
                mrope_deltas.append(mrope_delta.to(device=device))
            position_chunks = torch.split(batch.spec_info.positions, extend_lens)
            mrope_positions_list = [
                pos_chunk + delta
                for pos_chunk, delta in zip(position_chunks, mrope_deltas)
            ]
            next_input_positions = (
                torch.cat(mrope_positions_list, dim=0).unsqueeze(0).repeat(3, 1)
            )

        else:  # target_verify or draft_decode
            seq_positions = batch.spec_info.positions.view(batch_size, -1)
            mrope_deltas = [
                (
                    torch.tensor([0], dtype=torch.int64)
                    if mm_inputs[i] is None
                    else mm_inputs[i].mrope_position_delta.squeeze(0)
                )
                for i in range(batch_size)
            ]
            mrope_delta_tensor = torch.stack(mrope_deltas, dim=0).to(device=device)
            next_input_positions = (
                (seq_positions + mrope_delta_tensor).flatten().unsqueeze(0).repeat(3, 1)
            )

        self.mrope_positions = next_input_positions

    def _compute_mrope_positions(
        self, model_runner: ModelRunner, batch: ModelWorkerBatch
    ):
        # batch_size * [3 * seq_len]
        batch_size = self.seq_lens.shape[0]
        mrope_positions_list = [[]] * batch_size
        for batch_idx in range(batch_size):
            mm_input = batch.multimodal_inputs[batch_idx]
            if self.forward_mode.is_decode():
                # 3 * N
                if mm_input is None:
                    mrope_positions_list[batch_idx] = torch.full(
                        (3, 1),
                        self.seq_lens[batch_idx] - 1,
                        dtype=torch.int64,
                        device=model_runner.device,
                    )
                else:
                    mrope_position_deltas = mm_input.mrope_position_delta.flatten().to(
                        model_runner.device, non_blocking=True
                    )
                    mrope_positions_list[batch_idx] = (
                        (mrope_position_deltas + self.seq_lens[batch_idx] - 1)
                        .unsqueeze(0)
                        .repeat(3, 1)
                    )
            elif self.forward_mode.is_extend():
                extend_seq_len, extend_prefix_len = (
                    batch.extend_seq_lens[batch_idx],
                    batch.extend_prefix_lens[batch_idx],
                )
                if mm_input is None:
                    # text only
                    mrope_positions = torch.tensor(
                        [
                            [
                                pos
                                for pos in range(
                                    extend_prefix_len,
                                    extend_prefix_len + extend_seq_len,
                                )
                            ]
                        ]
                        * 3
                    )
                else:
                    mrope_positions = mm_input.mrope_positions[
                        :,
                        extend_prefix_len : extend_prefix_len + extend_seq_len,
                    ]
                mrope_positions_list[batch_idx] = mrope_positions

        self.mrope_positions = torch.cat(
            [pos.to(device=model_runner.device) for pos in mrope_positions_list],
            dim=1,
        ).to(dtype=torch.int64, device=model_runner.device)

    def get_max_chunk_capacity(self):
        # Maximum number of tokens in each chunk
        # TODO: Should be changed to a better value, maybe passed through server args
        return 128 * 1024

    def set_prefix_chunk_idx(self, idx: int):
        self.prefix_chunk_idx = idx

    def set_attn_attend_prefix_cache(self, attn_attend_prefix_cache: bool):
        self.attn_attend_prefix_cache = attn_attend_prefix_cache

    def prepare_chunked_kv_indices(self, device: torch.device):
        self.prefix_chunk_kv_indices = []
        for idx in range(self.num_prefix_chunks):
            chunk_starts = self.prefix_chunk_starts[idx]
            chunk_seq_lens = self.prefix_chunk_seq_lens[idx]
            chunk_cu_seq_lens = self.prefix_chunk_cu_seq_lens[idx]
            num_chunk_tokens = self.prefix_chunk_num_tokens[idx]

            chunk_kv_indices = torch.empty(
                num_chunk_tokens, dtype=torch.int32, device=device
            )

            create_chunked_prefix_cache_kv_indices[(self.batch_size,)](
                self.req_to_token_pool.req_to_token,
                self.req_pool_indices,
                chunk_starts,
                chunk_seq_lens,
                chunk_cu_seq_lens,
                chunk_kv_indices,
                self.req_to_token_pool.req_to_token.shape[1],
            )
            self.prefix_chunk_kv_indices.append(chunk_kv_indices)

    def _pad_tensor_to_size(self, tensor: torch.Tensor, size: int, *, value: int = 0):
        if value == 0:
            return torch.cat(
                [tensor, tensor.new_zeros(size - tensor.shape[0], *tensor.shape[1:])],
                dim=0,
            )
        else:
            return torch.cat(
                [
                    tensor,
                    tensor.new_full((size - tensor.shape[0], *tensor.shape[1:]), value),
                ],
                dim=0,
            )

    def prepare_mlp_sync_batch(self, model_runner: ModelRunner):
        assert self.global_num_tokens_cpu is not None
        assert self.global_num_tokens_for_logprob_cpu is not None

        global_num_tokens = self.global_num_tokens_cpu
        sync_group_size = len(global_num_tokens)
        attn_tp_size = get_attention_tp_size()

        for i in range(sync_group_size):
            # make sure that the padded length is divisible by attn_tp_size because we may need reduce-scatter across attn_tp dim.
            # there is no reduce-scatter in LM logprob, so we do not need to adjust the padded length for logprob
            global_num_tokens[i] = (
                (global_num_tokens[i] - 1) // attn_tp_size + 1
            ) * attn_tp_size

        dp_padding_mode = DpPaddingMode.get_dp_padding_mode(
            self.is_extend_in_batch, global_num_tokens
        )
        self.dp_padding_mode = dp_padding_mode

        if dp_padding_mode.is_max_len():
            # when DP gather mode is all gather, we will use
            # all_gather_into_tensor to gather hidden states, where transferred
            # tokens should be padded to the same length. We will also use
            # reduce-scatter instead of all-reduce after MLP.
            max_num_tokens = max(global_num_tokens)
            global_num_tokens = [max_num_tokens] * sync_group_size
            buffer_len = max_num_tokens * sync_group_size
        else:
            buffer_len = sum(global_num_tokens)

        if len(global_num_tokens) > 1:
            num_tokens = global_num_tokens[get_attention_dp_rank()]
        else:
            num_tokens = global_num_tokens[0]

        self.global_dp_buffer_len = buffer_len
        set_dp_buffer_len(buffer_len, num_tokens, global_num_tokens)
        set_is_extend_in_batch(self.is_extend_in_batch)

        bs = self.batch_size

        if self.forward_mode.is_decode():
            if self.is_extend_in_batch and dp_padding_mode.is_max_len():
                setattr(self, "_original_forward_mode", self.forward_mode)
                self.forward_mode = ForwardMode.EXTEND
                self.extend_num_tokens = bs
                self.extend_seq_lens = torch.full_like(self.seq_lens, 1)
                self.extend_prefix_lens = self.seq_lens - 1
                self.extend_start_loc = torch.arange(
                    bs, dtype=torch.int32, device=self.seq_lens.device
                )
                self.extend_prefix_lens_cpu = self.extend_prefix_lens.cpu()
                self.extend_seq_lens_cpu = self.extend_seq_lens.cpu()
                self.extend_logprob_start_lens_cpu = self.extend_prefix_lens_cpu
            else:
                setattr(self, "_original_batch_size", self.batch_size)
                if self.spec_info is not None:
                    bs = self.batch_size = (
                        num_tokens // self.spec_info.num_tokens_per_batch
                    )
                else:
                    bs = self.batch_size = num_tokens

        # padding
        self.input_ids = self._pad_tensor_to_size(self.input_ids, num_tokens)
        self.req_pool_indices = self._pad_tensor_to_size(self.req_pool_indices, bs)

        seq_len_fill_value = (
            model_runner.attn_backend.get_cuda_graph_seq_len_fill_value()
        )
        self.seq_lens_sum = self.seq_lens_sum + seq_len_fill_value * (
            bs - self.seq_lens.shape[0]
        )
        self.seq_lens = self._pad_tensor_to_size(
            self.seq_lens, bs, value=seq_len_fill_value
        )
        if self.seq_lens_cpu is not None:
            self.seq_lens_cpu = self._pad_tensor_to_size(
                self.seq_lens_cpu, bs, value=seq_len_fill_value
            )

        self.out_cache_loc = self._pad_tensor_to_size(self.out_cache_loc, num_tokens)
        if self.encoder_lens is not None:
            self.encoder_lens = self._pad_tensor_to_size(self.encoder_lens, bs)
        self.positions = self._pad_tensor_to_size(self.positions, num_tokens)
        self.global_num_tokens_cpu = global_num_tokens
        global_num_tokens_pinned = torch.tensor(global_num_tokens, pin_memory=True)
        self.global_num_tokens_gpu.copy_(global_num_tokens_pinned, non_blocking=True)

        if self.mrope_positions is not None:
            self.mrope_positions = self._pad_tensor_to_size(self.mrope_positions, bs)

        # TODO: check if we need to pad other tensors
        if self.extend_seq_lens is not None:
            self.extend_seq_lens = self._pad_tensor_to_size(self.extend_seq_lens, bs)

        if self.spec_info is not None and self.spec_info.is_draft_input():
            # FIXME(lsyin): remove this isinstance logic
            spec_info = self.spec_info
            self.output_cache_loc_backup = self.out_cache_loc
            self.hidden_states_backup = spec_info.hidden_states
            if spec_info.topk_p is not None:
                spec_info.topk_p = self._pad_tensor_to_size(spec_info.topk_p, bs)
            if spec_info.topk_index is not None:
                spec_info.topk_index = self._pad_tensor_to_size(
                    spec_info.topk_index, bs
                )
            if spec_info.accept_length is not None:
                spec_info.accept_length = self._pad_tensor_to_size(
                    spec_info.accept_length, bs
                )
            spec_info.hidden_states = self._pad_tensor_to_size(
                spec_info.hidden_states, num_tokens
            )

    def post_forward_mlp_sync_batch(self, logits_output: LogitsProcessorOutput):

        self.forward_mode = getattr(self, "_original_forward_mode", self.forward_mode)
        self.batch_size = getattr(self, "_original_batch_size", self.batch_size)
        bs = self.batch_size

        if self.spec_info is not None:
            if self.forward_mode.is_decode():  # draft
                num_tokens = self.hidden_states_backup.shape[0]
                self.positions = self.positions[:num_tokens]
                self.seq_lens = self.seq_lens[:bs]
                self.req_pool_indices = self.req_pool_indices[:bs]
                if self.seq_lens_cpu is not None:
                    self.seq_lens_cpu = self.seq_lens_cpu[:bs]
                logits_output.next_token_logits = logits_output.next_token_logits[
                    :num_tokens
                ]
                logits_output.hidden_states = logits_output.hidden_states[:num_tokens]
            elif self.forward_mode.is_target_verify():  # verify
                num_tokens = bs * self.spec_info.draft_token_num
                logits_output.next_token_logits = logits_output.next_token_logits[
                    :num_tokens
                ]
                logits_output.hidden_states = logits_output.hidden_states[:num_tokens]
            elif self.forward_mode.is_draft_extend():  # draft extend
                self.spec_info.accept_length = self.spec_info.accept_length[:bs]
                logits_output.next_token_logits = logits_output.next_token_logits[:bs]
                logits_output.hidden_states = logits_output.hidden_states[:bs]
            elif self.forward_mode.is_extend() or self.forward_mode.is_idle():
                logits_output.next_token_logits = logits_output.next_token_logits[:bs]
                logits_output.hidden_states = logits_output.hidden_states[:bs]

            if hasattr(self, "hidden_states_backup"):
                self.spec_info.hidden_states = self.hidden_states_backup
            if hasattr(self, "output_cache_loc_backup"):
                self.out_cache_loc = self.output_cache_loc_backup

        elif self.forward_mode.is_decode() or self.forward_mode.is_idle():
            logits_output.next_token_logits = logits_output.next_token_logits[:bs]
            if logits_output.hidden_states is not None:
                logits_output.hidden_states = logits_output.hidden_states[:bs]
        elif self.forward_mode.is_extend():
            num_tokens = self.seq_lens_sum
            logits_output.next_token_logits = logits_output.next_token_logits[
                :num_tokens
            ]
            if logits_output.hidden_states is not None:
                logits_output.hidden_states = logits_output.hidden_states[:num_tokens]

    # Here we suppose the length of each chunk is equal
    # For example, if we have 4 sequences with prefix length [256, 512, 768, 1024], prefix_chunk_len = 256
    # num_prefix_chunks = cdiv(1024, 256) = 4
    # prefix_chunk_starts = [[0, 0, 0, 0], [256, 256, 256, 256], [512, 512, 512, 512], [768, 768, 768, 768]]
    # prefix_chunk_ends = [[256, 256, 256, 256], [256, 512, 512, 512], [256, 512, 768, 768], [256, 512, 768, 1024]]
    # prefix_chunk_seq_lens = [[256, 256, 256, 256], [0, 256, 256, 256], [0, 0, 256, 256], [0, 0, 0, 256]]
    # TODO: Implement a better way to allocate chunk lengths that uses memory spaces more efficiently.
    def get_prefix_chunk_seq_lens(
        self, prefix_lens: torch.Tensor, num_prefix_chunks: int, prefix_chunk_len: int
    ):
        device = prefix_lens.device
        prefix_chunk_starts = (
            torch.arange(num_prefix_chunks, device=device, dtype=torch.int32)
            .unsqueeze(1)
            .expand(-1, self.batch_size)
            * prefix_chunk_len
        )
        prefix_chunk_ends = torch.min(
            prefix_lens.unsqueeze(0),
            prefix_chunk_starts + prefix_chunk_len,
        ).to(torch.int32)

        prefix_chunk_seq_lens = (
            (prefix_chunk_ends - prefix_chunk_starts).clamp(min=0).to(torch.int32)
        )

        return prefix_chunk_starts, prefix_chunk_seq_lens

    # Called before each attention module if using chunked kv cache for prefill
    # Some of the codes are adapted from https://github.com/vllm-project/vllm/blob/main/vllm/v1/attention/backends/mla/common.py
    def prepare_chunked_prefix_cache_info(self, device: torch.device):

        from sglang.srt.mem_cache.memory_pool import MLATokenToKVPool

        assert isinstance(
            self.token_to_kv_pool, MLATokenToKVPool
        ), "Currently chunked prefix cache can only be used by Deepseek models"

        if self.prefix_chunk_len is not None:
            # Chunked kv cache info already prepared by prior modules
            return

        self.prefix_chunk_idx = -1

        # chunk_capacity is the maximum number of tokens in each chunk
        chunk_capacity = self.get_max_chunk_capacity()
        self.prefix_chunk_len = chunk_capacity // self.batch_size

        self.num_prefix_chunks = (
            max(self.extend_prefix_lens_cpu) + self.prefix_chunk_len - 1
        ) // self.prefix_chunk_len

        # Here we compute chunk lens twice to avoid stream sync, once on gpu and once on cpu.
        prefix_chunk_starts_cuda, prefix_chunk_seq_lens_cuda = (
            self.get_prefix_chunk_seq_lens(
                self.extend_prefix_lens,
                self.num_prefix_chunks,
                self.prefix_chunk_len,
            )
        )
        _, prefix_chunk_seq_lens_cpu = self.get_prefix_chunk_seq_lens(
            torch.tensor(self.extend_prefix_lens_cpu),
            self.num_prefix_chunks,
            self.prefix_chunk_len,
        )
        self.prefix_chunk_starts = prefix_chunk_starts_cuda
        self.prefix_chunk_seq_lens = prefix_chunk_seq_lens_cuda

        # Metadata for attention backend
        self.prefix_chunk_cu_seq_lens = torch.zeros(
            self.num_prefix_chunks,
            self.batch_size + 1,
            device=device,
            dtype=torch.int32,
        )
        self.prefix_chunk_cu_seq_lens[:, 1:] = prefix_chunk_seq_lens_cuda.cumsum(
            dim=1
        ).to(torch.int32)
        self.prefix_chunk_max_seq_lens = prefix_chunk_seq_lens_cpu.max(
            dim=1
        ).values.tolist()

        self.prefix_chunk_num_tokens = prefix_chunk_seq_lens_cpu.sum(dim=1).tolist()
        assert max(self.prefix_chunk_num_tokens) <= self.get_max_chunk_capacity()

        # Precompute the kv indices for each chunk
        self.prepare_chunked_kv_indices(device)

    @property
    def can_run_tbo(self):
        return self.tbo_split_seq_index is not None


def enable_num_token_non_padded(server_args):
    return get_moe_expert_parallel_world_size() > 1


class PPProxyTensors:
    # adapted from https://github.com/vllm-project/vllm/blob/d14e98d924724b284dc5eaf8070d935e214e50c0/vllm/sequence.py#L1103
    tensors: Dict[str, torch.Tensor]

    def __init__(self, tensors):
        # manually define this function, so that
        # Dynamo knows `IntermediateTensors()` comes from this file.
        # Otherwise, dataclass will generate this function by evaluating
        # a string, and we will lose the information about the source file.
        self.tensors = tensors

    def __getitem__(self, key: Union[str, slice]):
        if isinstance(key, str):
            return self.tensors[key]
        elif isinstance(key, slice):
            return self.__class__({k: v[key] for k, v in self.tensors.items()})

    def __setitem__(self, key: str, value: torch.Tensor):
        self.tensors[key] = value

    def __len__(self):
        return len(self.tensors)

    def __eq__(self, other: object):
        return isinstance(other, self.__class__) and self

    def __repr__(self) -> str:
        return f"PPProxyTensors(tensors={self.tensors})"


def compute_position(
    attn_backend: str,
    extend_prefix_lens: torch.Tensor,
    extend_seq_lens: torch.Tensor,
    extend_seq_lens_sum: int,
):
    if support_triton(attn_backend):
        positions, extend_start_loc = compute_position_triton(
            extend_prefix_lens,
            extend_seq_lens,
            extend_seq_lens_sum,
        )
    else:
        positions, extend_start_loc = compute_position_torch(
            extend_prefix_lens, extend_seq_lens
        )
    return positions, extend_start_loc


def compute_position_triton(
    extend_prefix_lens: torch.Tensor, extend_seq_lens: torch.Tensor, extend_seq_lens_sum
):
    """Compute positions. It is a fused version of `compute_position_torch`."""
    batch_size = extend_seq_lens.shape[0]
    has_prefix = extend_prefix_lens.shape[0] == batch_size

    positions = torch.empty(
        extend_seq_lens_sum, dtype=torch.int64, device=extend_seq_lens.device
    )
    extend_start_loc = torch.empty(
        batch_size, dtype=torch.int32, device=extend_seq_lens.device
    )

    # Launch kernel
    compute_position_kernel[(batch_size,)](
        positions,
        extend_start_loc,
        extend_prefix_lens,
        extend_seq_lens,
        has_prefix,
    )

    return positions, extend_start_loc


@triton.jit
def compute_position_kernel(
    positions,
    extend_start_loc,
    extend_prefix_lens,
    extend_seq_lens,
    has_prefix: tl.constexpr,
):
    BLOCK_SIZE: tl.constexpr = 512
    pid = tl.program_id(0).to(tl.int64)

    prefix_len = tl.load(extend_prefix_lens + pid) if has_prefix else 0
    seq_len = tl.load(extend_seq_lens + pid)

    # NOTE: This can be slow for large bs
    cumsum_start = tl.cast(0, tl.int64)
    for i in range(pid):
        cumsum_start += tl.load(extend_seq_lens + i)

    num_loop = tl.cdiv(seq_len, BLOCK_SIZE)
    for i in range(num_loop):
        offset = tl.arange(0, BLOCK_SIZE) + i * BLOCK_SIZE
        tl.store(
            positions + cumsum_start + offset,
            prefix_len + offset,
            mask=offset < seq_len,
        )
    tl.store(extend_start_loc + pid, cumsum_start)


def compute_position_torch(
    extend_prefix_lens: torch.Tensor, extend_seq_lens: torch.Tensor
):
    positions = torch.cat(
        [
            torch.arange(
                prefix_len, prefix_len + extend_len, device=extend_prefix_lens.device
            )
            for prefix_len, extend_len in zip(extend_prefix_lens, extend_seq_lens)
        ],
        axis=0,
    )
    extend_start_loc = torch.zeros_like(extend_seq_lens)
    extend_start_loc[1:] = torch.cumsum(extend_seq_lens[:-1], dim=0)
    return positions.to(torch.int64), extend_start_loc


@torch.compile(dynamic=True, backend=get_compiler_backend(), disable=_is_npu)
def clamp_position(seq_lens):
    return torch.clamp((seq_lens - 1), min=0).to(torch.int64)


@triton.jit
def create_chunked_prefix_cache_kv_indices(
    req_to_token_ptr,  # (max_batch, max_context_len,)
    req_pool_indices_ptr,  # (batch_size,)
    chunk_start_idx_ptr,  # (batch_size,)
    chunk_seq_lens_ptr,  # (batch_size,)
    chunk_cu_seq_lens_ptr,  # (batch_size + 1,)
    chunk_kv_indices_ptr,  # (num_chunk_tokens,)
    req_to_token_ptr_stride: tl.constexpr,
):
    BLOCK_SIZE: tl.constexpr = 512
    pid = tl.program_id(axis=0)

    # find the req pool idx, this is for batch to token
    req_pool_index = tl.load(req_pool_indices_ptr + pid)
    chunk_kv_indices_offset = tl.load(chunk_cu_seq_lens_ptr + pid)

    # get the token positions of current chunk
    chunk_start_pos = tl.load(chunk_start_idx_ptr + pid).to(tl.int32)
    chunk_seq_len = tl.load(chunk_seq_lens_ptr + pid).to(tl.int32)

    num_loop = tl.cdiv(chunk_seq_len, BLOCK_SIZE)
    for i in range(num_loop):
        offset = tl.arange(0, BLOCK_SIZE) + i * BLOCK_SIZE
        mask = offset < chunk_seq_len
        data = tl.load(
            req_to_token_ptr
            + req_pool_index * req_to_token_ptr_stride
            + chunk_start_pos
            + offset,
            mask=mask,
        )
        tl.store(
            chunk_kv_indices_ptr + chunk_kv_indices_offset + offset, data, mask=mask
        )<|MERGE_RESOLUTION|>--- conflicted
+++ resolved
@@ -89,15 +89,7 @@
             self == ForwardMode.EXTEND
             or self == ForwardMode.MIXED
             or self == ForwardMode.DRAFT_EXTEND
-<<<<<<< HEAD
             or self == ForwardMode.DRAFT_EXTEND_V2
-=======
-            or (
-                self == ForwardMode.DRAFT_EXTEND_V2
-                if include_draft_extend_v2
-                else False
-            )
->>>>>>> 87a92e45
             or self == ForwardMode.TARGET_VERIFY
         )
 
