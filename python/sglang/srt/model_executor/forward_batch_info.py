--- conflicted
+++ resolved
@@ -209,9 +209,6 @@
             sampling_info=batch.sampling_info,
         )
 
-<<<<<<< HEAD
-        if not batch.forward_mode.is_decode():
-=======
         # Init position information
         if not ret.forward_mode.is_decode():
             ret.positions = torch.concat(
@@ -223,7 +220,6 @@
                 ],
                 axis=0,
             )
->>>>>>> 8bee20f8
             ret.image_inputs = batch.image_inputs
             ret.extend_seq_lens = torch.tensor(
                 batch.extend_seq_lens, dtype=torch.int32
