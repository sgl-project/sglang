--- conflicted
+++ resolved
@@ -492,11 +492,12 @@
         forward_batch: ForwardBatch,
         **kwargs,
     ) -> Union[LogitsProcessorOutput, PPProxyTensors]:
-<<<<<<< HEAD
-        # Replay
         with enable_piecewise_cuda_graph():
-            self.model_runner.attn_backend.init_forward_metadata(forward_batch)
+            if self.model_runner.tp_group.ca_comm is not None:
+                old_ca_disable = self.model_runner.tp_group.ca_comm.disabled
+                self.model_runner.tp_group.ca_comm.disabled = True
             static_forward_batch = self.replay_prepare(forward_batch, **kwargs)
+            # Replay
             with set_forward_context(static_forward_batch, self.attention_layers):
                 with set_compiled(True):
                     output = self.model_runner.model.forward(
@@ -507,9 +508,7 @@
                     )
                 if isinstance(output, LogitsProcessorOutput):
                     return LogitsProcessorOutput(
-                        next_token_logits=output.next_token_logits[
-                            : self.raw_num_tokens
-                        ],
+                        next_token_logits=output.next_token_logits[: self.raw_num_tokens],
                         hidden_states=(
                             output.hidden_states[: self.raw_num_tokens]
                             if output.hidden_states is not None
@@ -522,38 +521,8 @@
                     raise NotImplementedError(
                         "PPProxyTensors is not supported in PiecewiseCudaGraphRunner yet."
                     )
-=======
-        if self.model_runner.tp_group.ca_comm is not None:
-            old_ca_disable = self.model_runner.tp_group.ca_comm.disabled
-            self.model_runner.tp_group.ca_comm.disabled = True
-        static_forward_batch = self.replay_prepare(forward_batch, **kwargs)
-        # Replay
-        with set_forward_context(static_forward_batch, self.attention_layers):
-            with set_compiled(True):
-                output = self.model_runner.model.forward(
-                    static_forward_batch.input_ids,
-                    static_forward_batch.positions,
-                    static_forward_batch,
-                    **kwargs,
-                )
-            if isinstance(output, LogitsProcessorOutput):
-                return LogitsProcessorOutput(
-                    next_token_logits=output.next_token_logits[: self.raw_num_tokens],
-                    hidden_states=(
-                        output.hidden_states[: self.raw_num_tokens]
-                        if output.hidden_states is not None
-                        else None
-                    ),
-                )
-            else:
-                assert isinstance(output, PPProxyTensors)
-                # TODO(Yuwei): support PP Support
-                raise NotImplementedError(
-                    "PPProxyTensors is not supported in PiecewiseCudaGraphRunner yet."
-                )
-        if self.model_runner.tp_group.ca_comm is not None:
-            self.model_runner.tp_group.ca_comm.disabled = old_ca_disable
->>>>>>> 899453ac
+            if self.model_runner.tp_group.ca_comm is not None:
+                self.model_runner.tp_group.ca_comm.disabled = old_ca_disable
 
     def get_spec_info(self, num_tokens: int):
         spec_info = None
