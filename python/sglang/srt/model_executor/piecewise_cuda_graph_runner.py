--- conflicted
+++ resolved
@@ -61,53 +61,6 @@
 
 
 @contextmanager
-<<<<<<< HEAD
-=======
-def disable_ca_comm(tp_group):
-    """
-    Context manager to temporarily disable custom allreduce communication.
-
-    This is used during Piecewise CUDA graph capture to avoid custom allreduce operations
-    that may not be compatible with graph capture.
-
-    TODO(yuwei): Fix this
-    """
-    if tp_group.ca_comm is None:
-        yield
-        return
-
-    original_disabled = tp_group.ca_comm.disabled
-    tp_group.ca_comm.original_disabled = original_disabled
-    try:
-        tp_group.ca_comm.disabled = True
-        yield
-    finally:
-        tp_group.ca_comm.disabled = original_disabled
-
-
-@contextmanager
-def use_original_ca_comm(tp_group):
-    """
-    For the module not in piecewise cuda graph capture, use the original custom allreduce communication.
-    This is a no-op if not using piecewise cuda graph because .disabled == .original_disabled
-
-    TODO(Byron): remove this once custom allreduce is enabled in piecewise cuda graph
-    """
-    if tp_group.ca_comm is None:
-        yield
-        return
-
-    current_disabled = tp_group.ca_comm.disabled
-    original_disabled = tp_group.ca_comm.original_disabled
-    try:
-        tp_group.ca_comm.disabled = original_disabled
-        yield
-    finally:
-        tp_group.ca_comm.disabled = current_disabled
-
-
-@contextmanager
->>>>>>> 4addb602
 def freeze_gc(enable_cudagraph_gc: bool):
     """
     Optimize garbage collection during CUDA graph capture.
