--- conflicted
+++ resolved
@@ -346,13 +346,8 @@
                 forward_batch,
             )
 
-<<<<<<< HEAD
     def get_cache_loc_dtype(self):
-        return torch.int64
-=======
-    def _cache_loc_dtype(self):
         return torch.int64 if not is_npu() else torch.int32
->>>>>>> df111bc0
 
     def can_run(self, forward_batch: ForwardBatch):
         num_tokens = len(forward_batch.input_ids)
