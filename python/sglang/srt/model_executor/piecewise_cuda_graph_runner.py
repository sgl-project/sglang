# Copyright 2023-2024 SGLang Team
# Licensed under the Apache License, Version 2.0 (the "License");
# you may not use this file except in compliance with the License.
# You may obtain a copy of the License at
#
#     http://www.apache.org/licenses/LICENSE-2.0
#
# Unless required by applicable law or agreed to in writing, software
# distributed under the License is distributed on an "AS IS" BASIS,
# WITHOUT WARRANTIES OR CONDITIONS OF ANY KIND, either express or implied.
# See the License for the specific language governing permissions and
# limitations under the License.
# ==============================================================================
"""Run the model with cuda graph and torch.compile."""

from __future__ import annotations

import bisect
import gc
import logging
from contextlib import contextmanager
from typing import TYPE_CHECKING, Union

import torch
import tqdm

from sglang.srt.compilation.compilation_config import CompilationConfig
from sglang.srt.compilation.compile import install_torch_compiled, set_compiled
from sglang.srt.compilation.piecewise_context_manager import set_forward_context
from sglang.srt.custom_op import CustomOp
from sglang.srt.distributed import get_tensor_model_parallel_rank
from sglang.srt.distributed.device_communicators.pynccl_allocator import (
    set_graph_pool_id,
)
from sglang.srt.layers.dp_attention import (
    DpPaddingMode,
    get_attention_tp_rank,
    get_attention_tp_size,
    set_dp_buffer_len,
    set_is_extend_in_batch,
)
from sglang.srt.layers.logits_processor import LogitsProcessorOutput
from sglang.srt.layers.torchao_utils import save_gemlite_cache
from sglang.srt.model_executor.forward_batch_info import (
    CaptureHiddenMode,
    ForwardBatch,
    ForwardMode,
    PPProxyTensors,
)
from sglang.srt.two_batch_overlap import TboCudaGraphRunnerPlugin
from sglang.srt.utils import get_available_gpu_memory, is_npu, log_info_on_rank0

logger = logging.getLogger(__name__)

if TYPE_CHECKING:
    from sglang.srt.model_executor.model_runner import ModelRunner

_in_piecewise_cuda_graph = False


def is_in_piecewise_cuda_graph():
    return _in_piecewise_cuda_graph


@contextmanager
def enable_piecewise_cuda_graph():
    global _in_piecewise_cuda_graph
    _in_piecewise_cuda_graph = True

    yield

    _in_piecewise_cuda_graph = False


@contextmanager
def freeze_gc(enable_cudagraph_gc: bool):
    """
    Optimize garbage collection during CUDA graph capture.
    Clean up, then freeze all remaining objects from being included
    in future collections if GC is disabled during capture.
    """
    gc.collect()
    should_freeze = not enable_cudagraph_gc
    if should_freeze:
        gc.freeze()
    try:
        yield
    finally:
        if should_freeze:
            gc.unfreeze()


def _to_torch(model: torch.nn.Module, reverse: bool, num_tokens: int):
    for sub in model._modules.values():
        if isinstance(sub, CustomOp):
            if reverse:
                sub.leave_torch_compile()
            else:
                sub.enter_torch_compile(num_tokens=num_tokens)
        if isinstance(sub, torch.nn.Module):
            _to_torch(sub, reverse, num_tokens)


@contextmanager
def patch_model(model: torch.nn.Module, compiler: str):
    try:
        if compiler != "eager":
            _to_torch(model, reverse=False, num_tokens=16)
        yield model
    finally:
        _to_torch(model, reverse=True, num_tokens=16)


# Reuse this memory pool across all cuda graph runners.
global_graph_memory_pool = None


def get_global_graph_memory_pool():
    return global_graph_memory_pool


def set_global_graph_memory_pool(val):
    global global_graph_memory_pool
    global_graph_memory_pool = val


def set_torch_compile_config():
    import torch._dynamo.config

    # Resolve torch._dynamo.exc.FailOnRecompileLimitHit
    torch._dynamo.config.accumulated_cache_size_limit = 1024
    if hasattr(torch._dynamo.config, "cache_size_limit"):
        torch._dynamo.config.cache_size_limit = 1024


class PiecewiseCudaGraphRunner:
    """A PiecewiseCudaGraphRunner runs the forward pass of a model with cuda graph and torch.compile."""

    def __init__(self, model_runner: ModelRunner):
        # Parse args
        self.model_runner = model_runner
        self.device = model_runner.device
        self.device_module = torch.get_device_module(self.device)
        self.graphs = {}
        self.output_buffers = {}
        self.tp_size = model_runner.server_args.tp_size
        self.dp_size = model_runner.server_args.dp_size
        self.pp_size = model_runner.server_args.pp_size

        self.attn_tp_size = get_attention_tp_size()
        self.attn_tp_rank = get_attention_tp_rank()

        set_torch_compile_config()

        assert (
            self.model_runner.server_args.piecewise_cuda_graph_tokens is not None
        ), "piecewise_cuda_graph_tokens is not set"
        assert self.model_runner.server_args.piecewise_cuda_graph_compiler in [
            "eager",
            "inductor",
        ], "By now, only eager and inductor are supported for piecewise cuda graph compiler."
        self.compile_config = CompilationConfig(
            self.model_runner.server_args.piecewise_cuda_graph_tokens,
            self.model_runner.server_args.piecewise_cuda_graph_compiler,
        )

        # Batch sizes to capture
        self.capture_num_tokens = self.compile_config.get_capture_sizes()
        log_info_on_rank0(
            logger, f"Capture cuda graph num tokens {self.capture_num_tokens}"
        )
        self.capture_forward_mode = ForwardMode.EXTEND
        self.capture_hidden_mode = CaptureHiddenMode.NULL

        # If returning hidden states is enabled, set initial capture hidden mode to full to avoid double-capture on startup
        if model_runner.server_args.enable_return_hidden_states:
            self.capture_hidden_mode = CaptureHiddenMode.FULL

        self.max_num_tokens = max(self.capture_num_tokens)

        # Graph inputs
        with torch.device(self.device):
            self.input_ids = torch.zeros((self.max_num_tokens,), dtype=torch.int64)
            self.out_cache_loc = torch.zeros(
                (self.max_num_tokens,), dtype=self._cache_loc_dtype()
            )
            self.positions = torch.zeros((self.max_num_tokens,), dtype=torch.int64)
            self.tbo_plugin = TboCudaGraphRunnerPlugin()

        self.attention_layers = self.model_runner.attention_layers

        if get_global_graph_memory_pool() is None:
            set_global_graph_memory_pool(self.device_module.graph_pool_handle())
        # Set graph pool id globally to be able to use symmetric memory
        set_graph_pool_id(get_global_graph_memory_pool())

        with enable_piecewise_cuda_graph():
            with patch_model(
                self.model_runner.model.model, self.compile_config.compiler
            ) as patched_model:
                install_torch_compiled(
                    patched_model,
                    fullgraph=True,
                    dynamic_arg_dims=None,
                    compile_config=self.compile_config,
                    graph_pool=get_global_graph_memory_pool(),
                )

                with set_compiled(True):
                    self.warmup_and_capture()

                # Capture
                try:
                    self.capture()
                except RuntimeError as e:
                    raise Exception(
                        f"Capture cuda graph failed: {e}\n{PIECEWISE_CUDA_GRAPH_CAPTURE_FAILED_MSG}"
                    )

        self.raw_num_tokens = 0

    def warmup_and_capture(self):
        num_tokens = 2
        with torch.device(self.device):
            forward_batch = ForwardBatch(
                forward_mode=ForwardMode.EXTEND,
                batch_size=1,
                input_ids=torch.randint(0, 100, (num_tokens,), device=self.device),
                req_pool_indices=torch.arange(1, device=self.device),
                seq_lens=torch.tensor([num_tokens], device=self.device),
                next_token_logits_buffer=None,
                orig_seq_lens=torch.tensor([num_tokens], device=self.device),
                seq_lens_cpu=torch.tensor([num_tokens], device="cpu"),
                req_to_token_pool=self.model_runner.req_to_token_pool,
                token_to_kv_pool=self.model_runner.token_to_kv_pool,
                attn_backend=self.model_runner.attn_backend,
<<<<<<< HEAD
                out_cache_loc=torch.randint(
                    0,
                    100,
                    (num_tokens,),
                    device=self.device,
                    dtype=self._cache_loc_dtype(),
=======
                out_cache_loc=torch.zeros(
                    (num_tokens,), device=self.device, dtype=self._cache_loc_dtype()
>>>>>>> 37c40a87
                ),
                seq_lens_sum=num_tokens,
                encoder_lens=None,
                return_logprob=False,
                extend_seq_lens=torch.tensor([num_tokens], device=self.device),
                extend_prefix_lens=torch.tensor([num_tokens], device=self.device),
                extend_start_loc=torch.tensor([0], device=self.device),
                extend_prefix_lens_cpu=torch.tensor([num_tokens], device="cpu"),
                extend_seq_lens_cpu=torch.tensor([num_tokens], device="cpu"),
                extend_logprob_start_lens_cpu=torch.tensor([num_tokens], device="cpu"),
                positions=torch.arange(num_tokens, device=self.device),
                global_num_tokens_gpu=None,
                global_num_tokens_for_logprob_gpu=None,
                dp_padding_mode=DpPaddingMode.get_default_mode_in_cuda_graph(),
                global_dp_buffer_len=None,
                mrope_positions=None,
                spec_algorithm=None,
                spec_info=None,
                capture_hidden_mode=CaptureHiddenMode.NULL,
                num_token_non_padded=None,
                global_forward_mode=ForwardMode.EXTEND,
                lora_ids=None,
            )

        # Attention backend
        self.model_runner.attn_backend.init_forward_metadata(forward_batch)

        with set_forward_context(forward_batch, self.attention_layers):
            _ = self.model_runner.model.forward(
                forward_batch.input_ids,
                forward_batch.positions,
                forward_batch,
            )

    def _cache_loc_dtype(self):
        return torch.int64 if not is_npu() else torch.int32

    def can_run(self, forward_batch: ForwardBatch):
        num_tokens = len(forward_batch.input_ids)
        # TODO(yuwei): support return input_ids' logprob
        if forward_batch.return_logprob:
            for start_len, seq_len in zip(
                forward_batch.extend_logprob_start_lens_cpu,
                forward_batch.extend_seq_lens_cpu,
            ):
                if start_len is not None and start_len < seq_len:
                    return False
        if num_tokens <= self.max_num_tokens:
            return True
        return False

    def capture(self) -> None:
        # Trigger CUDA graph capture for specific shapes.
        # Capture the large shapes first so that the smaller shapes
        # can reuse the memory pool allocated for the large shapes.
        with freeze_gc(self.model_runner.server_args.enable_cudagraph_gc):
            if self.model_runner.tp_group.ca_comm is not None:
                old_ca_disable = self.model_runner.tp_group.ca_comm.disabled
                self.model_runner.tp_group.ca_comm.disabled = True
            avail_mem = get_available_gpu_memory(
                self.model_runner.device,
                self.model_runner.gpu_id,
                empty_cache=False,
            )
            # Reverse the order to enable better memory sharing across cuda graphs.
            capture_range = (
                tqdm.tqdm(list(reversed(self.capture_num_tokens)))
                if get_tensor_model_parallel_rank() == 0
                else reversed(self.capture_num_tokens)
            )
            for i, num_tokens in enumerate(capture_range):
                if get_tensor_model_parallel_rank() == 0:
                    avail_mem = get_available_gpu_memory(
                        self.model_runner.device,
                        self.model_runner.gpu_id,
                        empty_cache=False,
                    )
                    capture_range.set_description(
                        f"Capturing num tokens ({num_tokens=} {avail_mem=:.2f} GB)"
                    )

                with set_compiled(True):
                    self.capture_one_batch_size(num_tokens)

                # Save gemlite cache after each capture
                save_gemlite_cache()
            if self.model_runner.tp_group.ca_comm is not None:
                self.model_runner.tp_group.ca_comm.disabled = old_ca_disable

    def capture_one_batch_size(self, num_tokens: int):
        bs = 1

        # Graph inputs
        input_ids = self.input_ids[:num_tokens]
        out_cache_loc = self.out_cache_loc[:num_tokens]
        positions = self.positions[:num_tokens]

        # pipeline parallelism
        if self.pp_size > 1:
            pp_proxy_tensors = PPProxyTensors(
                {k: v[:num_tokens] for k, v in self.pp_proxy_tensors.items()}
            )

        global_dp_buffer_len = None

        if self.model_runner.server_args.enable_lora:
            # It is safe to capture CUDA graph using empty LoRA id, as the LoRA kernels will always be launched whenever
            # `--enable-lora` is set to True (and return immediately if the LoRA id is empty for perf optimization).
            lora_ids = [None] * bs
        else:
            lora_ids = None

        with torch.device(self.device):
            forward_batch = ForwardBatch(
                forward_mode=ForwardMode.EXTEND,
                batch_size=bs,
                input_ids=input_ids,
                req_pool_indices=torch.arange(bs, device=self.device),
                seq_lens=torch.tensor([num_tokens], device=self.device),
                next_token_logits_buffer=None,
                orig_seq_lens=torch.tensor([num_tokens], device=self.device),
                seq_lens_cpu=torch.tensor([num_tokens], device="cpu"),
                req_to_token_pool=self.model_runner.req_to_token_pool,
                token_to_kv_pool=self.model_runner.token_to_kv_pool,
                attn_backend=self.model_runner.attn_backend,
                out_cache_loc=out_cache_loc,
                seq_lens_sum=num_tokens,
                encoder_lens=None,
                return_logprob=False,
                extend_seq_lens=torch.tensor([num_tokens], device=self.device),
                extend_prefix_lens=torch.tensor([num_tokens], device=self.device),
                extend_start_loc=torch.tensor([0], device=self.device),
                extend_prefix_lens_cpu=torch.tensor([num_tokens], device="cpu"),
                extend_seq_lens_cpu=torch.tensor([num_tokens], device="cpu"),
                extend_logprob_start_lens_cpu=torch.tensor([num_tokens], device="cpu"),
                positions=positions,
                global_num_tokens_gpu=None,
                global_num_tokens_for_logprob_gpu=None,
                dp_padding_mode=DpPaddingMode.get_default_mode_in_cuda_graph(),
                global_dp_buffer_len=None,
                mrope_positions=None,
                spec_algorithm=None,
                spec_info=None,
                capture_hidden_mode=CaptureHiddenMode.NULL,
                num_token_non_padded=None,
                global_forward_mode=ForwardMode.EXTEND,
                lora_ids=None,
            )
            self.tbo_plugin.capture_one_batch_size(forward_batch, num_tokens=num_tokens)

        if lora_ids is not None:
            self.model_runner.lora_manager.prepare_lora_batch(forward_batch)

        self.model_runner.attn_backend.init_forward_metadata(forward_batch)

        # Run and capture
        def run_once():
            # Clean intermediate result cache for DP attention
            forward_batch.dp_local_start_pos = forward_batch.dp_local_num_tokens = None
            set_dp_buffer_len(
                global_dp_buffer_len,
                num_tokens,
                forward_batch.dp_padding_mode.is_max_len(),
            )
            # FIXME: the implementation is hacky. `is_extend_in_batch`` is for determining the deepep mode.
            # It is True in this context but we need to set it to use low latency deepep mode.
            set_is_extend_in_batch(False)

            kwargs = {}
            with set_forward_context(forward_batch, self.attention_layers):
                self.model_runner.model.forward(
                    forward_batch.input_ids,
                    forward_batch.positions,
                    forward_batch,
                    **kwargs,
                )
            return

        for _ in range(3):
            self.device_module.synchronize()
            self.model_runner.tp_group.barrier()
            run_once()

        return

    def replay_prepare(
        self,
        forward_batch: ForwardBatch,
        **kwargs,
    ):
        num_tokens = len(forward_batch.input_ids)
        index = bisect.bisect_left(self.capture_num_tokens, num_tokens)
        static_num_tokens = self.capture_num_tokens[index]
        self.raw_num_tokens = num_tokens
        if static_num_tokens != num_tokens:
            self.out_cache_loc.zero_()
        bs = forward_batch.batch_size

        self.input_ids[:num_tokens].copy_(forward_batch.input_ids)
        self.positions[:num_tokens].copy_(forward_batch.positions)
        self.out_cache_loc[:num_tokens].copy_(forward_batch.out_cache_loc)

        input_ids = self.input_ids[:static_num_tokens]
        positions = self.positions[:static_num_tokens]
        out_cache_loc = self.out_cache_loc[:static_num_tokens]

        next_token_logits_buffer = None
        mrope_positions = None

        static_forward_batch = ForwardBatch(
            forward_mode=forward_batch.forward_mode,
            batch_size=bs,
            input_ids=input_ids,
            req_pool_indices=forward_batch.req_pool_indices,
            seq_lens=forward_batch.seq_lens,
            next_token_logits_buffer=next_token_logits_buffer,
            orig_seq_lens=forward_batch.orig_seq_lens,
            seq_lens_cpu=forward_batch.seq_lens_cpu,
            req_to_token_pool=self.model_runner.req_to_token_pool,
            token_to_kv_pool=self.model_runner.token_to_kv_pool,
            attn_backend=self.model_runner.attn_backend,
            out_cache_loc=out_cache_loc,
            seq_lens_sum=forward_batch.seq_lens_sum,
            encoder_lens=forward_batch.encoder_lens,
            return_logprob=False,
            extend_seq_lens=forward_batch.extend_seq_lens,
            extend_prefix_lens=forward_batch.extend_prefix_lens,
            extend_start_loc=forward_batch.extend_start_loc,
            extend_prefix_lens_cpu=forward_batch.extend_prefix_lens_cpu,
            extend_seq_lens_cpu=forward_batch.extend_seq_lens_cpu,
            extend_logprob_start_lens_cpu=forward_batch.extend_logprob_start_lens_cpu,
            extend_num_tokens=forward_batch.extend_num_tokens,
            extend_input_logprob_token_ids_gpu=forward_batch.extend_input_logprob_token_ids_gpu,
            positions=positions,
            global_num_tokens_gpu=forward_batch.global_num_tokens_gpu,
            global_num_tokens_for_logprob_gpu=forward_batch.global_num_tokens_for_logprob_gpu,
            dp_padding_mode=forward_batch.dp_padding_mode,
            global_dp_buffer_len=forward_batch.global_dp_buffer_len,
            mrope_positions=mrope_positions,
            spec_algorithm=forward_batch.spec_algorithm,
            spec_info=forward_batch.spec_info,
            capture_hidden_mode=forward_batch.capture_hidden_mode,
            num_token_non_padded=forward_batch.num_token_non_padded,
            global_forward_mode=forward_batch.global_forward_mode,
            lora_ids=forward_batch.lora_ids,
            sampling_info=forward_batch.sampling_info,
            mm_inputs=forward_batch.mm_inputs,
            temp_scaled_logprobs=forward_batch.temp_scaled_logprobs,
            temperature=forward_batch.temperature,
            top_p_normalized_logprobs=forward_batch.top_p_normalized_logprobs,
            top_p=forward_batch.top_p,
        )

        return static_forward_batch

    def replay(
        self,
        forward_batch: ForwardBatch,
        **kwargs,
    ) -> Union[LogitsProcessorOutput, PPProxyTensors]:
        with enable_piecewise_cuda_graph():
            if self.model_runner.tp_group.ca_comm is not None:
                old_ca_disable = self.model_runner.tp_group.ca_comm.disabled
                self.model_runner.tp_group.ca_comm.disabled = True
            self.model_runner.attn_backend.init_forward_metadata(forward_batch)
            static_forward_batch = self.replay_prepare(forward_batch, **kwargs)
            # Replay
            with set_forward_context(static_forward_batch, self.attention_layers):
                with set_compiled(True):
                    output = self.model_runner.model.forward(
                        static_forward_batch.input_ids,
                        static_forward_batch.positions,
                        static_forward_batch,
                        **kwargs,
                    )
                if isinstance(output, LogitsProcessorOutput):
                    return LogitsProcessorOutput(
                        next_token_logits=output.next_token_logits[
                            : self.raw_num_tokens
                        ],
                        hidden_states=(
                            output.hidden_states[: self.raw_num_tokens]
                            if output.hidden_states is not None
                            else None
                        ),
                    )
                else:
                    assert isinstance(output, PPProxyTensors)
                    # TODO(Yuwei): support PP Support
                    raise NotImplementedError(
                        "PPProxyTensors is not supported in PiecewiseCudaGraphRunner yet."
                    )
            if self.model_runner.tp_group.ca_comm is not None:
                self.model_runner.tp_group.ca_comm.disabled = old_ca_disable

    def get_spec_info(self, num_tokens: int):
        spec_info = None
        if (
            self.model_runner.spec_algorithm.is_eagle()
            or self.model_runner.spec_algorithm.is_standalone()
        ):
            from sglang.srt.speculative.eagle_utils import EagleVerifyInput

            if self.model_runner.is_draft_worker:
                raise RuntimeError("This should not happen.")
            else:
                spec_info = EagleVerifyInput(
                    draft_token=None,
                    custom_mask=self.custom_mask,
                    positions=None,
                    retrive_index=None,
                    retrive_next_token=None,
                    retrive_next_sibling=None,
                    retrive_cum_len=None,
                    spec_steps=self.model_runner.server_args.speculative_num_steps,
                    topk=self.model_runner.server_args.speculative_eagle_topk,
                    draft_token_num=self.model_runner.server_args.speculative_num_draft_tokens,
                    capture_hidden_mode=CaptureHiddenMode.FULL,
                    seq_lens_sum=None,
                    seq_lens_cpu=None,
                )

        return spec_info


PIECEWISE_CUDA_GRAPH_CAPTURE_FAILED_MSG = (
    "Possible solutions:\n"
    "1. set --mem-fraction-static to a smaller value (e.g., 0.8 or 0.7)\n"
    "2. set --piecewise-cuda-graph-max-tokens to a smaller value (e.g., 512)\n"
    "3. disable Piecewise CUDA graph by unset --enable-piecewise-cuda-graph\n"
    "Open an issue on GitHub https://github.com/sgl-project/sglang/issues/new/choose \n"
)<|MERGE_RESOLUTION|>--- conflicted
+++ resolved
@@ -234,17 +234,8 @@
                 req_to_token_pool=self.model_runner.req_to_token_pool,
                 token_to_kv_pool=self.model_runner.token_to_kv_pool,
                 attn_backend=self.model_runner.attn_backend,
-<<<<<<< HEAD
-                out_cache_loc=torch.randint(
-                    0,
-                    100,
-                    (num_tokens,),
-                    device=self.device,
-                    dtype=self._cache_loc_dtype(),
-=======
                 out_cache_loc=torch.zeros(
                     (num_tokens,), device=self.device, dtype=self._cache_loc_dtype()
->>>>>>> 37c40a87
                 ),
                 seq_lens_sum=num_tokens,
                 encoder_lens=None,
