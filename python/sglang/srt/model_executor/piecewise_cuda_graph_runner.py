# Copyright 2023-2024 SGLang Team
# Licensed under the Apache License, Version 2.0 (the "License");
# you may not use this file except in compliance with the License.
# You may obtain a copy of the License at
#
#     http://www.apache.org/licenses/LICENSE-2.0
#
# Unless required by applicable law or agreed to in writing, software
# distributed under the License is distributed on an "AS IS" BASIS,
# WITHOUT WARRANTIES OR CONDITIONS OF ANY KIND, either express or implied.
# See the License for the specific language governing permissions and
# limitations under the License.
# ==============================================================================
"""Run the model with cuda graph and torch.compile."""

from __future__ import annotations

import bisect
import gc
import inspect
import logging
from contextlib import contextmanager
from typing import TYPE_CHECKING, Union

import torch
import tqdm

from sglang.srt.batch_overlap.two_batch_overlap import TboCudaGraphRunnerPlugin
from sglang.srt.compilation.compilation_config import CompilationConfig
from sglang.srt.compilation.compile import install_torch_compiled, set_compiled
from sglang.srt.compilation.piecewise_context_manager import (
    enable_piecewise_cuda_graph,
    enable_piecewise_cuda_graph_compile,
    set_forward_context,
    set_pcg_capture_stream,
)
from sglang.srt.custom_op import CustomOp
from sglang.srt.distributed import get_tensor_model_parallel_rank
from sglang.srt.distributed.device_communicators.pynccl_allocator import (
    set_graph_pool_id,
)
from sglang.srt.distributed.parallel_state import graph_capture
from sglang.srt.layers.dp_attention import (
    DpPaddingMode,
    get_attention_tp_rank,
    get_attention_tp_size,
    set_dp_buffer_len,
    set_is_extend_in_batch,
)
from sglang.srt.layers.logits_processor import LogitsProcessorOutput
from sglang.srt.layers.moe.utils import get_moe_a2a_backend
from sglang.srt.layers.pooler import EmbeddingPoolerOutput
from sglang.srt.model_executor.forward_batch_info import (
    CaptureHiddenMode,
    ForwardBatch,
    ForwardMode,
    PPProxyTensors,
)
from sglang.srt.utils import get_available_gpu_memory, is_npu, log_info_on_rank0

logger = logging.getLogger(__name__)

if TYPE_CHECKING:
    from sglang.srt.model_executor.model_runner import ModelRunner


@contextmanager
def freeze_gc(enable_cudagraph_gc: bool):
    """
    Optimize garbage collection during CUDA graph capture.
    Clean up, then freeze all remaining objects from being included
    in future collections if GC is disabled during capture.
    """
    gc.collect()
    should_freeze = not enable_cudagraph_gc
    if should_freeze:
        gc.freeze()
    try:
        yield
    finally:
        if should_freeze:
            gc.unfreeze()


def _to_torch(model: torch.nn.Module, reverse: bool, num_tokens: int):
    for sub in model._modules.values():
        if isinstance(sub, CustomOp):
            if reverse:
                sub.leave_torch_compile()
            else:
                sub.enter_torch_compile(num_tokens=num_tokens)
        if isinstance(sub, torch.nn.Module):
            _to_torch(sub, reverse, num_tokens)


@contextmanager
def patch_model(model: torch.nn.Module, compiler: str):
    try:
        if compiler != "eager":
            _to_torch(model, reverse=False, num_tokens=16)
        yield model
    finally:
        _to_torch(model, reverse=True, num_tokens=16)


# Reuse this memory pool across all cuda graph runners.
global_graph_memory_pool = None


def get_global_graph_memory_pool():
    return global_graph_memory_pool


def set_global_graph_memory_pool(val):
    global global_graph_memory_pool
    global_graph_memory_pool = val


def set_torch_compile_config():
    import torch._dynamo.config

    # Resolve torch._dynamo.exc.FailOnRecompileLimitHit
    torch._dynamo.config.accumulated_cache_size_limit = 1024
    if hasattr(torch._dynamo.config, "cache_size_limit"):
        torch._dynamo.config.cache_size_limit = 1024


class PiecewiseCudaGraphRunner:
    """A PiecewiseCudaGraphRunner runs the forward pass of a model with cuda graph and torch.compile."""

    def __init__(self, model_runner: ModelRunner):
        # Parse args
        self.model_runner = model_runner
        self.device = model_runner.device
        self.device_module = torch.get_device_module(self.device)
        self.graphs = {}
        self.output_buffers = {}
        self.tp_size = model_runner.server_args.tp_size
        self.dp_size = model_runner.server_args.dp_size
        self.pp_size = model_runner.server_args.pp_size

        self.attn_tp_size = get_attention_tp_size()
        self.attn_tp_rank = get_attention_tp_rank()

        set_torch_compile_config()

        assert (
            self.model_runner.server_args.piecewise_cuda_graph_tokens is not None
        ), "piecewise_cuda_graph_tokens is not set"
        assert self.model_runner.server_args.piecewise_cuda_graph_compiler in [
            "eager",
            "inductor",
        ], "By now, only eager and inductor are supported for piecewise cuda graph compiler."
        self.compile_config = CompilationConfig(
            self.model_runner.server_args.piecewise_cuda_graph_tokens,
            self.model_runner.server_args.piecewise_cuda_graph_compiler,
            self.model_runner.server_args.enable_torch_compile_debug_mode,
        )
        if get_moe_a2a_backend().is_deepep() or get_moe_a2a_backend().is_mooncake():
            self.compile_config.add_split_op(
                "sglang.moe_forward_piecewise_cuda_graph_impl"
            )

        self.quant_config = getattr(self.model_runner.model, "quant_config", None)

        # Batch sizes to capture
        self.capture_num_tokens = self.compile_config.get_capture_sizes()
        log_info_on_rank0(
            logger, f"Capture cuda graph num tokens {self.capture_num_tokens}"
        )
        self.capture_forward_mode = ForwardMode.EXTEND
        self.capture_hidden_mode = CaptureHiddenMode.NULL

        # If returning hidden states is enabled, set initial capture hidden mode to full to avoid double-capture on startup
        if model_runner.server_args.enable_return_hidden_states:
            self.capture_hidden_mode = CaptureHiddenMode.FULL

        self.max_num_tokens = max(self.capture_num_tokens)

        self.is_multimodal = model_runner.is_multimodal

        # Graph inputs
        with torch.device(self.device):
            self.input_ids = torch.zeros((self.max_num_tokens,), dtype=torch.int64)
            self.out_cache_loc = torch.zeros(
                (self.max_num_tokens,), dtype=self._cache_loc_dtype()
            )
            self.out_cache_loc_swa = (
                torch.zeros((self.max_num_tokens,), dtype=torch.int64)
                if model_runner.is_hybrid_swa
                else None
            )
            self.positions = torch.zeros((self.max_num_tokens,), dtype=torch.int64)

            self.tbo_plugin = TboCudaGraphRunnerPlugin()

            if (
                self.is_multimodal
            ):  # Only create input_embeds and mrope_positions for multimodal model to save memory
                # 1. In multimodal, we only compile and capture the language model part.
                # 2. The embedder is outside of the graph, but cuda graph requires the input embeds to have a fixed memory address.
                # 3. Input embeds is a pre-allocated buffer. In model.forward, we copy the embed output to this buffer.
                self.input_embeds = torch.zeros(
                    (self.max_num_tokens, self.model_runner.model_config.hidden_size),
                    dtype=self.model_runner.dtype,
                )
                self.mrope_positions = torch.zeros(
                    (3, self.max_num_tokens), dtype=torch.int64
                )
            else:
                self.input_embeds = None
                self.mrope_positions = None

            # PP proxy tensors buffer (for pipeline parallelism)
            if self.pp_size > 1:
                hidden_size = self.model_runner.model_config.hidden_size
                dtype = self.model_runner.model_config.dtype
                # Note: PP proxy tensors have shape [num_tokens, hidden_dim], not [batch_size, hidden_dim]
                # We allocate buffer with max_num_tokens to support all possible token counts during replay
                self.pp_proxy_tensors_buffer = {
                    "hidden_states": torch.zeros(
                        (self.max_num_tokens, hidden_size),
                        dtype=dtype,
                        device=self.device,
                    ),
                    "residual": torch.zeros(
                        (self.max_num_tokens, hidden_size),
                        dtype=dtype,
                        device=self.device,
                    ),
                }
            else:
                self.pp_proxy_tensors_buffer = None

        # Cache whether model.forward supports pp_proxy_tensors parameter
        # This avoids expensive inspect.signature() calls in the hot path
        self.model_supports_pp_proxy_tensors = (
            self.pp_size > 1
            and "pp_proxy_tensors"
            in inspect.signature(self.model_runner.model.forward).parameters
        )

        self.attention_layers = self.model_runner.attention_layers
        self.moe_layers = self.model_runner.moe_layers

        if get_global_graph_memory_pool() is None:
            set_global_graph_memory_pool(self.device_module.graph_pool_handle())
        # Set graph pool id globally to be able to use symmetric memory
        set_graph_pool_id(get_global_graph_memory_pool())

        with enable_piecewise_cuda_graph():
            with patch_model(
                self.model_runner.model.model, self.compile_config.compiler
            ) as patched_model:
                install_torch_compiled(
                    patched_model,
                    fullgraph=True,
                    dynamic_arg_dims=None,
                    compile_config=self.compile_config,
                    graph_pool=get_global_graph_memory_pool(),
                )

                with set_compiled(True), enable_piecewise_cuda_graph_compile():
                    compile_range = (
                        tqdm.tqdm(list(reversed(self.capture_num_tokens)))
                        if get_tensor_model_parallel_rank() == 0
                        else reversed(self.capture_num_tokens)
                    )
                    for _, num_tokens in enumerate(compile_range):
                        if get_tensor_model_parallel_rank() == 0:
                            compile_range.set_description(
                                f"Compiling num tokens ({num_tokens=})"
                            )
                        self.warmup_torch_compile(num_tokens=num_tokens)

                set_global_graph_memory_pool(self.device_module.graph_pool_handle())
                set_graph_pool_id(get_global_graph_memory_pool())

                self.device_module.synchronize()
                self.model_runner.tp_group.barrier()
                # Capture
                try:
                    self.capture()
                except RuntimeError as e:
                    raise Exception(
                        f"Capture cuda graph failed: {e}\n{PIECEWISE_CUDA_GRAPH_CAPTURE_FAILED_MSG}"
                    )

        self.raw_num_tokens = 0

    def warmup_torch_compile(self, num_tokens: int):
        """Warmup the model with a simple forward pass before CUDA graph capture."""
        input_ids = self.input_ids[:num_tokens]
        input_embeds = self.input_embeds[:num_tokens] if self.is_multimodal else None
        positions = self.positions[:num_tokens]
        mrope_positions = (
            self.mrope_positions[:, :num_tokens] if self.is_multimodal else None
        )
        out_cache_loc = self.out_cache_loc[:num_tokens]
        out_cache_loc_swa = (
            self.out_cache_loc_swa[:num_tokens]
            if self.out_cache_loc_swa is not None
            else None
        )
<<<<<<< HEAD
        positions = self.positions[:num_tokens]
        mrope_positions = (
            self.mrope_positions[:, :num_tokens]
            if self.mrope_positions is not None
            else None
        )
=======
>>>>>>> 8c6f865a
        with torch.device(self.device):
            forward_batch = ForwardBatch(
                forward_mode=ForwardMode.EXTEND,
                batch_size=1,
                input_ids=input_ids,
                input_embeds=input_embeds,
                req_pool_indices=torch.arange(1, device=self.device),
                seq_lens=torch.tensor([num_tokens], device=self.device),
                next_token_logits_buffer=None,
                orig_seq_lens=torch.tensor([num_tokens], device=self.device),
                seq_lens_cpu=torch.tensor([num_tokens], device="cpu"),
                req_to_token_pool=self.model_runner.req_to_token_pool,
                token_to_kv_pool=self.model_runner.token_to_kv_pool,
                attn_backend=self.model_runner.attn_backend,
                out_cache_loc=out_cache_loc,
                out_cache_loc_swa=out_cache_loc_swa,
                seq_lens_sum=num_tokens,
                encoder_lens=None,
                return_logprob=False,
                extend_num_tokens=num_tokens,
                extend_seq_lens=torch.tensor([num_tokens], device=self.device),
                extend_prefix_lens=torch.tensor([num_tokens], device=self.device),
                extend_start_loc=torch.tensor([0], device=self.device),
                extend_prefix_lens_cpu=torch.tensor([num_tokens], device="cpu"),
                extend_seq_lens_cpu=torch.tensor([num_tokens], device="cpu"),
                extend_logprob_start_lens_cpu=torch.tensor([num_tokens], device="cpu"),
                positions=positions,
                global_num_tokens_gpu=None,
                global_num_tokens_for_logprob_gpu=None,
                dp_padding_mode=DpPaddingMode.get_default_mode_in_cuda_graph(),
                global_dp_buffer_len=None,
                mrope_positions=mrope_positions,
                spec_algorithm=None,
                spec_info=None,
                capture_hidden_mode=CaptureHiddenMode.NULL,
                num_token_non_padded=None,
                global_forward_mode=ForwardMode.EXTEND,
                lora_ids=None,
            )

        # Attention backend
        self.model_runner.attn_backend.init_forward_metadata(forward_batch)
        forward_batch.dp_local_start_pos = forward_batch.dp_local_num_tokens = None
        set_dp_buffer_len(None, num_tokens, forward_batch.dp_padding_mode.is_max_len())
        set_is_extend_in_batch(False)
        with set_forward_context(
            forward_batch, self.attention_layers, self.quant_config, self.moe_layers
        ):
            _ = self.model_runner.model.forward(
                forward_batch.input_ids,
                forward_batch.positions,
                forward_batch,
            )

    def _cache_loc_dtype(self):
        return torch.int64 if not is_npu() else torch.int32

    def can_run(self, forward_batch: ForwardBatch):
        num_tokens = len(forward_batch.input_ids)
        if forward_batch.return_logprob:
            for start_len, seq_len in zip(
                forward_batch.extend_logprob_start_lens_cpu,
                forward_batch.extend_seq_lens_cpu,
            ):
                if start_len is not None and start_len < seq_len:
                    return False
        if num_tokens <= self.max_num_tokens:
            return True
        return False

    def capture(self) -> None:
        # Trigger CUDA graph capture for specific shapes.
        # Capture the large shapes first so that the smaller shapes
        # can reuse the memory pool allocated for the large shapes.
        with freeze_gc(
            self.model_runner.server_args.enable_cudagraph_gc
        ), graph_capture() as graph_capture_context:
            stream = graph_capture_context.stream
            with set_pcg_capture_stream(stream):
                avail_mem = get_available_gpu_memory(
                    self.model_runner.device,
                    self.model_runner.gpu_id,
                    empty_cache=False,
                )
                # Reverse the order to enable better memory sharing across cuda graphs.
                capture_range = (
                    tqdm.tqdm(list(reversed(self.capture_num_tokens)))
                    if get_tensor_model_parallel_rank() == 0
                    else reversed(self.capture_num_tokens)
                )
                for i, num_tokens in enumerate(capture_range):
                    if get_tensor_model_parallel_rank() == 0:
                        avail_mem = get_available_gpu_memory(
                            self.model_runner.device,
                            self.model_runner.gpu_id,
                            empty_cache=False,
                        )
                        capture_range.set_description(
                            f"Capturing num tokens ({num_tokens=} {avail_mem=:.2f} GB)"
                        )

                    with set_compiled(True):
                        self.capture_one_batch_size(num_tokens)

    def capture_one_batch_size(self, num_tokens: int):
        bs = 1

        # Graph inputs
        input_ids = self.input_ids[:num_tokens]
        input_embeds = self.input_embeds[:num_tokens] if self.is_multimodal else None

        out_cache_loc = self.out_cache_loc[:num_tokens]
        out_cache_loc_swa = (
            self.out_cache_loc_swa[:num_tokens]
            if self.out_cache_loc_swa is not None
            else None
        )
        positions = self.positions[:num_tokens]
        mrope_positions = (
            self.mrope_positions[:, :num_tokens]
            if self.mrope_positions is not None
            else None
        )

        global_dp_buffer_len = None

        # Pipeline parallelism: create PP proxy tensors if needed
        pp_proxy_tensors = None
        if self.pp_size > 1:
            # PP proxy tensors have shape [num_tokens, hidden_dim]
            pp_proxy_tensors = PPProxyTensors(
                {k: v[:num_tokens] for k, v in self.pp_proxy_tensors_buffer.items()}
            )

        if self.model_runner.server_args.enable_lora:
            # It is safe to capture CUDA graph using empty LoRA id, as the LoRA kernels will always be launched whenever
            # `--enable-lora` is set to True (and return immediately if the LoRA id is empty for perf optimization).
            lora_ids = [None] * bs
        else:
            lora_ids = None

        with torch.device(self.device):
            forward_batch = ForwardBatch(
                forward_mode=ForwardMode.EXTEND,
                batch_size=bs,
                input_ids=input_ids,
                input_embeds=input_embeds,
                req_pool_indices=torch.arange(bs, device=self.device),
                seq_lens=torch.tensor([num_tokens], device=self.device),
                next_token_logits_buffer=None,
                orig_seq_lens=torch.tensor([num_tokens], device=self.device),
                seq_lens_cpu=torch.tensor([num_tokens], device="cpu"),
                req_to_token_pool=self.model_runner.req_to_token_pool,
                token_to_kv_pool=self.model_runner.token_to_kv_pool,
                attn_backend=self.model_runner.attn_backend,
                out_cache_loc=out_cache_loc,
                out_cache_loc_swa=out_cache_loc_swa,
                seq_lens_sum=num_tokens,
                encoder_lens=None,
                return_logprob=False,
                extend_num_tokens=num_tokens,
                extend_seq_lens=torch.tensor([num_tokens], device=self.device),
                extend_prefix_lens=torch.tensor([num_tokens], device=self.device),
                extend_start_loc=torch.tensor([0], device=self.device),
                extend_prefix_lens_cpu=torch.tensor([num_tokens], device="cpu"),
                extend_seq_lens_cpu=torch.tensor([num_tokens], device="cpu"),
                extend_logprob_start_lens_cpu=torch.tensor([num_tokens], device="cpu"),
                positions=positions,
                global_num_tokens_gpu=None,
                global_num_tokens_for_logprob_gpu=None,
                dp_padding_mode=DpPaddingMode.get_default_mode_in_cuda_graph(),
                global_dp_buffer_len=None,
                mrope_positions=mrope_positions,
                spec_algorithm=None,
                spec_info=None,
                capture_hidden_mode=CaptureHiddenMode.NULL,
                num_token_non_padded=None,
                global_forward_mode=ForwardMode.EXTEND,
                lora_ids=None,
            )
            self.tbo_plugin.capture_one_batch_size(forward_batch, num_tokens=num_tokens)

        if lora_ids is not None:
            self.model_runner.lora_manager.prepare_lora_batch(forward_batch)

        self.model_runner.attn_backend.init_forward_metadata(forward_batch)

        # Run and capture
        def run_once():
            # Clean intermediate result cache for DP attention
            forward_batch.dp_local_start_pos = forward_batch.dp_local_num_tokens = None
            set_dp_buffer_len(
                global_dp_buffer_len,
                num_tokens,
                forward_batch.dp_padding_mode.is_max_len(),
            )
            # FIXME: the implementation is hacky. `is_extend_in_batch`` is for determining the deepep mode.
            # It is True in this context but we need to set it to use low latency deepep mode.
            set_is_extend_in_batch(False)

            kwargs = {}
            # Add PP proxy tensors if PP is enabled and model supports it
            # Use cached check to avoid expensive inspect.signature() in hot path
            if self.model_supports_pp_proxy_tensors and pp_proxy_tensors is not None:
                kwargs["pp_proxy_tensors"] = PPProxyTensors(
                    {k: v.clone() for k, v in pp_proxy_tensors.tensors.items()}
                )

            with set_forward_context(
                forward_batch, self.attention_layers, self.quant_config, self.moe_layers
            ):
                self.model_runner.model.forward(
                    forward_batch.input_ids,
                    forward_batch.positions,
                    forward_batch,
                    **kwargs,
                )
            return

        # run twice for warmup at the first time and cuda graph capture at the second time
        # detail lies in sglang/python/sglang/srt/compilation/cuda_piecewise_backend.py
        for _ in range(2):
            self.device_module.synchronize()
            self.model_runner.tp_group.barrier()
            run_once()

        return

    def replay_prepare(
        self,
        forward_batch: ForwardBatch,
        **kwargs,
    ):
        num_tokens = len(forward_batch.input_ids)
        index = bisect.bisect_left(self.capture_num_tokens, num_tokens)
        static_num_tokens = self.capture_num_tokens[index]
        self.raw_num_tokens = num_tokens
        if static_num_tokens != num_tokens:
            self.out_cache_loc.zero_()
            if self.out_cache_loc_swa is not None:
                self.out_cache_loc_swa.zero_()
        bs = forward_batch.batch_size

        self.input_ids[:num_tokens].copy_(forward_batch.input_ids)
        self.positions[:num_tokens].copy_(forward_batch.positions)
        self.out_cache_loc[:num_tokens].copy_(forward_batch.out_cache_loc)
        if self.out_cache_loc_swa is not None:
            self.out_cache_loc_swa[: self.raw_num_tokens].copy_(
                self.model_runner.token_to_kv_pool_allocator.translate_loc_from_full_to_swa(
                    forward_batch.out_cache_loc
                )
            )
        input_ids = self.input_ids[:static_num_tokens]
        positions = self.positions[:static_num_tokens]
        out_cache_loc = self.out_cache_loc[:static_num_tokens]

        out_cache_loc_swa = (
            self.out_cache_loc_swa[:static_num_tokens]
            if forward_batch.out_cache_loc_swa is not None
            else None
        )

        if (
            forward_batch.mrope_positions is not None
            and self.mrope_positions is not None
        ):
            self.mrope_positions[:, :num_tokens].copy_(forward_batch.mrope_positions)

        input_ids = self.input_ids[:static_num_tokens]
        input_embeds = (
            self.input_embeds[:static_num_tokens] if self.is_multimodal else None
        )

        mrope_positions = (
            self.mrope_positions[:, :static_num_tokens]
            if forward_batch.mrope_positions is not None
            and self.mrope_positions is not None
            else None
        )

        next_token_logits_buffer = None

        static_forward_batch = ForwardBatch(
            forward_mode=forward_batch.forward_mode,
            batch_size=bs,
            input_ids=input_ids,
            input_embeds=input_embeds,
            req_pool_indices=forward_batch.req_pool_indices,
            seq_lens=forward_batch.seq_lens,
            next_token_logits_buffer=next_token_logits_buffer,
            orig_seq_lens=forward_batch.orig_seq_lens,
            seq_lens_cpu=forward_batch.seq_lens_cpu,
            req_to_token_pool=self.model_runner.req_to_token_pool,
            token_to_kv_pool=self.model_runner.token_to_kv_pool,
            attn_backend=self.model_runner.attn_backend,
            out_cache_loc=out_cache_loc,
            out_cache_loc_swa=out_cache_loc_swa,
            seq_lens_sum=forward_batch.seq_lens_sum,
            encoder_lens=forward_batch.encoder_lens,
            return_logprob=False,
            extend_seq_lens=forward_batch.extend_seq_lens,
            extend_prefix_lens=forward_batch.extend_prefix_lens,
            extend_start_loc=forward_batch.extend_start_loc,
            extend_prefix_lens_cpu=forward_batch.extend_prefix_lens_cpu,
            extend_seq_lens_cpu=forward_batch.extend_seq_lens_cpu,
            extend_logprob_start_lens_cpu=forward_batch.extend_logprob_start_lens_cpu,
            extend_num_tokens=forward_batch.extend_num_tokens,
            extend_input_logprob_token_ids_gpu=forward_batch.extend_input_logprob_token_ids_gpu,
            positions=positions,
            global_num_tokens_gpu=forward_batch.global_num_tokens_gpu,
            global_num_tokens_for_logprob_gpu=forward_batch.global_num_tokens_for_logprob_gpu,
            dp_padding_mode=forward_batch.dp_padding_mode,
            global_dp_buffer_len=forward_batch.global_dp_buffer_len,
            mrope_positions=mrope_positions,
            spec_algorithm=forward_batch.spec_algorithm,
            spec_info=forward_batch.spec_info,
            capture_hidden_mode=forward_batch.capture_hidden_mode,
            num_token_non_padded=forward_batch.num_token_non_padded,
            global_forward_mode=forward_batch.global_forward_mode,
            lora_ids=forward_batch.lora_ids,
            sampling_info=forward_batch.sampling_info,
            mm_inputs=forward_batch.mm_inputs,
            temp_scaled_logprobs=forward_batch.temp_scaled_logprobs,
            temperature=forward_batch.temperature,
            top_p_normalized_logprobs=forward_batch.top_p_normalized_logprobs,
            top_p=forward_batch.top_p,
        )

        return static_forward_batch

    def replay(
        self,
        forward_batch: ForwardBatch,
        **kwargs,
    ) -> Union[LogitsProcessorOutput, PPProxyTensors, EmbeddingPoolerOutput]:
        with enable_piecewise_cuda_graph():
            self.model_runner.attn_backend.init_forward_metadata(forward_batch)
            static_forward_batch = self.replay_prepare(forward_batch, **kwargs)

            # Prepare PP proxy tensors for forward if needed
            # Use cached check to avoid expensive inspect.signature() in hot path
            pp_proxy_tensors = kwargs.get("pp_proxy_tensors", None)
            if self.model_supports_pp_proxy_tensors and pp_proxy_tensors is not None:
                # Copy PP proxy tensors to buffer if needed
                # PP proxy tensors have shape [num_tokens, hidden_dim]
                num_tokens = len(forward_batch.input_ids)
                for key, buf in self.pp_proxy_tensors_buffer.items():
                    if key in pp_proxy_tensors.tensors:
                        src = pp_proxy_tensors.tensors[key]
                        buf[:num_tokens].copy_(src[:num_tokens])
                kwargs["pp_proxy_tensors"] = PPProxyTensors(
                    {k: v[:num_tokens] for k, v in self.pp_proxy_tensors_buffer.items()}
                )

            # Replay
            with set_forward_context(
                static_forward_batch,
                self.attention_layers,
                self.quant_config,
                self.moe_layers,
            ):
                with set_compiled(True):
                    output = self.model_runner.model.forward(
                        static_forward_batch.input_ids,
                        static_forward_batch.positions,
                        static_forward_batch,
                        **kwargs,
                    )
                if isinstance(output, LogitsProcessorOutput):
                    return LogitsProcessorOutput(
                        next_token_logits=output.next_token_logits[
                            : self.raw_num_tokens
                        ],
                        hidden_states=(
                            output.hidden_states[: self.raw_num_tokens]
                            if output.hidden_states is not None
                            else None
                        ),
                    )
                elif isinstance(output, EmbeddingPoolerOutput):
                    return output
                else:
                    # Handle PPProxyTensors output
                    assert isinstance(output, PPProxyTensors)
                    # PP proxy tensors have shape [num_tokens, hidden_dim]
                    num_tokens = self.raw_num_tokens
                    return PPProxyTensors(
                        {k: v[:num_tokens] for k, v in output.tensors.items()}
                    )

    def get_spec_info(self, num_tokens: int):
        spec_info = None
        if (
            self.model_runner.spec_algorithm.is_eagle()
            or self.model_runner.spec_algorithm.is_standalone()
        ):
            from sglang.srt.speculative.eagle_utils import EagleVerifyInput

            if self.model_runner.is_draft_worker:
                raise RuntimeError("This should not happen.")
            else:
                spec_info = EagleVerifyInput(
                    draft_token=None,
                    custom_mask=self.custom_mask,
                    positions=None,
                    retrive_index=None,
                    retrive_next_token=None,
                    retrive_next_sibling=None,
                    retrive_cum_len=None,
                    spec_steps=self.model_runner.server_args.speculative_num_steps,
                    topk=self.model_runner.server_args.speculative_eagle_topk,
                    draft_token_num=self.model_runner.server_args.speculative_num_draft_tokens,
                    capture_hidden_mode=CaptureHiddenMode.FULL,
                    seq_lens_sum=None,
                    seq_lens_cpu=None,
                )

        return spec_info


PIECEWISE_CUDA_GRAPH_CAPTURE_FAILED_MSG = (
    "Possible solutions:\n"
    "1. set --mem-fraction-static to a smaller value (e.g., 0.8 or 0.7)\n"
    "2. set --piecewise-cuda-graph-max-tokens to a smaller value (e.g., 512)\n"
    "3. disable Piecewise CUDA graph by unset --enable-piecewise-cuda-graph\n"
    "Open an issue on GitHub https://github.com/sgl-project/sglang/issues/new/choose \n"
)<|MERGE_RESOLUTION|>--- conflicted
+++ resolved
@@ -294,7 +294,9 @@
         input_embeds = self.input_embeds[:num_tokens] if self.is_multimodal else None
         positions = self.positions[:num_tokens]
         mrope_positions = (
-            self.mrope_positions[:, :num_tokens] if self.is_multimodal else None
+            self.mrope_positions[:, :num_tokens]
+            if self.mrope_positions is not None
+            else None
         )
         out_cache_loc = self.out_cache_loc[:num_tokens]
         out_cache_loc_swa = (
@@ -302,15 +304,6 @@
             if self.out_cache_loc_swa is not None
             else None
         )
-<<<<<<< HEAD
-        positions = self.positions[:num_tokens]
-        mrope_positions = (
-            self.mrope_positions[:, :num_tokens]
-            if self.mrope_positions is not None
-            else None
-        )
-=======
->>>>>>> 8c6f865a
         with torch.device(self.device):
             forward_batch = ForwardBatch(
                 forward_mode=ForwardMode.EXTEND,
