--- conflicted
+++ resolved
@@ -163,18 +163,15 @@
             self.model_runner.server_args.piecewise_cuda_graph_compiler,
             self.model_runner.server_args.enable_torch_compile_debug_mode,
         )
-<<<<<<< HEAD
         self.pass_config = PassConfig.from_server_args_and_model_config(
             self.model_runner.server_args,
             self.model_runner.model_config,
         )
-=======
         if get_moe_a2a_backend().is_deepep() or get_moe_a2a_backend().is_mooncake():
             self.compile_config.add_split_op(
                 "sglang.moe_forward_piecewise_cuda_graph_impl"
             )
 
->>>>>>> c2601f0d
         self.quant_config = getattr(self.model_runner.model, "quant_config", None)
 
         # Batch sizes to capture
