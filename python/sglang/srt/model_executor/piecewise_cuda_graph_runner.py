# Copyright 2023-2024 SGLang Team
# Licensed under the Apache License, Version 2.0 (the "License");
# you may not use this file except in compliance with the License.
# You may obtain a copy of the License at
#
#     http://www.apache.org/licenses/LICENSE-2.0
#
# Unless required by applicable law or agreed to in writing, software
# distributed under the License is distributed on an "AS IS" BASIS,
# WITHOUT WARRANTIES OR CONDITIONS OF ANY KIND, either express or implied.
# See the License for the specific language governing permissions and
# limitations under the License.
# ==============================================================================
"""Run the model with cuda graph and torch.compile."""

from __future__ import annotations

import bisect
import gc
import inspect
import logging
from contextlib import contextmanager
from typing import TYPE_CHECKING, Union

import torch
import tqdm

from sglang.srt.batch_overlap.two_batch_overlap import TboCudaGraphRunnerPlugin
from sglang.srt.compilation.compilation_config import CompilationConfig
from sglang.srt.compilation.compile import install_torch_compiled, set_compiled
from sglang.srt.compilation.piecewise_context_manager import (
    enable_piecewise_cuda_graph,
    enable_piecewise_cuda_graph_compile,
    set_forward_context,
    set_pcg_capture_stream,
)
from sglang.srt.distributed import get_tensor_model_parallel_rank
from sglang.srt.distributed.device_communicators.pynccl_allocator import (
    set_graph_pool_id,
)
from sglang.srt.distributed.parallel_state import graph_capture
from sglang.srt.layers.dp_attention import (
    DpPaddingMode,
    get_attention_tp_rank,
    get_attention_tp_size,
    set_dp_buffer_len,
    set_is_extend_in_batch,
)
from sglang.srt.layers.logits_processor import LogitsProcessorOutput
from sglang.srt.layers.moe.utils import get_moe_a2a_backend
from sglang.srt.layers.pooler import EmbeddingPoolerOutput
from sglang.srt.layers.utils import MultiPlatformOp
from sglang.srt.model_executor.forward_batch_info import (
    CaptureHiddenMode,
    ForwardBatch,
    ForwardMode,
    PPProxyTensors,
)
from sglang.srt.utils import get_available_gpu_memory, is_npu, log_info_on_rank0

logger = logging.getLogger(__name__)

if TYPE_CHECKING:
    from sglang.srt.model_executor.model_runner import ModelRunner


@contextmanager
def freeze_gc(enable_cudagraph_gc: bool):
    """
    Optimize garbage collection during CUDA graph capture.
    Clean up, then freeze all remaining objects from being included
    in future collections if GC is disabled during capture.
    """
    gc.collect()
    should_freeze = not enable_cudagraph_gc
    if should_freeze:
        gc.freeze()
    try:
        yield
    finally:
        if should_freeze:
            gc.unfreeze()


def _to_torch(model: torch.nn.Module, reverse: bool, num_tokens: int):
    for sub in model._modules.values():
        if isinstance(sub, MultiPlatformOp):
            if reverse:
                sub.leave_torch_compile()
            else:
                sub.enter_torch_compile(num_tokens=num_tokens)
        if isinstance(sub, torch.nn.Module):
            _to_torch(sub, reverse, num_tokens)


@contextmanager
def patch_model(model: torch.nn.Module, compiler: str):
    try:
        if compiler != "eager":
            _to_torch(model, reverse=False, num_tokens=16)
        yield model
    finally:
        _to_torch(model, reverse=True, num_tokens=16)


# Reuse this memory pool across all cuda graph runners.
global_graph_memory_pool = None


def get_global_graph_memory_pool():
    return global_graph_memory_pool


def set_global_graph_memory_pool(val):
    global global_graph_memory_pool
    global_graph_memory_pool = val


def set_torch_compile_config():
    import torch._dynamo.config

    # Resolve torch._dynamo.exc.FailOnRecompileLimitHit
    torch._dynamo.config.accumulated_cache_size_limit = 1024
    if hasattr(torch._dynamo.config, "cache_size_limit"):
        torch._dynamo.config.cache_size_limit = 1024


class PiecewiseCudaGraphRunner:
    """A PiecewiseCudaGraphRunner runs the forward pass of a model with cuda graph and torch.compile."""

    def is_mamba_track_enabled(self):
        return (
            self.model_runner.server_args.enable_mamba_extra_buffer()
            and not self.model_runner.server_args.disable_radix_cache
            and self.model_runner.spec_algorithm.is_none()
        )

    def __init__(self, model_runner: ModelRunner):
        # Parse args
        self.model_runner = model_runner
        self.device = model_runner.device
        self.device_module = torch.get_device_module(self.device)
        self.graphs = {}
        self.output_buffers = {}
        self.tp_size = model_runner.server_args.tp_size
        self.dp_size = model_runner.server_args.dp_size
        self.pp_size = model_runner.server_args.pp_size

        self.attn_tp_size = get_attention_tp_size()
        self.attn_tp_rank = get_attention_tp_rank()

        set_torch_compile_config()

        assert (
            self.model_runner.server_args.piecewise_cuda_graph_tokens is not None
        ), "piecewise_cuda_graph_tokens is not set"
        assert self.model_runner.server_args.piecewise_cuda_graph_compiler in [
            "eager",
            "inductor",
        ], "By now, only eager and inductor are supported for piecewise cuda graph compiler."
        self.compile_config = CompilationConfig(
            self.model_runner.server_args.piecewise_cuda_graph_tokens,
            self.model_runner.server_args.piecewise_cuda_graph_compiler,
            self.model_runner.server_args.enable_torch_compile_debug_mode,
        )
        if get_moe_a2a_backend().is_deepep() or get_moe_a2a_backend().is_mooncake():
            self.compile_config.add_split_op(
                "sglang.moe_forward_piecewise_cuda_graph_impl"
            )

        self.quant_config = getattr(self.model_runner.model, "quant_config", None)

        # Batch sizes to capture
        self.capture_num_tokens = self.compile_config.get_capture_sizes()
        log_info_on_rank0(
            logger, f"Capture cuda graph num tokens {self.capture_num_tokens}"
        )
        self.capture_forward_mode = ForwardMode.EXTEND
        self.capture_hidden_mode = CaptureHiddenMode.NULL

        # If returning hidden states is enabled, set initial capture hidden mode to full to avoid double-capture on startup
        if model_runner.server_args.enable_return_hidden_states:
            self.capture_hidden_mode = CaptureHiddenMode.FULL

        self.max_num_tokens = max(self.capture_num_tokens)
        self.max_bs = model_runner.req_to_token_pool.size

        self.is_multimodal = model_runner.is_multimodal
        self.mamba_track_enabled = self.is_mamba_track_enabled()

        # Graph inputs
        with torch.device(self.device):
            self.input_ids = torch.zeros((self.max_num_tokens,), dtype=torch.int64)
            self.out_cache_loc = torch.zeros(
                (self.max_num_tokens,), dtype=self._cache_loc_dtype()
            )
            self.out_cache_loc_swa = (
                torch.zeros((self.max_num_tokens,), dtype=torch.int64)
                if model_runner.is_hybrid_swa
                else None
            )
            self.mamba_track_indices = (
                torch.zeros((self.max_bs,), dtype=torch.int64)
                if self.mamba_track_enabled
                else None
            )
            self.mamba_track_mask = (
                torch.zeros((self.max_bs,), dtype=torch.bool)
                if self.mamba_track_enabled
                else None
            )
            self.mamba_track_seqlens = (
                torch.zeros((self.max_bs,), dtype=torch.int32)
                if self.mamba_track_enabled
                else None
            )
            self.positions = torch.zeros((self.max_num_tokens,), dtype=torch.int64)

            self.tbo_plugin = TboCudaGraphRunnerPlugin()

            if (
                self.is_multimodal
            ):  # Only create input_embeds and mrope_positions for multimodal model to save memory
                # 1. In multimodal, we only compile and capture the language model part.
                # 2. The embedder is outside of the graph, but cuda graph requires the input embeds to have a fixed memory address.
                # 3. Input embeds is a pre-allocated buffer. In model.forward, we copy the embed output to this buffer.
                self.input_embeds = torch.zeros(
                    (self.max_num_tokens, self.model_runner.model_config.hidden_size),
                    dtype=self.model_runner.dtype,
                )
                self.mrope_positions = torch.zeros(
                    (3, self.max_num_tokens), dtype=torch.int64
                )
            else:
                self.input_embeds = None
                self.mrope_positions = None

            # PP proxy tensors buffer (for pipeline parallelism)
            if self.pp_size > 1:
                hidden_size = self.model_runner.model_config.hidden_size
                dtype = self.model_runner.model_config.dtype
                # Note: PP proxy tensors have shape [num_tokens, hidden_dim], not [batch_size, hidden_dim]
                # We allocate buffer with max_num_tokens to support all possible token counts during replay
                self.pp_proxy_tensors_buffer = {
                    "hidden_states": torch.zeros(
                        (self.max_num_tokens, hidden_size),
                        dtype=dtype,
                        device=self.device,
                    ),
                    "residual": torch.zeros(
                        (self.max_num_tokens, hidden_size),
                        dtype=dtype,
                        device=self.device,
                    ),
                }
            else:
                self.pp_proxy_tensors_buffer = None

        # Cache whether model.forward supports pp_proxy_tensors parameter
        # This avoids expensive inspect.signature() calls in the hot path
        self.model_supports_pp_proxy_tensors = (
            self.pp_size > 1
            and "pp_proxy_tensors"
            in inspect.signature(self.model_runner.model.forward).parameters
        )

        self.attention_layers = self.model_runner.attention_layers
        self.moe_layers = self.model_runner.moe_layers

        if get_global_graph_memory_pool() is None:
            set_global_graph_memory_pool(self.device_module.graph_pool_handle())
        # Set graph pool id globally to be able to use symmetric memory
        set_graph_pool_id(get_global_graph_memory_pool())

        with enable_piecewise_cuda_graph():
            with patch_model(
                self.model_runner.model.model, self.compile_config.compiler
            ) as patched_model:
                install_torch_compiled(
                    patched_model,
                    fullgraph=True,
                    dynamic_arg_dims=None,
                    compile_config=self.compile_config,
                    graph_pool=get_global_graph_memory_pool(),
                )

                with set_compiled(True), enable_piecewise_cuda_graph_compile():
                    compile_range = (
                        tqdm.tqdm(list(reversed(self.capture_num_tokens)))
                        if get_tensor_model_parallel_rank() == 0
                        else reversed(self.capture_num_tokens)
                    )
                    for _, num_tokens in enumerate(compile_range):
                        if get_tensor_model_parallel_rank() == 0:
                            compile_range.set_description(
                                f"Compiling num tokens ({num_tokens=})"
                            )
                        self.warmup_torch_compile(num_tokens=num_tokens)

                set_global_graph_memory_pool(self.device_module.graph_pool_handle())
                set_graph_pool_id(get_global_graph_memory_pool())

                self.device_module.synchronize()
                self.model_runner.tp_group.barrier()
                # Capture
                try:
                    self.capture()
                except RuntimeError as e:
                    raise Exception(
                        f"Capture cuda graph failed: {e}\n{PIECEWISE_CUDA_GRAPH_CAPTURE_FAILED_MSG}"
                    )

        self.raw_num_tokens = 0

    def warmup_torch_compile(self, num_tokens: int):
        """Warmup the model with a simple forward pass before CUDA graph capture."""
        input_ids = self.input_ids[:num_tokens]
        input_embeds = self.input_embeds[:num_tokens] if self.is_multimodal else None
        positions = self.positions[:num_tokens]
        mrope_positions = (
            self.mrope_positions[:, :num_tokens]
            if self.mrope_positions is not None
            else None
        )
        out_cache_loc = self.out_cache_loc[:num_tokens]
        out_cache_loc_swa = (
            self.out_cache_loc_swa[:num_tokens]
            if self.out_cache_loc_swa is not None
            else None
        )
        mamba_track_indices = (
            self.mamba_track_indices[:1]
            if self.mamba_track_indices is not None
            else None
        )
        mamba_track_mask = (
            self.mamba_track_mask[:1] if self.mamba_track_mask is not None else None
        )
        mamba_track_seqlens = (
            self.mamba_track_seqlens[:1]
            if self.mamba_track_seqlens is not None
            else None
        )
        with torch.device(self.device):
            forward_batch = ForwardBatch(
                forward_mode=ForwardMode.EXTEND,
                batch_size=1,
                input_ids=input_ids,
                input_embeds=input_embeds,
                req_pool_indices=torch.arange(1, device=self.device),
                seq_lens=torch.tensor([num_tokens], device=self.device),
                next_token_logits_buffer=None,
                orig_seq_lens=torch.tensor([num_tokens], device=self.device),
                seq_lens_cpu=torch.tensor([num_tokens], device="cpu"),
                req_to_token_pool=self.model_runner.req_to_token_pool,
                token_to_kv_pool=self.model_runner.token_to_kv_pool,
                attn_backend=self.model_runner.attn_backend,
                out_cache_loc=out_cache_loc,
                out_cache_loc_swa=out_cache_loc_swa,
                seq_lens_sum=num_tokens,
                mamba_track_indices=mamba_track_indices,
                mamba_track_mask=mamba_track_mask,
                mamba_track_seqlens=mamba_track_seqlens,
                encoder_lens=None,
                return_logprob=False,
                extend_num_tokens=num_tokens,
                extend_seq_lens=torch.tensor([num_tokens], device=self.device),
                extend_prefix_lens=torch.tensor([num_tokens], device=self.device),
                extend_start_loc=torch.tensor([0], device=self.device),
                extend_prefix_lens_cpu=torch.tensor([num_tokens], device="cpu"),
                extend_seq_lens_cpu=torch.tensor([num_tokens], device="cpu"),
                extend_logprob_start_lens_cpu=torch.tensor([num_tokens], device="cpu"),
                positions=positions,
                global_num_tokens_gpu=None,
                global_num_tokens_for_logprob_gpu=None,
                dp_padding_mode=DpPaddingMode.get_default_mode_in_cuda_graph(),
                global_dp_buffer_len=None,
                mrope_positions=mrope_positions,
                spec_algorithm=None,
                spec_info=None,
                capture_hidden_mode=CaptureHiddenMode.NULL,
                num_token_non_padded=None,
                global_forward_mode=ForwardMode.EXTEND,
                lora_ids=None,
            )

        # Attention backend
        self.model_runner.attn_backend.init_forward_metadata(forward_batch)
        forward_batch.dp_local_start_pos = forward_batch.dp_local_num_tokens = None
        set_dp_buffer_len(None, num_tokens, forward_batch.dp_padding_mode.is_max_len())
        set_is_extend_in_batch(False)
        with set_forward_context(
            forward_batch, self.attention_layers, self.quant_config, self.moe_layers
        ):
            _ = self.model_runner.model.forward(
                forward_batch.input_ids,
                forward_batch.positions,
                forward_batch,
            )

    def _cache_loc_dtype(self):
        return torch.int64 if not is_npu() else torch.int32

    def can_run(self, forward_batch: ForwardBatch):
        num_tokens = len(forward_batch.input_ids)
        if forward_batch.return_logprob:
            for start_len, seq_len in zip(
                forward_batch.extend_logprob_start_lens_cpu,
                forward_batch.extend_seq_lens_cpu,
            ):
                if start_len is not None and start_len < seq_len:
                    return False
        if num_tokens <= self.max_num_tokens:
            return True
        return False

    def capture(self) -> None:
        # Trigger CUDA graph capture for specific shapes.
        # Capture the large shapes first so that the smaller shapes
        # can reuse the memory pool allocated for the large shapes.
        with freeze_gc(
            self.model_runner.server_args.enable_cudagraph_gc
        ), graph_capture() as graph_capture_context:
            stream = graph_capture_context.stream
            with set_pcg_capture_stream(stream):
                avail_mem = get_available_gpu_memory(
                    self.model_runner.device,
                    self.model_runner.gpu_id,
                    empty_cache=False,
                )
                # Reverse the order to enable better memory sharing across cuda graphs.
                capture_range = (
                    tqdm.tqdm(list(reversed(self.capture_num_tokens)))
                    if get_tensor_model_parallel_rank() == 0
                    else reversed(self.capture_num_tokens)
                )
                for i, num_tokens in enumerate(capture_range):
                    if get_tensor_model_parallel_rank() == 0:
                        avail_mem = get_available_gpu_memory(
                            self.model_runner.device,
                            self.model_runner.gpu_id,
                            empty_cache=False,
                        )
                        capture_range.set_description(
                            f"Capturing num tokens ({num_tokens=} {avail_mem=:.2f} GB)"
                        )

                    with set_compiled(True):
                        self.capture_one_batch_size(num_tokens)

    def capture_one_batch_size(self, num_tokens: int):
        bs = 1

        # Graph inputs
        input_ids = self.input_ids[:num_tokens]
        input_embeds = self.input_embeds[:num_tokens] if self.is_multimodal else None

        out_cache_loc = self.out_cache_loc[:num_tokens]
        out_cache_loc_swa = (
            self.out_cache_loc_swa[:num_tokens]
            if self.out_cache_loc_swa is not None
            else None
        )
        mamba_track_indices = (
            self.mamba_track_indices[:bs]
            if self.mamba_track_indices is not None
            else None
        )
        mamba_track_mask = (
            self.mamba_track_mask[:bs] if self.mamba_track_mask is not None else None
        )
        mamba_track_seqlens = (
            self.mamba_track_seqlens[:bs]
            if self.mamba_track_seqlens is not None
            else None
        )
        positions = self.positions[:num_tokens]
        mrope_positions = (
            self.mrope_positions[:, :num_tokens]
            if self.mrope_positions is not None
            else None
        )

        global_dp_buffer_len = None

        # Pipeline parallelism: create PP proxy tensors if needed
        pp_proxy_tensors = None
        if self.pp_size > 1:
            # PP proxy tensors have shape [num_tokens, hidden_dim]
            pp_proxy_tensors = PPProxyTensors(
                {k: v[:num_tokens] for k, v in self.pp_proxy_tensors_buffer.items()}
            )

        if self.model_runner.server_args.enable_lora:
            # It is safe to capture CUDA graph using empty LoRA id, as the LoRA kernels will always be launched whenever
            # `--enable-lora` is set to True (and return immediately if the LoRA id is empty for perf optimization).
            lora_ids = [None] * bs
        else:
            lora_ids = None

        with torch.device(self.device):
            forward_batch = ForwardBatch(
                forward_mode=ForwardMode.EXTEND,
                batch_size=bs,
                input_ids=input_ids,
                input_embeds=input_embeds,
                req_pool_indices=torch.arange(bs, device=self.device),
                seq_lens=torch.tensor([num_tokens], device=self.device),
                next_token_logits_buffer=None,
                orig_seq_lens=torch.tensor([num_tokens], device=self.device),
                seq_lens_cpu=torch.tensor([num_tokens], device="cpu"),
                req_to_token_pool=self.model_runner.req_to_token_pool,
                token_to_kv_pool=self.model_runner.token_to_kv_pool,
                attn_backend=self.model_runner.attn_backend,
                out_cache_loc=out_cache_loc,
                out_cache_loc_swa=out_cache_loc_swa,
                seq_lens_sum=num_tokens,
                mamba_track_indices=mamba_track_indices,
                mamba_track_mask=mamba_track_mask,
                mamba_track_seqlens=mamba_track_seqlens,
                encoder_lens=None,
                return_logprob=False,
                extend_num_tokens=num_tokens,
                extend_seq_lens=torch.tensor([num_tokens], device=self.device),
                extend_prefix_lens=torch.tensor([num_tokens], device=self.device),
                extend_start_loc=torch.tensor([0], device=self.device),
                extend_prefix_lens_cpu=torch.tensor([num_tokens], device="cpu"),
                extend_seq_lens_cpu=torch.tensor([num_tokens], device="cpu"),
                extend_logprob_start_lens_cpu=torch.tensor([num_tokens], device="cpu"),
                positions=positions,
                global_num_tokens_gpu=None,
                global_num_tokens_for_logprob_gpu=None,
                dp_padding_mode=DpPaddingMode.get_default_mode_in_cuda_graph(),
                global_dp_buffer_len=None,
                mrope_positions=mrope_positions,
                spec_algorithm=None,
                spec_info=None,
                capture_hidden_mode=CaptureHiddenMode.NULL,
                num_token_non_padded=None,
                global_forward_mode=ForwardMode.EXTEND,
                lora_ids=None,
            )
            self.tbo_plugin.capture_one_batch_size(forward_batch, num_tokens=num_tokens)

        if lora_ids is not None:
            self.model_runner.lora_manager.prepare_lora_batch(forward_batch)

        self.model_runner.attn_backend.init_forward_metadata(forward_batch)

        # Run and capture
        def run_once():
            # Clean intermediate result cache for DP attention
            forward_batch.dp_local_start_pos = forward_batch.dp_local_num_tokens = None
            set_dp_buffer_len(
                global_dp_buffer_len,
                num_tokens,
                forward_batch.dp_padding_mode.is_max_len(),
            )
            # FIXME: the implementation is hacky. `is_extend_in_batch`` is for determining the deepep mode.
            # It is True in this context but we need to set it to use low latency deepep mode.
            set_is_extend_in_batch(False)

            kwargs = {}
            # Add PP proxy tensors if PP is enabled and model supports it
            # Use cached check to avoid expensive inspect.signature() in hot path
            if self.model_supports_pp_proxy_tensors and pp_proxy_tensors is not None:
                kwargs["pp_proxy_tensors"] = PPProxyTensors(
                    {k: v.clone() for k, v in pp_proxy_tensors.tensors.items()}
                )

            with set_forward_context(
                forward_batch, self.attention_layers, self.quant_config, self.moe_layers
            ):
                self.model_runner.model.forward(
                    forward_batch.input_ids,
                    forward_batch.positions,
                    forward_batch,
                    **kwargs,
                )
            return

        # run twice for warmup at the first time and cuda graph capture at the second time
        # detail lies in sglang/python/sglang/srt/compilation/cuda_piecewise_backend.py
        for _ in range(2):
            self.device_module.synchronize()
            self.model_runner.tp_group.barrier()
            run_once()

        return

    def replay_prepare(
        self,
        forward_batch: ForwardBatch,
        **kwargs,
    ):
        num_tokens = len(forward_batch.input_ids)
        index = bisect.bisect_left(self.capture_num_tokens, num_tokens)
        static_num_tokens = self.capture_num_tokens[index]
        self.raw_num_tokens = num_tokens
        if static_num_tokens != num_tokens:
            self.out_cache_loc.zero_()
            if self.out_cache_loc_swa is not None:
                self.out_cache_loc_swa.zero_()
        bs = forward_batch.batch_size

        self.input_ids[:num_tokens].copy_(forward_batch.input_ids)
        self.positions[:num_tokens].copy_(forward_batch.positions)
        self.out_cache_loc[:num_tokens].copy_(forward_batch.out_cache_loc)
        if self.out_cache_loc_swa is not None:
            self.out_cache_loc_swa[: self.raw_num_tokens].copy_(
                self.model_runner.token_to_kv_pool_allocator.translate_loc_from_full_to_swa(
                    forward_batch.out_cache_loc
                )
            )

        if (
            self.mamba_track_indices is not None
            and forward_batch.mamba_track_indices is not None
        ):
            self.mamba_track_indices[:bs].copy_(forward_batch.mamba_track_indices)
        if (
            self.mamba_track_mask is not None
            and forward_batch.mamba_track_mask is not None
        ):
            self.mamba_track_mask[:bs].copy_(forward_batch.mamba_track_mask)
        if (
            self.mamba_track_seqlens is not None
            and forward_batch.mamba_track_seqlens is not None
        ):
            self.mamba_track_seqlens[:bs].copy_(forward_batch.mamba_track_seqlens)

        input_ids = self.input_ids[:static_num_tokens]
        positions = self.positions[:static_num_tokens]
        out_cache_loc = self.out_cache_loc[:static_num_tokens]

        out_cache_loc_swa = (
            self.out_cache_loc_swa[:static_num_tokens]
            if forward_batch.out_cache_loc_swa is not None
            else None
        )

<<<<<<< HEAD
        if (
            forward_batch.mrope_positions is not None
            and self.mrope_positions is not None
        ):
=======
        mamba_track_indices = (
            self.mamba_track_indices[:bs]
            if self.mamba_track_indices is not None
            else None
        )
        mamba_track_mask = (
            self.mamba_track_mask[:bs] if self.mamba_track_mask is not None else None
        )
        mamba_track_seqlens = (
            self.mamba_track_seqlens[:bs]
            if self.mamba_track_seqlens is not None
            else None
        )
        if forward_batch.mrope_positions is not None:
>>>>>>> 12b89e51
            self.mrope_positions[:, :num_tokens].copy_(forward_batch.mrope_positions)

        input_ids = self.input_ids[:static_num_tokens]
        input_embeds = (
            self.input_embeds[:static_num_tokens] if self.is_multimodal else None
        )

        mrope_positions = (
            self.mrope_positions[:, :static_num_tokens]
            if forward_batch.mrope_positions is not None
            and self.mrope_positions is not None
            else None
        )

        next_token_logits_buffer = None

        static_forward_batch = ForwardBatch(
            forward_mode=forward_batch.forward_mode,
            batch_size=bs,
            input_ids=input_ids,
            input_embeds=input_embeds,
            req_pool_indices=forward_batch.req_pool_indices,
            seq_lens=forward_batch.seq_lens,
            next_token_logits_buffer=next_token_logits_buffer,
            orig_seq_lens=forward_batch.orig_seq_lens,
            seq_lens_cpu=forward_batch.seq_lens_cpu,
            req_to_token_pool=self.model_runner.req_to_token_pool,
            token_to_kv_pool=self.model_runner.token_to_kv_pool,
            attn_backend=self.model_runner.attn_backend,
            out_cache_loc=out_cache_loc,
            out_cache_loc_swa=out_cache_loc_swa,
            seq_lens_sum=forward_batch.seq_lens_sum,
            mamba_track_indices=mamba_track_indices,
            mamba_track_mask=mamba_track_mask,
            mamba_track_seqlens=mamba_track_seqlens,
            encoder_lens=forward_batch.encoder_lens,
            return_logprob=False,
            extend_seq_lens=forward_batch.extend_seq_lens,
            extend_prefix_lens=forward_batch.extend_prefix_lens,
            extend_start_loc=forward_batch.extend_start_loc,
            extend_prefix_lens_cpu=forward_batch.extend_prefix_lens_cpu,
            extend_seq_lens_cpu=forward_batch.extend_seq_lens_cpu,
            extend_logprob_start_lens_cpu=forward_batch.extend_logprob_start_lens_cpu,
            extend_num_tokens=forward_batch.extend_num_tokens,
            extend_input_logprob_token_ids_gpu=forward_batch.extend_input_logprob_token_ids_gpu,
            positions=positions,
            global_num_tokens_gpu=forward_batch.global_num_tokens_gpu,
            global_num_tokens_for_logprob_gpu=forward_batch.global_num_tokens_for_logprob_gpu,
            dp_padding_mode=forward_batch.dp_padding_mode,
            global_dp_buffer_len=forward_batch.global_dp_buffer_len,
            mrope_positions=mrope_positions,
            spec_algorithm=forward_batch.spec_algorithm,
            spec_info=forward_batch.spec_info,
            capture_hidden_mode=forward_batch.capture_hidden_mode,
            num_token_non_padded=forward_batch.num_token_non_padded,
            global_forward_mode=forward_batch.global_forward_mode,
            lora_ids=forward_batch.lora_ids,
            sampling_info=forward_batch.sampling_info,
            mm_inputs=forward_batch.mm_inputs,
            temp_scaled_logprobs=forward_batch.temp_scaled_logprobs,
            temperature=forward_batch.temperature,
            top_p_normalized_logprobs=forward_batch.top_p_normalized_logprobs,
            top_p=forward_batch.top_p,
        )

        return static_forward_batch

    def replay(
        self,
        forward_batch: ForwardBatch,
        **kwargs,
    ) -> Union[LogitsProcessorOutput, PPProxyTensors, EmbeddingPoolerOutput]:
        with enable_piecewise_cuda_graph():
            self.model_runner.attn_backend.init_forward_metadata(forward_batch)
            static_forward_batch = self.replay_prepare(forward_batch, **kwargs)

            # Prepare PP proxy tensors for forward if needed
            # Use cached check to avoid expensive inspect.signature() in hot path
            pp_proxy_tensors = kwargs.get("pp_proxy_tensors", None)
            if self.model_supports_pp_proxy_tensors and pp_proxy_tensors is not None:
                # Copy PP proxy tensors to buffer if needed
                # PP proxy tensors have shape [num_tokens, hidden_dim]
                num_tokens = len(forward_batch.input_ids)
                for key, buf in self.pp_proxy_tensors_buffer.items():
                    if key in pp_proxy_tensors.tensors:
                        src = pp_proxy_tensors.tensors[key]
                        buf[:num_tokens].copy_(src[:num_tokens])
                kwargs["pp_proxy_tensors"] = PPProxyTensors(
                    {k: v[:num_tokens] for k, v in self.pp_proxy_tensors_buffer.items()}
                )

            # Replay
            with set_forward_context(
                static_forward_batch,
                self.attention_layers,
                self.quant_config,
                self.moe_layers,
            ):
                with set_compiled(True):
                    output = self.model_runner.model.forward(
                        static_forward_batch.input_ids,
                        static_forward_batch.positions,
                        static_forward_batch,
                        **kwargs,
                    )
                if isinstance(output, LogitsProcessorOutput):
                    return LogitsProcessorOutput(
                        next_token_logits=output.next_token_logits[
                            : self.raw_num_tokens
                        ],
                        hidden_states=(
                            output.hidden_states[: self.raw_num_tokens]
                            if output.hidden_states is not None
                            else None
                        ),
                    )
                elif isinstance(output, EmbeddingPoolerOutput):
                    return output
                else:
                    # Handle PPProxyTensors output
                    assert isinstance(output, PPProxyTensors)
                    # PP proxy tensors have shape [num_tokens, hidden_dim]
                    num_tokens = self.raw_num_tokens
                    return PPProxyTensors(
                        {k: v[:num_tokens] for k, v in output.tensors.items()}
                    )

    def get_spec_info(self, num_tokens: int):
        spec_info = None
        if (
            self.model_runner.spec_algorithm.is_eagle()
            or self.model_runner.spec_algorithm.is_standalone()
        ):
            from sglang.srt.speculative.eagle_utils import EagleVerifyInput

            if self.model_runner.is_draft_worker:
                raise RuntimeError("This should not happen.")
            else:
                spec_info = EagleVerifyInput(
                    draft_token=None,
                    custom_mask=self.custom_mask,
                    positions=None,
                    retrive_index=None,
                    retrive_next_token=None,
                    retrive_next_sibling=None,
                    retrive_cum_len=None,
                    spec_steps=self.model_runner.server_args.speculative_num_steps,
                    topk=self.model_runner.server_args.speculative_eagle_topk,
                    draft_token_num=self.model_runner.server_args.speculative_num_draft_tokens,
                    capture_hidden_mode=CaptureHiddenMode.FULL,
                    seq_lens_sum=None,
                    seq_lens_cpu=None,
                )

        return spec_info


PIECEWISE_CUDA_GRAPH_CAPTURE_FAILED_MSG = (
    "Possible solutions:\n"
    "1. set --mem-fraction-static to a smaller value (e.g., 0.8 or 0.7)\n"
    "2. set --piecewise-cuda-graph-max-tokens to a smaller value (e.g., 512)\n"
    "3. disable Piecewise CUDA graph by unset --enable-piecewise-cuda-graph\n"
    "Open an issue on GitHub https://github.com/sgl-project/sglang/issues/new/choose \n"
)<|MERGE_RESOLUTION|>--- conflicted
+++ resolved
@@ -639,12 +639,6 @@
             else None
         )
 
-<<<<<<< HEAD
-        if (
-            forward_batch.mrope_positions is not None
-            and self.mrope_positions is not None
-        ):
-=======
         mamba_track_indices = (
             self.mamba_track_indices[:bs]
             if self.mamba_track_indices is not None
@@ -659,7 +653,6 @@
             else None
         )
         if forward_batch.mrope_positions is not None:
->>>>>>> 12b89e51
             self.mrope_positions[:, :num_tokens].copy_(forward_batch.mrope_positions)
 
         input_ids = self.input_ids[:static_num_tokens]
