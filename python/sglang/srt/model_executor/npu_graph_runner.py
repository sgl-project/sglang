# Copyright 2023-2025 SGLang Team
# Licensed under the Apache License, Version 2.0 (the "License");
# you may not use this file except in compliance with the License.
# You may obtain a copy of the License at
#
#     http://www.apache.org/licenses/LICENSE-2.0
#
# Unless required by applicable law or agreed to in writing, software
# distributed under the License is distributed on an "AS IS" BASIS,
# WITHOUT WARRANTIES OR CONDITIONS OF ANY KIND, either express or implied.
# See the License for the specific language governing permissions and
# limitations under the License.
# ==============================================================================
"""Run the model with npu graph and torch.compile."""

from __future__ import annotations

import logging
import os
import threading
from contextlib import contextmanager
from pathlib import Path
from typing import TYPE_CHECKING, Dict, Optional, Union

import numpy as np
import torch

<<<<<<< HEAD
import sglang.srt.model_executor.cuda_graph_runner
from sglang.srt.configs.model_config import AttentionArch, is_deepseek_nsa
from sglang.srt.distributed.parallel_state import GroupCoordinator
=======
from sglang.srt.configs.model_config import AttentionArch, is_deepseek_nsa
from sglang.srt.layers.dp_attention import get_attention_tp_size
>>>>>>> 5795da5e
from sglang.srt.model_executor.cuda_graph_runner import CudaGraphRunner
from sglang.srt.server_args import get_global_server_args
from sglang.srt.utils import is_npu, supports_custom_op

is_npu = is_npu()

if is_npu:
    import torch_npu
    from torch_npu.profiler import ProfilerActivity, profile

logger = logging.getLogger(__name__)

if TYPE_CHECKING:
    from sglang.srt.model_executor.model_runner import ModelRunner

from torch._dynamo.eval_frame import DisableContext

from sglang.srt.compilation.custom_ops import (
    _set_dp_buffer_len,
    _set_is_extend_in_batch,
)
from sglang.srt.compilation.npu.npu_graph_compiler import NpuGraphCompiler
from sglang.srt.compilation.npu.patch_dynamo import (
    patch_dynamo_context,
    patch_dynamo_context_call,
    restore_dynamo_context_call,
)
from sglang.srt.layers.logits_processor import LogitsProcessorOutput
from sglang.srt.model_executor.forward_batch_info import ForwardBatch, PPProxyTensors


@contextmanager
def patch_model_npu(
    model: torch.nn.Module,
    enable_compile: bool,
    num_tokens: int,
    tp_group: GroupCoordinator,
):
    yield model


class NPUGraphRunner(CudaGraphRunner):
    """A NPUGraphRunner runs the forward pass of a model with npu graph and torch.compile."""

    def __init__(self, model_runner: ModelRunner):
        if model_runner.server_args.enable_torch_compile:
            patch_dynamo_context()
        sglang.srt.model_executor.cuda_graph_runner.patch_model = patch_model_npu
        model_runner.attn_backend.enable_torch_compile = (
            model_runner.server_args.enable_torch_compile
        )

        super().__init__(model_runner)
<<<<<<< HEAD
        self.use_mla = model_runner.model_config.attention_arch == AttentionArch.MLA
=======
        self.update_attr_name = None
        self.update_attr_type = None
        self.model_runner = model_runner
        self._init_arch_map()

    def _init_arch_map(self):
        self.attr_name: Dict[str, str] = {
            AttentionArch.MLA: "actual_seq_lengths_kv",
            AttentionArch.MHA: "context_lens",
        }
        self.attr_type: Dict[str, Union[list, torch.Tensor]] = {
            AttentionArch.MLA: [],
            AttentionArch.MHA: torch.Tensor(),
        }
>>>>>>> 5795da5e

    def _create_device_graph(self):
        return torch.npu.NPUGraph()

    def _init_dp_gathered_buffer(
        self, global_dp_buffer_len: int, local_dp_buffer_len: int, dp_max_padding: bool
    ):
        if supports_custom_op() and get_global_server_args().enable_torch_compile:
            _set_dp_buffer_len(
                global_dp_buffer_len, local_dp_buffer_len, dp_max_padding
            )
            _set_is_extend_in_batch(False)
        else:
            super()._init_dp_gathered_buffer(
                global_dp_buffer_len, local_dp_buffer_len, dp_max_padding
            )

    def _capture_graph(self, graph, pool, stream, run_once_fn, bs: int):
        if self.enable_torch_compile and (not self.compile_bs or bs in self.compile_bs):
            self.model_runner.attn_backend.enable_torch_compile = True
            compiler = NpuGraphCompiler(
                self.model_runner,
                run_once_fn,
                get_global_server_args().compilation_config,
            )

            patch_dynamo_context_call()
            DisableContext.batch_size = bs
            try:
                # compilation
                out = compiler.compiled_callable()

                # capture function and args
                out = compiler.compiled_callable()
            finally:
                DisableContext.batch_size = None
                restore_dynamo_context_call()

            assert bs in DisableContext.compiled_function
            assert DisableContext.compiled_function[bs]
            assert bs in DisableContext.compiled_function_args
            assert DisableContext.compiled_function_args[bs]

            compiled_function = DisableContext.compiled_function[bs]
            args = DisableContext.compiled_function_args[bs]
            with torch.npu.graph(
                graph,
                pool=pool,
                stream=stream,
                auto_dispatch_capture=True,
            ):
                compiled_function(*args)

        else:
            self.model_runner.attn_backend.enable_torch_compile = False
            with torch.npu.graph(
                graph,
                pool=pool,
                stream=stream,
                auto_dispatch_capture=True,
            ):
                out = run_once_fn()
        return out

    def _get_update_attr_name(self, model_runner):
        if self.bs < get_attention_tp_size():
            return self.attr_name[AttentionArch.MLA]
        return self.attr_name[model_runner.model_config.attention_arch]

    def _get_update_attr_type(self, model_runner):
        if self.bs < get_attention_tp_size():
            return self.attr_type[AttentionArch.MLA]
        return self.attr_type[model_runner.model_config.attention_arch]

    def _update_inputs(self, seq_lens):
<<<<<<< HEAD
        if self.enable_torch_compile and (
            not self.compile_bs or self.bs in self.compile_bs
        ):
            if self.use_mla:
                self.graphs[self.bs].update(
                    cpu_update_input=[{"actual_seq_lengths_kv": seq_lens}]
                )
            else:
                self.graphs[self.bs].update(
                    cpu_update_input=[{"context_lens": seq_lens}]
                )
        else:
            self.graphs[self.bs].update(
                cpu_update_input=[{"actual_seq_lengths_kv": seq_lens}]
            )
=======
        if isinstance(self.update_attr_type, torch.Tensor):
            seq_lens = torch.from_numpy(np.array(seq_lens).astype(np.int32))

        self.graphs[self.bs].update(
            cpu_update_input=[{self.update_attr_name: seq_lens}]
        )
>>>>>>> 5795da5e

    def _cache_loc_dtype(self):
        return torch.int32

    def _init_profile_context_and_memory_record(self):
        output_dir = os.path.join(
            os.getenv("SGLANG_TORCH_PROFILER_DIR", "/tmp"), "graph_capture_profile"
        )
        if not Path(output_dir).exists():
            Path(output_dir).mkdir(parents=True, exist_ok=True)
        logger.info(
            f"Profiling starts for graph capture for NPU. Traces will be saved to: {output_dir}"
        )
        experimental_config = torch_npu.profiler._ExperimentalConfig(
            export_type=[torch_npu.profiler.ExportType.Text],
            profiler_level=torch_npu.profiler.ProfilerLevel.Level1,
        )
        profile_context = profile(
            activities=[ProfilerActivity.CPU, ProfilerActivity.NPU],
            record_shapes=True,
            profile_memory=True,
            on_trace_ready=torch_npu.profiler.tensorboard_trace_handler(
                output_dir, async_mode=True
            ),
            experimental_config=experimental_config,
        )
        return profile_context

    def _post_process_after_profile(self, prof_context):
        # for NPU, profile data will be saved to disk for further analysis.
        pass

    def replay(
        self,
        forward_batch: ForwardBatch,
        skip_attn_backend_init: bool = False,
        pp_proxy_tensors: Optional[PPProxyTensors] = None,
    ) -> Union[LogitsProcessorOutput, PPProxyTensors]:
        if not skip_attn_backend_init:
            self.replay_prepare(forward_batch, pp_proxy_tensors)
        else:
            # In speculative decoding, these two fields are still needed.
            self.buffers.input_ids[: self.raw_num_token].copy_(forward_batch.input_ids)
            self.buffers.positions[: self.raw_num_token].copy_(forward_batch.positions)

        self.update_attr_name = self._get_update_attr_name(self.model_runner)
        self.update_attr_type = self._get_update_attr_type(self.model_runner)
        # Replay
        if self.enable_torch_compile and (
            not self.compile_bs or self.bs in self.compile_bs
        ):
            seq_lens = forward_batch.seq_lens.cpu().tolist() + [0] * (
                self.bs - self.raw_bs
            )
            if self.use_mla:
                actual_seq_len_kv = seq_lens
            else:
                actual_seq_len_kv = torch.from_numpy(
                    np.array(seq_lens).astype(np.int32)
                )
            thread = threading.Thread(
                target=self._update_inputs, args=(actual_seq_len_kv,)
            )
            thread.start()
            self.graphs[self.bs].replay()
            thread.join()
        else:
            if not is_deepseek_nsa(self.model_runner.model_config.hf_config):
                if forward_batch.forward_mode.is_target_verify():
                    seq_lens_cpu = forward_batch.seq_lens.cpu() + self.num_tokens_per_bs
                    seq_lens = seq_lens_cpu.tolist() + [0] * (self.bs - self.raw_bs)
                else:
                    seq_lens = forward_batch.seq_lens.cpu().tolist() + [0] * (
                        self.bs - self.raw_bs
                    )
                thread = threading.Thread(target=self._update_inputs, args=(seq_lens,))
                thread.start()
                self.graphs[self.bs].replay()
                thread.join()
            else:
                self.graphs[self.bs].replay()

        output = self.output_buffers[self.bs]
        if isinstance(output, LogitsProcessorOutput):
            return LogitsProcessorOutput(
                next_token_logits=output.next_token_logits[: self.raw_num_token],
                hidden_states=(
                    output.hidden_states[: self.raw_num_token]
                    if output.hidden_states is not None
                    else None
                ),
            )
        else:
            assert isinstance(output, PPProxyTensors)
            return PPProxyTensors({k: v[: self.bs] for k, v in output.tensors.items()})<|MERGE_RESOLUTION|>--- conflicted
+++ resolved
@@ -25,14 +25,10 @@
 import numpy as np
 import torch
 
-<<<<<<< HEAD
 import sglang.srt.model_executor.cuda_graph_runner
-from sglang.srt.configs.model_config import AttentionArch, is_deepseek_nsa
+from sglang.srt.configs.model_config import AttentionArch, 
 from sglang.srt.distributed.parallel_state import GroupCoordinator
-=======
-from sglang.srt.configs.model_config import AttentionArch, is_deepseek_nsa
 from sglang.srt.layers.dp_attention import get_attention_tp_size
->>>>>>> 5795da5e
 from sglang.srt.model_executor.cuda_graph_runner import CudaGraphRunner
 from sglang.srt.server_args import get_global_server_args
 from sglang.srt.utils import is_npu, supports_custom_op
@@ -86,9 +82,7 @@
         )
 
         super().__init__(model_runner)
-<<<<<<< HEAD
         self.use_mla = model_runner.model_config.attention_arch == AttentionArch.MLA
-=======
         self.update_attr_name = None
         self.update_attr_type = None
         self.model_runner = model_runner
@@ -103,7 +97,6 @@
             AttentionArch.MLA: [],
             AttentionArch.MHA: torch.Tensor(),
         }
->>>>>>> 5795da5e
 
     def _create_device_graph(self):
         return torch.npu.NPUGraph()
@@ -179,7 +172,6 @@
         return self.attr_type[model_runner.model_config.attention_arch]
 
     def _update_inputs(self, seq_lens):
-<<<<<<< HEAD
         if self.enable_torch_compile and (
             not self.compile_bs or self.bs in self.compile_bs
         ):
@@ -192,17 +184,12 @@
                     cpu_update_input=[{"context_lens": seq_lens}]
                 )
         else:
+            if isinstance(self.update_attr_type, torch.Tensor):
+                seq_lens = torch.from_numpy(np.array(seq_lens).astype(np.int32))
+
             self.graphs[self.bs].update(
-                cpu_update_input=[{"actual_seq_lengths_kv": seq_lens}]
-            )
-=======
-        if isinstance(self.update_attr_type, torch.Tensor):
-            seq_lens = torch.from_numpy(np.array(seq_lens).astype(np.int32))
-
-        self.graphs[self.bs].update(
-            cpu_update_input=[{self.update_attr_name: seq_lens}]
-        )
->>>>>>> 5795da5e
+                cpu_update_input=[{self.update_attr_name: seq_lens}]
+            )
 
     def _cache_loc_dtype(self):
         return torch.int32
