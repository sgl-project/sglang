--- conflicted
+++ resolved
@@ -524,12 +524,8 @@
             encoder_lens = self.encoder_lens[:bs]
         else:
             encoder_lens = None
-<<<<<<< HEAD
         mrope_positions = self.mrope_positions[:, :num_tokens]
-=======
-        mrope_positions = self.mrope_positions[:, :bs]
         next_token_logits_buffer = self.next_token_logits_buffer[:num_tokens]
->>>>>>> 5e91fed1
         self.num_token_non_padded[...] = num_tokens
 
         # pipeline parallelism
