--- conflicted
+++ resolved
@@ -575,19 +575,15 @@
     def _create_device_graph(self):
         return torch.cuda.CUDAGraph()
 
-<<<<<<< HEAD
     def _init_dp_gathered_buffer(
         self, global_dp_buffer_len: int, local_dp_buffer_len: int, dp_max_padding: bool
     ):
         set_dp_buffer_len(global_dp_buffer_len, local_dp_buffer_len, dp_max_padding)
         set_is_extend_in_batch(False)
 
-    def capture_one_batch_size(self, bs: int, forward: Callable):
-=======
     def capture_one_batch_size(
         self, bs: int, forward: Callable, stream_idx: Optional[int] = None
     ):
->>>>>>> 49141df9
         graph = self._create_device_graph()
         stream = self.stream
         num_tokens = bs * self.num_tokens_per_bs
