--- conflicted
+++ resolved
@@ -30,561 +30,7 @@
 
     def __init__(self, model_runner: ModelRunner):
         # Parse args
-<<<<<<< HEAD
-        self.model_runner = model_runner
-        self.graphs = {}
-        self.output_buffers = {}
-        self.enable_torch_compile = model_runner.server_args.enable_torch_compile
-        self.disable_padding = model_runner.server_args.disable_cuda_graph_padding
-        self.is_encoder_decoder = model_runner.model_config.is_encoder_decoder
-        self.require_gathered_buffer = require_gathered_buffer(model_runner.server_args)
-        self.require_mlp_tp_gather = require_mlp_tp_gather(model_runner.server_args)
-        self.require_mlp_sync = require_mlp_sync(model_runner.server_args)
-        self.require_attn_tp_gather = require_attn_tp_gather(model_runner.server_args)
-        self.enable_two_batch_overlap = (
-            model_runner.server_args.enable_two_batch_overlap
-        )
-        self.speculative_algorithm = model_runner.server_args.speculative_algorithm
-        self.enable_profile_cuda_graph = (
-            model_runner.server_args.enable_profile_cuda_graph
-        )
-        self.tp_size = model_runner.server_args.tp_size
-        self.dp_size = model_runner.server_args.dp_size
-        self.pp_size = model_runner.server_args.pp_size
-
-        # Batch sizes to capture
-        self.capture_bs, self.compile_bs = get_batch_sizes_to_capture(model_runner)
-        rank0_log(f"Capture cuda graph bs {self.capture_bs}")
-        self.capture_forward_mode = ForwardMode.DECODE
-        self.capture_hidden_mode = CaptureHiddenMode.NULL
-        self.num_tokens_per_bs = 1
-        if model_runner.spec_algorithm.is_eagle():
-            if self.model_runner.is_draft_worker:
-                raise RuntimeError("This should not happen")
-            else:
-                self.capture_hidden_mode = CaptureHiddenMode.FULL
-                self.capture_forward_mode = ForwardMode.TARGET_VERIFY
-                self.num_tokens_per_bs = (
-                    self.model_runner.server_args.speculative_num_draft_tokens
-                )
-
-        # If returning hidden states is enabled, set initial capture hidden mode to full to avoid double-capture on startup
-        if model_runner.server_args.enable_return_hidden_states:
-            self.capture_hidden_mode = CaptureHiddenMode.FULL
-
-        # Attention backend
-        self.max_bs = max(self.capture_bs)
-        self.max_num_token = self.max_bs * self.num_tokens_per_bs
-        self.model_runner.attn_backend.init_cuda_graph_state(
-            self.max_bs, self.max_num_token
-        )
-        self.seq_len_fill_value = (
-            self.model_runner.attn_backend.get_cuda_graph_seq_len_fill_value()
-        )
-
-        # FIXME(lsyin): leave it here for now, I don't know whether it is necessary
-        self.encoder_len_fill_value = 0
-        self.seq_lens_cpu = torch.full(
-            (self.max_bs,), self.seq_len_fill_value, dtype=torch.int32
-        )
-
-        if self.enable_torch_compile:
-            set_torch_compile_config()
-
-        if self.model_runner.server_args.enable_lora:
-            self.model_runner.lora_manager.init_cuda_graph_batch_info(self.max_bs)
-
-        # Graph inputs
-        with torch.device("cuda"):
-            self.input_ids = torch.zeros((self.max_num_token,), dtype=torch.int64)
-            self.req_pool_indices = torch.zeros((self.max_bs,), dtype=torch.int32)
-            self.seq_lens = torch.full(
-                (self.max_bs,), self.seq_len_fill_value, dtype=torch.int32
-            )
-            self.out_cache_loc = torch.zeros((self.max_num_token,), dtype=torch.int64)
-            self.positions = torch.zeros((self.max_num_token,), dtype=torch.int64)
-            self.mrope_positions = torch.zeros((3, self.max_bs), dtype=torch.int64)
-            self.num_token_non_padded = torch.zeros((1,), dtype=torch.int32)
-            self.tbo_plugin = TboCudaGraphRunnerPlugin()
-
-            # pipeline parallelism
-            if self.pp_size > 1:
-                self.pp_proxy_tensors = {
-                    "hidden_states": torch.zeros(
-                        (self.max_bs, self.model_runner.model_config.hidden_size),
-                        dtype=torch.bfloat16,
-                    ),
-                    "residual": torch.zeros(
-                        (self.max_bs, self.model_runner.model_config.hidden_size),
-                        dtype=torch.bfloat16,
-                    ),
-                }
-
-            # Speculative_inference
-            if model_runner.spec_algorithm.is_eagle3():
-                self.model_runner.model.set_eagle3_layers_to_capture()
-
-            if self.is_encoder_decoder:
-                # NOTE: encoder_lens can influence the full_text_row_masked_out_mask tensor when doing mixed batch
-                self.encoder_lens = torch.full(
-                    (self.max_bs,), self.encoder_len_fill_value, dtype=torch.int32
-                )
-            else:
-                self.encoder_lens = None
-
-            if self.require_gathered_buffer:
-                self.gathered_buffer = torch.zeros(
-                    (
-                        self.max_num_token,
-                        self.model_runner.model_config.hidden_size,
-                    ),
-                    dtype=self.model_runner.dtype,
-                )
-                if self.require_mlp_tp_gather:
-                    self.global_num_tokens_gpu = torch.zeros(
-                        (self.dp_size,), dtype=torch.int32
-                    )
-                else:
-                    assert self.require_attn_tp_gather
-                    self.global_num_tokens_gpu = torch.zeros((1,), dtype=torch.int32)
-
-            self.custom_mask = torch.ones(
-                (
-                    (self.seq_lens.sum().item() + self.max_num_token)
-                    * self.num_tokens_per_bs
-                ),
-                dtype=torch.bool,
-                device="cuda",
-            )
-
-        # Capture
-        try:
-            with model_capture_mode():
-                self.capture()
-        except RuntimeError as e:
-            raise Exception(
-                f"Capture cuda graph failed: {e}\n{CUDA_GRAPH_CAPTURE_FAILED_MSG}"
-            )
-
-    def can_run(self, forward_batch: ForwardBatch):
-        if self.require_mlp_tp_gather:
-            cuda_graph_bs = (
-                sum(forward_batch.global_num_tokens_cpu) // self.num_tokens_per_bs
-                if self.model_runner.spec_algorithm.is_eagle()
-                else sum(forward_batch.global_num_tokens_cpu)
-            )
-        else:
-            cuda_graph_bs = forward_batch.batch_size
-
-        is_bs_supported = (
-            cuda_graph_bs in self.graphs
-            if self.disable_padding
-            else cuda_graph_bs <= self.max_bs
-        )
-
-        if self.require_mlp_sync:
-            is_bs_supported = is_bs_supported and forward_batch.can_run_dp_cuda_graph
-
-        # NOTE: cuda graph cannot handle mixed batch (encoder_len = 0)
-        # If mixed batch cannot be supported, then encoder_lens can be removed in cuda graph
-        # because the full_text_row_masked_out_mask tensor will always be ones
-        is_encoder_lens_supported = (
-            torch.all(forward_batch.encoder_lens > 0)
-            if self.is_encoder_decoder
-            else True
-        )
-
-        requested_capture_hidden_mode = max(
-            forward_batch.capture_hidden_mode,
-            (
-                forward_batch.spec_info.capture_hidden_mode
-                if getattr(forward_batch.spec_info, "capture_hidden_mode", None)
-                is not None
-                else CaptureHiddenMode.NULL
-            ),
-        )
-        capture_hidden_mode_matches = (
-            requested_capture_hidden_mode == CaptureHiddenMode.NULL
-            or requested_capture_hidden_mode == self.capture_hidden_mode
-        )
-        is_tbo_supported = (
-            forward_batch.can_run_tbo if self.enable_two_batch_overlap else True
-        )
-
-        return (
-            is_bs_supported
-            and is_encoder_lens_supported
-            and is_tbo_supported
-            and capture_hidden_mode_matches
-        )
-
-    def capture(self) -> None:
-        profile_context = empty_context()
-        if self.enable_profile_cuda_graph:
-            profile_context = profile(
-                activities=[ProfilerActivity.CPU, ProfilerActivity.CUDA],
-                record_shapes=True,
-            )
-
-        with graph_capture() as graph_capture_context:
-            with profile_context as prof:
-                self.stream = graph_capture_context.stream
-                avail_mem = get_available_gpu_memory(
-                    self.model_runner.device,
-                    self.model_runner.gpu_id,
-                    empty_cache=False,
-                )
-                # Reverse the order to enable better memory sharing across cuda graphs.
-                capture_range = (
-                    tqdm.tqdm(list(reversed(self.capture_bs)))
-                    if get_tensor_model_parallel_rank() == 0
-                    else reversed(self.capture_bs)
-                )
-                for i, bs in enumerate(capture_range):
-                    if get_tensor_model_parallel_rank() == 0:
-                        avail_mem = get_available_gpu_memory(
-                            self.model_runner.device,
-                            self.model_runner.gpu_id,
-                            empty_cache=False,
-                        )
-                        capture_range.set_description(
-                            f"Capturing batches ({bs=} {avail_mem=:.2f} GB)"
-                        )
-
-                    with patch_model(
-                        self.model_runner.model,
-                        bs in self.compile_bs,
-                        num_tokens=bs * self.num_tokens_per_bs,
-                        tp_group=self.model_runner.tp_group,
-                    ) as forward:
-                        (
-                            graph,
-                            output_buffers,
-                        ) = self.capture_one_batch_size(bs, forward)
-                        self.graphs[bs] = graph
-                        self.output_buffers[bs] = output_buffers
-
-                    # Save gemlite cache after each capture
-                    save_gemlite_cache()
-
-        if self.enable_profile_cuda_graph:
-            log_message = (
-                "Sorted by CUDA Time:\n"
-                + prof.key_averages(group_by_input_shape=True).table(
-                    sort_by="cuda_time_total", row_limit=10
-                )
-                + "\n\nSorted by CPU Time:\n"
-                + prof.key_averages(group_by_input_shape=True).table(
-                    sort_by="cpu_time_total", row_limit=10
-                )
-            )
-            logger.info(log_message)
-
-    def capture_one_batch_size(self, bs: int, forward: Callable):
-        graph = torch.cuda.CUDAGraph()
-        stream = self.stream
-        num_tokens = bs * self.num_tokens_per_bs
-
-        # Graph inputs
-        input_ids = self.input_ids[:num_tokens]
-        req_pool_indices = self.req_pool_indices[:bs]
-        seq_lens = self.seq_lens[:bs]
-        out_cache_loc = self.out_cache_loc[:num_tokens]
-        positions = self.positions[:num_tokens]
-        if self.is_encoder_decoder:
-            encoder_lens = self.encoder_lens[:bs]
-        else:
-            encoder_lens = None
-        mrope_positions = self.mrope_positions[:, :bs]
-        self.num_token_non_padded[...] = num_tokens
-
-        # pipeline parallelism
-        if self.pp_size > 1:
-            pp_proxy_tensors = PPProxyTensors(
-                {k: v[:num_tokens] for k, v in self.pp_proxy_tensors.items()}
-            )
-
-        if self.require_mlp_tp_gather:
-            self.global_num_tokens_gpu.copy_(
-                torch.tensor(
-                    [
-                        num_tokens // self.dp_size + (i < (num_tokens % self.dp_size))
-                        for i in range(self.dp_size)
-                    ],
-                    dtype=torch.int32,
-                    device=input_ids.device,
-                )
-            )
-            global_num_tokens = self.global_num_tokens_gpu
-            gathered_buffer = self.gathered_buffer[:num_tokens]
-        elif self.require_attn_tp_gather:
-            self.global_num_tokens_gpu.copy_(
-                torch.tensor(
-                    [num_tokens],
-                    dtype=torch.int32,
-                    device=input_ids.device,
-                )
-            )
-            global_num_tokens = self.global_num_tokens_gpu
-            gathered_buffer = self.gathered_buffer[:num_tokens]
-        else:
-            global_num_tokens = None
-            gathered_buffer = None
-
-        spec_info = self.get_spec_info(num_tokens)
-        if self.capture_hidden_mode != CaptureHiddenMode.FULL:
-            self.capture_hidden_mode = (
-                spec_info.capture_hidden_mode if spec_info else CaptureHiddenMode.NULL
-            )
-
-        if self.model_runner.server_args.enable_lora:
-            # It is safe to capture CUDA graph using empty LoRA path, as the LoRA kernels will always be launched whenever
-            # `--enable-lora` is set to True (and return immediately if the LoRA path is empty for perf optimization).
-            lora_paths = [None] * bs
-        else:
-            lora_paths = None
-
-        forward_batch = ForwardBatch(
-            forward_mode=self.capture_forward_mode,
-            batch_size=bs,
-            input_ids=input_ids,
-            req_pool_indices=req_pool_indices,
-            seq_lens=seq_lens,
-            req_to_token_pool=self.model_runner.req_to_token_pool,
-            token_to_kv_pool=self.model_runner.token_to_kv_pool,
-            attn_backend=self.model_runner.attn_backend,
-            out_cache_loc=out_cache_loc,
-            seq_lens_sum=seq_lens.sum().item(),
-            encoder_lens=encoder_lens,
-            return_logprob=False,
-            positions=positions,
-            global_num_tokens_gpu=global_num_tokens,
-            gathered_buffer=gathered_buffer,
-            mrope_positions=mrope_positions,
-            spec_algorithm=self.model_runner.spec_algorithm,
-            spec_info=spec_info,
-            capture_hidden_mode=self.capture_hidden_mode,
-            num_token_non_padded=self.num_token_non_padded,
-            global_forward_mode=self.capture_forward_mode,
-            lora_paths=lora_paths,
-        )
-        self.tbo_plugin.capture_one_batch_size(forward_batch, num_tokens=num_tokens)
-
-        if lora_paths is not None:
-            self.model_runner.lora_manager.prepare_lora_batch(forward_batch)
-
-        # Attention backend
-        self.model_runner.attn_backend.init_forward_metadata_capture_cuda_graph(
-            bs,
-            num_tokens,
-            req_pool_indices,
-            seq_lens,
-            encoder_lens,
-            forward_batch.forward_mode,
-            forward_batch.spec_info,
-        )
-
-        # Run and capture
-        def run_once():
-            # Clean intermediate result cache for DP attention
-            forward_batch.dp_local_start_pos = forward_batch.dp_local_num_tokens = None
-
-            kwargs = {}
-            if (
-                self.pp_size > 1
-                and "pp_proxy_tensors" in inspect.signature(forward).parameters
-            ):
-                kwargs["pp_proxy_tensors"] = PPProxyTensors(
-                    {k: v.clone() for k, v in pp_proxy_tensors.tensors.items()}
-                )
-
-            logits_output_or_pp_proxy_tensors = forward(
-                input_ids,
-                forward_batch.positions,
-                forward_batch,
-                **kwargs,
-            )
-            return logits_output_or_pp_proxy_tensors
-
-        for _ in range(2):
-            torch.cuda.synchronize()
-            self.model_runner.tp_group.barrier()
-
-            run_once()
-
-        global global_graph_memory_pool
-        with torch.cuda.graph(graph, pool=global_graph_memory_pool, stream=stream):
-            out = run_once()
-
-        global_graph_memory_pool = graph.pool()
-        return graph, out
-
-    def recapture_if_needed(self, forward_batch: ForwardBatch):
-
-        # If the required capture_hidden_mode changes, we need to recapture the graph
-
-        # These are the different factors that can influence the capture_hidden_mode
-        capture_hidden_mode_required_by_forward_batch = (
-            forward_batch.capture_hidden_mode
-        )
-        capture_hidden_mode_required_by_spec_info = getattr(
-            forward_batch.spec_info, "capture_hidden_mode", CaptureHiddenMode.NULL
-        )
-        capture_hidden_mode_required_for_returning_hidden_states = (
-            CaptureHiddenMode.FULL
-            if self.model_runner.server_args.enable_return_hidden_states
-            else CaptureHiddenMode.NULL
-        )
-
-        # Determine the highest capture_hidden_mode required
-        # (If we have FULL, we can emulate LAST or NULL)
-        # (If we have LAST, we can emulate NULL)
-        required_capture_hidden_mode = max(
-            capture_hidden_mode_required_by_forward_batch,
-            capture_hidden_mode_required_by_spec_info,
-            capture_hidden_mode_required_for_returning_hidden_states,
-        )
-
-        # If the current hidden mode is no longer aligned with the required hidden mode, we need to set it to what is required and re-capture
-        if self.capture_hidden_mode != required_capture_hidden_mode:
-            self.capture_hidden_mode = required_capture_hidden_mode
-            self.capture()
-
-    def replay_prepare(
-        self,
-        forward_batch: ForwardBatch,
-        pp_proxy_tensors: Optional[PPProxyTensors] = None,
-    ):
-        self.recapture_if_needed(forward_batch)
-
-        raw_bs = forward_batch.batch_size
-        raw_num_token = raw_bs * self.num_tokens_per_bs
-
-        # Pad
-        if self.require_mlp_tp_gather:
-            total_batch_size = (
-                sum(forward_batch.global_num_tokens_cpu) / self.num_tokens_per_bs
-                if self.model_runner.spec_algorithm.is_eagle()
-                else sum(forward_batch.global_num_tokens_cpu)
-            )
-            index = bisect.bisect_left(self.capture_bs, total_batch_size)
-        else:
-            index = bisect.bisect_left(self.capture_bs, raw_bs)
-        bs = self.capture_bs[index]
-        if bs != raw_bs:
-            self.seq_lens.fill_(self.seq_len_fill_value)
-            self.out_cache_loc.zero_()
-
-        # Common inputs
-        self.input_ids[:raw_num_token].copy_(forward_batch.input_ids)
-        self.req_pool_indices[:raw_bs].copy_(forward_batch.req_pool_indices)
-        self.seq_lens[:raw_bs].copy_(forward_batch.seq_lens)
-        self.out_cache_loc[:raw_num_token].copy_(forward_batch.out_cache_loc)
-        self.positions[:raw_num_token].copy_(forward_batch.positions)
-
-        if forward_batch.seq_lens_cpu is not None:
-            if bs != raw_bs:
-                self.seq_lens_cpu.fill_(self.seq_len_fill_value)
-            self.seq_lens_cpu[:raw_bs].copy_(forward_batch.seq_lens_cpu)
-
-        if pp_proxy_tensors:
-            for key in self.pp_proxy_tensors.keys():
-                dim = pp_proxy_tensors[key].shape[0]
-                self.pp_proxy_tensors[key][:dim].copy_(pp_proxy_tensors[key])
-
-        if self.is_encoder_decoder:
-            self.encoder_lens[:raw_bs].copy_(forward_batch.encoder_lens)
-        if forward_batch.mrope_positions is not None:
-            self.mrope_positions[:, :raw_bs].copy_(forward_batch.mrope_positions)
-        if self.require_gathered_buffer:
-            self.global_num_tokens_gpu.copy_(forward_batch.global_num_tokens_gpu)
-        if enable_num_token_non_padded(self.model_runner.server_args):
-            self.num_token_non_padded.copy_(forward_batch.num_token_non_padded)
-        if self.enable_two_batch_overlap:
-            self.tbo_plugin.replay_prepare(
-                forward_mode=self.capture_forward_mode,
-                bs=bs,
-                num_token_non_padded=len(forward_batch.input_ids),
-                spec_info=forward_batch.spec_info,
-            )
-        if forward_batch.forward_mode.is_idle() and forward_batch.spec_info is not None:
-            forward_batch.spec_info.custom_mask = self.custom_mask
-        # Attention backend
-        self.model_runner.attn_backend.init_forward_metadata_replay_cuda_graph(
-            bs,
-            self.req_pool_indices[:bs],
-            self.seq_lens[:bs],
-            forward_batch.seq_lens_sum + (bs - raw_bs) * self.seq_len_fill_value,
-            self.encoder_lens[:bs] if self.is_encoder_decoder else None,
-            self.capture_forward_mode,
-            forward_batch.spec_info,
-            seq_lens_cpu=self.seq_lens_cpu[:bs],
-        )
-
-        # Store fields
-        self.raw_bs = raw_bs
-        self.raw_num_token = raw_num_token
-        self.bs = bs
-
-    def replay(
-        self,
-        forward_batch: ForwardBatch,
-        skip_attn_backend_init: bool = False,
-        pp_proxy_tensors: Optional[PPProxyTensors] = None,
-    ) -> Union[LogitsProcessorOutput, PPProxyTensors]:
-        if not skip_attn_backend_init:
-            self.replay_prepare(forward_batch, pp_proxy_tensors)
-        else:
-            # In speculative decoding, these two fields are still needed.
-            self.input_ids[: self.raw_num_token].copy_(forward_batch.input_ids)
-            self.positions[: self.raw_num_token].copy_(forward_batch.positions)
-
-        # Replay
-        self.graphs[self.bs].replay()
-
-        output = self.output_buffers[self.bs]
-        if isinstance(output, LogitsProcessorOutput):
-            return LogitsProcessorOutput(
-                next_token_logits=output.next_token_logits[: self.raw_num_token],
-                hidden_states=(
-                    output.hidden_states[: self.raw_num_token]
-                    if output.hidden_states is not None
-                    else None
-                ),
-            )
-        else:
-            assert isinstance(output, PPProxyTensors)
-            return PPProxyTensors({k: v[: self.bs] for k, v in output.tensors.items()})
-
-    def get_spec_info(self, num_tokens: int):
-        spec_info = None
-        if self.model_runner.spec_algorithm.is_eagle():
-            from sglang.srt.speculative.eagle_utils import EagleVerifyInput
-
-            if self.model_runner.is_draft_worker:
-                raise RuntimeError("This should not happen.")
-            else:
-                spec_info = EagleVerifyInput(
-                    draft_token=None,
-                    custom_mask=self.custom_mask,
-                    positions=None,
-                    retrive_index=None,
-                    retrive_next_token=None,
-                    retrive_next_sibling=None,
-                    retrive_cum_len=None,
-                    spec_steps=self.model_runner.server_args.speculative_num_steps,
-                    topk=self.model_runner.server_args.speculative_eagle_topk,
-                    draft_token_num=self.model_runner.server_args.speculative_num_draft_tokens,
-                    capture_hidden_mode=CaptureHiddenMode.FULL,
-                    seq_lens_sum=None,
-                    seq_lens_cpu=None,
-                )
-
-        return spec_info
-
-=======
         super().__init__(model_runner)
->>>>>>> b498cd21
 
     def _create_device_graph(self):
         return torch.cuda.CUDAGraph()