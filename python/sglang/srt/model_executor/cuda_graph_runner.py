# Copyright 2023-2024 SGLang Team
# Licensed under the Apache License, Version 2.0 (the "License");
# you may not use this file except in compliance with the License.
# You may obtain a copy of the License at
#
#     http://www.apache.org/licenses/LICENSE-2.0
#
# Unless required by applicable law or agreed to in writing, software
# distributed under the License is distributed on an "AS IS" BASIS,
# WITHOUT WARRANTIES OR CONDITIONS OF ANY KIND, either express or implied.
# See the License for the specific language governing permissions and
# limitations under the License.
# ==============================================================================
"""Run the model with cuda graph and torch.compile."""

from __future__ import annotations

import bisect
import gc
import inspect
import logging
import os
from contextlib import contextmanager
from typing import TYPE_CHECKING, Callable, Optional, Union

import torch
import tqdm
from torch.profiler import ProfilerActivity, profile

from sglang.srt.custom_op import CustomOp
from sglang.srt.distributed import get_tensor_model_parallel_rank
from sglang.srt.distributed.device_communicators.pynccl_allocator import (
    set_graph_pool_id,
)
from sglang.srt.distributed.parallel_state import GroupCoordinator, graph_capture
from sglang.srt.layers.dp_attention import (
    DpPaddingMode,
    get_attention_tp_rank,
    get_attention_tp_size,
    set_dp_buffer_len,
)
from sglang.srt.layers.logits_processor import LogitsProcessorOutput
from sglang.srt.layers.torchao_utils import save_gemlite_cache
from sglang.srt.model_executor.forward_batch_info import (
    CaptureHiddenMode,
    ForwardBatch,
    ForwardMode,
    PPProxyTensors,
    enable_num_token_non_padded,
)
from sglang.srt.patch_torch import monkey_patch_torch_compile
from sglang.srt.two_batch_overlap import TboCudaGraphRunnerPlugin
from sglang.srt.utils import (
    empty_context,
    get_available_gpu_memory,
    get_device_memory_capacity,
    log_info_on_rank0,
    require_attn_tp_gather,
    require_gathered_buffer,
    require_mlp_sync,
    require_mlp_tp_gather,
)

logger = logging.getLogger(__name__)

if TYPE_CHECKING:
    from sglang.srt.model_executor.model_runner import ModelRunner

# Detect whether the current forward pass is in capture mode
is_capture_mode = False


def get_is_capture_mode():
    return is_capture_mode


@contextmanager
def model_capture_mode():
    global is_capture_mode
    is_capture_mode = True

    yield

    is_capture_mode = False


@contextmanager
def freeze_gc(enable_cudagraph_gc: bool):
    """
    Optimize garbage collection during CUDA graph capture.
    Clean up, then freeze all remaining objects from being included
    in future collections if GC is disabled during capture.
    """
    gc.collect()
    should_freeze = not enable_cudagraph_gc
    if should_freeze:
        gc.freeze()
    try:
        yield
    finally:
        if should_freeze:
            gc.unfreeze()
            gc.collect()


def _to_torch(model: torch.nn.Module, reverse: bool, num_tokens: int):
    for sub in model._modules.values():
        if isinstance(sub, CustomOp):
            if reverse:
                sub.leave_torch_compile()
            else:
                sub.enter_torch_compile(num_tokens=num_tokens)
        if isinstance(sub, torch.nn.Module):
            _to_torch(sub, reverse, num_tokens)


@contextmanager
def patch_model(
    model: torch.nn.Module,
    enable_compile: bool,
    num_tokens: int,
    tp_group: GroupCoordinator,
):
    """Patch the model to make it compatible with with torch.compile"""
    backup_ca_comm = None

    try:
        if enable_compile:
            _to_torch(model, reverse=False, num_tokens=num_tokens)
            backup_ca_comm = tp_group.ca_comm
            # Use custom-allreduce here.
            # We found the custom allreduce is much faster than the built-in allreduce in torch,
            # even with ENABLE_INTRA_NODE_COMM=1.
            # tp_group.ca_comm = None
            yield torch.compile(
                torch.no_grad()(model.forward),
                mode=os.environ.get(
                    "SGLANG_TORCH_COMPILE_MODE", "max-autotune-no-cudagraphs"
                ),
                dynamic=False,
            )
        else:
            yield model.forward
    finally:
        if enable_compile:
            _to_torch(model, reverse=True, num_tokens=num_tokens)
            tp_group.ca_comm = backup_ca_comm


def set_torch_compile_config():
    import torch._dynamo.config
    import torch._inductor.config

    torch._inductor.config.coordinate_descent_tuning = True
    torch._inductor.config.triton.unique_kernel_names = True
    torch._inductor.config.fx_graph_cache = True  # Experimental feature to reduce compilation times, will be on by default in future

    # FIXME: tmp workaround
    torch._dynamo.config.accumulated_cache_size_limit = 1024
    if hasattr(torch._dynamo.config, "cache_size_limit"):
        torch._dynamo.config.cache_size_limit = 1024

    monkey_patch_torch_compile()


def get_batch_sizes_to_capture(model_runner: ModelRunner):
    server_args = model_runner.server_args
    capture_bs = server_args.cuda_graph_bs

    if max(capture_bs) > model_runner.req_to_token_pool.size:
        # In some cases (e.g., with a small GPU or --max-running-requests), the #max-running-requests
        # is very small. We add more values here to make sure we capture the maximum bs.
        capture_bs += [model_runner.req_to_token_pool.size]

    mul_base = 1

    if server_args.enable_two_batch_overlap:
        mul_base *= 2

    if require_gathered_buffer(server_args):
        mul_base *= get_attention_tp_size()

    capture_bs = [bs for bs in capture_bs if bs % mul_base == 0]

    capture_bs = [bs for bs in capture_bs if bs <= model_runner.req_to_token_pool.size]
    capture_bs = list(sorted(set(capture_bs)))
    assert len(capture_bs) > 0 and capture_bs[0] > 0, f"{capture_bs=}"
    compile_bs = (
        [bs for bs in capture_bs if bs <= server_args.torch_compile_max_bs]
        if server_args.enable_torch_compile
        else []
    )
    return capture_bs, compile_bs


# Reuse this memory pool across all cuda graph runners.
global_graph_memory_pool = None


def get_global_graph_memory_pool():
    return global_graph_memory_pool


def set_global_graph_memory_pool(val):
    global global_graph_memory_pool
    global_graph_memory_pool = val


class CudaGraphRunner:
    """A CudaGraphRunner runs the forward pass of a model with cuda graph and torch.compile."""

    def __init__(self, model_runner: ModelRunner):
        # Parse args
        self.model_runner = model_runner
        self.device = model_runner.device
        self.device_module = torch.get_device_module(self.device)
        self.graphs = {}
        self.output_buffers = {}
        self.enable_torch_compile = model_runner.server_args.enable_torch_compile
        self.disable_padding = model_runner.server_args.disable_cuda_graph_padding
        self.is_encoder_decoder = model_runner.model_config.is_encoder_decoder
        self.require_gathered_buffer = require_gathered_buffer(model_runner.server_args)
        self.require_mlp_tp_gather = require_mlp_tp_gather(model_runner.server_args)
        self.require_mlp_sync = require_mlp_sync(model_runner.server_args)
        self.require_attn_tp_gather = require_attn_tp_gather(model_runner.server_args)
        self.enable_two_batch_overlap = (
            model_runner.server_args.enable_two_batch_overlap
        )
        self.speculative_algorithm = model_runner.server_args.speculative_algorithm
        self.enable_profile_cuda_graph = (
            model_runner.server_args.enable_profile_cuda_graph
        )
        self.tp_size = model_runner.server_args.tp_size
        self.dp_size = model_runner.server_args.dp_size
        self.pp_size = model_runner.server_args.pp_size

        self.attn_tp_size = get_attention_tp_size()
        self.attn_tp_rank = get_attention_tp_rank()

        # Batch sizes to capture
        self.capture_bs, self.compile_bs = get_batch_sizes_to_capture(model_runner)
        log_info_on_rank0(logger, f"Capture cuda graph bs {self.capture_bs}")
        self.capture_forward_mode = ForwardMode.DECODE
        self.capture_hidden_mode = CaptureHiddenMode.NULL
        self.num_tokens_per_bs = 1
        if (
            model_runner.spec_algorithm.is_eagle()
            or model_runner.spec_algorithm.is_standalone()
            or model_runner.spec_algorithm.is_ngram()
        ):
            if self.model_runner.is_draft_worker:
                raise RuntimeError("This should not happen")
            else:
                self.capture_forward_mode = ForwardMode.TARGET_VERIFY
                self.num_tokens_per_bs = (
                    self.model_runner.server_args.speculative_num_draft_tokens
                )

        # If returning hidden states is enabled, set initial capture hidden mode to full to avoid double-capture on startup
        if model_runner.server_args.enable_return_hidden_states:
            self.capture_hidden_mode = CaptureHiddenMode.FULL

        # Attention backend
        self.max_bs = max(self.capture_bs)
        self.max_num_token = self.max_bs * self.num_tokens_per_bs
        self.model_runner.attn_backend.init_cuda_graph_state(
            self.max_bs, self.max_num_token
        )
        self.seq_len_fill_value = (
            self.model_runner.attn_backend.get_cuda_graph_seq_len_fill_value()
        )

        # FIXME(lsyin): leave it here for now, I don't know whether it is necessary
        self.encoder_len_fill_value = 0
        self.seq_lens_cpu = torch.full(
            (self.max_bs,), self.seq_len_fill_value, dtype=torch.int32
        )

        if self.enable_torch_compile:
            set_torch_compile_config()

        if self.model_runner.server_args.enable_lora:
            self.model_runner.lora_manager.init_cuda_graph_batch_info(self.max_bs)

        # Graph inputs
        with torch.device(self.device):
            self.input_ids = torch.zeros((self.max_num_token,), dtype=torch.int64)
            self.req_pool_indices = torch.zeros((self.max_bs,), dtype=torch.int32)
            self.seq_lens = torch.full(
                (self.max_bs,), self.seq_len_fill_value, dtype=torch.int32
            )
            self.out_cache_loc = torch.zeros(
                (self.max_num_token,), dtype=self._cache_loc_dtype()
            )
            self.positions = torch.zeros((self.max_num_token,), dtype=torch.int64)
            self.mrope_positions = torch.zeros(
                (3, self.max_num_token), dtype=torch.int64
            )
            self.num_token_non_padded = torch.zeros((1,), dtype=torch.int32)
            self.tbo_plugin = TboCudaGraphRunnerPlugin()

            # pipeline parallelism
            if self.pp_size > 1:
                self.pp_proxy_tensors = {
                    "hidden_states": torch.zeros(
                        (self.max_bs, self.model_runner.model_config.hidden_size),
                        dtype=torch.bfloat16,
                    ),
                    "residual": torch.zeros(
                        (self.max_bs, self.model_runner.model_config.hidden_size),
                        dtype=torch.bfloat16,
                    ),
                }

            # Speculative_inference
            if model_runner.spec_algorithm.is_eagle3():
                self.model_runner.model.set_eagle3_layers_to_capture()

            if self.is_encoder_decoder:
                # NOTE: encoder_lens can influence the full_text_row_masked_out_mask tensor when doing mixed batch
                self.encoder_lens = torch.full(
                    (self.max_bs,), self.encoder_len_fill_value, dtype=torch.int32
                )
            else:
                self.encoder_lens = None

            if self.require_gathered_buffer:
                if self.require_mlp_tp_gather:
                    self.global_num_tokens_gpu = torch.zeros(
                        (self.dp_size,), dtype=torch.int32
                    )
                    self.global_num_tokens_for_logprob_gpu = torch.zeros(
                        (self.dp_size,), dtype=torch.int32
                    )
                else:
                    assert self.require_attn_tp_gather
                    self.global_num_tokens_gpu = torch.zeros((1,), dtype=torch.int32)
                    self.global_num_tokens_for_logprob_gpu = torch.zeros(
                        (1,), dtype=torch.int32
                    )
            else:
                self.global_num_tokens_gpu = None
                self.global_num_tokens_for_logprob_gpu = None

            self.custom_mask = torch.ones(
                (
                    (self.seq_lens.sum().item() + self.max_num_token)
                    * self.num_tokens_per_bs
                ),
                dtype=torch.bool,
                device=self.device,
            )
            self.next_token_logits_buffer = torch.zeros(
                (self.max_num_token, self.model_runner.model_config.vocab_size),
                dtype=torch.float,
                device=self.device,
            )

        # Capture
        try:
            with model_capture_mode():
                self.capture()
        except RuntimeError as e:
            raise Exception(
                f"Capture cuda graph failed: {e}\n{CUDA_GRAPH_CAPTURE_FAILED_MSG}"
            )

    def _cache_loc_dtype(self):
        return torch.int64

    def can_run(self, forward_batch: ForwardBatch):
        if self.require_mlp_tp_gather:
            cuda_graph_bs = (
                max(forward_batch.global_num_tokens_cpu) // self.num_tokens_per_bs
                if self.model_runner.spec_algorithm.is_eagle()
                else max(forward_batch.global_num_tokens_cpu)
            )
        else:
            cuda_graph_bs = forward_batch.batch_size

        is_bs_supported = (
            cuda_graph_bs in self.graphs
            if self.disable_padding
            else cuda_graph_bs <= self.max_bs
        )

        if self.require_mlp_sync:
            is_bs_supported = is_bs_supported and forward_batch.can_run_dp_cuda_graph

        # NOTE: cuda graph cannot handle mixed batch (encoder_len = 0)
        # If mixed batch cannot be supported, then encoder_lens can be removed in cuda graph
        # because the full_text_row_masked_out_mask tensor will always be ones
        is_encoder_lens_supported = (
            torch.all(forward_batch.encoder_lens > 0)
            if self.is_encoder_decoder
            else True
        )

        requested_capture_hidden_mode = max(
            forward_batch.capture_hidden_mode,
            (
                forward_batch.spec_info.capture_hidden_mode
                if getattr(forward_batch.spec_info, "capture_hidden_mode", None)
                is not None
                else CaptureHiddenMode.NULL
            ),
        )
        capture_hidden_mode_matches = (
            requested_capture_hidden_mode == CaptureHiddenMode.NULL
            or requested_capture_hidden_mode == self.capture_hidden_mode
        )
        is_tbo_supported = (
            forward_batch.can_run_tbo if self.enable_two_batch_overlap else True
        )

        is_ngram_supported = (
            (
                forward_batch.batch_size * self.num_tokens_per_bs
                == forward_batch.input_ids.numel()
            )
            if self.model_runner.spec_algorithm.is_ngram()
            else True
        )

        return (
            is_bs_supported
            and is_encoder_lens_supported
            and is_tbo_supported
            and capture_hidden_mode_matches
            and is_ngram_supported
        )

    def capture(self) -> None:
        profile_context = empty_context()
        if self.enable_profile_cuda_graph:
            profile_context = profile(
                activities=[ProfilerActivity.CPU, ProfilerActivity.CUDA],
                record_shapes=True,
            )
            torch.cuda.memory._record_memory_history()

        # Trigger CUDA graph capture for specific shapes.
        # Capture the large shapes first so that the smaller shapes
        # can reuse the memory pool allocated for the large shapes.
        with freeze_gc(
            self.model_runner.server_args.enable_cudagraph_gc
        ), graph_capture() as graph_capture_context:
            with profile_context as prof:
                self.stream = graph_capture_context.stream
                avail_mem = get_available_gpu_memory(
                    self.model_runner.device,
                    self.model_runner.gpu_id,
                    empty_cache=False,
                )
                # Reverse the order to enable better memory sharing across cuda graphs.
                capture_range = (
                    tqdm.tqdm(list(reversed(self.capture_bs)))
                    if get_tensor_model_parallel_rank() == 0
                    else reversed(self.capture_bs)
                )
                for i, bs in enumerate(capture_range):
                    if get_tensor_model_parallel_rank() == 0:
                        avail_mem = get_available_gpu_memory(
                            self.model_runner.device,
                            self.model_runner.gpu_id,
                            empty_cache=False,
                        )
                        capture_range.set_description(
                            f"Capturing batches ({bs=} {avail_mem=:.2f} GB)"
                        )

                    with patch_model(
                        self.model_runner.model,
                        bs in self.compile_bs,
                        num_tokens=bs * self.num_tokens_per_bs,
                        tp_group=self.model_runner.tp_group,
                    ) as forward:
                        (
                            graph,
                            output_buffers,
                        ) = self.capture_one_batch_size(bs, forward)
                        self.graphs[bs] = graph
                        self.output_buffers[bs] = output_buffers

                    # Save gemlite cache after each capture
                    save_gemlite_cache()

        if self.enable_profile_cuda_graph:
            torch.cuda.memory._dump_snapshot(f"cuda_graph_runner_memory_usage.pickle")
            torch.cuda.memory._record_memory_history(enabled=None)
            log_message = (
                "Sorted by CUDA Time:\n"
                + prof.key_averages(group_by_input_shape=True).table(
                    sort_by="cuda_time_total", row_limit=10
                )
                + "\n\nSorted by CPU Time:\n"
                + prof.key_averages(group_by_input_shape=True).table(
                    sort_by="cpu_time_total", row_limit=10
                )
                + "\n\nMemory Usage is saved to cuda_graph_runner_memory_usage.pickle\n"
            )
            logger.info(log_message)

    def _capture_graph(self, graph, pool, stream, run_once_fn):
        with self.device_module.graph(graph, pool=pool, stream=stream):
            out = run_once_fn()
        return out

    def _create_device_graph(self):
        return torch.cuda.CUDAGraph()

    def capture_one_batch_size(self, bs: int, forward: Callable):
        graph = self._create_device_graph()
        stream = self.stream
        num_tokens = bs * self.num_tokens_per_bs

        # Graph inputs
        input_ids = self.input_ids[:num_tokens]
        req_pool_indices = self.req_pool_indices[:bs]
        seq_lens = self.seq_lens[:bs]
        out_cache_loc = self.out_cache_loc[:num_tokens]
        positions = self.positions[:num_tokens]
        if self.is_encoder_decoder:
            encoder_lens = self.encoder_lens[:bs]
        else:
            encoder_lens = None
        mrope_positions = self.mrope_positions[:, :num_tokens]
        next_token_logits_buffer = self.next_token_logits_buffer[:num_tokens]
        self.num_token_non_padded[...] = num_tokens

        # pipeline parallelism
        if self.pp_size > 1:
            pp_proxy_tensors = PPProxyTensors(
                {k: v[:num_tokens] for k, v in self.pp_proxy_tensors.items()}
            )

        if self.require_mlp_tp_gather:
            self.global_num_tokens_gpu.copy_(
                torch.tensor(
                    [num_tokens] * self.dp_size,
                    dtype=torch.int32,
                    device=input_ids.device,
                )
            )
            self.global_num_tokens_for_logprob_gpu.copy_(
                torch.tensor(
                    [num_tokens] * self.dp_size,
                    dtype=torch.int32,
                    device=input_ids.device,
                )
            )
            global_dp_buffer_len = num_tokens * self.dp_size
        elif self.require_attn_tp_gather:
            self.global_num_tokens_gpu.copy_(
                torch.tensor(
                    [num_tokens],
                    dtype=torch.int32,
                    device=input_ids.device,
                )
            )
            self.global_num_tokens_for_logprob_gpu.copy_(
                torch.tensor(
                    [num_tokens],
                    dtype=torch.int32,
                    device=input_ids.device,
                )
            )
            global_dp_buffer_len = num_tokens
        else:
            global_dp_buffer_len = None

        spec_info = self.get_spec_info(num_tokens)
        if self.capture_hidden_mode != CaptureHiddenMode.FULL:
            self.capture_hidden_mode = (
                spec_info.capture_hidden_mode if spec_info else CaptureHiddenMode.NULL
            )

        if self.model_runner.server_args.enable_lora:
            # It is safe to capture CUDA graph using empty LoRA id, as the LoRA kernels will always be launched whenever
            # `--enable-lora` is set to True (and return immediately if the LoRA id is empty for perf optimization).
            lora_ids = [None] * bs
        else:
            lora_ids = None

        forward_batch = ForwardBatch(
            forward_mode=self.capture_forward_mode,
            batch_size=bs,
            input_ids=input_ids,
            req_pool_indices=req_pool_indices,
            seq_lens=seq_lens,
            next_token_logits_buffer=next_token_logits_buffer,
            orig_seq_lens=seq_lens,
            req_to_token_pool=self.model_runner.req_to_token_pool,
            token_to_kv_pool=self.model_runner.token_to_kv_pool,
            attn_backend=self.model_runner.attn_backend,
            out_cache_loc=out_cache_loc,
            seq_lens_sum=seq_lens.sum().item(),
            encoder_lens=encoder_lens,
            return_logprob=False,
            positions=positions,
            global_num_tokens_gpu=self.global_num_tokens_gpu,
            global_num_tokens_for_logprob_gpu=self.global_num_tokens_for_logprob_gpu,
            dp_padding_mode=DpPaddingMode.get_default_mode_in_cuda_graph(),
            global_dp_buffer_len=global_dp_buffer_len,
            mrope_positions=mrope_positions,
            spec_algorithm=self.model_runner.spec_algorithm,
            spec_info=spec_info,
            capture_hidden_mode=self.capture_hidden_mode,
            num_token_non_padded=self.num_token_non_padded,
            global_forward_mode=self.capture_forward_mode,
            lora_ids=lora_ids,
        )
        self.tbo_plugin.capture_one_batch_size(forward_batch, num_tokens=num_tokens)

        if lora_ids is not None:
            self.model_runner.lora_manager.prepare_lora_batch(forward_batch)

        # Attention backend
        self.model_runner.attn_backend.init_forward_metadata_capture_cuda_graph(
            bs,
            num_tokens,
            req_pool_indices,
            seq_lens,
            encoder_lens,
            forward_batch.forward_mode,
            forward_batch.spec_info,
        )

        # Run and capture
        def run_once():
            # Clean intermediate result cache for DP attention
            forward_batch.dp_local_start_pos = forward_batch.dp_local_num_tokens = None
            set_dp_buffer_len(global_dp_buffer_len, num_tokens)

            kwargs = {}
            if (
                self.pp_size > 1
                and "pp_proxy_tensors" in inspect.signature(forward).parameters
            ):
                kwargs["pp_proxy_tensors"] = PPProxyTensors(
                    {k: v.clone() for k, v in pp_proxy_tensors.tensors.items()}
                )

            logits_output_or_pp_proxy_tensors = forward(
                input_ids,
                forward_batch.positions,
                forward_batch,
                **kwargs,
            )
            return logits_output_or_pp_proxy_tensors

        for _ in range(2):
            self.device_module.synchronize()
            self.model_runner.tp_group.barrier()
            run_once()

        if get_global_graph_memory_pool() is None:
            set_global_graph_memory_pool(self.device_module.graph_pool_handle())
        # Set graph pool id globally to be able to use symmetric memory
        set_graph_pool_id(get_global_graph_memory_pool())
        out = self._capture_graph(
            graph, get_global_graph_memory_pool(), stream, run_once
        )

        return graph, out

    def recapture_if_needed(self, forward_batch: ForwardBatch):

        # If the required capture_hidden_mode changes, we need to recapture the graph

        # These are the different factors that can influence the capture_hidden_mode
        capture_hidden_mode_required_by_forward_batch = (
            forward_batch.capture_hidden_mode
        )
        capture_hidden_mode_required_by_spec_info = getattr(
            forward_batch.spec_info, "capture_hidden_mode", CaptureHiddenMode.NULL
        )
        capture_hidden_mode_required_for_returning_hidden_states = (
            CaptureHiddenMode.FULL
            if self.model_runner.server_args.enable_return_hidden_states
            else CaptureHiddenMode.NULL
        )

        # Determine the highest capture_hidden_mode required
        # (If we have FULL, we can emulate LAST or NULL)
        # (If we have LAST, we can emulate NULL)
        required_capture_hidden_mode = max(
            capture_hidden_mode_required_by_forward_batch,
            capture_hidden_mode_required_by_spec_info,
            capture_hidden_mode_required_for_returning_hidden_states,
        )

        # If the current hidden mode is no longer aligned with the required hidden mode, we need to set it to what is required and re-capture
        if self.capture_hidden_mode != required_capture_hidden_mode:
            self.capture_hidden_mode = required_capture_hidden_mode
            self.capture()

    def replay_prepare(
        self,
        forward_batch: ForwardBatch,
        pp_proxy_tensors: Optional[PPProxyTensors] = None,
    ):
        self.recapture_if_needed(forward_batch)

        raw_bs = forward_batch.batch_size
        raw_num_token = raw_bs * self.num_tokens_per_bs

        # Pad
        if self.require_mlp_tp_gather:
            max_num_tokens = max(forward_batch.global_num_tokens_cpu)
            max_batch_size = (
                max_num_tokens / self.num_tokens_per_bs
                if self.model_runner.spec_algorithm.is_eagle()
                else max_num_tokens
            )
            index = bisect.bisect_left(self.capture_bs, max_batch_size)
        else:
            index = bisect.bisect_left(self.capture_bs, raw_bs)
        bs = self.capture_bs[index]
        if bs != raw_bs:
            self.seq_lens.fill_(self.seq_len_fill_value)
            self.out_cache_loc.zero_()

        # Common inputs
        self.input_ids[:raw_num_token].copy_(forward_batch.input_ids)
        self.req_pool_indices[:raw_bs].copy_(forward_batch.req_pool_indices)
        self.seq_lens[:raw_bs].copy_(forward_batch.seq_lens)
        self.out_cache_loc[:raw_num_token].copy_(forward_batch.out_cache_loc)
        self.positions[:raw_num_token].copy_(forward_batch.positions)

        seq_lens_cpu = None
        if forward_batch.seq_lens_cpu is not None:
            if bs != raw_bs:
                self.seq_lens_cpu.fill_(self.seq_len_fill_value)
            self.seq_lens_cpu[:raw_bs].copy_(forward_batch.seq_lens_cpu)
            seq_lens_cpu = self.seq_lens_cpu[:bs]

        if pp_proxy_tensors:
            for key in self.pp_proxy_tensors.keys():
                dim = pp_proxy_tensors[key].shape[0]
                self.pp_proxy_tensors[key][:dim].copy_(pp_proxy_tensors[key])

        if self.is_encoder_decoder:
            self.encoder_lens[:raw_bs].copy_(forward_batch.encoder_lens)
        if forward_batch.mrope_positions is not None:
            self.mrope_positions[:, :raw_num_token].copy_(forward_batch.mrope_positions)
        if self.require_gathered_buffer:
            self.global_num_tokens_gpu.fill_(bs * self.num_tokens_per_bs)
            self.global_num_tokens_for_logprob_gpu.fill_(bs * self.num_tokens_per_bs)
        if enable_num_token_non_padded(self.model_runner.server_args):
            num_token_non_padded = forward_batch.num_token_non_padded
            if self.require_gathered_buffer:
                tokens_per_rank = bs // self.attn_tp_size * self.num_tokens_per_bs
                num_local_token_non_padded = torch.clamp(
                    num_token_non_padded - tokens_per_rank * self.attn_tp_rank,
                    min=0,
                    max=tokens_per_rank,
                )
                self.num_token_non_padded.copy_(num_local_token_non_padded)
            else:
                self.num_token_non_padded.copy_(num_token_non_padded)
        if self.enable_two_batch_overlap:
            self.tbo_plugin.replay_prepare(
                forward_mode=self.capture_forward_mode,
                bs=bs,
                num_token_non_padded=len(forward_batch.input_ids),
                spec_info=forward_batch.spec_info,
            )
        if forward_batch.forward_mode.is_idle() and forward_batch.spec_info is not None:
            forward_batch.spec_info.custom_mask = self.custom_mask
        # Attention backend
        self.model_runner.attn_backend.init_forward_metadata_replay_cuda_graph(
            bs,
            self.req_pool_indices[:bs],
            self.seq_lens[:bs],
            forward_batch.seq_lens_sum + (bs - raw_bs) * self.seq_len_fill_value,
            self.encoder_lens[:bs] if self.is_encoder_decoder else None,
            self.capture_forward_mode,
            forward_batch.spec_info,
            seq_lens_cpu=seq_lens_cpu,
        )

        # Store fields
        self.raw_bs = raw_bs
        self.raw_num_token = raw_num_token
        self.bs = bs

    def replay(
        self,
        forward_batch: ForwardBatch,
        skip_attn_backend_init: bool = False,
        pp_proxy_tensors: Optional[PPProxyTensors] = None,
    ) -> Union[LogitsProcessorOutput, PPProxyTensors]:
        if not skip_attn_backend_init:
            self.replay_prepare(forward_batch, pp_proxy_tensors)
        else:
            # In speculative decoding, these two fields are still needed.
            self.input_ids[: self.raw_num_token].copy_(forward_batch.input_ids)
            self.positions[: self.raw_num_token].copy_(forward_batch.positions)

        # Replay
        self.graphs[self.bs].replay()

        output = self.output_buffers[self.bs]
        if isinstance(output, LogitsProcessorOutput):
            return LogitsProcessorOutput(
                next_token_logits=output.next_token_logits[: self.raw_num_token],
                hidden_states=(
                    output.hidden_states[: self.raw_num_token]
                    if output.hidden_states is not None
                    else None
                ),
            )
        else:
            assert isinstance(output, PPProxyTensors)
            return PPProxyTensors({k: v[: self.bs] for k, v in output.tensors.items()})

    def get_spec_info(self, num_tokens: int):
        spec_info = None
        if (
            self.model_runner.spec_algorithm.is_eagle()
            or self.model_runner.spec_algorithm.is_standalone()
        ):
            from sglang.srt.speculative.eagle_info import EagleVerifyInput

            if self.model_runner.is_draft_worker:
                raise RuntimeError("This should not happen.")
            else:
                spec_info = EagleVerifyInput(
                    draft_token=None,
                    custom_mask=self.custom_mask,
                    positions=None,
                    retrive_index=None,
                    retrive_next_token=None,
                    retrive_next_sibling=None,
                    retrive_cum_len=None,
                    spec_steps=self.model_runner.server_args.speculative_num_steps,
                    topk=self.model_runner.server_args.speculative_eagle_topk,
                    draft_token_num=self.model_runner.server_args.speculative_num_draft_tokens,
                    capture_hidden_mode=CaptureHiddenMode.FULL,
                    seq_lens_sum=None,
                    seq_lens_cpu=None,
                )

<<<<<<< HEAD
        elif self.model_runner.spec_algorithm.is_lookahead():
            from sglang.srt.speculative.lookahead_info import LookaheadVerifyInput
=======
        elif self.model_runner.spec_algorithm.is_ngram():
            from sglang.srt.speculative.ngram_utils import NgramVerifyInput
>>>>>>> 5a290a56

            spec_info = NgramVerifyInput(
                draft_token=None,
                tree_mask=self.custom_mask,
                positions=None,
                retrive_index=None,
                retrive_next_token=None,
                retrive_next_sibling=None,
                draft_token_num=self.num_tokens_per_bs,
            )
            spec_info.capture_hidden_mode = CaptureHiddenMode.NULL

        return spec_info


CUDA_GRAPH_CAPTURE_FAILED_MSG = (
    "Possible solutions:\n"
    "1. set --mem-fraction-static to a smaller value (e.g., 0.8 or 0.7)\n"
    "2. set --cuda-graph-max-bs to a smaller value (e.g., 16)\n"
    "3. disable torch compile by not using --enable-torch-compile\n"
    "4. disable CUDA graph by --disable-cuda-graph. (Not recommended. Huge performance loss)\n"
    "Open an issue on GitHub https://github.com/sgl-project/sglang/issues/new/choose \n"
)<|MERGE_RESOLUTION|>--- conflicted
+++ resolved
@@ -842,13 +842,8 @@
                     seq_lens_cpu=None,
                 )
 
-<<<<<<< HEAD
-        elif self.model_runner.spec_algorithm.is_lookahead():
-            from sglang.srt.speculative.lookahead_info import LookaheadVerifyInput
-=======
         elif self.model_runner.spec_algorithm.is_ngram():
             from sglang.srt.speculative.ngram_utils import NgramVerifyInput
->>>>>>> 5a290a56
 
             spec_info = NgramVerifyInput(
                 draft_token=None,
