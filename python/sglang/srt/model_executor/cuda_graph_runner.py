--- conflicted
+++ resolved
@@ -116,11 +116,7 @@
         if self.model_runner.server_args.disable_cuda_graph_padding:
             self.capture_bs = list(range(1, 32)) + [64, 128]
         else:
-<<<<<<< HEAD
-            self.capture_bs = [1, 2, 4] + [i * 8 for i in range(1, 21)]
-=======
             self.capture_bs = [1, 2, 3, 4] + [i * 8 for i in range(1, 21)]
->>>>>>> 0089c4bc
         self.capture_bs = [
             bs for bs in self.capture_bs if bs <= model_runner.req_to_token_pool.size
         ]
