from __future__ import annotations

"""
Copyright 2023-2024 SGLang Team
Licensed under the Apache License, Version 2.0 (the "License");
you may not use this file except in compliance with the License.
You may obtain a copy of the License at

    http://www.apache.org/licenses/LICENSE-2.0

Unless required by applicable law or agreed to in writing, software
distributed under the License is distributed on an "AS IS" BASIS,
WITHOUT WARRANTIES OR CONDITIONS OF ANY KIND, either express or implied.
See the License for the specific language governing permissions and
limitations under the License.
"""

"""Run the model with cuda graph and torch.compile."""

import bisect
from contextlib import contextmanager
from typing import TYPE_CHECKING, Callable

import torch
from vllm.distributed.parallel_state import graph_capture
from vllm.model_executor.custom_op import CustomOp

from sglang.srt.layers.fused_moe.patch import fused_moe_forward_native
from sglang.srt.layers.logits_processor import (
    LogitsMetadata,
    LogitsProcessor,
    LogitsProcessorOutput,
)
from sglang.srt.model_executor.forward_batch_info import (
    CaptureHiddenMode,
    ForwardBatch,
    ForwardMode,
)
from sglang.srt.speculative.speculative_utils import DraftInfoFactory
from sglang.srt.utils import maybe_torch_compile, monkey_patch_vllm_all_gather

if TYPE_CHECKING:
    from sglang.srt.model_executor.model_runner import ModelRunner


def _to_torch(model: torch.nn.Module, reverse: bool = False):
    for sub in model._modules.values():
        if isinstance(sub, CustomOp):
            if reverse:
                sub._forward_method = sub.forward_cuda
                setattr(sub, "is_torch_compile", False)
            else:
                # NOTE: Temporarily workaround MoE
                if "FusedMoE" in sub.__class__.__name__:
                    sub._forward_method = fused_moe_forward_native
                else:
                    sub._forward_method = sub.forward_native
                setattr(sub, "is_torch_compile", True)
        if isinstance(sub, torch.nn.Module):
            _to_torch(sub, reverse)


@contextmanager
def patch_model(
    model: torch.nn.Module, enable_compile: bool, tp_group: "GroupCoordinator"
):
    """Patch the model to make it compatible with with torch.compile"""
    backup_ca_comm = None

    try:
        if enable_compile:
            _to_torch(model)
            monkey_patch_vllm_all_gather()
            backup_ca_comm = tp_group.ca_comm
            tp_group.ca_comm = None
            yield torch.compile(
                torch.no_grad()(model.forward), mode="max-autotune-no-cudagraphs"
            )
        else:
            yield model.forward
    finally:
        if enable_compile:
            _to_torch(model, reverse=True)
            monkey_patch_vllm_all_gather(reverse=True)
            tp_group.ca_comm = backup_ca_comm


def set_torch_compile_config():
    import torch._dynamo.config
    import torch._inductor.config

    torch._inductor.config.coordinate_descent_tuning = True
    torch._inductor.config.triton.unique_kernel_names = True
    torch._inductor.config.fx_graph_cache = True  # Experimental feature to reduce compilation times, will be on by default in future

    # FIXME: tmp workaround
    torch._dynamo.config.accumulated_cache_size_limit = 1024


@maybe_torch_compile(dynamic=True)
def clamp_position(seq_lens):
    return torch.clamp((seq_lens - 1), min=0).to(torch.int64)


class CudaGraphRunner:
    """A CudaGraphRunner runs the forward pass of a model with cuda graph and torch.compile."""

    def __init__(self, model_runner: "ModelRunner"):
        # Parse args
        self.model_runner = model_runner
        self.graphs = {}
        self.input_buffers = {}
        self.output_buffers = {}
        self.flashinfer_handlers = {}
        self.graph_memory_pool = None
        self.use_torch_compile = model_runner.server_args.enable_torch_compile
        self.disable_padding = model_runner.server_args.disable_cuda_graph_padding
        self.is_encoder_decoder = self.model_runner.model_config.is_encoder_decoder
        self.enable_dp_attention = self.model_runner.server_args.enable_dp_attention
        self.tp_size = self.model_runner.tp_size

        # Batch sizes to capture
        if model_runner.server_args.disable_cuda_graph_padding:
            self.capture_bs = list(range(1, 32)) + [64, 128]
        else:
            self.capture_bs = [1, 2, 4] + [i * 8 for i in range(1, 21)]
        self.capture_bs = [
            bs
            for bs in self.capture_bs
            if bs <= model_runner.req_to_token_pool.size
            and bs <= model_runner.server_args.cuda_graph_max_bs
        ]
        self.capture_forward_mode = ForwardMode.DECODE
        if model_runner.server_args.speculative_algorithm == "EAGLE":
            if self.model_runner.is_draft_runner:
                expand_num = self.model_runner.server_args.eagle_topk
            else:
                self.capture_forward_mode = ForwardMode.SPECVERIFY
                expand_num = self.model_runner.server_args.num_draft_tokens
            self.num_tokens = [bs * expand_num for bs in self.capture_bs]
        else:
            self.num_tokens = [bs for bs in self.capture_bs]

        self.compile_bs = (
            [
                bs
                for bs in self.capture_bs
                if bs <= self.model_runner.server_args.torch_compile_max_bs
            ]
            if self.use_torch_compile
            else []
        )

        # Attention backend
        self.max_bs = max(self.capture_bs)
        self.max_num_token = max(self.num_tokens)
        self.model_runner.attn_backend.init_cuda_graph_state(self.max_num_token)
        self.seq_len_fill_value = (
            self.model_runner.attn_backend.get_cuda_graph_seq_len_fill_value()
        )

        # FIXME(lsyin): leave it here for now, I don't know whether it is necessary
        self.encoder_len_fill_value = 0

        if self.use_torch_compile:
            set_torch_compile_config()

        # Common inputs
        with torch.device("cuda"):
            self.input_ids = torch.zeros((self.max_num_token,), dtype=torch.int32)
            self.req_pool_indices = torch.zeros((self.max_bs,), dtype=torch.int32)
            self.seq_lens = torch.full(
                (self.max_bs,), self.seq_len_fill_value, dtype=torch.int32
            )
            self.out_cache_loc = torch.zeros((self.max_num_token,), dtype=torch.int32)
            self.positions = torch.zeros((self.max_num_token,), dtype=torch.int64)
            self.mrope_positions = torch.zeros((3, self.max_bs), dtype=torch.int32)

            # speculative_inference
            if self.model_runner.server_args.speculative_algorithm == "EAGLE":
                self.hidden_states = torch.zeros(
                    (self.max_num_token, self.model_runner.model_config.hidden_size),
                    dtype=self.model_runner.dtype,
                )

            if self.is_encoder_decoder:
                # NOTE: encoder_lens can influence the full_text_row_masked_out_mask tensor when doing mixed batch
                self.encoder_lens = torch.full(
                    (self.max_bs,), self.encoder_len_fill_value, dtype=torch.int32
                )
            else:
                self.encoder_lens = None

            if self.enable_dp_attention:
                self.global_num_tokens = [0] * self.tp_size
                self.gathered_buffer = torch.zeros(
                    (
                        self.max_bs * self.tp_size,
                        self.model_runner.model_config.hidden_size,
                    ),
                    dtype=self.model_runner.dtype,
                )

        # Capture
        try:
            with self.model_capture_mode():
                self.capture()
        except RuntimeError as e:
            raise Exception(
                f"Capture cuda graph failed: {e}\n"
                "Possible solutions:\n"
                "1. disable cuda graph by --disable-cuda-graph\n"
                "2. set --mem-fraction-static to a smaller value (e.g., 0.8 or 0.7)\n"
                "3. disable torch compile by not using --enable-torch-compile\n"
                "Open an issue on GitHub https://github.com/sgl-project/sglang/issues/new/choose \n"
            )

    @contextmanager
    def model_capture_mode(self):
        if hasattr(self.model_runner.model, "capture_mode"):
            self.model_runner.model.capture_mode = True

        yield

        if hasattr(self.model_runner.model, "capture_mode"):
            self.model_runner.model.capture_mode = False

    def can_run(self, forward_batch: ForwardBatch):
        if self.enable_dp_attention:
            min_num_tokens, max_num_tokens = min(forward_batch.global_num_tokens), max(
                forward_batch.global_num_tokens
            )
            is_bs_supported = forward_batch.can_run_dp_cuda_graph and (
                (min_num_tokens == max_num_tokens and max_num_tokens in self.graphs)
                if self.disable_padding
                else max_num_tokens <= self.max_bs
            )
        else:
            is_bs_supported = (
                forward_batch.batch_size in self.graphs
                if self.disable_padding
                else forward_batch.batch_size <= self.max_bs
            )

        # NOTE: cuda graph cannot handle mixed batch (encoder_len = 0)
        # If mixed batch cannot be supported, then encoder_lens can be removed in cuda graph
        # because the full_text_row_masked_out_mask tensor will always be ones
        is_encoder_lens_supported = (
            torch.all(forward_batch.encoder_lens > 0)
            if self.is_encoder_decoder
            else True
        )
        return is_bs_supported and is_encoder_lens_supported

    def capture(self):
        with graph_capture() as graph_capture_context:
            self.stream = graph_capture_context.stream
            for bs, num_token in zip(self.capture_bs, self.num_tokens):
                with patch_model(
                    self.model_runner.model,
                    bs in self.compile_bs,
                    self.model_runner.tp_group,
                ) as forward:
                    (
                        graph,
                        output_buffers,
                    ) = self.capture_one_batch_size(bs, num_token, forward)
                    self.graphs[bs] = graph
                    self.output_buffers[bs] = output_buffers

    def capture_one_batch_size(self, bs: int, num_token: int, forward: Callable):
        graph = torch.cuda.CUDAGraph()
        stream = self.stream

        # Common inputs
        input_ids = self.input_ids[:num_token]
        req_pool_indices = self.req_pool_indices[:bs]
        seq_lens = self.seq_lens[:bs]
        out_cache_loc = self.out_cache_loc[:num_token]
        positions = self.positions[:num_token]

        spec_info = None
        if self.model_runner.server_args.speculative_algorithm == "EAGLE":
            if self.model_runner.is_draft_runner:
                spec_info = DraftInfoFactory.get(
                    self.model_runner.server_args.speculative_algorithm, "DraftInput"
                )()
                spec_info.hidden_states = self.hidden_states[:num_token]
                spec_info.positions = positions
                spec_info.init(self.model_runner.server_args)
                spec_info.capture_hidden_mode = CaptureHiddenMode.FULL
            else:
                spec_info = DraftInfoFactory.get(
                    self.model_runner.server_args.speculative_algorithm, "VerifyInput"
                )(
                    None,
                    None,
                    None,
                    None,
                    None,
                    None,
                    self.model_runner.server_args.num_draft_tokens,
                )
                spec_info.custom_mask = torch.zeros(
                    (num_token * self.model_runner.model_config.context_len),
                    dtype=torch.bool,
                    device="cuda",
                )
                spec_info.capture_hidden_mode = CaptureHiddenMode.FULL

        if self.is_encoder_decoder:
            encoder_lens = self.encoder_lens[:bs]
        else:
            encoder_lens = None

        seq_lens_sum = seq_lens.sum().item()
        mrope_positions = self.mrope_positions[:, :bs]

<<<<<<< HEAD
        forward_batch = ForwardBatch(
            forward_mode=self.capture_forward_mode,
            batch_size=bs,
            input_ids=input_ids,
            req_pool_indices=req_pool_indices,
            seq_lens=seq_lens,
            req_to_token_pool=self.model_runner.req_to_token_pool,
            token_to_kv_pool=self.model_runner.token_to_kv_pool,
            attn_backend=self.model_runner.attn_backend,
            out_cache_loc=out_cache_loc,
            seq_lens_sum=seq_lens_sum,
            encoder_lens=encoder_lens,
            return_logprob=False,
            top_logprobs_nums=[0] * num_token,
            positions=positions,
            # positions=clamp_position(seq_lens),
            spec_info=spec_info,
            spec_algorithm=self.model_runner.server_args.speculative_algorithm,
            mrope_positions=mrope_positions,
        )
=======
        if self.enable_dp_attention:
            self.global_num_tokens[:] = [bs] * self.tp_size
            gathered_buffer = self.gathered_buffer[: bs * self.tp_size]
        else:
            self.global_num_tokens = None
            gathered_buffer = None
>>>>>>> 9c745d07

        # Attention backend
        self.model_runner.attn_backend.init_forward_metadata_capture_cuda_graph(
            bs,
            num_token,
            req_pool_indices,
            seq_lens,
            encoder_lens,
            spec_info,
            self.model_runner.is_draft_runner,
            forward_batch=forward_batch,
        )

        # Run and capture
        def run_once():
<<<<<<< HEAD
=======
            forward_batch = ForwardBatch(
                forward_mode=ForwardMode.DECODE,
                batch_size=bs,
                input_ids=input_ids,
                req_pool_indices=req_pool_indices,
                seq_lens=seq_lens,
                req_to_token_pool=self.model_runner.req_to_token_pool,
                token_to_kv_pool=self.model_runner.token_to_kv_pool,
                attn_backend=self.model_runner.attn_backend,
                out_cache_loc=out_cache_loc,
                seq_lens_sum=seq_lens_sum,
                encoder_lens=encoder_lens,
                return_logprob=False,
                top_logprobs_nums=[0] * bs,
                positions=clamp_position(seq_lens),
                mrope_positions=mrope_positions,
                global_num_tokens=self.global_num_tokens,
                gathered_buffer=gathered_buffer,
            )
>>>>>>> 9c745d07
            logits_output = forward(input_ids, forward_batch.positions, forward_batch)
            return logits_output.next_token_logits, logits_output.hidden_states

        for _ in range(2):
            torch.cuda.synchronize()
            self.model_runner.tp_group.barrier()
            run_once()
            torch.cuda.synchronize()
            self.model_runner.tp_group.barrier()

        torch.cuda.synchronize()
        self.model_runner.tp_group.barrier()

        with torch.cuda.graph(graph, pool=self.graph_memory_pool, stream=stream):
            out = run_once()

        torch.cuda.synchronize()
        self.model_runner.tp_group.barrier()

        self.graph_memory_pool = graph.pool()
        return graph, out

    def replay(self, forward_batch: ForwardBatch):
        assert forward_batch.out_cache_loc is not None
        raw_bs = forward_batch.batch_size
        # In most case, raw_bs == num_token in decode stage.
        # But for speculative, the token num maybe large than raw_bs
        raw_num_token = forward_batch.input_ids.numel()

        # Pad
        if self.enable_dp_attention:
            index = bisect.bisect_left(
                self.capture_bs, max(forward_batch.global_num_tokens)
            )
        else:
            index = bisect.bisect_left(self.capture_bs, raw_bs)
        bs = self.capture_bs[index]
        num_token = self.num_tokens[index]
        if bs != raw_bs:
            self.seq_lens.fill_(1)
            self.out_cache_loc.zero_()

        # Common inputs
        self.input_ids[:raw_num_token].copy_(forward_batch.input_ids)
        self.req_pool_indices[:raw_bs].copy_(forward_batch.req_pool_indices)
        self.seq_lens[:raw_bs].copy_(forward_batch.seq_lens)
        self.out_cache_loc[:raw_num_token].copy_(forward_batch.out_cache_loc)
        positions = forward_batch.positions
        if positions is None:
            positions = clamp_position(forward_batch.seq_lens)
        self.positions[:raw_num_token].copy_(positions)

        if self.is_encoder_decoder:
            self.encoder_lens[:raw_bs].copy_(forward_batch.encoder_lens)
        if forward_batch.mrope_positions is not None:
            self.mrope_positions[:, :raw_bs].copy_(forward_batch.mrope_positions)
        if self.enable_dp_attention:
            self.global_num_tokens[:] = [bs] * self.tp_size

        # EAGLE speculative decoding
        if isinstance(
            forward_batch.spec_info, DraftInfoFactory.get("EAGLE", "DraftInput")
        ):
            self.hidden_states[:raw_num_token] = forward_batch.spec_info.hidden_states

        # Attention backend
        self.model_runner.attn_backend.init_forward_metadata_replay_cuda_graph(
            bs,
            num_token,
            self.req_pool_indices,
            self.seq_lens,
            forward_batch.seq_lens_sum + (bs - raw_bs),
            self.encoder_lens,
            forward_batch=forward_batch,
        )

        # Replay
        self.graphs[bs].replay()
        next_token_logits, hidden_states = self.output_buffers[bs]
        next_token_logits = next_token_logits[:raw_num_token]
        if hidden_states is not None:
            hidden_states = hidden_states[:raw_num_token]

        # Extract logprobs
        if forward_batch.return_logprob:
            next_token_logprobs = torch.nn.functional.log_softmax(
                next_token_logits, dim=-1
            )
            logits_output = LogitsProcessorOutput(
                next_token_logits=next_token_logits,
                next_token_logprobs=next_token_logprobs,
                next_token_logits_bak=next_token_logits,
                hidden_states=hidden_states,
            )
            return_top_logprob = any(x > 0 for x in forward_batch.top_logprobs_nums)
            if return_top_logprob:
                logits_metadata = LogitsMetadata(
                    forward_mode=ForwardMode.DECODE,
                    top_logprobs_nums=forward_batch.top_logprobs_nums,
                )
                logits_output.output_top_logprobs = LogitsProcessor.get_top_logprobs(
                    next_token_logprobs, logits_metadata
                )[1]
        else:
            logits_output = LogitsProcessorOutput(
                next_token_logits=next_token_logits,
                next_token_logits_bak=next_token_logits,
                hidden_states=hidden_states,
            )

        return logits_output<|MERGE_RESOLUTION|>--- conflicted
+++ resolved
@@ -316,7 +316,13 @@
         seq_lens_sum = seq_lens.sum().item()
         mrope_positions = self.mrope_positions[:, :bs]
 
-<<<<<<< HEAD
+        if self.enable_dp_attention:
+            self.global_num_tokens[:] = [bs] * self.tp_size
+            gathered_buffer = self.gathered_buffer[: bs * self.tp_size]
+        else:
+            self.global_num_tokens = None
+            gathered_buffer = None
+
         forward_batch = ForwardBatch(
             forward_mode=self.capture_forward_mode,
             batch_size=bs,
@@ -332,19 +338,12 @@
             return_logprob=False,
             top_logprobs_nums=[0] * num_token,
             positions=positions,
-            # positions=clamp_position(seq_lens),
+            global_num_tokens=self.global_num_tokens,
+            mrope_positions=mrope_positions,
+            gathered_buffer=gathered_buffer,
             spec_info=spec_info,
             spec_algorithm=self.model_runner.server_args.speculative_algorithm,
-            mrope_positions=mrope_positions,
-        )
-=======
-        if self.enable_dp_attention:
-            self.global_num_tokens[:] = [bs] * self.tp_size
-            gathered_buffer = self.gathered_buffer[: bs * self.tp_size]
-        else:
-            self.global_num_tokens = None
-            gathered_buffer = None
->>>>>>> 9c745d07
+        )
 
         # Attention backend
         self.model_runner.attn_backend.init_forward_metadata_capture_cuda_graph(
@@ -360,28 +359,6 @@
 
         # Run and capture
         def run_once():
-<<<<<<< HEAD
-=======
-            forward_batch = ForwardBatch(
-                forward_mode=ForwardMode.DECODE,
-                batch_size=bs,
-                input_ids=input_ids,
-                req_pool_indices=req_pool_indices,
-                seq_lens=seq_lens,
-                req_to_token_pool=self.model_runner.req_to_token_pool,
-                token_to_kv_pool=self.model_runner.token_to_kv_pool,
-                attn_backend=self.model_runner.attn_backend,
-                out_cache_loc=out_cache_loc,
-                seq_lens_sum=seq_lens_sum,
-                encoder_lens=encoder_lens,
-                return_logprob=False,
-                top_logprobs_nums=[0] * bs,
-                positions=clamp_position(seq_lens),
-                mrope_positions=mrope_positions,
-                global_num_tokens=self.global_num_tokens,
-                gathered_buffer=gathered_buffer,
-            )
->>>>>>> 9c745d07
             logits_output = forward(input_ids, forward_batch.positions, forward_batch)
             return logits_output.next_token_logits, logits_output.hidden_states
 
