--- conflicted
+++ resolved
@@ -519,7 +519,15 @@
             logger.info(log_message)
 
     def _capture_graph(self, graph, pool, stream, run_once_fn):
-        with self.device_module.graph(graph, pool=pool, stream=stream):
+        memory_saver_adapter = TorchMemorySaverAdapter.create(
+            enable=self.model_runner.server_args.enable_memory_saver and get_bool_env_var("SGLANG_MEMORY_SAVER_CUDA_GRAPH")
+        )
+        graph_fn = (
+            partial(memory_saver_adapter.cuda_graph, tag=GPU_MEMORY_TYPE_CUDA_GRAPH)
+            if memory_saver_adapter.enabled
+            else torch.cuda.graph
+        )
+        with graph_fn(cuda_graph=graph, pool=pool, stream=stream):
             out = run_once_fn()
         return out
 
@@ -671,20 +679,6 @@
             self.model_runner.tp_group.barrier()
             run_once()
 
-<<<<<<< HEAD
-        memory_saver_adapter = TorchMemorySaverAdapter.create(
-            enable=self.model_runner.server_args.enable_memory_saver and get_bool_env_var("SGLANG_MEMORY_SAVER_CUDA_GRAPH")
-        )
-        graph_fn = (
-            partial(memory_saver_adapter.cuda_graph, tag=GPU_MEMORY_TYPE_CUDA_GRAPH)
-            if memory_saver_adapter.enabled
-            else torch.cuda.graph
-        )
-
-        global global_graph_memory_pool
-        with graph_fn(cuda_graph=graph, pool=global_graph_memory_pool, stream=stream):
-            out = run_once()
-=======
         if get_global_graph_memory_pool() is None:
             set_global_graph_memory_pool(self.device_module.graph_pool_handle())
         # Set graph pool id globally to be able to use symmetric memory
@@ -692,7 +686,6 @@
         out = self._capture_graph(
             graph, get_global_graph_memory_pool(), stream, run_once
         )
->>>>>>> 64f296f8
 
         return graph, out
 
