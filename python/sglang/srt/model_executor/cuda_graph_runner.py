--- conflicted
+++ resolved
@@ -255,18 +255,9 @@
         # Attention backend
         self.max_bs = max(self.capture_bs)
         self.max_num_token = self.max_bs * self.num_tokens_per_bs
-<<<<<<< HEAD
-
-        if self.model_runner.decode_attention_backend_str == "flashmla":
-            self.model_runner.attn_backend.init_cuda_graph_state(self.max_bs)
-        else:
-            self.model_runner.attn_backend.init_cuda_graph_state(self.max_num_token)
-
-=======
         self.model_runner.attn_backend.init_cuda_graph_state(
             self.max_bs, self.max_num_token
         )
->>>>>>> 8af145b7
         self.seq_len_fill_value = (
             self.model_runner.attn_backend.get_cuda_graph_seq_len_fill_value()
         )
