--- conflicted
+++ resolved
@@ -660,16 +660,12 @@
         def run_once():
             # Clean intermediate result cache for DP attention
             forward_batch.dp_local_start_pos = forward_batch.dp_local_num_tokens = None
-<<<<<<< HEAD
             set_dp_buffer_len(
                 global_dp_buffer_len,
                 num_tokens,
                 forward_batch.dp_padding_mode.is_max_len(),
             )
-=======
-            set_dp_buffer_len(global_dp_buffer_len, num_tokens)
             set_is_extend_in_batch(False)
->>>>>>> 2f6af1a3
 
             kwargs = {}
             if (
