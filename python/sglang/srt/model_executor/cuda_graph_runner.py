--- conflicted
+++ resolved
@@ -545,10 +545,6 @@
             )
             logger.info(log_message)
 
-<<<<<<< HEAD
-    def capture_one_batch_size(self, bs: int, forward: Callable, stream_idx: int):
-        graph = torch.cuda.CUDAGraph()
-=======
     def _capture_graph(self, graph, pool, stream, run_once_fn):
         with self.device_module.graph(graph, pool=pool, stream=stream):
             out = run_once_fn()
@@ -557,9 +553,8 @@
     def _create_device_graph(self):
         return torch.cuda.CUDAGraph()
 
-    def capture_one_batch_size(self, bs: int, forward: Callable):
+    def capture_one_batch_size(self, bs: int, forward: Callable, stream_idx: int):
         graph = self._create_device_graph()
->>>>>>> b361750a
         stream = self.stream
         num_tokens = bs * self.num_tokens_per_bs
 
