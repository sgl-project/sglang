# Copyright 2023-2024 SGLang Team
# Licensed under the Apache License, Version 2.0 (the "License");
# you may not use this file except in compliance with the License.
# You may obtain a copy of the License at
#
#     http://www.apache.org/licenses/LICENSE-2.0
#
# Unless required by applicable law or agreed to in writing, software
# distributed under the License is distributed on an "AS IS" BASIS,
# WITHOUT WARRANTIES OR CONDITIONS OF ANY KIND, either express or implied.
# See the License for the specific language governing permissions and
# limitations under the License.
# ==============================================================================
"""Run the model with cuda graph and torch.compile."""

from __future__ import annotations

import bisect
import inspect
import logging
import os
from contextlib import contextmanager
from typing import TYPE_CHECKING, Callable, Optional, Union

import torch
import tqdm
from torch.profiler import ProfilerActivity, profile

from sglang.srt.custom_op import CustomOp
from sglang.srt.distributed import get_tensor_model_parallel_rank
from sglang.srt.distributed.parallel_state import GroupCoordinator, graph_capture
from sglang.srt.layers.logits_processor import LogitsProcessorOutput
from sglang.srt.layers.torchao_utils import save_gemlite_cache
from sglang.srt.managers.schedule_batch import global_server_args_dict
from sglang.srt.model_executor.forward_batch_info import (
    CaptureHiddenMode,
    ForwardBatch,
    ForwardMode,
    PPProxyTensors,
    enable_num_token_non_padded,
)
from sglang.srt.patch_torch import monkey_patch_torch_compile
from sglang.srt.two_batch_overlap import TboCudaGraphRunnerPlugin
from sglang.srt.utils import (
    empty_context,
    get_available_gpu_memory,
    get_device_memory_capacity,
    rank0_log,
    require_gathered_buffer,
    require_mlp_tp_gather,
    require_attn_tp_gather,
)

logger = logging.getLogger(__name__)

if TYPE_CHECKING:
    from sglang.srt.model_executor.model_runner import ModelRunner

# Detect whether the current forward pass is in capture mode
is_capture_mode = False


def get_is_capture_mode():
    return is_capture_mode


@contextmanager
def model_capture_mode():
    global is_capture_mode
    is_capture_mode = True

    yield

    is_capture_mode = False


def _to_torch(model: torch.nn.Module, reverse: bool, num_tokens: int):
    for sub in model._modules.values():
        if isinstance(sub, CustomOp):
            if reverse:
                sub.leave_torch_compile()
            else:
                sub.enter_torch_compile(num_tokens=num_tokens)
        if isinstance(sub, torch.nn.Module):
            _to_torch(sub, reverse, num_tokens)


@contextmanager
def patch_model(
    model: torch.nn.Module,
    enable_compile: bool,
    num_tokens: int,
    tp_group: GroupCoordinator,
):
    """Patch the model to make it compatible with with torch.compile"""
    backup_ca_comm = None

    try:
        if enable_compile:
            _to_torch(model, reverse=False, num_tokens=num_tokens)
            backup_ca_comm = tp_group.ca_comm
            # Use custom-allreduce here.
            # We found the custom allreduce is much faster than the built-in allreduce in torch,
            # even with ENABLE_INTRA_NODE_COMM=1.
            # tp_group.ca_comm = None
            yield torch.compile(
                torch.no_grad()(model.forward),
                mode=os.environ.get(
                    "SGLANG_TORCH_COMPILE_MODE", "max-autotune-no-cudagraphs"
                ),
                dynamic=False,
            )
        else:
            yield model.forward
    finally:
        if enable_compile:
            _to_torch(model, reverse=True, num_tokens=num_tokens)
            tp_group.ca_comm = backup_ca_comm


def set_torch_compile_config():
    import torch._dynamo.config
    import torch._inductor.config

    torch._inductor.config.coordinate_descent_tuning = True
    torch._inductor.config.triton.unique_kernel_names = True
    torch._inductor.config.fx_graph_cache = True  # Experimental feature to reduce compilation times, will be on by default in future

    # FIXME: tmp workaround
    torch._dynamo.config.accumulated_cache_size_limit = 1024
    if hasattr(torch._dynamo.config, "cache_size_limit"):
        torch._dynamo.config.cache_size_limit = 1024

    monkey_patch_torch_compile()


def get_batch_sizes_to_capture(model_runner: ModelRunner):
    server_args = model_runner.server_args
    capture_bs = server_args.cuda_graph_bs

    if capture_bs is None:
        if server_args.speculative_algorithm is None:
            if server_args.disable_cuda_graph_padding:
                capture_bs = list(range(1, 33)) + list(range(48, 161, 16))
            else:
                capture_bs = [1, 2, 4, 8] + list(range(16, 161, 8))
        else:
            # Since speculative decoding requires more cuda graph memory, we
            # capture less.
            capture_bs = (
                list(range(1, 9))
                + list(range(10, 33, 2))
                + list(range(40, 64, 8))
                + list(range(80, 161, 16))
            )

        gpu_mem = get_device_memory_capacity()
        if gpu_mem is not None:
            if gpu_mem > 90 * 1024:  # H200, H20
                capture_bs += list(range(160, 257, 8))
            if gpu_mem > 160 * 1000:  # B200, MI300
                capture_bs += list(range(256, 513, 16))

    if max(capture_bs) > model_runner.req_to_token_pool.size:
        # In some cases (e.g., with a small GPU or --max-running-requests), the #max-running-requests
        # is very small. We add more values here to make sure we capture the maximum bs.
        capture_bs += [model_runner.req_to_token_pool.size]

    if server_args.enable_two_batch_overlap:
        capture_bs = [bs for bs in capture_bs if bs >= 2]

    if server_args.cuda_graph_max_bs:
        capture_bs = [bs for bs in capture_bs if bs <= server_args.cuda_graph_max_bs]
        if max(capture_bs) < server_args.cuda_graph_max_bs:
            capture_bs += list(
                range(max(capture_bs), server_args.cuda_graph_max_bs + 1, 16)
            )
    capture_bs = [bs for bs in capture_bs if bs <= model_runner.req_to_token_pool.size]
    capture_bs = list(sorted(set(capture_bs)))
    assert len(capture_bs) > 0 and capture_bs[0] > 0, f"{capture_bs=}"
    compile_bs = (
        [bs for bs in capture_bs if bs <= server_args.torch_compile_max_bs]
        if server_args.enable_torch_compile
        else []
    )
    return capture_bs, compile_bs


# Reuse this memory pool across all cuda graph runners.
global_graph_memory_pool = None


def get_global_graph_memory_pool():
    return global_graph_memory_pool


def set_global_graph_memory_pool(val):
    global global_graph_memory_pool
    global_graph_memory_pool = val


class CudaGraphRunner:
    """A CudaGraphRunner runs the forward pass of a model with cuda graph and torch.compile."""

    def __init__(self, model_runner: ModelRunner):
        # Parse args
        self.model_runner = model_runner
        self.graphs = {}
        self.output_buffers = {}
        self.enable_torch_compile = model_runner.server_args.enable_torch_compile
        self.disable_padding = model_runner.server_args.disable_cuda_graph_padding
        self.is_encoder_decoder = model_runner.model_config.is_encoder_decoder
        self.require_gathered_buffer = require_gathered_buffer(model_runner.server_args)
        self.require_mlp_tp_gather = require_mlp_tp_gather(model_runner.server_args)
        self.require_attn_tp_gather = require_attn_tp_gather(model_runner.server_args)
        self.enable_two_batch_overlap = (
            model_runner.server_args.enable_two_batch_overlap
        )
        self.speculative_algorithm = model_runner.server_args.speculative_algorithm
        self.enable_profile_cuda_graph = (
            model_runner.server_args.enable_profile_cuda_graph
        )
        self.tp_size = model_runner.server_args.tp_size
        self.dp_size = model_runner.server_args.dp_size
        self.pp_size = model_runner.server_args.pp_size

        # Batch sizes to capture
        self.capture_bs, self.compile_bs = get_batch_sizes_to_capture(model_runner)
        rank0_log(f"Capture cuda graph bs {self.capture_bs}")
        self.capture_forward_mode = ForwardMode.DECODE
        self.capture_hidden_mode = CaptureHiddenMode.NULL
        self.num_tokens_per_bs = 1
        if model_runner.spec_algorithm.is_eagle():
            if self.model_runner.is_draft_worker:
                raise RuntimeError("This should not happen")
            else:
                self.capture_forward_mode = ForwardMode.TARGET_VERIFY
                self.num_tokens_per_bs = (
                    self.model_runner.server_args.speculative_num_draft_tokens
                )

        # If returning hidden states is enabled, set initial capture hidden mode to full to avoid double-capture on startup
        if model_runner.server_args.enable_return_hidden_states:
            self.capture_hidden_mode = CaptureHiddenMode.FULL

        # Attention backend
        self.max_bs = max(self.capture_bs)
        self.max_num_token = self.max_bs * self.num_tokens_per_bs
        self.model_runner.attn_backend.init_cuda_graph_state(
            self.max_bs, self.max_num_token
        )
        self.seq_len_fill_value = (
            self.model_runner.attn_backend.get_cuda_graph_seq_len_fill_value()
        )

        # FIXME(lsyin): leave it here for now, I don't know whether it is necessary
        self.encoder_len_fill_value = 0
        self.seq_lens_cpu = torch.full(
            (self.max_bs,), self.seq_len_fill_value, dtype=torch.int32
        )

        if self.enable_torch_compile:
            set_torch_compile_config()

        if self.model_runner.server_args.lora_paths is not None:
            self.model_runner.lora_manager.init_cuda_graph_batch_info(self.max_bs)

        # Graph inputs
        with torch.device("cuda"):
            self.input_ids = torch.zeros((self.max_num_token,), dtype=torch.int64)
            self.req_pool_indices = torch.zeros((self.max_bs,), dtype=torch.int32)
            self.seq_lens = torch.full(
                (self.max_bs,), self.seq_len_fill_value, dtype=torch.int32
            )
            self.out_cache_loc = torch.zeros((self.max_num_token,), dtype=torch.int64)
            self.positions = torch.zeros((self.max_num_token,), dtype=torch.int64)
            self.mrope_positions = torch.zeros((3, self.max_bs), dtype=torch.int64)
            self.num_token_non_padded = torch.zeros((1,), dtype=torch.int32)
            self.tbo_plugin = TboCudaGraphRunnerPlugin()

            # pipeline parallelism
            if self.pp_size > 1:
                self.pp_proxy_tensors = {
                    "hidden_states": torch.zeros(
                        (self.max_bs, self.model_runner.model_config.hidden_size),
                        dtype=torch.bfloat16,
                    ),
                    "residual": torch.zeros(
                        (self.max_bs, self.model_runner.model_config.hidden_size),
                        dtype=torch.bfloat16,
                    ),
                }

            # Speculative_inference
            if model_runner.spec_algorithm.is_eagle3():
                self.model_runner.model.set_eagle3_layers_to_capture()

            if self.is_encoder_decoder:
                # NOTE: encoder_lens can influence the full_text_row_masked_out_mask tensor when doing mixed batch
                self.encoder_lens = torch.full(
                    (self.max_bs,), self.encoder_len_fill_value, dtype=torch.int32
                )
            else:
                self.encoder_lens = None

            if self.require_gathered_buffer:
                if self.require_mlp_tp_gather:
                    self.gathered_buffer = torch.zeros(
                        (
                            self.max_bs * self.dp_size * self.num_tokens_per_bs,
                            self.model_runner.model_config.hidden_size,
                        ),
                        dtype=self.model_runner.dtype,
                    )
                    self.global_num_tokens_gpu = torch.zeros(
                        (self.dp_size,), dtype=torch.int32
                    )
                else:
                    assert self.require_attn_tp_gather
                    self.gathered_buffer = torch.zeros(
                        (
                            self.max_bs * self.num_tokens_per_bs,
                            self.model_runner.model_config.hidden_size,
                        ),
                        dtype=self.model_runner.dtype,
                    )
                    self.global_num_tokens_gpu = torch.zeros(
                        (1,), dtype=torch.int32
                    )

        # Capture
        try:
            with model_capture_mode():
                self.capture()
        except RuntimeError as e:
            raise Exception(
                f"Capture cuda graph failed: {e}\n{CUDA_GRAPH_CAPTURE_FAILED_MSG}"
            )

    def can_run(self, forward_batch: ForwardBatch):
<<<<<<< HEAD
        if self.require_mlp_tp_gather:
            total_global_tokens = sum(forward_batch.global_num_tokens_cpu)
=======
        if self.enable_dp_attention or self.enable_sp_layernorm:
            total_batch_size = (
                sum(forward_batch.global_num_tokens_cpu) // self.num_tokens_per_bs
                if self.model_runner.spec_algorithm.is_eagle()
                else sum(forward_batch.global_num_tokens_cpu)
            )
>>>>>>> e56685ac
            is_bs_supported = forward_batch.can_run_dp_cuda_graph and (
                total_batch_size in self.graphs
                if self.disable_padding
                else total_batch_size <= self.max_bs
            )
        else:
            is_bs_supported = (
                forward_batch.batch_size in self.graphs
                if self.disable_padding
                else forward_batch.batch_size <= self.max_bs
            )

        # NOTE: cuda graph cannot handle mixed batch (encoder_len = 0)
        # If mixed batch cannot be supported, then encoder_lens can be removed in cuda graph
        # because the full_text_row_masked_out_mask tensor will always be ones
        is_encoder_lens_supported = (
            torch.all(forward_batch.encoder_lens > 0)
            if self.is_encoder_decoder
            else True
        )

        requested_capture_hidden_mode = max(
            forward_batch.capture_hidden_mode,
            (
                forward_batch.spec_info.capture_hidden_mode
                if getattr(forward_batch.spec_info, "capture_hidden_mode", None)
                is not None
                else CaptureHiddenMode.NULL
            ),
        )
        capture_hidden_mode_matches = (
            requested_capture_hidden_mode == CaptureHiddenMode.NULL
            or requested_capture_hidden_mode == self.capture_hidden_mode
        )
        is_tbo_supported = (
            forward_batch.can_run_tbo if self.enable_two_batch_overlap else True
        )

        return (
            is_bs_supported
            and is_encoder_lens_supported
            and is_tbo_supported
            and capture_hidden_mode_matches
        )

    def capture(self) -> None:
        profile_context = empty_context()
        if self.enable_profile_cuda_graph:
            profile_context = profile(
                activities=[ProfilerActivity.CPU, ProfilerActivity.CUDA],
                record_shapes=True,
            )

        with graph_capture() as graph_capture_context:
            with profile_context as prof:
                self.stream = graph_capture_context.stream
                avail_mem = get_available_gpu_memory(
                    self.model_runner.device,
                    self.model_runner.gpu_id,
                    empty_cache=False,
                )
                # Reverse the order to enable better memory sharing across cuda graphs.
                capture_range = (
                    tqdm.tqdm(list(reversed(self.capture_bs)))
                    if get_tensor_model_parallel_rank() == 0
                    else reversed(self.capture_bs)
                )
                for i, bs in enumerate(capture_range):
                    if get_tensor_model_parallel_rank() == 0:
                        avail_mem = get_available_gpu_memory(
                            self.model_runner.device,
                            self.model_runner.gpu_id,
                            empty_cache=False,
                        )
                        capture_range.set_description(
                            f"Capturing batches ({avail_mem=:.2f} GB)"
                        )

                    with patch_model(
                        self.model_runner.model,
                        bs in self.compile_bs,
                        num_tokens=bs * self.num_tokens_per_bs,
                        tp_group=self.model_runner.tp_group,
                    ) as forward:
                        (
                            graph,
                            output_buffers,
                        ) = self.capture_one_batch_size(bs, forward)
                        self.graphs[bs] = graph
                        self.output_buffers[bs] = output_buffers

                    # Save gemlite cache after each capture
                    save_gemlite_cache()

        if self.enable_profile_cuda_graph:
            log_message = (
                "Sorted by CUDA Time:\n"
                + prof.key_averages(group_by_input_shape=True).table(
                    sort_by="cuda_time_total", row_limit=10
                )
                + "\n\nSorted by CPU Time:\n"
                + prof.key_averages(group_by_input_shape=True).table(
                    sort_by="cpu_time_total", row_limit=10
                )
            )
            logger.info(log_message)

    def capture_one_batch_size(self, bs: int, forward: Callable):
        graph = torch.cuda.CUDAGraph()
        stream = self.stream
        num_tokens = bs * self.num_tokens_per_bs

        # Graph inputs
        input_ids = self.input_ids[:num_tokens]
        req_pool_indices = self.req_pool_indices[:bs]
        seq_lens = self.seq_lens[:bs]
        out_cache_loc = self.out_cache_loc[:num_tokens]
        positions = self.positions[:num_tokens]
        if self.is_encoder_decoder:
            encoder_lens = self.encoder_lens[:bs]
        else:
            encoder_lens = None
        mrope_positions = self.mrope_positions[:, :bs]
        self.num_token_non_padded[...] = num_tokens

        # pipeline parallelism
        if self.pp_size > 1:
            pp_proxy_tensors = PPProxyTensors(
                {k: v[:num_tokens] for k, v in self.pp_proxy_tensors.items()}
            )

        if self.require_mlp_tp_gather:
            self.global_num_tokens_gpu.copy_(
                torch.tensor(
                    [
                        num_tokens // self.dp_size + (i < (num_tokens % self.dp_size))
                        for i in range(self.dp_size)
                    ],
                    dtype=torch.int32,
                    device=input_ids.device,
                )
            )
            global_num_tokens = self.global_num_tokens_gpu
            gathered_buffer = self.gathered_buffer[:num_tokens]
        elif self.require_attn_tp_gather:
            self.global_num_tokens_gpu.copy_(
                torch.tensor(
                    [num_tokens],
                    dtype=torch.int32,
                    device=input_ids.device,
                )
            )
            global_num_tokens = self.global_num_tokens_gpu
            gathered_buffer = self.gathered_buffer[:num_tokens]
        else:
            global_num_tokens = None
            gathered_buffer = None

        spec_info = self.get_spec_info(num_tokens)
        if self.capture_hidden_mode != CaptureHiddenMode.FULL:
            self.capture_hidden_mode = (
                spec_info.capture_hidden_mode if spec_info else CaptureHiddenMode.NULL
            )

        if self.model_runner.server_args.lora_paths is not None:
            # Currently, if the lora_path in `lora_paths` is None, the lora backend will use a
            # different logic to handle lora, so we need to set `lora_paths` to a list of non-None
            # values if lora is enabled.
            lora_paths = [next(iter(self.model_runner.server_args.lora_paths))] * bs
        else:
            lora_paths = None

        forward_batch = ForwardBatch(
            forward_mode=self.capture_forward_mode,
            batch_size=bs,
            input_ids=input_ids,
            req_pool_indices=req_pool_indices,
            seq_lens=seq_lens,
            req_to_token_pool=self.model_runner.req_to_token_pool,
            token_to_kv_pool=self.model_runner.token_to_kv_pool,
            attn_backend=self.model_runner.attn_backend,
            out_cache_loc=out_cache_loc,
            seq_lens_sum=seq_lens.sum().item(),
            encoder_lens=encoder_lens,
            return_logprob=False,
            positions=positions,
            global_num_tokens_gpu=global_num_tokens,
            gathered_buffer=gathered_buffer,
            mrope_positions=mrope_positions,
            spec_algorithm=self.model_runner.spec_algorithm,
            spec_info=spec_info,
            capture_hidden_mode=self.capture_hidden_mode,
            num_token_non_padded=self.num_token_non_padded,
            global_forward_mode=self.capture_forward_mode,
            lora_paths=lora_paths,
        )
        self.tbo_plugin.capture_one_batch_size(forward_batch, num_tokens=num_tokens)

        if lora_paths is not None:
            self.model_runner.lora_manager.prepare_lora_batch(forward_batch)

        # Attention backend
        self.model_runner.attn_backend.init_forward_metadata_capture_cuda_graph(
            bs,
            num_tokens,
            req_pool_indices,
            seq_lens,
            encoder_lens,
            forward_batch.forward_mode,
            forward_batch.spec_info,
        )

        # Run and capture
        def run_once():
            # Clean intermediate result cache for DP attention
            forward_batch.dp_local_start_pos = forward_batch.dp_local_num_tokens = None

            kwargs = {}
            if (
                self.pp_size > 1
                and "pp_proxy_tensors" in inspect.signature(forward).parameters
            ):
                kwargs["pp_proxy_tensors"] = PPProxyTensors(
                    {k: v.clone() for k, v in pp_proxy_tensors.tensors.items()}
                )

            logits_output_or_pp_proxy_tensors = forward(
                input_ids,
                forward_batch.positions,
                forward_batch,
                **kwargs,
            )
            return logits_output_or_pp_proxy_tensors

        for _ in range(2):
            torch.cuda.synchronize()
            self.model_runner.tp_group.barrier()

            run_once()

        global global_graph_memory_pool
        with torch.cuda.graph(graph, pool=global_graph_memory_pool, stream=stream):
            out = run_once()

        global_graph_memory_pool = graph.pool()
        return graph, out

    def recapture_if_needed(self, forward_batch: ForwardBatch):

        # If the required capture_hidden_mode changes, we need to recapture the graph

        # These are the different factors that can influence the capture_hidden_mode
        capture_hidden_mode_required_by_forward_batch = (
            forward_batch.capture_hidden_mode
        )
        capture_hidden_mode_required_by_spec_info = getattr(
            forward_batch.spec_info, "capture_hidden_mode", CaptureHiddenMode.NULL
        )
        capture_hidden_mode_required_for_returning_hidden_states = (
            CaptureHiddenMode.FULL
            if self.model_runner.server_args.enable_return_hidden_states
            else CaptureHiddenMode.NULL
        )

        # Determine the highest capture_hidden_mode required
        # (If we have FULL, we can emulate LAST or NULL)
        # (If we have LAST, we can emulate NULL)
        required_capture_hidden_mode = max(
            capture_hidden_mode_required_by_forward_batch,
            capture_hidden_mode_required_by_spec_info,
            capture_hidden_mode_required_for_returning_hidden_states,
        )

        # If the current hidden mode is no longer aligned with the required hidden mode, we need to set it to what is required and re-capture
        if self.capture_hidden_mode != required_capture_hidden_mode:
            self.capture_hidden_mode = required_capture_hidden_mode
            self.capture()

    def replay_prepare(
        self,
        forward_batch: ForwardBatch,
        pp_proxy_tensors: Optional[PPProxyTensors] = None,
    ):
        self.recapture_if_needed(forward_batch)

        raw_bs = forward_batch.batch_size
        raw_num_token = raw_bs * self.num_tokens_per_bs

        # Pad
<<<<<<< HEAD
        if self.require_mlp_tp_gather:
            index = bisect.bisect_left(
                self.capture_bs, sum(forward_batch.global_num_tokens_cpu)
=======
        if self.enable_dp_attention or self.enable_sp_layernorm:
            total_batch_size = (
                sum(forward_batch.global_num_tokens_cpu) / self.num_tokens_per_bs
                if self.model_runner.spec_algorithm.is_eagle()
                else sum(forward_batch.global_num_tokens_cpu)
>>>>>>> e56685ac
            )
            index = bisect.bisect_left(self.capture_bs, total_batch_size)
        else:
            index = bisect.bisect_left(self.capture_bs, raw_bs)
        bs = self.capture_bs[index]
        if bs != raw_bs:
            self.seq_lens.fill_(self.seq_len_fill_value)
            self.out_cache_loc.zero_()

        # Common inputs
        self.input_ids[:raw_num_token].copy_(forward_batch.input_ids)
        self.req_pool_indices[:raw_bs].copy_(forward_batch.req_pool_indices)
        self.seq_lens[:raw_bs].copy_(forward_batch.seq_lens)
        self.out_cache_loc[:raw_num_token].copy_(forward_batch.out_cache_loc)
        self.positions[:raw_num_token].copy_(forward_batch.positions)

        if forward_batch.seq_lens_cpu is not None:
            if bs != raw_bs:
                self.seq_lens_cpu.fill_(self.seq_len_fill_value)
            self.seq_lens_cpu[:raw_bs].copy_(forward_batch.seq_lens_cpu)

        if pp_proxy_tensors:
            for key in self.pp_proxy_tensors.keys():
                dim = pp_proxy_tensors[key].shape[0]
                self.pp_proxy_tensors[key][:dim].copy_(pp_proxy_tensors[key])

        if self.is_encoder_decoder:
            self.encoder_lens[:raw_bs].copy_(forward_batch.encoder_lens)
        if forward_batch.mrope_positions is not None:
            self.mrope_positions[:, :raw_bs].copy_(forward_batch.mrope_positions)
        if self.require_gathered_buffer:
            self.global_num_tokens_gpu.copy_(forward_batch.global_num_tokens_gpu)
        if enable_num_token_non_padded(self.model_runner.server_args):
            self.num_token_non_padded.copy_(forward_batch.num_token_non_padded)
        if self.enable_two_batch_overlap:
            self.tbo_plugin.replay_prepare(
                forward_mode=forward_batch.forward_mode,
                bs=bs,
                num_token_non_padded=len(forward_batch.input_ids),
            )

        # Attention backend
        self.model_runner.attn_backend.init_forward_metadata_replay_cuda_graph(
            bs,
            self.req_pool_indices[:bs],
            self.seq_lens[:bs],
            forward_batch.seq_lens_sum + (bs - raw_bs) * self.seq_len_fill_value,
            self.encoder_lens[:bs] if self.is_encoder_decoder else None,
            forward_batch.forward_mode,
            forward_batch.spec_info,
            seq_lens_cpu=self.seq_lens_cpu[:bs],
        )

        # Store fields
        self.raw_bs = raw_bs
        self.raw_num_token = raw_num_token
        self.bs = bs

    def replay(
        self,
        forward_batch: ForwardBatch,
        skip_attn_backend_init: bool = False,
        pp_proxy_tensors: Optional[PPProxyTensors] = None,
    ) -> Union[LogitsProcessorOutput, PPProxyTensors]:
        if not skip_attn_backend_init:
            self.replay_prepare(forward_batch, pp_proxy_tensors)
        else:
            # In speculative decoding, these two fields are still needed.
            self.input_ids[: self.raw_num_token].copy_(forward_batch.input_ids)
            self.positions[: self.raw_num_token].copy_(forward_batch.positions)

        # Replay
        self.graphs[self.bs].replay()

        output = self.output_buffers[self.bs]
        if isinstance(output, LogitsProcessorOutput):
            return LogitsProcessorOutput(
                next_token_logits=output.next_token_logits[: self.raw_num_token],
                hidden_states=(
                    output.hidden_states[: self.raw_num_token]
                    if output.hidden_states is not None
                    else None
                ),
            )
        else:
            assert isinstance(output, PPProxyTensors)
            return PPProxyTensors({k: v[: self.bs] for k, v in output.tensors.items()})

    def get_spec_info(self, num_tokens: int):
        spec_info = None
        if self.model_runner.spec_algorithm.is_eagle():
            from sglang.srt.speculative.eagle_utils import EagleVerifyInput

            if self.model_runner.is_draft_worker:
                raise RuntimeError("This should not happen.")
            else:
                spec_info = EagleVerifyInput(
                    draft_token=None,
                    custom_mask=torch.ones(
                        (num_tokens * self.model_runner.model_config.context_len),
                        dtype=torch.bool,
                        device="cuda",
                    ),
                    positions=None,
                    retrive_index=None,
                    retrive_next_token=None,
                    retrive_next_sibling=None,
                    retrive_cum_len=None,
                    spec_steps=self.model_runner.server_args.speculative_num_steps,
                    topk=self.model_runner.server_args.speculative_eagle_topk,
                    draft_token_num=self.model_runner.server_args.speculative_num_draft_tokens,
                    capture_hidden_mode=CaptureHiddenMode.FULL,
                    seq_lens_sum=None,
                    seq_lens_cpu=None,
                )

        return spec_info


CUDA_GRAPH_CAPTURE_FAILED_MSG = (
    "Possible solutions:\n"
    "1. set --mem-fraction-static to a smaller value (e.g., 0.8 or 0.7)\n"
    "2. set --cuda-graph-max-bs to a smaller value (e.g., 16)\n"
    "3. disable torch compile by not using --enable-torch-compile\n"
    "4. disable CUDA graph by --disable-cuda-graph. (Not recommended. Huge performance loss)\n"
    "Open an issue on GitHub https://github.com/sgl-project/sglang/issues/new/choose \n"
)<|MERGE_RESOLUTION|>--- conflicted
+++ resolved
@@ -338,17 +338,12 @@
             )
 
     def can_run(self, forward_batch: ForwardBatch):
-<<<<<<< HEAD
         if self.require_mlp_tp_gather:
-            total_global_tokens = sum(forward_batch.global_num_tokens_cpu)
-=======
-        if self.enable_dp_attention or self.enable_sp_layernorm:
             total_batch_size = (
                 sum(forward_batch.global_num_tokens_cpu) // self.num_tokens_per_bs
                 if self.model_runner.spec_algorithm.is_eagle()
                 else sum(forward_batch.global_num_tokens_cpu)
             )
->>>>>>> e56685ac
             is_bs_supported = forward_batch.can_run_dp_cuda_graph and (
                 total_batch_size in self.graphs
                 if self.disable_padding
@@ -638,17 +633,11 @@
         raw_num_token = raw_bs * self.num_tokens_per_bs
 
         # Pad
-<<<<<<< HEAD
         if self.require_mlp_tp_gather:
-            index = bisect.bisect_left(
-                self.capture_bs, sum(forward_batch.global_num_tokens_cpu)
-=======
-        if self.enable_dp_attention or self.enable_sp_layernorm:
             total_batch_size = (
                 sum(forward_batch.global_num_tokens_cpu) / self.num_tokens_per_bs
                 if self.model_runner.spec_algorithm.is_eagle()
                 else sum(forward_batch.global_num_tokens_cpu)
->>>>>>> e56685ac
             )
             index = bisect.bisect_left(self.capture_bs, total_batch_size)
         else:
