import re
from typing import Dict, Optional, Tuple, Type

from sglang.srt.harmony_parser import HarmonyParser


class StreamingParseResult:
    """Result of streaming incremental parsing."""

    def __init__(
        self,
        normal_text: Optional[str] = None,
        reasoning_text: Optional[str] = None,
    ):
        self.normal_text = normal_text or ""
        self.reasoning_text = reasoning_text or ""


class BaseReasoningFormatDetector:
    """Base class providing two sets of interfaces: one-time and streaming incremental."""

    def __init__(
        self,
        think_start_token: str,
        think_end_token: str,
        force_reasoning: bool = False,
        stream_reasoning: bool = True,
        is_hybrid: bool = False,
    ):
        self.think_start_token = think_start_token
        self.think_end_token = think_end_token
        self._in_reasoning = force_reasoning
        self.stream_reasoning = stream_reasoning
        self.is_hybrid = is_hybrid

        self._buffer = ""
        self.stripped_think_start = False

    def detect_and_parse(self, text: str) -> StreamingParseResult:
        """
        One-time parsing: Detects and parses reasoning sections in the provided text.
        Returns both reasoning content and normal text separately.
        """
        in_reasoning = self._in_reasoning or self.think_start_token in text

        if not in_reasoning:
            return StreamingParseResult(normal_text=text)

        # The text is considered to be in a reasoning block.
        processed_text = text.replace(self.think_start_token, "").strip()

        if self.think_end_token not in processed_text:
            # Assume reasoning was truncated before `</think>` token
            return StreamingParseResult(reasoning_text=processed_text)

        # Extract reasoning content
        splits = processed_text.split(self.think_end_token, maxsplit=1)
        reasoning_text = splits[0]
        normal_text = splits[1].strip()

        return StreamingParseResult(
            normal_text=normal_text, reasoning_text=reasoning_text
        )

    def parse_streaming_increment(self, new_text: str) -> StreamingParseResult:
        """
        Streaming incremental parsing for reasoning content.
        Handles partial reasoning tags and content.

        If stream_reasoning is False:
            Accumulates reasoning content until the end tag is found
        If stream_reasoning is True:
            Streams reasoning content as it arrives
        """
        self._buffer += new_text
        current_text = self._buffer

        # If the current text is a prefix of the think token, keep buffering
        if any(
            token.startswith(current_text) and token != current_text
            for token in [self.think_start_token, self.think_end_token]
        ):
            return StreamingParseResult()

        # Strip `<think>` token if present
        if not self.stripped_think_start and self.think_start_token in current_text:
            current_text = current_text.replace(self.think_start_token, "")
            self.stripped_think_start = True
            self._in_reasoning = True

        # Handle end of reasoning block
        if self._in_reasoning and self.think_end_token in current_text:
            end_idx = current_text.find(self.think_end_token)

            reasoning_text = current_text[:end_idx]

            self._buffer = ""
            self._in_reasoning = False
            normal_text = current_text[end_idx + len(self.think_end_token) :]

            return StreamingParseResult(
                normal_text=normal_text, reasoning_text=reasoning_text.rstrip()
            )

        # Continue with reasoning content
        if self._in_reasoning:
            if self.stream_reasoning:
                # Stream the content immediately
                self._buffer = ""
                return StreamingParseResult(reasoning_text=current_text)
            else:
                return StreamingParseResult()

        # If we're not in a reasoning block return as normal text
        if not self._in_reasoning:
            self._buffer = ""
            return StreamingParseResult(normal_text=current_text)

        return StreamingParseResult()


class DeepSeekR1Detector(BaseReasoningFormatDetector):
    """
    Detector for DeepSeek-R1 model.
    Assumes reasoning format:
      (<think>)*(.*)</think>
    Returns all the text before the </think> tag as `reasoning_text`
    and the rest of the text as `normal_text`.

    Supported models:
      - DeepSeek-R1: Always generates thinking content without <think> start tag
      - DeepSeek-R1-0528: Generates thinking content with <think> start tag

    Format patterns:
      - DeepSeek-R1: "I need to think about this...</think>The answer is 42."
      - DeepSeek-R1-0528: "<think>I need to think about this...</think>The answer is 42."

    Args:
        stream_reasoning (bool): If False, accumulates reasoning content until the end tag.
            If True, streams reasoning content as it arrives.
    """

    def __init__(
        self,
        stream_reasoning: bool = True,
        force_reasoning: bool = True,
        is_hybrid: bool = False,
    ):
        # DeepSeek-R1 is assumed to be reasoning until `</think>` token
        super().__init__(
            "<think>",
            "</think>",
            force_reasoning=True,
            stream_reasoning=stream_reasoning,
            is_hybrid=is_hybrid,
        )
        # https://github.com/sgl-project/sglang/pull/3202#discussion_r1950153599


class Qwen3Detector(BaseReasoningFormatDetector):
    """
    Detector for Qwen3 models (e.g., Qwen/Qwen3-235B-A22B).
    Assumes reasoning format:
      (<think>)*(.*)</think>

    Qwen3 models released before 07/2025 supports switching between thinking mode and normal
    mode using `enable_thinking` parameter in the request parameter.
      - enable_thinking=True: "<think>reasoning content</think>The answer is 42."
      - enable_thinking=False: "The answer is 42." (no thinking tokens)

    Args:
        stream_reasoning (bool): If False, accumulates reasoning content until the end tag.
            If True, streams reasoning content as it arrives.
    """

    def __init__(
        self,
        stream_reasoning: bool = True,
        force_reasoning: bool = False,
        is_hybrid: bool = True,
    ):
        super().__init__(
            "<think>",
            "</think>",
            force_reasoning=force_reasoning,
            stream_reasoning=stream_reasoning,
            is_hybrid=is_hybrid,
        )


class KimiDetector(BaseReasoningFormatDetector):
    """
    Detector for Kimi Thinking model.
    Assumes reasoning format:
      ◁think▷*(.*)◁/think▷
    Returns all the text before the ◁/think▷ tag as `reasoning_text`
    and the rest of the text as `normal_text`.
    """

    def __init__(
        self,
        stream_reasoning: bool = True,
        force_reasoning: bool = False,
        is_hybrid: bool = False,
    ):
        super().__init__(
            "◁think▷",
            "◁/think▷",
            force_reasoning=False,
            stream_reasoning=stream_reasoning,
            is_hybrid=is_hybrid,
        )


class GptOssDetector(BaseReasoningFormatDetector):
    """
    Detector for T4-style reasoning format (GPT-OSS), using the HarmonyParser.
    """

<<<<<<< HEAD
    def __init__(
        self,
        stream_reasoning: bool = True,
        force_reasoning: bool = True,
        is_hybrid: bool = False,
    ):
        # TypeScript uses channel tokens instead of simple start/end tokens
=======
    def __init__(self, stream_reasoning: bool = True, force_reasoning: bool = True):
>>>>>>> 0936c766
        super().__init__(
            "<|channel|>analysis<|message|>",
            "<|end|>",
            force_reasoning=force_reasoning,
            stream_reasoning=stream_reasoning,
            is_hybrid=is_hybrid,
        )
        self.parser = HarmonyParser()

    def detect_and_parse(self, text: str) -> StreamingParseResult:
        events = self.parser.parse(text)
        # Flush the buffer for one-shot parsing
        events += self.parser.parse("")

        reasoning_text = "".join(
            [e.content for e in events if e.event_type == "reasoning"]
        )
        normal_parts = []
        for e in events:
            if e.event_type == "normal":
                normal_parts.append(e.content)
            elif e.event_type == "tool_call":
                # Use raw_text to preserve structural markers for function call detector
                normal_parts.append(e.raw_text if e.raw_text else e.content)
        normal_text = "".join(normal_parts)
        # Tool call events preserve raw text with structural markers

        return StreamingParseResult(
            normal_text=normal_text,
            reasoning_text=reasoning_text,
        )

    def parse_streaming_increment(self, new_text: str) -> StreamingParseResult:
        events = self.parser.parse(new_text)

        reasoning_text = "".join(
            [e.content for e in events if e.event_type == "reasoning"]
        )
        normal_parts = []
        for e in events:
            if e.event_type == "normal":
                normal_parts.append(e.content)
            elif e.event_type == "tool_call":
                # Use raw_text to preserve structural markers for function call detector
                normal_parts.append(e.raw_text if e.raw_text else e.content)
        normal_text = "".join(normal_parts)

        return StreamingParseResult(
            normal_text=normal_text,
            reasoning_text=reasoning_text,
        )


class ReasoningParser:
    """
    Parser that handles both streaming and non-streaming scenarios for extracting
    reasoning content from model outputs.

    Args:
        model_type (str): Type of model to parse reasoning from
        stream_reasoning (bool): If False, accumulates reasoning content until complete.
            If True, streams reasoning content as it arrives.
    """

    DetectorMap: Dict[str, Type[BaseReasoningFormatDetector]] = {
        "deepseek-r1": DeepSeekR1Detector,
        "deepseek-v3": Qwen3Detector,
        "glm45": Qwen3Detector,
        "gpt-oss": GptOssDetector,
        "kimi": KimiDetector,
        "qwen3": Qwen3Detector,
        "qwen3-thinking": Qwen3Detector,
        "step3": DeepSeekR1Detector,
    }

    def __init__(
        self,
        model_type: Optional[str] = None,
        stream_reasoning: bool = True,
<<<<<<< HEAD
        force_reasoning: bool = False,
        is_hybrid: bool = False,
=======
        force_reasoning: Optional[bool] = None,
>>>>>>> 0936c766
    ):
        if not model_type:
            raise ValueError("Model type must be specified")

        detector_class = self.DetectorMap.get(model_type.lower())
        if not detector_class:
            raise ValueError(f"Unsupported model type: {model_type}")

        # Special cases where we override force_reasoning
        if model_type.lower() in {"qwen3-thinking", "gpt-oss"}:
            force_reasoning = True

<<<<<<< HEAD
        if model_type.lower() == "qwen3":
            is_hybrid = True

        self.detector = detector_class(
            stream_reasoning=stream_reasoning,
            force_reasoning=force_reasoning,
            is_hybrid=is_hybrid,
        )
=======
        # Only pass force_reasoning if explicitly set, let detectors use their defaults
        kwargs = {"stream_reasoning": stream_reasoning}
        if force_reasoning is not None:
            kwargs["force_reasoning"] = force_reasoning

        self.detector = detector_class(**kwargs)
>>>>>>> 0936c766

    def parse_non_stream(self, full_text: str) -> Tuple[Optional[str], Optional[str]]:
        """Non-streaming call: one-time parsing"""
        ret = self.detector.detect_and_parse(full_text)
        return ret.reasoning_text, ret.normal_text

    def parse_stream_chunk(
        self, chunk_text: str
    ) -> Tuple[Optional[str], Optional[str]]:
        """Streaming call: incremental parsing"""
        ret = self.detector.parse_streaming_increment(chunk_text)
        return ret.reasoning_text, ret.normal_text<|MERGE_RESOLUTION|>--- conflicted
+++ resolved
@@ -217,17 +217,12 @@
     Detector for T4-style reasoning format (GPT-OSS), using the HarmonyParser.
     """
 
-<<<<<<< HEAD
     def __init__(
         self,
         stream_reasoning: bool = True,
         force_reasoning: bool = True,
         is_hybrid: bool = False,
     ):
-        # TypeScript uses channel tokens instead of simple start/end tokens
-=======
-    def __init__(self, stream_reasoning: bool = True, force_reasoning: bool = True):
->>>>>>> 0936c766
         super().__init__(
             "<|channel|>analysis<|message|>",
             "<|end|>",
@@ -307,12 +302,8 @@
         self,
         model_type: Optional[str] = None,
         stream_reasoning: bool = True,
-<<<<<<< HEAD
-        force_reasoning: bool = False,
-        is_hybrid: bool = False,
-=======
         force_reasoning: Optional[bool] = None,
->>>>>>> 0936c766
+        is_hybrid: Optional[bool] = None,
     ):
         if not model_type:
             raise ValueError("Model type must be specified")
@@ -325,23 +316,17 @@
         if model_type.lower() in {"qwen3-thinking", "gpt-oss"}:
             force_reasoning = True
 
-<<<<<<< HEAD
         if model_type.lower() == "qwen3":
             is_hybrid = True
-
-        self.detector = detector_class(
-            stream_reasoning=stream_reasoning,
-            force_reasoning=force_reasoning,
-            is_hybrid=is_hybrid,
-        )
-=======
+            
         # Only pass force_reasoning if explicitly set, let detectors use their defaults
         kwargs = {"stream_reasoning": stream_reasoning}
         if force_reasoning is not None:
             kwargs["force_reasoning"] = force_reasoning
+        if force_reasoning is not None:
+            kwargs["is_hybrid"] = is_hybrid
 
         self.detector = detector_class(**kwargs)
->>>>>>> 0936c766
 
     def parse_non_stream(self, full_text: str) -> Tuple[Optional[str], Optional[str]]:
         """Non-streaming call: one-time parsing"""
