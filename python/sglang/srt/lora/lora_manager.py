--- conflicted
+++ resolved
@@ -40,18 +40,10 @@
 from sglang.srt.utils import replace_submodule
 from sglang.srt.utils.hf_transformers_utils import AutoConfig
 
-<<<<<<< HEAD
 from sglang.srt.layers.vocab_parallel_embedding import VocabParallelEmbedding, ParallelLMHead
 
-if is_npu():
-    from torch_npu.contrib import transfer_to_npu  # noqa: F401
-
-    # Re-mock torch.cuda.is_available cuz transfer_to_npu mocks it to True
-    torch.cuda.is_available = lambda: False
-
-
-=======
->>>>>>> 6d37e708
+
+
 logger = logging.getLogger(__name__)
 
 
