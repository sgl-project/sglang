# Copyright 2023-2024 SGLang Team
# Licensed under the Apache License, Version 2.0 (the "License");
# you may not use this file except in compliance with the License.
# You may obtain a copy of the License at
#
#     http://www.apache.org/licenses/LICENSE-2.0
#
# Unless required by applicable law or agreed to in writing, software
# distributed under the License is distributed on an "AS IS" BASIS,
# WITHOUT WARRANTIES OR CONDITIONS OF ANY KIND, either express or implied.
# See the License for the specific language governing permissions and
# limitations under the License.
# ==============================================================================

# Integrates "S-LoRA: Serving Thousands of Concurrent LoRA Adapters"
# and "Punica: Multi-Tenant LoRA Serving"

import logging
from typing import Dict, Iterable, List, Optional, Set, Tuple

import torch

from sglang.srt.configs.load_config import LoadConfig
from sglang.srt.hf_transformers_utils import AutoConfig
from sglang.srt.lora.backend.base_backend import BaseLoRABackend, get_backend_from_name
from sglang.srt.lora.layers import BaseLayerWithLoRA, get_lora_layer
from sglang.srt.lora.lora import LoRAAdapter
from sglang.srt.lora.lora_config import LoRAConfig
from sglang.srt.lora.lora_registry import LoRARef
from sglang.srt.lora.mem_pool import LoRAMemoryPool
from sglang.srt.lora.utils import (
    LoRABatchInfo,
    LoRAType,
    get_customized_names_from_hf_names,
    get_layer_id,
    get_normalized_lora_weight_names,
    get_weight_name,
)
from sglang.srt.managers.io_struct import LoRAUpdateResult
from sglang.srt.model_executor.forward_batch_info import ForwardBatch
from sglang.srt.utils import replace_submodule

logger = logging.getLogger(__name__)


class LoRAManager:
    def __init__(
        self,
        base_model: torch.nn.Module,
        base_hf_config: AutoConfig,
        max_loras_per_batch: int,
        load_config: LoadConfig,
        dtype: torch.dtype,
        lora_backend: str = "triton",
        tp_size: int = 1,
        tp_rank: int = 0,
        max_lora_rank: Optional[int] = None,
        target_modules: Optional[Iterable[str]] = None,
        lora_paths: Optional[Dict[str, LoRARef]] = None,
    ):
        self.base_model: torch.nn.Module = base_model
        self.base_hf_config: AutoConfig = base_hf_config
        self.max_loras_per_batch: int = max_loras_per_batch
        self.load_config: LoadConfig = load_config
        self.dtype: torch.dtype = dtype
        self.device: torch.device = next(self.base_model.parameters()).device
        self.tp_size: int = tp_size
        self.tp_rank: int = tp_rank

        # LoRA backend for running sgemm kernels
        logger.info(f"Using {lora_backend} as backend of LoRA kernels.")
        backend_type = get_backend_from_name(lora_backend)
        self.lora_backend: BaseLoRABackend = backend_type(lora_backend)

        # Initialize mutable internal state of the LoRAManager.
        self.init_state(
            max_lora_rank=max_lora_rank,
            target_modules=target_modules,
            lora_paths=lora_paths,
        )

    def init_cuda_graph_batch_info(self, max_bs_in_cuda_graph: int):
        self.max_bs_in_cuda_graph = max_bs_in_cuda_graph
        with torch.device("cuda"):
            self.cuda_graph_batch_info = LoRABatchInfo(
                bs=self.max_bs_in_cuda_graph,
                seg_lens=torch.zeros(self.max_bs_in_cuda_graph, dtype=torch.int32),
                seg_indptr=torch.zeros(
                    self.max_bs_in_cuda_graph + 1, dtype=torch.int32
                ),
                max_len=1,
                weight_indices=torch.zeros(
                    self.max_bs_in_cuda_graph, dtype=torch.int32
                ),
                lora_ranks=torch.zeros(self.max_loras_per_batch, dtype=torch.int32),
                scalings=torch.zeros(self.max_loras_per_batch, dtype=torch.float),
            )

            # Initialize seg_lens and seg_indptr for CUDA graph as they remain constant
            # across batches.
            self.cuda_graph_batch_info.seg_lens[: self.max_bs_in_cuda_graph].fill_(1)
            torch.cumsum(
                self.cuda_graph_batch_info.seg_lens[: self.max_bs_in_cuda_graph],
                dim=0,
                out=self.cuda_graph_batch_info.seg_indptr[
                    1 : self.max_bs_in_cuda_graph + 1
                ],
            )

    def create_lora_update_result(
        self, success: bool, error_message: str = ""
    ) -> LoRAUpdateResult:
        return LoRAUpdateResult(
            success=success,
            error_message=error_message,
            loaded_adapters={
                lora_ref.lora_name: lora_ref.lora_path
                for lora_ref in self.lora_refs.values()
            },
        )

    def load_lora_adapter(self, lora_ref: LoRARef) -> LoRAUpdateResult:
        """
        Load a single LoRA adapter from the specified path.

        Args:
            lora_ref (LoRARef): The LoRARef object containing the LoRA name, path, and ID.
        """
        assert (
            lora_ref.lora_name is not None and lora_ref.lora_path is not None
        ), "LoRARef must have both lora_name and lora_path set for loading."
        assert (
            lora_ref.lora_id not in self.loras
        ), f"LoRA adapter with ID {lora_ref.lora_id} is already loaded. This should have been verified before request is sent to the backend."

        try:
            # load configs
            new_adapter = LoRAConfig(lora_ref.lora_path)
            self.validate_new_adapter(new_adapter, lora_ref)
            self.configs[lora_ref.lora_id] = new_adapter

            # load weights
            self.load_lora_weights(lora_ref)

            # keep metadata for displayed messages
            self.lora_refs[lora_ref.lora_id] = lora_ref
            self.num_pinned_loras += int(lora_ref.pinned)
        except Exception as e:
            return self.create_lora_update_result(
                success=False,
                error_message=str(e),
            )

        return self.create_lora_update_result(success=True)

    def validate_new_adapter(self, lora_config: LoRAConfig, lora_ref: LoRARef):
        """
        Validate if an adapter can be loaded into the current LoRA memory pool and generate error if it is incompatible.
        """

        # Check if the LoRA adapter shape is compatible with the current LoRA memory pool configuration.
        memory_pool = getattr(self, "memory_pool", None)
        incompatible = memory_pool and not memory_pool.can_support(lora_config)
        if incompatible:
            raise ValueError(
                f"LoRA adapter {lora_ref.lora_name} with rank {lora_config.r} is incompatible with the current "
                "LoRA memory pool configuration. Please ensure that the LoRA adapter's rank is within the configured "
                "`--max-lora-rank` and that the target modules are included in `--lora-target-modules`."
            )

        # Ensure pinned LoRA adapters does not exceed maximal limit or cause starvation.
        if lora_ref.pinned and self.num_pinned_loras >= self.max_loras_per_batch - 1:
            raise ValueError(
                f"Failed to load LoRA adapter {lora_ref.lora_name} as a pinned adapter. It is not allowed to pin all slots "
                "in the LoRA memory pool to avoid starvation for unpinned adapters and base models. Please increase your "
                "`--max-loras-per-batch` or load it as unpinned LoRA adapters."
            )

    def unload_lora_adapter(self, lora_ref: LoRARef) -> LoRAUpdateResult:
        """
        Unload LoRA adapters by their names. This will remove the adapters from the memory pool and
        delete the corresponding LoRA modules.
        """

        adapter = self.configs.get(lora_ref.lora_id)
        lora_ref = self.lora_refs.get(lora_ref.lora_id)
        assert (
            adapter is not None and lora_ref is not None
        ), f"LoRA adapter with ID {lora_ref.lora_id} is not loaded. This should have been verified before request is sent to the backend."

        try:
            del self.configs[lora_ref.lora_id]
            del self.loras[lora_ref.lora_id]
            del self.lora_refs[lora_ref.lora_id]
            self.num_pinned_loras -= int(lora_ref.pinned)
        except Exception as e:
            return self.create_lora_update_result(
                success=False,
                error_message=str(e),
            )

        return self.create_lora_update_result(success=True)

    def validate_lora_batch(self, lora_ids: set[str]) -> bool:
        """
        Validate if the LoRA IDs in the batch can be loaded into the current LoRA memory pool.
        """
        if len(lora_ids) > self.max_loras_per_batch:
            return False

        # skip pinned LoRA check if no pinned LoRA adapters are loaded.
        if self.num_pinned_loras == 0:
            return True

        # counting the number of pinned LoRA adapters in the batch.
        pinned_loras_in_batch = 0
        for lora_id in lora_ids:
            if lora_id is not None:
                lora_ref = self.lora_refs.get(lora_id)
                assert (
                    lora_ref is not None
                ), f"LoRA ID {lora_id} not found in lora_refs."
                pinned_loras_in_batch += int(lora_ref.pinned)

        assert pinned_loras_in_batch <= self.num_pinned_loras, (
            f"Number of pinned LoRA adapters in the batch ({pinned_loras_in_batch}) exceeds the total number of pinned adapters "
            f"({self.num_pinned_loras}). This indicates a bug in the LoRA loading logic."
        )

        required_slots = len(lora_ids) - pinned_loras_in_batch
        mem_pool_vacancy = self.memory_pool.max_loras_per_batch - self.num_pinned_loras

        return required_slots <= mem_pool_vacancy

    def prepare_lora_batch(self, forward_batch: ForwardBatch):
<<<<<<< HEAD
        """
        Load active loras into lora memory pool.

        TODO (lifuhuang): The naming of `forward_batch.lora_paths` is confusing. It actually contains a set of unique
        LoRA IDs, not LoRA paths. While unfortunately we cannot change the name in API for backward compatibility, we
        should consider (1) renaming the incorrect usage within the system, and (2) deprecating the parameter name in
        the current API schema and introducing a better request schema in the future (e.g., use `model_name`).
        """

        cur_uids = set(forward_batch.lora_paths)
=======
        # Load active loras into lora memory pool
        cur_uids = set(forward_batch.lora_ids)
>>>>>>> f2d68ded
        assert len(cur_uids) <= self.max_loras_per_batch
        self.memory_pool.prepare_lora_batch(
            cur_uids=cur_uids,
            lora_adapters=self.loras,
            lora_modules=self.lora_modules,
            lora_refs=self.lora_refs.copy(),  # copy snapshot of current lora_refs to avoid mutation during the batch preparation.
        )

        # set up batch info shared by all lora modules
        bs = forward_batch.batch_size

        def transfer_adapter_info(
            weight_indices_out: torch.Tensor,
            lora_ranks_out: torch.Tensor,
            scalings_out: torch.Tensor,
        ):
            """
            Transfer adapter metadata (weight indices, LoRA rank, scalings) from host
            to device (CUDA) asynchronously.
            """
            weight_indices = [0] * len(forward_batch.lora_ids)
            lora_ranks = [0] * self.max_loras_per_batch
            scalings = [0] * self.max_loras_per_batch
            for i, uid in enumerate(forward_batch.lora_ids):
                weight_indices[i] = self.memory_pool.get_buffer_id(uid)
                if uid is not None:
                    lora = self.loras[uid]
                    lora_ranks[weight_indices[i]] = lora.config.r
                    scalings[weight_indices[i]] = lora.scaling

            # Use pinned memory to avoid synchronizations during host-to-device transfer
            weight_indices_tensor = torch.tensor(
                weight_indices, dtype=torch.int32, pin_memory=True, device="cpu"
            )
            lora_ranks_tensor = torch.tensor(
                lora_ranks, dtype=torch.int32, pin_memory=True, device="cpu"
            )
            scalings_tensor = torch.tensor(
                scalings, dtype=torch.float, pin_memory=True, device="cpu"
            )

            # Copy to device tensors asynchronously
            weight_indices_out[:bs].copy_(weight_indices_tensor, non_blocking=True)
            lora_ranks_out[: self.max_loras_per_batch].copy_(
                lora_ranks_tensor, non_blocking=True
            )
            scalings_out[: self.max_loras_per_batch].copy_(
                scalings_tensor, non_blocking=True
            )

        if (
            hasattr(self, "max_bs_in_cuda_graph")
            and bs <= self.max_bs_in_cuda_graph
            and forward_batch.forward_mode.is_cuda_graph()
        ):
            # Do in-place updates when CUDA graph is enabled and the batch forward mode
            # could use CUDA graph.

            transfer_adapter_info(
                self.cuda_graph_batch_info.weight_indices,
                self.cuda_graph_batch_info.lora_ranks,
                self.cuda_graph_batch_info.scalings,
            )

            self.cuda_graph_batch_info.bs = bs
            self.cuda_graph_batch_info.max_len = 1
            batch_info = self.cuda_graph_batch_info
        else:
            weight_indices = torch.empty((bs,), dtype=torch.int32, device=self.device)
            lora_ranks = torch.zeros(
                (self.max_loras_per_batch,), dtype=torch.int64, device=self.device
            )
            scalings = torch.zeros(
                (self.max_loras_per_batch,), dtype=torch.float, device=self.device
            )
            transfer_adapter_info(
                weight_indices,
                lora_ranks,
                scalings,
            )

            seg_lens = (
                forward_batch.extend_seq_lens
                if forward_batch.forward_mode.is_extend()
                else torch.ones(bs, device=self.device)
            )

            max_len = (
                # Calculate max_len from the CPU copy to avoid D2H transfer.
                max(forward_batch.extend_seq_lens_cpu)
                if forward_batch.forward_mode.is_extend()
                else 1
            )

            seg_indptr = torch.zeros((bs + 1,), dtype=torch.int32, device=self.device)
            seg_indptr[1:] = torch.cumsum(seg_lens, dim=0)

            batch_info = LoRABatchInfo(
                bs=bs,
                seg_lens=seg_lens,
                seg_indptr=seg_indptr,
                max_len=max_len,
                weight_indices=weight_indices,
                lora_ranks=lora_ranks,
                scalings=scalings,
            )
        self.lora_backend.set_batch_info(batch_info)

        # TODO (lifuhuang): one potential perf optimization that is worth considering is to see if we can call
        # this method only when loading/unloading LoRA adapters, instead of calling it for every micro-batch.
        self.update_lora_info()

    def update_lora_info(self):
        """
        Update all LoRA modules to associate them with the latest memory buffer.
        """
        for layer_id, layer_modules in enumerate(self.lora_modules):
            for module_name, module in layer_modules.items():
                if "qkv_proj" in module_name:
                    module.set_lora_info(
                        self.memory_pool.get_tensor(
                            "qkv_proj", layer_id, LoRAType.LORA_A
                        ),
                        self.memory_pool.get_tensor(
                            "q_proj", layer_id, LoRAType.LORA_B
                        ),
                        self.memory_pool.get_tensor(
                            "kv_proj", layer_id, LoRAType.LORA_B
                        ),
                    )
                else:
                    weight_name = get_weight_name(
                        module_name, self.memory_pool.lora_weight_names, LoRAType.LORA_A
                    )
                    module.set_lora_info(
                        self.memory_pool.get_tensor(
                            weight_name, layer_id, LoRAType.LORA_A
                        ),
                        self.memory_pool.get_tensor(
                            weight_name, layer_id, LoRAType.LORA_B
                        ),
                    )

    def init_state(
        self,
        max_lora_rank: Optional[int] = None,
        target_modules: Optional[Iterable[str]] = None,
        lora_paths: Optional[Dict[str, LoRARef]] = None,
    ):
        """
        Initialize the internal (mutable) state of the LoRAManager.

        When `lora_paths` is provided and not empty, it might be used for inferring LoRA shape info such as
        the target modules and max_lora_rank.
        """

        assert lora_paths or (
            max_lora_rank is not None and target_modules is not None
        ), "When no initial --lora-paths is provided, you need to specify both --max-lora-rank and --lora-target-modules for LoRA initialization."

        self.init_lora_adapters(lora_paths)
        self.init_lora_shapes(
            max_lora_rank=max_lora_rank,
            target_modules=target_modules,
        )
        self.init_lora_weight_names()
        self.init_lora_modules()
        self.init_memory_pool()

    def init_lora_adapters(self, lora_paths: Optional[Dict[str, LoRARef]] = None):
        # Configs of all active LoRA adapters, indexed by LoRA ID.
        self.configs: Dict[str, LoRAConfig] = {}

        # LoRA adapter weights cached in CPU memory, indexed by LoRA ID.
        self.loras: Dict[str, LoRAAdapter] = {}

        # Mapping from LoRA ID to LoRARef object.
        self.lora_refs: Dict[str, LoRARef] = {}

        # Count of pinned LoRA adapters.
        self.num_pinned_loras: int = 0

        if lora_paths:
            for lora_ref in lora_paths.values():
                result = self.load_lora_adapter(lora_ref)
                if not result.success:
                    raise RuntimeError(
                        f"Failed to load LoRA adapter {lora_ref.lora_name}: {result.error_message}"
                    )

    def init_lora_shapes(
        self,
        max_lora_rank: Optional[int] = None,
        target_modules: Optional[Iterable[str]] = None,
    ):
        """Infer LoRA target modules and max_lora_rank from loaded adapters if not provided."""

        if target_modules is not None:
            self.target_modules = set(target_modules)
        else:
            self.target_modules = set()
            for config in self.configs.values():
                self.target_modules.update(config.target_modules)

        if max_lora_rank is not None:
            self.max_lora_rank = max_lora_rank
        else:
            self.max_lora_rank = max(
                [x.r for x in self.configs.values()],
                default=0,
            )

    def init_lora_weight_names(self):
        """
        Add new LoRA weight names if needed based on the current `self.configs`.
        """

        # Target lora weight names for lora_a and lora_b modules respectively.
        lora_A, lora_B = get_normalized_lora_weight_names(self.target_modules)
        self.lora_weight_names: Tuple[Set[str]] = (set(lora_A), set(lora_B))

    def load_lora_weights(self, lora_ref: LoRARef):
        """
        Load the weights of a LoRA adapter to CPU memory and conducts post-loading validation.
        """
        lora_adapter = LoRAAdapter(
            lora_ref.lora_id,
            self.configs[lora_ref.lora_id],
            self.base_hf_config,
            self.load_config,
            self.lora_backend,
        )
        lora_adapter.initialize_weights()
        self.loras[lora_ref.lora_id] = lora_adapter

        # Additional checks for flashinfer backend
        # FIXME remove the restrictions after supporting multi-rank for flashinfer backend
        if self.lora_backend == "flashinfer":
            lora_dims = set(x.r for x in self.configs.values())
            scalings = set(x.scaling for x in self.loras.values())
            assert (
                len(lora_dims) == 1 and len(scalings) == 1
            ), "Flashinfer backend currently only supports single LoRA rank and scaling across all adapters. "

    def init_memory_pool(self):
        """(Re)initialize the LoRA memory pool based on the current configurations."""
        self.memory_pool = LoRAMemoryPool(
            base_hf_config=self.base_hf_config,
            max_loras_per_batch=self.max_loras_per_batch,
            dtype=self.dtype,
            tp_size=self.tp_size,
            tp_rank=self.tp_rank,
            max_lora_rank=self.max_lora_rank,
            lora_weight_names=self.lora_weight_names,
            base_model=self.base_model,
        )

    def set_lora_module(self, module_name, module):
        lora_module = get_lora_layer(module, self.lora_backend)
        replace_submodule(self.base_model, module_name, lora_module)
        return lora_module

    def init_lora_modules(self):
        # Look-up table that essentially maps (layer_index, module_name) to the corresponding LoRA module.
        self.lora_modules: List[Dict[str, BaseLayerWithLoRA]] = [
            {} for _ in range(self.base_hf_config.num_hidden_layers)
        ]

        # Target module names of customized layers defined in python/sglang/srt/layers
        # e.g., {"qkv_proj", "o_proj"}
        customized_target_names = get_customized_names_from_hf_names(
            self.target_modules, self.base_model
        )

        for module_name, module in self.base_model.named_modules():
            # TODO (lifuhuang): in the future, we should consider generalizing the
            # should_apply_lora function to support mapping by full module name instead
            # of just the last part (e.g., "qkv_proj") to support scenarios with multiple
            # attention stacks (e.g., multimodal models).
            # See: https://github.com/sgl-project/sglang/issues/6608
            if getattr(
                self.base_model, "should_apply_lora", None
            ) and not self.base_model.should_apply_lora(module_name):
                continue

            # The module should be converted if it is included in target_names
            if module_name.split(".")[-1] in customized_target_names:
                layer_id = get_layer_id(module_name)
                self.lora_modules[layer_id][module_name] = self.set_lora_module(
                    module_name, module
                )<|MERGE_RESOLUTION|>--- conflicted
+++ resolved
@@ -233,21 +233,10 @@
         return required_slots <= mem_pool_vacancy
 
     def prepare_lora_batch(self, forward_batch: ForwardBatch):
-<<<<<<< HEAD
-        """
-        Load active loras into lora memory pool.
-
-        TODO (lifuhuang): The naming of `forward_batch.lora_paths` is confusing. It actually contains a set of unique
-        LoRA IDs, not LoRA paths. While unfortunately we cannot change the name in API for backward compatibility, we
-        should consider (1) renaming the incorrect usage within the system, and (2) deprecating the parameter name in
-        the current API schema and introducing a better request schema in the future (e.g., use `model_name`).
-        """
-
-        cur_uids = set(forward_batch.lora_paths)
-=======
+
         # Load active loras into lora memory pool
         cur_uids = set(forward_batch.lora_ids)
->>>>>>> f2d68ded
+
         assert len(cur_uids) <= self.max_loras_per_batch
         self.memory_pool.prepare_lora_batch(
             cur_uids=cur_uids,
