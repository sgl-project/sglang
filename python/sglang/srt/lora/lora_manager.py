--- conflicted
+++ resolved
@@ -536,9 +536,7 @@
             ) and not self.base_model.should_apply_lora(module_name):
                 continue
 
-<<<<<<< HEAD
             # Check if module should be wrapped with LoRA
-=======
             # Handle embed_tokens
             if "embed_tokens" in module_name and "embed_tokens" in self.target_modules:
                 if isinstance(module, VocabParallelEmbedding) and not isinstance(
@@ -558,7 +556,6 @@
                     continue
 
             # The module should be converted if it is included in target_names
->>>>>>> 9a56273a
             if module_name.split(".")[-1] in self.target_modules:
                 layer_id = get_layer_id(module_name)
                 self.lora_modules[layer_id][module_name] = self.set_lora_module(
