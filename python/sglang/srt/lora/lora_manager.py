--- conflicted
+++ resolved
@@ -56,12 +56,8 @@
         lora_extra_vocab_size: int = 0,
         max_lora_rank: Optional[int] = None,
         target_modules: Optional[Iterable[str]] = None,
-<<<<<<< HEAD
-        lora_paths: Optional[Dict[str, LoRARef]] = None,
+        lora_paths: Optional[List[LoRARef]] = None,
         enable_cuda_graph: bool = True,
-=======
-        lora_paths: Optional[List[LoRARef]] = None,
->>>>>>> 88fbc31b
     ):
         self.base_model: torch.nn.Module = base_model
         self.base_hf_config: AutoConfig = base_hf_config
@@ -533,8 +529,7 @@
                 continue
 
             # The module should be converted if it is included in target_names
-<<<<<<< HEAD
-            if module_name.split(".")[-1] in self.lora_weight_names:
+            if module_name.split(".")[-1] in self.target_modules:
                 if "embed_tokens" in module_name:
                     self.lora_embeddings_modules["embed_tokens"] = self.set_lora_module(
                         module_name, module
@@ -543,11 +538,4 @@
                     layer_id = get_layer_id(module_name)
                     self.lora_modules[layer_id][module_name] = self.set_lora_module(
                         module_name, module
-                    )
-=======
-            if module_name.split(".")[-1] in self.target_modules:
-                layer_id = get_layer_id(module_name)
-                self.lora_modules[layer_id][module_name] = self.set_lora_module(
-                    module_name, module
-                )
->>>>>>> 88fbc31b
+                    )