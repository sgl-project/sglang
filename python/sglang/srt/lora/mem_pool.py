import logging
from typing import Callable, Dict, Iterable, List, Optional, Set, Tuple, Union

import torch

from sglang.srt.distributed import divide
from sglang.srt.lora.eviction_policy import get_eviction_policy
from sglang.srt.lora.layers import BaseLayerWithLoRA
from sglang.srt.lora.lora import LoRAAdapter
from sglang.srt.lora.lora_config import LoRAConfig
from sglang.srt.lora.lora_registry import LoRARef
from sglang.srt.lora.utils import (
    EMBEDDING_NAMES,
    ROW_PARALLELISM_LINEAR_LORA_NAMES,
    LoRAType,
    get_hidden_dim,
    get_normalized_target_modules,
    get_stacked_multiply,
    get_target_module_name,
)
from sglang.srt.utils.hf_transformers_utils import AutoConfig

logger = logging.getLogger(__name__)


class EmptySlot:
    """
    Singleton class to represent an empty slot in the memory pool.
    This is used to improve readability by not using special str as a placeholder.
    """

    __slots__ = ()

    def __repr__(self):
        return "|EMPTY|"

    def __new__(cls):
        if not hasattr(cls, "_instance"):
            cls._instance = super().__new__(cls)
        return cls._instance


EMPTY_SLOT = EmptySlot()


class LoRAMemoryPool:
    """Class for memory pool management of lora modules"""

    def __init__(
        self,
        base_hf_config: AutoConfig,
        max_loras_per_batch: int,
        dtype: torch.dtype,
        tp_size: int,
        tp_rank: int,
        max_lora_rank: int,
        target_modules: Set[str],
        base_model: torch.nn.Module,
        eviction_policy: str,
        lora_added_tokens_size: int,
    ):
        self.base_hf_config: AutoConfig = base_hf_config
        self.num_layer: int = base_hf_config.num_hidden_layers
        self.max_loras_per_batch: int = max_loras_per_batch
        self.dtype: torch.dtype = dtype
        self.tp_size: int = tp_size
        self.tp_rank: int = tp_rank
        self.lora_added_tokens_size: int = lora_added_tokens_size
        self.max_lora_rank: int = max_lora_rank
        self.target_modules: Set[str] = target_modules

        # Initialize eviction policy
        self.eviction_policy = get_eviction_policy(eviction_policy)

        # Both A_buffer and B_buffer maps lora weight names to its buffer space.
        # Standard LoRA (3D): [num_loras, rank, hidden_dim]
        # MoE LoRA (4D): [num_loras, num_experts, rank, hidden_dim]
        # The dimensionality is determined by the module type (MoE vs standard)
        self.A_buffer: Dict[str, List[torch.Tensor]] = {}
        self.B_buffer: Dict[str, List[torch.Tensor]] = {}

        self.embedding_A_buffer: Dict[str, torch.Tensor] = {}
        self.embedding_B_buffer: Dict[str, torch.Tensor] = {}

        self.lm_head_A_buffer: Dict[str, torch.Tensor] = {}
        self.lm_head_B_buffer: Dict[str, torch.Tensor] = {}
        self.new_embeddings_buffer: Dict[str, torch.Tensor] = {}

        self.embedding_dim: int = self.base_hf_config.hidden_size

        # Lora uid -> buffer idx in memory pool
        self.uid_to_buffer_id: Dict[Optional[str], int] = {}

        # Buffer idx -> lora uid in memory pool
        # All uids are initialized as `EmptySlot` for empty buffer slots
        # Here we don't initialize to None since None is a valid uid
        self.buffer_id_to_uid: List[Union[str, None, EmptySlot]] = [
            EMPTY_SLOT
        ] * self.max_loras_per_batch

        self.init_buffers(base_model)

    def can_support(self, config: Union[LoRAConfig, Iterable[LoRAConfig]]) -> bool:
        """
        Check if the memory pool can support the given LoRA adapters.
        """

        def _can_support(config: LoRAConfig) -> bool:
            """
            Check if the memory pool can support a single LoRA adapter.
            """
            if config.r > self.max_lora_rank:
                return False
            if config.lora_added_tokens_size > self.lora_added_tokens_size:
                return False
            target_module_names = get_normalized_target_modules(config.target_modules)
            return target_module_names.issubset(self.target_modules)

        if isinstance(config, LoRAConfig):
            return _can_support(config)
        else:
            return all(_can_support(x) for x in config)

    def is_moe_module(self, module_name: str) -> bool:
        """Check if module is part of MoE experts."""
        return "moe" in module_name

    def _get_standard_shape(self, module_name: str, base_model: torch.nn.Module, max_lora_dim: int, layer_idx: int) -> Tuple[int]:
        """Get 3D shape for standard (non-MoE) modules."""
        input_dim, _ = get_hidden_dim(
            module_name, self.base_hf_config, base_model, layer_idx
        )
        c = get_stacked_multiply(module_name)
        if self.tp_size > 1 and module_name in ROW_PARALLELISM_LINEAR_LORA_NAMES:
            input_dim = divide(input_dim, self.tp_size)
        return (self.max_loras_per_batch, max_lora_dim * c, input_dim)

    def get_lora_A_shape(
        self,
        module_name: str,
        base_model: torch.nn.Module,
        max_lora_dim: int,
        layer_idx: int,
    ) -> Tuple[int]:
        """
        Get shape for LoRA A weights. Automatically returns 3D or 4D based on module type.

        Returns:
            - Standard: [num_loras, rank, hidden_dim]
            - MoE: [num_loras, num_experts, rank, hidden_dim]
        """
        input_dim, _ = get_hidden_dim(
            module_name, self.base_hf_config, base_model, layer_idx
        )
        c = get_stacked_multiply(module_name)
        if self.tp_size > 1 and module_name in ROW_PARALLELISM_LINEAR_LORA_NAMES:
            input_dim = divide(input_dim, self.tp_size)

        # Check if MoE module and return appropriate shape (the assumption is that down_proj and gate_up_proj are only used in MoE modules)
        if self.is_moe_module(module_name):
            num_experts = getattr(
                self.base_hf_config,
                "num_local_experts",
                getattr(self.base_hf_config, "num_experts", 0),
            )
            return (self.max_loras_per_batch, num_experts, max_lora_dim, input_dim)
        else:
            return (self.max_loras_per_batch, max_lora_dim * c, input_dim)

    def get_embedding_lora_A_shape(
        self,
        module_name: str,
        base_model: torch.nn.Module,
        max_lora_dim: int,
        layer_idx: int,
    ) -> Tuple[int]:
        input_dim, _ = get_hidden_dim(
            module_name, self.base_hf_config, base_model, 0, self.lora_added_tokens_size
        )
        # Have not imp self.tp_size > 1 yet.
        return (
            self.max_loras_per_batch,
            max_lora_dim,
            input_dim,
        )

    def get_lora_B_shape(
        self,
        module_name: str,
        base_model: torch.nn.Module,
        max_lora_dim: int,
        layer_idx: int,
    ) -> Tuple[int]:
        """
        Get shape for LoRA B weights. Automatically returns 3D or 4D based on module type.

        Returns:
            - Standard: [num_loras, output_dim, rank]
            - MoE: [num_loras, num_experts, output_dim, rank]
        """
        _, output_dim = get_hidden_dim(
            module_name, self.base_hf_config, base_model, layer_idx
        )
        if self.tp_size > 1 and module_name not in ROW_PARALLELISM_LINEAR_LORA_NAMES:
            output_dim = divide(output_dim, self.tp_size)

        # Check if MoE module and return appropriate shape
        if self.is_moe_module(module_name):
            num_experts = getattr(
                self.base_hf_config,
                "num_local_experts",
                getattr(self.base_hf_config, "num_experts", 0),
            )
            return (self.max_loras_per_batch, num_experts, output_dim, max_lora_dim)
        else:
            return (self.max_loras_per_batch, output_dim, max_lora_dim)

    def get_embedding_lora_B_shape(
        self,
        module_name: str,
        base_model: torch.nn.Module,
        max_lora_dim: int,
        layer_idx: int,
    ) -> Tuple[int]:
        _, output_dim = get_hidden_dim(
            module_name, self.base_hf_config, base_model, 0, self.lora_added_tokens_size
        )
        # Have not imp self.tp_size > 1 yet.
        return (
            self.max_loras_per_batch,
            output_dim,
            max_lora_dim,
        )

    def init_buffers(self, base_model: torch.nn.Module):
        device = next(base_model.parameters()).device

        def init_buffer(
            buffer: Dict[str, List[torch.Tensor]],
            target_modules: Set[str],
            get_lora_shape_fn: Callable[[str, torch.nn.Module, int, int], Tuple[int]],
        ):
<<<<<<< HEAD
            # Check if model has both shared experts and MoE experts
            has_shared_experts = hasattr(base_model.config, 'shared_expert_intermediate_size') and \
                               base_model.config.shared_expert_intermediate_size > 0
            has_moe = getattr(base_model.config, "num_experts", 1) > 1

            for module_name in target_modules:
                # Special handling for ambiguous target modules that can be in different contexts
                ambiguous_modules = {"gate_up_proj", "down_proj"}
                if module_name in ambiguous_modules and has_shared_experts and has_moe:
                    # Allocate separate buffers for shared and MoE contexts
                    # Shared expert version (3D)
                    shared_key = module_name
                    buffer[shared_key] = [
                        torch.empty(
                            get_lora_shape_fn(module_name, base_model, self.max_lora_rank, idx),
                            dtype=self.dtype,
                            device=device,
                        )
                        for idx in range(self.num_layer)
                    ]

                    # MoE expert version (4D)
                    moe_key = f"{module_name}_moe"
                    buffer[moe_key] = [
                        torch.empty(
                            get_lora_shape_fn(moe_key, base_model, self.max_lora_rank, idx),
                            dtype=self.dtype,
                            device=device,
                        )
                        for idx in range(self.num_layer)
                    ]
                else:
                    # Standard allocation for unambiguous modules
                    buffer[module_name] = [
                        torch.empty(
                            get_lora_shape_fn(
                                module_name,
                                base_model,
                                self.max_lora_rank,
                                idx,
                            ),
                            dtype=self.dtype,
                            device=device,
                        )
                        for idx in range(self.num_layer)
                    ]

        # Shape functions automatically handle both 3D (standard) and 4D (MoE)
=======
            target_modules = target_modules - set(EMBEDDING_NAMES)
            for module_name in target_modules:
                buffer[module_name] = [
                    torch.empty(
                        get_lora_shape_fn(
                            module_name,
                            base_model,
                            self.max_lora_rank,
                            idx,
                        ),
                        dtype=self.dtype,
                        device=device,
                    )
                    for idx in range(self.num_layer)
                ]

        def init_embedding_buffer(
            buffer: Dict[str, torch.Tensor],
            target_modules: Set[str],
            get_lora_shape_fn: Callable[[int], Tuple[int]],
        ):
            target_modules = target_modules & set(EMBEDDING_NAMES)
            for module_name in target_modules:
                buffer[module_name] = torch.empty(
                    get_lora_shape_fn(
                        module_name,
                        base_model,
                        self.max_lora_rank,
                        0,
                    ),
                    dtype=self.dtype,
                    device=device,
                )

        if self.lora_added_tokens_size > 0:
            self.new_embeddings_buffer["input_embeddings"] = torch.empty(
                (
                    self.max_loras_per_batch,
                    self.lora_added_tokens_size,
                    self.embedding_dim,
                ),
                dtype=self.dtype,
                device=device,
            )

        if "embed_tokens" in self.target_modules:
            init_embedding_buffer(
                self.embedding_A_buffer,
                self.target_modules,
                self.get_embedding_lora_A_shape,
            )

            init_embedding_buffer(
                self.embedding_B_buffer,
                self.target_modules,
                self.get_embedding_lora_B_shape,
            )

        if "lm_head" in self.target_modules:
            init_embedding_buffer(
                self.lm_head_A_buffer,
                self.target_modules,
                self.get_embedding_lora_A_shape,
            )

            init_embedding_buffer(
                self.lm_head_B_buffer,
                self.target_modules,
                self.get_embedding_lora_B_shape,
            )

>>>>>>> 9a56273a
        init_buffer(
            self.A_buffer,
            self.target_modules,
            self.get_lora_A_shape,
        )

        init_buffer(
            self.B_buffer,
            self.target_modules,
            self.get_lora_B_shape,
        )

    def prepare_lora_batch(
        self,
        cur_uids: Set[Optional[str]],
        lora_adapters: Dict[str, LoRAAdapter],
        lora_modules: List[Dict[str, BaseLayerWithLoRA]],
        lora_refs: Dict[str, LoRARef],
        lora_embed_tokens_module: Dict[str, BaseLayerWithLoRA],
        lora_lm_head_module: Dict[str, BaseLayerWithLoRA],
    ):
        def get_available_buffer_slot():
            # 1. Prioritize empty slots
            for buffer_id in range(self.max_loras_per_batch):
                if self.buffer_id_to_uid[buffer_id] == EMPTY_SLOT:
                    return buffer_id

            # 2. Memory pool is full, need to evict using policy
            candidates = set()

            for buffer_id in range(self.max_loras_per_batch):
                uid = self.buffer_id_to_uid[buffer_id]

                # Skip if this adapter is needed by current batch
                # TODO (lifuhuang): we might consider supporting pinning base model (uid == None) in the future.
                if uid in cur_uids:
                    continue

                # Skip if this adapter is pinned (base model cannot be pinned, so can be evicted)
                if uid is not None:
                    lora_ref = lora_refs.get(uid)
                    if lora_ref and lora_ref.pinned:
                        continue
                candidates.add(uid)

            if not candidates:
                raise ValueError(
                    "No available buffer slots found. Please ensure the number of active (pinned) loras is less than max_loras_per_batch."
                )

            # Select victim using eviction policy
            victim_uid = self.eviction_policy.select_victim(candidates)

            # Evict the selected victim
            victim_buffer_id = self.uid_to_buffer_id[victim_uid]
            self.uid_to_buffer_id.pop(victim_uid)
            self.eviction_policy.remove(victim_uid)
            self.buffer_id_to_uid[victim_buffer_id] = EMPTY_SLOT
            logger.debug(
                f"Evicting LoRA {victim_uid} from buffer slot {victim_buffer_id}."
            )
            return victim_buffer_id

        # Mark all adapters in current batch as used (for LRU tracking)
        for uid in cur_uids:
            self.eviction_policy.mark_used(uid)

        for uid in cur_uids:
            if uid not in self.uid_to_buffer_id:
                buffer_id = get_available_buffer_slot()
                lora_adapter = lora_adapters.get(uid, None)
                self.load_lora_weight_to_buffer(
                    uid,
                    buffer_id,
                    lora_adapter,
                    lora_modules,
                    lora_embed_tokens_module,
                    lora_lm_head_module,
                )
                self.uid_to_buffer_id[uid] = buffer_id
                self.buffer_id_to_uid[buffer_id] = uid

    def load_lora_weight_to_buffer(
        self,
        uid: str,
        buffer_id: int,
        lora_adapter: LoRAAdapter,
        lora_modules: List[Dict[str, BaseLayerWithLoRA]],
        lora_embed_tokens_module: Dict[str, BaseLayerWithLoRA],
        lora_lm_head_module: Dict[str, BaseLayerWithLoRA],
    ):
        def load_lora_weight_tensor(
            buffer_view: torch.Tensor, weight: Optional[torch.Tensor]
        ):
            if weight is None:
                # If the particular weight is not present in the adapter, we initialize the buffer to zero
                # to avoid contamination from the residual weight of the evicted adapters.
                buffer_view.zero_()
            else:
                assert (
                    buffer_view.shape == weight.shape
                ), f"LoRA buffer shape {buffer_view.shape} does not match weight shape {weight.shape}."
                buffer_view.copy_(weight)

        if uid is None:
            for i in range(self.num_layer):
                for k in self.A_buffer.keys():
                    self.A_buffer[k][i][buffer_id] = 0

            for k in self.embedding_A_buffer.keys():
                self.embedding_A_buffer[k][buffer_id] = 0

            for k in self.lm_head_A_buffer.keys():
                self.lm_head_A_buffer[k][buffer_id] = 0
            return

        assert lora_adapter is not None
        lora_rank = lora_adapter.config.r
        for layer_id in range(self.num_layer):
            layer_weights = lora_adapter.layers[layer_id].weights
            # - Standard: module_name -> torch.Tensor
            # - MoE: module_name -> Dict[expert_id -> torch.Tensor]
            temp_A_buffer: Dict[str, Union[torch.Tensor, Dict[int, torch.Tensor]]] = {
                target_module: None for target_module in self.A_buffer
            }
            temp_B_buffer: Dict[str, Union[torch.Tensor, Dict[int, torch.Tensor]]] = {
                target_module: None for target_module in self.B_buffer
            }

            for name, weights in layer_weights.items():
                target_module = get_target_module_name(name, self.target_modules)

                # Check if this is an MoE weight (has expert index in name)
                import re

                expert_match = re.search(r"experts\.(\d+)\.", name)

                if expert_match and self.is_moe_module(target_module):
                    # MoE weight - multiple tensors per module (one per expert)
                    if temp_A_buffer[target_module] is None:
                        temp_A_buffer[target_module] = {}
                        temp_B_buffer[target_module] = {}

                    expert_id = int(expert_match.group(1))
                    if "lora_A" in name:
                        temp_A_buffer[target_module][expert_id] = weights
                    else:
                        temp_B_buffer[target_module][expert_id] = weights
                else:
                    # Standard weight - single tensor per module
                    if "lora_A" in name:
                        temp_A_buffer[target_module] = weights
                    else:
                        temp_B_buffer[target_module] = weights

            if self.tp_size > 1:
                cur_layer_modules = lora_modules[layer_id]
                for module_name, module in cur_layer_modules.items():
                    # TODO (Jonahcb): check if the code can be refactored to avoid the special handling for FusedMoEWithLoRA
                    # Handle FusedMoEWithLoRA specially - it contains multiple target modules
                    from sglang.srt.layers.moe.lora_moe import FusedMoEWithLoRA
                    if isinstance(module, FusedMoEWithLoRA):
                        # FusedMoEWithLoRA contains both gate_up_proj and down_proj
                        moe_target_modules = ['gate_up_proj_moe', 'down_proj_moe']
                        for target_module in moe_target_modules:

                            if temp_A_buffer[target_module] is None:
                                # Skip weight slicing if the weight is not present in the adapter
                                continue

                        # Handle MoE modules (they contain dicts of per-expert tensors)
                            # Slice each expert's weights individually
                            for expert_id in temp_A_buffer[target_module].keys():
                                temp_A_buffer[target_module][expert_id] = (
                                    module.slice_lora_a_weights(
                                        temp_A_buffer[target_module][expert_id],
                                        self.tp_rank,
                                    )
                                )
                                temp_B_buffer[target_module][expert_id] = (
                                    module.slice_lora_b_weights(
                                        temp_B_buffer[target_module][expert_id],
                                        self.tp_rank,
                                    )
                                )

                        continue

                    # Handle regular modules
                    target_module = get_target_module_name(
                        module_name, self.target_modules
                    )

                    if temp_A_buffer[target_module] is None:
                        # Skip weight slicing if the weight is not present in the adapter
                        continue

                    # Handle MoE modules (they contain dicts of per-expert tensors)
                    if isinstance(temp_A_buffer[target_module], dict):
                        # Slice each expert's weights individually
                        for expert_id in temp_A_buffer[target_module].keys():
                            temp_A_buffer[target_module][expert_id] = (
                                module.slice_lora_a_weights(
                                    temp_A_buffer[target_module][expert_id],
                                    self.tp_rank,
                                )
                            )
                            temp_B_buffer[target_module][expert_id] = (
                                module.slice_lora_b_weights(
                                    temp_B_buffer[target_module][expert_id],
                                    self.tp_rank,
                                )
                            )
                        continue

                    # Handle standard modules
                    temp_A_buffer[target_module] = module.slice_lora_a_weights(
                        temp_A_buffer[target_module], self.tp_rank
                    )
                    temp_B_buffer[target_module] = module.slice_lora_b_weights(
                        temp_B_buffer[target_module], self.tp_rank
                    )

            # Load weights into buffers (handles both 3D standard and 4D MoE)
            for name, weights in temp_A_buffer.items():
                c = get_stacked_multiply(name)  # TODO: delete this
                target_buffer = self.A_buffer[name][layer_id]

                if isinstance(weights, dict):
                    # MoE: multiple tensors per module (one per expert)
                    for expert_id, expert_weight in weights.items():
                        # Buffer shape: [num_loras, num_experts, max_rank, hidden_dim]
                        buffer_view = target_buffer[buffer_id, expert_id, :lora_rank, :]
                        load_lora_weight_tensor(buffer_view, expert_weight)
                else:
                    # Standard: single tensor per module
                    c = get_stacked_multiply(name)
                    buffer_view = target_buffer[buffer_id, : lora_rank * c, :]
                    load_lora_weight_tensor(buffer_view, weights)

            for name, weights in temp_B_buffer.items():
                target_buffer = self.B_buffer[name][layer_id]

                if isinstance(weights, dict):
                    # MoE: multiple tensors per module (one per expert)
                    for expert_id, expert_weight in weights.items():
                        # Buffer shape: [num_loras, num_experts, intermediate_dim, max_rank]
                        buffer_view = target_buffer[buffer_id, expert_id, :, :lora_rank]
                        load_lora_weight_tensor(buffer_view, expert_weight)
                else:
                    # Standard: single tensor per module
                    buffer_view = target_buffer[buffer_id, :, :lora_rank]
                    load_lora_weight_tensor(buffer_view, weights)

        if lora_adapter.embedding_layers:

            org_vocab_size = self.base_hf_config.vocab_size
            lora_added_tokens_size = lora_adapter.config.lora_added_tokens_size
            # Only when LoRA is applied to the embedding layer will it have the extra-token issue that needs to be resolved.
            # Load embeddings weights for extra tokens to buffer
            if lora_adapter.added_tokens_embeddings:
                for name, weights in lora_adapter.added_tokens_embeddings.items():
                    if "input_embeddings" in name:
                        buffer_view = self.new_embeddings_buffer["input_embeddings"][
                            buffer_id, :lora_added_tokens_size
                        ]
                        load_lora_weight_tensor(buffer_view, weights)

            # load vocab_emb and lm_head
            for name, weights in lora_adapter.embedding_layers.items():
                target_module = get_target_module_name(name, self.target_modules)
                if (
                    target_module == "embed_tokens"
                    and "embed_tokens" in name
                    and ("lora_embedding_A" in name or "lora_A" in name)
                ):
                    buffer_view = self.embedding_A_buffer[target_module][
                        buffer_id,
                        :lora_rank,
                        : (org_vocab_size + lora_added_tokens_size),
                    ]
                    load_lora_weight_tensor(buffer_view, weights)
                elif (
                    target_module == "embed_tokens"
                    and "embed_tokens" in name
                    and ("lora_embedding_B" in name or "lora_B" in name)
                ):
                    lora_b_weights = weights
                    # [to-do] support TP
                    # if self.tp_size > 1:
                    #     cur_module = lora_embeddings_modules[target_module]
                    #     for module_name, module in cur_module:
                    #         lora_b_weights = module.slice_lora_b_weights(
                    #             lora_b_weights, self.tp_rank
                    #         )

                    buffer_view = self.embedding_B_buffer[target_module][
                        buffer_id, :, :lora_rank
                    ]
                    load_lora_weight_tensor(buffer_view, lora_b_weights)

                elif (
                    target_module == "lm_head"
                    and "lm_head" in name
                    and ("lora_embedding_A" in name or "lora_A" in name)
                ):
                    buffer_view = self.lm_head_A_buffer[target_module][
                        # buffer_id, :, :lora_rank
                        buffer_id,
                        :lora_rank,
                        :,
                    ]
                    load_lora_weight_tensor(buffer_view, weights)
                elif (
                    target_module == "lm_head"
                    and "lm_head" in name
                    and ("lora_embedding_B" in name or "lora_B" in name)
                ):
                    lora_b_weights = weights
                    # [to-do] support TP
                    # if self.tp_size > 1:
                    #     cur_module = lora_embeddings_modules[target_module]
                    #     for module_name, module in cur_module:
                    #         lora_b_weights = module.slice_lora_b_weights(
                    #             lora_b_weights, self.tp_rank
                    #         )

                    buffer_view = self.lm_head_B_buffer[target_module][
                        # buffer_id, :lora_rank, : org_vocab_size + extra_vocab_size
                        buffer_id,
                        : (org_vocab_size + self.lora_added_tokens_size),
                        :lora_rank,
                    ]
                    load_lora_weight_tensor(buffer_view, lora_b_weights)

    def get_embedding_tensor(
        self, target_module: str, lora_type: LoRAType
    ) -> Optional[torch.Tensor]:
        """
        Get LoRA tensor for non-layer modules (embed_tokens, lm_head).

        Args:
            target_module: Module name, either "embed_tokens" or "lm_head"
            lora_type: Either LoRAType.LORA_A or LoRAType.LORA_B

        Returns:
            The corresponding buffer tensor, or None if not available
        """

        if target_module == "added_tokens":
            if (
                self.lora_added_tokens_size is not None
                and self.lora_added_tokens_size > 0
            ):
                return self.new_embeddings_buffer["input_embeddings"]
            return None
        elif target_module == "embed_tokens":
            if lora_type == LoRAType.LORA_A:
                return self.embedding_A_buffer[target_module]
            return self.embedding_B_buffer[target_module]
        elif target_module == "lm_head":
            if lora_type == LoRAType.LORA_A:
                return self.lm_head_A_buffer[target_module]
            return self.lm_head_B_buffer[target_module]

        raise ValueError(
            f"Invalid target_module '{target_module}'. "
            f"Expected 'embed_tokens' or 'lm_head'."
        )

    def get_tensor(
        self, target_module: str, layer_id: int, lora_type: LoRAType
    ) -> torch.Tensor:
<<<<<<< HEAD
        """
        Get LoRA tensor buffer (automatically handles both 3D and 4D tensors).
=======

        if lora_type == LoRAType.LORA_A:
            return self.A_buffer[target_module][layer_id]
>>>>>>> 9a56273a

        Args:
            target_module: Target module name (e.g., 'gate_up_proj' or 'gate_up_proj_moe' for MoE)
            layer_id: Layer index
            lora_type: LoRAType.LORA_A or LoRAType.LORA_B

        Returns:
            - 3D tensor [num_loras, rank, hidden] for standard modules
            - 4D tensor [num_loras, num_experts, rank, hidden] for MoE modules
        """
        buffer_dict = self.A_buffer if lora_type == LoRAType.LORA_A else self.B_buffer
        
        return buffer_dict[target_module][layer_id]

    def get_buffer_id(self, lora_uid: str):
        return self.uid_to_buffer_id[lora_uid]<|MERGE_RESOLUTION|>--- conflicted
+++ resolved
@@ -240,12 +240,13 @@
             target_modules: Set[str],
             get_lora_shape_fn: Callable[[str, torch.nn.Module, int, int], Tuple[int]],
         ):
-<<<<<<< HEAD
             # Check if model has both shared experts and MoE experts
             has_shared_experts = hasattr(base_model.config, 'shared_expert_intermediate_size') and \
                                base_model.config.shared_expert_intermediate_size > 0
             has_moe = getattr(base_model.config, "num_experts", 1) > 1
 
+        # Shape functions automatically handle both 3D (standard) and 4D (MoE)
+            target_modules = target_modules - set(EMBEDDING_NAMES)
             for module_name in target_modules:
                 # Special handling for ambiguous target modules that can be in different contexts
                 ambiguous_modules = {"gate_up_proj", "down_proj"}
@@ -288,24 +289,6 @@
                         for idx in range(self.num_layer)
                     ]
 
-        # Shape functions automatically handle both 3D (standard) and 4D (MoE)
-=======
-            target_modules = target_modules - set(EMBEDDING_NAMES)
-            for module_name in target_modules:
-                buffer[module_name] = [
-                    torch.empty(
-                        get_lora_shape_fn(
-                            module_name,
-                            base_model,
-                            self.max_lora_rank,
-                            idx,
-                        ),
-                        dtype=self.dtype,
-                        device=device,
-                    )
-                    for idx in range(self.num_layer)
-                ]
-
         def init_embedding_buffer(
             buffer: Dict[str, torch.Tensor],
             target_modules: Set[str],
@@ -361,7 +344,6 @@
                 self.get_embedding_lora_B_shape,
             )
 
->>>>>>> 9a56273a
         init_buffer(
             self.A_buffer,
             self.target_modules,
@@ -735,14 +717,11 @@
     def get_tensor(
         self, target_module: str, layer_id: int, lora_type: LoRAType
     ) -> torch.Tensor:
-<<<<<<< HEAD
         """
         Get LoRA tensor buffer (automatically handles both 3D and 4D tensors).
-=======
 
         if lora_type == LoRAType.LORA_A:
             return self.A_buffer[target_module][layer_id]
->>>>>>> 9a56273a
 
         Args:
             target_module: Target module name (e.g., 'gate_up_proj' or 'gate_up_proj_moe' for MoE)
