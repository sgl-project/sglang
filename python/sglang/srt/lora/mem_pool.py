import logging
from typing import Callable, Dict, Iterable, List, Optional, Set, Tuple, Union

import torch

from sglang.srt.distributed import divide
from sglang.srt.hf_transformers_utils import AutoConfig
from sglang.srt.lora.layers import BaseLayerWithLoRA
from sglang.srt.lora.lora import LoRAAdapter
from sglang.srt.lora.lora_config import LoRAConfig
from sglang.srt.lora.lora_registry import LoRARef
from sglang.srt.lora.utils import (
    EMBEDDING_NAMES,
    ROW_PARALLELISM_LINEAR_LORA_NAMES,
    LoRAType,
    get_hidden_dim,
    get_normalized_lora_weight_names,
    get_stacked_multiply,
    get_weight_name,
)

logger = logging.getLogger(__name__)


class EmptySlot:
    """
    Singleton class to represent an empty slot in the memory pool.
    This is used to improve readability by not using special str as a placeholder.
    """

    __slots__ = ()

    def __repr__(self):
        return "|EMPTY|"

    def __new__(cls):
        if not hasattr(cls, "_instance"):
            cls._instance = super().__new__(cls)
        return cls._instance


EMPTY_SLOT = EmptySlot()


class LoRAMemoryPool:
    """Class for memory pool management of lora modules"""

    def __init__(
        self,
        base_hf_config: AutoConfig,
        max_loras_per_batch: int,
        dtype: torch.dtype,
        tp_size: int,
        tp_rank: int,
        lora_extra_vocab_size: int,
        max_lora_rank: int,
        lora_weight_names: Tuple[Set[str], Set[str]],
        base_model: torch.nn.Module,
    ):
        self.base_hf_config: AutoConfig = base_hf_config
        self.num_layer: int = base_hf_config.num_hidden_layers
        self.max_loras_per_batch: int = max_loras_per_batch
        self.dtype: torch.dtype = dtype
        self.tp_size: int = tp_size
        self.tp_rank: int = tp_rank

        self.max_extra_vocab_size: int = lora_extra_vocab_size
        self.max_lora_rank: int = max_lora_rank

        # lora weight names for LoRA A and B respectively.
        self.lora_weight_names: Tuple[Set[str], Set[str]] = lora_weight_names

        # Both A_buffer and B_buffer maps lora weight names to its buffer space.
        # A_buffer contains num_layer number of row-major tensors with shape
        #   (max_loras_per_batch, stacked_num * max_lora_dim, input_dim)
        # B_buffer contains num_layer number of column-major tensors with shape
        #   (stacked_num, max_loras_per_batch, output_dim, max_lora_dim)
        self.A_buffer: Dict[str, List[torch.Tensor]] = {}
        self.B_buffer: Dict[str, List[torch.Tensor]] = {}

        self.new_embeddings_buffer: Dict[str, torch.Tensor] = {}
        self.embedding_A_buffer: Dict[str, torch.Tensor] = {}
        self.embedding_B_buffer: Dict[str, torch.Tensor] = {}

        self.embedding_dim: int = self.base_hf_config.hidden_size

        # Lora uid -> buffer idx in memory pool
        self.uid_to_buffer_id: Dict[Optional[str], int] = {}

        # Buffer idx -> lora uid in memory pool
        # All uids are initialized as `EmptySlot` for empty buffer slots
        # Here we don't initialize to None since None is a valid uid
        self.buffer_id_to_uid: List[Union[str, None, EmptySlot]] = [
            EMPTY_SLOT
        ] * self.max_loras_per_batch

        self.init_buffers(base_model)

    def can_support(self, config: Union[LoRAConfig, Iterable[LoRAConfig]]) -> bool:
        """
        Check if the memory pool can support the given LoRA adapters.
        """

        def _can_support(config: LoRAConfig) -> bool:
            """
            Check if the memory pool can support a single LoRA adapter.
            """
            if config.r > self.max_lora_rank:
                return False
            if config.extra_vocab_size > self.max_extra_vocab_size:
                return False
            weights_a, weights_b = get_normalized_lora_weight_names(
                config.target_modules
            )
            return weights_a.issubset(self.lora_weight_names[0]) and weights_b.issubset(
                self.lora_weight_names[1]
            )

        if isinstance(config, LoRAConfig):
            return _can_support(config)
        else:
            return all(_can_support(x) for x in config)

    def get_lora_A_shape(
        self, module_name: str, base_model: torch.nn.Module, max_lora_dim: int
    ) -> Tuple[int]:
        """
        Given a module_name (might be a stacked name), return the hidden dims of modules' input and output.
        """
        input_dim, _ = get_hidden_dim(module_name, self.base_hf_config, base_model)
        c = get_stacked_multiply(module_name)
        if self.tp_size > 1 and module_name in ROW_PARALLELISM_LINEAR_LORA_NAMES:
            input_dim = divide(input_dim, self.tp_size)
        return (
            self.max_loras_per_batch,
            max_lora_dim * c,
            input_dim,
        )

    def get_lora_B_shape(
        self, module_name: str, base_model: torch.nn.Module, max_lora_dim: int
    ) -> Tuple[int]:
        """
        Given a module_name (might be a stacked name), return the hidden dims of modules' input and output.
        """
        _, output_dim = get_hidden_dim(module_name, self.base_hf_config, base_model)
        c = get_stacked_multiply(module_name)
        if self.tp_size > 1 and module_name not in ROW_PARALLELISM_LINEAR_LORA_NAMES:
            output_dim = divide(output_dim, self.tp_size)
        return (
            c,
            self.max_loras_per_batch,
            output_dim,
            max_lora_dim,
        )

    def get_embedding_lora_A_shape(self, max_lora_dim: int) -> Tuple[int]:
        base_vocab_size = self.base_hf_config.vocab_size
        max_extra_vocab_size = base_vocab_size + self.max_extra_vocab_size
        return (
            self.max_loras_per_batch,
            max_lora_dim,
            max_extra_vocab_size,
        )

    def get_embedding_lora_B_shape(self, max_lora_dim: int) -> Tuple[int]:
        embedding_dim = self.base_hf_config.hidden_size
        return (
            self.max_loras_per_batch,
            embedding_dim,
            max_lora_dim,
        )

    def init_buffers(self, base_model: torch.nn.Module):
        device = next(base_model.parameters()).device

        def init_buffer(
            buffer: Dict[str, List[torch.Tensor]],
            lora_weight_names: Set[str],
            get_lora_shape_fn: Callable[[str, torch.nn.Module, int], Tuple[int]],
        ):
            lora_linear_weight_names = lora_weight_names - EMBEDDING_NAMES
            for module_name in lora_linear_weight_names:
                lora_shape = get_lora_shape_fn(
                    module_name, base_model, self.max_lora_rank
                )
                buffer[module_name] = [
                    torch.empty(
                        lora_shape,
                        dtype=self.dtype,
                        device=device,
                    )
                    for _ in range(self.num_layer)
                ]

        def init_embedding_buffer(
            buffer: Dict[str, torch.Tensor],
            lora_weight_names: Set[str],
            get_lora_shape_fn: Callable[[int], Tuple[int]],
        ):
            lora_embedding_weight_names = lora_weight_names & EMBEDDING_NAMES
            for module_name in lora_embedding_weight_names:
                lora_shape = get_lora_shape_fn(self.max_lora_rank)
                buffer[module_name] = torch.empty(
                    lora_shape,
                    dtype=self.dtype,
                    device=device,
                )

        if self.max_extra_vocab_size > 0:
            self.new_embeddings_buffer["input_embeddings"] = torch.empty(
                (
                    self.max_loras_per_batch,
                    self.max_extra_vocab_size,
                    self.embedding_dim,
                ),
                dtype=self.dtype,
                device=device,
            )

        init_embedding_buffer(
            self.embedding_A_buffer,
            self.lora_weight_names[0],
            self.get_embedding_lora_A_shape,
        )

        init_embedding_buffer(
            self.embedding_B_buffer,
            self.lora_weight_names[1],
            self.get_embedding_lora_B_shape,
        )

        init_buffer(
            self.A_buffer,
            self.lora_weight_names[0],
            self.get_lora_A_shape,
        )

        init_buffer(
            self.B_buffer,
            self.lora_weight_names[1],
            self.get_lora_B_shape,
        )

    def prepare_lora_batch(
        self,
        cur_uids: Set[Optional[str]],
        lora_adapters: Dict[str, LoRAAdapter],
        lora_modules: List[Dict[str, BaseLayerWithLoRA]],
<<<<<<< HEAD
        lora_embeddings_modules: Dict[str, BaseLayerWithLoRA],
=======
        lora_refs: Dict[str, LoRARef],
>>>>>>> 4f2e1490
    ):
        def get_available_buffer_slot():
            for buffer_id in range(self.max_loras_per_batch):
                # Prioritize empty slots
                if self.buffer_id_to_uid[buffer_id] == EMPTY_SLOT:
                    return buffer_id

            for buffer_id in range(self.max_loras_per_batch):
                uid = self.buffer_id_to_uid[buffer_id]

                # Evict unneeded lora
                if uid not in cur_uids:
                    # Skip pinned LoRAs
                    # TODO (lifuhuang): we might consider supporting pinning base model (uid == None) in the future.
                    if uid is not None:
                        lora_ref = lora_refs.get(uid)
                        if lora_ref is not None and lora_ref.pinned:
                            continue

                    self.uid_to_buffer_id.pop(uid)
                    logger.debug(f"Evicting LoRA {uid} from buffer slot {buffer_id}.")
                    self.buffer_id_to_uid[buffer_id] = EMPTY_SLOT
                    return buffer_id

            raise ValueError(
                "No available buffer slots found. Please ensure the number of active loras is less than max_loras_per_batch."
            )

        for uid in cur_uids:
            if uid not in self.uid_to_buffer_id:
                buffer_id = get_available_buffer_slot()
                lora_adapter = lora_adapters.get(uid, None)
                self.load_lora_weight_to_buffer(
                    uid, buffer_id, lora_adapter, lora_modules, lora_embeddings_modules
                )
                self.uid_to_buffer_id[uid] = buffer_id
                self.buffer_id_to_uid[buffer_id] = uid

    def load_lora_weight_to_buffer(
        self,
        uid: str,
        buffer_id: int,
        lora_adapter: LoRAAdapter,
        lora_modules: List[Dict[str, BaseLayerWithLoRA]],
        lora_embeddings_modules: Dict[str, BaseLayerWithLoRA],
    ):
        def load_lora_weight_tensor(
            buffer_view: torch.Tensor, weight: Optional[torch.Tensor]
        ):
            if weight is None:
                # If the particular weight is not present in the adapter, we initialize the buffer to zero
                # to avoid contamination from the residual weight of the evicted adapters.
                buffer_view.zero_()
            else:
                assert (
                    buffer_view.shape == weight.shape
                ), f"LoRA buffer shape {buffer_view.shape} does not match weight shape {weight.shape}."
                buffer_view.copy_(weight)

        if uid is None:
            for i in range(self.num_layer):
                for k in self.A_buffer.keys():
                    self.A_buffer[k][i][buffer_id] = 0
            for k in self.embedding_A_buffer.keys():
                self.embedding_A_buffer[k][buffer_id] = 0
            return

        assert lora_adapter is not None
        lora_rank = lora_adapter.config.hf_config["r"]
        for layer_id in range(self.num_layer):
            layer_weights = lora_adapter.layers[layer_id].weights
            temp_A_buffer: Dict[str, Optional[torch.Tensor]] = {
                weight_name: None for weight_name in self.A_buffer
            }
            temp_B_buffer: Dict[str, Optional[torch.Tensor]] = {
                weight_name: None for weight_name in self.B_buffer
            }
            for name, weights in layer_weights.items():
                if "lora_A" in name:
                    lora_weight_name = get_weight_name(
                        name, self.lora_weight_names, LoRAType.LORA_A
                    )
                    temp_A_buffer[lora_weight_name] = weights
                else:
                    lora_weight_name = get_weight_name(
                        name, self.lora_weight_names, LoRAType.LORA_B
                    )
                    temp_B_buffer[lora_weight_name] = weights

            if self.tp_size > 1:
                cur_layer_modules = lora_modules[layer_id]
                for module_name, module in cur_layer_modules.items():
                    weight_name = get_weight_name(
                        module_name, self.lora_weight_names, LoRAType.LORA_A
                    )

                    if temp_A_buffer[weight_name] is None:
                        # Skip weight slicing if the weight is not present in the adapter
                        continue

                    if "qkv_proj" in module_name:
                        temp_A_buffer["qkv_proj"] = module.slice_lora_a_weights(
                            temp_A_buffer["qkv_proj"], self.tp_rank
                        )
                        temp_B_buffer["q_proj"], temp_B_buffer["kv_proj"] = (
                            module.slice_lora_b_weights(
                                [temp_B_buffer["q_proj"], temp_B_buffer["kv_proj"]],
                                self.tp_rank,
                            )
                        )
                    else:
                        # TODO (lifuhuang): Ideally, we should call `get_weight_name` separately for both A and B.
                        # Currently, we're reusing A's weight name as a workaround, relying on the fact that A and
                        # B share the same name except for `qkv_proj`. We should clean this up once we deprecate the
                        # FlashInfer LoRA backend.
                        temp_A_buffer[weight_name] = module.slice_lora_a_weights(
                            temp_A_buffer[weight_name], self.tp_rank
                        )
                        temp_B_buffer[weight_name] = module.slice_lora_b_weights(
                            temp_B_buffer[weight_name], self.tp_rank
                        )

            for name, weights in temp_A_buffer.items():
                c = get_stacked_multiply(name)
                buffer_view = self.A_buffer[name][layer_id][buffer_id][
                    : lora_rank * c, :
                ]
                load_lora_weight_tensor(buffer_view, weights)

            for name, weights in temp_B_buffer.items():
                c = get_stacked_multiply(name)
                if c > 1:
                    for stacked_id in range(c):
                        buffer_view = self.B_buffer[name][layer_id][stacked_id][
                            buffer_id
                        ][:, :lora_rank]
                        weight_slice = (
                            weights[stacked_id] if weights is not None else None
                        )
                        load_lora_weight_tensor(buffer_view, weight_slice)
                else:
                    buffer_view = self.B_buffer[name][layer_id][0][buffer_id][
                        :, :lora_rank
                    ]
                    load_lora_weight_tensor(buffer_view, weights)

        # Load embeddings weights to buffer
        org_vocab_size = self.base_hf_config.vocab_size
        extra_vocab_size = lora_adapter.config.extra_vocab_size
        if lora_adapter.new_embeddings:
            for name, weights in lora_adapter.new_embeddings.items():
                if "input_embeddings" in name:
                    buffer_view = self.new_embeddings_buffer["input_embeddings"][
                        buffer_id, :extra_vocab_size
                    ]
                    load_lora_weight_tensor(buffer_view, weights)

        if lora_adapter.weights:
            for name, weights in lora_adapter.weights.items():
                if "lora_embedding_A" in name:
                    lora_weight_name = get_weight_name(
                        name, self.lora_weight_names, LoRAType.LORA_A
                    )
                    buffer_view = self.embedding_A_buffer[lora_weight_name][
                        buffer_id, :lora_rank, : org_vocab_size + extra_vocab_size
                    ]
                    load_lora_weight_tensor(buffer_view, weights)
                elif "lora_embedding_B" in name:
                    lora_weight_name = get_weight_name(
                        name, self.lora_weight_names, LoRAType.LORA_B
                    )
                    lora_b_weights = weights
                    if self.tp_size > 1:
                        cur_module = lora_embeddings_modules[lora_weight_name]
                        for module_name, module in cur_module:
                            weight_name = get_weight_name(
                                module_name,
                                self.lora_weight_names,
                                LoRAType.LORA_B,
                            )
                            lora_b_weights = module.slice_lora_b_weights(
                                lora_b_weights, self.tp_rank
                            )

                    buffer_view = self.embedding_B_buffer[lora_weight_name][
                        buffer_id, :, :lora_rank
                    ]
                    load_lora_weight_tensor(buffer_view, lora_b_weights)

    def get_tensor(
        self, weight_name: str, layer_id: int, lora_type: LoRAType
    ) -> torch.Tensor:
        if lora_type == LoRAType.LORA_A:
            return self.A_buffer[weight_name][layer_id]

        return self.B_buffer[weight_name][layer_id]

    def get_embedding_tensor(
        self, weight_name: str, lora_type: Optional[LoRAType] = None
    ) -> torch.Tensor:
        if lora_type is None:
            return self.new_embeddings_buffer["input_embeddings"]
        if lora_type == LoRAType.LORA_A:
            return self.embedding_A_buffer[weight_name]
        return self.embedding_B_buffer[weight_name]

    def get_buffer_id(self, lora_uid: str):
        return self.uid_to_buffer_id[lora_uid]<|MERGE_RESOLUTION|>--- conflicted
+++ resolved
@@ -247,11 +247,8 @@
         cur_uids: Set[Optional[str]],
         lora_adapters: Dict[str, LoRAAdapter],
         lora_modules: List[Dict[str, BaseLayerWithLoRA]],
-<<<<<<< HEAD
         lora_embeddings_modules: Dict[str, BaseLayerWithLoRA],
-=======
         lora_refs: Dict[str, LoRARef],
->>>>>>> 4f2e1490
     ):
         def get_available_buffer_slot():
             for buffer_id in range(self.max_loras_per_batch):
