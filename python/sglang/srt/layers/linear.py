"""Adapted from https://github.com/vllm-project/vllm/blob/v0.6.4.post1/vllm/model_executor/layers/linear.py"""

from __future__ import annotations

import itertools
import logging
from typing import TYPE_CHECKING, Dict, List, Optional, Tuple

import torch
from torch.nn.parameter import Parameter, UninitializedParameter

from sglang.srt.distributed import (
    divide,
    get_tensor_model_parallel_rank,
    get_tensor_model_parallel_world_size,
    parallel_state,
    split_tensor_along_last_dim,
    tensor_model_parallel_all_gather,
    tensor_model_parallel_all_reduce,
)
from sglang.srt.distributed.device_communicators.pynccl_allocator import (
    use_symmetric_memory,
)
from sglang.srt.layers.parameter import (
    BasevLLMParameter,
    BlockQuantScaleParameter,
    PackedColumnParameter,
    PackedvLLMParameter,
    PerTensorScaleParameter,
    RowvLLMParameter,
    _ColumnvLLMParameter,
)
from sglang.srt.layers.quantization.unquant import UnquantizedLinearMethod
from sglang.srt.utils import is_cpu, is_npu, set_weight_attrs

if TYPE_CHECKING:
    from sglang.srt.layers.quantization.base_config import (
        QuantizationConfig,
        QuantizeMethodBase,
    )

logger = logging.getLogger(__name__)

WEIGHT_LOADER_V2_SUPPORTED = [
    "CompressedTensorsLinearMethod",
    "AWQMarlinLinearMethod",
    "AWQLinearMethod",
    "GPTQMarlinLinearMethod",
    "Fp8LinearMethod",
    "BlockInt8LinearMethod",
    "MarlinLinearMethod",
    "QQQLinearMethod",
    "GPTQMarlin24LinearMethod",
    "TPUInt8LinearMethod",
    "GPTQLinearMethod",
    "FBGEMMFp8LinearMethod",
    "ModelOptFp8LinearMethod",
    "ModelOptFp4LinearMethod",
    "IPEXAWQLinearMethod",
    "PetitNvFp4LinearMethod",
]

_is_cpu = is_cpu()
_is_npu = is_npu()


def adjust_marlin_shard(param, shard_size, shard_offset):
    marlin_tile_size = getattr(param, "marlin_tile_size", None)
    if marlin_tile_size is None:
        return shard_size, shard_offset

    return shard_size * marlin_tile_size, shard_offset * marlin_tile_size


def adjust_bitsandbytes_4bit_shard(
    param: Parameter, shard_offsets: Dict[str, Tuple[int, int]], loaded_shard_id: str
) -> Tuple[int, int]:
    """Adjust the quantization offsets and sizes for BitsAndBytes sharding."""

    total, _ = shard_offsets["total"]
    orig_offset, orig_size = shard_offsets[loaded_shard_id]

    quantized_total = param.data.shape[0]
    quantized_offset = orig_offset * quantized_total // total
    quantized_size = orig_size * quantized_total // total

    return quantized_size, quantized_offset


def adjust_scalar_to_fused_array(param, loaded_weight, shard_id):
    """For fused modules (QKV and MLP) we have an array of length
    N that holds 1 scale for each "logical" matrix. So the param
    is an array of length N. The loaded_weight corresponds to
    one of the shards on disk. Here, we slice the param based on
    the shard_id for loading.
    """
    qkv_idxs = {"q": 0, "k": 1, "v": 2}

    if isinstance(shard_id, str):
        shard_id = qkv_idxs[shard_id]
    elif not isinstance(shard_id, int):
        raise ValueError(f"Unknown Shard Id {shard_id}")

    # AutoFP8 scales do not have a shape
    # compressed-tensors scales do have a shape
    if len(loaded_weight.shape) != 0:
        assert loaded_weight.shape[0] == 1
        loaded_weight = loaded_weight[0]

    return param[shard_id], loaded_weight


class LinearBase(torch.nn.Module):
    """Base linear layer.

    Args:
        input_size: input dimension of the linear layer.
        output_size: output dimension of the linear layer.
        bias: If true, add bias.
        skip_bias_add: If true, skip adding bias but instead return it.
        params_dtype: Data type for the parameters.
        quant_config: Quantization configure.
    """

    def __init__(
        self,
        input_size: int,
        output_size: int,
        skip_bias_add: bool = False,
        params_dtype: Optional[torch.dtype] = None,
        quant_config: Optional[QuantizationConfig] = None,
        prefix: str = "",
    ):
        super().__init__()

        # Keep input parameters
        self.input_size = input_size
        self.output_size = output_size
        self.skip_bias_add = skip_bias_add
        if params_dtype is None:
            params_dtype = torch.get_default_dtype()
        self.params_dtype = params_dtype
        if quant_config is None:
            self.quant_method: Optional[QuantizeMethodBase] = UnquantizedLinearMethod()
        else:
            self.quant_method = quant_config.get_quant_method(self, prefix=prefix)

    def forward(self, x: torch.Tensor) -> torch.Tensor:
        raise NotImplementedError


class ReplicatedLinear(LinearBase):
    """Replicated linear layer.

    Args:
        input_size: input dimension of the linear layer.
        output_size: output dimension of the linear layer.
        bias: If true, add bias.
        skip_bias_add: If true, skip adding bias but instead return it.
        params_dtype: Data type for the parameters.
        quant_config: Quantization configure.
        prefix: The name of the layer in the state dict, including all parents
                        (e.g. model.layers.0.qkv_proj)
    """

    def __init__(
        self,
        input_size: int,
        output_size: int,
        bias: bool = True,
        skip_bias_add: bool = False,
        params_dtype: Optional[torch.dtype] = None,
        quant_config: Optional[QuantizationConfig] = None,
        prefix: str = "",
    ):
        super().__init__(
            input_size,
            output_size,
            skip_bias_add,
            params_dtype,
            quant_config,
            prefix=prefix,
        )

        # All the linear layer supports quant method.
        assert self.quant_method is not None
        self.quant_method.create_weights(
            self,
            self.input_size,
            [self.output_size],
            self.input_size,
            self.output_size,
            self.params_dtype,
            weight_loader=self.weight_loader,
        )

        if bias:
            self.bias = Parameter(
                torch.empty(self.output_size, dtype=self.params_dtype)
            )
            set_weight_attrs(
                self.bias,
                {
                    "output_dim": 0,
                    "weight_loader": self.weight_loader,
                },
            )
        else:
            self.register_parameter("bias", None)

    def weight_loader(self, param: Parameter, loaded_weight: torch.Tensor):
        # If the weight on disk does not have a shape, give it one
        # (such scales for AutoFp8).
        if len(loaded_weight.shape) == 0:
            loaded_weight = loaded_weight.reshape(1)

        # The per-tensor quant-scale must be 1 dimension
        if _is_npu:
            if param.size() != loaded_weight.size() and param.size(0) == 1:
                if torch.allclose(loaded_weight, loaded_weight[0]):
                    loaded_weight = loaded_weight[:1]
                else:
                    raise ValueError(f"{loaded_weight} are not all equal")

        assert param.size() == loaded_weight.size()
        param.data.copy_(loaded_weight)

    def forward(self, x: torch.Tensor) -> Tuple[torch.Tensor, Optional[torch.Tensor]]:
        bias = self.bias if not self.skip_bias_add else None
        assert self.quant_method is not None
        output = self.quant_method.apply(self, x, bias)
        output_bias = self.bias if self.skip_bias_add else None
        return output, output_bias

    def extra_repr(self) -> str:
        s = f"in_features={self.input_size}"
        s += f", output_features={self.output_size}"
        s += f", bias={self.bias is not None}"
        return s


class ColumnParallelLinear(LinearBase):
    """Linear layer with column parallelism.

    The linear layer is defined as Y = XA + b. A is parallelized along
    its second dimension as A = [A_1, ..., A_p].

    Args:
        input_size: first dimension of matrix A.
        output_size: second dimension of matrix A.
        bias: If true, add bias.
        gather_output: If true, call all-gather on output and make Y available
                       to all GPUs, otherwise, every GPU will have its output
                       which is Y_i = XA_i
        skip_bias_add: This was added to enable performance optimizations where
                       bias can be fused with other element-wise operations. we
                       skip adding bias but instead return it.
        params_dtype: Data type for the parameters.
        quant_config: Quantization configure.
        output_sizes: list of output sizes packed into one output, like for QKV
                       the list would be size 3.
        prefix: The name of the layer in the state dict, including all parents
                        (e.g. model.layers.0.qkv_proj)
    """

    def __init__(
        self,
        input_size: int,
        output_size: int,
        bias: bool = True,
        gather_output: bool = False,
        skip_bias_add: bool = False,
        params_dtype: Optional[torch.dtype] = None,
        quant_config: Optional[QuantizationConfig] = None,
        output_sizes: Optional[List[int]] = None,
        prefix: str = "",
        tp_rank: Optional[int] = None,
        tp_size: Optional[int] = None,
        use_presharded_weights: bool = False,
    ):
        super().__init__(
            input_size, output_size, skip_bias_add, params_dtype, quant_config, prefix
        )

        self.gather_output = gather_output
        self.use_presharded_weights = use_presharded_weights

        # Divide the weight matrix along the last dimension.
        if tp_rank is None:
            tp_rank = get_tensor_model_parallel_rank()
        if tp_size is None:
            tp_size = get_tensor_model_parallel_world_size()
        self.tp_rank, self.tp_size = tp_rank, tp_size
        assert self.quant_method is not None
        self.output_size_per_partition = divide(self.output_size, tp_size)
        self.output_partition_sizes = [self.output_size_per_partition]
        # If QKV or MergedColumn, use output size of each partition.
        if hasattr(self, "output_sizes"):
            self.output_partition_sizes = [
                divide(output_size, tp_size) for output_size in self.output_sizes
            ]

        if output_sizes is None:
            output_sizes = [output_size]

        self.quant_method.create_weights(
            layer=self,
            input_size_per_partition=self.input_size,
            output_partition_sizes=self.output_partition_sizes,
            input_size=self.input_size,
            output_size=self.output_size,
            params_dtype=self.params_dtype,
            weight_loader=(
                self.weight_loader_v2
                if self.quant_method.__class__.__name__ in WEIGHT_LOADER_V2_SUPPORTED
                else self.weight_loader
            ),
        )
        if bias:
            self.bias = Parameter(
                torch.empty(self.output_size_per_partition, dtype=params_dtype)
            )
            set_weight_attrs(
                self.bias,
                {
                    "output_dim": 0,
                    "weight_loader": self.weight_loader,
                },
            )
        else:
            self.register_parameter("bias", None)

    def weight_loader(self, param: Parameter, loaded_weight: torch.Tensor):
        output_dim = getattr(param, "output_dim", None)

        # Special case for GGUF
        is_gguf_weight = getattr(param, "is_gguf_weight", False)
        is_gguf_weight_type = getattr(param, "is_gguf_weight_type", False)
        if is_gguf_weight_type:
            param.weight_type = loaded_weight.item()

        # Materialize GGUF UninitializedParameter
        if is_gguf_weight and isinstance(param, UninitializedParameter):
            param.materialize(loaded_weight.shape, dtype=loaded_weight.dtype)

        use_bitsandbytes_4bit = getattr(param, "use_bitsandbytes_4bit", False)

        param_data = param.data
        # bitsandbytes loads the weights of the specific portion
        # no need to narrow here
        if output_dim is not None and not use_bitsandbytes_4bit:
            shard_size = param_data.shape[output_dim]
            start_idx = self.tp_rank * shard_size

            if _is_cpu:
                from sglang.srt.model_loader.weight_utils import (
                    narrow_padded_param_and_loaded_weight,
                )

                param_data, loaded_weight = narrow_padded_param_and_loaded_weight(
                    param_data,
                    loaded_weight,
                    0,  # param_data_start
                    start_idx,
                    output_dim,
                    shard_size,
                    not self.use_presharded_weights,
                )
            else:
                if not self.use_presharded_weights:
                    loaded_weight = loaded_weight.narrow(
                        output_dim, start_idx, shard_size
                    )

        # Special case for loading scales off disk, which often do not
        # have a shape (such as in the case of AutoFP8).
        if len(loaded_weight.shape) == 0:
            loaded_weight = loaded_weight.reshape(1)

        assert param_data.shape == loaded_weight.shape
        param_data.copy_(loaded_weight)

    def weight_loader_v2(self, param: Parameter, loaded_weight: torch.Tensor):
        # Special case for loading scales off disk, which often do not
        # have a shape (such as in the case of AutoFP8).
        if len(loaded_weight.shape) == 0:
            assert loaded_weight.numel() == 1
            loaded_weight = loaded_weight.reshape(1)

        if isinstance(param, _ColumnvLLMParameter):
            param.load_column_parallel_weight(
                loaded_weight,
                tp_rank=self.tp_rank,
                use_presharded_weights=self.use_presharded_weights,
            )
        else:
            # FIXME: This branch is needed to load deepseek v3 awq.
            # However, we should fix this and avoid the branching here.
            param.load_column_parallel_weight(loaded_weight)

    def forward(self, input_):
        bias = self.bias if not self.skip_bias_add else None

        # Matrix multiply.
        assert self.quant_method is not None
        output_parallel = self.quant_method.apply(self, input_, bias)
        if self.gather_output:
            # All-gather across the partitions.
            output = tensor_model_parallel_all_gather(output_parallel)
        else:
            output = output_parallel
        output_bias = self.bias if self.skip_bias_add else None
        return output, output_bias

    def extra_repr(self) -> str:
        s = f"in_features={self.input_size}"
        s += f", output_features={self.output_size_per_partition}"
        s += f", bias={self.bias is not None}"
        s += f", tp_size={self.tp_size}"
        s += f", gather_output={self.gather_output}"
        return s


class MergedColumnParallelLinear(ColumnParallelLinear):
    """Packed linear layers with column parallelism.

    Similar to ColumnParallelLinear, but the weight matrix is concatenated
    along the output dimension. When the weight matrix is loaded, the
    different partitions are sharded separately.

    Args:
        input_size: input dimension of the linear layer.
        output_sizes: list of output dimensions of the linear layer.
        bias: If true, add bias.
        gather_output: If true, call all-gather on output and make the output
                       available to all GPUs, otherwise, every GPU will have
                       its own output.
        skip_bias_add: This was added to enable performance optimizations where
                       bias can be fused with other element-wise operations. we
                       skip adding bias but instead return it.
        params_dtype: Data type for the parameters.
        quant_config: Quantization configure.
        prefix: The name of the layer in the state dict, including all parents
                        (e.g. model.layers.0.qkv_proj)
    """

    def __init__(
        self,
        input_size: int,
        output_sizes: List[int],
        bias: bool = True,
        gather_output: bool = False,
        skip_bias_add: bool = False,
        params_dtype: Optional[torch.dtype] = None,
        quant_config: Optional[QuantizationConfig] = None,
        prefix: str = "",
        tp_rank: Optional[int] = None,
        tp_size: Optional[int] = None,
        use_presharded_weights: bool = False,
    ):
        self.output_sizes = output_sizes
        if tp_rank is None:
            tp_rank = get_tensor_model_parallel_rank()
        if tp_size is None:
            tp_size = get_tensor_model_parallel_world_size()
        self.tp_rank, self.tp_size = tp_rank, tp_size
        assert all(output_size % tp_size == 0 for output_size in output_sizes)
        self.use_presharded_weights = use_presharded_weights
        super().__init__(
            input_size=input_size,
            output_size=sum(output_sizes),
            bias=bias,
            gather_output=gather_output,
            skip_bias_add=skip_bias_add,
            params_dtype=params_dtype,
            quant_config=quant_config,
            prefix=prefix,
            tp_rank=tp_rank,
            tp_size=tp_size,
            use_presharded_weights=use_presharded_weights,
        )
        self.prefix = prefix

    def weight_loader(
        self,
        param: Parameter,
        loaded_weight: torch.Tensor,
        loaded_shard_id: Optional[int] = None,
    ):

        # Special case for GGUF
        # initialize GGUF param after we know the quantize type
        is_gguf_weight = getattr(param, "is_gguf_weight", False)
        is_gguf_weight_type = getattr(param, "is_gguf_weight_type", False)
        if is_gguf_weight_type:
            param.data[loaded_shard_id].copy_(loaded_weight)
            param.shard_weight_type[loaded_shard_id] = loaded_weight.item()
            return

        if is_gguf_weight:
            output_dim = getattr(param, "output_dim", None)
            shard_size = loaded_weight.size(output_dim) // self.tp_size
            start_idx = self.tp_rank * shard_size

            loaded_weight = loaded_weight.narrow(output_dim, start_idx, shard_size)

            param.shard_id.append(loaded_shard_id)
            param.shard_id_map[loaded_shard_id] = len(param.data_container)
            param.data_container.append(loaded_weight)
            return

        param_data = param.data
        output_dim = getattr(param, "output_dim", None)
        # Special case for AQLM codebooks.
        is_metadata = getattr(param, "is_metadata", False)
        # Special case for per-tensor scale to load scalar into fused array.
        needs_scalar_to_array = getattr(param, "needs_scalar_to_array", False)

        if loaded_shard_id is None:
            # Loaded weight is already fused on disk (qkv/mlp).
            if output_dim is None:
                if needs_scalar_to_array:
                    param_data, loaded_weight = adjust_scalar_to_fused_array(
                        param_data, loaded_weight, 0
                    )

                assert param_data.shape == loaded_weight.shape
                param_data.copy_(loaded_weight)
                return
            current_shard_offset = 0
            shard_offsets: List[Tuple[int, int, int]] = []
            for i, output_size in enumerate(self.output_sizes):
                shard_offsets.append((i, current_shard_offset, output_size))
                current_shard_offset += output_size
            packed_dim = getattr(param, "packed_dim", None)

            use_bitsandbytes_4bit = getattr(param, "use_bitsandbytes_4bit", False)
            for shard_id, shard_offset, shard_size in shard_offsets:
                # Special case for Quantization.
                # If quantized, we need to adjust the offset and size to account
                # for the packing.
                if packed_dim == output_dim:
                    shard_size = shard_size // param.pack_factor
                    shard_offset = shard_offset // param.pack_factor
                    # Special case for Marlin.
                    shard_size, shard_offset = adjust_marlin_shard(
                        param, shard_size, shard_offset
                    )

                if use_bitsandbytes_4bit:
                    index = list(itertools.accumulate([0] + self.output_sizes))
                    orig_offsets = {
                        str(i): (index[i], size)
                        for i, size in enumerate(self.output_sizes)
                    }
                    orig_offsets["total"] = (self.output_size, 0)
                    shard_size, shard_offset = adjust_bitsandbytes_4bit_shard(
                        param, orig_offsets, str(shard_id)
                    )

                loaded_weight_shard = loaded_weight.narrow(
                    output_dim, shard_offset, shard_size
                )
                self.weight_loader(param, loaded_weight_shard, shard_id)
            return

        assert loaded_shard_id < len(self.output_sizes)
        if output_dim is not None:
            shard_offset = sum(self.output_sizes[:loaded_shard_id]) // self.tp_size
            shard_size = self.output_sizes[loaded_shard_id] // self.tp_size
            # Special case for quantization.
            # If quantized, we need to adjust the offset and size to account
            # for the packing.
            packed_dim = getattr(param, "packed_dim", None)
            if packed_dim == output_dim:
                shard_size = shard_size // param.pack_factor
                shard_offset = shard_offset // param.pack_factor
                # Special case for Marlin.
                shard_size, shard_offset = adjust_marlin_shard(
                    param, shard_size, shard_offset
                )

            use_bitsandbytes_4bit = getattr(param, "use_bitsandbytes_4bit", False)
            if use_bitsandbytes_4bit:
                shard_size = loaded_weight.shape[output_dim]
                shard_offset = loaded_weight.shape[output_dim] * loaded_shard_id

            param_data = param_data.narrow(output_dim, shard_offset, shard_size)
            start_idx = self.tp_rank * shard_size

            if _is_cpu:
                from sglang.srt.model_loader.weight_utils import (
                    narrow_padded_param_and_loaded_weight,
                )

                param_data, loaded_weight = narrow_padded_param_and_loaded_weight(
                    param_data,
                    loaded_weight,
                    0,  # param_data_start
                    start_idx,
                    output_dim,
                    shard_size,
                    not use_bitsandbytes_4bit and not self.use_presharded_weights,
                )
            else:
                # bitsandbytes loads the weights of the specific portion
                # no need to narrow here
                if not use_bitsandbytes_4bit and not self.use_presharded_weights:
                    loaded_weight = loaded_weight.narrow(
                        output_dim, start_idx, shard_size
                    )

        # Special case for AQLM codebooks.
        elif is_metadata:
            # metadata indicates fixed size concatenated along dim 0
            shard_size = loaded_weight.shape[0]
            shard_offset = loaded_shard_id * shard_size
            param_data = param_data.narrow(0, shard_offset, shard_size)

        # Special case for per-tensor scales in fused case.
        elif needs_scalar_to_array:
            param_data, loaded_weight = adjust_scalar_to_fused_array(
                param_data, loaded_weight, loaded_shard_id
            )

        else:
            ignore_warning = getattr(param, "ignore_warning", False)
            if not ignore_warning:
                logger.warning(
                    "Loading a weight without `output_dim` attribute in "
                    "MergedColumnParallelLinear, assume the weight is "
                    "the same for all partitions."
                )

        assert param_data.shape == loaded_weight.shape
        param_data.copy_(loaded_weight)

    def _load_fused_module_from_checkpoint(
        self, param: BasevLLMParameter, loaded_weight: torch.Tensor
    ):
        """
        Handle special case for models where MLP layers are already
        fused on disk. In this case, we have no shard id. This function
        determmines the shard id by splitting these layers and then calls
        the weight loader using the shard id.

        An example of a model with these fused layers:
        https://huggingface.co/microsoft/Phi-3-mini-4k-instruct
        """

        current_shard_offset = 0
        shard_offsets: List[Tuple[int, int, int]] = []
        for i, output_size in enumerate(self.output_sizes):
            shard_offsets.append((i, current_shard_offset, output_size))
            current_shard_offset += output_size

        for shard_id, shard_offset, shard_size in shard_offsets:
            # Special case for Quantization.
            # If quantized, we need to adjust the offset and size to account
            # for the packing.
            if (
                isinstance(param, (PackedColumnParameter, PackedvLLMParameter))
                and param.packed_dim == param.output_dim
            ):
                shard_size, shard_offset = param.adjust_shard_indexes_for_packing(
                    shard_size=shard_size, shard_offset=shard_offset
                )

            loaded_weight_shard = loaded_weight.narrow(
                param.output_dim, shard_offset, shard_size
            )
            self.weight_loader_v2(param, loaded_weight_shard, shard_id)

    def weight_loader_v2(
        self,
        param: BasevLLMParameter,
        loaded_weight: torch.Tensor,
        loaded_shard_id: Optional[int] = None,
    ):
        if loaded_shard_id is None:
            if isinstance(param, PerTensorScaleParameter):
                param.load_merged_column_weight(
                    loaded_weight=loaded_weight,
                    shard_id=0,
                    tp_rank=self.tp_rank,
                    tp_size=self.tp_size,
                )
                return
            elif type(param) in (RowvLLMParameter, BasevLLMParameter):
                param.load_merged_column_weight(
                    loaded_weight=loaded_weight,
                    tp_rank=self.tp_rank,
                    tp_size=self.tp_size,
                )
                return
            # TODO: @dsikka - move to parameter.py
            self._load_fused_module_from_checkpoint(param, loaded_weight)
            return

        assert loaded_shard_id < len(self.output_sizes)

        if isinstance(param, BlockQuantScaleParameter):
            weight_block_size = self.quant_method.quant_config.weight_block_size
            block_n, _ = weight_block_size[0], weight_block_size[1]
            shard_offset = (
                (sum(self.output_sizes[:loaded_shard_id]) + block_n - 1) // block_n
            ) // self.tp_size
            shard_size = (
                (self.output_sizes[loaded_shard_id] + block_n - 1)
                // block_n
                // self.tp_size
            )
        else:
            shard_offset = sum(self.output_sizes[:loaded_shard_id]) // self.tp_size
            shard_size = self.output_sizes[loaded_shard_id] // self.tp_size

        param.load_merged_column_weight(
            loaded_weight=loaded_weight,
            shard_id=loaded_shard_id,
            shard_offset=shard_offset,
            shard_size=shard_size,
            use_presharded_weights=self.use_presharded_weights,
            tp_rank=self.tp_rank,
            tp_size=self.tp_size,
        )


class QKVParallelLinear(ColumnParallelLinear):
    """Linear layers for the attention's QKV transformation.

    Linear layers for the linear transformation of the query, key, and value
    vectors in the attention layer. The weight matrix is concatenated along
    the output dimension. The layer is parallelized along the head dimension.
    When the number of key/value heads is smaller than the number of query
    heads (e.g., multi-query/grouped-query attention), the key/value head may
    be replicated while the query heads are partitioned.

    Args:
        hidden_size: input hidden state size of the transformer.
        head_size: size of each attention head.
        total_num_heads: total number of attention query heads.
        total_num_kv_heads: total number of attention key/value heads. If
                            None, assume total_num_kv_heads = total_num_heads.
        bias: If true, add bias.
        skip_bias_add: This was added to enable performance optimizations where
                       bias can be fused with other element-wise operations. we
                       skip adding bias but instead return it.
        params_dtype: Data type for the parameters.
        quant_config: Quantization configure.
        prefix: The name of the layer in the state dict, including all parents
                        (e.g. model.layers.0.qkv_proj)
    """

    def __init__(
        self,
        hidden_size: int,
        head_size: int,
        total_num_heads: int,
        total_num_kv_heads: Optional[int] = None,
        bias: bool = True,
        skip_bias_add: bool = False,
        params_dtype: Optional[torch.dtype] = None,
        quant_config: Optional[QuantizationConfig] = None,
        prefix: str = "",
        tp_rank: Optional[int] = None,
        tp_size: Optional[int] = None,
        load_presharded_attn: bool = False,
    ):
        self.hidden_size = hidden_size
        self.head_size = head_size
        self.total_num_heads = total_num_heads
        if total_num_kv_heads is None:
            total_num_kv_heads = total_num_heads
        self.total_num_kv_heads = total_num_kv_heads
        # Divide the weight matrix along the last dimension.
        if tp_rank is None:
            tp_rank = get_tensor_model_parallel_rank()
        if tp_size is None:
            tp_size = get_tensor_model_parallel_world_size()
        self.tp_rank, self.tp_size = tp_rank, tp_size
        self.num_heads = divide(self.total_num_heads, tp_size)
        if tp_size >= self.total_num_kv_heads:
            self.num_kv_heads = 1
            self.num_kv_head_replicas = divide(tp_size, self.total_num_kv_heads)
        else:
            self.num_kv_heads = divide(self.total_num_kv_heads, tp_size)
            self.num_kv_head_replicas = 1
        self.q_proj_shard_size = self.num_heads * self.head_size
        self.kv_proj_shard_size = self.num_kv_heads * self.head_size
        input_size = self.hidden_size
        output_size = (
            (self.num_heads + 2 * self.num_kv_heads) * tp_size * self.head_size
        )
        self.output_sizes = [
            self.num_heads * self.head_size * tp_size,  # q_proj
            self.num_kv_heads * self.head_size * tp_size,  # k_proj
            self.num_kv_heads * self.head_size * tp_size,  # v_proj
        ]
        self.use_presharded_weights = load_presharded_attn

        super().__init__(
            input_size=input_size,
            output_size=output_size,
            bias=bias,
            gather_output=False,
            skip_bias_add=skip_bias_add,
            params_dtype=params_dtype,
            quant_config=quant_config,
            prefix=prefix,
            tp_rank=tp_rank,
            tp_size=tp_size,
            use_presharded_weights=self.use_presharded_weights,
        )

    def _get_shard_offset_mapping(self, loaded_shard_id: str):
        shard_offset_mapping = {
            "q": 0,
            "k": self.num_heads * self.head_size,
            "v": (self.num_heads + self.num_kv_heads) * self.head_size,
            "total": (self.num_heads + 2 * self.num_kv_heads) * self.head_size,
        }
        return shard_offset_mapping.get(loaded_shard_id)

    def _get_shard_size_mapping(self, loaded_shard_id: str):
        shard_size_mapping = {
            "q": self.num_heads * self.head_size,
            "k": self.num_kv_heads * self.head_size,
            "v": self.num_kv_heads * self.head_size,
        }
        return shard_size_mapping.get(loaded_shard_id)

    def _load_fused_module_from_checkpoint(
        self, param: BasevLLMParameter, loaded_weight: torch.Tensor
    ):
        """
        Handle special case for models where QKV layers are already
        fused on disk. In this case, we have no shard id. This function
        determmines the shard id by splitting these layers and then calls
        the weight loader using the shard id.

        An example of a model with these fused layers:
        https://huggingface.co/microsoft/Phi-3-mini-4k-instruct
        """
        shard_offsets = [
            # (shard_id, shard_offset, shard_size)
            ("q", 0, self.total_num_heads * self.head_size),
            (
                "k",
                self.total_num_heads * self.head_size,
                self.total_num_kv_heads * self.head_size,
            ),
            (
                "v",
                (self.total_num_heads + self.total_num_kv_heads) * self.head_size,
                self.total_num_kv_heads * self.head_size,
            ),
        ]

        for shard_id, shard_offset, shard_size in shard_offsets:
            # Special case for Quantization.
            # If quantized, we need to adjust the offset and size to account
            # for the packing.
            if (
                isinstance(param, (PackedColumnParameter, PackedvLLMParameter))
                and param.packed_dim == param.output_dim
            ):
                shard_size, shard_offset = param.adjust_shard_indexes_for_packing(
                    shard_size=shard_size, shard_offset=shard_offset
                )

            if not self.use_presharded_weights:
                loaded_weight_shard = loaded_weight.narrow(
                    param.output_dim, shard_offset, shard_size
                )
            self.weight_loader_v2(param, loaded_weight_shard, shard_id)

    def weight_loader_v2(
        self,
        param: BasevLLMParameter,
        loaded_weight: torch.Tensor,
        loaded_shard_id: Optional[str] = None,
    ):
        if loaded_shard_id is None:  # special case for certain models
            if isinstance(param, PerTensorScaleParameter):
                param.load_qkv_weight(loaded_weight=loaded_weight, shard_id=0)
                return
            elif type(param) in (RowvLLMParameter, BasevLLMParameter):
                param.load_qkv_weight(loaded_weight=loaded_weight)
                return
            # TODO: @dsikka - move to parameter.py
            self._load_fused_module_from_checkpoint(param, loaded_weight)
            return

        assert loaded_shard_id in ["q", "k", "v"]

        shard_offset = self._get_shard_offset_mapping(loaded_shard_id)
        shard_size = self._get_shard_size_mapping(loaded_shard_id)

        if isinstance(param, BlockQuantScaleParameter):
            weight_block_size = self.quant_method.quant_config.weight_block_size
            block_n, _ = weight_block_size[0], weight_block_size[1]
            shard_offset = (shard_offset + block_n - 1) // block_n
            shard_size = (shard_size + block_n - 1) // block_n

        param.load_qkv_weight(
            loaded_weight=loaded_weight,
            num_heads=self.num_kv_head_replicas,
            shard_id=loaded_shard_id,
            shard_offset=shard_offset,
            shard_size=shard_size,
            tp_rank=self.tp_rank,
            use_presharded_weights=self.use_presharded_weights,
        )

    def weight_loader(
        self,
        param: Parameter,
        loaded_weight: torch.Tensor,
        loaded_shard_id: Optional[str] = None,
    ):

        # Special case for GGUF
        # initialize GGUF param after we know the quantize type
        is_gguf_weight = getattr(param, "is_gguf_weight", False)
        is_gguf_weight_type = getattr(param, "is_gguf_weight_type", False)
        if is_gguf_weight_type and loaded_shard_id is not None:
            idx_map = {"q": 0, "k": 1, "v": 2}
            param.data[idx_map[loaded_shard_id]].copy_(loaded_weight)
            param.shard_weight_type[loaded_shard_id] = loaded_weight.item()
            return

        if is_gguf_weight:
            output_dim = getattr(param, "output_dim", None)
            shard_size = loaded_weight.size(output_dim) // self.tp_size
            start_idx = self.tp_rank * shard_size

            loaded_weight = loaded_weight.narrow(output_dim, start_idx, shard_size)

            param.shard_id.append(loaded_shard_id)
            param.shard_id_map[loaded_shard_id] = len(param.data_container)
            param.data_container.append(loaded_weight)
            return

        param_data = param.data
        output_dim = getattr(param, "output_dim", None)
        # Special case for AQLM codebooks.
        is_metadata = getattr(param, "is_metadata", False)

        # Special case for per-tensor scales in fused case.
        needs_scalar_to_array = getattr(param, "needs_scalar_to_array", False)

        if loaded_shard_id is None:
            # Loaded weight is already fused on disk (qkv/mlp).
            if output_dim is None:
                if needs_scalar_to_array:
                    param_data, loaded_weight = adjust_scalar_to_fused_array(
                        param_data, loaded_weight, 0
                    )

                assert param_data.shape == loaded_weight.shape
                param_data.copy_(loaded_weight)
                return
            shard_offsets = [
                # (shard_id, shard_offset, shard_size)
                ("q", 0, self.total_num_heads * self.head_size),
                (
                    "k",
                    self.total_num_heads * self.head_size,
                    self.total_num_kv_heads * self.head_size,
                ),
                (
                    "v",
                    (self.total_num_heads + self.total_num_kv_heads) * self.head_size,
                    self.total_num_kv_heads * self.head_size,
                ),
            ]
            use_bitsandbytes_4bit = getattr(param, "use_bitsandbytes_4bit", False)

            packed_dim = getattr(param, "packed_dim", None)
            for shard_id, shard_offset, shard_size in shard_offsets:
                # Special case for Quantized Weights.
                # If quantized, we need to adjust the offset and size to account
                # for the packing.
                if packed_dim == output_dim:
                    shard_size = shard_size // param.pack_factor
                    shard_offset = shard_offset // param.pack_factor

                    # Special case for Marlin.
                    shard_size, shard_offset = adjust_marlin_shard(
                        param, shard_size, shard_offset
                    )

                if use_bitsandbytes_4bit:
                    orig_qkv_offsets = {
                        "q": (0, self.total_num_heads * self.head_size),
                        "k": (
                            self.total_num_heads * self.head_size,
                            self.total_num_kv_heads * self.head_size,
                        ),
                        "v": (
                            (self.total_num_heads + self.total_num_kv_heads)
                            * self.head_size,
                            self.total_num_kv_heads * self.head_size,
                        ),
                        "total": (
                            (self.total_num_heads + 2 * self.total_num_kv_heads)
                            * self.head_size,
                            0,
                        ),
                    }

                    shard_size, shard_offset = adjust_bitsandbytes_4bit_shard(
                        param, orig_qkv_offsets, shard_id
                    )

                if not self.use_presharded_weights:
                    loaded_weight_shard = loaded_weight.narrow(
                        output_dim, shard_offset, shard_size
                    )
                self.weight_loader(param, loaded_weight_shard, shard_id)
            return

        assert loaded_shard_id in ["q", "k", "v"]

        # If output dim is defined, use the default loading process.
        if output_dim is not None:
            if loaded_shard_id == "q":
                shard_offset = 0
                shard_size = self.num_heads * self.head_size
            elif loaded_shard_id == "k":
                shard_offset = self.num_heads * self.head_size
                shard_size = self.num_kv_heads * self.head_size
            elif loaded_shard_id == "v":
                shard_offset = (self.num_heads + self.num_kv_heads) * self.head_size
                shard_size = self.num_kv_heads * self.head_size
            # Special case for Quantized Weights.
            # If quantized, we need to adjust the offset and size to account
            # for the packing.
            packed_dim = getattr(param, "packed_dim", None)
            if packed_dim == output_dim:
                shard_size = shard_size // param.pack_factor
                shard_offset = shard_offset // param.pack_factor

                # Special case for Marlin.
                shard_size, shard_offset = adjust_marlin_shard(
                    param, shard_size, shard_offset
                )

            use_bitsandbytes_4bit = getattr(param, "use_bitsandbytes_4bit", False)
            if use_bitsandbytes_4bit:
                orig_qkv_offsets = {
                    "q": (0, self.num_heads * self.head_size),
                    "k": (
                        self.num_heads * self.head_size,
                        self.num_kv_heads * self.head_size,
                    ),
                    "v": (
                        (self.num_heads + self.num_kv_heads) * self.head_size,
                        self.num_kv_heads * self.head_size,
                    ),
                    "total": (
                        (self.num_heads + 2 * self.num_kv_heads) * self.head_size,
                        0,
                    ),
                }
                shard_size, shard_offset = adjust_bitsandbytes_4bit_shard(
                    param, orig_qkv_offsets, loaded_shard_id
                )

            param_data = param_data.narrow(output_dim, shard_offset, shard_size)
            if loaded_shard_id == "q":
                shard_id = self.tp_rank
            else:
                shard_id = self.tp_rank // self.num_kv_head_replicas
            start_idx = shard_id * shard_size

            if _is_cpu:
                from sglang.srt.model_loader.weight_utils import (
                    narrow_padded_param_and_loaded_weight,
                )

                param_data, loaded_weight = narrow_padded_param_and_loaded_weight(
                    param_data,
                    loaded_weight,
                    0,  # param_data_start
                    start_idx,
                    output_dim,
                    shard_size,
                    not use_bitsandbytes_4bit and not self.use_presharded_weights,
                )
            else:
                # bitsandbytes loads the weights of the specific portion
                # no need to narrow here
                if not use_bitsandbytes_4bit and not self.use_presharded_weights:
                    loaded_weight = loaded_weight.narrow(
                        output_dim, start_idx, shard_size
                    )

        # Special case for for AQLM codebooks.
        elif is_metadata:
            # metadata indicates fixed size concatenated along dim 0
            shard_size = loaded_weight.shape[0]
            shard_index = ["q", "k", "v"].index(loaded_shard_id)
            param_data = param_data.narrow(0, shard_index * shard_size, shard_size)
        # Special case for per-tensor scales in fused case.
        elif needs_scalar_to_array:
            param_data, loaded_weight = adjust_scalar_to_fused_array(
                param_data, loaded_weight, loaded_shard_id
            )
        else:
            ignore_warning = getattr(param, "ignore_warning", False)
            if not ignore_warning:
                logger.warning(
                    "Loading a weight without `output_dim` attribute in "
                    "QKVParallelLinear, assume the weight is the same "
                    "for all partitions."
                )

        assert param_data.shape == loaded_weight.shape
        param_data.copy_(loaded_weight)


class RowParallelLinear(LinearBase):
    """Linear layer with row parallelism.

    The linear layer is defined as Y = XA + b. A is parallelized along
    its first dimension and X along its second dimension as:
               -   -
              | A_1 |
              | .   |
          A = | .   |        X = [X_1, ..., X_p]
              | .   |
              | A_p |
               -   -
    Arguments:
        input_size: first dimension of matrix A.
        output_size: second dimension of matrix A.
        bias: If true, add bias. Note that bias is not parallelized.
        input_is_parallel: If true, we assume that the input is already
                           split across the GPUs and we do not split
                           again.
        skip_bias_add: This was added to enable performance optimization where
                       bias can be fused with other element-wise operations.
                       We skip adding bias but instead return it.
        params_dtype: Data type for the parameters.
        quant_config: Quantization configure.
    """

    def __init__(
        self,
        input_size: int,
        output_size: int,
        bias: bool = True,
        input_is_parallel: bool = True,
        skip_bias_add: bool = False,
        params_dtype: Optional[torch.dtype] = None,
        reduce_results: bool = True,
        quant_config: Optional[QuantizationConfig] = None,
        prefix: str = "",
        tp_rank: Optional[int] = None,
        tp_size: Optional[int] = None,
        use_presharded_weights: bool = False,
    ):
        super().__init__(
            input_size, output_size, skip_bias_add, params_dtype, quant_config, prefix
        )

        self.input_is_parallel = input_is_parallel
        self.reduce_results = reduce_results

        # Divide the weight matrix along the last dimension.
        if tp_rank is None:
            tp_rank = get_tensor_model_parallel_rank()
        if tp_size is None:
            tp_size = get_tensor_model_parallel_world_size()
        self.tp_rank, self.tp_size = tp_rank, tp_size
        self.input_size_per_partition = divide(input_size, self.tp_size)
        assert self.quant_method is not None
        self.use_presharded_weights = use_presharded_weights

        self.quant_method.create_weights(
            layer=self,
            input_size_per_partition=self.input_size_per_partition,
            output_partition_sizes=[self.output_size],
            input_size=self.input_size,
            output_size=self.output_size,
            params_dtype=self.params_dtype,
            weight_loader=(
                self.weight_loader_v2
                if self.quant_method.__class__.__name__ in WEIGHT_LOADER_V2_SUPPORTED
                else self.weight_loader
            ),
        )

        if bias:
            self.bias = Parameter(torch.empty(self.output_size, dtype=params_dtype))
            set_weight_attrs(
                self.bias,
                {
                    "output_dim": 0,
                    "weight_loader": self.weight_loader,
                },
            )
        else:
            self.register_parameter("bias", None)

    def weight_loader(self, param: Parameter, loaded_weight: torch.Tensor):
        input_dim = getattr(param, "input_dim", None)
        use_bitsandbytes_4bit = getattr(param, "use_bitsandbytes_4bit", False)

        # Special case for GGUF
        is_gguf_weight = getattr(param, "is_gguf_weight", False)
        is_gguf_weight_type = getattr(param, "is_gguf_weight_type", False)
        if is_gguf_weight_type:
            param.weight_type = loaded_weight.item()

        # Materialize GGUF UninitializedParameter
        if is_gguf_weight and isinstance(param, UninitializedParameter):
            weight_shape = list(loaded_weight.shape)
            if input_dim:
                weight_shape[input_dim] = weight_shape[input_dim] // self.tp_size
            param.materialize(tuple(weight_shape), dtype=loaded_weight.dtype)

        param_data = param.data
        # bitsandbytes loads the weights of the specific portion
        # no need to narrow here
        if (
            input_dim is not None
            and not use_bitsandbytes_4bit
            and not self.use_presharded_weights
        ):
            shard_size = param_data.shape[input_dim]
            start_idx = self.tp_rank * shard_size

            if _is_cpu:
                from sglang.srt.model_loader.weight_utils import (
                    narrow_padded_param_and_loaded_weight,
                )

                param_data, loaded_weight = narrow_padded_param_and_loaded_weight(
                    param_data,
                    loaded_weight,
                    0,  # param_data_start
                    start_idx,
                    input_dim,
                    shard_size,
                )
            else:
                loaded_weight = loaded_weight.narrow(input_dim, start_idx, shard_size)

        # Special case for loading scales off disk, which often do not
        # have a shape (such as in the case of AutoFP8).
        if len(loaded_weight.shape) == 0:
            loaded_weight = loaded_weight.reshape(1)

        assert param_data.shape == loaded_weight.shape
        param_data.copy_(loaded_weight)

    def weight_loader_v2(self, param: BasevLLMParameter, loaded_weight: torch.Tensor):

        # Special case for loading scales off disk, which often do not
        # have a shape (such as in the case of AutoFP8).
        if len(loaded_weight.shape) == 0:
            assert loaded_weight.numel() == 1
            loaded_weight = loaded_weight.reshape(1)

        if isinstance(param, RowvLLMParameter):
            # This `BasevLLMParameter` is defined in sglang/srt/layers/parameter.py,
            # It supports additional parameters like tp_rank and use_presharded_weights.
            param.load_row_parallel_weight(
                loaded_weight,
                tp_rank=self.tp_rank,
                use_presharded_weights=self.use_presharded_weights,
            )
        else:
            # `params` is defined in `vllm/model_executor/parameter.py`,
            # It does not support additional parameters.
            param.load_row_parallel_weight(loaded_weight)

<<<<<<< HEAD
    def forward(self, input_, should_allreduce_fusion=False):
=======
    def forward(self, input_, skip_all_reduce=False):
>>>>>>> dd650e0e
        if self.input_is_parallel:
            input_parallel = input_
        else:
            splitted_input = split_tensor_along_last_dim(
                input_, num_partitions=self.tp_size
            )
            input_parallel = splitted_input[self.tp_rank].contiguous()

        # Matrix multiply.
        assert self.quant_method is not None
        # Only fuse bias add into GEMM for rank 0 (this ensures that
        # bias will not get added more than once in TP>1 case)
        bias_ = None if (self.tp_rank > 0 or self.skip_bias_add) else self.bias
        with use_symmetric_memory(parallel_state.get_tp_group()) as sm:
            output_parallel = self.quant_method.apply(self, input_parallel, bias=bias_)
            sm.tag(output_parallel)
<<<<<<< HEAD
        if self.reduce_results and self.tp_size > 1 and not should_allreduce_fusion:
=======
        if self.reduce_results and self.tp_size > 1 and not skip_all_reduce:
>>>>>>> dd650e0e
            output = tensor_model_parallel_all_reduce(output_parallel)
        else:
            output = output_parallel

        output_bias = self.bias if self.skip_bias_add else None

        return output, output_bias

    def extra_repr(self) -> str:
        s = f"input_features={self.input_size_per_partition}"
        s += f", output_features={self.output_size}"
        s += f", bias={self.bias is not None}"
        s += f", tp_size={self.tp_size}"
        s += f", reduce_results={self.reduce_results}"
        return s<|MERGE_RESOLUTION|>--- conflicted
+++ resolved
@@ -1277,11 +1277,8 @@
             # It does not support additional parameters.
             param.load_row_parallel_weight(loaded_weight)
 
-<<<<<<< HEAD
-    def forward(self, input_, should_allreduce_fusion=False):
-=======
-    def forward(self, input_, skip_all_reduce=False):
->>>>>>> dd650e0e
+
+    def forward(self, input_, skip_all_reduce=False, should_allreduce_fusion=False):
         if self.input_is_parallel:
             input_parallel = input_
         else:
@@ -1298,11 +1295,8 @@
         with use_symmetric_memory(parallel_state.get_tp_group()) as sm:
             output_parallel = self.quant_method.apply(self, input_parallel, bias=bias_)
             sm.tag(output_parallel)
-<<<<<<< HEAD
-        if self.reduce_results and self.tp_size > 1 and not should_allreduce_fusion:
-=======
-        if self.reduce_results and self.tp_size > 1 and not skip_all_reduce:
->>>>>>> dd650e0e
+
+        if self.reduce_results and self.tp_size > 1 and (not skip_all_reduce) and (not should_allreduce_fusion):
             output = tensor_model_parallel_all_reduce(output_parallel)
         else:
             output = output_parallel
