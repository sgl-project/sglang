"""Adapted from https://github.com/vllm-project/vllm/blob/v0.6.4.post1/vllm/model_executor/layers/linear.py"""

from __future__ import annotations

import itertools
import logging
from typing import TYPE_CHECKING, Dict, List, Optional, Tuple

import torch
from torch.nn.parameter import Parameter, UninitializedParameter

from sglang.srt.distributed import (
    divide,
    get_tensor_model_parallel_rank,
    get_tensor_model_parallel_world_size,
    split_tensor_along_last_dim,
    tensor_model_parallel_all_gather,
    tensor_model_parallel_all_reduce,
)
from sglang.srt.layers.parameter import (
    BasevLLMParameter,
    BlockQuantScaleParameter,
    PackedColumnParameter,
    PackedvLLMParameter,
    PerTensorScaleParameter,
    RowvLLMParameter,
    _ColumnvLLMParameter,
)
<<<<<<< HEAD
from sglang.srt.layers.quantization.base_config import (
    QuantizationConfig,
    QuantizeMethodBase,
)
from sglang.srt.utils import set_weight_attrs
=======
from sglang.srt.layers.quantization.unquant import UnquantizedLinearMethod
from sglang.srt.utils import is_cpu, is_npu, set_weight_attrs

if TYPE_CHECKING:
    from sglang.srt.layers.quantization.base_config import (
        QuantizationConfig,
        QuantizeMethodBase,
    )
>>>>>>> f62d75b6

logger = logging.getLogger(__name__)

WEIGHT_LOADER_V2_SUPPORTED = [
    "CompressedTensorsLinearMethod",
    "AWQMarlinLinearMethod",
    "AWQLinearMethod",
    "GPTQMarlinLinearMethod",
    "Fp8LinearMethod",
    "BlockInt8LinearMethod",
    "MarlinLinearMethod",
    "QQQLinearMethod",
    "GPTQMarlin24LinearMethod",
    "TPUInt8LinearMethod",
    "GPTQLinearMethod",
    "FBGEMMFp8LinearMethod",
    "ModelOptFp8LinearMethod",
    "ModelOptFp4LinearMethod",
    "IPEXAWQLinearMethod",
    "PetitNvFp4LinearMethod",
]

<<<<<<< HEAD
=======
_is_cpu = is_cpu()
_is_npu = is_npu()

>>>>>>> f62d75b6

def adjust_marlin_shard(param, shard_size, shard_offset):
    marlin_tile_size = getattr(param, "marlin_tile_size", None)
    if marlin_tile_size is None:
        return shard_size, shard_offset

    return shard_size * marlin_tile_size, shard_offset * marlin_tile_size


def adjust_bitsandbytes_4bit_shard(
    param: Parameter, shard_offsets: Dict[str, Tuple[int, int]], loaded_shard_id: str
) -> Tuple[int, int]:
    """Adjust the quantization offsets and sizes for BitsAndBytes sharding."""

    total, _ = shard_offsets["total"]
    orig_offset, orig_size = shard_offsets[loaded_shard_id]

    quantized_total = param.data.shape[0]
    quantized_offset = orig_offset * quantized_total // total
    quantized_size = orig_size * quantized_total // total

    return quantized_size, quantized_offset


def adjust_scalar_to_fused_array(param, loaded_weight, shard_id):
    """For fused modules (QKV and MLP) we have an array of length
    N that holds 1 scale for each "logical" matrix. So the param
    is an array of length N. The loaded_weight corresponds to
    one of the shards on disk. Here, we slice the param based on
    the shard_id for loading.
    """
    qkv_idxs = {"q": 0, "k": 1, "v": 2}

    if isinstance(shard_id, str):
        shard_id = qkv_idxs[shard_id]
    elif not isinstance(shard_id, int):
        raise ValueError(f"Unknown Shard Id {shard_id}")

    # AutoFP8 scales do not have a shape
    # compressed-tensors scales do have a shape
    if len(loaded_weight.shape) != 0:
        assert loaded_weight.shape[0] == 1
        loaded_weight = loaded_weight[0]

    return param[shard_id], loaded_weight


<<<<<<< HEAD
class LinearMethodBase(QuantizeMethodBase):
    """Base class for different (maybe quantized) linear methods."""

    @abstractmethod
    def create_weights(
        self,
        layer: torch.nn.Module,
        input_size_per_partition: int,
        output_partition_sizes: List[int],
        input_size: int,
        output_size: int,
        params_dtype: torch.dtype,
        **extra_weight_attrs,
    ):
        """Create weights for a linear layer.
           The weights will be set as attributes of the layer.

        Args:
            layer: The layer that is using the LinearMethodBase factory.
            input_size_per_partition: Size of the weight input dim on rank X.
            output_partition_sizes: Sizes of the output dim of each logical
                weight on rank X. E.g., output_partition_sizes for QKVLinear
                is a list contains the width of Wq, Wk, Wv on rank X.
            input_size: Size of the input dim of the weight across all ranks.
            output_size: Size of the output dim of the weight across all ranks.
            params_dtype: Datatype of the parameters.
        """
        raise NotImplementedError

    @abstractmethod
    def apply(
        self,
        layer: torch.nn.Module,
        x: torch.Tensor,
        bias: Optional[torch.Tensor] = None,
    ) -> torch.Tensor:
        """Apply the weights in layer to the input tensor.
        Expects create_weights to have been called before on the layer."""
        raise NotImplementedError


class UnquantizedLinearMethod(LinearMethodBase):
    """Linear method without quantization."""

    def create_weights(
        self,
        layer: torch.nn.Module,
        input_size_per_partition: int,
        output_partition_sizes: List[int],
        input_size: int,
        output_size: int,
        params_dtype: torch.dtype,
        **extra_weight_attrs,
    ):
        weight = Parameter(
            torch.empty(
                sum(output_partition_sizes),
                input_size_per_partition,
                dtype=params_dtype,
            ),
            requires_grad=False,
        )
        set_weight_attrs(weight, {"input_dim": 1, "output_dim": 0})
        layer.register_parameter("weight", weight)
        set_weight_attrs(weight, extra_weight_attrs)

    def apply(
        self,
        layer: torch.nn.Module,
        x: torch.Tensor,
        bias: Optional[torch.Tensor] = None,
    ) -> torch.Tensor:

        return F.linear(x, layer.weight, bias)


=======
>>>>>>> f62d75b6
class LinearBase(torch.nn.Module):
    """Base linear layer.

    Args:
        input_size: input dimension of the linear layer.
        output_size: output dimension of the linear layer.
        bias: If true, add bias.
        skip_bias_add: If true, skip adding bias but instead return it.
        params_dtype: Data type for the parameters.
        quant_config: Quantization configure.
    """

    def __init__(
        self,
        input_size: int,
        output_size: int,
        skip_bias_add: bool = False,
        params_dtype: Optional[torch.dtype] = None,
        quant_config: Optional[QuantizationConfig] = None,
        prefix: str = "",
    ):
        super().__init__()

        # Keep input parameters
        self.input_size = input_size
        self.output_size = output_size
        self.skip_bias_add = skip_bias_add
        if params_dtype is None:
            params_dtype = torch.get_default_dtype()
        self.params_dtype = params_dtype
        if quant_config is None:
            self.quant_method: Optional[QuantizeMethodBase] = UnquantizedLinearMethod()
        else:
            self.quant_method = quant_config.get_quant_method(self, prefix=prefix)

    def forward(self, x: torch.Tensor) -> torch.Tensor:
        raise NotImplementedError


class ReplicatedLinear(LinearBase):
    """Replicated linear layer.

    Args:
        input_size: input dimension of the linear layer.
        output_size: output dimension of the linear layer.
        bias: If true, add bias.
        skip_bias_add: If true, skip adding bias but instead return it.
        params_dtype: Data type for the parameters.
        quant_config: Quantization configure.
        prefix: The name of the layer in the state dict, including all parents
                        (e.g. model.layers.0.qkv_proj)
    """

    def __init__(
        self,
        input_size: int,
        output_size: int,
        bias: bool = True,
        skip_bias_add: bool = False,
        params_dtype: Optional[torch.dtype] = None,
        quant_config: Optional[QuantizationConfig] = None,
        prefix: str = "",
    ):
        super().__init__(
            input_size,
            output_size,
            skip_bias_add,
            params_dtype,
            quant_config,
            prefix=prefix,
        )

        # All the linear layer supports quant method.
        assert self.quant_method is not None
        self.quant_method.create_weights(
            self,
            self.input_size,
            [self.output_size],
            self.input_size,
            self.output_size,
            self.params_dtype,
            weight_loader=self.weight_loader,
        )

        if bias:
            self.bias = Parameter(
                torch.empty(self.output_size, dtype=self.params_dtype)
            )
            set_weight_attrs(
                self.bias,
                {
                    "output_dim": 0,
                    "weight_loader": self.weight_loader,
                },
            )
        else:
            self.register_parameter("bias", None)

    def weight_loader(self, param: Parameter, loaded_weight: torch.Tensor):
        # If the weight on disk does not have a shape, give it one
        # (such scales for AutoFp8).
        if len(loaded_weight.shape) == 0:
            loaded_weight = loaded_weight.reshape(1)

        assert param.size() == loaded_weight.size()
        param.data.copy_(loaded_weight)

    def forward(self, x: torch.Tensor) -> Tuple[torch.Tensor, Optional[torch.Tensor]]:
        bias = self.bias if not self.skip_bias_add else None
        assert self.quant_method is not None
        output = self.quant_method.apply(self, x, bias)
        output_bias = self.bias if self.skip_bias_add else None
        return output, output_bias

    def extra_repr(self) -> str:
        s = f"in_features={self.input_size}"
        s += f", output_features={self.output_size}"
        s += f", bias={self.bias is not None}"
        return s


class ColumnParallelLinear(LinearBase):
    """Linear layer with column parallelism.

    The linear layer is defined as Y = XA + b. A is parallelized along
    its second dimension as A = [A_1, ..., A_p].

    Args:
        input_size: first dimension of matrix A.
        output_size: second dimension of matrix A.
        bias: If true, add bias.
        gather_output: If true, call all-gather on output and make Y available
                       to all GPUs, otherwise, every GPU will have its output
                       which is Y_i = XA_i
        skip_bias_add: This was added to enable performance optimizations where
                       bias can be fused with other element-wise operations. we
                       skip adding bias but instead return it.
        params_dtype: Data type for the parameters.
        quant_config: Quantization configure.
        output_sizes: list of output sizes packed into one output, like for QKV
                       the list would be size 3.
        prefix: The name of the layer in the state dict, including all parents
                        (e.g. model.layers.0.qkv_proj)
    """

    def __init__(
        self,
        input_size: int,
        output_size: int,
        bias: bool = True,
        gather_output: bool = False,
        skip_bias_add: bool = False,
        params_dtype: Optional[torch.dtype] = None,
        quant_config: Optional[QuantizationConfig] = None,
        output_sizes: Optional[List[int]] = None,
        prefix: str = "",
        tp_rank: Optional[int] = None,
        tp_size: Optional[int] = None,
        use_presharded_weights: bool = False,
    ):
        super().__init__(
            input_size, output_size, skip_bias_add, params_dtype, quant_config, prefix
        )

        self.gather_output = gather_output
        self.use_presharded_weights = use_presharded_weights

        # Divide the weight matrix along the last dimension.
        if tp_rank is None:
            tp_rank = get_tensor_model_parallel_rank()
        if tp_size is None:
            tp_size = get_tensor_model_parallel_world_size()
        self.tp_rank, self.tp_size = tp_rank, tp_size
        assert self.quant_method is not None
        self.output_size_per_partition = divide(self.output_size, tp_size)
        self.output_partition_sizes = [self.output_size_per_partition]
        # If QKV or MergedColumn, use output size of each partition.
        if hasattr(self, "output_sizes"):
            self.output_partition_sizes = [
                divide(output_size, tp_size) for output_size in self.output_sizes
            ]

        if output_sizes is None:
            output_sizes = [output_size]

        self.quant_method.create_weights(
            layer=self,
            input_size_per_partition=self.input_size,
            output_partition_sizes=self.output_partition_sizes,
            input_size=self.input_size,
            output_size=self.output_size,
            params_dtype=self.params_dtype,
            weight_loader=(
                self.weight_loader_v2
                if self.quant_method.__class__.__name__ in WEIGHT_LOADER_V2_SUPPORTED
                else self.weight_loader
            ),
        )
        if bias:
            self.bias = Parameter(
                torch.empty(self.output_size_per_partition, dtype=params_dtype)
            )
            set_weight_attrs(
                self.bias,
                {
                    "output_dim": 0,
                    "weight_loader": self.weight_loader,
                },
            )
        else:
            self.register_parameter("bias", None)

    def weight_loader(self, param: Parameter, loaded_weight: torch.Tensor):
        output_dim = getattr(param, "output_dim", None)

        # Special case for GGUF
        is_gguf_weight = getattr(param, "is_gguf_weight", False)
        is_gguf_weight_type = getattr(param, "is_gguf_weight_type", False)
        if is_gguf_weight_type:
            param.weight_type = loaded_weight.item()

        # Materialize GGUF UninitializedParameter
        if is_gguf_weight and isinstance(param, UninitializedParameter):
            param.materialize(loaded_weight.shape, dtype=loaded_weight.dtype)

        use_bitsandbytes_4bit = getattr(param, "use_bitsandbytes_4bit", False)

        param_data = param.data
        # bitsandbytes loads the weights of the specific portion
        # no need to narrow here
        if output_dim is not None and not use_bitsandbytes_4bit:
            shard_size = param_data.shape[output_dim]
            start_idx = self.tp_rank * shard_size
            if not self.use_presharded_weights:
                loaded_weight = loaded_weight.narrow(output_dim, start_idx, shard_size)

        # Special case for loading scales off disk, which often do not
        # have a shape (such as in the case of AutoFP8).
        if len(loaded_weight.shape) == 0:
            loaded_weight = loaded_weight.reshape(1)

        assert param_data.shape == loaded_weight.shape
        param_data.copy_(loaded_weight)

    def weight_loader_v2(self, param: Parameter, loaded_weight: torch.Tensor):
        # Special case for loading scales off disk, which often do not
        # have a shape (such as in the case of AutoFP8).
        if len(loaded_weight.shape) == 0:
            assert loaded_weight.numel() == 1
            loaded_weight = loaded_weight.reshape(1)

        if isinstance(param, _ColumnvLLMParameter):
            param.load_column_parallel_weight(
                loaded_weight,
                tp_rank=self.tp_rank,
                use_presharded_weights=self.use_presharded_weights,
            )
        else:
            # FIXME: This branch is needed to load deepseek v3 awq.
            # However, we should fix this and avoid the branching here.
            param.load_column_parallel_weight(loaded_weight)

    def forward(self, input_):
        bias = self.bias if not self.skip_bias_add else None

        # Matrix multiply.
        assert self.quant_method is not None
        output_parallel = self.quant_method.apply(self, input_, bias)
        if self.gather_output:
            # All-gather across the partitions.
            output = tensor_model_parallel_all_gather(output_parallel)
        else:
            output = output_parallel
        output_bias = self.bias if self.skip_bias_add else None
        return output, output_bias

    def extra_repr(self) -> str:
        s = f"in_features={self.input_size}"
        s += f", output_features={self.output_size_per_partition}"
        s += f", bias={self.bias is not None}"
        s += f", tp_size={self.tp_size}"
        s += f", gather_output={self.gather_output}"
        return s


class MergedColumnParallelLinear(ColumnParallelLinear):
    """Packed linear layers with column parallelism.

    Similar to ColumnParallelLinear, but the weight matrix is concatenated
    along the output dimension. When the weight matrix is loaded, the
    different partitions are sharded separately.

    Args:
        input_size: input dimension of the linear layer.
        output_sizes: list of output dimensions of the linear layer.
        bias: If true, add bias.
        gather_output: If true, call all-gather on output and make the output
                       available to all GPUs, otherwise, every GPU will have
                       its own output.
        skip_bias_add: This was added to enable performance optimizations where
                       bias can be fused with other element-wise operations. we
                       skip adding bias but instead return it.
        params_dtype: Data type for the parameters.
        quant_config: Quantization configure.
        prefix: The name of the layer in the state dict, including all parents
                        (e.g. model.layers.0.qkv_proj)
    """

    def __init__(
        self,
        input_size: int,
        output_sizes: List[int],
        bias: bool = True,
        gather_output: bool = False,
        skip_bias_add: bool = False,
        params_dtype: Optional[torch.dtype] = None,
        quant_config: Optional[QuantizationConfig] = None,
        prefix: str = "",
        tp_rank: Optional[int] = None,
        tp_size: Optional[int] = None,
        use_presharded_weights: bool = False,
    ):
        self.output_sizes = output_sizes
        if tp_rank is None:
            tp_rank = get_tensor_model_parallel_rank()
        if tp_size is None:
            tp_size = get_tensor_model_parallel_world_size()
        self.tp_rank, self.tp_size = tp_rank, tp_size
        assert all(output_size % tp_size == 0 for output_size in output_sizes)
        self.use_presharded_weights = use_presharded_weights
        super().__init__(
            input_size=input_size,
            output_size=sum(output_sizes),
            bias=bias,
            gather_output=gather_output,
            skip_bias_add=skip_bias_add,
            params_dtype=params_dtype,
            quant_config=quant_config,
            prefix=prefix,
            tp_rank=tp_rank,
            tp_size=tp_size,
            use_presharded_weights=use_presharded_weights,
        )
        self.prefix = prefix

    def weight_loader(
        self,
        param: Parameter,
        loaded_weight: torch.Tensor,
        loaded_shard_id: Optional[int] = None,
    ):

        # Special case for GGUF
        # initialize GGUF param after we know the quantize type
        is_gguf_weight = getattr(param, "is_gguf_weight", False)
        is_gguf_weight_type = getattr(param, "is_gguf_weight_type", False)
        if is_gguf_weight_type:
            param.data[loaded_shard_id].copy_(loaded_weight)
            param.shard_weight_type[loaded_shard_id] = loaded_weight.item()
            return

        if is_gguf_weight:
            output_dim = getattr(param, "output_dim", None)
            shard_size = loaded_weight.size(output_dim) // self.tp_size
            start_idx = self.tp_rank * shard_size

            loaded_weight = loaded_weight.narrow(output_dim, start_idx, shard_size)

            param.shard_id.append(loaded_shard_id)
            param.shard_id_map[loaded_shard_id] = len(param.data_container)
            param.data_container.append(loaded_weight)
            if len(param.data_container) == 2:
                self.qweight = param.materialize_nested()
            return

        param_data = param.data
        output_dim = getattr(param, "output_dim", None)
        # Special case for AQLM codebooks.
        is_metadata = getattr(param, "is_metadata", False)
        # Special case for per-tensor scale to load scalar into fused array.
        needs_scalar_to_array = getattr(param, "needs_scalar_to_array", False)

        if loaded_shard_id is None:
            # Loaded weight is already fused on disk (qkv/mlp).
            if output_dim is None:
                if needs_scalar_to_array:
                    param_data, loaded_weight = adjust_scalar_to_fused_array(
                        param_data, loaded_weight, 0
                    )

                assert param_data.shape == loaded_weight.shape
                param_data.copy_(loaded_weight)
                return
            current_shard_offset = 0
            shard_offsets: List[Tuple[int, int, int]] = []
            for i, output_size in enumerate(self.output_sizes):
                shard_offsets.append((i, current_shard_offset, output_size))
                current_shard_offset += output_size
            packed_dim = getattr(param, "packed_dim", None)

            use_bitsandbytes_4bit = getattr(param, "use_bitsandbytes_4bit", False)
            for shard_id, shard_offset, shard_size in shard_offsets:
                # Special case for Quantization.
                # If quantized, we need to adjust the offset and size to account
                # for the packing.
                if packed_dim == output_dim:
                    shard_size = shard_size // param.pack_factor
                    shard_offset = shard_offset // param.pack_factor
                    # Special case for Marlin.
                    shard_size, shard_offset = adjust_marlin_shard(
                        param, shard_size, shard_offset
                    )

                if use_bitsandbytes_4bit:
                    index = list(itertools.accumulate([0] + self.output_sizes))
                    orig_offsets = {
                        str(i): (index[i], size)
                        for i, size in enumerate(self.output_sizes)
                    }
                    orig_offsets["total"] = (self.output_size, 0)
                    shard_size, shard_offset = adjust_bitsandbytes_4bit_shard(
                        param, orig_offsets, str(shard_id)
                    )

                loaded_weight_shard = loaded_weight.narrow(
                    output_dim, shard_offset, shard_size
                )
                self.weight_loader(param, loaded_weight_shard, shard_id)
            return

        assert loaded_shard_id < len(self.output_sizes)
        if output_dim is not None:
            shard_offset = sum(self.output_sizes[:loaded_shard_id]) // self.tp_size
            shard_size = self.output_sizes[loaded_shard_id] // self.tp_size
            # Special case for quantization.
            # If quantized, we need to adjust the offset and size to account
            # for the packing.
            packed_dim = getattr(param, "packed_dim", None)
            if packed_dim == output_dim:
                shard_size = shard_size // param.pack_factor
                shard_offset = shard_offset // param.pack_factor
                # Special case for Marlin.
                shard_size, shard_offset = adjust_marlin_shard(
                    param, shard_size, shard_offset
                )

            use_bitsandbytes_4bit = getattr(param, "use_bitsandbytes_4bit", False)
            if use_bitsandbytes_4bit:
                shard_size = loaded_weight.shape[output_dim]
                shard_offset = loaded_weight.shape[output_dim] * loaded_shard_id

            param_data = param_data.narrow(output_dim, shard_offset, shard_size)
            start_idx = self.tp_rank * shard_size
            # bitsandbytes loads the weights of the specific portion
            # no need to narrow here
            if not use_bitsandbytes_4bit and not self.use_presharded_weights:
                loaded_weight = loaded_weight.narrow(output_dim, start_idx, shard_size)
        # Special case for AQLM codebooks.
        elif is_metadata:
            # metadata indicates fixed size concatenated along dim 0
            shard_size = loaded_weight.shape[0]
            shard_offset = loaded_shard_id * shard_size
            param_data = param_data.narrow(0, shard_offset, shard_size)

        # Special case for per-tensor scales in fused case.
        elif needs_scalar_to_array:
            param_data, loaded_weight = adjust_scalar_to_fused_array(
                param_data, loaded_weight, loaded_shard_id
            )

        else:
            ignore_warning = getattr(param, "ignore_warning", False)
            if not ignore_warning:
                logger.warning(
                    "Loading a weight without `output_dim` attribute in "
                    "MergedColumnParallelLinear, assume the weight is "
                    "the same for all partitions."
                )

        assert param_data.shape == loaded_weight.shape
        param_data.copy_(loaded_weight)

    def _load_fused_module_from_checkpoint(
        self, param: BasevLLMParameter, loaded_weight: torch.Tensor
    ):
        """
        Handle special case for models where MLP layers are already
        fused on disk. In this case, we have no shard id. This function
        determmines the shard id by splitting these layers and then calls
        the weight loader using the shard id.

        An example of a model with these fused layers:
        https://huggingface.co/microsoft/Phi-3-mini-4k-instruct
        """

        current_shard_offset = 0
        shard_offsets: List[Tuple[int, int, int]] = []
        output_sizes = [loaded_weight.shape[param.output_dim] // 2, loaded_weight.shape[param.output_dim] // 2]
        for i, output_size in enumerate(output_sizes):
            shard_offsets.append((i, current_shard_offset, output_size))
            current_shard_offset += output_size

        for shard_id, shard_offset, shard_size in shard_offsets:
            # Special case for Quantization.
            # If quantized, we need to adjust the offset and size to account
            # for the packing.
            if (
                isinstance(param, (PackedColumnParameter, PackedvLLMParameter))
                and param.packed_dim == param.output_dim
            ):
                shard_size, shard_offset = param.adjust_shard_indexes_for_packing(
                    shard_size=shard_size, shard_offset=shard_offset
                )

            loaded_weight_shard = loaded_weight.narrow(
                param.output_dim, shard_offset, shard_size
            )
            self.weight_loader_v2(param, loaded_weight_shard, shard_id)

    def weight_loader_v2(
        self,
        param: BasevLLMParameter,
        loaded_weight: torch.Tensor,
        loaded_shard_id: Optional[int] = None,
    ):
        if loaded_shard_id is None:
            if isinstance(param, PerTensorScaleParameter):
                param.load_merged_column_weight(
                    loaded_weight=loaded_weight,
                    shard_id=0,
                    tp_rank=self.tp_rank,
                    tp_size=self.tp_size,
                )
                return
            elif type(param) in (RowvLLMParameter, BasevLLMParameter):
                param.load_merged_column_weight(
                    loaded_weight=loaded_weight,
                    tp_rank=self.tp_rank,
                    tp_size=self.tp_size,
                )
                return
            # TODO: @dsikka - move to parameter.py
            self._load_fused_module_from_checkpoint(param, loaded_weight)
            return

        assert loaded_shard_id < len(self.output_sizes)

        if isinstance(param, BlockQuantScaleParameter):
            weight_block_size = self.quant_method.quant_config.weight_block_size
            block_n, _ = weight_block_size[0], weight_block_size[1]
            shard_offset = (
                (sum(self.output_sizes[:loaded_shard_id]) + block_n - 1) // block_n
            ) // self.tp_size
            shard_size = (
                (self.output_sizes[loaded_shard_id] + block_n - 1)
                // block_n
                // self.tp_size
            )
        else:
            shard_offset = sum(self.output_sizes[:loaded_shard_id]) // self.tp_size
            shard_size = self.output_sizes[loaded_shard_id] // self.tp_size

        param.load_merged_column_weight(
            loaded_weight=loaded_weight,
            shard_id=loaded_shard_id,
            shard_offset=shard_offset,
            shard_size=shard_size,
            use_presharded_weights=self.use_presharded_weights,
            tp_rank=self.tp_rank,
            tp_size=self.tp_size,
        )


class QKVParallelLinear(ColumnParallelLinear):
    """Linear layers for the attention's QKV transformation.

    Linear layers for the linear transformation of the query, key, and value
    vectors in the attention layer. The weight matrix is concatenated along
    the output dimension. The layer is parallelized along the head dimension.
    When the number of key/value heads is smaller than the number of query
    heads (e.g., multi-query/grouped-query attention), the key/value head may
    be replicated while the query heads are partitioned.

    Args:
        hidden_size: input hidden state size of the transformer.
        head_size: size of each attention head.
        total_num_heads: total number of attention query heads.
        total_num_kv_heads: total number of attention key/value heads. If
                            None, assume total_num_kv_heads = total_num_heads.
        bias: If true, add bias.
        skip_bias_add: This was added to enable performance optimizations where
                       bias can be fused with other element-wise operations. we
                       skip adding bias but instead return it.
        params_dtype: Data type for the parameters.
        quant_config: Quantization configure.
        prefix: The name of the layer in the state dict, including all parents
                        (e.g. model.layers.0.qkv_proj)
    """

    def __init__(
        self,
        hidden_size: int,
        head_size: int,
        total_num_heads: int,
        total_num_kv_heads: Optional[int] = None,
        bias: bool = True,
        skip_bias_add: bool = False,
        params_dtype: Optional[torch.dtype] = None,
        quant_config: Optional[QuantizationConfig] = None,
        prefix: str = "",
        tp_rank: Optional[int] = None,
        tp_size: Optional[int] = None,
        load_presharded_attn: bool = False,
    ):
        self.hidden_size = hidden_size
        self.head_size = head_size
        self.total_num_heads = total_num_heads
        if total_num_kv_heads is None:
            total_num_kv_heads = total_num_heads
        self.total_num_kv_heads = total_num_kv_heads
        # Divide the weight matrix along the last dimension.
        if tp_rank is None:
            tp_rank = get_tensor_model_parallel_rank()
        if tp_size is None:
            tp_size = get_tensor_model_parallel_world_size()
        self.tp_rank, self.tp_size = tp_rank, tp_size
        self.num_heads = divide(self.total_num_heads, tp_size)
        if tp_size >= self.total_num_kv_heads:
            self.num_kv_heads = 1
            self.num_kv_head_replicas = divide(tp_size, self.total_num_kv_heads)
        else:
            self.num_kv_heads = divide(self.total_num_kv_heads, tp_size)
            self.num_kv_head_replicas = 1
        self.q_proj_shard_size = self.num_heads * self.head_size
        self.kv_proj_shard_size = self.num_kv_heads * self.head_size
        input_size = self.hidden_size
        output_size = (
            (self.num_heads + 2 * self.num_kv_heads) * tp_size * self.head_size
        )
        self.output_sizes = [
            self.num_heads * self.head_size * tp_size,  # q_proj
            self.num_kv_heads * self.head_size * tp_size,  # k_proj
            self.num_kv_heads * self.head_size * tp_size,  # v_proj
        ]
        self.use_presharded_weights = load_presharded_attn

        super().__init__(
            input_size=input_size,
            output_size=output_size,
            bias=bias,
            gather_output=False,
            skip_bias_add=skip_bias_add,
            params_dtype=params_dtype,
            quant_config=quant_config,
            prefix=prefix,
            tp_rank=tp_rank,
            tp_size=tp_size,
            use_presharded_weights=self.use_presharded_weights,
        )

    def _get_shard_offset_mapping(self, loaded_shard_id: str):
        shard_offset_mapping = {
            "q": 0,
            "k": self.num_heads * self.head_size,
            "v": (self.num_heads + self.num_kv_heads) * self.head_size,
            "total": (self.num_heads + 2 * self.num_kv_heads) * self.head_size,
        }
        return shard_offset_mapping.get(loaded_shard_id)

    def _get_shard_size_mapping(self, loaded_shard_id: str):
        shard_size_mapping = {
            "q": self.num_heads * self.head_size,
            "k": self.num_kv_heads * self.head_size,
            "v": self.num_kv_heads * self.head_size,
        }
        return shard_size_mapping.get(loaded_shard_id)

    def _load_fused_module_from_checkpoint(
        self, param: BasevLLMParameter, loaded_weight: torch.Tensor
    ):
        """
        Handle special case for models where QKV layers are already
        fused on disk. In this case, we have no shard id. This function
        determmines the shard id by splitting these layers and then calls
        the weight loader using the shard id.

        An example of a model with these fused layers:
        https://huggingface.co/microsoft/Phi-3-mini-4k-instruct
        """
        shard_offsets = [
            # (shard_id, shard_offset, shard_size)
            ("q", 0, self.total_num_heads * self.head_size),
            (
                "k",
                self.total_num_heads * self.head_size,
                self.total_num_kv_heads * self.head_size,
            ),
            (
                "v",
                (self.total_num_heads + self.total_num_kv_heads) * self.head_size,
                self.total_num_kv_heads * self.head_size,
            ),
        ]

        for shard_id, shard_offset, shard_size in shard_offsets:
            # Special case for Quantization.
            # If quantized, we need to adjust the offset and size to account
            # for the packing.
            if (
                isinstance(param, (PackedColumnParameter, PackedvLLMParameter))
                and param.packed_dim == param.output_dim
            ):
                shard_size, shard_offset = param.adjust_shard_indexes_for_packing(
                    shard_size=shard_size, shard_offset=shard_offset
                )

            if not self.use_presharded_weights:
                loaded_weight_shard = loaded_weight.narrow(
                    param.output_dim, shard_offset, shard_size
                )
            self.weight_loader_v2(param, loaded_weight_shard, shard_id)

    def weight_loader_v2(
        self,
        param: BasevLLMParameter,
        loaded_weight: torch.Tensor,
        loaded_shard_id: Optional[str] = None,
    ):
        if loaded_shard_id is None:  # special case for certain models
            if isinstance(param, PerTensorScaleParameter):
                param.load_qkv_weight(loaded_weight=loaded_weight, shard_id=0)
                return
            elif type(param) in (RowvLLMParameter, BasevLLMParameter):
                param.load_qkv_weight(loaded_weight=loaded_weight)
                return
            # TODO: @dsikka - move to parameter.py
            self._load_fused_module_from_checkpoint(param, loaded_weight)
            return

        assert loaded_shard_id in ["q", "k", "v"]

        shard_offset = self._get_shard_offset_mapping(loaded_shard_id)
        shard_size = self._get_shard_size_mapping(loaded_shard_id)

        if isinstance(param, BlockQuantScaleParameter):
            weight_block_size = self.quant_method.quant_config.weight_block_size
            block_n, _ = weight_block_size[0], weight_block_size[1]
            shard_offset = (shard_offset + block_n - 1) // block_n
            shard_size = (shard_size + block_n - 1) // block_n

        param.load_qkv_weight(
            loaded_weight=loaded_weight,
            num_heads=self.num_kv_head_replicas,
            shard_id=loaded_shard_id,
            shard_offset=shard_offset,
            shard_size=shard_size,
            tp_rank=self.tp_rank,
            use_presharded_weights=self.use_presharded_weights,
        )

    def weight_loader(
        self,
        param: Parameter,
        loaded_weight: torch.Tensor,
        loaded_shard_id: Optional[str] = None,
    ):

        # Special case for GGUF
        # initialize GGUF param after we know the quantize type
        is_gguf_weight = getattr(param, "is_gguf_weight", False)
        is_gguf_weight_type = getattr(param, "is_gguf_weight_type", False)
        if is_gguf_weight_type and loaded_shard_id is not None:
            idx_map = {"q": 0, "k": 1, "v": 2}
            param.data[idx_map[loaded_shard_id]].copy_(loaded_weight)
            param.shard_weight_type[loaded_shard_id] = loaded_weight.item()
            return

        if is_gguf_weight:
            output_dim = getattr(param, "output_dim", None)
            shard_size = loaded_weight.size(output_dim) // self.tp_size
            start_idx = self.tp_rank * shard_size

            loaded_weight = loaded_weight.narrow(output_dim, start_idx, shard_size)

            param.shard_id.append(loaded_shard_id)
            param.shard_id_map[loaded_shard_id] = len(param.data_container)
            param.data_container.append(loaded_weight)
            if len(param.data_container) == 3:
                self.qweight = param.materialize_nested()
            return

        param_data = param.data
        output_dim = getattr(param, "output_dim", None)
        # Special case for AQLM codebooks.
        is_metadata = getattr(param, "is_metadata", False)

        # Special case for per-tensor scales in fused case.
        needs_scalar_to_array = getattr(param, "needs_scalar_to_array", False)

        if loaded_shard_id is None:
            # Loaded weight is already fused on disk (qkv/mlp).
            if output_dim is None:
                if needs_scalar_to_array:
                    param_data, loaded_weight = adjust_scalar_to_fused_array(
                        param_data, loaded_weight, 0
                    )

                assert param_data.shape == loaded_weight.shape
                param_data.copy_(loaded_weight)
                return
            shard_offsets = [
                # (shard_id, shard_offset, shard_size)
                ("q", 0, self.total_num_heads * self.head_size),
                (
                    "k",
                    self.total_num_heads * self.head_size,
                    self.total_num_kv_heads * self.head_size,
                ),
                (
                    "v",
                    (self.total_num_heads + self.total_num_kv_heads) * self.head_size,
                    self.total_num_kv_heads * self.head_size,
                ),
            ]
            use_bitsandbytes_4bit = getattr(param, "use_bitsandbytes_4bit", False)

            packed_dim = getattr(param, "packed_dim", None)
            for shard_id, shard_offset, shard_size in shard_offsets:
                # Special case for Quantized Weights.
                # If quantized, we need to adjust the offset and size to account
                # for the packing.
                if packed_dim == output_dim:
                    shard_size = shard_size // param.pack_factor
                    shard_offset = shard_offset // param.pack_factor

                    # Special case for Marlin.
                    shard_size, shard_offset = adjust_marlin_shard(
                        param, shard_size, shard_offset
                    )

                if use_bitsandbytes_4bit:
                    orig_qkv_offsets = {
                        "q": (0, self.total_num_heads * self.head_size),
                        "k": (
                            self.total_num_heads * self.head_size,
                            self.total_num_kv_heads * self.head_size,
                        ),
                        "v": (
                            (self.total_num_heads + self.total_num_kv_heads)
                            * self.head_size,
                            self.total_num_kv_heads * self.head_size,
                        ),
                        "total": (
                            (self.total_num_heads + 2 * self.total_num_kv_heads)
                            * self.head_size,
                            0,
                        ),
                    }

                    shard_size, shard_offset = adjust_bitsandbytes_4bit_shard(
                        param, orig_qkv_offsets, shard_id
                    )

                if not self.use_presharded_weights:
                    loaded_weight_shard = loaded_weight.narrow(
                        output_dim, shard_offset, shard_size
                    )
                self.weight_loader(param, loaded_weight_shard, shard_id)
            return

        assert loaded_shard_id in ["q", "k", "v"]

        # If output dim is defined, use the default loading process.
        if output_dim is not None:
            if loaded_shard_id == "q":
                shard_offset = 0
                shard_size = self.num_heads * self.head_size
            elif loaded_shard_id == "k":
                shard_offset = self.num_heads * self.head_size
                shard_size = self.num_kv_heads * self.head_size
            elif loaded_shard_id == "v":
                shard_offset = (self.num_heads + self.num_kv_heads) * self.head_size
                shard_size = self.num_kv_heads * self.head_size
            # Special case for Quantized Weights.
            # If quantized, we need to adjust the offset and size to account
            # for the packing.
            packed_dim = getattr(param, "packed_dim", None)
            if packed_dim == output_dim:
                shard_size = shard_size // param.pack_factor
                shard_offset = shard_offset // param.pack_factor

                # Special case for Marlin.
                shard_size, shard_offset = adjust_marlin_shard(
                    param, shard_size, shard_offset
                )

            use_bitsandbytes_4bit = getattr(param, "use_bitsandbytes_4bit", False)
            if use_bitsandbytes_4bit:
                orig_qkv_offsets = {
                    "q": (0, self.num_heads * self.head_size),
                    "k": (
                        self.num_heads * self.head_size,
                        self.num_kv_heads * self.head_size,
                    ),
                    "v": (
                        (self.num_heads + self.num_kv_heads) * self.head_size,
                        self.num_kv_heads * self.head_size,
                    ),
                    "total": (
                        (self.num_heads + 2 * self.num_kv_heads) * self.head_size,
                        0,
                    ),
                }
                shard_size, shard_offset = adjust_bitsandbytes_4bit_shard(
                    param, orig_qkv_offsets, loaded_shard_id
                )

            param_data = param_data.narrow(output_dim, shard_offset, shard_size)
            if loaded_shard_id == "q":
                shard_id = self.tp_rank
            else:
                shard_id = self.tp_rank // self.num_kv_head_replicas
            start_idx = shard_id * shard_size

            # bitsandbytes loads the weights of the specific portion
            # no need to narrow here
            if not use_bitsandbytes_4bit and not self.use_presharded_weights:
                loaded_weight = loaded_weight.narrow(output_dim, start_idx, shard_size)

        # Special case for for AQLM codebooks.
        elif is_metadata:
            # metadata indicates fixed size concatenated along dim 0
            shard_size = loaded_weight.shape[0]
            shard_index = ["q", "k", "v"].index(loaded_shard_id)
            param_data = param_data.narrow(0, shard_index * shard_size, shard_size)
        # Special case for per-tensor scales in fused case.
        elif needs_scalar_to_array:
            param_data, loaded_weight = adjust_scalar_to_fused_array(
                param_data, loaded_weight, loaded_shard_id
            )
        else:
            ignore_warning = getattr(param, "ignore_warning", False)
            if not ignore_warning:
                logger.warning(
                    "Loading a weight without `output_dim` attribute in "
                    "QKVParallelLinear, assume the weight is the same "
                    "for all partitions."
                )

        assert param_data.shape == loaded_weight.shape
        param_data.copy_(loaded_weight)


class RowParallelLinear(LinearBase):
    """Linear layer with row parallelism.

    The linear layer is defined as Y = XA + b. A is parallelized along
    its first dimension and X along its second dimension as:
               -   -
              | A_1 |
              | .   |
          A = | .   |        X = [X_1, ..., X_p]
              | .   |
              | A_p |
               -   -
    Arguments:
        input_size: first dimension of matrix A.
        output_size: second dimension of matrix A.
        bias: If true, add bias. Note that bias is not parallelized.
        input_is_parallel: If true, we assume that the input is already
                           split across the GPUs and we do not split
                           again.
        skip_bias_add: This was added to enable performance optimization where
                       bias can be fused with other element-wise operations.
                       We skip adding bias but instead return it.
        params_dtype: Data type for the parameters.
        quant_config: Quantization configure.
    """

    def __init__(
        self,
        input_size: int,
        output_size: int,
        bias: bool = True,
        input_is_parallel: bool = True,
        skip_bias_add: bool = False,
        params_dtype: Optional[torch.dtype] = None,
        reduce_results: bool = True,
        quant_config: Optional[QuantizationConfig] = None,
        prefix: str = "",
        tp_rank: Optional[int] = None,
        tp_size: Optional[int] = None,
        use_presharded_weights: bool = False,
    ):
        super().__init__(
            input_size, output_size, skip_bias_add, params_dtype, quant_config, prefix
        )

        self.input_is_parallel = input_is_parallel
        self.reduce_results = reduce_results

        # Divide the weight matrix along the last dimension.
        if tp_rank is None:
            tp_rank = get_tensor_model_parallel_rank()
        if tp_size is None:
            tp_size = get_tensor_model_parallel_world_size()
        self.tp_rank, self.tp_size = tp_rank, tp_size
        self.input_size_per_partition = divide(input_size, self.tp_size)
        assert self.quant_method is not None
        self.use_presharded_weights = use_presharded_weights

        self.quant_method.create_weights(
            layer=self,
            input_size_per_partition=self.input_size_per_partition,
            output_partition_sizes=[self.output_size],
            input_size=self.input_size,
            output_size=self.output_size,
            params_dtype=self.params_dtype,
            weight_loader=(
                self.weight_loader_v2
                if self.quant_method.__class__.__name__ in WEIGHT_LOADER_V2_SUPPORTED
                else self.weight_loader
            ),
        )
        if not reduce_results and (bias and not skip_bias_add):
            raise ValueError(
                "When not reduce the results, adding bias to the "
                "results can lead to incorrect results"
            )

        if bias:
            self.bias = Parameter(torch.empty(self.output_size, dtype=params_dtype))
            set_weight_attrs(
                self.bias,
                {
                    "output_dim": 0,
                    "weight_loader": self.weight_loader,
                },
            )
        else:
            self.register_parameter("bias", None)

    def weight_loader(self, param: Parameter, loaded_weight: torch.Tensor):
        input_dim = getattr(param, "input_dim", None)
        use_bitsandbytes_4bit = getattr(param, "use_bitsandbytes_4bit", False)

        # Special case for GGUF
        is_gguf_weight = getattr(param, "is_gguf_weight", False)
        is_gguf_weight_type = getattr(param, "is_gguf_weight_type", False)
        if is_gguf_weight_type:
            param.weight_type = loaded_weight.item()

        # Materialize GGUF UninitializedParameter
        if is_gguf_weight and isinstance(param, UninitializedParameter):
            weight_shape = list(loaded_weight.shape)
            if input_dim:
                weight_shape[input_dim] = weight_shape[input_dim] // self.tp_size
            param.materialize(tuple(weight_shape), dtype=loaded_weight.dtype)

        param_data = param.data
        # bitsandbytes loads the weights of the specific portion
        # no need to narrow here
        if (
            input_dim is not None
            and not use_bitsandbytes_4bit
            and not self.use_presharded_weights
        ):
            shard_size = param_data.shape[input_dim]
            start_idx = self.tp_rank * shard_size
            loaded_weight = loaded_weight.narrow(input_dim, start_idx, shard_size)

        # Special case for loading scales off disk, which often do not
        # have a shape (such as in the case of AutoFP8).
        if len(loaded_weight.shape) == 0:
            loaded_weight = loaded_weight.reshape(1)

        assert param_data.shape == loaded_weight.shape
        param_data.copy_(loaded_weight)

    def weight_loader_v2(self, param: BasevLLMParameter, loaded_weight: torch.Tensor):

        # Special case for loading scales off disk, which often do not
        # have a shape (such as in the case of AutoFP8).
        if len(loaded_weight.shape) == 0:
            assert loaded_weight.numel() == 1
            loaded_weight = loaded_weight.reshape(1)

        if isinstance(param, RowvLLMParameter):
            # This `BasevLLMParameter` is defined in sglang/srt/layers/parameter.py,
            # It supports additional parameters like tp_rank and use_presharded_weights.
            param.load_row_parallel_weight(
                loaded_weight,
                tp_rank=self.tp_rank,
                use_presharded_weights=self.use_presharded_weights,
            )
        else:
            # `params` is defined in `vllm/model_executor/parameter.py`,
            # It does not support additional parameters.
            param.load_row_parallel_weight(loaded_weight)

    def forward(self, input_):
        if self.input_is_parallel:
            input_parallel = input_
        else:
            splitted_input = split_tensor_along_last_dim(
                input_, num_partitions=self.tp_size
            )
            input_parallel = splitted_input[self.tp_rank].contiguous()

        # Matrix multiply.
        assert self.quant_method is not None
        # Only fuse bias add into GEMM for rank 0 (this ensures that
        # bias will not get added more than once in TP>1 case)
        bias_ = None if (self.tp_rank > 0 or self.skip_bias_add) else self.bias
        output_parallel = self.quant_method.apply(self, input_parallel, bias=bias_)
        if self.reduce_results and self.tp_size > 1:
            output = tensor_model_parallel_all_reduce(output_parallel)
        else:
            output = output_parallel

        output_bias = self.bias if self.skip_bias_add else None

        return output, output_bias

    def extra_repr(self) -> str:
        s = f"input_features={self.input_size_per_partition}"
        s += f", output_features={self.output_size}"
        s += f", bias={self.bias is not None}"
        s += f", tp_size={self.tp_size}"
        s += f", reduce_results={self.reduce_results}"
        return s<|MERGE_RESOLUTION|>--- conflicted
+++ resolved
@@ -26,13 +26,6 @@
     RowvLLMParameter,
     _ColumnvLLMParameter,
 )
-<<<<<<< HEAD
-from sglang.srt.layers.quantization.base_config import (
-    QuantizationConfig,
-    QuantizeMethodBase,
-)
-from sglang.srt.utils import set_weight_attrs
-=======
 from sglang.srt.layers.quantization.unquant import UnquantizedLinearMethod
 from sglang.srt.utils import is_cpu, is_npu, set_weight_attrs
 
@@ -41,7 +34,6 @@
         QuantizationConfig,
         QuantizeMethodBase,
     )
->>>>>>> f62d75b6
 
 logger = logging.getLogger(__name__)
 
@@ -64,12 +56,9 @@
     "PetitNvFp4LinearMethod",
 ]
 
-<<<<<<< HEAD
-=======
 _is_cpu = is_cpu()
 _is_npu = is_npu()
 
->>>>>>> f62d75b6
 
 def adjust_marlin_shard(param, shard_size, shard_offset):
     marlin_tile_size = getattr(param, "marlin_tile_size", None)
@@ -117,85 +106,6 @@
     return param[shard_id], loaded_weight
 
 
-<<<<<<< HEAD
-class LinearMethodBase(QuantizeMethodBase):
-    """Base class for different (maybe quantized) linear methods."""
-
-    @abstractmethod
-    def create_weights(
-        self,
-        layer: torch.nn.Module,
-        input_size_per_partition: int,
-        output_partition_sizes: List[int],
-        input_size: int,
-        output_size: int,
-        params_dtype: torch.dtype,
-        **extra_weight_attrs,
-    ):
-        """Create weights for a linear layer.
-           The weights will be set as attributes of the layer.
-
-        Args:
-            layer: The layer that is using the LinearMethodBase factory.
-            input_size_per_partition: Size of the weight input dim on rank X.
-            output_partition_sizes: Sizes of the output dim of each logical
-                weight on rank X. E.g., output_partition_sizes for QKVLinear
-                is a list contains the width of Wq, Wk, Wv on rank X.
-            input_size: Size of the input dim of the weight across all ranks.
-            output_size: Size of the output dim of the weight across all ranks.
-            params_dtype: Datatype of the parameters.
-        """
-        raise NotImplementedError
-
-    @abstractmethod
-    def apply(
-        self,
-        layer: torch.nn.Module,
-        x: torch.Tensor,
-        bias: Optional[torch.Tensor] = None,
-    ) -> torch.Tensor:
-        """Apply the weights in layer to the input tensor.
-        Expects create_weights to have been called before on the layer."""
-        raise NotImplementedError
-
-
-class UnquantizedLinearMethod(LinearMethodBase):
-    """Linear method without quantization."""
-
-    def create_weights(
-        self,
-        layer: torch.nn.Module,
-        input_size_per_partition: int,
-        output_partition_sizes: List[int],
-        input_size: int,
-        output_size: int,
-        params_dtype: torch.dtype,
-        **extra_weight_attrs,
-    ):
-        weight = Parameter(
-            torch.empty(
-                sum(output_partition_sizes),
-                input_size_per_partition,
-                dtype=params_dtype,
-            ),
-            requires_grad=False,
-        )
-        set_weight_attrs(weight, {"input_dim": 1, "output_dim": 0})
-        layer.register_parameter("weight", weight)
-        set_weight_attrs(weight, extra_weight_attrs)
-
-    def apply(
-        self,
-        layer: torch.nn.Module,
-        x: torch.Tensor,
-        bias: Optional[torch.Tensor] = None,
-    ) -> torch.Tensor:
-
-        return F.linear(x, layer.weight, bias)
-
-
-=======
->>>>>>> f62d75b6
 class LinearBase(torch.nn.Module):
     """Base linear layer.
 
@@ -299,6 +209,14 @@
         # (such scales for AutoFp8).
         if len(loaded_weight.shape) == 0:
             loaded_weight = loaded_weight.reshape(1)
+
+        # The per-tensor quant-scale must be 1 dimension
+        if _is_npu:
+            if param.size() != loaded_weight.size() and param.size(0) == 1:
+                if torch.allclose(loaded_weight, loaded_weight[0]):
+                    loaded_weight = loaded_weight[:1]
+                else:
+                    raise ValueError(f"{loaded_weight} are not all equal")
 
         assert param.size() == loaded_weight.size()
         param.data.copy_(loaded_weight)
@@ -429,8 +347,26 @@
         if output_dim is not None and not use_bitsandbytes_4bit:
             shard_size = param_data.shape[output_dim]
             start_idx = self.tp_rank * shard_size
-            if not self.use_presharded_weights:
-                loaded_weight = loaded_weight.narrow(output_dim, start_idx, shard_size)
+
+            if _is_cpu:
+                from sglang.srt.model_loader.weight_utils import (
+                    narrow_padded_param_and_loaded_weight,
+                )
+
+                param_data, loaded_weight = narrow_padded_param_and_loaded_weight(
+                    param_data,
+                    loaded_weight,
+                    0,  # param_data_start
+                    start_idx,
+                    output_dim,
+                    shard_size,
+                    not self.use_presharded_weights,
+                )
+            else:
+                if not self.use_presharded_weights:
+                    loaded_weight = loaded_weight.narrow(
+                        output_dim, start_idx, shard_size
+                    )
 
         # Special case for loading scales off disk, which often do not
         # have a shape (such as in the case of AutoFP8).
@@ -567,8 +503,6 @@
             param.shard_id.append(loaded_shard_id)
             param.shard_id_map[loaded_shard_id] = len(param.data_container)
             param.data_container.append(loaded_weight)
-            if len(param.data_container) == 2:
-                self.qweight = param.materialize_nested()
             return
 
         param_data = param.data
@@ -649,10 +583,29 @@
 
             param_data = param_data.narrow(output_dim, shard_offset, shard_size)
             start_idx = self.tp_rank * shard_size
-            # bitsandbytes loads the weights of the specific portion
-            # no need to narrow here
-            if not use_bitsandbytes_4bit and not self.use_presharded_weights:
-                loaded_weight = loaded_weight.narrow(output_dim, start_idx, shard_size)
+
+            if _is_cpu:
+                from sglang.srt.model_loader.weight_utils import (
+                    narrow_padded_param_and_loaded_weight,
+                )
+
+                param_data, loaded_weight = narrow_padded_param_and_loaded_weight(
+                    param_data,
+                    loaded_weight,
+                    0,  # param_data_start
+                    start_idx,
+                    output_dim,
+                    shard_size,
+                    not use_bitsandbytes_4bit and not self.use_presharded_weights,
+                )
+            else:
+                # bitsandbytes loads the weights of the specific portion
+                # no need to narrow here
+                if not use_bitsandbytes_4bit and not self.use_presharded_weights:
+                    loaded_weight = loaded_weight.narrow(
+                        output_dim, start_idx, shard_size
+                    )
+
         # Special case for AQLM codebooks.
         elif is_metadata:
             # metadata indicates fixed size concatenated along dim 0
@@ -693,8 +646,7 @@
 
         current_shard_offset = 0
         shard_offsets: List[Tuple[int, int, int]] = []
-        output_sizes = [loaded_weight.shape[param.output_dim] // 2, loaded_weight.shape[param.output_dim] // 2]
-        for i, output_size in enumerate(output_sizes):
+        for i, output_size in enumerate(self.output_sizes):
             shard_offsets.append((i, current_shard_offset, output_size))
             current_shard_offset += output_size
 
@@ -983,8 +935,6 @@
             param.shard_id.append(loaded_shard_id)
             param.shard_id_map[loaded_shard_id] = len(param.data_container)
             param.data_container.append(loaded_weight)
-            if len(param.data_container) == 3:
-                self.qweight = param.materialize_nested()
             return
 
         param_data = param.data
@@ -1120,10 +1070,27 @@
                 shard_id = self.tp_rank // self.num_kv_head_replicas
             start_idx = shard_id * shard_size
 
-            # bitsandbytes loads the weights of the specific portion
-            # no need to narrow here
-            if not use_bitsandbytes_4bit and not self.use_presharded_weights:
-                loaded_weight = loaded_weight.narrow(output_dim, start_idx, shard_size)
+            if _is_cpu:
+                from sglang.srt.model_loader.weight_utils import (
+                    narrow_padded_param_and_loaded_weight,
+                )
+
+                param_data, loaded_weight = narrow_padded_param_and_loaded_weight(
+                    param_data,
+                    loaded_weight,
+                    0,  # param_data_start
+                    start_idx,
+                    output_dim,
+                    shard_size,
+                    not use_bitsandbytes_4bit and not self.use_presharded_weights,
+                )
+            else:
+                # bitsandbytes loads the weights of the specific portion
+                # no need to narrow here
+                if not use_bitsandbytes_4bit and not self.use_presharded_weights:
+                    loaded_weight = loaded_weight.narrow(
+                        output_dim, start_idx, shard_size
+                    )
 
         # Special case for for AQLM codebooks.
         elif is_metadata:
@@ -1265,7 +1232,22 @@
         ):
             shard_size = param_data.shape[input_dim]
             start_idx = self.tp_rank * shard_size
-            loaded_weight = loaded_weight.narrow(input_dim, start_idx, shard_size)
+
+            if _is_cpu:
+                from sglang.srt.model_loader.weight_utils import (
+                    narrow_padded_param_and_loaded_weight,
+                )
+
+                param_data, loaded_weight = narrow_padded_param_and_loaded_weight(
+                    param_data,
+                    loaded_weight,
+                    0,  # param_data_start
+                    start_idx,
+                    input_dim,
+                    shard_size,
+                )
+            else:
+                loaded_weight = loaded_weight.narrow(input_dim, start_idx, shard_size)
 
         # Special case for loading scales off disk, which often do not
         # have a shape (such as in the case of AutoFP8).
@@ -1296,7 +1278,7 @@
             # It does not support additional parameters.
             param.load_row_parallel_weight(loaded_weight)
 
-    def forward(self, input_):
+    def forward(self, input_, can_fuse_mlp_allreduce=False):
         if self.input_is_parallel:
             input_parallel = input_
         else:
@@ -1311,7 +1293,7 @@
         # bias will not get added more than once in TP>1 case)
         bias_ = None if (self.tp_rank > 0 or self.skip_bias_add) else self.bias
         output_parallel = self.quant_method.apply(self, input_parallel, bias=bias_)
-        if self.reduce_results and self.tp_size > 1:
+        if self.reduce_results and self.tp_size > 1 and not can_fuse_mlp_allreduce:
             output = tensor_model_parallel_all_reduce(output_parallel)
         else:
             output = output_parallel
