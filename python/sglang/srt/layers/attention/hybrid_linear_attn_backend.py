--- conflicted
+++ resolved
@@ -6,11 +6,6 @@
 from einops import rearrange
 
 from sglang.srt.layers.attention.base_attn_backend import AttentionBackend
-<<<<<<< HEAD
-=======
-from sglang.srt.layers.attention.fla.chunk import chunk_gated_delta_rule
-from sglang.srt.layers.attention.fla.chunk_delta_h import CHUNK_SIZE as FLA_CHUNK_SIZE
->>>>>>> 702426b0
 from sglang.srt.layers.attention.fla.fused_gdn_gating import fused_gdn_gating
 from sglang.srt.layers.attention.fla.fused_recurrent import (
     fused_recurrent_gated_delta_rule_update,
@@ -39,6 +34,7 @@
 if not is_cpu():
     # fix import error on CPU device, no impacts when non-CPU path
     from sglang.srt.layers.attention.fla.chunk import chunk_gated_delta_rule
+    from sglang.srt.layers.attention.fla.chunk_delta_h import CHUNK_SIZE as FLA_CHUNK_SIZE
     from sglang.srt.layers.attention.fla.kda import (
         chunk_kda,
         fused_kda_gate,
@@ -1024,8 +1020,6 @@
             )
             mixed_qkv = mixed_qkv_processed.transpose(1, 2).view(seq_len, -1)
         else:
-<<<<<<< HEAD
-=======
             mixed_qkv = mixed_qkv.transpose(0, 1)
             if (
                 forward_batch.mamba_track_mask is not None
@@ -1040,7 +1034,6 @@
                 # Apply mask and assign to destinations
                 mask_indices = forward_batch.mamba_track_mask.nonzero(as_tuple=True)[0]
                 conv_states[conv_dst[mask_indices]] = mixed_qkv_to_track
->>>>>>> 702426b0
 
             mixed_qkv = causal_conv1d_fn(
                 mixed_qkv,
@@ -1091,12 +1084,7 @@
             )
         else:
             recurrent_state = ssm_states[cache_indices]
-<<<<<<< HEAD
-
-            core_attn_out, last_recurrent_state = chunk_gated_delta_rule(
-=======
             core_attn_out, last_recurrent_state, h = chunk_gated_delta_rule(
->>>>>>> 702426b0
                 q=query,
                 k=key,
                 v=value,
@@ -1110,7 +1098,7 @@
             )
             last_recurrent_state = last_recurrent_state.to(ssm_states.dtype, copy=False)
             ssm_states[cache_indices] = last_recurrent_state
-
+            
             self._track_mamba_state_extend(
                 forward_batch, h, ssm_states, forward_metadata
             )
