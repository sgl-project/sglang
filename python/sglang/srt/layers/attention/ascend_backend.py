from __future__ import annotations

from dataclasses import dataclass
from typing import TYPE_CHECKING, List, Optional

import torch
import torch_npu
from torch.nn.functional import scaled_dot_product_attention

from sglang.srt.configs.model_config import AttentionArch
from sglang.srt.layers.attention.base_attn_backend import AttentionBackend
from sglang.srt.layers.attention.torch_native_backend import TorchNativeAttnBackend
from sglang.srt.layers.radix_attention import AttentionType
from sglang.srt.model_executor.forward_batch_info import ForwardBatch
from sglang.srt.utils import get_bool_env_var

if TYPE_CHECKING:
    from sglang.srt.layers.radix_attention import RadixAttention
    from sglang.srt.model_executor.model_runner import ModelRunner

import os

import numpy as np


@dataclass
class ForwardMetadata:

    # calculated map for kv positions [bs * maxseqlen]
    block_tables: Optional[torch.Tensor] = None

    # seq len inputs
    extend_seq_lens_cpu_int: Optional[torch.Tensor] = None
    seq_lens_cpu_int: Optional[torch.Tensor] = None
    seq_lens_cpu_list: Optional[List[int]] = None


class AscendAttnBackend(AttentionBackend):

    def gen_attention_mask(self, max_seq_len: int, dtype=torch.float16):
        mask_flag = torch.tril(
            torch.ones((max_seq_len, max_seq_len), dtype=torch.bool)
        ).view(max_seq_len, max_seq_len)
        mask_flag = ~mask_flag
        if dtype == torch.float16:
            mask_value = torch.finfo(torch.float32).min
        else:
            mask_value = 1
        self.mask = (
            torch.masked_fill(
                torch.zeros(size=(max_seq_len, max_seq_len)), mask_flag, mask_value
            )
            .to(dtype)
            .to(self.device)
        )
        self.mask_len = max_seq_len

    def __init__(self, model_runner: ModelRunner):
        super().__init__()
        self.forward_metadata = None
        self.device = model_runner.device
        self.page_size = model_runner.page_size
        self.use_mla = model_runner.model_config.attention_arch == AttentionArch.MLA
        if self.use_mla:
            self.kv_lora_rank = model_runner.model_config.kv_lora_rank
            self.qk_rope_head_dim = model_runner.model_config.qk_rope_head_dim
        self.native_attn = TorchNativeAttnBackend(model_runner)
        self.graph_metadata = {}
        self.max_context_len = model_runner.model_config.context_len
        self.req_to_token = model_runner.req_to_token_pool.req_to_token
        self.graph_mode = False
        self.use_fia = get_bool_env_var("ASCEND_USE_FIA", "False")
        if not self.use_fia:
            self.gen_attention_mask(128, model_runner.dtype)
        mask_length = 2048
        self.fia_mask = ~torch.tril(
            torch.ones(
                (mask_length, mask_length),
                dtype=torch.bool,
                device=model_runner.device,
            )
        )

    def init_forward_metadata(self, forward_batch: ForwardBatch):
        """Init the metadata for a forward pass."""
        self.forward_metadata = ForwardMetadata()

        self.forward_metadata.block_tables = (
            forward_batch.req_to_token_pool.req_to_token[
                forward_batch.req_pool_indices, : forward_batch.seq_lens.max()
            ][:, :: self.page_size]
            // self.page_size
        )
        if forward_batch.extend_seq_lens is not None:
            self.forward_metadata.extend_seq_lens_cpu_int = (
                forward_batch.extend_seq_lens.cpu().int()
            )
        self.forward_metadata.seq_lens_cpu_int = forward_batch.seq_lens_cpu.int()
        self.forward_metadata.seq_lens_list_cumsum = np.cumsum(
            forward_batch.extend_seq_lens_cpu
        )

        self.graph_mode = False

    def init_cuda_graph_state(self, max_bs: int, max_num_tokens: int):
        self.graph_metadata = {
            "block_tables": torch.empty(
                (max_bs, self.max_context_len // self.page_size),
                dtype=torch.int32,
                device=self.device,
            ),
        }

    def init_forward_metadata_capture_cuda_graph(
        self,
        bs: int,
        num_tokens: int,
        req_pool_indices: torch.Tensor,
        seq_lens: torch.Tensor,
        encoder_lens: Optional[torch.Tensor],
        forward_mode: ForwardMode,
        spec_info: Optional[Union[EagleDraftInput, EagleVerifyInput]],
    ):
        metadata = ForwardMetadata()

        metadata.block_tables = self.graph_metadata["block_tables"][:bs, :]
        metadata.seq_lens_cpu_list = seq_lens.cpu().int().tolist()

        self.graph_metadata[bs] = metadata
        self.forward_metadata = metadata

        self.graph_mode = True

    def init_forward_metadata_replay_cuda_graph(
        self,
        bs: int,
        req_pool_indices: torch.Tensor,
        seq_lens: torch.Tensor,
        seq_lens_sum: int,
        encoder_lens: Optional[torch.Tensor],
        forward_mode: ForwardMode,
        spec_info: Optional[Union[EagleDraftInput, EagleVerifyInput]],
        seq_lens_cpu: Optional[torch.Tensor],
    ):
        metadata = self.graph_metadata[bs]
        max_len = seq_lens_cpu[:bs].max().item()
        max_seq_pages = (max_len + self.page_size - 1) // self.page_size

        metadata.block_tables[:bs, :max_seq_pages].copy_(
            self.req_to_token[req_pool_indices[:bs], :max_len][:, :: self.page_size]
            // self.page_size
        )
        metadata.block_tables[:bs, max_seq_pages:].fill_(0)
        metadata.block_tables[bs:, :].fill_(0)

        self.forward_metadata = metadata

        self.graph_mode = True

    def get_cuda_graph_seq_len_fill_value(self):
        # 0 is required for Gemma like models
        return 0

    def forward_extend(
        self,
        q,
        k,
        v,
        layer: RadixAttention,
        forward_batch: ForwardBatch,
        save_kv_cache=True,
    ):
        if not self.use_mla:
            if save_kv_cache:
                forward_batch.token_to_kv_pool.set_kv_buffer(
                    layer, forward_batch.out_cache_loc, k, v
                )

            k_cache = forward_batch.token_to_kv_pool.get_key_buffer(layer.layer_id)
            v_cache = forward_batch.token_to_kv_pool.get_value_buffer(layer.layer_id)

<<<<<<< HEAD
        if not self.use_mla:
            if layer.qk_head_dim <= 128:
                query = q.reshape(-1, layer.tp_q_head_num * layer.qk_head_dim)
                output = torch.empty(
                    (query.shape[0], layer.tp_q_head_num * layer.v_head_dim),
                    dtype=query.dtype,
                    device=query.device,
                )

                torch_npu._npu_flash_attention_qlens(
                    query=query,
                    key_cache=k_cache,
                    value_cache=v_cache,
                    mask=self.mask,
                    block_table=self.forward_metadata.block_tables,
                    seq_len=self.forward_metadata.extend_seq_lens_cpu_int,
                    context_lens=self.forward_metadata.seq_lens_cpu_int,
                    scale_value=layer.scaling,
                    num_heads=layer.tp_q_head_num,
                    num_kv_heads=layer.tp_k_head_num,
                    out=output,
                )
                return output
            else:
                if layer.qk_head_dim != layer.v_head_dim:
                    o = q.new_empty(
                        (q.shape[0], layer.tp_q_head_num * layer.v_head_dim)
                    )
                else:
                    o = torch.empty_like(q)

                use_gqa = layer.tp_q_head_num != layer.tp_k_head_num

                q_ = q.view(-1, layer.tp_q_head_num, layer.qk_head_dim)
                o_ = o.view(-1, layer.tp_q_head_num, layer.v_head_dim)

                causal = True
                if (
                    layer.is_cross_attention
                    or layer.attn_type == AttentionType.ENCODER_ONLY
                ):
                    causal = False

                self.native_attn._run_sdpa_forward_extend(
                    q_,
                    o_,
                    k_cache.view(-1, layer.tp_k_head_num, layer.qk_head_dim),
                    v_cache.view(-1, layer.tp_v_head_num, layer.v_head_dim),
                    forward_batch.req_to_token_pool.req_to_token,
                    forward_batch.req_pool_indices,
                    forward_batch.seq_lens,
                    forward_batch.extend_prefix_lens,
                    forward_batch.extend_seq_lens,
                    scaling=layer.scaling,
                    enable_gqa=use_gqa,
                    causal=causal,
                )
                return o
        else:
            if layer.qk_head_dim != layer.v_head_dim:
                o = q.new_empty((q.shape[0], layer.tp_q_head_num * layer.v_head_dim))
=======
            if self.use_fia:
                """FIA will support multi-bs in the later version of CANN"""
                q = q.view(-1, layer.tp_q_head_num, layer.qk_head_dim)
                attn_output = torch.empty(
                    (q.size(0), layer.tp_q_head_num, layer.v_head_dim),
                    device=q.device,
                    dtype=q.dtype,
                )
                q_len_offset = 0
                for q_len in forward_batch.extend_seq_lens_cpu:
                    attn_output[q_len_offset : q_len_offset + q_len] = (
                        torch.ops.npu.npu_fused_infer_attention_score(
                            q[None, q_len_offset : q_len_offset + q_len],
                            k[None, q_len_offset : q_len_offset + q_len],
                            v[None, q_len_offset : q_len_offset + q_len],
                            num_heads=layer.tp_q_head_num,
                            num_key_value_heads=layer.tp_k_head_num,
                            input_layout="BSND",  # todo, TND not supports q_heads!=k_heads
                            atten_mask=self.fia_mask.unsqueeze(0),
                            sparse_mode=3,
                            scale=layer.scaling,
                            next_tokens=0,
                        )[0]
                    )
                    q_len_offset += q_len
                attn_output = attn_output.view(
                    -1, layer.tp_q_head_num * layer.v_head_dim
                )

>>>>>>> 0936c766
            else:
                query = q.view(-1, layer.tp_q_head_num * layer.qk_head_dim)
                attn_output = torch.empty(
                    (query.shape[0], layer.tp_q_head_num * layer.v_head_dim),
                    dtype=query.dtype,
                    device=query.device,
                )

                torch_npu._npu_flash_attention_qlens(
                    query=query,
                    key_cache=k_cache,
                    value_cache=v_cache,
                    mask=self.mask,
                    block_table=self.forward_metadata.block_tables,
                    seq_len=self.forward_metadata.extend_seq_lens_cpu_int,
                    context_lens=self.forward_metadata.seq_lens_cpu_int,
                    scale_value=layer.scaling,
                    num_heads=layer.tp_q_head_num,
                    num_kv_heads=layer.tp_k_head_num,
                    out=attn_output,
                )
        else:
            assert (
                layer.qk_head_dim != layer.v_head_dim
            ), "FIA only supports qk_head_dim != v_head_dim"
            q_nope, q_rope = q.split([layer.v_head_dim, self.qk_rope_head_dim], dim=-1)
            k_nope, k_rope = k.split([layer.v_head_dim, self.qk_rope_head_dim], dim=-1)

            attn_output, _ = torch.ops.npu.npu_fused_infer_attention_score(
                q_nope,
                k_nope,
                v,
                query_rope=q_rope,
                key_rope=k_rope,
                num_heads=layer.tp_q_head_num,
                input_layout="TND",
                atten_mask=self.fia_mask,
                sparse_mode=3,
                actual_seq_lengths=self.forward_metadata.seq_lens_list_cumsum,
                actual_seq_lengths_kv=self.forward_metadata.seq_lens_list_cumsum,
                scale=layer.scaling,
                next_tokens=0,
            )

        return attn_output

    def forward_decode(
        self,
        q: torch.Tensor,
        k: torch.Tensor,
        v: torch.Tensor,
        layer: RadixAttention,
        forward_batch: ForwardBatch,
        save_kv_cache: bool = False,
        # For multi-head latent attention
        q_rope: Optional[torch.Tensor] = None,
        k_rope: Optional[torch.Tensor] = None,
    ):
        if not self.use_mla:
            if save_kv_cache:
                forward_batch.token_to_kv_pool.set_kv_buffer(
                    layer, forward_batch.out_cache_loc, k, v
                )
            num_tokens = q.shape[0]
            if self.graph_mode:
                k_cache = forward_batch.token_to_kv_pool.get_key_buffer(
                    layer.layer_id
                ).view(-1, self.page_size, layer.tp_k_head_num * layer.qk_head_dim)
                v_cache = forward_batch.token_to_kv_pool.get_value_buffer(
                    layer.layer_id
                ).view(-1, self.page_size, layer.tp_v_head_num * layer.v_head_dim)
<<<<<<< HEAD
                query = q.reshape(-1, 1, layer.tp_q_head_num * layer.qk_head_dim)
                num_tokens = query.shape[0]
=======
                query = q.view(-1, 1, layer.tp_q_head_num * layer.qk_head_dim)
>>>>>>> 0936c766
                workspace = (
                    torch_npu._npu_fused_infer_attention_score_get_max_workspace(
                        query,
                        k_cache,
                        v_cache,
                        block_table=self.forward_metadata.block_tables,
                        block_size=self.page_size,
                        num_heads=layer.tp_q_head_num,
                        num_key_value_heads=layer.tp_k_head_num,
                        input_layout="BSH",
                        scale=layer.scaling,
                        actual_seq_lengths_kv=self.forward_metadata.seq_lens_cpu_list,
                    )
                )
                attn_output = torch.empty(
                    (num_tokens, 1, layer.tp_q_head_num * layer.v_head_dim),
                    dtype=q.dtype,
                    device=q.device,
                )
                softmax_lse = torch.empty(1, dtype=q.dtype, device=q.device)
                torch_npu.npu_fused_infer_attention_score.out(
                    query,
                    k_cache,
                    v_cache,
                    block_table=self.forward_metadata.block_tables,
                    block_size=self.page_size,
                    num_heads=layer.tp_q_head_num,
                    num_key_value_heads=layer.tp_k_head_num,
                    input_layout="BSH",
                    scale=layer.scaling,
                    actual_seq_lengths_kv=self.forward_metadata.seq_lens_cpu_list,
                    workspace=workspace,
                    out=[attn_output, softmax_lse],
                )
            else:
                k_cache = forward_batch.token_to_kv_pool.get_key_buffer(layer.layer_id)
                v_cache = forward_batch.token_to_kv_pool.get_value_buffer(
                    layer.layer_id
                )
                if self.use_fia:
                    attn_output, _ = torch.ops.npu.npu_fused_infer_attention_score(
                        q.view(
                            forward_batch.batch_size,
                            -1,
                            layer.tp_q_head_num,
                            layer.qk_head_dim,
                        ),
                        k_cache.view(
                            -1, self.page_size, layer.tp_k_head_num * layer.qk_head_dim
                        ),
                        v_cache.view(
                            -1, self.page_size, layer.tp_v_head_num * layer.qk_head_dim
                        ),
                        num_heads=layer.tp_q_head_num,
                        num_key_value_heads=layer.tp_k_head_num,
                        input_layout="BSND",
                        atten_mask=None,
                        block_size=self.page_size,
                        block_table=self.forward_metadata.block_tables,
                        actual_seq_lengths_kv=self.forward_metadata.seq_lens_cpu_int,
                        scale=layer.scaling,
                    )
                else:
                    query = q.view(-1, layer.tp_q_head_num, layer.qk_head_dim)
                    attn_output = torch.empty(
                        (num_tokens, layer.tp_q_head_num, layer.v_head_dim),
                        dtype=query.dtype,
                        device=query.device,
                    )

<<<<<<< HEAD
                query = q.reshape(-1, layer.tp_q_head_num, layer.qk_head_dim)
                num_tokens = query.shape[0]
                output = torch.empty(
                    (num_tokens, layer.tp_q_head_num, layer.v_head_dim),
                    dtype=query.dtype,
                    device=query.device,
=======
                    torch_npu._npu_paged_attention(
                        query=query,
                        key_cache=k_cache,
                        value_cache=v_cache,
                        num_heads=layer.tp_q_head_num,
                        num_kv_heads=layer.tp_k_head_num,
                        scale_value=layer.scaling,
                        block_table=self.forward_metadata.block_tables,
                        context_lens=self.forward_metadata.seq_lens_cpu_int,
                        out=attn_output,
                    )
            return attn_output.view(num_tokens, layer.tp_q_head_num * layer.v_head_dim)
        else:
            if save_kv_cache:
                forward_batch.token_to_kv_pool.set_kv_buffer(
                    layer, forward_batch.out_cache_loc, k, k_rope
>>>>>>> 0936c766
                )
            num_tokens = q.shape[0]
            kv_c = forward_batch.token_to_kv_pool.get_key_buffer(layer.layer_id)
            k_pe = forward_batch.token_to_kv_pool.get_value_buffer(layer.layer_id)

            if (self.graph_mode or self.use_fia) and (
                layer.tp_q_head_num // layer.tp_k_head_num
            ) >= 8:
                """layer.tp_q_head_num // layer.tp_k_head_num < 8 will support in the later version of CANN"""
                kv_c = kv_c.view(
                    -1, self.page_size, layer.tp_k_head_num * self.kv_lora_rank
                )
                k_pe = k_pe.view(
                    -1, self.page_size, layer.tp_k_head_num * self.qk_rope_head_dim
                )
                q = q.view(
                    forward_batch.batch_size, -1, layer.tp_q_head_num, self.kv_lora_rank
                )
                q_rope = q_rope.view(
                    forward_batch.batch_size,
                    -1,
                    layer.tp_q_head_num,
                    self.qk_rope_head_dim,
                )
                attn_output, _ = torch.ops.npu.npu_fused_infer_attention_score(
                    q,
                    kv_c,
                    kv_c,
                    query_rope=q_rope,
                    key_rope=k_pe,
                    num_heads=layer.tp_q_head_num,
                    num_key_value_heads=layer.tp_k_head_num,
                    input_layout="BSND",
                    atten_mask=None,
                    sparse_mode=0,
                    scale=layer.scaling,
                    antiquant_mode=0,
                    antiquant_scale=None,
                    block_table=self.forward_metadata.block_tables,
                    block_size=self.page_size,
                    actual_seq_lengths_kv=self.forward_metadata.seq_lens_cpu_int,
                )
            else:
                assert (
                    self.graph_mode == False
                )  # _npu_paged_attention_mla not support graph mode
                q = torch.cat([q, q_rope], dim=-1)
                query = q.view(-1, layer.tp_q_head_num, layer.head_dim)
                kv_c_and_k_pe_cache = torch.cat([kv_c, k_pe], dim=-1)
                kv_c_and_k_pe_cache = kv_c_and_k_pe_cache.view(
                    -1,
                    self.page_size,
                    layer.tp_k_head_num,
                    self.kv_lora_rank + self.qk_rope_head_dim,
                )
                attn_output = torch.empty(
                    [num_tokens, layer.tp_q_head_num, self.kv_lora_rank],
                    dtype=q.dtype,
                    device=q.device,
                )
                torch_npu._npu_paged_attention_mla(
                    query=query,
                    key_cache=kv_c_and_k_pe_cache,
                    num_kv_heads=layer.tp_k_head_num,
                    num_heads=layer.tp_q_head_num,
                    scale_value=layer.scaling,
                    block_table=self.forward_metadata.block_tables,
                    context_lens=self.forward_metadata.seq_lens_cpu_int,
                    mla_vheadsize=self.kv_lora_rank,
                    out=attn_output,
                )
            return attn_output.view(num_tokens, layer.tp_q_head_num * self.kv_lora_rank)<|MERGE_RESOLUTION|>--- conflicted
+++ resolved
@@ -9,7 +9,6 @@
 
 from sglang.srt.configs.model_config import AttentionArch
 from sglang.srt.layers.attention.base_attn_backend import AttentionBackend
-from sglang.srt.layers.attention.torch_native_backend import TorchNativeAttnBackend
 from sglang.srt.layers.radix_attention import AttentionType
 from sglang.srt.model_executor.forward_batch_info import ForwardBatch
 from sglang.srt.utils import get_bool_env_var
@@ -64,7 +63,6 @@
         if self.use_mla:
             self.kv_lora_rank = model_runner.model_config.kv_lora_rank
             self.qk_rope_head_dim = model_runner.model_config.qk_rope_head_dim
-        self.native_attn = TorchNativeAttnBackend(model_runner)
         self.graph_metadata = {}
         self.max_context_len = model_runner.model_config.context_len
         self.req_to_token = model_runner.req_to_token_pool.req_to_token
@@ -179,70 +177,7 @@
             k_cache = forward_batch.token_to_kv_pool.get_key_buffer(layer.layer_id)
             v_cache = forward_batch.token_to_kv_pool.get_value_buffer(layer.layer_id)
 
-<<<<<<< HEAD
-        if not self.use_mla:
-            if layer.qk_head_dim <= 128:
-                query = q.reshape(-1, layer.tp_q_head_num * layer.qk_head_dim)
-                output = torch.empty(
-                    (query.shape[0], layer.tp_q_head_num * layer.v_head_dim),
-                    dtype=query.dtype,
-                    device=query.device,
-                )
-
-                torch_npu._npu_flash_attention_qlens(
-                    query=query,
-                    key_cache=k_cache,
-                    value_cache=v_cache,
-                    mask=self.mask,
-                    block_table=self.forward_metadata.block_tables,
-                    seq_len=self.forward_metadata.extend_seq_lens_cpu_int,
-                    context_lens=self.forward_metadata.seq_lens_cpu_int,
-                    scale_value=layer.scaling,
-                    num_heads=layer.tp_q_head_num,
-                    num_kv_heads=layer.tp_k_head_num,
-                    out=output,
-                )
-                return output
-            else:
-                if layer.qk_head_dim != layer.v_head_dim:
-                    o = q.new_empty(
-                        (q.shape[0], layer.tp_q_head_num * layer.v_head_dim)
-                    )
-                else:
-                    o = torch.empty_like(q)
-
-                use_gqa = layer.tp_q_head_num != layer.tp_k_head_num
-
-                q_ = q.view(-1, layer.tp_q_head_num, layer.qk_head_dim)
-                o_ = o.view(-1, layer.tp_q_head_num, layer.v_head_dim)
-
-                causal = True
-                if (
-                    layer.is_cross_attention
-                    or layer.attn_type == AttentionType.ENCODER_ONLY
-                ):
-                    causal = False
-
-                self.native_attn._run_sdpa_forward_extend(
-                    q_,
-                    o_,
-                    k_cache.view(-1, layer.tp_k_head_num, layer.qk_head_dim),
-                    v_cache.view(-1, layer.tp_v_head_num, layer.v_head_dim),
-                    forward_batch.req_to_token_pool.req_to_token,
-                    forward_batch.req_pool_indices,
-                    forward_batch.seq_lens,
-                    forward_batch.extend_prefix_lens,
-                    forward_batch.extend_seq_lens,
-                    scaling=layer.scaling,
-                    enable_gqa=use_gqa,
-                    causal=causal,
-                )
-                return o
-        else:
-            if layer.qk_head_dim != layer.v_head_dim:
-                o = q.new_empty((q.shape[0], layer.tp_q_head_num * layer.v_head_dim))
-=======
-            if self.use_fia:
+            if self.use_fia or layer.qk_head_dim > 128:
                 """FIA will support multi-bs in the later version of CANN"""
                 q = q.view(-1, layer.tp_q_head_num, layer.qk_head_dim)
                 attn_output = torch.empty(
@@ -271,7 +206,6 @@
                     -1, layer.tp_q_head_num * layer.v_head_dim
                 )
 
->>>>>>> 0936c766
             else:
                 query = q.view(-1, layer.tp_q_head_num * layer.qk_head_dim)
                 attn_output = torch.empty(
@@ -343,12 +277,8 @@
                 v_cache = forward_batch.token_to_kv_pool.get_value_buffer(
                     layer.layer_id
                 ).view(-1, self.page_size, layer.tp_v_head_num * layer.v_head_dim)
-<<<<<<< HEAD
                 query = q.reshape(-1, 1, layer.tp_q_head_num * layer.qk_head_dim)
                 num_tokens = query.shape[0]
-=======
-                query = q.view(-1, 1, layer.tp_q_head_num * layer.qk_head_dim)
->>>>>>> 0936c766
                 workspace = (
                     torch_npu._npu_fused_infer_attention_score_get_max_workspace(
                         query,
@@ -412,21 +342,14 @@
                         scale=layer.scaling,
                     )
                 else:
-                    query = q.view(-1, layer.tp_q_head_num, layer.qk_head_dim)
+                    query = q.reshape(-1, layer.tp_q_head_num, layer.qk_head_dim)
+                    num_tokens = query.shape[0]
                     attn_output = torch.empty(
                         (num_tokens, layer.tp_q_head_num, layer.v_head_dim),
                         dtype=query.dtype,
                         device=query.device,
                     )
 
-<<<<<<< HEAD
-                query = q.reshape(-1, layer.tp_q_head_num, layer.qk_head_dim)
-                num_tokens = query.shape[0]
-                output = torch.empty(
-                    (num_tokens, layer.tp_q_head_num, layer.v_head_dim),
-                    dtype=query.dtype,
-                    device=query.device,
-=======
                     torch_npu._npu_paged_attention(
                         query=query,
                         key_cache=k_cache,
@@ -443,7 +366,6 @@
             if save_kv_cache:
                 forward_batch.token_to_kv_pool.set_kv_buffer(
                     layer, forward_batch.out_cache_loc, k, k_rope
->>>>>>> 0936c766
                 )
             num_tokens = q.shape[0]
             kv_c = forward_batch.token_to_kv_pool.get_key_buffer(layer.layer_id)
