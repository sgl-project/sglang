--- conflicted
+++ resolved
@@ -75,6 +75,10 @@
         mtp_mask_len = 2048
         self.mtp_mask = self.generate_mask_flag(mtp_mask_len).to(self.device)
 
+        # Initialize RingMla mask
+        rangmla_len = 2048
+        self.ringmla_mask = self.generate_mask_flag(rangmla_len).to(self.device)
+
         # Initialize mixed chunk mask cache
         mixed_chunk_cache_len = 8192
         self.mix_mask_cache = self.generate_attn_mask(mixed_chunk_cache_len, "mix")
@@ -92,15 +96,6 @@
         mask_flag = torch.ones((max_seq_len, max_seq_len), dtype=torch.bool).tril_()
         # Create upper triangle matrix used to mark mask positions.
         mask_flag = ~mask_flag
-<<<<<<< HEAD
-        if dtype == torch.float16:
-            mask_value = torch.finfo(torch.float32).min
-        else:
-            mask_value = 1
-        return (
-            torch.masked_fill(
-                torch.zeros(size=(max_seq_len, max_seq_len)), mask_flag, mask_value
-=======
         return mask_flag
 
     @staticmethod
@@ -117,7 +112,6 @@
         if mode == "mix":
             mask_value = (
                 float("-inf") if dtype in [torch.float16, torch.bfloat16] else 1
->>>>>>> c6d34a06
             )
         else:
             mask_value = torch.finfo(torch.float32).min if dtype == torch.float16 else 1
@@ -192,13 +186,10 @@
         self.mix_mask_cache, self.mix_seq_len_cached = self.update_attn_cache(
             max_seq_len, self.mix_mask_cache, self.mix_seq_len_cached, dtype, mode="mix"
         )
-<<<<<<< HEAD
-=======
         attn_mask = torch.index_select(self.mix_mask_cache, dim=0, index=position)[
             :, :max_seq_len
         ]
         return attn_mask.contiguous().to(device, non_blocking=True)
->>>>>>> c6d34a06
 
     def update_mask(self, forward_metadata):
         """
@@ -241,20 +232,6 @@
         self.req_to_token = model_runner.req_to_token_pool.req_to_token
         self.graph_mode = False
         self.use_fia = get_bool_env_var("ASCEND_USE_FIA", "False")
-<<<<<<< HEAD
-        if not self.use_fia:
-            self.mask = self.gen_attention_mask(128, model_runner.dtype)
-        self.ringmla_mask = self.gen_attention_mask(512, model_runner.dtype)
-        mask_length = 2048
-        self.fia_mask = ~torch.tril(
-            torch.ones(
-                (mask_length, mask_length),
-                dtype=torch.bool,
-                device=model_runner.device,
-            )
-        )
-=======
->>>>>>> c6d34a06
         self.speculative_num_draft_tokens = (
             model_runner.server_args.speculative_num_draft_tokens
         )
@@ -309,7 +286,6 @@
 
         if forward_batch.forward_mode.is_target_verify():
             self.forward_metadata.seq_lens_cpu_int += self.speculative_num_draft_tokens
-<<<<<<< HEAD
 
         if (
             forward_batch.forward_mode.is_extend()
@@ -331,12 +307,10 @@
                 flatten_tlbs = torch.cat((flatten_tlbs, torch.flatten(tlbs).to("cpu")))
             self.forward_metadata.flatten_block_tables = flatten_tlbs.npu()
 
-=======
         if forward_batch.forward_mode.is_mixed():
             self.mix_mask = self.ascend_attn_mask_builder.update_mask(
                 self.forward_metadata
             )
->>>>>>> c6d34a06
         self.graph_mode = False
 
     def init_cuda_graph_state(self, max_bs: int, max_num_tokens: int):
@@ -686,8 +660,7 @@
                 softmax_lse=attn_lse,
             )
 
-            # 2nd, load history kvcache(kv_a and k_pe), calculate to k and v
-            # TODO support chunked prefill and more models
+            # 2nd, load history kvcache(kv_a and k_pe) and calculate k_nope
             k_buffer = forward_batch.token_to_kv_pool.get_key_buffer(layer.layer_id)
             v_buffer = forward_batch.token_to_kv_pool.get_value_buffer(layer.layer_id)
             kv_cached = torch.index_select(
@@ -703,7 +676,7 @@
             )
             k_nope, v = kv.split([self.qk_nope_head_dim, layer.v_head_dim], dim=-1)
 
-            # 3rd, compute history attn_out and attn_lse
+            # 3rd, compute history kv to attn_out
             k_rope = k_rope_cached.expand(-1, layer.tp_k_head_num, -1)
             seq_len = torch.stack(
                 [
