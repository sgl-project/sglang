from __future__ import annotations

from dataclasses import dataclass
from typing import TYPE_CHECKING, Optional, Union

import torch
import triton
import triton.language as tl

from sglang.srt.layers.attention.base_attn_backend import AttentionBackend
from sglang.srt.layers.attention.utils import create_flashinfer_kv_indices_triton
from sglang.srt.layers.dp_attention import get_attention_tp_size
from sglang.srt.layers.radix_attention import AttentionType
from sglang.srt.model_executor.forward_batch_info import ForwardBatch, ForwardMode
from sglang.srt.utils import get_bool_env_var, get_device_core_count, next_power_of_2

if TYPE_CHECKING:
    from sglang.srt.layers.radix_attention import RadixAttention
    from sglang.srt.model_executor.model_runner import ModelRunner
    from sglang.srt.speculative.eagle_utils import EagleDraftInput, EagleVerifyInput


def logit_capping_mod(logit_capping_method, logit_cap):
    # positive logit_cap -> tanh cap
    if logit_capping_method == "tanh":
        return logit_cap
    else:
        raise ValueError()


@dataclass
class ForwardMetadata:
    attn_logits: torch.Tensor
    attn_lse: torch.Tensor
    max_extend_len: int
    num_kv_splits: torch.Tensor
    kv_indptr: torch.Tensor
    kv_indices: torch.Tensor
    qo_indptr: torch.Tensor
    custom_mask: torch.Tensor
    mask_indptr: torch.Tensor
    # Sliding window
    window_kv_indptr: torch.Tensor
    window_kv_indices: torch.Tensor
    window_num_kv_splits: torch.Tensor
    window_kv_offsets: torch.Tensor


class TritonAttnBackend(AttentionBackend):
    def __init__(
        self,
        model_runner: ModelRunner,
        skip_prefill: bool = False,
        kv_indptr_buf: Optional[torch.Tensor] = None,
    ):
        # Lazy import to avoid the initialization of cuda context
        from sglang.srt.layers.attention.triton_ops.decode_attention import (
            decode_attention_fwd,
        )
        from sglang.srt.layers.attention.triton_ops.extend_attention import (
            extend_attention_fwd,
        )

        super().__init__()

        self.decode_attention_fwd = torch.compiler.disable(decode_attention_fwd)
        self.extend_attention_fwd = torch.compiler.disable(extend_attention_fwd)

        # Parse args
        self.skip_prefill = skip_prefill
        max_bs = model_runner.req_to_token_pool.size
        self.sliding_window_size = model_runner.sliding_window_size
        self.req_to_token = model_runner.req_to_token_pool.req_to_token
        self.token_to_kv_pool_allocator = model_runner.token_to_kv_pool_allocator
        self.num_draft_tokens = model_runner.server_args.speculative_num_draft_tokens
        self.speculative_num_steps = model_runner.server_args.speculative_num_steps
        self.num_head = (
            model_runner.model_config.num_attention_heads // get_attention_tp_size()
        )
        self.num_kv_head = model_runner.model_config.get_num_kv_heads(
            get_attention_tp_size()
        )
        if model_runner.is_hybrid_gdn:
            # For hybrid linear models, layer_id = 0 may not be full attention
            self.v_head_dim = model_runner.token_to_kv_pool.get_v_head_dim()
        else:
            self.v_head_dim = model_runner.token_to_kv_pool.get_value_buffer(0).shape[
                -1
            ]
        self.max_context_len = model_runner.model_config.context_len
        self.device = model_runner.device
        self.device_core_count = get_device_core_count(model_runner.gpu_id)
        self.static_kv_splits = get_bool_env_var(
            "SGLANG_TRITON_DECODE_ATTN_STATIC_KV_SPLITS", "false"
        )
        self.max_kv_splits = model_runner.server_args.triton_attention_num_kv_splits
<<<<<<< HEAD
        self.allow_image_bidirectional_attention_in_extend = (
            model_runner.server_args.disable_cuda_graph
            and (model_runner.server_args.chunked_prefill_size == -1)
        )
=======
        self.split_tile_size = model_runner.server_args.triton_attention_split_tile_size
        if self.split_tile_size is not None:
            self.max_kv_splits = (
                self.max_context_len + self.split_tile_size - 1
            ) // self.split_tile_size
>>>>>>> fc3e5420

        # Check arguments
        assert not (
            model_runner.sliding_window_size is not None
            and model_runner.model_config.is_encoder_decoder
        ), "Sliding window and cross attention are not supported together"

        # Initialize buffers
        # TODO(Jianan Ji): Make sure it behaves as expected when kv_indptr_buf is provided and sliding window is enabled
        if kv_indptr_buf is None:
            self.kv_indptr = torch.zeros(
                (max_bs + 1,), dtype=torch.int32, device=model_runner.device
            )
        else:
            self.kv_indptr = kv_indptr_buf

        # If sliding window is enabled, we might need two sets of buffers
        # because of interleaved attention types (e.g. for Gemma3)
        self.window_kv_indptr = None
        if self.sliding_window_size is not None and self.sliding_window_size > 0:
            if kv_indptr_buf is None:
                self.window_kv_indptr = torch.zeros(
                    (max_bs + 1,), dtype=torch.int32, device=model_runner.device
                )
            else:
                # When provided a buffer, create a clone for the second buffer
                self.window_kv_indptr = torch.zeros_like(kv_indptr_buf)

        if not self.skip_prefill:
            self.qo_indptr = torch.zeros(
                (max_bs + 1,), dtype=torch.int32, device=model_runner.device
            )

            self.mask_indptr = torch.zeros(
                (max_bs + 1,), dtype=torch.int64, device=model_runner.device
            )

        # Initialize forward metadata
        self.forward_metadata: ForwardMetadata = None

    def get_num_kv_splits(
        self,
        num_kv_splits: torch.Tensor,
        seq_lens: torch.Tensor,
    ):
        num_token, num_seq = num_kv_splits.shape[0], seq_lens.shape[0]
        # NOTE(alcanderian): Considering speculative_decodeing,
        # num_kv_splits.shape[0] will be topk * real_num_token.
        # And the real_num_token is num_seq in decoding phase.
        num_group = num_token // num_seq

        assert (
            num_group * num_seq == num_token
        ), f"num_seq({num_seq}), num_token({num_token}), something goes wrong!"

        if self.static_kv_splits or self.device_core_count <= 0:
            num_kv_splits.fill_(self.max_kv_splits)
            return

        if self.split_tile_size is not None:
            num_kv_splits[:] = (
                seq_lens + self.split_tile_size - 1
            ) // self.split_tile_size
            return

        if num_seq < 256:
            SCHEDULE_SEQ = 256
        else:
            SCHEDULE_SEQ = triton.next_power_of_2(num_seq)

        get_num_kv_splits_triton[(1,)](
            num_kv_splits,
            seq_lens,
            num_seq,
            num_group,
            self.num_head,
            self.num_kv_head,
            self.max_kv_splits,
            self.device_core_count,
            MAX_NUM_SEQ=SCHEDULE_SEQ,
        )

    def init_forward_metadata(self, forward_batch: ForwardBatch):
        """Init auxiliary variables for triton attention backend."""

        bs = forward_batch.batch_size
        kv_indptr = self.kv_indptr
        window_kv_indptr = self.window_kv_indptr
        window_kv_indices = None
        window_num_kv_splits = None
        window_kv_offsets = None
        spec_info = forward_batch.spec_info

        if forward_batch.forward_mode.is_decode_or_idle():
            if spec_info is None:
                kv_indptr[1 : bs + 1] = torch.cumsum(forward_batch.seq_lens, dim=0)
                kv_indptr = kv_indptr[: bs + 1]
                kv_indices = torch.empty(
                    forward_batch.seq_lens_sum, dtype=torch.int64, device=self.device
                )
                create_flashinfer_kv_indices_triton[(bs,)](
                    self.req_to_token,
                    forward_batch.req_pool_indices,
                    forward_batch.seq_lens,
                    kv_indptr,
                    None,
                    kv_indices,
                    self.req_to_token.stride(0),
                )
                # Sliding window
                if (
                    self.sliding_window_size is not None
                    and self.sliding_window_size > 0
                ):
                    window_kv_indptr, window_kv_indices, window_kv_lens, _ = (
                        update_sliding_window_buffer(
                            self.window_kv_indptr,
                            self.req_to_token,
                            self.sliding_window_size,
                            forward_batch.seq_lens,
                            forward_batch.req_pool_indices,
                            bs,
                            self.device,
                            self.token_to_kv_pool_allocator,
                        )
                    )
                    window_num_kv_splits = torch.empty(
                        (bs,), dtype=torch.int32, device=self.device
                    )
                    self.get_num_kv_splits(window_num_kv_splits, window_kv_lens)
            else:
                kv_indptr, kv_indices = spec_info.kv_indptr, spec_info.kv_indices
                bs = kv_indptr.shape[0] - 1

            attn_logits = torch.empty(
                (bs, self.num_head, self.max_kv_splits, self.v_head_dim),
                dtype=torch.float32,
                device=self.device,
            )
            attn_lse = torch.empty(
                (bs, self.num_head, self.max_kv_splits),
                dtype=torch.float32,
                device=self.device,
            )
            num_kv_splits = torch.empty((bs,), dtype=torch.int32, device=self.device)
            self.get_num_kv_splits(num_kv_splits, forward_batch.seq_lens)

            qo_indptr = None
            custom_mask = None
            mask_indptr = None
            max_extend_len = None
        elif forward_batch.forward_mode.is_target_verify():
            bs = len(forward_batch.req_pool_indices)
            qo_indptr = torch.arange(
                0,
                (1 + bs) * self.num_draft_tokens,
                step=self.num_draft_tokens,
                dtype=torch.int32,
                device=self.device,
            )
            # Different with flashinfer kv_indptr and kv_indices construction
            kv_indptr[1 : bs + 1] = torch.cumsum(forward_batch.seq_lens, dim=0)
            kv_indptr = kv_indptr[: bs + 1]
            kv_indices = torch.empty(
                kv_indptr[-1], dtype=torch.int64, device=self.device
            )
            create_flashinfer_kv_indices_triton[(bs,)](
                self.req_to_token,
                forward_batch.req_pool_indices,
                forward_batch.seq_lens,
                kv_indptr,
                None,
                kv_indices,
                self.req_to_token.stride(0),
            )

            if self.sliding_window_size is not None and self.sliding_window_size > 0:
                # window_kv_offsets is used to calculate the start position in custom mask
                (
                    window_kv_indptr,
                    window_kv_indices,
                    window_kv_lens,
                    window_kv_offsets,
                ) = update_sliding_window_buffer(
                    self.window_kv_indptr,
                    self.req_to_token,
                    self.sliding_window_size,
                    forward_batch.seq_lens,
                    forward_batch.req_pool_indices,
                    bs,
                    self.device,
                    self.token_to_kv_pool_allocator,
                )

            custom_mask = spec_info.custom_mask
            seq_mask_len = self.num_draft_tokens * (
                forward_batch.seq_lens + self.num_draft_tokens
            )
            mask_indptr = self.mask_indptr
            mask_indptr[1 : bs + 1] = torch.cumsum(seq_mask_len[:bs], dim=0)
            mask_indptr = mask_indptr[: bs + 1]
            max_extend_len = self.num_draft_tokens
            num_kv_splits = None
            attn_logits = None
            attn_lse = None

        elif forward_batch.forward_mode.is_draft_extend():
            kv_indices, kv_indptr, qo_indptr, custom_mask = (
                spec_info.generate_attn_arg_prefill(
                    forward_batch.req_pool_indices,
                    forward_batch.seq_lens,
                    None,
                    self.req_to_token,
                )
            )
            kv_indices = kv_indices.to(torch.int64)
            mask_indptr = None
            # TODO(FIXME): This will trigger an invalid Eagle tree when using
            # `max(spec_info.accept_length_cpu)`.
            # It might have been forgotten to update somewhere.
            max_extend_len = torch.max(spec_info.accept_length).item()
            num_kv_splits = None
            attn_logits = None
            attn_lse = None
        else:
            kv_indptr[1 : bs + 1] = torch.cumsum(
                forward_batch.extend_prefix_lens, dim=0
            )
            kv_indptr = kv_indptr[: bs + 1]
            kv_indices = torch.empty(
                forward_batch.extend_prefix_lens.sum().item(),
                dtype=torch.int64,
                device=self.device,
            )
            create_flashinfer_kv_indices_triton[(bs,)](
                self.req_to_token,
                forward_batch.req_pool_indices,
                forward_batch.extend_prefix_lens,
                kv_indptr,
                None,
                kv_indices,
                self.req_to_token.stride(0),
            )
            # Sliding window
            if self.sliding_window_size is not None and self.sliding_window_size > 0:
                (
                    window_kv_indptr,
                    window_kv_indices,
                    window_kv_lens,
                    window_kv_offsets,
                ) = update_sliding_window_buffer(
                    self.window_kv_indptr,
                    self.req_to_token,
                    self.sliding_window_size,
                    forward_batch.extend_prefix_lens,
                    forward_batch.req_pool_indices,
                    bs,
                    self.device,
                    self.token_to_kv_pool_allocator,
                )

            qo_indptr = self.qo_indptr
            qo_indptr[1 : bs + 1] = torch.cumsum(forward_batch.extend_seq_lens, dim=0)
            qo_indptr = qo_indptr[: bs + 1]
            custom_mask = None
            mask_indptr = None
            attn_logits = None
            attn_lse = None
            max_extend_len = max(forward_batch.extend_seq_lens_cpu)
            num_kv_splits = None

        self.forward_metadata = ForwardMetadata(
            attn_logits,
            attn_lse,
            max_extend_len,
            num_kv_splits,
            kv_indptr,
            kv_indices,
            qo_indptr,
            custom_mask,
            mask_indptr,
            window_kv_indptr,
            window_kv_indices,
            window_num_kv_splits,
            window_kv_offsets,
        )

    def init_cuda_graph_state(
        self,
        max_bs: int,
        max_num_tokens: int,
        kv_indices_buf: Optional[torch.Tensor] = None,
    ):
        self.cuda_graph_attn_logits = torch.zeros(
            (max_num_tokens, self.num_head, self.max_kv_splits, self.v_head_dim),
            dtype=torch.float32,
            device=self.device,
        )
        self.cuda_graph_attn_lse = torch.zeros(
            (max_num_tokens, self.num_head, self.max_kv_splits),
            dtype=torch.float32,
            device=self.device,
        )
        self.cuda_graph_num_kv_splits = torch.full(
            (max_num_tokens,), self.max_kv_splits, dtype=torch.int32, device=self.device
        )
        if kv_indices_buf is None:
            self.cuda_graph_kv_indices = torch.zeros(
                (max_num_tokens * self.max_context_len),
                dtype=torch.int64,
                device=self.device,
            )
        else:
            self.cuda_graph_kv_indices = kv_indices_buf

        if not self.skip_prefill:
            self.cuda_graph_custom_mask = torch.zeros(
                (max_num_tokens * self.max_context_len),
                dtype=torch.uint8,
                device=self.device,
            )

        if self.sliding_window_size is not None and self.sliding_window_size > 0:
            if kv_indices_buf is None:
                self.cuda_graph_window_kv_indices = torch.zeros(
                    (max_num_tokens * self.sliding_window_size),
                    dtype=torch.int64,
                    device=self.device,
                )
            else:
                self.cuda_graph_window_kv_indices = torch.zeros_like(kv_indices_buf)

            self.cuda_graph_window_num_kv_splits = torch.full(
                (max_num_tokens,),
                self.max_kv_splits,
                dtype=torch.int32,
                device=self.device,
            )

            self.cuda_graph_window_kv_offsets = torch.zeros(
                (max_bs,),
                dtype=torch.int32,
                device=self.device,
            )

    def init_forward_metadata_capture_cuda_graph(
        self,
        bs: int,
        num_tokens: int,
        req_pool_indices: torch.Tensor,
        seq_lens: torch.Tensor,
        encoder_lens: Optional[torch.Tensor],
        forward_mode: ForwardMode,
        spec_info: Optional[Union[EagleDraftInput, EagleVerifyInput]],
    ):
        assert encoder_lens is None, "Not supported"
        window_kv_indptr = self.window_kv_indptr
        window_kv_indices = None
        window_num_kv_splits = None
        window_kv_offsets = None

        if forward_mode.is_decode_or_idle():
            if spec_info is None:
                kv_indptr = self.kv_indptr
                kv_indptr[1 : bs + 1] = torch.cumsum(seq_lens, dim=0)
                kv_indptr = kv_indptr[: bs + 1]
                kv_indices = self.cuda_graph_kv_indices
                create_flashinfer_kv_indices_triton[(bs,)](
                    self.req_to_token,
                    req_pool_indices,
                    seq_lens,
                    kv_indptr,
                    None,
                    kv_indices,
                    self.req_to_token.stride(0),
                )
                if (
                    self.sliding_window_size is not None
                    and self.sliding_window_size > 0
                ):
                    window_kv_indices = self.cuda_graph_window_kv_indices
                    window_num_kv_splits = self.cuda_graph_window_num_kv_splits
                    window_kv_indptr, window_kv_indices, _, _ = (
                        update_sliding_window_buffer_cuda_graph(
                            self.window_kv_indptr,
                            window_kv_indices,
                            self.req_to_token,
                            self.sliding_window_size,
                            seq_lens[:bs],
                            req_pool_indices,
                            bs,
                            self.token_to_kv_pool_allocator,
                        )
                    )
            else:
                kv_indptr, kv_indices = spec_info.kv_indptr, spec_info.kv_indices

            attn_logits = self.cuda_graph_attn_logits
            attn_lse = self.cuda_graph_attn_lse
            max_extend_len = None
            num_kv_splits = self.cuda_graph_num_kv_splits
            qo_indptr = None
            custom_mask = None
            mask_indptr = None
        elif forward_mode.is_target_verify():
            qo_indptr = self.qo_indptr[: bs + 1]
            qo_indptr[: bs + 1] = torch.arange(
                0,
                (1 + bs) * self.num_draft_tokens,
                step=self.num_draft_tokens,
                dtype=torch.int32,
                device=self.device,
            )
            kv_indptr = self.kv_indptr[: bs + 1]
            kv_indptr[1 : bs + 1] = torch.cumsum(seq_lens, dim=0)
            kv_indices = self.cuda_graph_kv_indices
            create_flashinfer_kv_indices_triton[(bs,)](
                self.req_to_token,
                req_pool_indices,
                seq_lens,
                kv_indptr,
                None,
                kv_indices,
                self.req_to_token.stride(0),
            )

            if self.sliding_window_size is not None and self.sliding_window_size > 0:
                window_kv_indices = self.cuda_graph_window_kv_indices
                window_num_kv_splits = self.cuda_graph_window_num_kv_splits
                window_kv_offsets = self.cuda_graph_window_kv_offsets
                window_kv_indptr, window_kv_indices, _, window_kv_offsets[:bs] = (
                    update_sliding_window_buffer_cuda_graph(
                        self.window_kv_indptr,
                        window_kv_indices,
                        self.req_to_token,
                        self.sliding_window_size,
                        seq_lens[:bs],
                        req_pool_indices,
                        bs,
                        self.token_to_kv_pool_allocator,
                    )
                )

            custom_mask = self.cuda_graph_custom_mask
            custom_mask[: spec_info.custom_mask.shape[0]] = spec_info.custom_mask
            seq_mask_len = self.num_draft_tokens * (seq_lens + self.num_draft_tokens)
            mask_indptr = self.mask_indptr[: bs + 1]
            mask_indptr[1 : bs + 1] = torch.cumsum(seq_mask_len, dim=0)
            max_extend_len = self.num_draft_tokens
            num_kv_splits = None
            attn_logits = None
            attn_lse = None
        elif forward_mode.is_draft_extend():
            num_tokens_per_bs = self.speculative_num_steps + 1
            qo_indptr = self.qo_indptr[: bs + 1]
            qo_indptr[: bs + 1] = torch.arange(
                0,
                bs * num_tokens_per_bs + 1,
                step=num_tokens_per_bs,
                dtype=torch.int32,
                device=self.device,
            )
            kv_indptr = self.kv_indptr[: bs + 1]
            kv_indptr[1 : bs + 1] = torch.cumsum(seq_lens, dim=0)
            kv_indices = self.cuda_graph_kv_indices
            create_flashinfer_kv_indices_triton[(bs,)](
                self.req_to_token,
                req_pool_indices,
                seq_lens,
                kv_indptr,
                None,
                kv_indices,
                self.req_to_token.stride(0),
            )
            custom_mask = None
            mask_indptr = None
            max_extend_len = num_tokens_per_bs
            num_kv_splits = None
            attn_logits = None
            attn_lse = None
        else:
            raise ValueError(
                f"Invalid forward mode: {forward_mode=} for CUDA Graph capture."
            )

        self.forward_metadata = ForwardMetadata(
            attn_logits,
            attn_lse,
            max_extend_len,
            num_kv_splits,
            kv_indptr,
            kv_indices,
            qo_indptr,
            custom_mask,
            mask_indptr,
            window_kv_indptr,
            window_kv_indices,
            window_num_kv_splits,
            window_kv_offsets,
        )

    def init_forward_metadata_replay_cuda_graph(
        self,
        bs: int,
        req_pool_indices: torch.Tensor,
        seq_lens: torch.Tensor,
        seq_lens_sum: int,
        encoder_lens: Optional[torch.Tensor],
        forward_mode: ForwardMode,
        spec_info: Optional[Union[EagleDraftInput, EagleVerifyInput]],
        seq_lens_cpu: Optional[torch.Tensor],
    ):
        # NOTE: encoder_lens expected to be zeros or None
        if forward_mode.is_decode_or_idle():
            # Update kv_indptr, kv_indices
            kv_indptr = self.kv_indptr
            kv_indices = self.cuda_graph_kv_indices
            num_kv_splits = self.cuda_graph_num_kv_splits
            if spec_info is None:
                kv_indptr[1 : bs + 1] = torch.cumsum(seq_lens[:bs], dim=0)
                kv_indptr = kv_indptr[: bs + 1]
                create_flashinfer_kv_indices_triton[(bs,)](
                    self.req_to_token,
                    req_pool_indices[:bs],
                    seq_lens[:bs],
                    kv_indptr,
                    None,
                    kv_indices,
                    self.req_to_token.stride(0),
                )
                num_token = bs
                if (
                    self.sliding_window_size is not None
                    and self.sliding_window_size > 0
                ):
                    window_num_kv_splits = self.cuda_graph_window_num_kv_splits
                    window_kv_indices = self.cuda_graph_window_kv_indices
                    _, _, window_kv_lens, _ = update_sliding_window_buffer_cuda_graph(
                        self.window_kv_indptr,
                        window_kv_indices,
                        self.req_to_token,
                        self.sliding_window_size,
                        seq_lens[:bs],
                        req_pool_indices[:bs],
                        bs,
                        self.token_to_kv_pool_allocator,
                    )
                    self.get_num_kv_splits(
                        window_num_kv_splits[:num_token], window_kv_lens[:bs]
                    )

            else:
                kv_indptr[: spec_info.kv_indptr.shape[0]] = spec_info.kv_indptr
                kv_indices[: spec_info.kv_indices.shape[0]] = spec_info.kv_indices
                num_token = spec_info.kv_indptr.shape[0] - 1
            self.get_num_kv_splits(num_kv_splits[:num_token], seq_lens[:bs])

        elif forward_mode.is_target_verify():
            # Update qo_indptr, kv_indptr, kv_indices, custom_mask, mask_indptr
            bs = len(req_pool_indices)
            qo_indptr = self.qo_indptr[: bs + 1]
            qo_indptr[: bs + 1] = torch.arange(
                0,
                (1 + bs) * self.num_draft_tokens,
                step=self.num_draft_tokens,
                dtype=torch.int32,
                device=self.device,
            )
            kv_indptr = self.kv_indptr[: bs + 1]
            kv_indptr[1 : bs + 1] = torch.cumsum(seq_lens, dim=0)
            kv_indices = self.cuda_graph_kv_indices
            create_flashinfer_kv_indices_triton[(bs,)](
                self.req_to_token,
                req_pool_indices,
                seq_lens,
                kv_indptr,
                None,
                kv_indices,
                self.req_to_token.stride(0),
            )
            if self.sliding_window_size is not None and self.sliding_window_size > 0:
                window_num_kv_splits = self.cuda_graph_window_num_kv_splits
                window_kv_indices = self.cuda_graph_window_kv_indices
                window_kv_offsets = self.cuda_graph_window_kv_offsets
                _, _, window_kv_lens, window_kv_offsets[:bs] = (
                    update_sliding_window_buffer_cuda_graph(
                        self.window_kv_indptr,
                        window_kv_indices,
                        self.req_to_token,
                        self.sliding_window_size,
                        seq_lens[:bs],
                        req_pool_indices,
                        bs,
                        self.token_to_kv_pool_allocator,
                    )
                )
            custom_mask = self.cuda_graph_custom_mask
            custom_mask[: spec_info.custom_mask.shape[0]] = spec_info.custom_mask
            seq_mask_len = self.num_draft_tokens * (seq_lens + self.num_draft_tokens)
            mask_indptr = self.mask_indptr[: bs + 1]
            mask_indptr[1 : bs + 1] = torch.cumsum(seq_mask_len, dim=0)
        elif forward_mode.is_draft_extend():
            seq_lens = seq_lens[:bs]
            accept_lens = spec_info.accept_length[:bs]
            qo_indptr = self.qo_indptr[: bs + 1]
            qo_indptr[1 : bs + 1] = torch.cumsum(accept_lens, dim=0)
            kv_indptr = self.kv_indptr[: bs + 1]
            kv_indptr[1 : bs + 1] = torch.cumsum(seq_lens, dim=0)
            kv_indices = self.cuda_graph_kv_indices
            create_flashinfer_kv_indices_triton[(bs,)](
                self.req_to_token,
                req_pool_indices,
                seq_lens,
                kv_indptr,
                None,
                kv_indices,
                self.req_to_token.stride(0),
            )
        else:
            raise ValueError(
                f"Invalid forward mode: {forward_mode=} for CUDA Graph replay."
            )

    def get_cuda_graph_seq_len_fill_value(self):
        return 1

    def forward_extend(
        self,
        q: torch.Tensor,
        k: torch.Tensor,
        v: torch.Tensor,
        layer: RadixAttention,
        forward_batch: ForwardBatch,
        save_kv_cache=True,
        sinks=None,
    ):
        # TODO: reuse the buffer across layers
        if layer.qk_head_dim != layer.v_head_dim:
            o = q.new_empty((q.shape[0], layer.tp_q_head_num * layer.v_head_dim))
        else:
            o = torch.empty_like(q)

        if save_kv_cache:
            forward_batch.token_to_kv_pool.set_kv_buffer(
                layer, forward_batch.out_cache_loc, k, v
            )

        logits_soft_cap = logit_capping_mod(layer.logit_capping_method, layer.logit_cap)

        causal = True
        if layer.attn_type == AttentionType.ENCODER_ONLY or (
            layer.attn_type == AttentionType.DECODER_BIDIRECTIONAL
            and self.allow_image_bidirectional_attention_in_extend
        ):
            causal = False

        if layer.sliding_window_size is not None and layer.sliding_window_size > -1:
            sliding_window_size = (
                layer.sliding_window_size
            )  # Needed for sliding window mask
            kv_indptr = self.forward_metadata.window_kv_indptr
            kv_indices = self.forward_metadata.window_kv_indices
            window_kv_offsets = self.forward_metadata.window_kv_offsets
        else:
            sliding_window_size = -1
            kv_indptr = self.forward_metadata.kv_indptr
            kv_indices = self.forward_metadata.kv_indices
            window_kv_offsets = None

        self.extend_attention_fwd(
            q.view(-1, layer.tp_q_head_num, layer.qk_head_dim),
            k.contiguous(),
            v.contiguous(),
            o.view(-1, layer.tp_q_head_num, layer.v_head_dim),
            forward_batch.token_to_kv_pool.get_key_buffer(layer.layer_id),
            forward_batch.token_to_kv_pool.get_value_buffer(layer.layer_id),
            self.forward_metadata.qo_indptr,
            kv_indptr,
            kv_indices,
            self.forward_metadata.custom_mask,
            causal,
            self.forward_metadata.mask_indptr,
            self.forward_metadata.max_extend_len,
            layer.scaling,
            logit_cap=logits_soft_cap,
            sliding_window_size=sliding_window_size,
            sinks=sinks,
            window_kv_offsets=window_kv_offsets,
            xai_temperature_len=layer.xai_temperature_len,
        )
        return o

    def forward_decode(
        self,
        q: torch.Tensor,
        k: torch.Tensor,
        v: torch.Tensor,
        layer: RadixAttention,
        forward_batch: ForwardBatch,
        save_kv_cache=True,
        sinks=None,
    ):
        # During torch.compile, there is a bug in rotary_emb that causes the
        # output value to have a 3D tensor shape. This reshapes the output correctly.
        q = q.reshape(-1, layer.tp_q_head_num * layer.qk_head_dim)

        # TODO: reuse the buffer across layers
        if layer.qk_head_dim != layer.v_head_dim:
            o = q.new_empty((q.shape[0], layer.tp_q_head_num * layer.v_head_dim))
        else:
            o = torch.empty_like(q)

        logits_soft_cap = logit_capping_mod(layer.logit_capping_method, layer.logit_cap)

        if save_kv_cache:
            forward_batch.token_to_kv_pool.set_kv_buffer(
                layer, forward_batch.out_cache_loc, k, v
            )

        if layer.sliding_window_size is not None and layer.sliding_window_size > -1:
            kv_indptr = self.forward_metadata.window_kv_indptr
            kv_indices = self.forward_metadata.window_kv_indices
        else:
            kv_indptr = self.forward_metadata.kv_indptr
            kv_indices = self.forward_metadata.kv_indices

        self.decode_attention_fwd(
            q.view(-1, layer.tp_q_head_num, layer.qk_head_dim),
            forward_batch.token_to_kv_pool.get_key_buffer(layer.layer_id),
            forward_batch.token_to_kv_pool.get_value_buffer(layer.layer_id),
            o.view(-1, layer.tp_q_head_num, layer.v_head_dim),
            kv_indptr,
            kv_indices,
            self.forward_metadata.attn_logits,
            self.forward_metadata.attn_lse,
            self.forward_metadata.num_kv_splits,
            self.max_kv_splits,
            layer.scaling,
            logit_cap=logits_soft_cap,
            sinks=sinks,
            xai_temperature_len=layer.xai_temperature_len,
        )
        return o


class TritonMultiStepDraftBackend:
    """
    Wrap multiple triton attention backends as one for multiple consecutive
    draft decoding steps.
    """

    def __init__(
        self,
        model_runner: ModelRunner,
        topk: int,
        speculative_num_steps: int,
    ):
        from sglang.srt.speculative.eagle_utils import generate_draft_decode_kv_indices

        self.topk = topk
        self.speculative_num_steps = speculative_num_steps
        self.generate_draft_decode_kv_indices = generate_draft_decode_kv_indices
        max_bs = model_runner.req_to_token_pool.size * self.topk
        self.kv_indptr = torch.zeros(
            (
                self.speculative_num_steps,
                max_bs + 1,
            ),
            dtype=torch.int32,
            device=model_runner.device,
        )
        self.attn_backends = []
        for i in range(self.speculative_num_steps):
            self.attn_backends.append(
                TritonAttnBackend(
                    model_runner,
                    skip_prefill=True,
                    kv_indptr_buf=self.kv_indptr[i],
                )
            )
        self.max_context_len = self.attn_backends[0].max_context_len
        self.num_head = (
            model_runner.model_config.num_attention_heads // get_attention_tp_size()
        )
        self.device = model_runner.device
        # Cached variables for generate_draft_decode_kv_indices
        self.pool_len = model_runner.req_to_token_pool.req_to_token.shape[1]
        self.page_size = model_runner.server_args.page_size

    def common_template(
        self, forward_batch: ForwardBatch, kv_indices_buffer: torch.Tensor, call_fn: int
    ):
        num_seqs = forward_batch.batch_size
        bs = self.topk * num_seqs
        seq_lens_sum = forward_batch.seq_lens_sum

        self.generate_draft_decode_kv_indices[
            (self.speculative_num_steps, num_seqs, self.topk)
        ](
            forward_batch.req_pool_indices,
            forward_batch.req_to_token_pool.req_to_token,
            forward_batch.seq_lens,
            kv_indices_buffer,
            self.kv_indptr,
            forward_batch.positions,
            self.pool_len,
            kv_indices_buffer.shape[1],
            self.kv_indptr.shape[1],
            next_power_of_2(num_seqs),
            next_power_of_2(self.speculative_num_steps),
            next_power_of_2(bs),
            self.page_size,
        )

        for i in range(self.speculative_num_steps):
            forward_batch.spec_info.kv_indptr = self.kv_indptr[i, : bs + 1]
            forward_batch.spec_info.kv_indices = kv_indices_buffer[i][
                : seq_lens_sum * self.topk + bs * (i + 1)
            ]
            call_fn(i, forward_batch)

    def init_forward_metadata(self, forward_batch: ForwardBatch):
        kv_indices = torch.empty(
            (
                self.speculative_num_steps,
                forward_batch.batch_size * self.topk * self.max_context_len,
            ),
            dtype=torch.int64,
            device=self.device,
        )

        def call_fn(i, forward_batch):
            forward_batch.spec_info.kv_indptr = (
                forward_batch.spec_info.kv_indptr.clone()
            )
            forward_batch.spec_info.kv_indices = (
                forward_batch.spec_info.kv_indices.clone()
            )
            self.attn_backends[i].init_forward_metadata(forward_batch)

        self.common_template(forward_batch, kv_indices, call_fn)

    def init_cuda_graph_state(self, max_bs: int, max_num_tokens: int):
        self.cuda_graph_kv_indices = torch.zeros(
            (self.speculative_num_steps, max_num_tokens * self.max_context_len),
            dtype=torch.int64,
            device=self.device,
        )
        for i in range(self.speculative_num_steps):
            self.attn_backends[i].init_cuda_graph_state(
                max_bs, max_num_tokens, kv_indices_buf=self.cuda_graph_kv_indices[i]
            )

    def init_forward_metadata_capture_cuda_graph(self, forward_batch: ForwardBatch):
        def call_fn(i, forward_batch):
            self.attn_backends[i].init_forward_metadata_capture_cuda_graph(
                forward_batch.batch_size,
                forward_batch.batch_size * self.topk,
                forward_batch.req_pool_indices,
                forward_batch.seq_lens,
                encoder_lens=None,
                forward_mode=ForwardMode.DECODE,
                spec_info=forward_batch.spec_info,
            )

        self.common_template(forward_batch, self.cuda_graph_kv_indices, call_fn)

    def init_forward_metadata_replay_cuda_graph(
        self, forward_batch: ForwardBatch, bs: int
    ):
        def call_fn(i, forward_batch):
            self.attn_backends[i].init_forward_metadata_replay_cuda_graph(
                bs,
                forward_batch.req_pool_indices,
                forward_batch.seq_lens,
                seq_lens_sum=-1,
                encoder_lens=None,
                forward_mode=ForwardMode.DECODE,
                spec_info=forward_batch.spec_info,
                seq_lens_cpu=None,
            )

        self.common_template(forward_batch, self.cuda_graph_kv_indices, call_fn)


@triton.jit
def get_num_kv_splits_triton(
    num_kv_splits_ptr,
    seq_lens_ptr,
    num_seq,
    num_group,
    num_head,
    num_kv_head,
    max_kv_splits,
    device_core_count,
    MAX_NUM_SEQ: tl.constexpr,
):
    # TODO: this method is tunable, we need more online serving data to tune it
    offs_seq = tl.arange(0, MAX_NUM_SEQ)
    mask_seq = offs_seq < num_seq

    seq_lens = tl.load(seq_lens_ptr + offs_seq, mask=mask_seq, other=0)
    max_seq_len = tl.max(seq_lens)
    seq_lens = tl.load(seq_lens_ptr + offs_seq, mask=mask_seq, other=max_seq_len)
    min_seq_len = tl.min(seq_lens)
    if max_seq_len * 8 < min_seq_len * 10:
        min_seq_len = max_seq_len
    max_kv_splits_1 = tl.minimum(tl.cdiv(max_seq_len, min_seq_len), max_kv_splits)
    kv_chunk_size_1 = tl.cdiv(max_seq_len, max_kv_splits_1)

    # NOTE: this is a hack to let num_kv_split grows up with seqlen gradually
    ext_seq_len = tl.cast(max_seq_len, tl.float32) / 64.0
    ext_device_core_count = tl.cast(
        device_core_count * tl.maximum(tl.log2(ext_seq_len), 1.0), tl.int32
    )
    block_h, num_kv_group = 16, num_head // num_kv_head
    if num_kv_group == 1:
        token_grid = num_seq * num_group * num_head
    else:
        # from triton_ops/decode_attention.py:_decode_grouped_att_m_fwd
        block_h = tl.minimum(block_h, num_kv_group)
        token_grid = num_seq * num_group * tl.cdiv(num_head, block_h)
    max_kv_splits_2 = tl.minimum(
        tl.cdiv(ext_device_core_count, token_grid), max_kv_splits
    )
    kv_chunk_size_2 = tl.cdiv(max_seq_len, max_kv_splits_2)

    num_kv_splits = tl.maximum(
        tl.cdiv(seq_lens, kv_chunk_size_1), tl.cdiv(seq_lens, kv_chunk_size_2)
    )

    offs_token = offs_seq * num_group
    mask_token = offs_token < num_seq * num_group
    for i in range(0, num_group):
        tl.store(num_kv_splits_ptr + i + offs_token, num_kv_splits, mask=mask_token)


def update_sliding_window_buffer(
    window_kv_indptr,
    req_to_token,
    sliding_window_size,
    seq_lens,
    req_pool_indices,
    bs,
    device,
    token_to_kv_pool_allocator=None,
):
    window_kv_lens = torch.minimum(
        seq_lens,
        torch.tensor(sliding_window_size),
    )
    window_kv_indptr[1 : bs + 1] = torch.cumsum(window_kv_lens, dim=0)
    window_kv_indptr = window_kv_indptr[: bs + 1]
    window_kv_indices = torch.empty(
        window_kv_indptr[-1], dtype=torch.int64, device=device
    )
    window_kv_start_idx = seq_lens - window_kv_lens
    create_flashinfer_kv_indices_triton[(bs,)](
        req_to_token,
        req_pool_indices,
        window_kv_lens,
        window_kv_indptr,
        window_kv_start_idx,
        window_kv_indices,
        req_to_token.stride(0),
    )
    # full to swa index mapping
    if hasattr(token_to_kv_pool_allocator, "translate_loc_from_full_to_swa"):
        kv_last_index = window_kv_indptr[-1]
        window_kv_indices[:kv_last_index] = (
            token_to_kv_pool_allocator.translate_loc_from_full_to_swa(
                window_kv_indices[:kv_last_index]
            )
        )
    return window_kv_indptr, window_kv_indices, window_kv_lens, window_kv_start_idx


def update_sliding_window_buffer_cuda_graph(
    window_kv_indptr,
    window_kv_indices,
    req_to_token,
    sliding_window_size,
    seq_lens,
    req_pool_indices,
    bs,
    token_to_kv_pool_allocator=None,
):
    window_kv_lens = torch.minimum(
        seq_lens,
        torch.tensor(sliding_window_size),
    )
    window_kv_indptr[1 : bs + 1] = torch.cumsum(window_kv_lens, dim=0)
    window_kv_indptr = window_kv_indptr[: bs + 1]
    window_kv_start_idx = seq_lens - window_kv_lens
    create_flashinfer_kv_indices_triton[(bs,)](
        req_to_token,
        req_pool_indices,
        window_kv_lens,
        window_kv_indptr,
        window_kv_start_idx,
        window_kv_indices,
        req_to_token.stride(0),
    )
    # full to swa index mapping
    if hasattr(token_to_kv_pool_allocator, "translate_loc_from_full_to_swa"):
        kv_last_index = window_kv_indptr[-1]
        window_kv_indices[:kv_last_index] = (
            token_to_kv_pool_allocator.translate_loc_from_full_to_swa(
                window_kv_indices[:kv_last_index]
            )
        )
    return window_kv_indptr, window_kv_indices, window_kv_lens, window_kv_start_idx<|MERGE_RESOLUTION|>--- conflicted
+++ resolved
@@ -94,18 +94,15 @@
             "SGLANG_TRITON_DECODE_ATTN_STATIC_KV_SPLITS", "false"
         )
         self.max_kv_splits = model_runner.server_args.triton_attention_num_kv_splits
-<<<<<<< HEAD
-        self.allow_image_bidirectional_attention_in_extend = (
-            model_runner.server_args.disable_cuda_graph
-            and (model_runner.server_args.chunked_prefill_size == -1)
-        )
-=======
         self.split_tile_size = model_runner.server_args.triton_attention_split_tile_size
         if self.split_tile_size is not None:
             self.max_kv_splits = (
                 self.max_context_len + self.split_tile_size - 1
             ) // self.split_tile_size
->>>>>>> fc3e5420
+        self.allow_image_bidirectional_attention_in_extend = (
+            model_runner.server_args.disable_cuda_graph
+            and (model_runner.server_args.chunked_prefill_size == -1)
+        )
 
         # Check arguments
         assert not (
