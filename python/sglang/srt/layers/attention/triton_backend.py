--- conflicted
+++ resolved
@@ -186,43 +186,12 @@
             num_group * num_seq == num_token
         ), f"num_seq({num_seq}), num_token({num_token}), something goes wrong!"
 
-<<<<<<< HEAD
-        # For deterministic inference, always use fixed split tile size
-        # This ensures batch invariance - same sequence length always gets same split count
-        if self.enable_deterministic and self.split_tile_size is not None:
-            # num_kv_splits[:] = (
-            #     seq_lens + self.split_tile_size - 1
-            # ) // self.split_tile_size
-            # return
-            
-            # Expend seq_lens to match num_token
-            if num_group > 1:
-                # For speculative decoding, repeat seq_lens for each group
-                expanded_seq_lens = seq_lens.repeat_interleave(num_group)
-            else:
-                expanded_seq_lens = seq_lens
-            
-            num_kv_splits[:] = (
-                expanded_seq_lens + self.split_tile_size - 1
-            ) // self.split_tile_size
-            return
-
-=======
->>>>>>> dbae0fcd
         # Legacy dynamic splitting logic (non-deterministic)
         if self.static_kv_splits or self.device_core_count <= 0:
             num_kv_splits.fill_(self.max_kv_splits)
             return
 
         if self.split_tile_size is not None:
-<<<<<<< HEAD
-            # num_kv_splits[:] = (
-            #     seq_lens + self.split_tile_size - 1
-            # ) // self.split_tile_size
-            # return
-            
-=======
->>>>>>> dbae0fcd
             # expand seq_lens to match num_token 
             if num_group > 1:
                 expanded_seq_lens = seq_lens.repeat_interleave(num_group)
