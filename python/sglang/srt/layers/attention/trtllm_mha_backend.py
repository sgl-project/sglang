--- conflicted
+++ resolved
@@ -238,7 +238,6 @@
                     torch.cumsum(seq_lens, dim=0, dtype=torch.int32), (1, 0)
                 )
 
-<<<<<<< HEAD
                 # Precompute maximum sequence length
                 metadata.max_seq_len_k = seq_lens.max().item()
                 # Precompute cumulative sequence lengths
@@ -259,10 +258,6 @@
             metadata.cache_seqlens_int32.copy_(
                 (seq_lens + self.speculative_num_draft_tokens)
             )
-=======
-        # Precompute maximum sequence length
-        metadata.max_seq_len_k = seq_lens[:bs].max().item()
->>>>>>> 9b5f0f64
 
             metadata.cu_seqlens_q = torch.arange(
                 0,
@@ -364,9 +359,8 @@
                 (seq_lens + self.speculative_num_draft_tokens)
             )
 
-<<<<<<< HEAD
             metadata.max_seq_len_k = (
-                self.max_context_len + self.speculative_num_draft_tokens
+                seq_lens_cpu.max().item() + self.speculative_num_draft_tokens
             )
             max_len = seq_lens_cpu.max().item()
             metadata.cu_seqlens_k[1:].copy_(
@@ -408,20 +402,6 @@
                 self.draft_extend_metadata["strided_indices"][:max_seq_pages],
             ]
             metadata.page_table[:, :max_seq_pages].copy_(page_indices // self.page_size)
-=======
-        # Normal Decode
-        metadata = self.decode_cuda_graph_metadata[bs]
-        max_len = seq_lens_cpu.max().item()
-        max_seq_pages = (max_len + self.page_size - 1) // self.page_size
-        metadata.max_seq_len_k = max_len
-
-        metadata.cache_seqlens_int32.copy_(seq_lens)
-        page_indices = self.req_to_token[
-            req_pool_indices[:, None],
-            self.decode_cuda_graph_metadata["strided_indices"][:max_seq_pages][None, :],
-        ]
-        metadata.page_table[:, :max_seq_pages].copy_(page_indices // self.page_size)
->>>>>>> 9b5f0f64
         self.forward_metadata = metadata
 
     def get_cuda_graph_seq_len_fill_value(self) -> int:
