--- conflicted
+++ resolved
@@ -858,14 +858,7 @@
             )
         else:
             # mla paged prefill
-<<<<<<< HEAD
-            if spec_info is not None:
-                kv_lens = kv_indptr[1:] - kv_indptr[:-1]
-            else:
-                kv_lens = paged_kernel_lens.to(torch.int32)
-=======
             kv_len_arr = kv_indptr[1:] - kv_indptr[:-1]
->>>>>>> 79e6a8a6
             wrapper_paged.plan(
                 qo_indptr,
                 kv_indptr,
