--- conflicted
+++ resolved
@@ -28,12 +28,9 @@
 from sglang.srt.layers.radix_attention import AttentionType
 from sglang.srt.mem_cache.allocator import SWATokenToKVPoolAllocator
 from sglang.srt.model_executor.forward_batch_info import ForwardBatch, ForwardMode
-<<<<<<< HEAD
+from sglang.srt.speculative.eagle_info import EagleDraftInput, EagleVerifyInput
+from sglang.srt.speculative.ngram_utils import NgramVerifyInput
 from sglang.srt.speculative.spec_info import SpecInput
-=======
-from sglang.srt.speculative.eagle_utils import EagleDraftInput, EagleVerifyInput
-from sglang.srt.speculative.ngram_utils import NgramVerifyInput
->>>>>>> 5a290a56
 from sglang.srt.utils import (
     get_int_env_var,
     is_flashinfer_available,
@@ -348,11 +345,7 @@
         seq_lens: torch.Tensor,
         encoder_lens: Optional[torch.Tensor],
         forward_mode: ForwardMode,
-<<<<<<< HEAD
-        spec_info: Optional[SpecInput],
-=======
         spec_info: Optional[Union[EagleDraftInput, EagleVerifyInput, NgramVerifyInput]],
->>>>>>> 5a290a56
     ):
         if forward_mode.is_decode_or_idle():
             decode_wrappers = []
@@ -459,11 +452,7 @@
         seq_lens_sum: int,
         encoder_lens: Optional[torch.Tensor],
         forward_mode: ForwardMode,
-<<<<<<< HEAD
-        spec_info: Optional[SpecInput],
-=======
         spec_info: Optional[Union[EagleDraftInput, EagleVerifyInput, NgramVerifyInput]],
->>>>>>> 5a290a56
         seq_lens_cpu: Optional[torch.Tensor],
     ):
         if forward_mode.is_decode_or_idle():
@@ -681,11 +670,7 @@
         seq_lens_sum: int,
         decode_wrappers: List[BatchDecodeWithPagedKVCacheWrapper],
         encoder_lens: Optional[torch.Tensor],
-<<<<<<< HEAD
-        spec_info: Optional[SpecInput],
-=======
         spec_info: Optional[Union[EagleDraftInput, EagleVerifyInput, NgramVerifyInput]],
->>>>>>> 5a290a56
         fixed_split_size: Optional[int] = None,
         disable_split_kv: Optional[bool] = None,
     ):
@@ -700,11 +685,7 @@
         seq_lens_sum: int,
         decode_wrappers: List[BatchDecodeWithPagedKVCacheWrapper],
         encoder_lens: Optional[torch.Tensor],
-<<<<<<< HEAD
-        spec_info: Optional[SpecInput],
-=======
         spec_info: Optional[Union[EagleDraftInput, EagleVerifyInput, NgramVerifyInput]],
->>>>>>> 5a290a56
         fixed_split_size: Optional[int] = None,
         disable_split_kv: Optional[bool] = None,
     ):
@@ -730,11 +711,7 @@
         seq_lens_sum: int,
         decode_wrappers: List[BatchDecodeWithPagedKVCacheWrapper],
         encoder_lens: Optional[torch.Tensor],
-<<<<<<< HEAD
-        spec_info: Optional[SpecInput],
-=======
         spec_info: Optional[Union[EagleDraftInput, EagleVerifyInput, NgramVerifyInput]],
->>>>>>> 5a290a56
         fixed_split_size: Optional[int] = None,
         disable_split_kv: Optional[bool] = None,
     ):
@@ -784,11 +761,7 @@
         seq_lens_sum: int,
         decode_wrappers: List[BatchDecodeWithPagedKVCacheWrapper],
         encoder_lens: Optional[torch.Tensor],
-<<<<<<< HEAD
-        spec_info: Optional[SpecInput],
-=======
         spec_info: Optional[Union[EagleDraftInput, EagleVerifyInput, NgramVerifyInput]],
->>>>>>> 5a290a56
         fixed_split_size: Optional[int] = None,
         disable_split_kv: Optional[bool] = None,
     ):
@@ -822,11 +795,7 @@
         paged_kernel_lens_sum: int,
         kv_indptr: torch.Tensor,
         kv_start_idx: torch.Tensor,
-<<<<<<< HEAD
-        spec_info: Optional[SpecInput],
-=======
         spec_info: Optional[Union[EagleDraftInput, EagleVerifyInput, NgramVerifyInput]],
->>>>>>> 5a290a56
         seq_lens_cpu: Optional[torch.Tensor],
         use_sliding_window_kv_pool: bool = False,
         fixed_split_size: Optional[int] = None,
@@ -937,11 +906,7 @@
         prefill_wrappers: List[BatchPrefillWithPagedKVCacheWrapper],
         use_ragged: bool,
         encoder_lens: Optional[torch.Tensor],
-<<<<<<< HEAD
-        spec_info: Optional[SpecInput],
-=======
         spec_info: Optional[Union[EagleDraftInput, EagleVerifyInput, NgramVerifyInput]],
->>>>>>> 5a290a56
         fixed_split_size: Optional[int] = None,
     ):
         # Keep the signature for type checking. It will be assigned during runtime.
@@ -957,11 +922,7 @@
         prefill_wrappers: List[BatchPrefillWithPagedKVCacheWrapper],
         use_ragged: bool,
         encoder_lens: Optional[torch.Tensor],
-<<<<<<< HEAD
-        spec_info: Optional[SpecInput],
-=======
         spec_info: Optional[Union[EagleDraftInput, EagleVerifyInput, NgramVerifyInput]],
->>>>>>> 5a290a56
         fixed_split_size: Optional[int] = None,
     ):
         if use_ragged:
@@ -999,11 +960,7 @@
         prefill_wrappers: List[BatchPrefillWithPagedKVCacheWrapper],
         use_ragged: bool,
         encoder_lens: Optional[torch.Tensor],
-<<<<<<< HEAD
-        spec_info: Optional[SpecInput],
-=======
         spec_info: Optional[Union[EagleDraftInput, EagleVerifyInput, NgramVerifyInput]],
->>>>>>> 5a290a56
         fixed_split_size: Optional[int] = None,
     ):
         for wrapper_id in range(2):
@@ -1050,11 +1007,7 @@
         prefill_wrappers: List[BatchPrefillWithPagedKVCacheWrapper],
         use_ragged: bool,
         encoder_lens: Optional[torch.Tensor],
-<<<<<<< HEAD
-        spec_info: Optional[SpecInput],
-=======
         spec_info: Optional[Union[EagleDraftInput, EagleVerifyInput, NgramVerifyInput]],
->>>>>>> 5a290a56
         fixed_split_size: Optional[int] = None,
     ):
         for wrapper_id in range(2):
@@ -1097,11 +1050,7 @@
         kv_indptr: torch.Tensor,
         qo_indptr: torch.Tensor,
         use_ragged: bool,
-<<<<<<< HEAD
-        spec_info: Optional[SpecInput],
-=======
         spec_info: Optional[Union[EagleDraftInput, EagleVerifyInput, NgramVerifyInput]],
->>>>>>> 5a290a56
         use_sliding_window_kv_pool: bool = False,
         fixed_split_size: Optional[int] = None,
     ):
@@ -1129,13 +1078,10 @@
             qo_indptr = qo_indptr[: bs + 1]
             custom_mask = None
         else:
-<<<<<<< HEAD
-            assert isinstance(spec_info, SpecInput)
-=======
+            # assert isinstance(spec_info, SpecInput)
             assert isinstance(
                 spec_info, (EagleDraftInput, EagleVerifyInput, NgramVerifyInput)
             )
->>>>>>> 5a290a56
             kv_indices, kv_indptr, qo_indptr, custom_mask = (
                 spec_info.generate_attn_arg_prefill(
                     req_pool_indices,
