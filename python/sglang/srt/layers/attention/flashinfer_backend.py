from __future__ import annotations

"""
Support different attention backends.
Now there are two backends: FlashInfer and Triton.
FlashInfer is faster and Triton is easier to customize.
Each backend supports two operators: extend (i.e. prefill with cached prefix) and decode.
"""

import os
from dataclasses import dataclass
from enum import Enum, auto
from functools import partial
from typing import TYPE_CHECKING, Callable, List, Optional, Union

import torch

if os.environ["SGLANG_ENABLE_TORCH_COMPILE"] == "1":
    import logging

    torch._logging.set_logs(dynamo=logging.ERROR)
    torch._dynamo.config.suppress_errors = True

from sglang.global_config import global_config
from sglang.srt.layers.attention.base_attn_backend import AttentionBackend
from sglang.srt.layers.attention.utils import (
    create_causal_mask_from_page_triton,
    create_flashinfer_kv_indices_triton,
)
from sglang.srt.layers.dp_attention import get_attention_tp_size
from sglang.srt.layers.radix_attention import AttentionType
from sglang.srt.layers.utils import is_sm100_supported
from sglang.srt.mem_cache.allocator import SWATokenToKVPoolAllocator
from sglang.srt.model_executor.forward_batch_info import ForwardBatch, ForwardMode
from sglang.srt.speculative.eagle_utils import EagleDraftInput, EagleVerifyInput
from sglang.srt.utils import is_flashinfer_available, next_power_of_2

if TYPE_CHECKING:
    from sglang.srt.layers.radix_attention import RadixAttention
    from sglang.srt.model_executor.model_runner import ModelRunner

if is_flashinfer_available():
    from flashinfer import (
        BatchDecodeWithPagedKVCacheWrapper,
        BatchPrefillWithPagedKVCacheWrapper,
        BatchPrefillWithRaggedKVCacheWrapper,
        PODWithPagedKVCacheWrapper,
    )
    from flashinfer.cascade import merge_state
    from flashinfer.decode import _get_range_buf, get_seq_lens


class WrapperDispatch(Enum):
    SLIDING_WINDOW = auto()
    CROSS_ATTENTION = auto()


@dataclass
class DecodeMetadata:
    decode_wrappers: List[BatchDecodeWithPagedKVCacheWrapper]


@dataclass
class PrefillMetadata:
    prefill_wrappers: List[BatchPrefillWithPagedKVCacheWrapper]
    use_ragged: bool
    extend_no_prefix: bool

    # POD Attention
    use_pod: Optional[bool] = False
    pod_wrappers: Optional[List[PODWithPagedKVCacheWrapper]] = None
    num_decode_reqs: Optional[torch.Tensor] = 0
    prefill_qo_indptr: Optional[torch.Tensor] = None  # output seqlens
    prefill_kv_indptr: Optional[torch.Tensor] = None
    prefill_kv_indices: Optional[torch.Tensor] = None  # page to kv indices


# Reuse this workspace buffer across all flashinfer wrappers
global_workspace_buffer = None


class FlashInferAttnBackend(AttentionBackend):
    """Flashinfer attention kernels."""

    def __init__(
        self,
        model_runner: ModelRunner,
        skip_prefill: bool = False,
        kv_indptr_buf: Optional[torch.Tensor] = None,
        kv_last_page_len_buf: Optional[torch.Tensor] = None,
        enable_pd_colocation: Optional[bool] = False,
    ):
        super().__init__()

        # Parse constants
        self.decode_use_tensor_cores = should_use_tensor_core(
            kv_cache_dtype=model_runner.kv_cache_dtype,
            num_attention_heads=model_runner.model_config.num_attention_heads
            // get_attention_tp_size(),
            num_kv_heads=model_runner.model_config.get_num_kv_heads(
                get_attention_tp_size()
            ),
        )
        self.max_context_len = model_runner.model_config.context_len
        self.skip_prefill = skip_prefill
        self.is_multimodal = model_runner.model_config.is_multimodal

        self.enable_pd_colocation = enable_pd_colocation

        # track these for 2D mask fill kernel to avoid recompilation
        # TODO(Wenxuan) shrink down to avoid outliers?
        self.max_req_input_len = 0
        self.max_cu_qo_len = 0
        self.max_cu_kv_len = 0
        self.mask_p = None
        if enable_pd_colocation:
            assert (
                not self.is_multimodal
            ), "PD colocation doesn't support multimodal models"
            assert (
                model_runner.sliding_window_size is None
            ), "PD colocation only supports vanilla attention for now"

        assert not (
            model_runner.sliding_window_size is not None
            and model_runner.model_config.is_encoder_decoder
        ), "Sliding window and cross attention are not supported together"

        if model_runner.sliding_window_size is not None:
            self.num_wrappers = 2
            self.dispatch_reason = WrapperDispatch.SLIDING_WINDOW
        elif model_runner.model_config.is_encoder_decoder:
            self.num_wrappers = 2
            self.dispatch_reason = WrapperDispatch.CROSS_ATTENTION
        else:
            self.num_wrappers = 1
            self.dispatch_reason = None

        # Qwen2/Qwen3 models require higher flashinfer workspace size
        if (
            "Qwen2ForCausalLM" in model_runner.model_config.hf_config.architectures
            or "Qwen3ForCausalLM" in model_runner.model_config.hf_config.architectures
            or "MiMoForCausalLM" in model_runner.model_config.hf_config.architectures
        ):
            global_config.flashinfer_workspace_size = 512 * 1024 * 1024

        # Allocate buffers
        global global_workspace_buffer
        if global_workspace_buffer is None:
            global_workspace_buffer = torch.empty(
                global_config.flashinfer_workspace_size,
                dtype=torch.uint8,
                device=model_runner.device,
            )
        self.workspace_buffer = global_workspace_buffer
        max_bs = model_runner.req_to_token_pool.size
        if kv_indptr_buf is None:
            self.kv_indptr = [
                torch.zeros(
                    (max_bs + 1,), dtype=torch.int32, device=model_runner.device
                )
                for _ in range(self.num_wrappers)
            ]
        else:
            assert self.num_wrappers == 1
            self.kv_indptr = [kv_indptr_buf]

        if kv_last_page_len_buf is None:
            self.kv_last_page_len = torch.ones(
                (max_bs,), dtype=torch.int32, device=model_runner.device
            )
        else:
            assert self.num_wrappers == 1
            self.kv_last_page_len = kv_last_page_len_buf

        if not self.skip_prefill:
            self.qo_indptr = [
                torch.zeros(
                    (max_bs + 1,), dtype=torch.int32, device=model_runner.device
                )
                for _ in range(self.num_wrappers)
            ]

        fmha_backend = "auto"
        if is_sm100_supported():
            fmha_backend = "cutlass"
        self.prefill_wrapper_ragged = BatchPrefillWithRaggedKVCacheWrapper(
            self.workspace_buffer, "NHD", backend=fmha_backend
        )

        # Two wrappers: one for sliding window attention and one for full attention.
        # Using two wrappers is unnecessary in the current PR, but are prepared for future PRs
        self.prefill_wrappers_paged = []
        self.prefill_wrappers_verify = []
        self.prefill_wrappers_pod = []
        self.decode_wrappers = []
        for _ in range(self.num_wrappers):
            if not skip_prefill:
                if self.enable_pd_colocation:
                    self.prefill_wrappers_pod.append(
                        PODWithPagedKVCacheWrapper(
                            self.workspace_buffer,
                            "NHD",
                        )
                    )
                self.prefill_wrappers_paged.append(
                    BatchPrefillWithPagedKVCacheWrapper(
                        self.workspace_buffer,
                        "NHD",
                        backend="fa2",
                    )
                )
                self.prefill_wrappers_verify.append(
                    BatchPrefillWithPagedKVCacheWrapper(
                        self.workspace_buffer,
                        "NHD",
                    )
                )
            self.decode_wrappers.append(
                BatchDecodeWithPagedKVCacheWrapper(
                    self.workspace_buffer,
                    "NHD",
                    use_tensor_cores=self.decode_use_tensor_cores,
                )
            )

        # Create indices updater
        if not skip_prefill:
            self.indices_updater_prefill = FlashInferIndicesUpdaterPrefill(
                model_runner, self
            )  # for verify
        self.indices_updater_decode = FlashInferIndicesUpdaterDecode(model_runner, self)

        # Other metadata
        self.forward_metadata: Union[PrefillMetadata, DecodeMetadata] = None
        self.decode_cuda_graph_metadata = {}
        self.prefill_cuda_graph_metadata = {}  # For verify
        self.draft_extend_cuda_graph_metadata = {}  # For draft extend

    def init_forward_metadata(self, forward_batch: ForwardBatch):
        if forward_batch.forward_mode.is_decode_or_idle():
            self.indices_updater_decode.update(
                forward_batch.req_pool_indices,
                forward_batch.seq_lens,
                forward_batch.seq_lens_sum,
                decode_wrappers=self.decode_wrappers,
                encoder_lens=forward_batch.encoder_lens,
                spec_info=forward_batch.spec_info,
            )
            self.forward_metadata = DecodeMetadata(self.decode_wrappers)
        elif forward_batch.forward_mode.is_draft_extend():
            self.indices_updater_prefill.update(
                forward_batch.req_pool_indices,
                forward_batch.seq_lens,
                forward_batch.seq_lens_sum,
                prefix_lens=None,
                prefill_wrappers=self.prefill_wrappers_paged,
                use_ragged=False,
                encoder_lens=forward_batch.encoder_lens,
                spec_info=forward_batch.spec_info,
            )
            self.forward_metadata = PrefillMetadata(
                self.prefill_wrappers_paged, False, False
            )
        elif forward_batch.forward_mode.is_target_verify():
            self.indices_updater_prefill.update(
                forward_batch.req_pool_indices,
                forward_batch.seq_lens,
                forward_batch.seq_lens_sum,
                prefix_lens=None,
                prefill_wrappers=self.prefill_wrappers_verify,
                use_ragged=False,
                encoder_lens=forward_batch.encoder_lens,
                spec_info=forward_batch.spec_info,
            )
            self.forward_metadata = PrefillMetadata(
                self.prefill_wrappers_verify, False, False
            )
        else:
            # Normal prefill
            prefix_lens = forward_batch.extend_prefix_lens
            if self.is_multimodal:
                use_ragged = False
                extend_no_prefix = False
            elif self.enable_pd_colocation:
                use_ragged = False
                extend_no_prefix = False
            else:
                # use_ragged = True
                use_ragged = False  # debug
                extend_no_prefix = not any(forward_batch.extend_prefix_lens_cpu)

            seq_lens = forward_batch.seq_lens
            req_pool_indices = forward_batch.req_pool_indices
            seq_lens_sum = forward_batch.seq_lens_sum
            self.forward_metadata = PrefillMetadata(
                self.prefill_wrappers_paged, use_ragged, extend_no_prefix
            )

            # Split prefill and decode batches because prefill is non-paged for POD Attn
            if self.enable_pd_colocation and forward_batch.num_decode_reqs > 0:
                self.forward_metadata.use_pod = True
                self.forward_metadata.num_decode_reqs = forward_batch.num_decode_reqs
                self.forward_metadata.pod_wrappers = self.prefill_wrappers_pod

            self.indices_updater_prefill.update(
                req_pool_indices,
                seq_lens,
                seq_lens_sum,
                prefix_lens,
                prefill_wrappers=(
                    self.prefill_wrappers_paged
                    if not self.forward_metadata.use_pod
                    else self.prefill_wrappers_pod
                ),
                use_ragged=use_ragged,
                encoder_lens=forward_batch.encoder_lens,
                spec_info=None,
                forward_metadata=self.forward_metadata,
            )

    def init_cuda_graph_state(
        self,
        max_bs: int,
        max_num_tokens: int,
        kv_indices_buf: Optional[torch.Tensor] = None,
    ):
        if kv_indices_buf is None:
            cuda_graph_kv_indices = torch.zeros(
                (max_num_tokens * self.max_context_len,),
                dtype=torch.int32,
                device="cuda",
            )
        else:
            cuda_graph_kv_indices = kv_indices_buf

        self.cuda_graph_kv_indices = [cuda_graph_kv_indices] + [
            cuda_graph_kv_indices.clone() for _ in range(self.num_wrappers - 1)
        ]

        # Ensure tensors are properly allocated
        for i in range(self.num_wrappers):
            # Force allocation by performing a small operation
            if len(self.cuda_graph_kv_indices[i]) > 0:
                self.cuda_graph_kv_indices[i][0] = 0

        if not self.skip_prefill:
            self.cuda_graph_custom_mask = torch.zeros(
                (max_num_tokens * self.max_context_len),
                dtype=torch.uint8,
                device="cuda",
            )
            self.cuda_graph_qk_indptr = [x.clone() for x in self.kv_indptr]
            self.cuda_graph_qo_indptr = [x.clone() for x in self.kv_indptr]

    def init_forward_metadata_capture_cuda_graph(
        self,
        bs: int,
        num_tokens: int,
        req_pool_indices: torch.Tensor,
        seq_lens: torch.Tensor,
        encoder_lens: Optional[torch.Tensor],
        forward_mode: ForwardMode,
        spec_info: Optional[Union[EagleDraftInput, EagleVerifyInput]],
    ):
        if forward_mode.is_decode_or_idle():
            decode_wrappers = []
            for i in range(self.num_wrappers):
                decode_wrappers.append(
                    BatchDecodeWithPagedKVCacheWrapper(
                        self.workspace_buffer,
                        "NHD",
                        use_cuda_graph=True,
                        use_tensor_cores=self.decode_use_tensor_cores,
                        paged_kv_indptr_buffer=self.kv_indptr[i][: num_tokens + 1],
                        paged_kv_indices_buffer=self.cuda_graph_kv_indices[i],
                        paged_kv_last_page_len_buffer=self.kv_last_page_len[
                            :num_tokens
                        ],
                    )
                )
            seq_lens_sum = seq_lens.sum().item()
            self.indices_updater_decode.update(
                req_pool_indices,
                seq_lens,
                seq_lens_sum,
                decode_wrappers=decode_wrappers,
                encoder_lens=encoder_lens,
                spec_info=spec_info,
            )
            self.decode_cuda_graph_metadata[bs] = decode_wrappers
            self.forward_metadata = DecodeMetadata(decode_wrappers)
            for i in range(self.num_wrappers):
                decode_wrappers[i].begin_forward = partial(
                    fast_decode_plan, decode_wrappers[i]
                )
        elif forward_mode.is_target_verify():
            prefill_wrappers = []
            for i in range(self.num_wrappers):
                prefill_wrappers.append(
                    BatchPrefillWithPagedKVCacheWrapper(
                        self.workspace_buffer,
                        "NHD",
                        use_cuda_graph=True,
                        qo_indptr_buf=self.cuda_graph_qo_indptr[i][: bs + 1],
                        paged_kv_indptr_buf=self.kv_indptr[i][: bs + 1],
                        paged_kv_indices_buf=self.cuda_graph_kv_indices[i],
                        paged_kv_last_page_len_buf=self.kv_last_page_len[:bs],
                        custom_mask_buf=self.cuda_graph_custom_mask,
                        mask_indptr_buf=self.cuda_graph_qk_indptr[i][: bs + 1],
                    )
                )
            seq_lens_sum = seq_lens.sum().item()
            self.indices_updater_prefill.update(
                req_pool_indices,
                seq_lens,
                seq_lens_sum,
                prefix_lens=None,
                prefill_wrappers=prefill_wrappers,
                use_ragged=False,
                encoder_lens=encoder_lens,
                spec_info=spec_info,
            )
            self.prefill_cuda_graph_metadata[bs] = prefill_wrappers
            self.forward_metadata = PrefillMetadata(prefill_wrappers, False, False)
        elif forward_mode.is_draft_extend():
            prefill_wrappers = []
            for i in range(self.num_wrappers):
                prefill_wrappers.append(
                    BatchPrefillWithPagedKVCacheWrapper(
                        self.workspace_buffer,
                        "NHD",
                        backend="fa2",
                        use_cuda_graph=True,
                        qo_indptr_buf=self.cuda_graph_qo_indptr[i][: bs + 1],
                        paged_kv_indptr_buf=self.kv_indptr[i][: bs + 1],
                        paged_kv_indices_buf=self.cuda_graph_kv_indices[i],
                        paged_kv_last_page_len_buf=self.kv_last_page_len[:bs],
                    )
                )

            seq_lens_sum = seq_lens.sum().item()
            self.indices_updater_prefill.update(
                req_pool_indices,
                seq_lens,
                seq_lens_sum,
                prefix_lens=None,
                prefill_wrappers=prefill_wrappers,
                use_ragged=False,
                encoder_lens=encoder_lens,
                spec_info=spec_info,
            )
            self.prefill_cuda_graph_metadata[bs] = prefill_wrappers
            self.forward_metadata = PrefillMetadata(prefill_wrappers, False, False)
        else:
            raise ValueError(f"Invalid mode: {forward_mode=}")

    def init_forward_metadata_replay_cuda_graph(
        self,
        bs: int,
        req_pool_indices: torch.Tensor,
        seq_lens: torch.Tensor,
        seq_lens_sum: int,
        encoder_lens: Optional[torch.Tensor],
        forward_mode: ForwardMode,
        spec_info: Optional[Union[EagleDraftInput, EagleVerifyInput]],
        seq_lens_cpu: Optional[torch.Tensor],
    ):
        if forward_mode.is_decode_or_idle():
            self.indices_updater_decode.update(
                req_pool_indices[:bs],
                seq_lens[:bs],
                seq_lens_sum,
                decode_wrappers=self.decode_cuda_graph_metadata[bs],
                encoder_lens=encoder_lens[:bs] if encoder_lens is not None else None,
                spec_info=spec_info,
            )
        elif forward_mode.is_target_verify():
            self.indices_updater_prefill.update(
                req_pool_indices[:bs],
                seq_lens[:bs],
                seq_lens_sum,
                prefix_lens=None,
                prefill_wrappers=self.prefill_cuda_graph_metadata[bs],
                use_ragged=False,
                encoder_lens=encoder_lens[:bs] if encoder_lens is not None else None,
                spec_info=spec_info,
            )
        elif forward_mode.is_draft_extend():
            self.indices_updater_prefill.update(
                req_pool_indices[:bs],
                seq_lens[:bs],
                seq_lens_sum,
                prefix_lens=None,
                prefill_wrappers=self.prefill_cuda_graph_metadata[bs],
                use_ragged=False,
                encoder_lens=encoder_lens[:bs] if encoder_lens is not None else None,
                spec_info=spec_info,
            )
        else:
            raise ValueError("Invalid forward mode")

    def get_cuda_graph_seq_len_fill_value(self):
        return 1

    def forward_extend(
        self,
        q: torch.Tensor,
        k: torch.Tensor,
        v: torch.Tensor,
        layer: RadixAttention,
        forward_batch: ForwardBatch,
        save_kv_cache=True,
    ):
        prefill_wrapper_paged = self.forward_metadata.prefill_wrappers[
            self._get_wrapper_idx(layer)
        ]
        cache_loc = (
            forward_batch.out_cache_loc
            if not layer.is_cross_attention
            else forward_batch.encoder_out_cache_loc
        )
        logits_soft_cap = layer.logit_cap
<<<<<<< HEAD
=======

        q = q.contiguous()
>>>>>>> 11483785
        if not self.forward_metadata.use_ragged:
            if k is not None:
                assert v is not None
                if save_kv_cache:
                    forward_batch.token_to_kv_pool.set_kv_buffer(
                        layer, cache_loc, k, v, layer.k_scale, layer.v_scale
                    )

<<<<<<< HEAD
            if self.enable_pd_colocation and self.forward_metadata.num_decode_reqs > 0:
                pod_wrapper = self.forward_metadata.pod_wrappers[
                    self._get_wrapper_idx(layer)
                ]
                q = q.contiguous().view(-1, layer.tp_q_head_num, layer.head_dim)
                bs = forward_batch.req_pool_indices.shape[0]
                bs_p = bs - forward_batch.num_decode_reqs
                # Fetch prefill kv cache from the pool
                k_cache, v_cache = forward_batch.token_to_kv_pool.get_kv_buffer(
                    layer.layer_id
                )
                kv_indices_p = self.forward_metadata.prefill_kv_indices
                kv_indptr_p = self.forward_metadata.prefill_kv_indptr
                qo_indptr_p = self.forward_metadata.prefill_qo_indptr
                max_cu_qo_len = qo_indptr_p[-1]
                max_cu_kv_len = kv_indptr_p[-1]
                kv_pool_indices_p = kv_indices_p[: kv_indptr_p[-1]]
                # TODO(Wenxuan) Handle last_page_len for page size > 1 here

                k_cache_p = k_cache[
                    kv_pool_indices_p
                ]  # TODO(Wenxuan) de-duplicate the kv cache when reqs share prefix?
                v_cache_p = v_cache[kv_pool_indices_p]
                q_p = q[: qo_indptr_p[-1]]
                q_d = q[qo_indptr_p[-1] :]
                max_kv_len = forward_batch.seq_lens.max()

                if self.max_req_input_len < max_kv_len * 2:
                    max_kv_len = next_power_of_2(max_kv_len.item())
                    if max_kv_len > self.max_req_input_len:
                        self.max_req_input_len = max_kv_len

                if (
                    self.max_cu_qo_len < max_cu_qo_len
                    or self.max_cu_kv_len < max_cu_kv_len
                ):
                    self.mask_p = torch.zeros(
                        max_cu_qo_len, max_cu_kv_len, dtype=torch.bool, device=q.device
                    )
                    if self.max_cu_qo_len < max_cu_qo_len:
                        self.max_cu_qo_len = max_cu_qo_len
                    if self.max_cu_kv_len < max_cu_kv_len:
                        self.max_cu_kv_len = max_cu_kv_len
                # launch bs times more blocks, because we can't pass in bs
                # as constexpr, or any change in bs triggers recompilation
                create_causal_mask_from_page_triton[(max_cu_qo_len, bs_p)](
                    self.mask_p,
                    qo_indptr_p,
                    kv_indptr_p,
                    forward_batch.extend_prefix_lens,
                    stride_mask_qo=self.mask_p.stride(0),
                    # max_kv_len_per_req=next_power_of_2(forward_batch.max_req_input_len),
                    max_kv_len_per_req=self.max_req_input_len,
                )
=======
            o = prefill_wrapper_paged.forward(
                q.view(-1, layer.tp_q_head_num, layer.head_dim),
                forward_batch.token_to_kv_pool.get_kv_buffer(layer.layer_id),
                causal=not layer.is_cross_attention,
                sm_scale=layer.scaling,
                window_left=layer.sliding_window_size,
                logits_soft_cap=logits_soft_cap,
                k_scale=layer.k_scale,
                v_scale=layer.v_scale,
            )
        else:
            causal = True
            if layer.attn_type == AttentionType.ENCODER_ONLY:
                save_kv_cache = False
                causal = False
>>>>>>> 11483785

                o_p, o_d = pod_wrapper.run(
                    q_p,
                    k_cache_p,
                    v_cache_p,
                    q_d,
                    paged_kv_cache_d=(k_cache, v_cache),
                    custom_mask_p=self.mask_p,
                    causal_d=True,
                    causal_p=True,
                    # TODO
                    # logits_soft_cap_p=layer.logit_cap,
                    # logits_soft_cap_d=layer.logit_cap,
                    # window_left_p=layer.sliding_window_size,
                    # window_left_d=layer.sliding_window_size,
                    # sm_scale_p=layer.scaling,
                    # sm_scale_d=layer.scaling,
                )
                o = torch.cat([o_p, o_d], dim=0)
            else:
                o = prefill_wrapper_paged.forward(
                    q.contiguous().view(-1, layer.tp_q_head_num, layer.head_dim),
                    forward_batch.token_to_kv_pool.get_kv_buffer(layer.layer_id),
                    causal=not layer.is_cross_attention,
                    sm_scale=layer.scaling,
                    window_left=layer.sliding_window_size,
                    logits_soft_cap=logits_soft_cap,
                    k_scale=layer.k_scale,
                    v_scale=layer.v_scale,
                )
        else:
            if self.forward_metadata.extend_no_prefix:
<<<<<<< HEAD
                # no paged kv cache
=======
                # NOTE: FlashInfer currently has limitations with head_dim = 32 or other dimensions
                # The FlashInfer head_dim limitation itself is tracked here:
                # https://github.com/flashinfer-ai/flashinfer/issues/1048
>>>>>>> 11483785
                o = self.prefill_wrapper_ragged.forward(
                    q.view(-1, layer.tp_q_head_num, layer.head_dim),
                    k.view(-1, layer.tp_k_head_num, layer.head_dim),
                    v.view(-1, layer.tp_v_head_num, layer.head_dim),
<<<<<<< HEAD
                    causal=True,
                    sm_scale=layer.scaling,
                    logits_soft_cap=logits_soft_cap,
                )
=======
                    causal=causal,
                    sm_scale=layer.scaling,
                    logits_soft_cap=logits_soft_cap,
                )

>>>>>>> 11483785
            else:
                o1, s1 = self.prefill_wrapper_ragged.forward_return_lse(
                    q.view(-1, layer.tp_q_head_num, layer.head_dim),
                    k.view(-1, layer.tp_k_head_num, layer.head_dim),
                    v.view(-1, layer.tp_v_head_num, layer.head_dim),
                    causal=True,
                    sm_scale=layer.scaling,
                    logits_soft_cap=logits_soft_cap,
                )
                o2, s2 = prefill_wrapper_paged.forward_return_lse(
                    q.view(-1, layer.tp_q_head_num, layer.head_dim),
                    forward_batch.token_to_kv_pool.get_kv_buffer(layer.layer_id),
                    causal=False,
                    sm_scale=layer.scaling,
                    logits_soft_cap=logits_soft_cap,
                )

                o, _ = merge_state(o1, s1, o2, s2)

            if save_kv_cache:
                forward_batch.token_to_kv_pool.set_kv_buffer(
                    layer, cache_loc, k, v, layer.k_scale, layer.v_scale
                )

        return o.view(-1, layer.tp_q_head_num * layer.head_dim)

    def forward_decode(
        self,
        q: torch.Tensor,
        k: torch.Tensor,
        v: torch.Tensor,
        layer: RadixAttention,
        forward_batch: ForwardBatch,
        save_kv_cache=True,
    ):
        decode_wrapper = self.forward_metadata.decode_wrappers[
            self._get_wrapper_idx(layer)
        ]
        cache_loc = (
            forward_batch.out_cache_loc
            if not layer.is_cross_attention
            else forward_batch.encoder_out_cache_loc
        )

        if k is not None:
            assert v is not None
            if save_kv_cache:
                forward_batch.token_to_kv_pool.set_kv_buffer(
                    layer, cache_loc, k, v, layer.k_scale, layer.v_scale
                )

        # Call the wrapped function
        o = decode_wrapper.forward(
            q.contiguous().view(-1, layer.tp_q_head_num, layer.head_dim),
            forward_batch.token_to_kv_pool.get_kv_buffer(layer.layer_id),
            sm_scale=layer.scaling,
            logits_soft_cap=layer.logit_cap,
            k_scale=layer.k_scale,
            v_scale=layer.v_scale,
        )

        return o.view(-1, layer.tp_q_head_num * layer.head_dim)

    def _get_wrapper_idx(self, layer: RadixAttention):
        if self.num_wrappers == 1:
            return 0

        if self.dispatch_reason == WrapperDispatch.SLIDING_WINDOW:
            return layer.sliding_window_size == -1
        if self.dispatch_reason == WrapperDispatch.CROSS_ATTENTION:
            return layer.is_cross_attention

        raise ValueError(f"Unknown dispatch reason: {self.dispatch_reason}")


class FlashInferIndicesUpdaterDecode:
    def __init__(self, model_runner: ModelRunner, attn_backend: AttentionBackend):
        # Parse Constants
        self.num_qo_heads = (
            model_runner.model_config.num_attention_heads // get_attention_tp_size()
        )
        self.num_kv_heads = model_runner.model_config.get_num_kv_heads(
            get_attention_tp_size()
        )
        self.head_dim = model_runner.model_config.head_dim
        self.data_type = model_runner.kv_cache_dtype
        self.q_data_type = model_runner.dtype
        self.sliding_window_size = model_runner.sliding_window_size
        self.attn_backend = attn_backend

        # Buffers and wrappers
        self.kv_indptr = attn_backend.kv_indptr
        self.kv_last_page_len = attn_backend.kv_last_page_len
        self.req_to_token = model_runner.req_to_token_pool.req_to_token
        self.token_to_kv_pool_allocator = model_runner.token_to_kv_pool_allocator

        # Dispatch the update function
        if self.attn_backend.dispatch_reason == WrapperDispatch.SLIDING_WINDOW:
            self.update = self.update_sliding_window
        elif self.attn_backend.dispatch_reason == WrapperDispatch.CROSS_ATTENTION:
            self.update = self.update_cross_attention
        else:
            assert self.attn_backend.num_wrappers == 1
            self.update = self.update_single_wrapper

    def update(
        self,
        req_pool_indices: torch.Tensor,
        seq_lens: torch.Tensor,
        seq_lens_sum: int,
        decode_wrappers: List[BatchDecodeWithPagedKVCacheWrapper],
        encoder_lens: Optional[torch.Tensor],
        spec_info: Optional[Union[EagleDraftInput, EagleVerifyInput]],
    ):
        # Keep the signature for type checking. It will be assigned during runtime.
        raise NotImplementedError()

    def update_single_wrapper(
        self,
        req_pool_indices: torch.Tensor,
        seq_lens: torch.Tensor,
        seq_lens_sum: int,
        decode_wrappers: List[BatchDecodeWithPagedKVCacheWrapper],
        encoder_lens: Optional[torch.Tensor],
        spec_info: Optional[Union[EagleDraftInput, EagleVerifyInput]],
    ):
        decode_wrappers = decode_wrappers or self.decode_wrappers
        self.call_begin_forward(
            decode_wrappers[0],
            req_pool_indices,
            seq_lens,
            seq_lens_sum,
            self.kv_indptr[0],
            None,
            spec_info,
        )

    def update_sliding_window(
        self,
        req_pool_indices: torch.Tensor,
        seq_lens: torch.Tensor,
        seq_lens_sum: int,
        decode_wrappers: List[BatchDecodeWithPagedKVCacheWrapper],
        encoder_lens: Optional[torch.Tensor],
        spec_info: Optional[Union[EagleDraftInput, EagleVerifyInput]],
    ):
        for wrapper_id in range(2):
            if wrapper_id == 0:
                # Sliding window attention
                paged_kernel_lens_tmp = torch.minimum(  # TODO: replace this with clamp
                    seq_lens,
                    torch.tensor(self.sliding_window_size + 1),
                )
                paged_kernel_lens_sum_tmp = paged_kernel_lens_tmp.sum().item()
                kv_start_idx_tmp = seq_lens - paged_kernel_lens_tmp
            else:
                # Full attention
                paged_kernel_lens_tmp = seq_lens
                paged_kernel_lens_sum_tmp = seq_lens_sum
                kv_start_idx_tmp = None

            use_sliding_window_kv_pool = wrapper_id == 0 and isinstance(
                self.token_to_kv_pool_allocator, SWATokenToKVPoolAllocator
            )

            self.call_begin_forward(
                decode_wrappers[wrapper_id],
                req_pool_indices,
                paged_kernel_lens_tmp,
                paged_kernel_lens_sum_tmp,
                self.kv_indptr[wrapper_id],
                kv_start_idx_tmp,
                spec_info,
                use_sliding_window_kv_pool=use_sliding_window_kv_pool,
            )

    def update_cross_attention(
        self,
        req_pool_indices: torch.Tensor,
        seq_lens: torch.Tensor,
        seq_lens_sum: int,
        decode_wrappers: List[BatchDecodeWithPagedKVCacheWrapper],
        encoder_lens: Optional[torch.Tensor],
        spec_info: Optional[Union[EagleDraftInput, EagleVerifyInput]],
    ):
        for wrapper_id in range(2):
            if wrapper_id == 0:
                # Normal attention
                paged_kernel_lens = seq_lens
                kv_start_idx = encoder_lens
            else:
                # Cross attention
                paged_kernel_lens = encoder_lens
                kv_start_idx = torch.zeros_like(encoder_lens)
                seq_lens_sum = encoder_lens.sum().item()

            self.call_begin_forward(
                decode_wrappers[wrapper_id],
                req_pool_indices,
                paged_kernel_lens,
                seq_lens_sum,
                self.kv_indptr[wrapper_id],
                kv_start_idx,
                spec_info,
            )

    def call_begin_forward(
        self,
        wrapper: BatchDecodeWithPagedKVCacheWrapper,
        req_pool_indices: torch.Tensor,
        paged_kernel_lens: torch.Tensor,
        paged_kernel_lens_sum: int,
        kv_indptr: torch.Tensor,
        kv_start_idx: torch.Tensor,
        spec_info: Optional[Union[EagleDraftInput, EagleVerifyInput]],
        use_sliding_window_kv_pool: bool = False,
    ):
        if spec_info is None:
            bs = len(req_pool_indices)
            kv_indptr[1 : bs + 1] = torch.cumsum(paged_kernel_lens, dim=0)
            kv_indptr = kv_indptr[: bs + 1]

            if wrapper.is_cuda_graph_enabled:
                # Directly write to the cuda graph input buffer
                kv_indices = wrapper._paged_kv_indices_buf
            else:
                kv_indices = torch.empty(
                    paged_kernel_lens_sum, dtype=torch.int32, device="cuda"
                )

            create_flashinfer_kv_indices_triton[(bs,)](
                self.req_to_token,
                req_pool_indices,
                paged_kernel_lens,
                kv_indptr,
                kv_start_idx,
                kv_indices,
                self.req_to_token.shape[1],
            )
        else:
            kv_indptr, kv_indices = spec_info.kv_indptr, spec_info.kv_indices
            bs = kv_indptr.shape[0] - 1

        if use_sliding_window_kv_pool:
            kv_last_index = kv_indptr[-1]
            kv_indices[:kv_last_index] = (
                self.token_to_kv_pool_allocator.translate_loc_from_full_to_swa(
                    kv_indices[:kv_last_index]
                )
            )

        wrapper.begin_forward(
            kv_indptr,
            kv_indices,
            self.kv_last_page_len[:bs],
            self.num_qo_heads,
            self.num_kv_heads,
            self.head_dim,
            1,
            data_type=self.data_type,
            q_data_type=self.q_data_type,
            non_blocking=True,
        )


class FlashInferIndicesUpdaterPrefill:
    def __init__(self, model_runner: ModelRunner, attn_backend: AttentionBackend):
        # Parse Constants
        self.num_qo_heads = (
            model_runner.model_config.num_attention_heads // get_attention_tp_size()
        )
        self.num_kv_heads = model_runner.model_config.get_num_kv_heads(
            get_attention_tp_size()
        )
        self.head_dim = model_runner.model_config.head_dim
        self.data_type = model_runner.kv_cache_dtype
        self.q_data_type = model_runner.dtype
        self.sliding_window_size = model_runner.sliding_window_size
        self.attn_backend = attn_backend

        # Buffers and wrappers
        self.kv_indptr = attn_backend.kv_indptr
        self.kv_last_page_len = attn_backend.kv_last_page_len
        self.qo_indptr = attn_backend.qo_indptr
        self.req_to_token = model_runner.req_to_token_pool.req_to_token
        self.token_to_kv_pool_allocator = model_runner.token_to_kv_pool_allocator
        self.prefill_wrapper_ragged = attn_backend.prefill_wrapper_ragged
        if attn_backend.enable_pd_colocation:
            self.pod_wrapper = attn_backend.prefill_wrappers_pod

        # Dispatch the update function
        if self.attn_backend.dispatch_reason == WrapperDispatch.SLIDING_WINDOW:
            self.update = self.update_sliding_window
        elif self.attn_backend.dispatch_reason == WrapperDispatch.CROSS_ATTENTION:
            self.update = self.update_cross_attention
        else:
            assert self.attn_backend.num_wrappers == 1
            self.update = self.update_single_wrapper

    def update(
        self,
        req_pool_indices: torch.Tensor,
        seq_lens: torch.Tensor,
        seq_lens_sum: int,
        prefix_lens: torch.Tensor,
        prefill_wrappers: List[BatchPrefillWithPagedKVCacheWrapper],
        use_ragged: bool,
        encoder_lens: Optional[torch.Tensor],
        spec_info: Optional[Union[EagleDraftInput, EagleVerifyInput]],
        forward_metadata: Optional[PrefillMetadata] = None,
    ):
        # Keep the signature for type checking. It will be assigned during runtime.
        raise NotImplementedError()

    def update_single_wrapper(
        self,
        req_pool_indices: torch.Tensor,
        seq_lens: torch.Tensor,
        seq_lens_sum: int,
        prefix_lens: torch.Tensor,
        prefill_wrappers: List[
            Union[BatchPrefillWithPagedKVCacheWrapper, PODWithPagedKVCacheWrapper]
        ],
        use_ragged: bool,
        encoder_lens: Optional[torch.Tensor],
        spec_info: Optional[Union[EagleDraftInput, EagleVerifyInput]],
        forward_metadata: Optional[PrefillMetadata] = None,
    ):
        if use_ragged:
            paged_kernel_lens = prefix_lens
            paged_kernel_lens_sum = (
                paged_kernel_lens.sum().to(device="cpu", non_blocking=True).item()
            )
        else:
            paged_kernel_lens = seq_lens
            paged_kernel_lens_sum = seq_lens_sum

        self.call_begin_forward(
            self.prefill_wrapper_ragged,
            prefill_wrappers[0],
            req_pool_indices,
            paged_kernel_lens,
            paged_kernel_lens_sum,
            seq_lens,
            prefix_lens,
            None,
            self.kv_indptr[0],
            self.qo_indptr[0],
            use_ragged,
            spec_info,
            forward_metadata,
        )

    def update_sliding_window(
        self,
        req_pool_indices: torch.Tensor,
        seq_lens: torch.Tensor,
        seq_lens_sum: int,
        prefix_lens: torch.Tensor,
        prefill_wrappers: List[BatchPrefillWithPagedKVCacheWrapper],
        use_ragged: bool,
        encoder_lens: Optional[torch.Tensor],
        spec_info: Optional[Union[EagleDraftInput, EagleVerifyInput]],
        forward_metadata: Optional[PrefillMetadata] = None,
    ):
        for wrapper_id in range(2):
            if wrapper_id == 0:
                # window attention use paged only
                paged_kernel_lens = torch.minimum(
                    seq_lens,
                    torch.tensor(self.sliding_window_size) + seq_lens - prefix_lens,
                )
                paged_kernel_lens_sum = paged_kernel_lens.sum().item()
            else:
                # full attention
                paged_kernel_lens = seq_lens
                paged_kernel_lens_sum = seq_lens_sum

            kv_start_idx = seq_lens - paged_kernel_lens
            use_sliding_window_kv_pool = wrapper_id == 0 and isinstance(
                self.token_to_kv_pool_allocator, SWATokenToKVPoolAllocator
            )

            self.call_begin_forward(
                self.prefill_wrapper_ragged,
                prefill_wrappers[wrapper_id],
                req_pool_indices,
                paged_kernel_lens,
                paged_kernel_lens_sum,
                seq_lens,
                prefix_lens,
                kv_start_idx,
                self.kv_indptr[wrapper_id],
                self.qo_indptr[wrapper_id],
                use_ragged,
                spec_info,
                use_sliding_window_kv_pool=use_sliding_window_kv_pool,
            )

    def update_cross_attention(
        self,
        req_pool_indices: torch.Tensor,
        seq_lens: torch.Tensor,
        seq_lens_sum: int,
        prefix_lens: torch.Tensor,
        prefill_wrappers: List[BatchPrefillWithPagedKVCacheWrapper],
        use_ragged: bool,
        encoder_lens: Optional[torch.Tensor],
        spec_info: Optional[Union[EagleDraftInput, EagleVerifyInput]],
        forward_metadata: Optional[PrefillMetadata] = None,
    ):
        for wrapper_id in range(2):
            if wrapper_id == 0:
                # normal attention
                paged_kernel_lens = seq_lens
                kv_start_idx = encoder_lens
                paged_kernel_lens_sum = seq_lens_sum
            else:
                # cross attention
                paged_kernel_lens = encoder_lens
                kv_start_idx = torch.zeros_like(encoder_lens)
                paged_kernel_lens_sum = paged_kernel_lens.sum().item()

            self.call_begin_forward(
                self.prefill_wrapper_ragged,
                prefill_wrappers[wrapper_id],
                req_pool_indices,
                paged_kernel_lens,
                paged_kernel_lens_sum,
                seq_lens,
                prefix_lens,
                kv_start_idx,
                self.kv_indptr[wrapper_id],
                self.qo_indptr[wrapper_id],
                use_ragged,
                spec_info,
            )

    def call_begin_forward(
        self,
        wrapper_ragged: BatchPrefillWithRaggedKVCacheWrapper,
        wrapper_paged: Union[
            BatchPrefillWithPagedKVCacheWrapper, PODWithPagedKVCacheWrapper
        ],
        req_pool_indices: torch.Tensor,
        paged_kernel_lens: torch.Tensor,
        paged_kernel_lens_sum: int,
        seq_lens: torch.Tensor,
        prefix_lens: torch.Tensor,
        kv_start_idx: torch.Tensor,
        kv_indptr: torch.Tensor,
        qo_indptr: torch.Tensor,
        use_ragged: bool,
        spec_info: Optional[Union[EagleDraftInput, EagleVerifyInput]],
<<<<<<< HEAD
        forward_metadata: Optional[PrefillMetadata] = None,
=======
        use_sliding_window_kv_pool: bool = False,
>>>>>>> 11483785
    ):
        bs = len(seq_lens)
        if spec_info is None:
            assert len(seq_lens) == len(req_pool_indices)
            # Normal extend
            kv_indptr[1 : bs + 1] = torch.cumsum(paged_kernel_lens, dim=0)
            kv_indptr = kv_indptr[: bs + 1]  # cumulative page ranges for each req
            kv_indices = torch.empty(  # page to kv indices
                paged_kernel_lens_sum + 256,
                dtype=torch.int32,
                device=req_pool_indices.device,
            )
            create_flashinfer_kv_indices_triton[(bs,)](
                self.req_to_token,
                req_pool_indices,
                paged_kernel_lens,
                kv_indptr,
                kv_start_idx,
                kv_indices,
                self.req_to_token.shape[1],
            )
            qo_indptr[1 : bs + 1] = torch.cumsum(seq_lens - prefix_lens, dim=0)
            qo_indptr = qo_indptr[: bs + 1]
            custom_mask = None
        else:
            assert isinstance(spec_info, EagleDraftInput) or isinstance(
                spec_info, EagleVerifyInput
            )
            kv_indices, kv_indptr, qo_indptr, custom_mask = (
                spec_info.generate_attn_arg_prefill(
                    req_pool_indices,
                    paged_kernel_lens,
                    paged_kernel_lens_sum,
                    self.req_to_token,
                )
            )
        if forward_metadata.use_pod:
            num_prefill_reqs = bs - forward_metadata.num_decode_reqs
            # TODO(Wenxuan) avoid cat and allocate one more slot at the beginning?
            decode_kv_indptr = torch.cat(
                [
                    torch.tensor([0], device=kv_indptr.device, dtype=kv_indptr.dtype),
                    kv_indptr[num_prefill_reqs + 1 : bs + 1],
                ]
            )
            forward_metadata.prefill_kv_indptr = kv_indptr[: num_prefill_reqs + 1]
            forward_metadata.prefill_qo_indptr = qo_indptr[: num_prefill_reqs + 1]
            forward_metadata.prefill_kv_indices = kv_indices

            # set page indices for decode
            wrapper_paged.begin_forward(
                decode_kv_indptr,
                kv_indices,
                self.kv_last_page_len[num_prefill_reqs:bs],
                self.num_qo_heads,
                self.num_kv_heads,
                self.head_dim,
                1,
                q_data_type=self.q_data_type,
                kv_data_type=self.data_type,
                non_blocking=True,
            )

        elif use_ragged:
            # extend part
            wrapper_ragged.begin_forward(
                qo_indptr,
                qo_indptr,
                self.num_qo_heads,
                self.num_kv_heads,
                self.head_dim,
                q_data_type=self.q_data_type,
            )
<<<<<<< HEAD
        else:
            # Normal prefill kernel
            # cached part
            wrapper_paged.begin_forward(
                qo_indptr,
                kv_indptr,
                kv_indices,
                self.kv_last_page_len[:bs],
                self.num_qo_heads,
                self.num_kv_heads,
                self.head_dim,
                1,
                q_data_type=self.q_data_type,
                kv_data_type=self.data_type,
                custom_mask=custom_mask,
                non_blocking=True,
            )
=======

        if use_sliding_window_kv_pool:
            kv_last_index = kv_indptr[-1]
            kv_indices[:kv_last_index] = (
                self.token_to_kv_pool_allocator.translate_loc_from_full_to_swa(
                    kv_indices[:kv_last_index]
                )
            )

        # cached part
        wrapper_paged.begin_forward(
            qo_indptr,
            kv_indptr,
            kv_indices,
            self.kv_last_page_len[:bs],
            self.num_qo_heads,
            self.num_kv_heads,
            self.head_dim,
            1,
            q_data_type=self.q_data_type,
            kv_data_type=self.data_type,
            custom_mask=custom_mask,
            non_blocking=True,
        )
>>>>>>> 11483785


# Use as a fast path to override the indptr in flashinfer's plan function
# This is used to remove some host-to-device copy overhead.
global global_override_indptr_cpu


class FlashInferMultiStepDraftBackend:
    """
    Wrap multiple flashinfer attention backends as one for multiple consecutive
    draft decoding steps.
    """

    def __init__(
        self,
        model_runner: ModelRunner,
        topk: int,
        speculative_num_steps: int,
    ):
        from sglang.srt.speculative.eagle_utils import generate_draft_decode_kv_indices

        self.topk = topk
        self.speculative_num_steps = speculative_num_steps
        self.generate_draft_decode_kv_indices = generate_draft_decode_kv_indices
        self.page_size = model_runner.page_size

        max_bs = model_runner.req_to_token_pool.size * self.topk
        self.kv_indptr = torch.zeros(
            (
                self.speculative_num_steps,
                max_bs + 1,
            ),
            dtype=torch.int32,
            device=model_runner.device,
        )
        self.kv_last_page_len = torch.ones(
            (max_bs,), dtype=torch.int32, device=model_runner.device
        )
        self.attn_backends = []
        for i in range(self.speculative_num_steps):
            self.attn_backends.append(
                FlashInferAttnBackend(
                    model_runner,
                    skip_prefill=True,
                    kv_indptr_buf=self.kv_indptr[i],
                    kv_last_page_len_buf=self.kv_last_page_len,
                )
            )

        self.max_context_len = self.attn_backends[0].max_context_len

        # Cached variables for generate_draft_decode_kv_indices
        self.pool_len = model_runner.req_to_token_pool.req_to_token.shape[1]

    def common_template(
        self,
        forward_batch: ForwardBatch,
        kv_indices_buffer: torch.Tensor,
        call_fn: Callable,
    ):
        num_seqs = forward_batch.batch_size
        bs = self.topk * num_seqs
        seq_lens_sum = forward_batch.seq_lens_sum

        self.generate_draft_decode_kv_indices[
            (self.speculative_num_steps, num_seqs, self.topk)
        ](
            forward_batch.req_pool_indices,
            forward_batch.req_to_token_pool.req_to_token,
            forward_batch.seq_lens,
            kv_indices_buffer,
            self.kv_indptr,
            forward_batch.positions,
            self.pool_len,
            kv_indices_buffer.shape[1],
            self.kv_indptr.shape[1],
            next_power_of_2(num_seqs),
            next_power_of_2(self.speculative_num_steps),
            next_power_of_2(bs),
            self.page_size,
        )

        assert forward_batch.spec_info is not None
        assert isinstance(forward_batch.spec_info, EagleDraftInput)

        # Copy the kv_indptr once to avoid multiple device-to-host copies in flashinfer's plan.
        indptr_cpu_whole = self.kv_indptr[:, : bs + 1].cpu()
        global global_override_indptr_cpu

        for i in range(self.speculative_num_steps - 1):
            forward_batch.spec_info.kv_indptr = self.kv_indptr[i, : bs + 1]
            forward_batch.spec_info.kv_indices = kv_indices_buffer[i][
                : seq_lens_sum * self.topk + bs * (i + 1)
            ]
            global_override_indptr_cpu = indptr_cpu_whole[i]
            call_fn(i, forward_batch)

        global_override_indptr_cpu = None

    def init_forward_metadata(self, forward_batch: ForwardBatch):
        kv_indices = torch.empty(
            (
                self.speculative_num_steps,
                forward_batch.batch_size * self.topk * self.max_context_len,
            ),
            dtype=torch.int32,
            device="cuda",
        )

        def call_fn(i, forward_batch):
            forward_batch.spec_info.kv_indptr = (
                forward_batch.spec_info.kv_indptr.clone()
            )
            forward_batch.spec_info.kv_indices = (
                forward_batch.spec_info.kv_indices.clone()
            )
            self.attn_backends[i].init_forward_metadata(forward_batch)

        self.common_template(forward_batch, kv_indices, call_fn)

    def init_cuda_graph_state(self, max_bs: int, max_num_tokens: int):
        self.cuda_graph_kv_indices = torch.zeros(
            (self.speculative_num_steps, max_bs * self.max_context_len),
            dtype=torch.int32,
            device="cuda",
        )

        for i in range(self.speculative_num_steps):
            self.attn_backends[i].init_cuda_graph_state(
                max_bs, max_num_tokens, kv_indices_buf=self.cuda_graph_kv_indices[i]
            )

    def init_forward_metadata_capture_cuda_graph(self, forward_batch: ForwardBatch):
        def call_fn(i, forward_batch):
            self.attn_backends[i].init_forward_metadata_capture_cuda_graph(
                forward_batch.batch_size,
                forward_batch.batch_size * self.topk,
                forward_batch.req_pool_indices,
                forward_batch.seq_lens,
                encoder_lens=None,
                forward_mode=ForwardMode.DECODE,
                spec_info=forward_batch.spec_info,
            )

        self.common_template(forward_batch, self.cuda_graph_kv_indices, call_fn)

    def init_forward_metadata_replay_cuda_graph(
        self, forward_batch: ForwardBatch, bs: int
    ):
        def call_fn(i, forward_batch):
            self.attn_backends[i].init_forward_metadata_replay_cuda_graph(
                bs,
                forward_batch.req_pool_indices,
                forward_batch.seq_lens,
                seq_lens_sum=-1,
                encoder_lens=None,
                forward_mode=ForwardMode.DECODE,
                spec_info=forward_batch.spec_info,
                seq_lens_cpu=None,
            )

        self.common_template(forward_batch, self.cuda_graph_kv_indices, call_fn)


def should_use_tensor_core(
    kv_cache_dtype: torch.dtype,
    num_attention_heads: int,
    num_kv_heads: int,
) -> bool:
    """
    Determine whether to use tensor cores for attention computation.

    Args:
        kv_cache_dtype: Data type of the KV cache
        num_attention_heads: Number of attention heads
        num_kv_heads: Number of key/value heads

    Returns:
        bool: Whether to use tensor cores
    """
    # Try to use environment variable first
    env_override = os.environ.get("SGLANG_FLASHINFER_USE_TENSOR_CORE")
    if env_override is not None:
        return env_override.lower() == "true"

    # Try to use _grouped_size_compiled_for_decode_kernels if available
    # This is for flashinfer <=0.1.6. Otherwise, there is an accuracy bug
    try:
        from flashinfer.decode import _grouped_size_compiled_for_decode_kernels

        if not _grouped_size_compiled_for_decode_kernels(
            num_attention_heads,
            num_kv_heads,
        ):
            return True
        else:
            return False
    except (ImportError, AttributeError):
        pass

    # Calculate GQA group size
    gqa_group_size = num_attention_heads // num_kv_heads

    # Determine based on dtype and GQA group size
    if kv_cache_dtype in (torch.float8_e4m3fn, torch.float8_e5m2):
        return True
    elif kv_cache_dtype in (torch.float16, torch.half, torch.bfloat16):
        return gqa_group_size > 4
    else:
        return False


# Use as a fast path to override the indptr in flashinfer's plan function
# This is used to remove some host-to-device copy overhead.
global_override_indptr_cpu = None


def fast_decode_plan(
    self,
    indptr: torch.Tensor,
    indices: torch.Tensor,
    last_page_len: torch.Tensor,
    num_qo_heads: int,
    num_kv_heads: int,
    head_dim: int,
    page_size: int,
    pos_encoding_mode: str = "NONE",
    window_left: int = -1,
    logits_soft_cap: Optional[float] = None,
    q_data_type: Optional[Union[str, torch.dtype]] = None,
    kv_data_type: Optional[Union[str, torch.dtype]] = None,
    data_type: Optional[Union[str, torch.dtype]] = None,
    sm_scale: Optional[float] = None,
    rope_scale: Optional[float] = None,
    rope_theta: Optional[float] = None,
    non_blocking: bool = True,
) -> None:
    """
    A faster version of BatchDecodeWithPagedKVCacheWrapper::plan used for FlashInferMultiStepDraftBackend.
    Modifications:
    - Remove unnecessary device-to-device copy for the cuda graph buffers.
    - Remove unnecessary host-to-device copy for the metadata buffers.
    """
    batch_size = len(last_page_len)
    if logits_soft_cap is None:
        logits_soft_cap = 0.0

    # Handle data types consistently
    if data_type is not None:
        if q_data_type is None:
            q_data_type = data_type
        if kv_data_type is None:
            kv_data_type = data_type
    elif q_data_type is None:
        q_data_type = "float16"

    if kv_data_type is None:
        kv_data_type = q_data_type

    if self.use_tensor_cores:
        qo_indptr_host = _get_range_buf(batch_size + 1, "cpu")

    if self.is_cuda_graph_enabled:
        if batch_size != self._fixed_batch_size:
            raise ValueError(
                "The batch size should be fixed in cudagraph mode, the runtime batch size {} "
                " mismatches the batch size set during initialization {}".format(
                    batch_size, self._fixed_batch_size
                )
            )
        if len(indices) > len(self._paged_kv_indices_buf):
            raise ValueError(
                "The size of indices should be less than or equal to the allocated buffer"
            )
    else:
        self._paged_kv_indptr_buf = indptr
        self._paged_kv_indices_buf = indices
        self._paged_kv_last_page_len_buf = last_page_len
        if self.use_tensor_cores:
            self._qo_indptr_buf = qo_indptr_host.to(
                self.device, non_blocking=non_blocking
            )

    # Create empty tensors for dtype info if needed
    empty_q_data = torch.empty(
        0,
        dtype=(
            getattr(torch, q_data_type) if isinstance(q_data_type, str) else q_data_type
        ),
        device=self.device,
    )

    empty_kv_cache = torch.empty(
        0,
        dtype=(
            getattr(torch, kv_data_type)
            if isinstance(kv_data_type, str)
            else kv_data_type
        ),
        device=self.device,
    )

    indptr_host = (
        global_override_indptr_cpu
        if global_override_indptr_cpu is not None
        else indptr.cpu()
    )

    with torch.cuda.device(self.device):

        if self.use_tensor_cores:
            # ALSO convert last_page_len to CPU
            last_page_len_host = last_page_len.cpu()

            kv_lens_arr_host = get_seq_lens(indptr_host, last_page_len_host, page_size)

            try:
                # Make sure we pass exactly 15 arguments for tensor core version
                self._plan_info = self._cached_module.plan(
                    self._float_workspace_buffer,
                    self._int_workspace_buffer,
                    self._pin_memory_int_workspace_buffer,
                    qo_indptr_host,
                    indptr_host,
                    kv_lens_arr_host,
                    batch_size,  # total_num_rows
                    batch_size,
                    num_qo_heads,
                    num_kv_heads,
                    page_size,
                    self.is_cuda_graph_enabled,
                    head_dim,
                    head_dim,
                    False,  # causal
                )
            except Exception as e:
                raise RuntimeError(f"Error in standard plan: {e}")
        else:
            try:
                # Make sure we pass exactly 15 arguments for standard version
                self._plan_info = self._cached_module.plan(
                    self._float_workspace_buffer,
                    self._int_workspace_buffer,
                    self._pin_memory_int_workspace_buffer,
                    indptr_host,
                    batch_size,
                    num_qo_heads,
                    num_kv_heads,
                    page_size,
                    self.is_cuda_graph_enabled,
                    window_left,
                    logits_soft_cap,
                    head_dim,
                    head_dim,
                    empty_q_data,
                    empty_kv_cache,
                )
            except Exception as e:
                raise RuntimeError(f"Error in standard plan: {e}")

    self._pos_encoding_mode = pos_encoding_mode
    self._window_left = window_left
    self._logits_soft_cap = logits_soft_cap
    self._sm_scale = sm_scale
    self._rope_scale = rope_scale
    self._rope_theta = rope_theta<|MERGE_RESOLUTION|>--- conflicted
+++ resolved
@@ -65,14 +65,6 @@
     prefill_wrappers: List[BatchPrefillWithPagedKVCacheWrapper]
     use_ragged: bool
     extend_no_prefix: bool
-
-    # POD Attention
-    use_pod: Optional[bool] = False
-    pod_wrappers: Optional[List[PODWithPagedKVCacheWrapper]] = None
-    num_decode_reqs: Optional[torch.Tensor] = 0
-    prefill_qo_indptr: Optional[torch.Tensor] = None  # output seqlens
-    prefill_kv_indptr: Optional[torch.Tensor] = None
-    prefill_kv_indices: Optional[torch.Tensor] = None  # page to kv indices
 
 
 # Reuse this workspace buffer across all flashinfer wrappers
@@ -297,22 +289,12 @@
                 self.prefill_wrappers_paged, use_ragged, extend_no_prefix
             )
 
-            # Split prefill and decode batches because prefill is non-paged for POD Attn
-            if self.enable_pd_colocation and forward_batch.num_decode_reqs > 0:
-                self.forward_metadata.use_pod = True
-                self.forward_metadata.num_decode_reqs = forward_batch.num_decode_reqs
-                self.forward_metadata.pod_wrappers = self.prefill_wrappers_pod
-
             self.indices_updater_prefill.update(
                 req_pool_indices,
                 seq_lens,
                 seq_lens_sum,
                 prefix_lens,
-                prefill_wrappers=(
-                    self.prefill_wrappers_paged
-                    if not self.forward_metadata.use_pod
-                    else self.prefill_wrappers_pod
-                ),
+                prefill_wrappers=self.prefill_wrappers_paged,
                 use_ragged=use_ragged,
                 encoder_lens=forward_batch.encoder_lens,
                 spec_info=None,
@@ -521,11 +503,8 @@
             else forward_batch.encoder_out_cache_loc
         )
         logits_soft_cap = layer.logit_cap
-<<<<<<< HEAD
-=======
 
         q = q.contiguous()
->>>>>>> 11483785
         if not self.forward_metadata.use_ragged:
             if k is not None:
                 assert v is not None
@@ -534,62 +513,6 @@
                         layer, cache_loc, k, v, layer.k_scale, layer.v_scale
                     )
 
-<<<<<<< HEAD
-            if self.enable_pd_colocation and self.forward_metadata.num_decode_reqs > 0:
-                pod_wrapper = self.forward_metadata.pod_wrappers[
-                    self._get_wrapper_idx(layer)
-                ]
-                q = q.contiguous().view(-1, layer.tp_q_head_num, layer.head_dim)
-                bs = forward_batch.req_pool_indices.shape[0]
-                bs_p = bs - forward_batch.num_decode_reqs
-                # Fetch prefill kv cache from the pool
-                k_cache, v_cache = forward_batch.token_to_kv_pool.get_kv_buffer(
-                    layer.layer_id
-                )
-                kv_indices_p = self.forward_metadata.prefill_kv_indices
-                kv_indptr_p = self.forward_metadata.prefill_kv_indptr
-                qo_indptr_p = self.forward_metadata.prefill_qo_indptr
-                max_cu_qo_len = qo_indptr_p[-1]
-                max_cu_kv_len = kv_indptr_p[-1]
-                kv_pool_indices_p = kv_indices_p[: kv_indptr_p[-1]]
-                # TODO(Wenxuan) Handle last_page_len for page size > 1 here
-
-                k_cache_p = k_cache[
-                    kv_pool_indices_p
-                ]  # TODO(Wenxuan) de-duplicate the kv cache when reqs share prefix?
-                v_cache_p = v_cache[kv_pool_indices_p]
-                q_p = q[: qo_indptr_p[-1]]
-                q_d = q[qo_indptr_p[-1] :]
-                max_kv_len = forward_batch.seq_lens.max()
-
-                if self.max_req_input_len < max_kv_len * 2:
-                    max_kv_len = next_power_of_2(max_kv_len.item())
-                    if max_kv_len > self.max_req_input_len:
-                        self.max_req_input_len = max_kv_len
-
-                if (
-                    self.max_cu_qo_len < max_cu_qo_len
-                    or self.max_cu_kv_len < max_cu_kv_len
-                ):
-                    self.mask_p = torch.zeros(
-                        max_cu_qo_len, max_cu_kv_len, dtype=torch.bool, device=q.device
-                    )
-                    if self.max_cu_qo_len < max_cu_qo_len:
-                        self.max_cu_qo_len = max_cu_qo_len
-                    if self.max_cu_kv_len < max_cu_kv_len:
-                        self.max_cu_kv_len = max_cu_kv_len
-                # launch bs times more blocks, because we can't pass in bs
-                # as constexpr, or any change in bs triggers recompilation
-                create_causal_mask_from_page_triton[(max_cu_qo_len, bs_p)](
-                    self.mask_p,
-                    qo_indptr_p,
-                    kv_indptr_p,
-                    forward_batch.extend_prefix_lens,
-                    stride_mask_qo=self.mask_p.stride(0),
-                    # max_kv_len_per_req=next_power_of_2(forward_batch.max_req_input_len),
-                    max_kv_len_per_req=self.max_req_input_len,
-                )
-=======
             o = prefill_wrapper_paged.forward(
                 q.view(-1, layer.tp_q_head_num, layer.head_dim),
                 forward_batch.token_to_kv_pool.get_kv_buffer(layer.layer_id),
@@ -605,62 +528,20 @@
             if layer.attn_type == AttentionType.ENCODER_ONLY:
                 save_kv_cache = False
                 causal = False
->>>>>>> 11483785
-
-                o_p, o_d = pod_wrapper.run(
-                    q_p,
-                    k_cache_p,
-                    v_cache_p,
-                    q_d,
-                    paged_kv_cache_d=(k_cache, v_cache),
-                    custom_mask_p=self.mask_p,
-                    causal_d=True,
-                    causal_p=True,
-                    # TODO
-                    # logits_soft_cap_p=layer.logit_cap,
-                    # logits_soft_cap_d=layer.logit_cap,
-                    # window_left_p=layer.sliding_window_size,
-                    # window_left_d=layer.sliding_window_size,
-                    # sm_scale_p=layer.scaling,
-                    # sm_scale_d=layer.scaling,
-                )
-                o = torch.cat([o_p, o_d], dim=0)
-            else:
-                o = prefill_wrapper_paged.forward(
-                    q.contiguous().view(-1, layer.tp_q_head_num, layer.head_dim),
-                    forward_batch.token_to_kv_pool.get_kv_buffer(layer.layer_id),
-                    causal=not layer.is_cross_attention,
-                    sm_scale=layer.scaling,
-                    window_left=layer.sliding_window_size,
-                    logits_soft_cap=logits_soft_cap,
-                    k_scale=layer.k_scale,
-                    v_scale=layer.v_scale,
-                )
-        else:
+
             if self.forward_metadata.extend_no_prefix:
-<<<<<<< HEAD
-                # no paged kv cache
-=======
                 # NOTE: FlashInfer currently has limitations with head_dim = 32 or other dimensions
                 # The FlashInfer head_dim limitation itself is tracked here:
                 # https://github.com/flashinfer-ai/flashinfer/issues/1048
->>>>>>> 11483785
                 o = self.prefill_wrapper_ragged.forward(
                     q.view(-1, layer.tp_q_head_num, layer.head_dim),
                     k.view(-1, layer.tp_k_head_num, layer.head_dim),
                     v.view(-1, layer.tp_v_head_num, layer.head_dim),
-<<<<<<< HEAD
-                    causal=True,
-                    sm_scale=layer.scaling,
-                    logits_soft_cap=logits_soft_cap,
-                )
-=======
                     causal=causal,
                     sm_scale=layer.scaling,
                     logits_soft_cap=logits_soft_cap,
                 )
 
->>>>>>> 11483785
             else:
                 o1, s1 = self.prefill_wrapper_ragged.forward_return_lse(
                     q.view(-1, layer.tp_q_head_num, layer.head_dim),
@@ -1115,11 +996,8 @@
         qo_indptr: torch.Tensor,
         use_ragged: bool,
         spec_info: Optional[Union[EagleDraftInput, EagleVerifyInput]],
-<<<<<<< HEAD
         forward_metadata: Optional[PrefillMetadata] = None,
-=======
         use_sliding_window_kv_pool: bool = False,
->>>>>>> 11483785
     ):
         bs = len(seq_lens)
         if spec_info is None:
@@ -1193,25 +1071,6 @@
                 self.head_dim,
                 q_data_type=self.q_data_type,
             )
-<<<<<<< HEAD
-        else:
-            # Normal prefill kernel
-            # cached part
-            wrapper_paged.begin_forward(
-                qo_indptr,
-                kv_indptr,
-                kv_indices,
-                self.kv_last_page_len[:bs],
-                self.num_qo_heads,
-                self.num_kv_heads,
-                self.head_dim,
-                1,
-                q_data_type=self.q_data_type,
-                kv_data_type=self.data_type,
-                custom_mask=custom_mask,
-                non_blocking=True,
-            )
-=======
 
         if use_sliding_window_kv_pool:
             kv_last_index = kv_indptr[-1]
@@ -1236,7 +1095,6 @@
             custom_mask=custom_mask,
             non_blocking=True,
         )
->>>>>>> 11483785
 
 
 # Use as a fast path to override the indptr in flashinfer's plan function
