from __future__ import annotations

"""
Support different attention backends.
Now there are two backends: FlashInfer and Triton.
FlashInfer is faster and Triton is easier to customize.
Each backend supports two operators: extend (i.e. prefill with cached prefix) and decode.
"""

import os
from dataclasses import dataclass
from enum import Enum, auto
from functools import partial
from typing import TYPE_CHECKING, Callable, List, Optional, Union

import torch

if os.environ["SGLANG_ENABLE_TORCH_COMPILE"] == "1":
    import logging

    torch._logging.set_logs(dynamo=logging.ERROR)
    torch._dynamo.config.suppress_errors = True

from sglang.global_config import global_config
from sglang.srt.layers.attention.base_attn_backend import AttentionBackend
from sglang.srt.layers.attention.utils import create_flashinfer_kv_indices_triton
from sglang.srt.layers.dp_attention import get_attention_tp_size
from sglang.srt.model_executor.forward_batch_info import ForwardBatch, ForwardMode
from sglang.srt.speculative.eagle_utils import EagleDraftInput, EagleVerifyInput
from sglang.srt.utils import is_flashinfer_available, next_power_of_2

if TYPE_CHECKING:
    from sglang.srt.layers.radix_attention import RadixAttention
    from sglang.srt.model_executor.model_runner import ModelRunner

if is_flashinfer_available():
    from flashinfer import (
        BatchDecodeWithPagedKVCacheWrapper,
        BatchPrefillWithPagedKVCacheWrapper,
        BatchPrefillWithRaggedKVCacheWrapper,
    )
    from flashinfer.cascade import merge_state, MultiLevelCascadeAttentionWrapper
    from flashinfer.decode import _get_range_buf, get_seq_lens


class WrapperDispatch(Enum):
    SLIDING_WINDOW = auto()
    CROSS_ATTENTION = auto()


@dataclass
class DecodeMetadata:
    decode_wrappers: List[BatchDecodeWithPagedKVCacheWrapper]
    use_cascade: bool = False
    cascade_wrapper: Optional[MultiLevelCascadeAttentionWrapper] = None


@dataclass
class PrefillMetadata:
    prefill_wrappers: List[BatchPrefillWithPagedKVCacheWrapper]
    use_ragged: bool
    extend_no_prefix: bool


# Reuse this workspace buffer across all flashinfer wrappers
global_workspace_buffer = None


class FlashInferAttnBackend(AttentionBackend):
    """Flashinfer attention kernels."""

    def __init__(
        self,
        model_runner: ModelRunner,
        skip_prefill: bool = False,
        kv_indptr_buf: Optional[torch.Tensor] = None,
        kv_last_page_len_buf: Optional[torch.Tensor] = None,
    ):
        super().__init__()

        # Parse constants
        self.decode_use_tensor_cores = should_use_tensor_core(
            kv_cache_dtype=model_runner.kv_cache_dtype,
            num_attention_heads=model_runner.model_config.num_attention_heads
            // get_attention_tp_size(),
            num_kv_heads=model_runner.model_config.get_num_kv_heads(
                get_attention_tp_size()
            ),
        )
        self.max_context_len = model_runner.model_config.context_len
        self.skip_prefill = skip_prefill
        self.is_multimodal = model_runner.model_config.is_multimodal

        assert not (
            model_runner.sliding_window_size is not None
            and model_runner.model_config.is_encoder_decoder
        ), "Sliding window and cross attention are not supported together"

        if model_runner.sliding_window_size is not None:
            self.num_wrappers = 2
            self.dispatch_reason = WrapperDispatch.SLIDING_WINDOW
        elif model_runner.model_config.is_encoder_decoder:
            self.num_wrappers = 2
            self.dispatch_reason = WrapperDispatch.CROSS_ATTENTION
        else:
            self.num_wrappers = 1
            self.dispatch_reason = None

        # Qwen2/Qwen3 models require higher flashinfer workspace size
        if (
            "Qwen2ForCausalLM" in model_runner.model_config.hf_config.architectures
            or "Qwen3ForCausalLM" in model_runner.model_config.hf_config.architectures
            or "MiMoForCausalLM" in model_runner.model_config.hf_config.architectures
        ):
            global_config.flashinfer_workspace_size = 512 * 1024 * 1024

        # Allocate buffers
        global global_workspace_buffer
        if global_workspace_buffer is None:
            global_workspace_buffer = torch.empty(
                global_config.flashinfer_workspace_size,
                dtype=torch.uint8,
                device=model_runner.device,
            )
        self.workspace_buffer = global_workspace_buffer
        max_bs = model_runner.req_to_token_pool.size
        if kv_indptr_buf is None:
            self.kv_indptr = [
                torch.zeros(
                    (max_bs + 1,), dtype=torch.int32, device=model_runner.device
                )
                for _ in range(self.num_wrappers)
            ]
        else:
            assert self.num_wrappers == 1
            self.kv_indptr = [kv_indptr_buf]

        if kv_last_page_len_buf is None:
            self.kv_last_page_len = torch.ones(
                (max_bs,), dtype=torch.int32, device=model_runner.device
            )
        else:
            assert self.num_wrappers == 1
            self.kv_last_page_len = kv_last_page_len_buf

        if not self.skip_prefill:
            self.qo_indptr = [
                torch.zeros(
                    (max_bs + 1,), dtype=torch.int32, device=model_runner.device
                )
                for _ in range(self.num_wrappers)
            ]

        self.prefill_wrapper_ragged = BatchPrefillWithRaggedKVCacheWrapper(
            self.workspace_buffer, "NHD"
        )

        # At first, we do not support cascade decode with sliding window or cross attention
        if self.num_wrappers == 1:
            self.cascede_wrapper = MultiLevelCascadeAttentionWrapper(
                2, self.workspace_buffer, "NHD"
            )
            self.indices_updater_cascade_decode = FlashInferIndicesUpdaterCascadeDecode(model_runner, self)

        # Two wrappers: one for sliding window attention and one for full attention.
        # Using two wrappers is unnecessary in the current PR, but are prepared for future PRs
        self.prefill_wrappers_paged = []
        self.prefill_wrappers_verify = []
        self.decode_wrappers = []
        for _ in range(self.num_wrappers):
            if not skip_prefill:
                self.prefill_wrappers_paged.append(
                    BatchPrefillWithPagedKVCacheWrapper(
                        self.workspace_buffer,
                        "NHD",
                        backend="fa2",
                    )
                )
                self.prefill_wrappers_verify.append(
                    BatchPrefillWithPagedKVCacheWrapper(
                        self.workspace_buffer,
                        "NHD",
                    )
                )
            self.decode_wrappers.append(
                BatchDecodeWithPagedKVCacheWrapper(
                    self.workspace_buffer,
                    "NHD",
                    use_tensor_cores=self.decode_use_tensor_cores,
                )
            )

        # Create indices updater
        if not skip_prefill:
            self.indices_updater_prefill = FlashInferIndicesUpdaterPrefill(
                model_runner, self
            )  # for verify
        self.indices_updater_decode = FlashInferIndicesUpdaterDecode(model_runner, self)

        # Other metadata
        self.forward_metadata: Union[PrefillMetadata, DecodeMetadata] = None
        self.decode_cuda_graph_metadata = {}
        self.prefill_cuda_graph_metadata = {}  # For verify
        self.draft_extend_cuda_graph_metadata = {}  # For draft extend

    def init_forward_metadata(self, forward_batch: ForwardBatch):
        if forward_batch.forward_mode.is_decode_or_idle():
            if self.num_wrappers == 1 and should_use_cascade_decode(forward_batch):
                self.indices_updater_cascade_decode.update(
                    forward_batch.req_pool_indices,
                    forward_batch.seq_lens,
                    forward_batch.max_common_prefix_len,
                    self.cascede_wrapper,
                )
                self.forward_metadata = DecodeMetadata(self.decode_wrappers, True, self.cascede_wrapper)
            else:
                self.indices_updater_decode.update(
                    forward_batch.req_pool_indices,
                    forward_batch.seq_lens,
                    forward_batch.seq_lens_sum,
                    decode_wrappers=self.decode_wrappers,
                    encoder_lens=forward_batch.encoder_lens,
                    spec_info=forward_batch.spec_info,
                )
                self.forward_metadata = DecodeMetadata(self.decode_wrappers)
        elif forward_batch.forward_mode.is_draft_extend():
            self.indices_updater_prefill.update(
                forward_batch.req_pool_indices,
                forward_batch.seq_lens,
                forward_batch.seq_lens_sum,
                prefix_lens=None,
                prefill_wrappers=self.prefill_wrappers_paged,
                use_ragged=False,
                encoder_lens=forward_batch.encoder_lens,
                spec_info=forward_batch.spec_info,
            )
            self.forward_metadata = PrefillMetadata(
                self.prefill_wrappers_paged, False, False
            )
        elif forward_batch.forward_mode.is_target_verify():
            self.indices_updater_prefill.update(
                forward_batch.req_pool_indices,
                forward_batch.seq_lens,
                forward_batch.seq_lens_sum,
                prefix_lens=None,
                prefill_wrappers=self.prefill_wrappers_verify,
                use_ragged=False,
                encoder_lens=forward_batch.encoder_lens,
                spec_info=forward_batch.spec_info,
            )
            self.forward_metadata = PrefillMetadata(
                self.prefill_wrappers_verify, False, False
            )
        else:
            prefix_lens = forward_batch.extend_prefix_lens

            if self.is_multimodal:
                use_ragged = False
                extend_no_prefix = False
            else:
                use_ragged = True
                extend_no_prefix = not any(forward_batch.extend_prefix_lens_cpu)

            self.indices_updater_prefill.update(
                forward_batch.req_pool_indices,
                forward_batch.seq_lens,
                forward_batch.seq_lens_sum,
                prefix_lens,
                prefill_wrappers=self.prefill_wrappers_paged,
                use_ragged=use_ragged,
                encoder_lens=forward_batch.encoder_lens,
                spec_info=None,
            )
            self.forward_metadata = PrefillMetadata(
                self.prefill_wrappers_paged, use_ragged, extend_no_prefix
            )

    def init_cuda_graph_state(
        self, max_bs: int, kv_indices_buf: Optional[torch.Tensor] = None
    ):
        if kv_indices_buf is None:
            cuda_graph_kv_indices = torch.zeros(
                (max_bs * self.max_context_len,),
                dtype=torch.int32,
                device="cuda",
            )
        else:
            cuda_graph_kv_indices = kv_indices_buf

        self.cuda_graph_kv_indices = [cuda_graph_kv_indices] + [
            cuda_graph_kv_indices.clone() for _ in range(self.num_wrappers - 1)
        ]

        # Ensure tensors are properly allocated
        for i in range(self.num_wrappers):
            # Force allocation by performing a small operation
            if len(self.cuda_graph_kv_indices[i]) > 0:
                self.cuda_graph_kv_indices[i][0] = 0

        if not self.skip_prefill:
            self.cuda_graph_custom_mask = torch.zeros(
                (max_bs * self.max_context_len),
                dtype=torch.uint8,
                device="cuda",
            )
            self.cuda_graph_qk_indptr = [x.clone() for x in self.kv_indptr]
            self.cuda_graph_qo_indptr = [x.clone() for x in self.kv_indptr]

    def init_forward_metadata_capture_cuda_graph(
        self,
        bs: int,
        num_tokens: int,
        req_pool_indices: torch.Tensor,
        seq_lens: torch.Tensor,
        encoder_lens: Optional[torch.Tensor],
        forward_mode: ForwardMode,
        spec_info: Optional[Union[EagleDraftInput, EagleVerifyInput]],
    ):
        if forward_mode.is_decode_or_idle():
            decode_wrappers = []
            for i in range(self.num_wrappers):
                decode_wrappers.append(
                    BatchDecodeWithPagedKVCacheWrapper(
                        self.workspace_buffer,
                        "NHD",
                        use_cuda_graph=True,
                        use_tensor_cores=self.decode_use_tensor_cores,
                        paged_kv_indptr_buffer=self.kv_indptr[i][: num_tokens + 1],
                        paged_kv_indices_buffer=self.cuda_graph_kv_indices[i],
                        paged_kv_last_page_len_buffer=self.kv_last_page_len[
                            :num_tokens
                        ],
                    )
                )
            seq_lens_sum = seq_lens.sum().item()
            self.indices_updater_decode.update(
                req_pool_indices,
                seq_lens,
                seq_lens_sum,
                decode_wrappers=decode_wrappers,
                encoder_lens=encoder_lens,
                spec_info=spec_info,
            )
            self.decode_cuda_graph_metadata[bs] = decode_wrappers
            self.forward_metadata = DecodeMetadata(decode_wrappers)
            for i in range(self.num_wrappers):
                decode_wrappers[i].begin_forward = partial(
                    fast_decode_plan, decode_wrappers[i]
                )
        elif forward_mode.is_target_verify():
            prefill_wrappers = []
            for i in range(self.num_wrappers):
                prefill_wrappers.append(
                    BatchPrefillWithPagedKVCacheWrapper(
                        self.workspace_buffer,
                        "NHD",
                        use_cuda_graph=True,
                        qo_indptr_buf=self.cuda_graph_qo_indptr[i][: bs + 1],
                        paged_kv_indptr_buf=self.kv_indptr[i][: bs + 1],
                        paged_kv_indices_buf=self.cuda_graph_kv_indices[i],
                        paged_kv_last_page_len_buf=self.kv_last_page_len[:bs],
                        custom_mask_buf=self.cuda_graph_custom_mask,
                        mask_indptr_buf=self.cuda_graph_qk_indptr[i][: bs + 1],
                    )
                )
            seq_lens_sum = seq_lens.sum().item()
            self.indices_updater_prefill.update(
                req_pool_indices,
                seq_lens,
                seq_lens_sum,
                prefix_lens=None,
                prefill_wrappers=prefill_wrappers,
                use_ragged=False,
                encoder_lens=encoder_lens,
                spec_info=spec_info,
            )
            self.prefill_cuda_graph_metadata[bs] = prefill_wrappers
            self.forward_metadata = PrefillMetadata(prefill_wrappers, False, False)
        else:
            raise ValueError(f"Invalid mode: {forward_mode=}")

    def init_forward_metadata_replay_cuda_graph(
        self,
        bs: int,
        req_pool_indices: torch.Tensor,
        seq_lens: torch.Tensor,
        seq_lens_sum: int,
        encoder_lens: Optional[torch.Tensor],
        forward_mode: ForwardMode,
        spec_info: Optional[Union[EagleDraftInput, EagleVerifyInput]],
        seq_lens_cpu: Optional[torch.Tensor],
    ):
        if forward_mode.is_decode_or_idle():
            self.indices_updater_decode.update(
                req_pool_indices[:bs],
                seq_lens[:bs],
                seq_lens_sum,
                decode_wrappers=self.decode_cuda_graph_metadata[bs],
                encoder_lens=encoder_lens[:bs] if encoder_lens is not None else None,
                spec_info=spec_info,
            )
        elif forward_mode.is_target_verify():
            self.indices_updater_prefill.update(
                req_pool_indices[:bs],
                seq_lens[:bs],
                seq_lens_sum,
                prefix_lens=None,
                prefill_wrappers=self.prefill_cuda_graph_metadata[bs],
                use_ragged=False,
                encoder_lens=encoder_lens[:bs] if encoder_lens is not None else None,
                spec_info=spec_info,
            )
        else:
            raise ValueError("Invalid forward mode")

    def get_cuda_graph_seq_len_fill_value(self):
        return 0

    def forward_extend(
        self,
        q: torch.Tensor,
        k: torch.Tensor,
        v: torch.Tensor,
        layer: RadixAttention,
        forward_batch: ForwardBatch,
        save_kv_cache=True,
    ):
        prefill_wrapper_paged = self.forward_metadata.prefill_wrappers[
            self._get_wrapper_idx(layer)
        ]
        cache_loc = (
            forward_batch.out_cache_loc
            if not layer.is_cross_attention
            else forward_batch.encoder_out_cache_loc
        )

        logits_soft_cap = layer.logit_cap

        q = q.contiguous()
        if not self.forward_metadata.use_ragged:
            if k is not None:
                assert v is not None
                if save_kv_cache:
                    forward_batch.token_to_kv_pool.set_kv_buffer(
                        layer, cache_loc, k, v, layer.k_scale, layer.v_scale
                    )

            o = prefill_wrapper_paged.forward(
                q.view(-1, layer.tp_q_head_num, layer.head_dim),
                forward_batch.token_to_kv_pool.get_kv_buffer(layer.layer_id),
                causal=not layer.is_cross_attention,
                sm_scale=layer.scaling,
                window_left=layer.sliding_window_size,
                logits_soft_cap=logits_soft_cap,
                k_scale=layer.k_scale,
                v_scale=layer.v_scale,
            )
        else:
            if self.forward_metadata.extend_no_prefix:
                o = self.prefill_wrapper_ragged.forward(
                    q.view(-1, layer.tp_q_head_num, layer.head_dim),
                    k.view(-1, layer.tp_k_head_num, layer.head_dim),
                    v.view(-1, layer.tp_v_head_num, layer.head_dim),
                    causal=True,
                    sm_scale=layer.scaling,
                    logits_soft_cap=logits_soft_cap,
                )

            else:
                o1, s1 = self.prefill_wrapper_ragged.forward_return_lse(
                    q.view(-1, layer.tp_q_head_num, layer.head_dim),
                    k.view(-1, layer.tp_k_head_num, layer.head_dim),
                    v.view(-1, layer.tp_v_head_num, layer.head_dim),
                    causal=True,
                    sm_scale=layer.scaling,
                    logits_soft_cap=logits_soft_cap,
                )
                o2, s2 = prefill_wrapper_paged.forward_return_lse(
                    q.view(-1, layer.tp_q_head_num, layer.head_dim),
                    forward_batch.token_to_kv_pool.get_kv_buffer(layer.layer_id),
                    causal=False,
                    sm_scale=layer.scaling,
                    logits_soft_cap=logits_soft_cap,
                )

                o, _ = merge_state(o1, s1, o2, s2)

            if save_kv_cache:
                forward_batch.token_to_kv_pool.set_kv_buffer(
                    layer, cache_loc, k, v, layer.k_scale, layer.v_scale
                )

        return o.view(-1, layer.tp_q_head_num * layer.head_dim)

    def forward_decode(
        self,
        q: torch.Tensor,
        k: torch.Tensor,
        v: torch.Tensor,
        layer: RadixAttention,
        forward_batch: ForwardBatch,
        save_kv_cache=True,
    ):
        decode_wrapper = self.forward_metadata.decode_wrappers[
            self._get_wrapper_idx(layer)
        ]
        cache_loc = (
            forward_batch.out_cache_loc
            if not layer.is_cross_attention
            else forward_batch.encoder_out_cache_loc
        )

        if k is not None:
            assert v is not None
            if save_kv_cache:
                forward_batch.token_to_kv_pool.set_kv_buffer(
                    layer, cache_loc, k, v, layer.k_scale, layer.v_scale
                )
<<<<<<< HEAD
        if self.forward_metadata.use_cascade:
            o = self.forward_metadata.cascade_wrapper.forward(
                q.contiguous().view(-1, layer.tp_q_head_num, layer.head_dim),
                forward_batch.token_to_kv_pool.get_kv_buffer(layer.layer_id),
            )
        else:
            o = decode_wrapper.forward(
                q.contiguous().view(-1, layer.tp_q_head_num, layer.head_dim),
                forward_batch.token_to_kv_pool.get_kv_buffer(layer.layer_id),
                sm_scale=layer.scaling,
                logits_soft_cap=layer.logit_cap,
                k_scale=layer.k_scale,
                v_scale=layer.v_scale,
            )
=======

        # Call the wrapped function
        o = decode_wrapper.forward(
            q.contiguous().view(-1, layer.tp_q_head_num, layer.head_dim),
            forward_batch.token_to_kv_pool.get_kv_buffer(layer.layer_id),
            sm_scale=layer.scaling,
            logits_soft_cap=layer.logit_cap,
            k_scale=layer.k_scale,
            v_scale=layer.v_scale,
        )
>>>>>>> c68de479

        return o.view(-1, layer.tp_q_head_num * layer.head_dim)

    def _get_wrapper_idx(self, layer: RadixAttention):
        if self.num_wrappers == 1:
            return 0

        if self.dispatch_reason == WrapperDispatch.SLIDING_WINDOW:
            return layer.sliding_window_size == -1
        if self.dispatch_reason == WrapperDispatch.CROSS_ATTENTION:
            return layer.is_cross_attention

        raise ValueError(f"Unknown dispatch reason: {self.dispatch_reason}")


class FlashInferIndicesUpdaterDecode:
    def __init__(self, model_runner: ModelRunner, attn_backend: AttentionBackend):
        # Parse Constants
        self.num_qo_heads = (
            model_runner.model_config.num_attention_heads // get_attention_tp_size()
        )
        self.num_kv_heads = model_runner.model_config.get_num_kv_heads(
            get_attention_tp_size()
        )
        self.head_dim = model_runner.model_config.head_dim
        self.data_type = model_runner.kv_cache_dtype
        self.q_data_type = model_runner.dtype
        self.sliding_window_size = model_runner.sliding_window_size
        self.attn_backend = attn_backend

        # Buffers and wrappers
        self.kv_indptr = attn_backend.kv_indptr
        self.kv_last_page_len = attn_backend.kv_last_page_len
        self.req_to_token = model_runner.req_to_token_pool.req_to_token

        # Dispatch the update function
        if self.attn_backend.dispatch_reason == WrapperDispatch.SLIDING_WINDOW:
            self.update = self.update_sliding_window
        elif self.attn_backend.dispatch_reason == WrapperDispatch.CROSS_ATTENTION:
            self.update = self.update_cross_attention
        else:
            assert self.attn_backend.num_wrappers == 1
            self.update = self.update_single_wrapper

    def update(
        self,
        req_pool_indices: torch.Tensor,
        seq_lens: torch.Tensor,
        seq_lens_sum: int,
        decode_wrappers: List[BatchDecodeWithPagedKVCacheWrapper],
        encoder_lens: Optional[torch.Tensor],
        spec_info: Optional[Union[EagleDraftInput, EagleVerifyInput]],
    ):
        # Keep the signature for type checking. It will be assigned during runtime.
        raise NotImplementedError()

    def update_single_wrapper(
        self,
        req_pool_indices: torch.Tensor,
        seq_lens: torch.Tensor,
        seq_lens_sum: int,
        decode_wrappers: List[BatchDecodeWithPagedKVCacheWrapper],
        encoder_lens: Optional[torch.Tensor],
        spec_info: Optional[Union[EagleDraftInput, EagleVerifyInput]],
    ):
        decode_wrappers = decode_wrappers or self.decode_wrappers
        self.call_begin_forward(
            decode_wrappers[0],
            req_pool_indices,
            seq_lens,
            seq_lens_sum,
            self.kv_indptr[0],
            None,
            spec_info,
        )

    def update_sliding_window(
        self,
        req_pool_indices: torch.Tensor,
        seq_lens: torch.Tensor,
        seq_lens_sum: int,
        decode_wrappers: List[BatchDecodeWithPagedKVCacheWrapper],
        encoder_lens: Optional[torch.Tensor],
        spec_info: Optional[Union[EagleDraftInput, EagleVerifyInput]],
    ):
        for wrapper_id in range(2):
            if wrapper_id == 0:
                # Sliding window attention
                paged_kernel_lens_tmp = torch.minimum(  # TODO: replace this with clamp
                    seq_lens,
                    torch.tensor(self.sliding_window_size + 1),
                )
                paged_kernel_lens_sum_tmp = paged_kernel_lens_tmp.sum().item()
                kv_start_idx_tmp = seq_lens - paged_kernel_lens_tmp
            else:
                # Full attention
                paged_kernel_lens_tmp = seq_lens
                paged_kernel_lens_sum_tmp = seq_lens_sum
                kv_start_idx_tmp = None

            self.call_begin_forward(
                decode_wrappers[wrapper_id],
                req_pool_indices,
                paged_kernel_lens_tmp,
                paged_kernel_lens_sum_tmp,
                self.kv_indptr[wrapper_id],
                kv_start_idx_tmp,
                spec_info,
            )

    def update_cross_attention(
        self,
        req_pool_indices: torch.Tensor,
        seq_lens: torch.Tensor,
        seq_lens_sum: int,
        decode_wrappers: List[BatchDecodeWithPagedKVCacheWrapper],
        encoder_lens: Optional[torch.Tensor],
        spec_info: Optional[Union[EagleDraftInput, EagleVerifyInput]],
    ):
        for wrapper_id in range(2):
            if wrapper_id == 0:
                # Normal attention
                paged_kernel_lens = seq_lens
                kv_start_idx = encoder_lens
            else:
                # Cross attention
                paged_kernel_lens = encoder_lens
                kv_start_idx = torch.zeros_like(encoder_lens)
                seq_lens_sum = encoder_lens.sum().item()

            self.call_begin_forward(
                decode_wrappers[wrapper_id],
                req_pool_indices,
                paged_kernel_lens,
                seq_lens_sum,
                self.kv_indptr[wrapper_id],
                kv_start_idx,
                spec_info,
            )

    def call_begin_forward(
        self,
        wrapper: BatchDecodeWithPagedKVCacheWrapper,
        req_pool_indices: torch.Tensor,
        paged_kernel_lens: torch.Tensor,
        paged_kernel_lens_sum: int,
        kv_indptr: torch.Tensor,
        kv_start_idx: torch.Tensor,
        spec_info: Optional[Union[EagleDraftInput, EagleVerifyInput]],
    ):
        if spec_info is None:
            bs = len(req_pool_indices)
            kv_indptr[1 : bs + 1] = torch.cumsum(paged_kernel_lens, dim=0)
            kv_indptr = kv_indptr[: bs + 1]

            if wrapper.is_cuda_graph_enabled:
                # Directly write to the cuda graph input buffer
                kv_indices = wrapper._paged_kv_indices_buf
            else:
                kv_indices = torch.empty(
                    paged_kernel_lens_sum, dtype=torch.int32, device="cuda"
                )

            create_flashinfer_kv_indices_triton[(bs,)](
                self.req_to_token,
                req_pool_indices,
                paged_kernel_lens,
                kv_indptr,
                kv_start_idx,
                kv_indices,
                self.req_to_token.shape[1],
            )
        else:
            kv_indptr, kv_indices = spec_info.kv_indptr, spec_info.kv_indices
            bs = kv_indptr.shape[0] - 1

        wrapper.begin_forward(
            kv_indptr,
            kv_indices,
            self.kv_last_page_len[:bs],
            self.num_qo_heads,
            self.num_kv_heads,
            self.head_dim,
            1,
            data_type=self.data_type,
            q_data_type=self.q_data_type,
            non_blocking=True,
        )


def should_use_cascade_decode(forward_batch: ForwardBatch) -> bool:
    if not forward_batch.forward_mode.is_decode():
        return False
    if not forward_batch.spec_info is None:
        return False
    if forward_batch.batch_size < 4:
        return False
    
    # calculate the max common prefix length
    def calc_max_common_prefix_length(tensor):
        first_row = tensor[0]
        equal = (tensor == first_row)
        all_columns_match = equal.all(dim=0)
        cumulative = all_columns_match.cumprod(dim=0)
        max_len = cumulative.sum().item()
        return max_len
    
    batch_min_seq_len = forward_batch.seq_lens.min().item()
    req_to_token = forward_batch.req_to_token_pool.req_to_token
    req_pool_indices = forward_batch.req_pool_indices
    request_tokens = req_to_token[req_pool_indices][:, :batch_min_seq_len]
    max_common_prefix_len = calc_max_common_prefix_length(request_tokens)
    forward_batch.max_common_prefix_len = max_common_prefix_len
    print(f'max common prefix len: {max_common_prefix_len}')
    if max_common_prefix_len < 512:
        return False

    batch_avg_seq_len = forward_batch.seq_lens.sum().item() // forward_batch.batch_size
    common_ratio = max_common_prefix_len / batch_avg_seq_len
    if common_ratio < 0.5:
        return False
    if common_ratio < 0.8 and forward_batch.batch_size < 16:
        return False
    return True

class FlashInferIndicesUpdaterCascadeDecode:
    def __init__(self, model_runner: ModelRunner, attn_backend: AttentionBackend):
        # Parse Constants
        self.num_qo_heads = (
            model_runner.model_config.num_attention_heads // get_attention_tp_size()
        )
        self.num_kv_heads = model_runner.model_config.get_num_kv_heads(
            get_attention_tp_size()
        )
        self.head_dim = model_runner.model_config.head_dim
        self.data_type = model_runner.kv_cache_dtype
        self.q_data_type = model_runner.dtype
        self.attn_backend = attn_backend
        self.max_context_len = model_runner.model_config.context_len
        self.max_bs = model_runner.req_to_token_pool.size
        self.req_to_token = model_runner.req_to_token_pool.req_to_token

        # Buffers
        self.qo_indptr_arr_level_0 = torch.tensor([0, 0], dtype=torch.int32, device=model_runner.device)
        self.qo_indptr_arr_level_1 = torch.zeros(self.max_bs+1, dtype=torch.int32, device=model_runner.device)
        self.shared_kv_page_indices = torch.zeros(self.max_context_len, dtype=torch.int32, device=model_runner.device)
        self.shared_kv_page_indptr = torch.tensor([0, 0], dtype=torch.int32, device=model_runner.device)
        self.shared_kv_last_page_len = torch.ones(1, dtype=torch.int32, device=model_runner.device)
        self.unique_kv_page_indices = torch.zeros(self.max_context_len * self.max_bs, dtype=torch.int32, device=model_runner.device)
        self.unique_kv_page_indptr = torch.zeros(self.max_bs+1, dtype=torch.int32, device=model_runner.device)
        self.unique_kv_last_page_len = torch.ones(self.max_bs, dtype=torch.int32, device=model_runner.device)

    def update(
        self,
        req_pool_indices: torch.Tensor,
        seq_lens: torch.Tensor,
        max_common_prefix_len: int,
        cascade_decode_wrapper: MultiLevelCascadeAttentionWrapper,
    ):
        bs = seq_lens.size(0)
        self.qo_indptr_arr_level_0[1] = max_common_prefix_len
        self.qo_indptr_arr_level_1[1:bs+1] = torch.cumsum(seq_lens, dim=0)
        self.shared_kv_page_indices[:max_common_prefix_len] = self.req_to_token[req_pool_indices[0]][:max_common_prefix_len]
        self.shared_kv_page_indptr[1] = max_common_prefix_len
        unique_prefix_lens = seq_lens - max_common_prefix_len
        self.unique_kv_page_indptr[1:bs+1] = torch.cumsum(unique_prefix_lens, dim=0)
        tmp_kv_start_idx = torch.full((bs,), max_common_prefix_len, dtype=torch.int32, device=seq_lens.device)
        create_flashinfer_kv_indices_triton[(bs,)](
            self.req_to_token,
            req_pool_indices,
            unique_prefix_lens,
            self.unique_kv_page_indptr,
            tmp_kv_start_idx,
            self.unique_kv_page_indices,
            self.req_to_token.shape[1],
        )

        cascade_decode_wrapper.begin_forward(
            [self.qo_indptr_arr_level_0, self.qo_indptr_arr_level_1[:bs+1]],
            [self.shared_kv_page_indptr, self.unique_kv_page_indptr[:bs+1]],
            [self.shared_kv_page_indices, self.unique_kv_page_indices],
            [self.shared_kv_last_page_len, self.unique_kv_last_page_len[:bs]],
            self.num_qo_heads,
            self.num_kv_heads,
            self.head_dim,
            1,
            causal=True,
            q_data_type=self.q_data_type,
        )


class FlashInferIndicesUpdaterPrefill:
    def __init__(self, model_runner: ModelRunner, attn_backend: AttentionBackend):
        # Parse Constants
        self.num_qo_heads = (
            model_runner.model_config.num_attention_heads // get_attention_tp_size()
        )
        self.num_kv_heads = model_runner.model_config.get_num_kv_heads(
            get_attention_tp_size()
        )
        self.head_dim = model_runner.model_config.head_dim
        self.data_type = model_runner.kv_cache_dtype
        self.q_data_type = model_runner.dtype
        self.sliding_window_size = model_runner.sliding_window_size
        self.attn_backend = attn_backend

        # Buffers and wrappers
        self.kv_indptr = attn_backend.kv_indptr
        self.kv_last_page_len = attn_backend.kv_last_page_len
        self.qo_indptr = attn_backend.qo_indptr
        self.req_to_token = model_runner.req_to_token_pool.req_to_token
        self.prefill_wrapper_ragged = attn_backend.prefill_wrapper_ragged

        # Dispatch the update function
        if self.attn_backend.dispatch_reason == WrapperDispatch.SLIDING_WINDOW:
            self.update = self.update_sliding_window
        elif self.attn_backend.dispatch_reason == WrapperDispatch.CROSS_ATTENTION:
            self.update = self.update_cross_attention
        else:
            assert self.attn_backend.num_wrappers == 1
            self.update = self.update_single_wrapper

    def update(
        self,
        req_pool_indices: torch.Tensor,
        seq_lens: torch.Tensor,
        seq_lens_sum: int,
        prefix_lens: torch.Tensor,
        prefill_wrappers: List[BatchPrefillWithPagedKVCacheWrapper],
        use_ragged: bool,
        encoder_lens: Optional[torch.Tensor],
        spec_info: Optional[Union[EagleDraftInput, EagleVerifyInput]],
    ):
        # Keep the signature for type checking. It will be assigned during runtime.
        raise NotImplementedError()

    def update_single_wrapper(
        self,
        req_pool_indices: torch.Tensor,
        seq_lens: torch.Tensor,
        seq_lens_sum: int,
        prefix_lens: torch.Tensor,
        prefill_wrappers: List[BatchPrefillWithPagedKVCacheWrapper],
        use_ragged: bool,
        encoder_lens: Optional[torch.Tensor],
        spec_info: Optional[Union[EagleDraftInput, EagleVerifyInput]],
    ):
        if use_ragged:
            paged_kernel_lens = prefix_lens
            paged_kernel_lens_sum = paged_kernel_lens.sum().item()
        else:
            paged_kernel_lens = seq_lens
            paged_kernel_lens_sum = seq_lens_sum

        self.call_begin_forward(
            self.prefill_wrapper_ragged,
            prefill_wrappers[0],
            req_pool_indices,
            paged_kernel_lens,
            paged_kernel_lens_sum,
            seq_lens,
            prefix_lens,
            None,
            self.kv_indptr[0],
            self.qo_indptr[0],
            use_ragged,
            spec_info,
        )

    def update_sliding_window(
        self,
        req_pool_indices: torch.Tensor,
        seq_lens: torch.Tensor,
        seq_lens_sum: int,
        prefix_lens: torch.Tensor,
        prefill_wrappers: List[BatchPrefillWithPagedKVCacheWrapper],
        use_ragged: bool,
        encoder_lens: Optional[torch.Tensor],
        spec_info: Optional[Union[EagleDraftInput, EagleVerifyInput]],
    ):
        for wrapper_id in range(2):
            if wrapper_id == 0:
                # window attention use paged only
                paged_kernel_lens = torch.minimum(
                    seq_lens,
                    torch.tensor(self.sliding_window_size) + seq_lens - prefix_lens,
                )
                paged_kernel_lens_sum = paged_kernel_lens.sum().item()
            else:
                # full attention
                paged_kernel_lens = seq_lens
                paged_kernel_lens_sum = seq_lens_sum

            kv_start_idx = seq_lens - paged_kernel_lens

            self.call_begin_forward(
                self.prefill_wrapper_ragged,
                prefill_wrappers[wrapper_id],
                req_pool_indices,
                paged_kernel_lens,
                paged_kernel_lens_sum,
                seq_lens,
                prefix_lens,
                kv_start_idx,
                self.kv_indptr[wrapper_id],
                self.qo_indptr[wrapper_id],
                use_ragged,
                spec_info,
            )

    def update_cross_attention(
        self,
        req_pool_indices: torch.Tensor,
        seq_lens: torch.Tensor,
        seq_lens_sum: int,
        prefix_lens: torch.Tensor,
        prefill_wrappers: List[BatchPrefillWithPagedKVCacheWrapper],
        use_ragged: bool,
        encoder_lens: Optional[torch.Tensor],
        spec_info: Optional[Union[EagleDraftInput, EagleVerifyInput]],
    ):
        for wrapper_id in range(2):
            if wrapper_id == 0:
                # normal attention
                paged_kernel_lens = seq_lens
                kv_start_idx = encoder_lens
                paged_kernel_lens_sum = seq_lens_sum
            else:
                # cross attention
                paged_kernel_lens = encoder_lens
                kv_start_idx = torch.zeros_like(encoder_lens)
                paged_kernel_lens_sum = paged_kernel_lens.sum().item()

            self.call_begin_forward(
                self.prefill_wrapper_ragged,
                prefill_wrappers[wrapper_id],
                req_pool_indices,
                paged_kernel_lens,
                paged_kernel_lens_sum,
                seq_lens,
                prefix_lens,
                kv_start_idx,
                self.kv_indptr[wrapper_id],
                self.qo_indptr[wrapper_id],
                use_ragged,
                spec_info,
            )

    def call_begin_forward(
        self,
        wrapper_ragged: BatchPrefillWithRaggedKVCacheWrapper,
        wrapper_paged: BatchPrefillWithPagedKVCacheWrapper,
        req_pool_indices: torch.Tensor,
        paged_kernel_lens: torch.Tensor,
        paged_kernel_lens_sum: int,
        seq_lens: torch.Tensor,
        prefix_lens: torch.Tensor,
        kv_start_idx: torch.Tensor,
        kv_indptr: torch.Tensor,
        qo_indptr: torch.Tensor,
        use_ragged: bool,
        spec_info: Optional[Union[EagleDraftInput, EagleVerifyInput]],
    ):
        bs = len(seq_lens)
        if spec_info is None:
            assert len(seq_lens) == len(req_pool_indices)
            # Normal extend
            kv_indptr[1 : bs + 1] = torch.cumsum(paged_kernel_lens, dim=0)
            kv_indptr = kv_indptr[: bs + 1]
            kv_indices = torch.empty(
                paged_kernel_lens_sum + 256,
                dtype=torch.int32,
                device=req_pool_indices.device,
            )
            create_flashinfer_kv_indices_triton[(bs,)](
                self.req_to_token,
                req_pool_indices,
                paged_kernel_lens,
                kv_indptr,
                kv_start_idx,
                kv_indices,
                self.req_to_token.shape[1],
            )
            qo_indptr[1 : bs + 1] = torch.cumsum(seq_lens - prefix_lens, dim=0)
            qo_indptr = qo_indptr[: bs + 1]
            custom_mask = None
        else:
            assert isinstance(spec_info, EagleDraftInput) or isinstance(
                spec_info, EagleVerifyInput
            )
            kv_indices, kv_indptr, qo_indptr, custom_mask = (
                spec_info.generate_attn_arg_prefill(
                    req_pool_indices,
                    paged_kernel_lens,
                    paged_kernel_lens_sum,
                    self.req_to_token,
                )
            )

        # extend part
        if use_ragged:
            wrapper_ragged.begin_forward(
                qo_indptr,
                qo_indptr,
                self.num_qo_heads,
                self.num_kv_heads,
                self.head_dim,
                q_data_type=self.q_data_type,
            )

        # cached part
        wrapper_paged.begin_forward(
            qo_indptr,
            kv_indptr,
            kv_indices,
            self.kv_last_page_len[:bs],
            self.num_qo_heads,
            self.num_kv_heads,
            self.head_dim,
            1,
            q_data_type=self.q_data_type,
            kv_data_type=self.data_type,
            custom_mask=custom_mask,
            non_blocking=True,
        )


# Use as a fast path to override the indptr in flashinfer's plan function
# This is used to remove some host-to-device copy overhead.
global global_override_indptr_cpu


class FlashInferMultiStepDraftBackend:
    """
    Wrap multiple flashinfer attention backends as one for multiple consecutive
    draft decoding steps.
    """

    def __init__(
        self,
        model_runner: ModelRunner,
        topk: int,
        speculative_num_steps: int,
    ):
        from sglang.srt.speculative.eagle_utils import generate_draft_decode_kv_indices

        self.topk = topk
        self.speculative_num_steps = speculative_num_steps
        self.generate_draft_decode_kv_indices = generate_draft_decode_kv_indices
        self.page_size = model_runner.page_size

        max_bs = model_runner.req_to_token_pool.size * self.topk
        self.kv_indptr = torch.zeros(
            (
                self.speculative_num_steps,
                max_bs + 1,
            ),
            dtype=torch.int32,
            device=model_runner.device,
        )
        self.kv_last_page_len = torch.ones(
            (max_bs,), dtype=torch.int32, device=model_runner.device
        )
        self.attn_backends = []
        for i in range(self.speculative_num_steps):
            self.attn_backends.append(
                FlashInferAttnBackend(
                    model_runner,
                    skip_prefill=True,
                    kv_indptr_buf=self.kv_indptr[i],
                    kv_last_page_len_buf=self.kv_last_page_len,
                )
            )

        self.max_context_len = self.attn_backends[0].max_context_len

        # Cached variables for generate_draft_decode_kv_indices
        self.pool_len = model_runner.req_to_token_pool.req_to_token.shape[1]

    def common_template(
        self,
        forward_batch: ForwardBatch,
        kv_indices_buffer: torch.Tensor,
        call_fn: Callable,
    ):
        num_seqs = forward_batch.batch_size
        bs = self.topk * num_seqs
        seq_lens_sum = forward_batch.seq_lens_sum

        self.generate_draft_decode_kv_indices[
            (self.speculative_num_steps, num_seqs, self.topk)
        ](
            forward_batch.req_pool_indices,
            forward_batch.req_to_token_pool.req_to_token,
            forward_batch.seq_lens,
            kv_indices_buffer,
            self.kv_indptr,
            forward_batch.positions,
            num_seqs,
            self.topk,
            self.pool_len,
            kv_indices_buffer.shape[1],
            self.kv_indptr.shape[1],
            next_power_of_2(num_seqs),
            next_power_of_2(self.speculative_num_steps),
            next_power_of_2(bs),
        )

        assert forward_batch.spec_info is not None
        assert isinstance(forward_batch.spec_info, EagleDraftInput)

        # Copy the kv_indptr once to avoid multiple device-to-host copies in flashinfer's plan.
        indptr_cpu_whole = self.kv_indptr[:, : bs + 1].cpu()
        global global_override_indptr_cpu

        for i in range(self.speculative_num_steps - 1):
            forward_batch.spec_info.kv_indptr = self.kv_indptr[i, : bs + 1]
            forward_batch.spec_info.kv_indices = kv_indices_buffer[i][
                : seq_lens_sum * self.topk + bs * (i + 1)
            ]
            global_override_indptr_cpu = indptr_cpu_whole[i]
            call_fn(i, forward_batch)

        global_override_indptr_cpu = None

    def init_forward_metadata(self, forward_batch: ForwardBatch):
        kv_indices = torch.empty(
            (
                self.speculative_num_steps,
                forward_batch.batch_size * self.topk * self.max_context_len,
            ),
            dtype=torch.int32,
            device="cuda",
        )

        def call_fn(i, forward_batch):
            forward_batch.spec_info.kv_indptr = (
                forward_batch.spec_info.kv_indptr.clone()
            )
            forward_batch.spec_info.kv_indices = (
                forward_batch.spec_info.kv_indices.clone()
            )
            self.attn_backends[i].init_forward_metadata(forward_batch)

        self.common_template(forward_batch, kv_indices, call_fn)

    def init_cuda_graph_state(self, max_bs: int):
        self.cuda_graph_kv_indices = torch.zeros(
            (self.speculative_num_steps, max_bs * self.max_context_len),
            dtype=torch.int32,
            device="cuda",
        )

        for i in range(self.speculative_num_steps):
            self.attn_backends[i].init_cuda_graph_state(
                max_bs, kv_indices_buf=self.cuda_graph_kv_indices[i]
            )

    def init_forward_metadata_capture_cuda_graph(self, forward_batch: ForwardBatch):
        def call_fn(i, forward_batch):
            self.attn_backends[i].init_forward_metadata_capture_cuda_graph(
                forward_batch.batch_size,
                forward_batch.batch_size * self.topk,
                forward_batch.req_pool_indices,
                forward_batch.seq_lens,
                encoder_lens=None,
                forward_mode=ForwardMode.DECODE,
                spec_info=forward_batch.spec_info,
            )

        self.common_template(forward_batch, self.cuda_graph_kv_indices, call_fn)

    def init_forward_metadata_replay_cuda_graph(
        self, forward_batch: ForwardBatch, bs: int
    ):
        def call_fn(i, forward_batch):
            self.attn_backends[i].init_forward_metadata_replay_cuda_graph(
                bs,
                forward_batch.req_pool_indices,
                forward_batch.seq_lens,
                seq_lens_sum=-1,
                encoder_lens=None,
                forward_mode=ForwardMode.DECODE,
                spec_info=forward_batch.spec_info,
                seq_lens_cpu=None,
            )

        self.common_template(forward_batch, self.cuda_graph_kv_indices, call_fn)


def should_use_tensor_core(
    kv_cache_dtype: torch.dtype,
    num_attention_heads: int,
    num_kv_heads: int,
) -> bool:
    """
    Determine whether to use tensor cores for attention computation.

    Args:
        kv_cache_dtype: Data type of the KV cache
        num_attention_heads: Number of attention heads
        num_kv_heads: Number of key/value heads

    Returns:
        bool: Whether to use tensor cores
    """
    # Try to use environment variable first
    env_override = os.environ.get("SGLANG_FLASHINFER_USE_TENSOR_CORE")
    if env_override is not None:
        return env_override.lower() == "true"

    # Try to use _grouped_size_compiled_for_decode_kernels if available
    # This is for flashinfer <=0.1.6. Otherwise, there is an accuracy bug
    try:
        from flashinfer.decode import _grouped_size_compiled_for_decode_kernels

        if not _grouped_size_compiled_for_decode_kernels(
            num_attention_heads,
            num_kv_heads,
        ):
            return True
        else:
            return False
    except (ImportError, AttributeError):
        pass

    # Calculate GQA group size
    gqa_group_size = num_attention_heads // num_kv_heads

    # Determine based on dtype and GQA group size
    if kv_cache_dtype in (torch.float8_e4m3fn, torch.float8_e5m2):
        return True
    elif kv_cache_dtype in (torch.float16, torch.half, torch.bfloat16):
        return gqa_group_size > 4
    else:
        return False


# Use as a fast path to override the indptr in flashinfer's plan function
# This is used to remove some host-to-device copy overhead.
global_override_indptr_cpu = None


def fast_decode_plan(
    self,
    indptr: torch.Tensor,
    indices: torch.Tensor,
    last_page_len: torch.Tensor,
    num_qo_heads: int,
    num_kv_heads: int,
    head_dim: int,
    page_size: int,
    pos_encoding_mode: str = "NONE",
    window_left: int = -1,
    logits_soft_cap: Optional[float] = None,
    q_data_type: Optional[Union[str, torch.dtype]] = None,
    kv_data_type: Optional[Union[str, torch.dtype]] = None,
    data_type: Optional[Union[str, torch.dtype]] = None,
    sm_scale: Optional[float] = None,
    rope_scale: Optional[float] = None,
    rope_theta: Optional[float] = None,
    non_blocking: bool = True,
) -> None:
    """
    A faster version of BatchDecodeWithPagedKVCacheWrapper::plan used for FlashInferMultiStepDraftBackend.
    Modifications:
    - Remove unnecessary device-to-device copy for the cuda graph buffers.
    - Remove unnecessary host-to-device copy for the metadata buffers.
    """
    batch_size = len(last_page_len)
    if logits_soft_cap is None:
        logits_soft_cap = 0.0

    # Handle data types consistently
    if data_type is not None:
        if q_data_type is None:
            q_data_type = data_type
        if kv_data_type is None:
            kv_data_type = data_type
    elif q_data_type is None:
        q_data_type = "float16"

    if kv_data_type is None:
        kv_data_type = q_data_type

    if self.use_tensor_cores:
        qo_indptr_host = _get_range_buf(batch_size + 1, "cpu")

    if self.is_cuda_graph_enabled:
        if batch_size != self._fixed_batch_size:
            raise ValueError(
                "The batch size should be fixed in cudagraph mode, the runtime batch size {} "
                " mismatches the batch size set during initialization {}".format(
                    batch_size, self._fixed_batch_size
                )
            )
        if len(indices) > len(self._paged_kv_indices_buf):
            raise ValueError(
                "The size of indices should be less than or equal to the allocated buffer"
            )
    else:
        self._paged_kv_indptr_buf = indptr
        self._paged_kv_indices_buf = indices
        self._paged_kv_last_page_len_buf = last_page_len
        if self.use_tensor_cores:
            self._qo_indptr_buf = qo_indptr_host.to(
                self.device, non_blocking=non_blocking
            )

    # Create empty tensors for dtype info if needed
    empty_q_data = torch.empty(
        0,
        dtype=(
            getattr(torch, q_data_type) if isinstance(q_data_type, str) else q_data_type
        ),
        device=self.device,
    )

    empty_kv_cache = torch.empty(
        0,
        dtype=(
            getattr(torch, kv_data_type)
            if isinstance(kv_data_type, str)
            else kv_data_type
        ),
        device=self.device,
    )

    indptr_host = (
        global_override_indptr_cpu
        if global_override_indptr_cpu is not None
        else indptr.cpu()
    )

    with torch.cuda.device(self.device):

        if self.use_tensor_cores:
            # ALSO convert last_page_len to CPU
            last_page_len_host = last_page_len.cpu()

            kv_lens_arr_host = get_seq_lens(indptr_host, last_page_len_host, page_size)

            try:
                # Make sure we pass exactly 15 arguments for tensor core version
                self._plan_info = self._cached_module.plan(
                    self._float_workspace_buffer,
                    self._int_workspace_buffer,
                    self._pin_memory_int_workspace_buffer,
                    qo_indptr_host,
                    indptr_host,
                    kv_lens_arr_host,
                    batch_size,  # total_num_rows
                    batch_size,
                    num_qo_heads,
                    num_kv_heads,
                    page_size,
                    self.is_cuda_graph_enabled,
                    head_dim,
                    head_dim,
                    False,  # causal
                )
            except Exception as e:
                raise RuntimeError(f"Error in standard plan: {e}")
        else:
            try:
                # Make sure we pass exactly 15 arguments for standard version
                self._plan_info = self._cached_module.plan(
                    self._float_workspace_buffer,
                    self._int_workspace_buffer,
                    self._pin_memory_int_workspace_buffer,
                    indptr_host,
                    batch_size,
                    num_qo_heads,
                    num_kv_heads,
                    page_size,
                    self.is_cuda_graph_enabled,
                    window_left,
                    logits_soft_cap,
                    head_dim,
                    head_dim,
                    empty_q_data,
                    empty_kv_cache,
                )
            except Exception as e:
                raise RuntimeError(f"Error in standard plan: {e}")

    self._pos_encoding_mode = pos_encoding_mode
    self._window_left = window_left
    self._logits_soft_cap = logits_soft_cap
    self._sm_scale = sm_scale
    self._rope_scale = rope_scale
    self._rope_theta = rope_theta<|MERGE_RESOLUTION|>--- conflicted
+++ resolved
@@ -516,7 +516,6 @@
                 forward_batch.token_to_kv_pool.set_kv_buffer(
                     layer, cache_loc, k, v, layer.k_scale, layer.v_scale
                 )
-<<<<<<< HEAD
         if self.forward_metadata.use_cascade:
             o = self.forward_metadata.cascade_wrapper.forward(
                 q.contiguous().view(-1, layer.tp_q_head_num, layer.head_dim),
@@ -531,18 +530,6 @@
                 k_scale=layer.k_scale,
                 v_scale=layer.v_scale,
             )
-=======
-
-        # Call the wrapped function
-        o = decode_wrapper.forward(
-            q.contiguous().view(-1, layer.tp_q_head_num, layer.head_dim),
-            forward_batch.token_to_kv_pool.get_kv_buffer(layer.layer_id),
-            sm_scale=layer.scaling,
-            logits_soft_cap=layer.logit_cap,
-            k_scale=layer.k_scale,
-            v_scale=layer.v_scale,
-        )
->>>>>>> c68de479
 
         return o.view(-1, layer.tp_q_head_num * layer.head_dim)
 
