--- conflicted
+++ resolved
@@ -294,22 +294,18 @@
             if self.is_multimodal:
                 use_ragged = False
                 extend_no_prefix = False
-<<<<<<< HEAD
-            elif (
-                forward_batch.forward_mode.is_mixed()
-                and not self.dispatch_reason == WrapperDispatch.SLIDING_WINDOW
-            ):  # TODO(Wenxuan): support sliding window in flashinfer
-                wrappers = self.prefill_wrappers_mixed
-
-            self.forward_metadata = PrefillMetadata(
-                wrappers, use_ragged, extend_no_prefix
-            )
-=======
             else:
                 use_ragged = not self.enable_deterministic
                 extend_no_prefix = not any(forward_batch.extend_prefix_lens_cpu)
->>>>>>> ac1f2928
-
+                if (
+                    forward_batch.forward_mode.is_mixed()
+                    and not self.dispatch_reason == WrapperDispatch.SLIDING_WINDOW
+                ):  # TODO(Wenxuan): support sliding window in flashinfer
+                    wrappers = self.prefill_wrappers_mixed
+
+            self.forward_metadata = PrefillMetadata(
+                wrappers, use_ragged, extend_no_prefix
+            )
             self.indices_updater_prefill.update(
                 forward_batch.req_pool_indices,
                 forward_batch.seq_lens,
@@ -906,25 +902,11 @@
             global_override_indptr_cpu[0] = 0
             global_override_indptr_cpu[1 : bs + 1] = torch.cumsum(seq_lens_cpu, dim=0)
 
-<<<<<<< HEAD
-        wrapper.plan(
-            kv_indptr,
-            kv_indices,
-            self.kv_last_page_len[:bs],
-            self.num_qo_heads,
-            self.num_kv_heads,
-            self.head_dim,
-            1,
-            data_type=self.data_type,
-            q_data_type=self.q_data_type,
-            non_blocking=True,
-=======
         # Check if this specific wrapper's begin_forward has been replaced with fast_decode_plan
         # by checking if it's a partial function with fast_decode_plan as the func
         wrapper_uses_fast_decode_plan = (
             hasattr(wrapper.begin_forward, "func")
             and wrapper.begin_forward.func == fast_decode_plan
->>>>>>> ac1f2928
         )
 
         if wrapper_uses_fast_decode_plan:
@@ -948,22 +930,36 @@
             )
         else:
             # When using original begin_forward, don't pass global_override_indptr_cpu
-            wrapper.begin_forward(
-                kv_indptr,
-                kv_indices,
-                self.kv_last_page_len[:bs],
-                self.num_qo_heads,
-                self.num_kv_heads,
-                self.head_dim,
-                1,
-                data_type=self.data_type,
-                q_data_type=self.q_data_type,
-                non_blocking=True,
-                fixed_split_size=fixed_split_size,
-                disable_split_kv=(
-                    disable_split_kv if disable_split_kv is not None else False
-                ),
-            )
+            if isinstance(wrapper, BatchAttention):
+                wrapper.plan(
+                    kv_indptr,
+                    kv_indices,
+                    self.kv_last_page_len[:bs],
+                    self.num_qo_heads,
+                    self.num_kv_heads,
+                    self.head_dim,
+                    1,
+                    data_type=self.data_type,
+                    q_data_type=self.q_data_type,
+                    non_blocking=True,
+                )
+            else:
+                wrapper.begin_forward(
+                    kv_indptr,
+                    kv_indices,
+                    self.kv_last_page_len[:bs],
+                    self.num_qo_heads,
+                    self.num_kv_heads,
+                    self.head_dim,
+                    1,
+                    data_type=self.data_type,
+                    q_data_type=self.q_data_type,
+                    non_blocking=True,
+                    fixed_split_size=fixed_split_size,
+                    disable_split_kv=(
+                        disable_split_kv if disable_split_kv is not None else False
+                    ),
+                )
 
         if locally_override:
             global_override_indptr_cpu = None
@@ -1163,11 +1159,8 @@
         use_ragged: bool,
         spec_info: Optional[SpecInput],
         use_sliding_window_kv_pool: bool = False,
-<<<<<<< HEAD
         causal: bool = False,  # cached prefix should be attended to by all queries. Defaulting to True will cause wrong results for the persistent kernel.
-=======
         fixed_split_size: Optional[int] = None,
->>>>>>> ac1f2928
     ):
         bs = len(seq_lens)
         if spec_info is None:
@@ -1193,7 +1186,6 @@
             qo_indptr = qo_indptr[: bs + 1]
             custom_mask = None
         else:
-<<<<<<< HEAD
             assert not isinstance(wrapper_paged, BatchAttention), (
                 "Persistent kernel doesn't support custom mask yet; "
                 "there's a bug in the dispatch logic"
@@ -1201,9 +1193,7 @@
             assert isinstance(spec_info, EagleDraftInput) or isinstance(
                 spec_info, EagleVerifyInput
             )
-=======
             assert isinstance(spec_info, SpecInput)
->>>>>>> ac1f2928
             kv_indices, kv_indptr, qo_indptr, custom_mask = (
                 spec_info.generate_attn_arg_prefill(
                     req_pool_indices,
@@ -1233,7 +1223,6 @@
             )
 
         # cached part
-<<<<<<< HEAD
         if isinstance(wrapper_paged, BatchAttention):
             wrapper_paged.plan(
                 qo_indptr,
@@ -1263,24 +1252,8 @@
                 kv_data_type=self.data_type,
                 custom_mask=custom_mask,
                 non_blocking=True,
-            )
-=======
-        wrapper_paged.begin_forward(
-            qo_indptr,
-            kv_indptr,
-            kv_indices,
-            self.kv_last_page_len[:bs],
-            self.num_qo_heads,
-            self.num_kv_heads,
-            self.head_dim,
-            1,
-            q_data_type=self.q_data_type,
-            kv_data_type=self.data_type,
-            custom_mask=custom_mask,
-            non_blocking=True,
-            fixed_split_size=fixed_split_size,
-        )
->>>>>>> ac1f2928
+                fixed_split_size=fixed_split_size,
+            )
 
 
 class FlashInferMultiStepDraftBackend:
