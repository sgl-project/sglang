from __future__ import annotations

from dataclasses import dataclass
from typing import TYPE_CHECKING, Optional, Union

import numpy as np
import torch

from sglang.srt.configs.model_config import AttentionArch
from sglang.srt.layers.attention.base_attn_backend import AttentionBackend
from sglang.srt.managers.schedule_batch import global_server_args_dict
from sglang.srt.model_executor.forward_batch_info import ForwardBatch, ForwardMode
from sglang.srt.speculative.eagle_utils import EagleDraftInput, EagleVerifyInput

if TYPE_CHECKING:
    from sglang.srt.layers.radix_attention import RadixAttention
    from sglang.srt.model_executor.model_runner import ModelRunner

from sgl_kernel.flash_attn import flash_attn_with_kvcache


@dataclass
class FlashAttentionMetadata:
    """Metadata to be init once in the model forward pass,
    each layer's forward pass can reuse the metadata.

    For each init metadata function, we will try set up them in below order
    """

    # Sequence lengths for the forward batch
    cache_seqlens_int32: torch.Tensor = None
    # Maximum sequence length for query
    max_seq_len_q: int = 0
    # Maximum sequence length for key
    max_seq_len_k: int = 0
    # Cumulative sequence lengths for query
    cu_seqlens_q: torch.Tensor = None
    # Cumulative sequence lengths for key
    cu_seqlens_k: torch.Tensor = None
    # Window size (typically used by Gemma)
    window_size: tuple = (-1, -1)
    # Page table, the index of KV Cache Tables/Blocks
    page_table: torch.Tensor = None

    # Encoder metadata
    # Cumulative sequence lengths for encoder key
    encoder_cu_seqlens_k: torch.Tensor = None
    # Maximum sequence length for encoder key
    encoder_max_seq_len_k: int = 0
    # Sequence lengths for the forward batch
    encoder_lens_int32: torch.Tensor = None
    # Page table for the encoder
    encoder_page_table: torch.Tensor = None

    @dataclass
    class LocalAttentionMetadata:
        local_query_start_loc: torch.Tensor = None  # cu_seqlens_q for local attention
        local_seqused_k: torch.Tensor = None  # sequence lengths for local attention
        local_block_table: torch.Tensor = None  # block table for local attention
        local_max_query_len: int = 0  # max query length for local attention
        local_max_seq_len: int = 0  # max sequence length for local attention

    local_attn_metadata: Optional[LocalAttentionMetadata] = None


# Copied from:
# https://github.com/houseroad/vllm/blob/4e45bfcaf928bdb9bd952b4ac922a3c205589ae8/vllm/v1/attention/backends/flash_attn.py
#
# Take in `query_start_loc_np` and `seq_lens_np` and break the sequences into
# local attention blocks, where each block is passed to the attention kernel
# as an independent local ("virtual") batch item.
#
# For example, if are performing a chunked prefill a batch of 3 sequences:
#   q_seqlens  = [4, 10, 5]
#   kv_seqlens = [6, 17, 9]
# Then normally for regular attention we would compute with an attention mask
#  for batch idx 0 (q_seqlens = 4, kv_seqlens = 6) like:
#   batch idx: 0 (q_seqlens = 4, kv_seqlens = 6)
#        k_toks >   0 1 2 3 4 5
#        q_toks v  _____________
#               0 | 1 1 1
#               1 | 1 1 1 1
#               2 | 1 1 1 1 1
#               3 | 1 1 1 1 1 1
#
# for local attention (with attn_chunk_size = 4) we would compute with an
#  attention mask like:
#   batch idx: 0  (q_seqlens = 4, kv_seqlens = 6, attn_chunk_size = 4)
#        k_toks >   0 1 2 3 4 5
#        q_toks v  _____________
#               0 | 1 1 1
#               1 | 1 1 1 1
#               2 |         1
#               3 |         1 1
#
# We can simulate this mask using standard flash-attention by breaking the
#  sequences into local ("virtual") batches, where each local batch item is a
#  local attention block, so in this case batch idx 0 would be broken up into:
#
#   local-batch idx: 0 (q_seqlens = 2, kv_seqlens = 4)  (batch 0)
#        k_toks >   0 1 2 3
#        q_toks v  _____________
#               0 | 1 1 1
#               1 | 1 1 1 1
#   local-batch idx: 1 (q_seqlens = 2, kv_seqlens = 2) (batch 0)
#        k_toks >   4 5
#        q_toks v  _____________
#               2 | 1
#               3 | 1 1
#
# e.g. if we have:
#   attn_chunk_size = 4
#   query_start_loc_np = [0, 4, 14, 19] (q_seqlens = [4, 10, 5])
# Then this function would return:
#                           __b0__  ______b1______  __b2__ < orig batch indices
#   q_seqlens_local    = [   2,  2,  1,  4,  4,  1,  4,  1]
#   cu_seqlens_q_local = [0, 4,  6, 10, 14, 18, 19, 23, 24]
#   seqlens_k_local    = [   4,  2,  4,  4,  4,  1,  4,  1]
#   block_table_local  : shape[local_virtual_batches, pages_per_local_batch]
def make_local_attention_virtual_batches(
    attn_chunk_size: int,
    query_start_loc_np: np.ndarray,
    seq_lens_np: np.ndarray,
    block_table: torch.Tensor,
    page_size: int = 0,
) -> tuple[np.ndarray, np.ndarray, np.ndarray, torch.Tensor]:
    """
    Take in `query_start_loc_np` and `seq_lens_np` and break the sequences into
    local attention blocks, where each block is passed to the attention kernel
    as an independent local ("virtual") batch item.

    Args:
        attn_chunk_size: Size of local attention chunks
        query_start_loc_np: Cumulative sum of query lengths (numpy array)
        seq_lens_np: Sequence lengths (numpy array)
        block_table: Block table for KV cache
        page_size: Size of each page in the KV cache

    Returns:
        seqlens_q_local: Query sequence lengths for local attention
        cu_seqlens_q_local: Cumulative sum of query sequence lengths for local attention
        seqlens_k_local: Key sequence lengths for local attention
        block_table_local: Block table for local attention
    """
    q_seqlens = query_start_loc_np[1:] - query_start_loc_np[:-1]
    actual_batch_size = seq_lens_np.shape[0]

    # Handle if we are starting in the middle of a local attention block,
    #  we assume q_seqlens > 0 (for all elements), for each batch idx we compute
    #  the number of tokens that are not in the first local attention block and
    #  then we can simply use a cdiv for the rest.
    # For example if we have:
    #   attn_chunk_size = 4
    #   q_seqlens = [4, 10, 5]
    #   k_seqlens = [6, 17, 9]
    # Then we would get:
    #   new_tokens_in_first_block = [2, 1, 4]
    #   local_blocks = [2, 4, 2]
    q_tokens_in_first_block = np.minimum(
        attn_chunk_size - ((seq_lens_np - q_seqlens) % attn_chunk_size), q_seqlens
    ).astype(np.int32)
    tokens_in_last_block = attn_chunk_size + (seq_lens_np % -attn_chunk_size)
    local_blocks = 1 + cdiv(q_seqlens - q_tokens_in_first_block, attn_chunk_size)

    # Once we know the number of local blocks we can compute the request spans
    #  for each batch idx, we can figure out the number of "virtual" requests we
    #  have to make,
    # For the above example we would get:
    #   seqlens_q_local = [2, 2, 1, 4, 4, 1, 4, 1]
    #
    # First Get batched arange. (E.g., [2, 4, 2] -> [0, 1, 0, 1, 2, 3, 0, 1])
    #   (TODO: max a utility to share this code with _prepare_inputs)
    # arange step 1. [2, 4, 2] -> [2, 6, 8]
    cu_num_blocks = np.cumsum(local_blocks)
    virtual_batches = cu_num_blocks[-1]
    # arange step 2. [2, 6, 8] -> [0, 0, 2, 2, 2, 2, 6, 6]
    block_offsets = np.repeat(cu_num_blocks - local_blocks, local_blocks)
    # arange step 3. [0, 1, 0, 1, 2, 3, 0, 1]
    arange = np.arange(virtual_batches, dtype=np.int32) - block_offsets
    # also compute reverse arange (i.e. [1, 0, 3, 2, 1, 0, 1, 0])
    rarange = np.repeat(local_blocks, local_blocks) - arange - 1
    # Then we can compute the seqlens_q_local, handling the fact that the
    #  first and last blocks could be partial
    seqlens_q_local = np.repeat(q_seqlens - q_tokens_in_first_block, local_blocks)
    # set the first block since this may be a partial block
    seqlens_q_local[arange == 0] = q_tokens_in_first_block
    # set the remaining blocks
    seqlens_q_local[arange > 0] = np.minimum(
        seqlens_q_local - attn_chunk_size * (arange - 1), attn_chunk_size
    )[arange > 0]

    # convert from q_seqlens to cu_seqlens_q
    cu_seqlens_q_local = np.pad(np.cumsum(seqlens_q_local), (1, 0)).astype(np.int32)

    # compute the seqlens_k_local,
    #  basically a full local attention block for all but the last block in each
    #  batch
    # For our example this will be:
    #   seqlens_k_local = [4, 2, 4, 4, 4, 1, 4, 1]
    seqlens_k_local = np.full(cu_num_blocks[-1], attn_chunk_size, dtype=np.int32)
    seqlens_k_local[cu_num_blocks - 1] = tokens_in_last_block

    k_seqstarts_absolute = np.repeat(seq_lens_np, local_blocks) - (
        rarange * attn_chunk_size + np.repeat(tokens_in_last_block, local_blocks)
    )
    # For the example the local attention blocks start at:
    #                           _b0_  _____b1_____  _b2_
    #   k_seqstarts_absolute = [0, 4, 4, 8, 12, 16, 4, 8]
    block_starts = k_seqstarts_absolute // page_size

    assert attn_chunk_size % page_size == 0, (
        f"attn_chunk_size {attn_chunk_size} is not "
        f"divisible by page_size {page_size}"
    )
    pages_per_local_batch = attn_chunk_size // page_size

    # Create a block_table for the local attention blocks
    # For out example if we have a block-table like (assuming page_size=2):
    #   block_table = [
    #     [ 0,  1,  2,  3,  4,  5,  6,  7,  8,  9],  < batch 0
    #     [10, 11, 12, 13, 14, 15, 16, 17, 18, 19],  < batch 1
    #     [20, 21, 22, 23, 24, 25, 26, 27, 28, 29],  < batch 2
    #   ]
    # Then for the local batches we would want a block-table like
    #   block_table_local = [
    #     [  0,  1 ], < local-batch 0, (batch 0, starting from k[0])
    #     [  2,  3 ], < local-batch 1, (batch 0, starting from k[4])
    #     [ 12, 13 ], < local-batch 2, (batch 1, starting from k[4])
    #     [ 14, 15 ], < local-batch 3, (batch 1, starting from k[8])
    #     [ 16, 17 ], < local-batch 4, (batch 1, starting from k[12])
    #     [ 18, 19 ], < local-batch 5, (batch 1, starting from k[16])
    #     [ 22, 23 ], < local-batch 6, (batch 2, starting from k[4])
    #     [ 24, 25 ], < local-batch 7, (batch 2, starting from k[8])
    #   ]
    block_indices = np.broadcast_to(
        np.arange(pages_per_local_batch, dtype=np.int32),
        (virtual_batches, pages_per_local_batch),
    ) + np.expand_dims(block_starts, axis=1)
    block_indices = block_indices.flatten()
    batch_indices = np.repeat(
        np.arange(actual_batch_size, dtype=np.int32),
        local_blocks * pages_per_local_batch,
    )
    block_table_local = block_table[batch_indices, block_indices].view(
        virtual_batches, -1
    )

    return seqlens_q_local, cu_seqlens_q_local, seqlens_k_local, block_table_local


def cdiv(a: int, b: int) -> int:
    """Ceiling division."""
    return -(a // -b)


class FlashAttentionBackend(AttentionBackend):
    """FlashAttention backend implementation.

    Note about the init:
    - If no spec decoding
        - FlashAttentionBackend will be init once when the server starts.
    - If spec decoding
        - FlashAttentionBackend will be init once for the target worker
        - FlashAttentionMultiStepBackend will be once for the draft worker
            - It will spawn num_steps FlashAttentionBackend for the draft worker

    Note about CUDA Graph:
    - We only support CUDA Graph for Decode (Normal Decode and Draft Decode) and Target Verify.
    - We don't support CUDA Graph for Extend and Draft Extend.
    - When server init, init_cuda_graph_state will be called first and then init_cuda_graph_capture will be called.
    - For each forward batch, init_replay_cuda_graph will be called first and then replay the graph.
    """

    def __init__(
        self,
        model_runner: ModelRunner,
        skip_prefill: bool = False,
        speculative_step_id=0,
        topk=0,
        speculative_num_steps=0,
    ):
        super().__init__()

        assert not (
            model_runner.sliding_window_size is not None
            and model_runner.model_config.is_encoder_decoder
        ), "Sliding window and cross attention are not supported together"

        self.forward_metadata: FlashAttentionMetadata = None
        self.max_context_len = model_runner.model_config.context_len
        self.device = model_runner.device
        self.decode_cuda_graph_metadata = {}
        self.target_verify_metadata = {}
        self.req_to_token = model_runner.req_to_token_pool.req_to_token
        self.kv_cache_dtype = model_runner.kv_cache_dtype
        self.kv_cache_dtype_str = model_runner.server_args.kv_cache_dtype
        self.page_size = model_runner.page_size
        self.use_mla = (
            model_runner.model_config.attention_arch == AttentionArch.MLA
        ) and (not global_server_args_dict["disable_mla"])
        self.skip_prefill = skip_prefill

        self.topk = topk
        self.speculative_num_steps = speculative_num_steps
        self.speculative_num_draft_tokens = (
            model_runner.server_args.speculative_num_draft_tokens
        )
        self.speculative_step_id = speculative_step_id

        # Local attention settings
        self.attention_chunk_size = (
            model_runner.attention_chunk_size
            if hasattr(model_runner, "attention_chunk_size")
            else None
        )

    def init_forward_metadata(self, forward_batch: ForwardBatch):
        """Initialize forward metadata hence all layers in the forward pass can reuse it."""
        metadata = FlashAttentionMetadata()
        seqlens_in_batch = forward_batch.seq_lens
        batch_size = len(seqlens_in_batch)
        device = seqlens_in_batch.device

        if forward_batch.forward_mode.is_decode():
            # Draft Decode
            if forward_batch.spec_info is not None:
                metadata.cache_seqlens_int32 = (
                    seqlens_in_batch + (self.speculative_step_id + 1)
                ).to(torch.int32)
                metadata.max_seq_len_k = forward_batch.seq_lens_cpu.max().item() + (
                    self.speculative_step_id + 1
                )
                metadata.cu_seqlens_q = torch.arange(
                    0, batch_size + 1, dtype=torch.int32, device=device
                )
                metadata.cu_seqlens_k = torch.nn.functional.pad(
                    torch.cumsum(
                        metadata.cache_seqlens_int32, dim=0, dtype=torch.int32
                    ),
                    (1, 0),
                )
                metadata.page_table = forward_batch.req_to_token_pool.req_to_token[
                    forward_batch.req_pool_indices, : metadata.max_seq_len_k
                ]
            else:
                # Normal Decode
                metadata.cache_seqlens_int32 = seqlens_in_batch.to(torch.int32)
                metadata.max_seq_len_k = forward_batch.seq_lens_cpu.max().item()
                metadata.cu_seqlens_q = torch.arange(
                    0, batch_size + 1, dtype=torch.int32, device=device
                )
                metadata.cu_seqlens_k = torch.nn.functional.pad(
                    torch.cumsum(seqlens_in_batch, dim=0, dtype=torch.int32), (1, 0)
                )
                metadata.page_table = forward_batch.req_to_token_pool.req_to_token[
                    forward_batch.req_pool_indices, : metadata.max_seq_len_k
                ]
        elif forward_batch.forward_mode.is_target_verify():
            metadata.cache_seqlens_int32 = (
                forward_batch.seq_lens + self.speculative_num_draft_tokens
            ).to(torch.int32)
            metadata.max_seq_len_q = self.speculative_num_draft_tokens
            metadata.max_seq_len_k = (
                forward_batch.seq_lens_cpu.max().item()
                + self.speculative_num_draft_tokens
            )
            metadata.cu_seqlens_q = torch.arange(
                0,
                batch_size * self.speculative_num_draft_tokens + 1,
                self.speculative_num_draft_tokens,
                dtype=torch.int32,
                device=device,
            )
            metadata.cu_seqlens_k = torch.nn.functional.pad(
                torch.cumsum(metadata.cache_seqlens_int32, dim=0, dtype=torch.int32),
                (1, 0),
            )
            metadata.page_table = forward_batch.req_to_token_pool.req_to_token[
                forward_batch.req_pool_indices, : metadata.max_seq_len_k
            ]

        elif forward_batch.forward_mode.is_extend_or_draft_extend():
            metadata.cache_seqlens_int32 = seqlens_in_batch.to(torch.int32)
            metadata.max_seq_len_k = forward_batch.seq_lens_cpu.max().item()
            metadata.cu_seqlens_k = torch.nn.functional.pad(
                torch.cumsum(seqlens_in_batch, dim=0, dtype=torch.int32), (1, 0)
            )
            metadata.page_table = forward_batch.req_to_token_pool.req_to_token[
                forward_batch.req_pool_indices, : metadata.max_seq_len_k
            ]

            if (
                any(forward_batch.extend_prefix_lens_cpu)
                or forward_batch.forward_mode == ForwardMode.DRAFT_EXTEND
            ):
                extend_seq_lens = forward_batch.extend_seq_lens
                metadata.max_seq_len_q = max(forward_batch.extend_seq_lens_cpu)
                metadata.cu_seqlens_q = torch.nn.functional.pad(
                    torch.cumsum(extend_seq_lens, dim=0, dtype=torch.int32), (1, 0)
                )
            else:
                metadata.max_seq_len_q = metadata.max_seq_len_k
                metadata.cu_seqlens_q = metadata.cu_seqlens_k

            # Setup local attention if enabled
            if (
                self.attention_chunk_size is not None
                and forward_batch.forward_mode == ForwardMode.EXTEND
            ):
                # Convert tensors to numpy for local attention processing
                cu_seqlens_q_np = metadata.cu_seqlens_q.cpu().numpy()
                seq_lens_np = metadata.cache_seqlens_int32.cpu().numpy()

                # Adjust attention_chunk_size based on the actual sequence length
                # to avoid index out of bounds errors
                max_seq_len = seq_lens_np.max()
                effective_chunk_size = min(self.attention_chunk_size, max_seq_len)
                # Make sure effective_chunk_size is divisible by page_size
                effective_chunk_size = (
                    effective_chunk_size // self.page_size
                ) * self.page_size
                if effective_chunk_size < self.page_size:
                    effective_chunk_size = self.page_size

                # Create local attention metadata
                (
                    seqlens_q_local_np,
                    cu_seqlens_q_local_np,
                    seqlens_k_local_np,
                    block_table_local,
                ) = make_local_attention_virtual_batches(
                    effective_chunk_size,
                    cu_seqlens_q_np,
                    seq_lens_np,
                    metadata.page_table,
                    self.page_size,
                )

                local_metadata = FlashAttentionMetadata.LocalAttentionMetadata(
                    local_query_start_loc=torch.from_numpy(cu_seqlens_q_local_np).to(
                        device
                    ),
                    local_seqused_k=torch.from_numpy(seqlens_k_local_np).to(device),
                    local_block_table=block_table_local,
                    local_max_query_len=seqlens_q_local_np.max(),
                    local_max_seq_len=seqlens_k_local_np.max(),
                )
                metadata.local_attn_metadata = local_metadata

        # Encoder metadata for cross attention
        if forward_batch.encoder_lens is not None:
            assert (
                forward_batch.encoder_lens.numel() == 1
            ), "Only encoder size 1 is supported for now"

            metadata.encoder_lens_int32 = forward_batch.encoder_lens.to(torch.int32)
            metadata.encoder_cu_seqlens_k = torch.nn.functional.pad(
                torch.cumsum(metadata.encoder_lens_int32, dim=0, dtype=torch.int32),
                (1, 0),
            )
            metadata.encoder_max_seq_len_k = metadata.encoder_lens_int32.max().item()
            metadata.encoder_page_table = forward_batch.req_to_token_pool.req_to_token[
                forward_batch.req_pool_indices, : metadata.encoder_max_seq_len_k
            ]

            # Currently only support forward_batch.encoder_lens.numel() == 1
            metadata.page_table = forward_batch.req_to_token_pool.req_to_token[
                forward_batch.req_pool_indices,
                metadata.encoder_max_seq_len_k : (
                    metadata.encoder_max_seq_len_k + metadata.max_seq_len_k
                ),
            ]

        # Convert the page table to a strided format which is needed by FA3 API
        if self.page_size > 1:
            self.strided_indices = torch.arange(
                0, metadata.page_table.shape[1], self.page_size, device=self.device
            )
            metadata.page_table = (
                metadata.page_table[:, self.strided_indices] // self.page_size
            )

        self.forward_metadata = metadata

    def forward_extend(
        self,
        q: torch.Tensor,
        k: torch.Tensor,
        v: torch.Tensor,
        layer: RadixAttention,
        forward_batch: ForwardBatch,
        save_kv_cache=True,
    ):
        if k is not None:
            assert v is not None
            if save_kv_cache:
                cache_loc = (
                    forward_batch.out_cache_loc
                    if not layer.is_cross_attention
                    else forward_batch.encoder_out_cache_loc
                )
                if not self.use_mla:
                    forward_batch.token_to_kv_pool.set_kv_buffer(
                        layer, cache_loc, k, v, layer.k_scale, layer.v_scale
                    )
                else:
                    forward_batch.token_to_kv_pool.set_kv_buffer(
                        layer,
                        cache_loc,
                        k,
                        v,
                    )

        # Use precomputed metadata across all layers
        metadata = self.forward_metadata

        # Calculate window size (can be moved to metadata if layer properties don't change)
        # we don't do layer.sliding_window_size - 1 since in model.get_attention_sliding_window_size() we already - 1
        # here is two side inclusive
        window_size = (
            (layer.sliding_window_size, 0)
            if layer.sliding_window_size is not None
            else (-1, -1)
        )
<<<<<<< HEAD
        k_descale, v_descale = None, None
        if self.kv_cache_dtype_str != "auto":
            descale_shape = (forward_batch.batch_size, layer.tp_k_head_num)
            k_descale = layer.k_scale.expand(descale_shape)
            v_descale = layer.v_scale.expand(descale_shape)
            q = q.to(self.kv_cache_dtype)
=======
        causal = not layer.is_cross_attention
>>>>>>> 804d9f2e

        # Check if we should use local attention
        use_local_attn = (
            self.attention_chunk_size is not None
            and metadata.local_attn_metadata is not None
            and (hasattr(layer, "use_irope") and layer.use_irope)
        )

        # Get the appropriate page table based on whether we're using local attention
        if use_local_attn:
            local_metadata = metadata.local_attn_metadata
            page_table = local_metadata.local_block_table
            cu_seqlens_q = local_metadata.local_query_start_loc
            cache_seqlens = local_metadata.local_seqused_k
            max_seqlen_q = local_metadata.local_max_query_len
            max_seqlen_k = local_metadata.local_max_seq_len
        else:
            page_table = metadata.page_table
            cu_seqlens_q = metadata.cu_seqlens_q
            cache_seqlens = metadata.cache_seqlens_int32
            max_seqlen_q = metadata.max_seq_len_q
            max_seqlen_k = metadata.max_seq_len_k
            cu_seqlens_k = metadata.cu_seqlens_k

        # Use Flash Attention for prefill
        if not self.use_mla:
            # Do multi-head attention
            key_cache, value_cache = forward_batch.token_to_kv_pool.get_kv_buffer(
                layer.layer_id
            )
            key_cache = key_cache.view(
                -1, self.page_size, layer.tp_k_head_num, layer.head_dim
            )
            value_cache = value_cache.view(
                -1, self.page_size, layer.tp_v_head_num, layer.head_dim
            )
            if layer.is_cross_attention:
                page_table = metadata.encoder_page_table
                cache_seqlens = metadata.encoder_lens_int32
                cu_seqlens_k = metadata.encoder_cu_seqlens_k
                window_size = (-1, -1)

            o = flash_attn_with_kvcache(
                q=q.contiguous().view(-1, layer.tp_q_head_num, layer.head_dim),
                k_cache=key_cache,
                v_cache=value_cache,
                page_table=page_table,
                cache_seqlens=cache_seqlens,
                cu_seqlens_q=cu_seqlens_q,
                cu_seqlens_k_new=cu_seqlens_k if not use_local_attn else None,
                max_seqlen_q=max_seqlen_q,
                softmax_scale=layer.scaling,
                causal=causal,
                window_size=window_size,
                softcap=layer.logit_cap,
                k_descale=k_descale,
                v_descale=v_descale,
            )
        else:
            # Do absorbed multi-latent attention
            kv_cache = forward_batch.token_to_kv_pool.get_key_buffer(layer.layer_id)
            k_rope = kv_cache[:, :, layer.v_head_dim :]
            c_kv = kv_cache[:, :, : layer.v_head_dim]
            k_rope_cache = k_rope.view(
                -1,
                self.page_size,
                layer.tp_k_head_num,
                layer.head_dim - layer.v_head_dim,
            )
            c_kv_cache = c_kv.view(
                -1, self.page_size, layer.tp_v_head_num, layer.v_head_dim
            )
            q_all = q.contiguous().view(-1, layer.tp_q_head_num, layer.head_dim)
            q_nope = q_all[:, :, : layer.v_head_dim]
            q_rope = q_all[:, :, layer.v_head_dim :]
            o = flash_attn_with_kvcache(
                q=q_rope,
                k_cache=k_rope_cache,
                v_cache=c_kv_cache,
                qv=q_nope,
                page_table=page_table,
                cache_seqlens=cache_seqlens,
                cu_seqlens_q=cu_seqlens_q,
                cu_seqlens_k_new=cu_seqlens_k if not use_local_attn else None,
                max_seqlen_q=max_seqlen_q,
                softmax_scale=layer.scaling,
                causal=True,
                softcap=layer.logit_cap,
                k_descale=k_descale,
                v_descale=v_descale,
            )

        return o.view(-1, layer.tp_q_head_num * layer.v_head_dim)

    def forward_decode(
        self,
        q: torch.Tensor,
        k: torch.Tensor,
        v: torch.Tensor,
        layer: RadixAttention,
        forward_batch: ForwardBatch,
        save_kv_cache=True,
    ) -> torch.Tensor:
        if k is not None:
            assert v is not None
            if save_kv_cache:
                cache_loc = (
                    forward_batch.out_cache_loc
                    if not layer.is_cross_attention
                    else forward_batch.encoder_out_cache_loc
                )
                if not self.use_mla:
                    forward_batch.token_to_kv_pool.set_kv_buffer(
                        layer, cache_loc, k, v, layer.k_scale, layer.v_scale
                    )
                else:
                    forward_batch.token_to_kv_pool.set_kv_buffer(
                        layer,
                        cache_loc,
                        k,
                        v,
                    )

        # Use precomputed metadata across all layers
        metadata = self.forward_metadata

        # Calculate window size (can be moved to metadata if layer properties don't change)
        # we don't do layer.sliding_window_size - 1 since in model.get_attention_sliding_window_size() we already - 1
        # here is two side inclusive
        window_size = (
            (layer.sliding_window_size, 0)
            if layer.sliding_window_size is not None
            else (-1, -1)
        )
        causal = not layer.is_cross_attention

        k_descale, v_descale = None, None
        if self.kv_cache_dtype_str != "auto":
            descale_shape = (forward_batch.batch_size, layer.tp_k_head_num)
            k_descale = layer.k_scale.expand(descale_shape)
            v_descale = layer.v_scale.expand(descale_shape)
            q = q.to(self.kv_cache_dtype)

        if not self.use_mla:
            # Do multi-head attention

            key_cache, value_cache = forward_batch.token_to_kv_pool.get_kv_buffer(
                layer.layer_id
            )
            key_cache = key_cache.view(
                -1, self.page_size, layer.tp_k_head_num, layer.head_dim
            )
            value_cache = value_cache.view(
                -1, self.page_size, layer.tp_v_head_num, layer.head_dim
            )

            q_reshaped = q.contiguous().view(-1, layer.tp_q_head_num, layer.head_dim)
            if layer.is_cross_attention:
                page_table = metadata.encoder_page_table
                cache_seqlens = metadata.encoder_lens_int32
                cu_seqlens_k = metadata.encoder_cu_seqlens_k
                window_size = (-1, -1)
            else:
                page_table = metadata.page_table
                cache_seqlens = metadata.cache_seqlens_int32
                cu_seqlens_k = metadata.cu_seqlens_k

            o = flash_attn_with_kvcache(
                q=q_reshaped,
                k_cache=key_cache,
                v_cache=value_cache,
                page_table=page_table,
                cache_seqlens=cache_seqlens,
                cu_seqlens_q=metadata.cu_seqlens_q,
                cu_seqlens_k_new=cu_seqlens_k,
                max_seqlen_q=1,
                softmax_scale=layer.scaling,
                causal=causal,
                window_size=window_size,
                softcap=layer.logit_cap,
                k_descale=k_descale,
                v_descale=v_descale,
            )
        else:
            # Do absorbed multi-latent attention
            kv_cache = forward_batch.token_to_kv_pool.get_key_buffer(layer.layer_id)
            k_rope = kv_cache[:, :, layer.v_head_dim :]
            c_kv = kv_cache[:, :, : layer.v_head_dim]
            k_rope_cache = k_rope.view(
                -1,
                self.page_size,
                layer.tp_k_head_num,
                layer.head_dim - layer.v_head_dim,
            )
            c_kv_cache = c_kv.view(
                -1, self.page_size, layer.tp_v_head_num, layer.v_head_dim
            )

            q_all = q.contiguous().view(-1, layer.tp_q_head_num, layer.head_dim)
            q_nope = q_all[:, :, : layer.v_head_dim]
            q_rope = q_all[:, :, layer.v_head_dim :]

            o = flash_attn_with_kvcache(
                q=q_rope,
                k_cache=k_rope_cache,
                v_cache=c_kv_cache,
                qv=q_nope,
                page_table=metadata.page_table,
                cache_seqlens=metadata.cache_seqlens_int32,
                cu_seqlens_q=metadata.cu_seqlens_q,
                cu_seqlens_k_new=metadata.cu_seqlens_k,
                max_seqlen_q=1,
                softmax_scale=layer.scaling,
                causal=True,
                softcap=layer.logit_cap,
                k_descale=k_descale,
                v_descale=v_descale,
            )
        return o.view(-1, layer.tp_q_head_num * layer.v_head_dim)

    def init_cuda_graph_state(self, max_bs: int):
        """Initialize CUDA graph state for the attention backend.

        Args:
            max_bs (int): Maximum batch size to support in CUDA graphs

        This creates fixed-size tensors that will be reused during CUDA graph replay
        to avoid memory allocations.
        """
        self.decode_cuda_graph_metadata = {
            "cache_seqlens": torch.zeros(max_bs, dtype=torch.int32, device=self.device),
            "cu_seqlens_q": torch.arange(
                0, max_bs + 1, dtype=torch.int32, device=self.device
            ),
            "cu_seqlens_k": torch.zeros(
                max_bs + 1, dtype=torch.int32, device=self.device
            ),
            "page_table": torch.zeros(
                max_bs,
                (self.max_context_len + self.page_size - 1) // self.page_size,
                dtype=torch.int32,
                device=self.device,
            ),
            "page_table_draft_decode": torch.zeros(
                max_bs,
                (self.max_context_len + self.page_size - 1) // self.page_size,
                dtype=torch.int32,
                device=self.device,
            ),
            "strided_indices": torch.arange(
                0, self.max_context_len, self.page_size, device=self.device
            ),
        }

        self.target_verify_metadata = {
            "cache_seqlens": torch.zeros(max_bs, dtype=torch.int32, device=self.device),
            "cu_seqlens_q": torch.zeros(
                max_bs + 1, dtype=torch.int32, device=self.device
            ),
            "cu_seqlens_k": torch.zeros(
                max_bs + 1, dtype=torch.int32, device=self.device
            ),
            "page_table": torch.zeros(
                max_bs,
                (self.max_context_len + self.page_size - 1) // self.page_size,
                dtype=torch.int32,
                device=self.device,
            ),
            "strided_indices": torch.arange(
                0, self.max_context_len, self.page_size, device=self.device
            ),
        }

        self.encoder_metadata = {
            "encoder_page_table": torch.zeros(
                max_bs,
                self.max_context_len,
                dtype=torch.int32,
                device=self.device,
            ),
            "encoder_lens_int32": torch.zeros(
                max_bs, dtype=torch.int32, device=self.device
            ),
            "encoder_cu_seqlens_k": torch.zeros(
                max_bs + 1, dtype=torch.int32, device=self.device
            ),
        }

    def init_forward_metadata_capture_cuda_graph(
        self,
        bs: int,
        num_tokens: int,
        req_pool_indices: torch.Tensor,
        seq_lens: torch.Tensor,
        encoder_lens: Optional[torch.Tensor],
        forward_mode: ForwardMode,
        spec_info: Optional[Union[EagleDraftInput, EagleVerifyInput]],
    ):
        """Initialize forward metadata for capturing CUDA graph."""
        metadata = FlashAttentionMetadata()
        device = seq_lens.device
        if forward_mode.is_decode():
            if spec_info is not None:
                # Draft Decode
                metadata.cache_seqlens_int32 = self.decode_cuda_graph_metadata[
                    "cache_seqlens"
                ][:bs]
                metadata.max_seq_len_k = seq_lens.max().item() + (
                    self.speculative_step_id + 1
                )
                metadata.cu_seqlens_q = self.decode_cuda_graph_metadata["cu_seqlens_q"][
                    : bs + 1
                ]
                metadata.cu_seqlens_k = torch.nn.functional.pad(
                    torch.cumsum(
                        metadata.cache_seqlens_int32, dim=0, dtype=torch.int32
                    ),
                    (1, 0),
                )
                metadata.page_table = self.decode_cuda_graph_metadata[
                    "page_table_draft_decode"
                ][req_pool_indices, :]
            else:
                # Normal Decode
                # Get sequence information
                metadata.cache_seqlens_int32 = seq_lens.to(torch.int32)
                batch_size = len(seq_lens)
                device = seq_lens.device
                metadata.cu_seqlens_k = torch.nn.functional.pad(
                    torch.cumsum(seq_lens, dim=0, dtype=torch.int32), (1, 0)
                )
                # Precompute maximum sequence length
                metadata.max_seq_len_k = seq_lens.max().item()
                # Precompute page table
                metadata.page_table = self.decode_cuda_graph_metadata["page_table"][
                    req_pool_indices, :
                ]
                # Precompute cumulative sequence lengths
                metadata.cu_seqlens_q = torch.arange(
                    0, batch_size + 1, dtype=torch.int32, device=device
                )
            self.decode_cuda_graph_metadata[bs] = metadata
        elif forward_mode.is_target_verify():
            metadata.cache_seqlens_int32 = self.target_verify_metadata["cache_seqlens"][
                :bs
            ]
            metadata.cache_seqlens_int32.copy_(
                (seq_lens + self.speculative_num_draft_tokens).to(torch.int32)
            )

            metadata.max_seq_len_q = self.speculative_num_draft_tokens
            metadata.max_seq_len_k = (
                seq_lens.max().item() + self.speculative_num_draft_tokens
            )

            metadata.cu_seqlens_q = torch.arange(
                0,
                bs * self.speculative_num_draft_tokens + 1,
                self.speculative_num_draft_tokens,
                dtype=torch.int32,
                device=device,
            )

            metadata.cu_seqlens_k = self.target_verify_metadata["cu_seqlens_k"][
                : (bs + 1)
            ]

            metadata.page_table = self.target_verify_metadata["page_table"][
                req_pool_indices, :
            ]

            self.target_verify_metadata[bs] = metadata

        if encoder_lens is not None:
            encoder_bs = encoder_lens.numel()
            metadata.encoder_lens_int32 = self.encoder_metadata["encoder_lens_int32"][
                :encoder_bs
            ]
            metadata.encoder_cu_seqlens_k = self.encoder_metadata[
                "encoder_cu_seqlens_k"
            ][: (encoder_bs + 1)]

            metadata.encoder_page_table = self.encoder_metadata["encoder_page_table"][
                req_pool_indices, :
            ]

        self.forward_metadata = metadata

    def init_forward_metadata_replay_cuda_graph(
        self,
        bs: int,
        req_pool_indices: torch.Tensor,
        seq_lens: torch.Tensor,
        seq_lens_sum: int,
        encoder_lens: Optional[torch.Tensor],
        forward_mode: ForwardMode,
        spec_info: Optional[Union[EagleDraftInput, EagleVerifyInput]],
        seq_lens_cpu: Optional[torch.Tensor],
        out_cache_loc: torch.Tensor = None,
    ):
        # """Initialize forward metadata for replaying CUDA graph."""
        seq_lens = seq_lens[:bs]
        seq_lens_cpu = seq_lens_cpu[:bs]
        req_pool_indices = req_pool_indices[:bs]
        if forward_mode.is_decode():
            metadata = self.decode_cuda_graph_metadata[bs]

            if spec_info is not None:
                # Draft Decode
                metadata.cache_seqlens_int32.copy_(
                    (seq_lens + (self.speculative_step_id + 1)).to(torch.int32)
                )

                metadata.max_seq_len_k = seq_lens_cpu.max().item() + (
                    self.speculative_step_id + 1
                )
                metadata.cu_seqlens_k.copy_(
                    torch.nn.functional.pad(
                        torch.cumsum(
                            metadata.cache_seqlens_int32, dim=0, dtype=torch.int32
                        ),
                        (1, 0),
                    )
                )

                page_table = self.req_to_token[
                    req_pool_indices, : metadata.max_seq_len_k
                ]

                metadata.page_table[:, : metadata.max_seq_len_k].copy_(page_table)
            else:
                # Normal Decode
                max_len = seq_lens_cpu.max().item()
                metadata.max_seq_len_k = max_len

                metadata.cache_seqlens_int32 = seq_lens.to(torch.int32)
                metadata.cu_seqlens_k = torch.nn.functional.pad(
                    torch.cumsum(seq_lens, dim=0, dtype=torch.int32), (1, 0)
                )

                max_seq_pages = (
                    metadata.max_seq_len_k + self.page_size - 1
                ) // self.page_size
                page_indices = self.req_to_token[
                    :,
                    self.decode_cuda_graph_metadata["strided_indices"][:max_seq_pages],
                ]
                page_indices = page_indices[req_pool_indices] // self.page_size
                metadata.page_table[:, :max_seq_pages].copy_(page_indices)
                metadata.page_table[:, max_seq_pages:].fill_(0)

        elif forward_mode.is_target_verify():
            metadata = self.target_verify_metadata[bs]
            metadata.cache_seqlens_int32.copy_(
                (seq_lens + self.speculative_num_draft_tokens).to(torch.int32)
            )

            metadata.max_seq_len_k = (
                seq_lens_cpu.max().item() + self.speculative_num_draft_tokens
            )
            metadata.cu_seqlens_k.copy_(
                torch.nn.functional.pad(
                    torch.cumsum(
                        metadata.cache_seqlens_int32, dim=0, dtype=torch.int32
                    ),
                    (1, 0),
                )
            )
            page_table = self.req_to_token[req_pool_indices, : metadata.max_seq_len_k]
            metadata.page_table[:, : metadata.max_seq_len_k].copy_(page_table)

        if encoder_lens is not None:
            # Only support encoder size 1 for now
            metadata.encoder_max_seq_len_k = encoder_lens[0]
            metadata.encoder_lens_int32.copy_(encoder_lens[:1])
            metadata.encoder_cu_seqlens_k.copy_(
                torch.nn.functional.pad(
                    torch.cumsum(metadata.encoder_lens_int32, dim=0, dtype=torch.int32),
                    (1, 0),
                )
            )

            metadata.encoder_page_table[:, : metadata.encoder_max_seq_len_k].copy_(
                self.req_to_token[req_pool_indices, : metadata.encoder_max_seq_len_k]
            )

            # Update the regular page table
            page_table = self.req_to_token[
                req_pool_indices,
                metadata.encoder_max_seq_len_k : (
                    metadata.encoder_max_seq_len_k + metadata.max_seq_len_k
                ),
            ]
            metadata.page_table[:, : metadata.max_seq_len_k].copy_(page_table)

        self.forward_metadata = metadata

    def get_cuda_graph_seq_len_fill_value(self):
        """Get the fill value for sequence length in CUDA graph."""
        return 0


class FlashAttentionMultiStepBackend:

    def __init__(
        self, model_runner: ModelRunner, topk: int, speculative_num_steps: int
    ):
        self.model_runner = model_runner
        self.topk = topk
        self.speculative_num_steps = speculative_num_steps

        # TODO: Support Topk > 1 for FlashAttentionBackend Spec Decoding
        assert (
            self.topk == 1
        ), "speculative_eagle_topk must be 1 for FlashAttentionMultiStepBackend"

        self.attn_backends = []
        for i in range(self.speculative_num_steps):
            self.attn_backends.append(
                FlashAttentionBackend(
                    model_runner,
                    speculative_step_id=i,
                    topk=self.topk,
                    speculative_num_steps=self.speculative_num_steps,
                )
            )

    def init_forward_metadata(self, forward_batch: ForwardBatch):
        for i in range(self.speculative_num_steps - 1):
            self.attn_backends[i].init_forward_metadata(forward_batch)

    def init_cuda_graph_state(self, max_bs: int):
        for i in range(self.speculative_num_steps):
            self.attn_backends[i].init_cuda_graph_state(max_bs)

    def init_forward_metadata_capture_cuda_graph(
        self,
        forward_batch: ForwardBatch,
    ):
        assert forward_batch.spec_info is not None
        assert isinstance(forward_batch.spec_info, EagleDraftInput)

        for i in range(self.speculative_num_steps - 1):
            self.attn_backends[i].init_forward_metadata_capture_cuda_graph(
                forward_batch.batch_size,
                forward_batch.batch_size * self.topk,
                forward_batch.req_pool_indices,
                forward_batch.seq_lens,
                encoder_lens=forward_batch.encoder_lens,
                forward_mode=ForwardMode.DECODE,
                spec_info=forward_batch.spec_info,
            )

    def init_forward_metadata_replay_cuda_graph(
        self, forward_batch: ForwardBatch, bs: int
    ):
        assert forward_batch.spec_info is not None
        assert isinstance(forward_batch.spec_info, EagleDraftInput)

        for i in range(self.speculative_num_steps - 1):
            self.attn_backends[i].init_forward_metadata_replay_cuda_graph(
                bs,
                forward_batch.req_pool_indices,
                forward_batch.seq_lens,
                forward_batch.seq_lens_sum,
                encoder_lens=forward_batch.encoder_lens,
                forward_mode=ForwardMode.DECODE,
                spec_info=forward_batch.spec_info,
                seq_lens_cpu=forward_batch.seq_lens_cpu,
                out_cache_loc=forward_batch.out_cache_loc,
            )<|MERGE_RESOLUTION|>--- conflicted
+++ resolved
@@ -522,16 +522,13 @@
             if layer.sliding_window_size is not None
             else (-1, -1)
         )
-<<<<<<< HEAD
         k_descale, v_descale = None, None
         if self.kv_cache_dtype_str != "auto":
             descale_shape = (forward_batch.batch_size, layer.tp_k_head_num)
             k_descale = layer.k_scale.expand(descale_shape)
             v_descale = layer.v_scale.expand(descale_shape)
             q = q.to(self.kv_cache_dtype)
-=======
         causal = not layer.is_cross_attention
->>>>>>> 804d9f2e
 
         # Check if we should use local attention
         use_local_attn = (
