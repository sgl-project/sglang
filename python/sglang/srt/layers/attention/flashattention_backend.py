--- conflicted
+++ resolved
@@ -646,11 +646,7 @@
         # For multi-head latent attention
         q_rope: Optional[torch.Tensor] = None,
         k_rope: Optional[torch.Tensor] = None,
-<<<<<<< HEAD
         layer_id: Optional[int] = None,
-=======
-        sinks: Optional[torch.Tensor] = None,
->>>>>>> 80572c83
     ):
         if k is not None:
             assert v is not None
@@ -674,14 +670,7 @@
         # Calculate window size (can be moved to metadata if layer properties don't change)
         # we don't do layer.sliding_window_size - 1 since in model.get_attention_sliding_window_size() we already - 1
         # here is two side inclusive
-<<<<<<< HEAD
         window_size = (-1, -1)
-=======
-        is_swa = (
-            layer.sliding_window_size is not None and layer.sliding_window_size > -1
-        )
-        window_size = (layer.sliding_window_size, 0) if is_swa else (-1, -1)
->>>>>>> 80572c83
         k_descale, v_descale = None, None
         # only use kv scaling if: 1) fp8 kv is explicitly enabled, 2) RadixAttention
         # has corresponding quantization method so that layer.k_scale is not None,
