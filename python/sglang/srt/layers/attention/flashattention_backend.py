from __future__ import annotations

from dataclasses import dataclass
from typing import TYPE_CHECKING, Optional, Union

import numpy as np
import torch

from sglang.srt.configs.model_config import AttentionArch
from sglang.srt.layers.attention.base_attn_backend import AttentionBackend
from sglang.srt.managers.schedule_batch import global_server_args_dict
from sglang.srt.model_executor.forward_batch_info import ForwardBatch, ForwardMode
from sglang.srt.speculative.eagle_utils import EagleDraftInput, EagleVerifyInput

if TYPE_CHECKING:
    from sglang.srt.layers.radix_attention import RadixAttention
    from sglang.srt.model_executor.model_runner import ModelRunner

from sgl_kernel.flash_attn import flash_attn_with_kvcache


@dataclass
class FlashAttentionMetadata:
    """Metadata to be init once in the model forward pass,
    each layer's forward pass can reuse the metadata.

    For each init metadata function, we will try set up them in below order
    """

    # Sequence lengths for the forward batch
    cache_seqlens_int32: torch.Tensor = None
    # Maximum sequence length for query
    max_seq_len_q: int = 0
    # Maximum sequence length for key
    max_seq_len_k: int = 0
    # Cumulative sequence lengths for query
    cu_seqlens_q: torch.Tensor = None
    # Cumulative sequence lengths for key
    cu_seqlens_k: torch.Tensor = None
    # Window size (typically used by Gemma)
    window_size: tuple = (-1, -1)
    # Page table, the index of KV Cache Tables/Blocks
    page_table: torch.Tensor = None

    @dataclass
    class LocalAttentionMetadata:
        local_query_start_loc: torch.Tensor = None  # cu_seqlens_q for local attention
        local_seqused_k: torch.Tensor = None  # sequence lengths for local attention
        local_block_table: torch.Tensor = None  # block table for local attention
        local_max_query_len: int = 0  # max query length for local attention
        local_max_seq_len: int = 0  # max sequence length for local attention

    local_attn_metadata: Optional[LocalAttentionMetadata] = None


# Copied from:
# https://github.com/houseroad/vllm/blob/4e45bfcaf928bdb9bd952b4ac922a3c205589ae8/vllm/v1/attention/backends/flash_attn.py
#
# Take in `query_start_loc_np` and `seq_lens_np` and break the sequences into
# local attention blocks, where each block is passed to the attention kernel
# as an independent local ("virtual") batch item.
#
# For example, if are performing a chunked prefill a batch of 3 sequences:
#   q_seqlens  = [4, 10, 5]
#   kv_seqlens = [6, 17, 9]
# Then normally for regular attention we would compute with an attention mask
#  for batch idx 0 (q_seqlens = 4, kv_seqlens = 6) like:
#   batch idx: 0 (q_seqlens = 4, kv_seqlens = 6)
#        k_toks >   0 1 2 3 4 5
#        q_toks v  _____________
#               0 | 1 1 1
#               1 | 1 1 1 1
#               2 | 1 1 1 1 1
#               3 | 1 1 1 1 1 1
#
# for local attention (with attn_chunk_size = 4) we would compute with an
#  attention mask like:
#   batch idx: 0  (q_seqlens = 4, kv_seqlens = 6, attn_chunk_size = 4)
#        k_toks >   0 1 2 3 4 5
#        q_toks v  _____________
#               0 | 1 1 1
#               1 | 1 1 1 1
#               2 |         1
#               3 |         1 1
#
# We can simulate this mask using standard flash-attention by breaking the
#  sequences into local ("virtual") batches, where each local batch item is a
#  local attention block, so in this case batch idx 0 would be broken up into:
#
#   local-batch idx: 0 (q_seqlens = 2, kv_seqlens = 4)  (batch 0)
#        k_toks >   0 1 2 3
#        q_toks v  _____________
#               0 | 1 1 1
#               1 | 1 1 1 1
#   local-batch idx: 1 (q_seqlens = 2, kv_seqlens = 2) (batch 0)
#        k_toks >   4 5
#        q_toks v  _____________
#               2 | 1
#               3 | 1 1
#
# e.g. if we have:
#   attn_chunk_size = 4
#   query_start_loc_np = [0, 4, 14, 19] (q_seqlens = [4, 10, 5])
# Then this function would return:
#                           __b0__  ______b1______  __b2__ < orig batch indices
#   q_seqlens_local    = [   2,  2,  1,  4,  4,  1,  4,  1]
#   cu_seqlens_q_local = [0, 4,  6, 10, 14, 18, 19, 23, 24]
#   seqlens_k_local    = [   4,  2,  4,  4,  4,  1,  4,  1]
#   block_table_local  : shape[local_virtual_batches, pages_per_local_batch]
def make_local_attention_virtual_batches(
    attn_chunk_size: int,
    query_start_loc_np: np.ndarray,
    seq_lens_np: np.ndarray,
    block_table: torch.Tensor,
    page_size: int = 0,
) -> tuple[np.ndarray, np.ndarray, np.ndarray, torch.Tensor]:
    """
    Take in `query_start_loc_np` and `seq_lens_np` and break the sequences into
    local attention blocks, where each block is passed to the attention kernel
    as an independent local ("virtual") batch item.

    Args:
        attn_chunk_size: Size of local attention chunks
        query_start_loc_np: Cumulative sum of query lengths (numpy array)
        seq_lens_np: Sequence lengths (numpy array)
        block_table: Block table for KV cache
        page_size: Size of each page in the KV cache

    Returns:
        seqlens_q_local: Query sequence lengths for local attention
        cu_seqlens_q_local: Cumulative sum of query sequence lengths for local attention
        seqlens_k_local: Key sequence lengths for local attention
        block_table_local: Block table for local attention
    """
    q_seqlens = query_start_loc_np[1:] - query_start_loc_np[:-1]
    actual_batch_size = seq_lens_np.shape[0]

    # Handle if we are starting in the middle of a local attention block,
    #  we assume q_seqlens > 0 (for all elements), for each batch idx we compute
    #  the number of tokens that are not in the first local attention block and
    #  then we can simply use a cdiv for the rest.
    # For example if we have:
    #   attn_chunk_size = 4
    #   q_seqlens = [4, 10, 5]
    #   k_seqlens = [6, 17, 9]
    # Then we would get:
    #   new_tokens_in_first_block = [2, 1, 4]
    #   local_blocks = [2, 4, 2]
    q_tokens_in_first_block = np.minimum(
        attn_chunk_size - ((seq_lens_np - q_seqlens) % attn_chunk_size), q_seqlens
    ).astype(np.int32)
    tokens_in_last_block = attn_chunk_size + (seq_lens_np % -attn_chunk_size)
    local_blocks = 1 + cdiv(q_seqlens - q_tokens_in_first_block, attn_chunk_size)

    # Once we know the number of local blocks we can compute the request spans
    #  for each batch idx, we can figure out the number of "virtual" requests we
    #  have to make,
    # For the above example we would get:
    #   seqlens_q_local = [2, 2, 1, 4, 4, 1, 4, 1]
    #
    # First Get batched arange. (E.g., [2, 4, 2] -> [0, 1, 0, 1, 2, 3, 0, 1])
    #   (TODO: max a utility to share this code with _prepare_inputs)
    # arange step 1. [2, 4, 2] -> [2, 6, 8]
    cu_num_blocks = np.cumsum(local_blocks)
    virtual_batches = cu_num_blocks[-1]
    # arange step 2. [2, 6, 8] -> [0, 0, 2, 2, 2, 2, 6, 6]
    block_offsets = np.repeat(cu_num_blocks - local_blocks, local_blocks)
    # arange step 3. [0, 1, 0, 1, 2, 3, 0, 1]
    arange = np.arange(virtual_batches, dtype=np.int32) - block_offsets
    # also compute reverse arange (i.e. [1, 0, 3, 2, 1, 0, 1, 0])
    rarange = np.repeat(local_blocks, local_blocks) - arange - 1
    # Then we can compute the seqlens_q_local, handling the fact that the
    #  first and last blocks could be partial
    seqlens_q_local = np.repeat(q_seqlens - q_tokens_in_first_block, local_blocks)
    # set the first block since this may be a partial block
    seqlens_q_local[arange == 0] = q_tokens_in_first_block
    # set the remaining blocks
    seqlens_q_local[arange > 0] = np.minimum(
        seqlens_q_local - attn_chunk_size * (arange - 1), attn_chunk_size
    )[arange > 0]

    # convert from q_seqlens to cu_seqlens_q
    cu_seqlens_q_local = np.pad(np.cumsum(seqlens_q_local), (1, 0)).astype(np.int32)

    # compute the seqlens_k_local,
    #  basically a full local attention block for all but the last block in each
    #  batch
    # For our example this will be:
    #   seqlens_k_local = [4, 2, 4, 4, 4, 1, 4, 1]
    seqlens_k_local = np.full(cu_num_blocks[-1], attn_chunk_size, dtype=np.int32)
    seqlens_k_local[cu_num_blocks - 1] = tokens_in_last_block

    k_seqstarts_absolute = np.repeat(seq_lens_np, local_blocks) - (
        rarange * attn_chunk_size + np.repeat(tokens_in_last_block, local_blocks)
    )
    # For the example the local attention blocks start at:
    #                           _b0_  _____b1_____  _b2_
    #   k_seqstarts_absolute = [0, 4, 4, 8, 12, 16, 4, 8]
    block_starts = k_seqstarts_absolute // page_size

    assert attn_chunk_size % page_size == 0, (
        f"attn_chunk_size {attn_chunk_size} is not "
        f"divisible by page_size {page_size}"
    )
    pages_per_local_batch = attn_chunk_size // page_size

    # Create a block_table for the local attention blocks
    # For out example if we have a block-table like (assuming page_size=2):
    #   block_table = [
    #     [ 0,  1,  2,  3,  4,  5,  6,  7,  8,  9],  < batch 0
    #     [10, 11, 12, 13, 14, 15, 16, 17, 18, 19],  < batch 1
    #     [20, 21, 22, 23, 24, 25, 26, 27, 28, 29],  < batch 2
    #   ]
    # Then for the local batches we would want a block-table like
    #   block_table_local = [
    #     [  0,  1 ], < local-batch 0, (batch 0, starting from k[0])
    #     [  2,  3 ], < local-batch 1, (batch 0, starting from k[4])
    #     [ 12, 13 ], < local-batch 2, (batch 1, starting from k[4])
    #     [ 14, 15 ], < local-batch 3, (batch 1, starting from k[8])
    #     [ 16, 17 ], < local-batch 4, (batch 1, starting from k[12])
    #     [ 18, 19 ], < local-batch 5, (batch 1, starting from k[16])
    #     [ 22, 23 ], < local-batch 6, (batch 2, starting from k[4])
    #     [ 24, 25 ], < local-batch 7, (batch 2, starting from k[8])
    #   ]
    block_indices = np.broadcast_to(
        np.arange(pages_per_local_batch, dtype=np.int32),
        (virtual_batches, pages_per_local_batch),
    ) + np.expand_dims(block_starts, axis=1)
    block_indices = block_indices.flatten()
    batch_indices = np.repeat(
        np.arange(actual_batch_size, dtype=np.int32),
        local_blocks * pages_per_local_batch,
    )
    block_table_local = block_table[batch_indices, block_indices].view(
        virtual_batches, -1
    )

    return seqlens_q_local, cu_seqlens_q_local, seqlens_k_local, block_table_local


def cdiv(a: int, b: int) -> int:
    """Ceiling division."""
    return -(a // -b)

    # Encoder metadata
    # Cumulative sequence lengths for encoder key
    encoder_cu_seqlens_k: torch.Tensor = None
    # Maximum sequence length for encoder key
    encoder_max_seq_len_k: int = 0
    # Sequence lengths for the forward batch
    encoder_lens_int32: torch.Tensor = None
    # Page table for the encoder
    encoder_page_table: torch.Tensor = None


class FlashAttentionBackend(AttentionBackend):
    """FlashAttention backend implementation.

    Note about the init:
    - If no spec decoding
        - FlashAttentionBackend will be init once when the server starts.
    - If spec decoding
        - FlashAttentionBackend will be init once for the target worker
        - FlashAttentionMultiStepBackend will be once for the draft worker
            - It will spawn num_steps FlashAttentionBackend for the draft worker

    Note about CUDA Graph:
    - We only support CUDA Graph for Decode (Normal Decode and Draft Decode) and Target Verify.
    - We don't support CUDA Graph for Extend and Draft Extend.
    - When server init, init_cuda_graph_state will be called first and then init_cuda_graph_capture will be called.
    - For each forward batch, init_replay_cuda_graph will be called first and then replay the graph.
    """

    def __init__(
        self,
        model_runner: ModelRunner,
        skip_prefill: bool = False,
        speculative_step_id=0,
        topk=0,
        speculative_num_steps=0,
    ):
        super().__init__()

        assert not (
            model_runner.sliding_window_size is not None
            and model_runner.model_config.is_encoder_decoder
        ), "Sliding window and cross attention are not supported together"

        self.forward_metadata: FlashAttentionMetadata = None
        self.max_context_len = model_runner.model_config.context_len
        self.device = model_runner.device
        self.decode_cuda_graph_metadata = {}
        self.target_verify_metadata = {}
        self.req_to_token = model_runner.req_to_token_pool.req_to_token
        self.page_size = model_runner.page_size
        self.use_mla = (
            model_runner.model_config.attention_arch == AttentionArch.MLA
        ) and (not global_server_args_dict["disable_mla"])
        self.skip_prefill = skip_prefill

        self.topk = topk
        self.speculative_num_steps = speculative_num_steps
        self.speculative_num_draft_tokens = (
            model_runner.server_args.speculative_num_draft_tokens
        )
        self.speculative_step_id = speculative_step_id

        # Local attention settings
        self.attention_chunk_size = (
            model_runner.attention_chunk_size
            if hasattr(model_runner, "attention_chunk_size")
            else None
        )

    def init_forward_metadata(self, forward_batch: ForwardBatch):
        """Initialize forward metadata hence all layers in the forward pass can reuse it."""
        metadata = FlashAttentionMetadata()
        seqlens_in_batch = forward_batch.seq_lens
        batch_size = len(seqlens_in_batch)
        device = seqlens_in_batch.device

        if forward_batch.forward_mode.is_decode():
            # Draft Decode
            if forward_batch.spec_info is not None:
                metadata.cache_seqlens_int32 = (
                    seqlens_in_batch + (self.speculative_step_id + 1)
                ).to(torch.int32)
                metadata.max_seq_len_k = forward_batch.seq_lens_cpu.max().item() + (
                    self.speculative_step_id + 1
                )
                metadata.cu_seqlens_q = torch.arange(
                    0, batch_size + 1, dtype=torch.int32, device=device
                )
                metadata.cu_seqlens_k = torch.nn.functional.pad(
                    torch.cumsum(
                        metadata.cache_seqlens_int32, dim=0, dtype=torch.int32
                    ),
                    (1, 0),
                )
                metadata.page_table = forward_batch.req_to_token_pool.req_to_token[
                    forward_batch.req_pool_indices, : metadata.max_seq_len_k
                ]
            else:
                # Normal Decode
                metadata.cache_seqlens_int32 = seqlens_in_batch.to(torch.int32)
                metadata.max_seq_len_k = forward_batch.seq_lens_cpu.max().item()
                metadata.cu_seqlens_q = torch.arange(
                    0, batch_size + 1, dtype=torch.int32, device=device
                )
                metadata.cu_seqlens_k = torch.nn.functional.pad(
                    torch.cumsum(seqlens_in_batch, dim=0, dtype=torch.int32), (1, 0)
                )
                metadata.page_table = forward_batch.req_to_token_pool.req_to_token[
                    forward_batch.req_pool_indices, : metadata.max_seq_len_k
                ]
        elif forward_batch.forward_mode.is_target_verify():
            metadata.cache_seqlens_int32 = (
                forward_batch.seq_lens + self.speculative_num_draft_tokens
            ).to(torch.int32)
            metadata.max_seq_len_q = self.speculative_num_draft_tokens
            metadata.max_seq_len_k = (
                forward_batch.seq_lens_cpu.max().item()
                + self.speculative_num_draft_tokens
            )
            metadata.cu_seqlens_q = torch.arange(
                0,
                batch_size * self.speculative_num_draft_tokens + 1,
                self.speculative_num_draft_tokens,
                dtype=torch.int32,
                device=device,
            )
            metadata.cu_seqlens_k = torch.nn.functional.pad(
                torch.cumsum(metadata.cache_seqlens_int32, dim=0, dtype=torch.int32),
                (1, 0),
            )
            metadata.page_table = forward_batch.req_to_token_pool.req_to_token[
                forward_batch.req_pool_indices, : metadata.max_seq_len_k
            ]

        elif forward_batch.forward_mode.is_extend_or_draft_extend():
            metadata.cache_seqlens_int32 = seqlens_in_batch.to(torch.int32)
            metadata.max_seq_len_k = forward_batch.seq_lens_cpu.max().item()
            metadata.cu_seqlens_k = torch.nn.functional.pad(
                torch.cumsum(seqlens_in_batch, dim=0, dtype=torch.int32), (1, 0)
            )
            metadata.page_table = forward_batch.req_to_token_pool.req_to_token[
                forward_batch.req_pool_indices, : metadata.max_seq_len_k
            ]

            if (
                any(forward_batch.extend_prefix_lens_cpu)
                or forward_batch.forward_mode == ForwardMode.DRAFT_EXTEND
            ):
                extend_seq_lens = forward_batch.extend_seq_lens
                metadata.max_seq_len_q = max(forward_batch.extend_seq_lens_cpu)
                metadata.cu_seqlens_q = torch.nn.functional.pad(
                    torch.cumsum(extend_seq_lens, dim=0, dtype=torch.int32), (1, 0)
                )
            else:
                metadata.max_seq_len_q = metadata.max_seq_len_k
                metadata.cu_seqlens_q = metadata.cu_seqlens_k

            # Setup local attention if enabled
            if (
                self.attention_chunk_size is not None
                and forward_batch.forward_mode == ForwardMode.EXTEND
            ):
                # Convert tensors to numpy for local attention processing
                cu_seqlens_q_np = metadata.cu_seqlens_q.cpu().numpy()
                seq_lens_np = metadata.cache_seqlens_int32.cpu().numpy()

                # Adjust attention_chunk_size based on the actual sequence length
                # to avoid index out of bounds errors
                max_seq_len = seq_lens_np.max()
                effective_chunk_size = min(self.attention_chunk_size, max_seq_len)
                # Make sure effective_chunk_size is divisible by page_size
                effective_chunk_size = (
                    effective_chunk_size // self.page_size
                ) * self.page_size
                if effective_chunk_size < self.page_size:
                    effective_chunk_size = self.page_size

                # Create local attention metadata
                (
                    seqlens_q_local_np,
                    cu_seqlens_q_local_np,
                    seqlens_k_local_np,
                    block_table_local,
                ) = make_local_attention_virtual_batches(
                    effective_chunk_size,
                    cu_seqlens_q_np,
                    seq_lens_np,
                    metadata.page_table,
                    self.page_size,
                )

<<<<<<< HEAD
        if forward_batch.encoder_lens is not None:
            assert (
                len(forward_batch.encoder_lens) == 1
            ), "Only encoder batch size 1 is supported for now"

            metadata.encoder_lens_int32 = (
                forward_batch.encoder_lens.clone()
                .detach()
                .to(device=device, dtype=torch.int32)
            )
            metadata.encoder_cu_seqlens_k = torch.nn.functional.pad(
                torch.cumsum(metadata.encoder_lens_int32, dim=0, dtype=torch.int32),
                (1, 0),
            )
            metadata.encoder_max_seq_len_k = metadata.encoder_lens_int32.max().item()
            metadata.encoder_page_table = forward_batch.req_to_token_pool.req_to_token[
                forward_batch.req_pool_indices, : metadata.encoder_max_seq_len_k
            ]

            # TODO: support len(forward_batch.encoder_lens) > 1
            metadata.page_table = forward_batch.req_to_token_pool.req_to_token[
                forward_batch.req_pool_indices,
                metadata.encoder_max_seq_len_k : (
                    metadata.encoder_max_seq_len_k + metadata.max_seq_len_k
                ),
            ]

        # Precompute strided indices
=======
                local_metadata = FlashAttentionMetadata.LocalAttentionMetadata(
                    local_query_start_loc=torch.from_numpy(cu_seqlens_q_local_np).to(
                        device
                    ),
                    local_seqused_k=torch.from_numpy(seqlens_k_local_np).to(device),
                    local_block_table=block_table_local,
                    local_max_query_len=seqlens_q_local_np.max(),
                    local_max_seq_len=seqlens_k_local_np.max(),
                )
                metadata.local_attn_metadata = local_metadata

        # Convert the page table to a strided format which is needed by FA3 API
>>>>>>> ade714a6
        if self.page_size > 1:
            self.strided_indices = torch.arange(
                0, metadata.page_table.shape[1], self.page_size, device=self.device
            )
            metadata.page_table = (
                metadata.page_table[:, self.strided_indices] // self.page_size
            )

        self.forward_metadata = metadata

    def forward_extend(
        self,
        q: torch.Tensor,
        k: torch.Tensor,
        v: torch.Tensor,
        layer: RadixAttention,
        forward_batch: ForwardBatch,
        save_kv_cache=True,
    ):
        if k is not None:
            assert v is not None
            if save_kv_cache:
                cache_loc = (
                    forward_batch.out_cache_loc
                    if not layer.is_cross_attention
                    else forward_batch.encoder_out_cache_loc
                )
                if not self.use_mla:
                    forward_batch.token_to_kv_pool.set_kv_buffer(
                        layer, cache_loc, k, v, layer.k_scale, layer.v_scale
                    )
                else:
                    forward_batch.token_to_kv_pool.set_kv_buffer(
                        layer,
                        cache_loc,
                        k,
                        v,
                    )

        # Use precomputed metadata across all layers
        metadata = self.forward_metadata

        # Calculate window size (can be moved to metadata if layer properties don't change)
        # we don't do layer.sliding_window_size - 1 since in model.get_attention_sliding_window_size() we already - 1
        # here is two side inclusive
        window_size = (
            (layer.sliding_window_size, 0)
            if layer.sliding_window_size is not None
            else (-1, -1)
        )

<<<<<<< HEAD
        causal = not layer.is_cross_attention
=======
        # Check if we should use local attention
        use_local_attn = (
            self.attention_chunk_size is not None
            and metadata.local_attn_metadata is not None
            and (hasattr(layer, "use_irope") and layer.use_irope)
        )

        # Get the appropriate page table based on whether we're using local attention
        if use_local_attn:
            local_metadata = metadata.local_attn_metadata
            page_table = local_metadata.local_block_table
            cu_seqlens_q = local_metadata.local_query_start_loc
            cache_seqlens = local_metadata.local_seqused_k
            max_seqlen_q = local_metadata.local_max_query_len
            max_seqlen_k = local_metadata.local_max_seq_len
        else:
            page_table = metadata.page_table
            cu_seqlens_q = metadata.cu_seqlens_q
            cache_seqlens = metadata.cache_seqlens_int32
            max_seqlen_q = metadata.max_seq_len_q
            max_seqlen_k = metadata.max_seq_len_k
            cu_seqlens_k = metadata.cu_seqlens_k
>>>>>>> ade714a6

        # Use Flash Attention for prefill
        if not self.use_mla:
            # Do multi-head attention
            kv_cache = forward_batch.token_to_kv_pool.get_kv_buffer(layer.layer_id)
            key_cache, value_cache = kv_cache[0], kv_cache[1]
            key_cache = key_cache.view(
                -1, self.page_size, layer.tp_k_head_num, layer.head_dim
            )
            value_cache = value_cache.view(
                -1, self.page_size, layer.tp_v_head_num, layer.head_dim
            )
            if layer.is_cross_attention:
                page_table = metadata.encoder_page_table
                cache_seqlens = metadata.encoder_lens_int32
                cu_seqlens_k_new = metadata.encoder_cu_seqlens_k
                window_size = (-1, -1)
            else:
                page_table = metadata.page_table
                cache_seqlens = metadata.cache_seqlens_int32
                cu_seqlens_k_new = metadata.cu_seqlens_k

            o = flash_attn_with_kvcache(
                q=q.contiguous().view(-1, layer.tp_q_head_num, layer.head_dim),
                k_cache=key_cache,
                v_cache=value_cache,
                page_table=page_table,
                cache_seqlens=cache_seqlens,
<<<<<<< HEAD
                cu_seqlens_q=metadata.cu_seqlens_q,
                cu_seqlens_k_new=cu_seqlens_k_new,
                max_seqlen_q=metadata.max_seq_len_q,
=======
                cu_seqlens_q=cu_seqlens_q,
                cu_seqlens_k_new=cu_seqlens_k if not use_local_attn else None,
                max_seqlen_q=max_seqlen_q,
>>>>>>> ade714a6
                softmax_scale=layer.scaling,
                causal=causal,
                window_size=window_size,
                softcap=layer.logit_cap,
                k_descale=layer.k_scale,
                v_descale=layer.v_scale,
            )
        else:
            # Do absorbed multi-latent attention
            kv_cache = forward_batch.token_to_kv_pool.get_key_buffer(layer.layer_id)
            k_rope = kv_cache[:, :, layer.v_head_dim :]
            c_kv = kv_cache[:, :, : layer.v_head_dim]
            k_rope_cache = k_rope.view(
                -1,
                self.page_size,
                layer.tp_k_head_num,
                layer.head_dim - layer.v_head_dim,
            )
            c_kv_cache = c_kv.view(
                -1, self.page_size, layer.tp_v_head_num, layer.v_head_dim
            )

            q_all = q.contiguous().view(-1, layer.tp_q_head_num, layer.head_dim)
            q_nope = q_all[:, :, : layer.v_head_dim]
            q_rope = q_all[:, :, layer.v_head_dim :]
            o = flash_attn_with_kvcache(
                q=q_rope,
                k_cache=k_rope_cache,
                v_cache=c_kv_cache,
                qv=q_nope,
<<<<<<< HEAD
                page_table=metadata.page_table,
                cache_seqlens=metadata.cache_seqlens_int32,
                cu_seqlens_q=metadata.cu_seqlens_q,
                cu_seqlens_k_new=metadata.cu_seqlens_k,
                max_seqlen_q=metadata.max_seq_len_q,
=======
                page_table=page_table,
                cache_seqlens=cache_seqlens,
                cu_seqlens_q=cu_seqlens_q,
                cu_seqlens_k_new=cu_seqlens_k if not use_local_attn else None,
                max_seqlen_q=max_seqlen_q,
>>>>>>> ade714a6
                softmax_scale=layer.scaling,
                causal=True,
                softcap=layer.logit_cap,
                k_descale=layer.k_scale,
                v_descale=layer.v_scale,
            )

        return o.view(-1, layer.tp_q_head_num * layer.v_head_dim)

    def forward_decode(
        self,
        q: torch.Tensor,
        k: torch.Tensor,
        v: torch.Tensor,
        layer: RadixAttention,
        forward_batch: ForwardBatch,
        save_kv_cache=True,
    ) -> torch.Tensor:
        if k is not None:
            assert v is not None
            if save_kv_cache:
                cache_loc = (
                    forward_batch.out_cache_loc
                    if not layer.is_cross_attention
                    else forward_batch.encoder_out_cache_loc
                )
                if not self.use_mla:
                    forward_batch.token_to_kv_pool.set_kv_buffer(
                        layer, cache_loc, k, v, layer.k_scale, layer.v_scale
                    )
                else:
                    forward_batch.token_to_kv_pool.set_kv_buffer(
                        layer,
                        cache_loc,
                        k,
                        v,
                    )

        # Use precomputed metadata across all layers
        metadata = self.forward_metadata

        # Calculate window size (can be moved to metadata if layer properties don't change)
        # we don't do layer.sliding_window_size - 1 since in model.get_attention_sliding_window_size() we already - 1
        # here is two side inclusive
        window_size = (
            (layer.sliding_window_size, 0)
            if layer.sliding_window_size is not None
            else (-1, -1)
        )
<<<<<<< HEAD
        causal = not layer.is_cross_attention
=======
>>>>>>> ade714a6

        if not self.use_mla:
            # Do multi-head attention
            kv_cache = forward_batch.token_to_kv_pool.get_kv_buffer(layer.layer_id)
            key_cache, value_cache = kv_cache[0], kv_cache[1]
            key_cache = key_cache.view(
                -1, self.page_size, layer.tp_k_head_num, layer.head_dim
            )
            value_cache = value_cache.view(
                -1, self.page_size, layer.tp_v_head_num, layer.head_dim
            )

            q_reshaped = q.contiguous().view(-1, layer.tp_q_head_num, layer.head_dim)
            if layer.is_cross_attention:
                page_table = metadata.encoder_page_table
                cache_seqlens = metadata.encoder_lens_int32
                cu_seqlens_k_new = metadata.encoder_cu_seqlens_k
                window_size = (-1, -1)
            else:
                page_table = metadata.page_table
                cache_seqlens = metadata.cache_seqlens_int32
                cu_seqlens_k_new = metadata.cu_seqlens_k

            o = flash_attn_with_kvcache(
                q=q_reshaped,
                k_cache=key_cache,
                v_cache=value_cache,
<<<<<<< HEAD
                page_table=page_table,
                cache_seqlens=cache_seqlens,
=======
                page_table=metadata.page_table,
                cache_seqlens=metadata.cache_seqlens_int32,
>>>>>>> ade714a6
                cu_seqlens_q=metadata.cu_seqlens_q,
                cu_seqlens_k_new=cu_seqlens_k_new,
                max_seqlen_q=1,
                softmax_scale=layer.scaling,
                causal=causal,
                window_size=window_size,
                softcap=layer.logit_cap,
                k_descale=layer.k_scale,
                v_descale=layer.v_scale,
            )
        else:
            # Do absorbed multi-latent attention
            kv_cache = forward_batch.token_to_kv_pool.get_key_buffer(layer.layer_id)
            k_rope = kv_cache[:, :, layer.v_head_dim :]
            c_kv = kv_cache[:, :, : layer.v_head_dim]
            k_rope_cache = k_rope.view(
                -1,
                self.page_size,
                layer.tp_k_head_num,
                layer.head_dim - layer.v_head_dim,
            )
            c_kv_cache = c_kv.view(
                -1, self.page_size, layer.tp_v_head_num, layer.v_head_dim
            )

            q_all = q.contiguous().view(-1, layer.tp_q_head_num, layer.head_dim)
            q_nope = q_all[:, :, : layer.v_head_dim]
            q_rope = q_all[:, :, layer.v_head_dim :]

            o = flash_attn_with_kvcache(
                q=q_rope,
                k_cache=k_rope_cache,
                v_cache=c_kv_cache,
                qv=q_nope,
                page_table=metadata.page_table,
                cache_seqlens=metadata.cache_seqlens_int32,
                cu_seqlens_q=metadata.cu_seqlens_q,
                cu_seqlens_k_new=metadata.cu_seqlens_k,
                max_seqlen_q=1,
                softmax_scale=layer.scaling,
                causal=True,
                softcap=layer.logit_cap,
                k_descale=layer.k_scale,
                v_descale=layer.v_scale,
            )
        return o.view(-1, layer.tp_q_head_num * layer.v_head_dim)

    def init_cuda_graph_state(self, max_bs: int):
        """Initialize CUDA graph state for the attention backend.

        Args:
            max_bs (int): Maximum batch size to support in CUDA graphs

        This creates fixed-size tensors that will be reused during CUDA graph replay
        to avoid memory allocations.
        """
        self.decode_cuda_graph_metadata = {
            "cache_seqlens": torch.zeros(max_bs, dtype=torch.int32, device=self.device),
            "cu_seqlens_q": torch.arange(
                0, max_bs + 1, dtype=torch.int32, device=self.device
            ),
            "cu_seqlens_k": torch.zeros(
                max_bs + 1, dtype=torch.int32, device=self.device
            ),
            "page_table": torch.zeros(
                max_bs,
                (self.max_context_len + self.page_size - 1) // self.page_size,
                dtype=torch.int32,
                device=self.device,
            ),
            "page_table_draft_decode": torch.zeros(
                max_bs,
                (self.max_context_len + self.page_size - 1) // self.page_size,
                dtype=torch.int32,
                device=self.device,
            ),
            "strided_indices": torch.arange(
                0, self.max_context_len, self.page_size, device=self.device
            ),
        }

        self.target_verify_metadata = {
            "cache_seqlens": torch.zeros(max_bs, dtype=torch.int32, device=self.device),
            "cu_seqlens_q": torch.zeros(
                max_bs + 1, dtype=torch.int32, device=self.device
            ),
            "cu_seqlens_k": torch.zeros(
                max_bs + 1, dtype=torch.int32, device=self.device
            ),
            "page_table": torch.zeros(
                max_bs,
                (self.max_context_len + self.page_size - 1) // self.page_size,
                dtype=torch.int32,
                device=self.device,
            ),
            "strided_indices": torch.arange(
                0, self.max_context_len, self.page_size, device=self.device
            ),
        }

        self.encoder_metadata = {
            "encoder_page_table": torch.zeros(
                max_bs,
                self.max_context_len * 2,
                dtype=torch.int32,
                device=self.device,
            ),
            "encoder_lens_int32": torch.zeros(
                max_bs, dtype=torch.int32, device=self.device
            ),
            "encoder_cu_seqlens_k": torch.zeros(
                max_bs + 1, dtype=torch.int32, device=self.device
            ),
            "encoder_max_seq_len_k": 0,
        }

    def init_forward_metadata_capture_cuda_graph(
        self,
        bs: int,
        num_tokens: int,
        req_pool_indices: torch.Tensor,
        seq_lens: torch.Tensor,
        encoder_lens: Optional[torch.Tensor],
        forward_mode: ForwardMode,
        spec_info: Optional[Union[EagleDraftInput, EagleVerifyInput]],
    ):
        """Initialize forward metadata for capturing CUDA graph."""
        metadata = FlashAttentionMetadata()
        device = seq_lens.device
        if forward_mode.is_decode():
            if spec_info is not None:
                # Draft Decode
                metadata.cache_seqlens_int32 = self.decode_cuda_graph_metadata[
                    "cache_seqlens"
                ][:bs]
                metadata.max_seq_len_k = seq_lens.max().item() + (
                    self.speculative_step_id + 1
                )
                metadata.cu_seqlens_q = self.decode_cuda_graph_metadata["cu_seqlens_q"][
                    : bs + 1
                ]
                metadata.cu_seqlens_k = torch.nn.functional.pad(
                    torch.cumsum(
                        metadata.cache_seqlens_int32, dim=0, dtype=torch.int32
                    ),
                    (1, 0),
                )
                metadata.page_table = self.decode_cuda_graph_metadata[
                    "page_table_draft_decode"
                ][req_pool_indices, :]
            else:
                # Normal Decode
                # Get sequence information
                metadata.cache_seqlens_int32 = seq_lens.to(torch.int32)
                batch_size = len(seq_lens)
                device = seq_lens.device
                metadata.cu_seqlens_k = torch.nn.functional.pad(
                    torch.cumsum(seq_lens, dim=0, dtype=torch.int32), (1, 0)
                )
                # Precompute maximum sequence length
                metadata.max_seq_len_k = seq_lens.max().item()
                # Precompute page table
                metadata.page_table = self.decode_cuda_graph_metadata["page_table"][
                    req_pool_indices, :
                ]
                # Precompute cumulative sequence lengths
                metadata.cu_seqlens_q = torch.arange(
                    0, batch_size + 1, dtype=torch.int32, device=device
                )
            self.decode_cuda_graph_metadata[bs] = metadata
        elif forward_mode.is_target_verify():
            metadata.cache_seqlens_int32 = self.target_verify_metadata["cache_seqlens"][
                :bs
            ]
            metadata.cache_seqlens_int32.copy_(
                (seq_lens + self.speculative_num_draft_tokens).to(torch.int32)
            )

            metadata.max_seq_len_q = self.speculative_num_draft_tokens
            metadata.max_seq_len_k = (
                seq_lens.max().item() + self.speculative_num_draft_tokens
            )

            metadata.cu_seqlens_q = torch.arange(
                0,
                bs * self.speculative_num_draft_tokens + 1,
                self.speculative_num_draft_tokens,
                dtype=torch.int32,
                device=device,
            )

            metadata.cu_seqlens_k = self.target_verify_metadata["cu_seqlens_k"][
                : (bs + 1)
            ]

            metadata.page_table = self.target_verify_metadata["page_table"][
                req_pool_indices, :
            ]

            self.target_verify_metadata[bs] = metadata

        if encoder_lens is not None:
            encoder_bs = len(encoder_lens)
            metadata.encoder_lens_int32 = self.encoder_metadata["encoder_lens_int32"][
                :encoder_bs
            ]
            metadata.encoder_cu_seqlens_k = self.encoder_metadata[
                "encoder_cu_seqlens_k"
            ][: (encoder_bs + 1)]

            metadata.encoder_page_table = self.encoder_metadata["encoder_page_table"][
                req_pool_indices, :
            ]

        self.forward_metadata = metadata

    def init_forward_metadata_replay_cuda_graph(
        self,
        bs: int,
        req_pool_indices: torch.Tensor,
        seq_lens: torch.Tensor,
        seq_lens_sum: int,
        encoder_lens: Optional[torch.Tensor],
        forward_mode: ForwardMode,
        spec_info: Optional[Union[EagleDraftInput, EagleVerifyInput]],
        seq_lens_cpu: Optional[torch.Tensor],
        out_cache_loc: torch.Tensor = None,
    ):
        # """Initialize forward metadata for replaying CUDA graph."""
        seq_lens = seq_lens[:bs]
        seq_lens_cpu = seq_lens_cpu[:bs]
        req_pool_indices = req_pool_indices[:bs]
        if forward_mode.is_decode():
            metadata = self.decode_cuda_graph_metadata[bs]

            if spec_info is not None:
                # Draft Decode
                metadata.cache_seqlens_int32.copy_(
                    (seq_lens + (self.speculative_step_id + 1)).to(torch.int32)
                )

                metadata.max_seq_len_k = seq_lens_cpu.max().item() + (
                    self.speculative_step_id + 1
                )
                metadata.cu_seqlens_k.copy_(
                    torch.nn.functional.pad(
                        torch.cumsum(
                            metadata.cache_seqlens_int32, dim=0, dtype=torch.int32
                        ),
                        (1, 0),
                    )
                )

                page_table = self.req_to_token[
                    req_pool_indices, : metadata.max_seq_len_k
                ]

                metadata.page_table[:, : metadata.max_seq_len_k].copy_(page_table)
            else:
                # Normal Decode
                max_len = seq_lens_cpu.max().item()
                metadata.max_seq_len_k = max_len

                metadata.cache_seqlens_int32 = seq_lens.to(torch.int32)
                metadata.cu_seqlens_k = torch.nn.functional.pad(
                    torch.cumsum(seq_lens, dim=0, dtype=torch.int32), (1, 0)
                )

                max_seq_pages = (
                    metadata.max_seq_len_k + self.page_size - 1
                ) // self.page_size
                page_indices = self.req_to_token[
                    :,
                    self.decode_cuda_graph_metadata["strided_indices"][:max_seq_pages],
                ]
                page_indices = page_indices[req_pool_indices] // self.page_size
                metadata.page_table[:, :max_seq_pages].copy_(page_indices)
                metadata.page_table[:, max_seq_pages:].fill_(0)

        elif forward_mode.is_target_verify():
            metadata = self.target_verify_metadata[bs]
            metadata.cache_seqlens_int32.copy_(
                (seq_lens + self.speculative_num_draft_tokens).to(torch.int32)
            )

            metadata.max_seq_len_k = (
                seq_lens_cpu.max().item() + self.speculative_num_draft_tokens
            )
            metadata.cu_seqlens_k.copy_(
                torch.nn.functional.pad(
                    torch.cumsum(
                        metadata.cache_seqlens_int32, dim=0, dtype=torch.int32
                    ),
                    (1, 0),
                )
            )
            page_table = self.req_to_token[req_pool_indices, : metadata.max_seq_len_k]
            metadata.page_table[:, : metadata.max_seq_len_k].copy_(page_table)

        if encoder_lens is not None:
            # Only support batch size 1 for encoder
            encoder_lens_int32 = (
                encoder_lens[:1].clone().detach().to(device=device, dtype=torch.int32)
            )
            metadata.encoder_max_seq_len_k = encoder_lens_int32.max().item()
            metadata.encoder_lens_int32.copy_(encoder_lens_int32)
            metadata.encoder_cu_seqlens_k.copy_(
                torch.nn.functional.pad(
                    torch.cumsum(metadata.encoder_lens_int32, dim=0, dtype=torch.int32),
                    (1, 0),
                )
            )

            metadata.encoder_page_table[:, : metadata.encoder_max_seq_len_k].copy_(
                self.req_to_token[req_pool_indices, : metadata.encoder_max_seq_len_k]
            )

            # Update the regular page table
            page_table = self.req_to_token[
                req_pool_indices,
                metadata.encoder_max_seq_len_k : (
                    metadata.encoder_max_seq_len_k + metadata.max_seq_len_k
                ),
            ]
            metadata.page_table[:, : metadata.max_seq_len_k].copy_(page_table)

        self.forward_metadata = metadata

    def get_cuda_graph_seq_len_fill_value(self):
        """Get the fill value for sequence length in CUDA graph."""
        return 0


class FlashAttentionMultiStepBackend:

    def __init__(
        self, model_runner: ModelRunner, topk: int, speculative_num_steps: int
    ):
        self.model_runner = model_runner
        self.topk = topk
        self.speculative_num_steps = speculative_num_steps

        # TODO: Support Topk > 1 for FlashAttentionBackend Spec Decoding
        assert (
            self.topk == 1
        ), "speculative_eagle_topk must be 1 for FlashAttentionMultiStepBackend"

        self.attn_backends = []
        for i in range(self.speculative_num_steps):
            self.attn_backends.append(
                FlashAttentionBackend(
                    model_runner,
                    speculative_step_id=i,
                    topk=self.topk,
                    speculative_num_steps=self.speculative_num_steps,
                )
            )

    def init_forward_metadata(self, forward_batch: ForwardBatch):
        for i in range(self.speculative_num_steps - 1):
            self.attn_backends[i].init_forward_metadata(forward_batch)

    def init_cuda_graph_state(self, max_bs: int):
        for i in range(self.speculative_num_steps):
            self.attn_backends[i].init_cuda_graph_state(max_bs)

    def init_forward_metadata_capture_cuda_graph(
        self,
        forward_batch: ForwardBatch,
    ):
        assert forward_batch.spec_info is not None
        assert isinstance(forward_batch.spec_info, EagleDraftInput)

        for i in range(self.speculative_num_steps - 1):
            self.attn_backends[i].init_forward_metadata_capture_cuda_graph(
                forward_batch.batch_size,
                forward_batch.batch_size * self.topk,
                forward_batch.req_pool_indices,
                forward_batch.seq_lens,
                encoder_lens=forward_batch.encoder_lens,
                forward_mode=ForwardMode.DECODE,
                spec_info=forward_batch.spec_info,
            )

    def init_forward_metadata_replay_cuda_graph(
        self, forward_batch: ForwardBatch, bs: int
    ):
        assert forward_batch.spec_info is not None
        assert isinstance(forward_batch.spec_info, EagleDraftInput)

        for i in range(self.speculative_num_steps - 1):
            self.attn_backends[i].init_forward_metadata_replay_cuda_graph(
                bs,
                forward_batch.req_pool_indices,
                forward_batch.seq_lens,
                forward_batch.seq_lens_sum,
                encoder_lens=forward_batch.encoder_lens,
                forward_mode=ForwardMode.DECODE,
                spec_info=forward_batch.spec_info,
                seq_lens_cpu=forward_batch.seq_lens_cpu,
                out_cache_loc=forward_batch.out_cache_loc,
            )<|MERGE_RESOLUTION|>--- conflicted
+++ resolved
@@ -41,6 +41,26 @@
     window_size: tuple = (-1, -1)
     # Page table, the index of KV Cache Tables/Blocks
     page_table: torch.Tensor = None
+
+    # Encoder metadata
+    # Cumulative sequence lengths for encoder key
+    encoder_cu_seqlens_k: torch.Tensor = None
+    # Maximum sequence length for encoder key
+    encoder_max_seq_len_k: int = 0
+    # Sequence lengths for the forward batch
+    encoder_lens_int32: torch.Tensor = None
+    # Page table for the encoder
+    encoder_page_table: torch.Tensor = None
+
+    # Encoder metadata
+    # Cumulative sequence lengths for encoder key
+    encoder_cu_seqlens_k: torch.Tensor = None
+    # Maximum sequence length for encoder key
+    encoder_max_seq_len_k: int = 0
+    # Sequence lengths for the forward batch
+    encoder_lens_int32: torch.Tensor = None
+    # Page table for the encoder
+    encoder_page_table: torch.Tensor = None
 
     @dataclass
     class LocalAttentionMetadata:
@@ -242,15 +262,6 @@
     """Ceiling division."""
     return -(a // -b)
 
-    # Encoder metadata
-    # Cumulative sequence lengths for encoder key
-    encoder_cu_seqlens_k: torch.Tensor = None
-    # Maximum sequence length for encoder key
-    encoder_max_seq_len_k: int = 0
-    # Sequence lengths for the forward batch
-    encoder_lens_int32: torch.Tensor = None
-    # Page table for the encoder
-    encoder_page_table: torch.Tensor = None
 
 
 class FlashAttentionBackend(AttentionBackend):
@@ -434,36 +445,6 @@
                     self.page_size,
                 )
 
-<<<<<<< HEAD
-        if forward_batch.encoder_lens is not None:
-            assert (
-                len(forward_batch.encoder_lens) == 1
-            ), "Only encoder batch size 1 is supported for now"
-
-            metadata.encoder_lens_int32 = (
-                forward_batch.encoder_lens.clone()
-                .detach()
-                .to(device=device, dtype=torch.int32)
-            )
-            metadata.encoder_cu_seqlens_k = torch.nn.functional.pad(
-                torch.cumsum(metadata.encoder_lens_int32, dim=0, dtype=torch.int32),
-                (1, 0),
-            )
-            metadata.encoder_max_seq_len_k = metadata.encoder_lens_int32.max().item()
-            metadata.encoder_page_table = forward_batch.req_to_token_pool.req_to_token[
-                forward_batch.req_pool_indices, : metadata.encoder_max_seq_len_k
-            ]
-
-            # TODO: support len(forward_batch.encoder_lens) > 1
-            metadata.page_table = forward_batch.req_to_token_pool.req_to_token[
-                forward_batch.req_pool_indices,
-                metadata.encoder_max_seq_len_k : (
-                    metadata.encoder_max_seq_len_k + metadata.max_seq_len_k
-                ),
-            ]
-
-        # Precompute strided indices
-=======
                 local_metadata = FlashAttentionMetadata.LocalAttentionMetadata(
                     local_query_start_loc=torch.from_numpy(cu_seqlens_q_local_np).to(
                         device
@@ -475,8 +456,35 @@
                 )
                 metadata.local_attn_metadata = local_metadata
 
+        # Encoder metadata for cross attention
+        if forward_batch.encoder_lens is not None:
+            assert (
+                len(forward_batch.encoder_lens) == 1
+            ), "Only encoder size 1 is supported for now"
+
+            metadata.encoder_lens_int32 = (
+                forward_batch.encoder_lens.clone()
+                .detach()
+                .to(device=device, dtype=torch.int32)
+            )
+            metadata.encoder_cu_seqlens_k = torch.nn.functional.pad(
+                torch.cumsum(metadata.encoder_lens_int32, dim=0, dtype=torch.int32),
+                (1, 0),
+            )
+            metadata.encoder_max_seq_len_k = metadata.encoder_lens_int32.max().item()
+            metadata.encoder_page_table = forward_batch.req_to_token_pool.req_to_token[
+                forward_batch.req_pool_indices, : metadata.encoder_max_seq_len_k
+            ]
+
+            # TODO: support len(forward_batch.encoder_lens) > 1
+            metadata.page_table = forward_batch.req_to_token_pool.req_to_token[
+                forward_batch.req_pool_indices,
+                metadata.encoder_max_seq_len_k : (
+                    metadata.encoder_max_seq_len_k + metadata.max_seq_len_k
+                ),
+            ]
+
         # Convert the page table to a strided format which is needed by FA3 API
->>>>>>> ade714a6
         if self.page_size > 1:
             self.strided_indices = torch.arange(
                 0, metadata.page_table.shape[1], self.page_size, device=self.device
@@ -527,10 +535,8 @@
             if layer.sliding_window_size is not None
             else (-1, -1)
         )
-
-<<<<<<< HEAD
         causal = not layer.is_cross_attention
-=======
+
         # Check if we should use local attention
         use_local_attn = (
             self.attention_chunk_size is not None
@@ -553,7 +559,6 @@
             max_seqlen_q = metadata.max_seq_len_q
             max_seqlen_k = metadata.max_seq_len_k
             cu_seqlens_k = metadata.cu_seqlens_k
->>>>>>> ade714a6
 
         # Use Flash Attention for prefill
         if not self.use_mla:
@@ -569,12 +574,8 @@
             if layer.is_cross_attention:
                 page_table = metadata.encoder_page_table
                 cache_seqlens = metadata.encoder_lens_int32
-                cu_seqlens_k_new = metadata.encoder_cu_seqlens_k
+                cu_seqlens_k = metadata.encoder_cu_seqlens_k
                 window_size = (-1, -1)
-            else:
-                page_table = metadata.page_table
-                cache_seqlens = metadata.cache_seqlens_int32
-                cu_seqlens_k_new = metadata.cu_seqlens_k
 
             o = flash_attn_with_kvcache(
                 q=q.contiguous().view(-1, layer.tp_q_head_num, layer.head_dim),
@@ -582,15 +583,13 @@
                 v_cache=value_cache,
                 page_table=page_table,
                 cache_seqlens=cache_seqlens,
-<<<<<<< HEAD
                 cu_seqlens_q=metadata.cu_seqlens_q,
-                cu_seqlens_k_new=cu_seqlens_k_new,
+                cu_seqlens_k_new=cu_seqlens_k,
                 max_seqlen_q=metadata.max_seq_len_q,
-=======
+                cache_seqlens=cache_seqlens,
                 cu_seqlens_q=cu_seqlens_q,
                 cu_seqlens_k_new=cu_seqlens_k if not use_local_attn else None,
                 max_seqlen_q=max_seqlen_q,
->>>>>>> ade714a6
                 softmax_scale=layer.scaling,
                 causal=causal,
                 window_size=window_size,
@@ -621,19 +620,11 @@
                 k_cache=k_rope_cache,
                 v_cache=c_kv_cache,
                 qv=q_nope,
-<<<<<<< HEAD
-                page_table=metadata.page_table,
-                cache_seqlens=metadata.cache_seqlens_int32,
-                cu_seqlens_q=metadata.cu_seqlens_q,
-                cu_seqlens_k_new=metadata.cu_seqlens_k,
-                max_seqlen_q=metadata.max_seq_len_q,
-=======
                 page_table=page_table,
                 cache_seqlens=cache_seqlens,
                 cu_seqlens_q=cu_seqlens_q,
                 cu_seqlens_k_new=cu_seqlens_k if not use_local_attn else None,
                 max_seqlen_q=max_seqlen_q,
->>>>>>> ade714a6
                 softmax_scale=layer.scaling,
                 causal=True,
                 softcap=layer.logit_cap,
@@ -683,10 +674,7 @@
             if layer.sliding_window_size is not None
             else (-1, -1)
         )
-<<<<<<< HEAD
         causal = not layer.is_cross_attention
-=======
->>>>>>> ade714a6
 
         if not self.use_mla:
             # Do multi-head attention
@@ -703,26 +691,21 @@
             if layer.is_cross_attention:
                 page_table = metadata.encoder_page_table
                 cache_seqlens = metadata.encoder_lens_int32
-                cu_seqlens_k_new = metadata.encoder_cu_seqlens_k
+                cu_seqlens_k = metadata.encoder_cu_seqlens_k
                 window_size = (-1, -1)
             else:
                 page_table = metadata.page_table
                 cache_seqlens = metadata.cache_seqlens_int32
-                cu_seqlens_k_new = metadata.cu_seqlens_k
+                cu_seqlens_k = metadata.cu_seqlens_k
 
             o = flash_attn_with_kvcache(
                 q=q_reshaped,
                 k_cache=key_cache,
                 v_cache=value_cache,
-<<<<<<< HEAD
                 page_table=page_table,
                 cache_seqlens=cache_seqlens,
-=======
-                page_table=metadata.page_table,
-                cache_seqlens=metadata.cache_seqlens_int32,
->>>>>>> ade714a6
                 cu_seqlens_q=metadata.cu_seqlens_q,
-                cu_seqlens_k_new=cu_seqlens_k_new,
+                cu_seqlens_k_new=cu_seqlens_k,
                 max_seqlen_q=1,
                 softmax_scale=layer.scaling,
                 causal=causal,
