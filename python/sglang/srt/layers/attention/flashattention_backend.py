--- conflicted
+++ resolved
@@ -1704,20 +1704,6 @@
                     0,
                     self.page_size,
                 )
-
-<<<<<<< HEAD
-                max_seq_pages = (
-                    metadata.max_seq_len_k + self.page_size - 1
-                ) // self.page_size
-                page_indices = self.req_to_token[
-                    req_pool_indices[:, None],
-                    self.decode_cuda_graph_metadata["strided_indices"][:max_seq_pages][
-                        None, :
-                    ],
-                ]
-                page_indices //= self.page_size
-                metadata.page_table[:, :max_seq_pages].copy_(page_indices)
-                metadata.page_table[:, max_seq_pages:].fill_(0)
                 if self.is_hybrid is not None:
                     page_indices_local = self.req_to_token_local[
                         req_pool_indices[:, None],
@@ -1731,8 +1717,6 @@
                     )
                     metadata.page_table_local[:, max_seq_pages:].fill_(0)
 
-=======
->>>>>>> fadf18fd
                 self._update_local_attn_metadata_for_replay(metadata, bs)
         elif forward_mode.is_target_verify():
             if self.topk <= 1:
