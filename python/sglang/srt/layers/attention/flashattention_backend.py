from __future__ import annotations

from sglang.srt.speculative.eagle_utils import EagleDraftInput, EagleVerifyInput

"""
Support different attention backends.
Now there are three backends: FlashInfer, Triton and FlashAttention.
Each backend supports two operators: extend (i.e. prefill with cached prefix) and decode.
"""

from dataclasses import dataclass
from typing import TYPE_CHECKING, Optional, Union

import torch

from sglang.srt.configs.model_config import AttentionArch
from sglang.srt.layers.attention.base_attn_backend import AttentionBackend
from sglang.srt.managers.schedule_batch import global_server_args_dict
from sglang.srt.model_executor.forward_batch_info import ForwardBatch, ForwardMode

if TYPE_CHECKING:
    from sglang.srt.layers.radix_attention import RadixAttention
    from sglang.srt.model_executor.model_runner import ModelRunner

from sgl_kernel.flash_attn import flash_attn_with_kvcache


@dataclass
class FlashAttentionMetadata:
    """
    Metadata used by FlashAttention backend. This metadata is initialized differently for extend and decode
    in init_forward_metadata or init_forward_metadata_capture_cuda_graph.
    """

    cu_seqlens_q: torch.Tensor = None
    cu_seqlens_k: torch.Tensor = None
    max_seq_len_q: int = 0
    max_seq_len_k: int = 0
    window_size: tuple = (-1, -1)
    page_table: torch.Tensor = None
    cache_seqlens_int32: torch.Tensor = None


class FlashAttentionBackend(AttentionBackend):
    """FlashAttention backend implementation."""

    def __init__(
        self,
        model_runner: ModelRunner,
        skip_prefill: bool = False,
        topk=0,
        speculative_num_steps=0,
        step_id=0,
    ):
        super().__init__()

        assert not (
            model_runner.sliding_window_size is not None
            and model_runner.model_config.is_encoder_decoder
        ), "Sliding window and cross attention are not supported together"

        # Initialize metadata
        self.forward_metadata: FlashAttentionMetadata = None
        self.max_context_len = model_runner.model_config.context_len
        self.device = model_runner.device
        self.decode_cuda_graph_metadata = {}
        self.req_to_token = model_runner.req_to_token_pool.req_to_token
        self.page_size = model_runner.page_size
        self.use_mla = (
            model_runner.model_config.attention_arch == AttentionArch.MLA
        ) and (not global_server_args_dict["disable_mla"])
        self.skip_prefill = skip_prefill
        self.topk = topk
        self.speculative_num_steps = speculative_num_steps
        self.step_id = step_id

    def init_forward_metadata(self, forward_batch: ForwardBatch):
        """Initialize forward metadata to cache repetitive calculations."""
        # Create metadata based on forward mode
        metadata = FlashAttentionMetadata()

        # Get sequence information
        seqlens_in_batch = forward_batch.seq_lens
        # Precompute int32 version of sequence lengths
        batch_size = len(seqlens_in_batch)
        device = seqlens_in_batch.device
<<<<<<< HEAD
        metadata.cu_seqlens_k = torch.nn.functional.pad(
            torch.cumsum(seqlens_in_batch, dim=0, dtype=torch.int32), (1, 0)
        )
        # Precompute maximum sequence length
        metadata.max_seq_len_k = forward_batch.seq_lens_cpu.max().item()
        # Precompute page table
        metadata.page_table = forward_batch.req_to_token_pool.req_to_token[
            forward_batch.req_pool_indices, : metadata.max_seq_len_k
        ]
        # Precompute strided indices
        # [0, page_size, 2 * page_size, ...]
        if self.page_size > 1:
            self.strided_indices = torch.arange(
                0, metadata.page_table.shape[1], self.page_size, device=self.device
            )
            metadata.page_table = (
                metadata.page_table[:, self.strided_indices] // self.page_size
            )
=======
>>>>>>> 913e38df

        # Precompute cumulative and max seq lengths for Query
        if forward_batch.forward_mode == ForwardMode.DECODE:
<<<<<<< HEAD
=======
            if self.skip_prefill:
                metadata.cu_seqlens_q = torch.arange(
                    0, batch_size * self.topk + 1, dtype=torch.int32, device=device
                )
                seq_lens_with_decode = seqlens_in_batch + (self.step_id + 1)
                metadata.cache_seqlens_int32 = (
                    (seq_lens_with_decode).repeat_interleave(self.topk).to(torch.int32)
                )
                metadata.cu_seqlens_k = torch.nn.functional.pad(
                    torch.cumsum(
                        metadata.cache_seqlens_int32, dim=0, dtype=torch.int32
                    ),
                    (1, 0),
                )
                metadata.max_seq_len_k = forward_batch.seq_lens_cpu.max().item() + (
                    self.step_id + 1
                )
                metadata.page_table = forward_batch.req_to_token_pool.req_to_token[
                    forward_batch.req_pool_indices, : metadata.max_seq_len_k
                ]
                metadata.page_table = metadata.page_table.repeat_interleave(
                    self.topk, dim=0
                )
                cache_loc = forward_batch.out_cache_loc.view(
                    self.speculative_num_steps, -1
                ).T
                # Calculate page table indices and cache location indices to update the page table.
                batch_indices = torch.arange(
                    batch_size, device=device
                ).repeat_interleave(self.topk * (self.step_id + 1))
                topk_indices = torch.arange(self.topk, device=device).repeat(
                    batch_size * (self.step_id + 1)
                )
                row_indices = batch_indices * self.topk + topk_indices

                page_table_col_base_indices = seqlens_in_batch.unsqueeze(
                    1
                ) + torch.arange(self.step_id + 1, device=device)
                page_table_col_indices = page_table_col_base_indices.view(-1).repeat(
                    self.topk
                )

                cache_loc_col_indices = torch.arange(
                    self.step_id + 1, device=device, dtype=torch.int32
                ).repeat(batch_size * self.topk)

                metadata.page_table[row_indices, page_table_col_indices] = cache_loc[
                    row_indices, cache_loc_col_indices
                ].to(torch.int32)
            else:
                metadata.cache_seqlens_int32 = seqlens_in_batch.to(torch.int32)
                metadata.cu_seqlens_k = torch.nn.functional.pad(
                    torch.cumsum(seqlens_in_batch, dim=0, dtype=torch.int32), (1, 0)
                )
                # Precompute maximum sequence length
                metadata.max_seq_len_k = forward_batch.seq_lens_cpu.max().item()
                # Precompute page table
                metadata.page_table = forward_batch.req_to_token_pool.req_to_token[
                    forward_batch.req_pool_indices, : metadata.max_seq_len_k
                ]
                metadata.cu_seqlens_q = torch.arange(
                    0, batch_size + 1, dtype=torch.int32, device=device
                )
        elif forward_batch.forward_mode == ForwardMode.TARGET_VERIFY:
            draft_token_num = forward_batch.spec_info.draft_token_num

>>>>>>> 913e38df
            metadata.cu_seqlens_q = torch.arange(
                0, batch_size * draft_token_num + 1, dtype=torch.int32, device=device
            )

            aug_seq_lens = (forward_batch.seq_lens + draft_token_num).to(torch.int32)
            metadata.cache_seqlens_int32 = aug_seq_lens.repeat_interleave(
                forward_batch.spec_info.draft_token_num
            )
            metadata.cu_seqlens_k = torch.nn.functional.pad(
                torch.cumsum(metadata.cache_seqlens_int32, dim=0, dtype=torch.int32),
                (1, 0),
            )
            metadata.max_seq_len_k = (
                forward_batch.seq_lens_cpu.max().item() + draft_token_num
            )
            metadata.page_table = forward_batch.req_to_token_pool.req_to_token[
                forward_batch.req_pool_indices, : metadata.max_seq_len_k
            ].repeat_interleave(draft_token_num, dim=0)
            aug_cum_len = torch.nn.functional.pad(
                torch.cumsum(aug_seq_lens, dim=0, dtype=torch.int32), (1, 0)
            )
            for idx, single_seq_len in enumerate(aug_seq_lens):
                metadata.page_table[
                    idx * draft_token_num : (idx + 1) * draft_token_num, :single_seq_len
                ] *= forward_batch.spec_info.custom_mask[
                    aug_cum_len[idx]
                    * draft_token_num : aug_cum_len[idx + 1]
                    * draft_token_num
                ].view(
                    draft_token_num, -1
                )

            metadata.max_seq_len_q = 1
        else:
<<<<<<< HEAD
            if any(forward_batch.extend_prefix_lens_cpu):
                # With prefix length, pad a 0 at the beginning of the sequence to mark the start.
=======
            metadata.cache_seqlens_int32 = seqlens_in_batch.to(torch.int32)
            metadata.cu_seqlens_k = torch.nn.functional.pad(
                torch.cumsum(seqlens_in_batch, dim=0, dtype=torch.int32), (1, 0)
            )
            # Precompute maximum sequence length
            metadata.max_seq_len_k = forward_batch.seq_lens_cpu.max().item()
            # Precompute page table
            metadata.page_table = forward_batch.req_to_token_pool.req_to_token[
                forward_batch.req_pool_indices, : metadata.max_seq_len_k
            ]
            # Precompute cumulative sequence lengths
            if (
                any(forward_batch.extend_prefix_lens_cpu)
                or forward_batch.forward_mode == ForwardMode.DRAFT_EXTEND
            ):
>>>>>>> 913e38df
                extend_seq_lens = forward_batch.extend_seq_lens
                metadata.cu_seqlens_q = torch.nn.functional.pad(
                    torch.cumsum(extend_seq_lens, dim=0, dtype=torch.int32), (1, 0)
                )
                metadata.max_seq_len_q = max(forward_batch.extend_seq_lens_cpu)
            else:
                # No prefix length, q and k have the same seq length during prefill.
                metadata.cu_seqlens_q = metadata.cu_seqlens_k
                metadata.max_seq_len_q = metadata.max_seq_len_k

        # Precompute strided indices
        # [0, page_size, 2 * page_size, ...]
        if self.page_size > 1:
            self.strided_indices = torch.arange(
                0, metadata.page_table.shape[1], self.page_size, device=self.device
            )
            metadata.page_table = (
                metadata.page_table[:, self.strided_indices] // self.page_size
            )
        self.forward_metadata = metadata

    def forward_extend(
        self,
        q: torch.Tensor,
        k: torch.Tensor,
        v: torch.Tensor,
        layer: RadixAttention,
        forward_batch: ForwardBatch,
        save_kv_cache=True,
    ):

        if k is not None:
            assert v is not None
            if save_kv_cache:
                cache_loc = (
                    forward_batch.out_cache_loc
                    if not layer.is_cross_attention
                    else forward_batch.encoder_out_cache_loc
                )
                if not self.use_mla:
                    forward_batch.token_to_kv_pool.set_kv_buffer(
                        layer, cache_loc, k, v, layer.k_scale, layer.v_scale
                    )
                else:
                    forward_batch.token_to_kv_pool.set_kv_buffer(
                        layer,
                        cache_loc,
                        k,
                        v,
                    )

        # Use precomputed metadata
        metadata = self.forward_metadata

        # Calculate window size (can be moved to metadata if layer properties don't change)
        # we don't do layer.sliding_window_size - 1 since in model.get_attention_sliding_window_size() we already - 1
        # here is two side inclusive
        window_size = (
            (layer.sliding_window_size, 0)
            if layer.sliding_window_size is not None
            else (-1, -1)
        )

        page_table = metadata.page_table

        # # Use Flash Attention for prefill
        if not self.use_mla:
            # Do multi-head attention
            key_cache, value_cache = forward_batch.token_to_kv_pool.get_kv_buffer(
                layer.layer_id
            )
            key_cache = key_cache.view(
                -1, self.page_size, layer.tp_k_head_num, layer.head_dim
            )
            value_cache = value_cache.view(
                -1, self.page_size, layer.tp_v_head_num, layer.head_dim
            )
            o = flash_attn_with_kvcache(
                q=q.contiguous().view(-1, layer.tp_q_head_num, layer.head_dim),
                k_cache=key_cache,
                v_cache=value_cache,
                page_table=page_table,
                cache_seqlens=metadata.cache_seqlens_int32,
                cu_seqlens_q=metadata.cu_seqlens_q,
                cu_seqlens_k_new=metadata.cu_seqlens_k,
                max_seqlen_q=metadata.max_seq_len_q,
                softmax_scale=layer.scaling,
                causal=True,
                window_size=window_size,
                softcap=layer.logit_cap,
                k_descale=layer.k_scale,
                v_descale=layer.v_scale,
            )
        else:
            # Do absorbed multi-latent attention
            kv_cache = forward_batch.token_to_kv_pool.get_key_buffer(layer.layer_id)
            k_rope = kv_cache[:, :, layer.v_head_dim :]
            c_kv = kv_cache[:, :, : layer.v_head_dim]
            k_rope_cache = k_rope.view(
                -1,
                self.page_size,
                layer.tp_k_head_num,
                layer.head_dim - layer.v_head_dim,
            )
            c_kv_cache = c_kv.view(
                -1, self.page_size, layer.tp_v_head_num, layer.v_head_dim
            )
            q_all = q.contiguous().view(-1, layer.tp_q_head_num, layer.head_dim)
            q_nope = q_all[:, :, : layer.v_head_dim]
            q_rope = q_all[:, :, layer.v_head_dim :]
            o = flash_attn_with_kvcache(
                q=q_rope,
                k_cache=k_rope_cache,
                v_cache=c_kv_cache,
                qv=q_nope,
                page_table=page_table,
                cache_seqlens=metadata.cache_seqlens_int32,
                cu_seqlens_q=metadata.cu_seqlens_q,
                cu_seqlens_k_new=metadata.cu_seqlens_k,
                max_seqlen_q=metadata.max_seq_len_q,
                softmax_scale=layer.scaling,
                causal=True,
                softcap=layer.logit_cap,
                k_descale=layer.k_scale,
                v_descale=layer.v_scale,
            )

        return o.view(-1, layer.tp_q_head_num * layer.v_head_dim)

    def forward_decode(
        self,
        q: torch.Tensor,
        k: torch.Tensor,
        v: torch.Tensor,
        layer: RadixAttention,
        forward_batch: ForwardBatch,
        save_kv_cache=True,
    ) -> torch.Tensor:
        """Forward pass with FlashAttention using precomputed metadata."""
        # Save KV cache if needed
        if k is not None:
            assert v is not None
            if save_kv_cache:
                cache_loc = (
                    forward_batch.out_cache_loc
                    if not layer.is_cross_attention
                    else forward_batch.encoder_out_cache_loc
                )
                if not self.use_mla:
                    forward_batch.token_to_kv_pool.set_kv_buffer(
                        layer, cache_loc, k, v, layer.k_scale, layer.v_scale
                    )
                else:
                    forward_batch.token_to_kv_pool.set_kv_buffer(
                        layer,
                        cache_loc,
                        k,
                        v,
                    )

        # Use precomputed metadata
        metadata = self.forward_metadata

        # Calculate window size (can be moved to metadata if layer properties don't change)
        # we don't do layer.sliding_window_size - 1 since in model.get_attention_sliding_window_size() we already - 1
        # here is two side inclusive
        window_size = (
            (layer.sliding_window_size, 0)
            if layer.sliding_window_size is not None
            else (-1, -1)
        )

        page_table = metadata.page_table

        if not self.use_mla:
            # Do multi-head attention

            # Get KV cache
            key_cache, value_cache = forward_batch.token_to_kv_pool.get_kv_buffer(
                layer.layer_id
            )
            key_cache = key_cache.view(
                -1, self.page_size, layer.tp_k_head_num, layer.head_dim
            )
            value_cache = value_cache.view(
                -1, self.page_size, layer.tp_v_head_num, layer.head_dim
            )

            # Pre-reshape query tensor
            q_reshaped = q.contiguous().view(-1, layer.tp_q_head_num, layer.head_dim)
            o = flash_attn_with_kvcache(
                q=q_reshaped,
                k_cache=key_cache,
                v_cache=value_cache,
                page_table=page_table,
                cache_seqlens=metadata.cache_seqlens_int32,
                cu_seqlens_q=metadata.cu_seqlens_q,
                cu_seqlens_k_new=metadata.cu_seqlens_k,
                max_seqlen_q=1,
                softmax_scale=layer.scaling,
                causal=True,
                window_size=window_size,
                softcap=layer.logit_cap,
                k_descale=layer.k_scale,
                v_descale=layer.v_scale,
            )
        else:
            # Do absorbed multi-latent attention
            kv_cache = forward_batch.token_to_kv_pool.get_key_buffer(layer.layer_id)
            k_rope = kv_cache[:, :, layer.v_head_dim :]
            c_kv = kv_cache[:, :, : layer.v_head_dim]
            k_rope_cache = k_rope.view(
                -1,
                self.page_size,
                layer.tp_k_head_num,
                layer.head_dim - layer.v_head_dim,
            )
            c_kv_cache = c_kv.view(
                -1, self.page_size, layer.tp_v_head_num, layer.v_head_dim
            )

            q_all = q.contiguous().view(-1, layer.tp_q_head_num, layer.head_dim)
            q_nope = q_all[:, :, : layer.v_head_dim]
            q_rope = q_all[:, :, layer.v_head_dim :]

            o = flash_attn_with_kvcache(
                q=q_rope,
                k_cache=k_rope_cache,
                v_cache=c_kv_cache,
                qv=q_nope,
                page_table=page_table,
                cache_seqlens=metadata.cache_seqlens_int32,
                cu_seqlens_q=metadata.cu_seqlens_q,
                cu_seqlens_k_new=metadata.cu_seqlens_k,
                max_seqlen_q=1,
                softmax_scale=layer.scaling,
                causal=True,
                softcap=layer.logit_cap,
                k_descale=layer.k_scale,
                v_descale=layer.v_scale,
            )

        return o.view(-1, layer.tp_q_head_num * layer.v_head_dim)

    def init_cuda_graph_state(self, max_bs: int):
        """Initialize CUDA graph state for the attention backend.

        Args:
            max_bs (int): Maximum batch size to support in CUDA graphs

        This creates fixed-size tensors that will be reused during CUDA graph replay
        to avoid memory allocations.
        """
        if self.speculative_num_steps > 0:
            raise NotImplementedError(
                "FlashAttentionBackend Spec Decoding does not support CUDA graph yet, stay tuned!"
            )

        self.decode_cuda_graph_metadata = {
            # Page table for token mapping (batch_size, max_context_len)
            "page_table": torch.zeros(
                max_bs,
                (self.max_context_len + self.page_size - 1) // self.page_size,
                dtype=torch.int32,
                device=self.device,
            ),
            "strided_indices": torch.arange(
                0, self.max_context_len, self.page_size, device=self.device
            ),
        }

    def init_forward_metadata_capture_cuda_graph(
        self,
        bs: int,
        num_tokens: int,
        req_pool_indices: torch.Tensor,
        seq_lens: torch.Tensor,
        encoder_lens: Optional[torch.Tensor],
        forward_mode: ForwardMode,
        spec_info: Optional[Union[EagleDraftInput, EagleVerifyInput]],
    ):
        """Initialize forward metadata for capturing CUDA graph."""
        metadata = FlashAttentionMetadata()
        # Get sequence information
        metadata.cache_seqlens_int32 = seq_lens.to(torch.int32)
        batch_size = len(seq_lens)
        device = seq_lens.device
        metadata.cu_seqlens_k = torch.nn.functional.pad(
            torch.cumsum(seq_lens, dim=0, dtype=torch.int32), (1, 0)
        )
        # Precompute maximum sequence length
        metadata.max_seq_len_k = seq_lens.max().item()
        # Precompute page table
        metadata.page_table = self.decode_cuda_graph_metadata["page_table"][
            req_pool_indices, :
        ]
        if forward_mode.is_cuda_graph():
            # Precompute cumulative sequence lengths
            metadata.cu_seqlens_q = torch.arange(
                0, batch_size + 1, dtype=torch.int32, device=device
            )
        else:
            raise ValueError("Do not support Prefill Mode cuda graph")
        self.decode_cuda_graph_metadata[bs] = metadata
        self.forward_metadata = metadata

    def init_forward_metadata_replay_cuda_graph(
        self,
        bs: int,
        req_pool_indices: torch.Tensor,
        seq_lens: torch.Tensor,
        seq_lens_sum: int,
        encoder_lens: Optional[torch.Tensor],
        forward_mode: ForwardMode,
        spec_info: Optional[Union[EagleDraftInput, EagleVerifyInput]],
        seq_lens_cpu: Optional[torch.Tensor],
    ):
        # """Initialize forward metadata for replaying CUDA graph."""
        metadata = self.decode_cuda_graph_metadata[bs]

        # For CPU operations
        max_len = seq_lens_cpu[:bs].max().item()
        metadata.max_seq_len_k = max_len

        # For GPU operations
        seq_lens_in_batch = seq_lens[:bs]
        metadata.cache_seqlens_int32 = seq_lens_in_batch.to(torch.int32)
        metadata.cu_seqlens_k = torch.nn.functional.pad(
            torch.cumsum(seq_lens_in_batch, dim=0, dtype=torch.int32), (1, 0)
        )

        max_seq_pages = (metadata.max_seq_len_k + self.page_size - 1) // self.page_size
        page_indices = self.req_to_token[
            :, self.decode_cuda_graph_metadata["strided_indices"][:max_seq_pages]
        ]
        page_indices = page_indices[req_pool_indices[:bs]] // self.page_size
        metadata.page_table[:, :max_seq_pages].copy_(page_indices)
        metadata.page_table[:, max_seq_pages:].fill_(0)
        self.forward_metadata = metadata

    def get_cuda_graph_seq_len_fill_value(self):
        """Get the fill value for sequence length in CUDA graph."""
        return 0


class FlashAttentionMultiStepBackend:

    def __init__(
        self, model_runner: ModelRunner, topk: int, speculative_num_steps: int
    ):
        self.model_runner = model_runner
        self.topk = topk
        self.speculative_num_steps = speculative_num_steps

        self.attn_backends = []
        for i in range(self.speculative_num_steps):
            self.attn_backends.append(
                FlashAttentionBackend(
                    model_runner,
                    skip_prefill=True,
                    topk=self.topk,
                    speculative_num_steps=self.speculative_num_steps,
                    step_id=i,
                )
            )

    def init_forward_metadata(self, forward_batch: ForwardBatch):
        for i in range(self.speculative_num_steps - 1):
            self.attn_backends[i].init_forward_metadata(forward_batch)

    def init_cuda_graph_state(self, max_bs: int):
        for i in range(self.speculative_num_steps):
            self.attn_backends[i].init_cuda_graph_state(max_bs)

    def init_forward_metadata_capture_cuda_graph(self, forward_batch: ForwardBatch):
        assert forward_batch.spec_info is not None
        assert isinstance(forward_batch.spec_info, EagleDraftInput)

        for i in range(self.speculative_num_steps - 1):
            self.attn_backends[i].init_forward_metadata_capture_cuda_graph(
                forward_batch.batch_size,
                forward_batch.batch_size * self.topk,
                forward_batch.req_pool_indices,
                forward_batch.seq_lens,
                encoder_lens=None,
                forward_mode=ForwardMode.DECODE,
                spec_info=forward_batch.spec_info,
            )

    def init_forward_metadata_replay_cuda_graph(
        self, forward_batch: ForwardBatch, bs: int
    ):
        assert forward_batch.spec_info is not None
        assert isinstance(forward_batch.spec_info, EagleDraftInput)

        for i in range(self.speculative_num_steps - 1):
            self.attn_backends[i].init_forward_metadata_replay_cuda_graph(
                bs,
                forward_batch.req_pool_indices,
                forward_batch.seq_lens,
                forward_batch.seq_lens_sum,
                encoder_lens=None,
                forward_mode=ForwardMode.DECODE,
                spec_info=forward_batch.spec_info,
                seq_lens_cpu=forward_batch.seq_lens_cpu,
            )<|MERGE_RESOLUTION|>--- conflicted
+++ resolved
@@ -84,32 +84,8 @@
         # Precompute int32 version of sequence lengths
         batch_size = len(seqlens_in_batch)
         device = seqlens_in_batch.device
-<<<<<<< HEAD
-        metadata.cu_seqlens_k = torch.nn.functional.pad(
-            torch.cumsum(seqlens_in_batch, dim=0, dtype=torch.int32), (1, 0)
-        )
-        # Precompute maximum sequence length
-        metadata.max_seq_len_k = forward_batch.seq_lens_cpu.max().item()
-        # Precompute page table
-        metadata.page_table = forward_batch.req_to_token_pool.req_to_token[
-            forward_batch.req_pool_indices, : metadata.max_seq_len_k
-        ]
-        # Precompute strided indices
-        # [0, page_size, 2 * page_size, ...]
-        if self.page_size > 1:
-            self.strided_indices = torch.arange(
-                0, metadata.page_table.shape[1], self.page_size, device=self.device
-            )
-            metadata.page_table = (
-                metadata.page_table[:, self.strided_indices] // self.page_size
-            )
-=======
->>>>>>> 913e38df
-
-        # Precompute cumulative and max seq lengths for Query
+
         if forward_batch.forward_mode == ForwardMode.DECODE:
-<<<<<<< HEAD
-=======
             if self.skip_prefill:
                 metadata.cu_seqlens_q = torch.arange(
                     0, batch_size * self.topk + 1, dtype=torch.int32, device=device
@@ -176,7 +152,6 @@
         elif forward_batch.forward_mode == ForwardMode.TARGET_VERIFY:
             draft_token_num = forward_batch.spec_info.draft_token_num
 
->>>>>>> 913e38df
             metadata.cu_seqlens_q = torch.arange(
                 0, batch_size * draft_token_num + 1, dtype=torch.int32, device=device
             )
@@ -211,10 +186,6 @@
 
             metadata.max_seq_len_q = 1
         else:
-<<<<<<< HEAD
-            if any(forward_batch.extend_prefix_lens_cpu):
-                # With prefix length, pad a 0 at the beginning of the sequence to mark the start.
-=======
             metadata.cache_seqlens_int32 = seqlens_in_batch.to(torch.int32)
             metadata.cu_seqlens_k = torch.nn.functional.pad(
                 torch.cumsum(seqlens_in_batch, dim=0, dtype=torch.int32), (1, 0)
@@ -230,7 +201,6 @@
                 any(forward_batch.extend_prefix_lens_cpu)
                 or forward_batch.forward_mode == ForwardMode.DRAFT_EXTEND
             ):
->>>>>>> 913e38df
                 extend_seq_lens = forward_batch.extend_seq_lens
                 metadata.cu_seqlens_q = torch.nn.functional.pad(
                     torch.cumsum(extend_seq_lens, dim=0, dtype=torch.int32), (1, 0)
