--- conflicted
+++ resolved
@@ -2484,7 +2484,6 @@
 ):
     expanded_last_page_lens = last_page_lens.repeat_interleave(topk)
     cache_seqlens_int32.copy_(decode_length + expanded_last_page_lens)
-<<<<<<< HEAD
     cache_loc = cache_loc // page_size
     # Vectorized torch.unique_consecutive: track value change points then scatter
     mask = torch.ones_like(cache_loc, dtype=torch.bool)
@@ -2493,19 +2492,3 @@
     packed = torch.zeros_like(cache_loc)
     packed.scatter_(1, positions, cache_loc)
     return packed
-=======
-    expand_page_table = cache_loc[:, :decode_length].clone()
-    last_page_lens_broadcast = expanded_last_page_lens.unsqueeze(-1).expand(
-        -1, expand_page_table.shape[1]
-    )
-    num_seqs = expand_page_table.shape[0]
-    expand_page_table -= last_page_lens_broadcast[:num_seqs]
-    expand_page_table = (
-        expand_page_table[
-            :, strided_indices_expand[: (decode_length + page_size - 1) // page_size]
-        ]
-        // page_size
-    )
-    max_seq_pages_expand = (decode_length + page_size - 1) // page_size
-    page_table[:num_seqs, :max_seq_pages_expand].copy_(expand_page_table)
->>>>>>> e0963a6c
