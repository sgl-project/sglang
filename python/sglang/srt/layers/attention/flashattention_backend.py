--- conflicted
+++ resolved
@@ -9,9 +9,9 @@
 from sglang.srt.configs.model_config import AttentionArch
 from sglang.srt.layers.attention.base_attn_backend import AttentionBackend
 from sglang.srt.managers.schedule_batch import global_server_args_dict
+from sglang.srt.mem_cache.memory_pool import SWAKVPool
 from sglang.srt.model_executor.forward_batch_info import ForwardBatch, ForwardMode
 from sglang.srt.speculative.eagle_utils import EagleDraftInput, EagleVerifyInput
-from sglang.srt.utils import get_compiler_backend
 
 if TYPE_CHECKING:
     from sglang.srt.layers.radix_attention import RadixAttention
@@ -321,6 +321,11 @@
         self.page_size = model_runner.page_size
         self.use_mla = model_runner.model_config.attention_arch == AttentionArch.MLA
         self.skip_prefill = skip_prefill
+        self.is_hybrid = model_runner.is_hybrid
+        if self.is_hybrid:
+            self.full_to_swa_index_mapping = (
+                model_runner.token_to_kv_pool.full_to_swa_index_mapping
+            )
         self.topk = model_runner.server_args.speculative_eagle_topk or 0
         self.speculative_num_steps = speculative_num_steps
         self.speculative_num_draft_tokens = (
@@ -394,7 +399,6 @@
                         dtype=torch.int32,
                     )
                     metadata_expand.max_seq_len_q = 1
-                    metadata_expand.max_seq_len_k = self.speculative_step_id + 1
                     metadata_expand.cu_seqlens_q = torch.arange(
                         0,
                         metadata_expand.cache_seqlens_int32.numel() + 1,
@@ -408,9 +412,10 @@
                         dtype=torch.int32,
                         device=device,
                     )
+                    # shape: [bs, num_steps, topk] -> [bs x topk, num_steps]
                     cache_loc = forward_batch.out_cache_loc.view(
-                        self.speculative_num_steps, -1
-                    ).T.contiguous()
+                        -1, self.speculative_num_steps
+                    )
                     metadata_expand.page_table = (
                         cache_loc[:, :decode_length].contiguous().to(torch.int32)
                     )
@@ -429,7 +434,7 @@
                     forward_batch.req_pool_indices, : metadata.max_seq_len_k
                 ]
             # TODO: we need to test this part for llama 4 eagle case
-            self._init_local_attn_metadata(metadata, device)
+            self._init_local_attn_metadata(forward_batch, metadata, device)
         elif forward_batch.forward_mode.is_target_verify():
             if self.topk <= 1:
                 metadata.cache_seqlens_int32 = (
@@ -457,7 +462,7 @@
                     forward_batch.req_pool_indices, : metadata.max_seq_len_k
                 ]
 
-                self._init_local_attn_metadata(metadata, device)
+                self._init_local_attn_metadata(forward_batch, metadata, device)
             else:
                 metadata.cache_seqlens_int32 = forward_batch.seq_lens.to(torch.int32)
                 metadata.max_seq_len_q = self.speculative_num_draft_tokens
@@ -550,9 +555,6 @@
                     ),
                     (1, 0),
                 )
-                metadata_expand.max_seq_len_k = (
-                    metadata_expand.cache_seqlens_int32.max().item()
-                )
                 self.forward_metadata_spec_decode_expand = metadata_expand
         elif forward_batch.forward_mode.is_extend_or_draft_extend_or_mixed():
             metadata.cache_seqlens_int32 = seqlens_in_batch.to(torch.int32)
@@ -579,7 +581,7 @@
 
             # Setup local attention if enabled
             if forward_batch.forward_mode == ForwardMode.EXTEND:
-                self._init_local_attn_metadata(metadata, device)
+                self._init_local_attn_metadata(forward_batch, metadata, device)
 
         # Encoder metadata for cross attention
         if forward_batch.encoder_lens is not None:
@@ -661,12 +663,16 @@
         )
         k_descale, v_descale = None, None
         # only use kv scaling if: 1) fp8 kv is explicitly enabled, 2) RadixAttention
-        # has corresponding quantization method so that layer.k_scale is not None
-        if self.kv_cache_dtype_str != "auto" and layer.k_scale is not None:
-            descale_shape = (forward_batch.batch_size, layer.tp_k_head_num)
-            k_descale = layer.k_scale.expand(descale_shape)
-            v_descale = layer.v_scale.expand(descale_shape)
+        # has corresponding quantization method so that layer.k_scale is not None,
+        # 3) layer.head_dim <= 256 since fa3 kernel require fp16 and bf16 data type in this case.
+        if self.kv_cache_dtype_str != "auto" and layer.head_dim <= 256:
+            if layer.k_scale is not None:
+                descale_shape = (forward_batch.batch_size, layer.tp_k_head_num)
+                k_descale = layer.k_scale.expand(descale_shape)
+                v_descale = layer.v_scale.expand(descale_shape)
             q = q.to(self.kv_cache_dtype)
+            q_rope = q_rope.to(self.kv_cache_dtype) if q_rope is not None else None
+            k_rope = k_rope.to(self.kv_cache_dtype) if k_rope is not None else None
         causal = not layer.is_cross_attention
 
         # Check if we should use local attention
@@ -780,8 +786,8 @@
 
                     output, lse, *rest = flash_attn_varlen_func(
                         q=q.view(-1, layer.tp_q_head_num, layer.head_dim),
-                        k=k.view(-1, layer.tp_k_head_num, layer.head_dim),
-                        v=v.view(-1, layer.tp_k_head_num, layer.v_head_dim),
+                        k=k.view(-1, layer.tp_k_head_num, layer.head_dim).to(q.dtype),
+                        v=v.view(-1, layer.tp_k_head_num, layer.v_head_dim).to(q.dtype),
                         cu_seqlens_q=metadata.cu_seqlens_q,
                         cu_seqlens_k=forward_batch.prefix_chunk_cu_seq_lens[chunk_idx],
                         max_seqlen_q=metadata.max_seq_len_q,
@@ -794,8 +800,8 @@
                     # MHA for extend part of sequence without attending prefix kv cache
                     output, lse, *rest = flash_attn_varlen_func(
                         q=q.view(-1, layer.tp_q_head_num, layer.head_dim),
-                        k=k.view(-1, layer.tp_k_head_num, layer.head_dim),
-                        v=v.view(-1, layer.tp_k_head_num, layer.v_head_dim),
+                        k=k.view(-1, layer.tp_k_head_num, layer.head_dim).to(q.dtype),
+                        v=v.view(-1, layer.tp_k_head_num, layer.v_head_dim).to(q.dtype),
                         cu_seqlens_q=metadata.cu_seqlens_q,
                         cu_seqlens_k=metadata.cu_seqlens_q,
                         max_seqlen_q=metadata.max_seq_len_q,
@@ -807,7 +813,9 @@
                 return output, lse
             else:
                 # Do absorbed multi-latent attention
-                kv_cache = forward_batch.token_to_kv_pool.get_key_buffer(layer.layer_id)
+                kv_cache = forward_batch.token_to_kv_pool.get_key_buffer(
+                    layer.layer_id
+                ).to(q.dtype)
                 k_rope = kv_cache[:, :, layer.v_head_dim :]
                 c_kv = kv_cache[:, :, : layer.v_head_dim]
                 k_rope_cache = k_rope.view(
@@ -937,14 +945,16 @@
 
         k_descale, v_descale = None, None
         # only use kv scaling if: 1) fp8 kv is explicitly enabled, 2) RadixAttention
-        # has corresponding quantization method so that layer.k_scale is not None
-        if self.kv_cache_dtype_str != "auto":
+        # has corresponding quantization method so that layer.k_scale is not None,
+        # 3) layer.head_dim <= 256 since fa3 kernel require fp16 and bf16 data type in this case.
+        if self.kv_cache_dtype_str != "auto" and layer.head_dim <= 256:
             if layer.k_scale is not None:
                 descale_shape = (forward_batch.batch_size, layer.tp_k_head_num)
                 k_descale = layer.k_scale.expand(descale_shape)
                 v_descale = layer.v_scale.expand(descale_shape)
             q = q.to(self.kv_cache_dtype)
-
+            q_rope = q_rope.to(self.kv_cache_dtype) if q_rope is not None else None
+            k_rope = k_rope.to(self.kv_cache_dtype) if k_rope is not None else None
         if not self.use_mla:
             # Do multi-head attention
 
@@ -1052,7 +1062,9 @@
                     o = result
         else:
             # Do absorbed multi-latent attention
-            kv_cache = forward_batch.token_to_kv_pool.get_key_buffer(layer.layer_id)
+            kv_cache = forward_batch.token_to_kv_pool.get_key_buffer(layer.layer_id).to(
+                q.dtype
+            )
             k_rope = kv_cache[:, :, layer.v_head_dim :]
             c_kv = kv_cache[:, :, : layer.v_head_dim]
             k_rope_cache = k_rope.view(
@@ -1124,7 +1136,7 @@
 
         return o.view(-1, layer.tp_q_head_num * layer.v_head_dim)
 
-    def init_cuda_graph_state(self, max_bs: int):
+    def init_cuda_graph_state(self, max_bs: int, max_num_tokens: int):
         """Initialize CUDA graph state for the attention backend.
 
         Args:
@@ -1421,9 +1433,6 @@
                         ]
                     )
                     metadata_expand.max_seq_len_q = 1
-                    metadata_expand.max_seq_len_k = (
-                        self.speculative_step_id + 1
-                    )  # , do this in replay
                     metadata_expand.cu_seqlens_q = (
                         self.draft_decode_metadata_topk_expand["cu_seqlens_q"][
                             : bs * self.topk + 1
@@ -1469,7 +1478,7 @@
                     "cache_seqlens"
                 ][:bs]
                 metadata.cache_seqlens_int32.copy_(
-                    (seq_lens + self.speculative_num_draft_tokens).to(torch.int32)
+                    (seq_lens + self.speculative_num_draft_tokens)
                 )
 
                 metadata.max_seq_len_q = self.speculative_num_draft_tokens
@@ -1536,7 +1545,7 @@
             metadata.cache_seqlens_int32 = self.draft_extend_metadata["cache_seqlens"][
                 :bs
             ]
-            metadata.cache_seqlens_int32.copy_(seq_lens.to(torch.int32))
+            metadata.cache_seqlens_int32.copy_(seq_lens)
 
             num_tokens_per_bs = num_tokens // bs
             metadata.max_seq_len_q = num_tokens_per_bs
@@ -1585,7 +1594,7 @@
         forward_mode: ForwardMode,
         spec_info: Optional[Union[EagleDraftInput, EagleVerifyInput]],
         seq_lens_cpu: Optional[torch.Tensor],
-        out_cache_loc: torch.Tensor = None,
+        out_cache_loc: Optional[torch.Tensor] = None,
     ):
         """Initialize forward metadata for replaying CUDA graph."""
         seq_lens = seq_lens[:bs]
@@ -1600,35 +1609,14 @@
             if spec_info is not None:
                 # Draft Decode
                 if self.topk <= 1:
+                    # When topk = 1, we use the normal decode metadata
                     metadata = self.decode_cuda_graph_metadata[bs]
-                    # When topk = 1, we use the normal decode metadata
-                    metadata.cache_seqlens_int32.copy_(
-                        (seq_lens + (self.speculative_step_id + 1)).to(torch.int32)
-                    )
-
-                    metadata.max_seq_len_k = seq_lens_cpu.max().item() + (
-                        self.speculative_step_id + 1
-                    )
-                    metadata.cu_seqlens_k[1:].copy_(
-                        torch.cumsum(
-                            metadata.cache_seqlens_int32, dim=0, dtype=torch.int32
-                        )
-                    )
-
+                    max_len = seq_lens_cpu.max().item()
+                    metadata.max_seq_len_k = max_len + self.speculative_step_id + 1
                     max_seq_pages = (
                         metadata.max_seq_len_k + self.page_size - 1
                     ) // self.page_size
-                    page_indices = self.req_to_token[
-                        req_pool_indices[:, None],
-                        self.decode_cuda_graph_metadata["strided_indices"][
-                            :max_seq_pages
-                        ],
-                    ]
-
-<<<<<<< HEAD
-                    page_indices //= self.page_size
-                    metadata.page_table[:, :max_seq_pages].copy_(page_indices)
-=======
+
                     normal_decode_set_metadata(
                         metadata.cache_seqlens_int32,
                         metadata.cu_seqlens_k,
@@ -1642,12 +1630,11 @@
                         self.page_size,
                     )
 
->>>>>>> f62d75b6
                 else:
                     # When top k > 1, we need two specific draft decode metadata, and then merge states
                     # 1. The first half of metadata for prefix tokens
                     metadata = self.draft_decode_metadata_topk_normal[bs]
-                    metadata.cache_seqlens_int32.copy_(seq_lens.to(torch.int32))
+                    metadata.cache_seqlens_int32.copy_(seq_lens)
                     # metadata.max_seq_len_q = self.topk, already set in capture
                     metadata.max_seq_len_k = seq_lens_cpu.max().item()
                     # metadata.cu_seqlens_q already set in capture
@@ -1666,11 +1653,10 @@
                     # 2. The second half of metadata for draft tokens (per_batch_num_tokens = topk)
                     metadata_expand = self.draft_decode_metadata_topk_expand[bs]
                     decode_length = self.speculative_step_id + 1
-                    cache_loc = out_cache_loc.view(
-                        self.speculative_num_steps, -1
-                    ).T.contiguous()
+                    # shape: [bs, num_steps, topk] -> [bs x topk, num_steps]
+                    cache_loc = out_cache_loc.view(-1, self.speculative_num_steps)
                     metadata_expand.page_table[: cache_loc.shape[0]].copy_(
-                        cache_loc[:, :decode_length].contiguous().to(torch.int32)
+                        cache_loc[:, :decode_length]
                     )
                 # TODO: Handle local attention metadata for draft decode when llama4 eagle is supported
             else:
@@ -1680,29 +1666,28 @@
                 max_seq_pages = (max_len + self.page_size - 1) // self.page_size
                 metadata.max_seq_len_k = max_len
 
-<<<<<<< HEAD
-                normal_decode_set_medadata(
-                    metadata,
-=======
                 normal_decode_set_metadata(
                     metadata.cache_seqlens_int32,
                     metadata.cu_seqlens_k,
                     metadata.page_table,
->>>>>>> f62d75b6
                     self.req_to_token,
                     req_pool_indices,
                     self.decode_cuda_graph_metadata["strided_indices"],
                     max_seq_pages,
                     seq_lens,
+                    0,
                     self.page_size,
                 )
 
-                self._update_local_attn_metadata_for_replay(metadata, bs)
+                self._update_local_attn_metadata_for_replay(
+                    metadata,
+                    bs,
+                )
         elif forward_mode.is_target_verify():
             if self.topk <= 1:
                 metadata = self.target_verify_metadata[bs]
                 metadata.cache_seqlens_int32.copy_(
-                    (seq_lens + self.speculative_num_draft_tokens).to(torch.int32)
+                    (seq_lens + self.speculative_num_draft_tokens)
                 )
 
                 metadata.max_seq_len_k = (
@@ -1724,7 +1709,7 @@
                 # When topk > 1, we need two specific target verify metadata, and then merge states
                 # 1. The first half of metadata for prefix tokens
                 metadata = self.target_verify_metadata_topk_normal[bs]
-                metadata.cache_seqlens_int32.copy_(seq_lens.to(torch.int32))
+                metadata.cache_seqlens_int32.copy_(seq_lens)
                 # metadata.max_seq_len_q = self.speculative_num_draft_tokens, already set in capture
                 metadata.max_seq_len_k = seq_lens_cpu.max().item()
                 # metadata.cu_seqlens_q already set in capture
@@ -1738,14 +1723,15 @@
 
                 # 2. The second half of metadata for draft tokens (per_batch_num_tokens = topk)
                 metadata_expand = self.target_verify_metadata_topk_expand[bs]
+
                 # metadata_expand.max_seq_len_q = 1, already set in capture
                 # metadata_expand.cu_seqlens_q already set in capture
-
                 offsets = torch.arange(
                     self.speculative_num_draft_tokens, device=device
                 ).unsqueeze(
                     0
                 )  # shape: (1, self.speculative_num_draft_tokens)
+
                 cols = offsets.expand(seq_lens.numel(), -1) + seq_lens.unsqueeze(1)
                 cum_len = torch.nn.functional.pad(
                     torch.cumsum(
@@ -1762,17 +1748,20 @@
                 ).view(1, -1)
                 # avoid extracting padded seq indices which will be out of boundary
                 mask_extraction_indices[
-                    :, spec_info.positions.numel() * self.speculative_num_draft_tokens :
+                    :,
+                    spec_info.positions.numel() * self.speculative_num_draft_tokens :,
                 ].fill_(0)
-
                 mask = spec_info.custom_mask[mask_extraction_indices].view(
                     -1, self.speculative_num_draft_tokens
                 )  # (bsz * draft_num, draft_num)
+
                 col_indices = offsets.expand(
                     mask.shape[0], self.speculative_num_draft_tokens
                 )
                 keys = torch.where(
-                    mask, col_indices, col_indices + self.speculative_num_draft_tokens
+                    mask,
+                    col_indices,
+                    col_indices + self.speculative_num_draft_tokens,
                 )
                 _, sort_order = torch.sort(keys, dim=1)
 
@@ -1781,12 +1770,11 @@
                     .gather(1, cols)
                     .repeat_interleave(self.speculative_num_draft_tokens, dim=0)
                 )  # (bsz, draft_num)
+
                 metadata_expand.page_table.copy_(
                     non_masked_page_table.gather(1, sort_order)
                 )
-                metadata_expand.cache_seqlens_int32.copy_(
-                    mask.sum(dim=1).to(torch.int32)
-                )
+                metadata_expand.cache_seqlens_int32.copy_(mask.sum(dim=1))
                 metadata_expand.cu_seqlens_k[1:].copy_(
                     torch.cumsum(
                         metadata_expand.cache_seqlens_int32,
@@ -1794,19 +1782,21 @@
                         dtype=torch.int32,
                     )
                 )
-                metadata_expand.max_seq_len_k = (
-                    metadata_expand.cache_seqlens_int32.max().item()
-                )
+
         elif forward_mode.is_draft_extend():
             metadata = self.draft_extend_metadata[bs]
-            metadata.cache_seqlens_int32.copy_(seq_lens.to(torch.int32))
+            metadata.cache_seqlens_int32.copy_(seq_lens)
 
             metadata.max_seq_len_k = seq_lens_cpu.max().item()
             metadata.cu_seqlens_k[1:].copy_(
                 torch.cumsum(metadata.cache_seqlens_int32, dim=0, dtype=torch.int32)
             )
             accept_length = spec_info.accept_length[:bs]
-            metadata.max_seq_len_q = accept_length.max().item()
+            if spec_info.accept_length_cpu:
+                metadata.max_seq_len_q = max(spec_info.accept_length_cpu) + 1
+            else:
+                metadata.max_seq_len_q = 1
+
             metadata.cu_seqlens_q[1:].copy_(
                 torch.cumsum(accept_length, dim=0, dtype=torch.int32)
             )
@@ -1818,8 +1808,7 @@
                 req_pool_indices[:, None],
                 self.draft_extend_metadata["strided_indices"][:max_seq_pages],
             ]
-            page_indices //= self.page_size
-            metadata.page_table[:, :max_seq_pages].copy_(page_indices)
+            metadata.page_table[:, :max_seq_pages].copy_(page_indices // self.page_size)
 
         if encoder_lens is not None:
             # Only support encoder size 1 for now
@@ -1847,9 +1836,11 @@
 
     def get_cuda_graph_seq_len_fill_value(self):
         """Get the fill value for sequence length in CUDA graph."""
-        return 0
-
-    def _init_local_attn_metadata(self, metadata: FlashAttentionMetadata, device):
+        return 1
+
+    def _init_local_attn_metadata(
+        self, forwardbatch: ForwardBatch, metadata: FlashAttentionMetadata, device
+    ):
         """Centralized utility to initialize local_attn_metadata if chunked attention is enabled."""
         if self.attention_chunk_size is None:
             metadata.local_attn_metadata = None
@@ -1857,7 +1848,12 @@
 
         cu_seqlens_q = metadata.cu_seqlens_q
         cache_seqlens_int32 = metadata.cache_seqlens_int32
-        page_table = metadata.page_table
+        if self.is_hybrid:
+            page_table = self.full_to_swa_index_mapping[metadata.page_table].to(
+                torch.int32
+            )
+        else:
+            page_table = metadata.page_table
         if cu_seqlens_q is None or cache_seqlens_int32 is None or page_table is None:
             metadata.local_attn_metadata = None
             return
@@ -1943,7 +1939,9 @@
         )
 
     def _update_local_attn_metadata_for_replay(
-        self, metadata: FlashAttentionMetadata, bs: int
+        self,
+        metadata: FlashAttentionMetadata,
+        bs: int,
     ):
         """Update preallocated local attention metadata in-place before CUDA graph replay."""
         if self.attention_chunk_size is None:
@@ -1974,7 +1972,12 @@
         # Without this slicing, the pre-allocated page_table may contain zeros or invalid indices
         # beyond the actual sequence length, leading to incorrect attention calculations
         max_seq_len = int(seqlens.max().item())
-        sliced_page_table = metadata.page_table[:bs, :max_seq_len]
+        if self.is_hybrid:
+            sliced_page_table = self.full_to_swa_index_mapping[
+                metadata.page_table[:bs, :max_seq_len]
+            ].to(torch.int32)
+        else:
+            sliced_page_table = metadata.page_table[:bs, :max_seq_len]
 
         cu_seqlens_q_np = cu_seqlens_q.cpu().numpy()
         seqlens_np = seqlens.cpu().numpy()
@@ -2039,9 +2042,9 @@
         for i in range(self.speculative_num_steps - 1):
             self.attn_backends[i].init_forward_metadata(forward_batch)
 
-    def init_cuda_graph_state(self, max_bs: int):
+    def init_cuda_graph_state(self, max_bs: int, max_num_tokens: int):
         for i in range(self.speculative_num_steps):
-            self.attn_backends[i].init_cuda_graph_state(max_bs)
+            self.attn_backends[i].init_cuda_graph_state(max_bs, max_num_tokens)
 
     def init_forward_metadata_capture_cuda_graph(
         self,
@@ -2068,6 +2071,8 @@
         assert isinstance(forward_batch.spec_info, EagleDraftInput)
 
         for i in range(self.speculative_num_steps - 1):
+            # TODO: incrementally update the metadata for the later steps,
+            # so that they do not need to recompute everything from scratch.
             self.attn_backends[i].init_forward_metadata_replay_cuda_graph(
                 bs,
                 forward_batch.req_pool_indices,
@@ -2081,17 +2086,6 @@
             )
 
 
-<<<<<<< HEAD
-@torch.compile(dynamic=True, backend=get_compiler_backend())
-def normal_decode_set_medadata(
-    metadata,
-    req_to_token,
-    req_pool_indices,
-    strided_indices,
-    max_seq_pages,
-    seq_lens,
-    page_size,
-=======
 # @torch.compile(dynamic=True, backend=get_compiler_backend())
 # TODO: fuse these kernels
 # NOTE: torch.compile makes it slower in speculative decoding
@@ -2106,13 +2100,11 @@
     seq_lens: torch.Tensor,
     seq_len_delta: int,
     page_size: int,
->>>>>>> f62d75b6
 ):
-    metadata.cache_seqlens_int32 = seq_lens.to(torch.int32)
-    metadata.cu_seqlens_k[1:].copy_(torch.cumsum(seq_lens, dim=0, dtype=torch.int32))
+    cache_seqlens_int32.copy_(seq_lens + seq_len_delta)
+    cu_seqlens_k[1:].copy_(torch.cumsum(cache_seqlens_int32, dim=0, dtype=torch.int32))
     page_indices = req_to_token[
         req_pool_indices[:, None],
         strided_indices[:max_seq_pages][None, :],
     ]
-    metadata.page_table[:, :max_seq_pages].copy_(page_indices // page_size)
-    metadata.page_table[:, max_seq_pages:].fill_(0)+    page_table[:, :max_seq_pages].copy_(page_indices // page_size)