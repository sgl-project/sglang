<<<<<<< HEAD
import os
from dataclasses import dataclass, field
from typing import Callable, List, Tuple
=======
from typing import Callable, List, Optional, Tuple, Union
>>>>>>> 34151f17

import numpy as np
import torch
import torch.nn as nn

from sglang.srt.configs.model_config import ModelConfig
from sglang.srt.custom_op import CustomOp
from sglang.srt.distributed import (
    get_tensor_model_parallel_rank,
    get_tensor_model_parallel_world_size,
    tensor_model_parallel_all_gather,
    tensor_model_parallel_all_reduce,
)
from sglang.srt.distributed.utils import divide
from sglang.srt.layers.attention.fla.layernorm_gated import layernorm_fn
from sglang.srt.layers.attention.mamba.causal_conv1d import (
    causal_conv1d_fn,
    causal_conv1d_update,
)
from sglang.srt.layers.attention.mamba.mamba_utils import MambaStateShapeCalculator
from sglang.srt.layers.attention.mamba.ops import (
    mamba_chunk_scan_combined,
    selective_state_update,
)
from sglang.srt.layers.linear import (
    ColumnParallelLinear,
    MergedColumnParallelLinear,
    RowParallelLinear,
)
from sglang.srt.layers.quantization.base_config import QuantizationConfig
from sglang.srt.model_executor.forward_batch_info import ForwardBatch
from sglang.srt.model_loader.weight_utils import (
    composed_weight_loader,
    sharded_weight_loader,
)
from sglang.srt.utils import set_weight_attrs

from sglang.srt.distributed import divide

LoaderFunction = Callable[[torch.Tensor, torch.Tensor], None]


def mamba_v2_sharded_weight_loader(
    shard_spec: List[Tuple[int, int, float]],
    tp_size: int,
    tp_rank: int,
) -> LoaderFunction:
    """Create a weight loader for mamba v2. This ensures that the projections
    are correctly sharded so that they can be split into x, B, C. It also
    ensures the the all the groups corresponding to a head shard is placed
    together with it.
    """

    def loader(param: torch.Tensor, loaded_weight: torch.Tensor) -> None:

        # - track boundary of (sharded) param, and loaded_weight, respectively
        boundary, loaded_boundary = 0, 0

        # - iterate over the shard specs
        for full_dim, extra, duplicate_groups in shard_spec:
            # - full dim is the model dim (before TP).
            # - extra > 0, means there is expected overall increase
            #   of dimensions. This is so because of replication.
            # - ratio is used map the tp_rank to the actual shard
            #   rank. This is useful when there is replication of
            #   groups to accompany head shards.

            # - size of the loaded shard
            shard_size = full_dim // tp_size

            # - compute the rank into the loaded shard.
            # - if there is replication, different TP shards will
            #   take from the same rank.
            # NOTE: currently we only support duplication
            # in the case where num_groups == 1
            rank = 0 if duplicate_groups else tp_rank

            # - leftmost boundary index into loaded weight.
            loaded_skip = rank * shard_size
            loaded_start_idx = loaded_boundary + loaded_skip

            # - take these many dims from the loaded weight.
            take = min(shard_size, full_dim - extra - loaded_skip)

            # - always shard on dim 0
            # - the ignore is for a mundane mypy error as it does not
            #   seem to handle slices well.
            # https://github.com/python/mypy/issues/2410
            param.data[
                boundary : (boundary + take), ...  # type: ignore[misc]
            ] = loaded_weight[
                loaded_start_idx : (loaded_start_idx + take)  # type: ignore[misc]
            ]  # type: ignore[misc]

            # move indexing boundaries
            boundary += shard_size
            loaded_boundary += full_dim - extra

    return loader


<<<<<<< HEAD
def extra_groups_for_head_shards(ngroups: int, tp_size: int):
    """Compute the increase in group numbers to account for
    replication in order to accompany the head shards."""

    # in the case ngoups % tp_size == 0, this will be zero
    if ngroups % tp_size == 0:
        return 0

    # for n_groups == 1, this is exactly tp_size - n_groups
    return tp_size - ngroups


@dataclass(kw_only=True, frozen=True)
class Mamba2StateShape:
    conv: tuple[int, int]
    temporal: tuple[int, int, int]


@dataclass(kw_only=True, frozen=True)
class Mamba2StateDType:
    conv: torch.dtype
    temporal: torch.dtype


CONV_DTYPE = torch.bfloat16


def mamba2_state_dtype() -> Mamba2StateDType:
    dtype_map = {
        "float32": torch.float32,
        "bfloat16": torch.bfloat16,
    }
    ssm_dtype = dtype_map[os.environ["SGLANG_MAMBA_SSM_DTYPE"]]
    return Mamba2StateDType(conv=CONV_DTYPE, temporal=ssm_dtype)


@dataclass(kw_only=True, frozen=True)
class Mamba2CacheParams:
    shape: Mamba2StateShape
    dtype: Mamba2StateDType = field(default_factory=mamba2_state_dtype)
    layers: list[int]

    @staticmethod
    def shape(
        *,
        tp_world_size: int,
        intermediate_size: int,
        n_groups: int,
        num_heads: int,
        head_dim: int,
        state_size: int,
        conv_kernel: int,
    ) -> Mamba2StateShape:
        # if n_groups is not divisible by world_size, need to extend the shards
        # to ensure all groups needed by a head is sharded along with it
        n_groups = n_groups + extra_groups_for_head_shards(n_groups, tp_world_size)
        # heads and n_groups are TP-ed
        conv_dim = intermediate_size + 2 * n_groups * state_size

        # contiguous along 'dim' axis
        conv_state_shape = divide(conv_dim, tp_world_size), conv_kernel - 1

        # These are not TP-ed as they depend on A, dt_bias, D
        # - they are typically small
        #   e.g., (h_heads, head_dim, state_size) = (128, 64, 128)
        temporal_state_shape = (divide(num_heads, tp_world_size), head_dim, state_size)
        return Mamba2StateShape(conv=conv_state_shape, temporal=temporal_state_shape)

    @property
    def mamba_cache_per_req(self) -> int:
        return (
            int(np.prod(self.shape.conv)) * self.dtype.conv.itemsize
            + int(np.prod(self.shape.temporal)) * self.dtype.temporal.itemsize
        ) * len(self.layers)
=======
class Mixer2RMSNormGated(CustomOp):

    def __init__(
        self,
        full_hidden_size: int,
        full_n_groups: int,
        use_rms_norm: bool = True,
        eps: float = 1e-6,
    ):
        super().__init__()
        self.tp_size = get_tensor_model_parallel_world_size()
        self.tp_rank = get_tensor_model_parallel_rank()
        self.full_hidden_size = full_hidden_size
        self.group_size = full_hidden_size // full_n_groups
        self.per_rank_hidden_size = full_hidden_size // self.tp_size
        self.n_groups = full_hidden_size // self.group_size

        self.variance_epsilon = eps
        self.use_rms_norm = use_rms_norm
        if self.use_rms_norm:
            # Register norm weight only if we're actually applying RMSNorm
            self.weight = nn.Parameter(torch.ones(self.per_rank_hidden_size))
            set_weight_attrs(self.weight, {"weight_loader": sharded_weight_loader(0)})
        else:
            # Avoid checkpoint mismatch by skipping unused parameter
            self.register_parameter("weight", None)
        assert (
            self.full_hidden_size % self.tp_size == 0
        ), "Tensor parallel world size must divide hidden size."

    def forward_native(
        self,
        x: torch.Tensor,
        gate: torch.Tensor,
    ):
        # Three tensor-parallel cases:
        #   1. n_groups is 1
        #      In this case we parallelize along the reduction dim.
        #      Each rank computes a local sum of squares followed by AllReduce
        #   2. tp_size divides n_groups
        #      Each rank only reduces within its local group(s).
        #      No collective ops necessary.
        #   3. The general case can be pretty complicated so we AllGather
        #      the input and then redundantly compute the RMSNorm.
        input_dtype = x.dtype
        x = x * nn.functional.silu(gate.to(torch.float32))
        if not self.use_rms_norm:
            return x.to(input_dtype)

        if self.n_groups == 1:
            if self.tp_size > 1:
                # Compute local sum and then reduce to obtain global sum
                local_sums = x.pow(2).sum(dim=-1, keepdim=True)
                global_sums = tensor_model_parallel_all_reduce(local_sums)
                # Calculate the variance
                count = self.tp_size * x.shape[-1]
                variance = global_sums / count

            else:
                variance = x.pow(2).mean(-1, keepdim=True)
            x = x * torch.rsqrt(variance + self.variance_epsilon)
        else:
            redundant_tp: bool = self.n_groups % self.tp_size != 0
            if redundant_tp:
                # To handle the general case, redundantly apply the variance
                x = tensor_model_parallel_all_gather(x, -1)

            *prefix_dims, hidden_dim = x.shape
            group_count = hidden_dim // self.group_size
            x_grouped = x.view(*prefix_dims, group_count, self.group_size)
            variance = x_grouped.pow(2).mean(-1, keepdim=True)
            x_grouped = x_grouped * torch.rsqrt(variance + self.variance_epsilon)
            x = x_grouped.view(*prefix_dims, hidden_dim)

            if redundant_tp:
                start = self.per_rank_hidden_size * self.tp_rank
                end = start + self.per_rank_hidden_size
                x = x[..., start:end]

        return self.weight * x.to(input_dtype)

    def forward_cuda(
        self,
        x: torch.Tensor,
        gate: torch.Tensor,
    ) -> Union[torch.Tensor, tuple[torch.Tensor, torch.Tensor]]:
        input_dtype = x.dtype
        if not self.use_rms_norm:
            # Keep gate in float32 for numerical stability during silu
            return x * nn.functional.silu(gate.to(torch.float32)).to(input_dtype)

        if ((self.n_groups % self.tp_size) != 0) or self.n_groups != 1:
            return self.forward_native(x, gate)

        return layernorm_fn(
            x,
            self.weight.data,
            bias=None,
            z=gate,
            eps=self.variance_epsilon,
            norm_before_gate=False,
        )


class MambaMixer2(torch.nn.Module):
    """
    Compute ∆, A, B, C, and D the state space parameters and compute
    the `contextualized_states`. A, D are input independent
    (see Mamba paper [1] Section 3.5.2 "Interpretation of A"
    for why A isn't selective) ∆, B, C are input-dependent
    (this is a key difference between Mamba and the linear time
    invariant S4, and is why Mamba is called
    **selective** state spaces)
    """

    def __init__(
        self,
        hidden_size: int,
        ssm_state_size: int,
        conv_kernel_size: int,
        intermediate_size: int,
        use_conv_bias: bool,
        use_bias: bool,
        chunk_size: int,
        layer_id: int,
        n_groups: int = 1,
        num_heads: int = 128,
        head_dim: int = 64,
        rms_norm_eps: float = 1e-5,
        activation: str = "silu",
        use_rms_norm: bool = True,
        model_config: Optional[ModelConfig] = None,
        #  cache_config: Optional[CacheConfig] = None,
        quant_config: Optional[QuantizationConfig] = None,
        prefix: str = "",
    ):
        super().__init__()

        # For TP, the sharding plan is as follows:
        # - for the conv modules, since
        #   conv_dim = intermediate_size * 2 * n_groups * ssm_state_size,
        #   we shard intermediate_size and n_groups
        # - since intermediate_size = n_heads * head_dim, sharding on
        #   intermediate_size is achieved by sharding on n_heads.
        # - IF, world_size divides groups, then sharding
        #   (n_groups / world_size, n_heads / world_size)
        #   also maintains the invariant n_heads % n_groups == 0
        # - HOWEVER IF, world_size DOES NOT divide groups, then we need
        #   to allocate extra space in the shard, such that groups
        #   may be replicated to follow the head shard.
        # - NOTE: currently for the world size DOES NOT divide groups
        #   case, we only support the case when n_groups == 1
        self.tp_size = get_tensor_model_parallel_world_size()
        self.tp_rank = get_tensor_model_parallel_rank()

        assert (
            num_heads % self.tp_size == 0
        ), "Tensor parallel world size must divide num heads."

        assert (n_groups % self.tp_size) == 0 or n_groups == 1, (
            "If tensor parallel world size does not divide num_groups, "
            "then num_groups must equal 1."
        )

        self.ssm_state_size = ssm_state_size
        self.conv_kernel_size = conv_kernel_size
        self.activation = activation
        self.layer_id = layer_id

        self.intermediate_size = intermediate_size
        self.head_dim = head_dim
        self.num_heads = num_heads
        self.chunk_size = chunk_size

        self.n_groups = n_groups
        if n_groups % self.tp_size != 0:
            # - for TP we shard conv_dim by sharding on n_groups,
            # - but if n_groups cannot divide tp_size, we need to
            #   extend some extra groups
            groups = MambaStateShapeCalculator.extra_groups_for_head_shards(
                n_groups, self.tp_size
            )
            self.n_groups = n_groups + groups

        self.groups_ssm_state_size = self.n_groups * self.ssm_state_size
        self.conv_dim = intermediate_size + 2 * self.groups_ssm_state_size

        self.conv1d = MergedColumnParallelLinear(
            input_size=conv_kernel_size,
            output_sizes=[
                intermediate_size,
                self.groups_ssm_state_size,
                self.groups_ssm_state_size,
            ],
            bias=use_conv_bias,
            quant_config=None,
            prefix=f"{prefix}.conv1d",
        )

        self.in_proj = MergedColumnParallelLinear(
            input_size=hidden_size,
            output_sizes=[
                intermediate_size,
                intermediate_size,
                self.groups_ssm_state_size,
                self.groups_ssm_state_size,
                self.num_heads,
            ],
            bias=use_bias,
            prefix=f"{prefix}.in_proj",
        )
        if n_groups % self.tp_size != 0:
            # This is the n_groups == 1 case,
            # where we need to duplicate groups if TP>1.

            # - because in_proj is a concatenation of 3 weights, we
            #   need to interleave them before sharding
            # - use the custom weight loader mamba_v2_sharded_weight_loader
            #   for conv1d.bias, covn1d.weight and in_proj.weight
            # - need to set these settings, to assign the groups
            #   to the head shards
            group_shard_settings = (
                self.groups_ssm_state_size,  # expected model size
                (self.n_groups - n_groups) * self.ssm_state_size,  # extra dims assigned
                n_groups == 1,  # if there was only one group
            )
            intermediate_settings = (intermediate_size, 0, False)
            head_settings = (self.num_heads, 0, False)

            # - the weight already has a "weight_loader" attribute
            #   which set_weight_attrs will raise if we do not
            #   delete before trying to override it
            # - ditto for the other two weights below
            delattr(self.conv1d.bias, "weight_loader")
            set_weight_attrs(
                self.conv1d.bias,
                {
                    "weight_loader": mamba_v2_sharded_weight_loader(
                        [
                            intermediate_settings,
                            group_shard_settings,
                            group_shard_settings,
                        ],
                        self.tp_size,
                        self.tp_rank,
                    )
                },
            )

            delattr(self.conv1d.weight, "weight_loader")
            set_weight_attrs(
                self.conv1d.weight,
                {
                    "weight_loader": mamba_v2_sharded_weight_loader(
                        [
                            intermediate_settings,
                            group_shard_settings,
                            group_shard_settings,
                        ],
                        self.tp_size,
                        self.tp_rank,
                    )
                },
            )

            if quant_config is None:
                # - quant layers do not have a weight loader
                delattr(self.in_proj.weight, "weight_loader")
                set_weight_attrs(
                    self.in_proj.weight,
                    {
                        "weight_loader": mamba_v2_sharded_weight_loader(
                            [
                                intermediate_settings,  # for gate
                                intermediate_settings,
                                group_shard_settings,
                                group_shard_settings,
                                head_settings,  # for dt
                            ],
                            self.tp_size,
                            self.tp_rank,
                        )
                    },
                )

        # unsqueeze to fit conv1d weights shape into the linear weights shape.
        # Can't do this in `weight_loader` since it already exists in
        # `ColumnParallelLinear` and `MergedColumnParallelLinear`,
        # and `set_weight_attrs` doesn't allow to override it
        self.conv1d.weight.data = self.conv1d.weight.data.unsqueeze(1)

        # - these are TPed by heads to reduce the size of the
        #   temporal shape
        self.A = nn.Parameter(
            torch.empty(
                divide(num_heads, self.tp_size),
                dtype=torch.float32,
            )
        )
        self.D = nn.Parameter(torch.ones(num_heads // self.tp_size))
        self.dt_bias = nn.Parameter(torch.ones(num_heads // self.tp_size))
        self.use_rms_norm = use_rms_norm

        set_weight_attrs(self.D, {"weight_loader": sharded_weight_loader(0)})
        a_weight_loader = composed_weight_loader(
            sharded_weight_loader(0), lambda x: -torch.exp(x.float())
        )
        set_weight_attrs(self.A, {"weight_loader": a_weight_loader})
        set_weight_attrs(self.dt_bias, {"weight_loader": sharded_weight_loader(0)})

        self.out_proj = RowParallelLinear(
            intermediate_size,
            hidden_size,
            bias=use_bias,
            input_is_parallel=True,
            quant_config=quant_config,
            prefix=f"{prefix}.out_proj",
            reduce_results=False,
        )

        self.norm = Mixer2RMSNormGated(
            intermediate_size, n_groups, self.use_rms_norm, eps=rms_norm_eps
        )

        # The tuple is (conv_state, ssm_state)
        self.kv_cache = (torch.tensor([]), torch.tensor([]))

        self.model_config = model_config
        self.prefix = prefix

    def forward_native(
        self,
        hidden_states: torch.Tensor,
        output: torch.Tensor,
        mup_vector: Optional[torch.Tensor] = None,
    ):
        pass

    def forward(
        self,
        hidden_states: torch.Tensor,
        output: torch.Tensor,
        forward_batch: ForwardBatch,
        mup_vector: Optional[torch.Tensor] = None,
    ):
        # attn_backend_list[-1] gives access to MambaAttnBackend
        mamba_backend = forward_batch.attn_backend.attn_backend_list[-1]
        attn_metadata = mamba_backend.forward_metadata
        state_indices_tensor = attn_metadata.mamba_cache_indices
        chunk_size = self.chunk_size

        conv_state, ssm_state, *rest = mamba_backend.req_to_token_pool.get_mamba_params(
            self.layer_id
        )

        assert (
            ssm_state.size(1) == self.ssm_state_size
        ), f"dstate must be {self.ssm_state_size}, got {ssm_state.size(1)}"

        query_start_loc = attn_metadata.query_start_loc

        chunk_size = self.chunk_size

        # TODO: properly support this
        prep_initial_states = False

        # 1. Gated MLP's linear projection
        projected_states, _ = self.in_proj(hidden_states)

        if mup_vector is not None:
            projected_states = projected_states * mup_vector

        gate, hidden_states_B_C, dt = torch.split(
            projected_states,
            [
                self.intermediate_size // self.tp_size,
                self.conv_dim // self.tp_size,
                self.num_heads // self.tp_size,
            ],
            dim=-1,
        )
        conv_weights = self.conv1d.weight.view(
            self.conv1d.weight.size(0), self.conv1d.weight.size(2)
        )

        # - get hidden_states, B and C after depthwise convolution.
        split_hidden_states_B_C_fn = lambda hidden_states_B_C: torch.split(
            hidden_states_B_C,
            [
                self.intermediate_size // self.tp_size,
                self.groups_ssm_state_size // self.tp_size,
                self.groups_ssm_state_size // self.tp_size,
            ],
            dim=-1,
        )

        preallocated_ssm_out = torch.empty(
            [
                projected_states.shape[0],
                (self.num_heads * self.head_dim) // self.tp_size,
            ],
            dtype=hidden_states.dtype,
            device=hidden_states.device,
        )

        # Process prefill requests
        if forward_batch.forward_mode.is_extend():
            # 2. Convolution sequence transformation
            # - "cache_indices" updates the conv_state cache in positions
            #   pointed to by "state_indices_tensor"
            num_prefill_tokens = forward_batch.extend_num_tokens or 0
            has_initial_states = forward_batch.extend_prefix_lens > 0
            cache_indices = attn_metadata.mamba_cache_indices

            x = hidden_states_B_C.transpose(
                0, 1
            )  # this is the form that causal-conv see
            hidden_states_B_C = causal_conv1d_fn(
                x,
                conv_weights,
                self.conv1d.bias,
                activation=self.activation,
                conv_states=conv_state,
                has_initial_state=has_initial_states,
                cache_indices=cache_indices,
                query_start_loc=query_start_loc,
                seq_lens_cpu=forward_batch.extend_seq_lens_cpu,
            ).transpose(0, 1)

            hidden_states, B, C = split_hidden_states_B_C_fn(hidden_states_B_C)

            # 3. State Space Model sequence transformation
            initial_states = None

            if has_initial_states is not None and prep_initial_states:
                initial_states = torch.where(
                    has_initial_states[:, None, None, None],
                    ssm_state[state_indices_tensor],
                    0,
                )

            # NOTE: final output is an in-place update of out tensor
            varlen_state = mamba_chunk_scan_combined(
                hidden_states.view(
                    1, num_prefill_tokens, self.num_heads // self.tp_size, self.head_dim
                ),
                dt.unsqueeze(0),
                self.A,
                B.view(1, num_prefill_tokens, self.n_groups // self.tp_size, -1),
                C.view(1, num_prefill_tokens, self.n_groups // self.tp_size, -1),
                chunk_size=chunk_size,
                D=self.D,
                z=None,
                dt_bias=self.dt_bias,
                cu_seqlens=query_start_loc,
                initial_states=initial_states,
                return_varlen_states=True,
                return_final_states=False,
                dt_softplus=True,
                dt_limit=(0.0, float("inf")),
                out=preallocated_ssm_out.view(1, num_prefill_tokens, -1, self.head_dim),
                state_dtype=ssm_state.dtype,
            )

            # update ssm states
            # - varlen state is a (num_prefills, nheads, headdim, dstate) tensor
            ssm_state[state_indices_tensor] = varlen_state.permute(0, 3, 2, 1)
        elif forward_batch.forward_mode.is_decode():
            num_decodes = len(query_start_loc) - 1
            # 2. Convolution sequence transformation
            hidden_states_B_C = causal_conv1d_update(
                hidden_states_B_C,
                conv_state,
                conv_weights,
                self.conv1d.bias,
                self.activation,
                conv_state_indices=state_indices_tensor,
            )

            hidden_states, B, C = split_hidden_states_B_C_fn(hidden_states_B_C)

            # 3. State Space Model sequence transformation
            n_groups = self.n_groups // self.tp_size
            A = (
                self.A[:, None, ...][:, :, None]
                .expand(-1, self.head_dim, self.ssm_state_size)
                .to(dtype=torch.float32)
            )
            dt = dt[:, :, None].expand(-1, -1, self.head_dim)
            dt_bias = self.dt_bias[:, None, ...].expand(-1, self.head_dim)
            D = self.D[:, None, ...].expand(-1, self.head_dim)
            B = B.view(-1, n_groups, B.shape[1] // n_groups)
            C = C.view(-1, n_groups, C.shape[1] // n_groups)
            hidden_states = hidden_states.view(
                -1, self.num_heads // self.tp_size, self.head_dim
            )

            # - the hidden is reshaped into (bs, num_heads, head_dim)
            # - mamba_cache_params.ssm_state's slots will be selected
            #   using state_indices_tensor_d
            # NOTE: final output is an in-place update of out tensor
            selective_state_update(
                ssm_state.permute(0, 3, 2, 1),
                hidden_states,
                dt,
                A,
                B,
                C,
                D,
                z=None,
                dt_bias=dt_bias,
                dt_softplus=True,
                state_batch_indices=state_indices_tensor,
                out=preallocated_ssm_out.view(num_decodes, -1, self.head_dim),
            )
        elif forward_batch.forward_mode.is_idle():
            preallocated_ssm_out = preallocated_ssm_out

        # 4. gated MLP
        # GatedRMSNorm internally applying SiLU to the gate
        # SiLU is applied internally before normalization, unlike standard
        # norm usage
        hidden_states = self.norm(preallocated_ssm_out, gate)

        # 5. Final linear projection
        output[:], _ = self.out_proj(hidden_states)

    @property
    def mamba_type(self) -> str:
        return "mamba2"
>>>>>>> 34151f17
<|MERGE_RESOLUTION|>--- conflicted
+++ resolved
@@ -1,10 +1,6 @@
-<<<<<<< HEAD
 import os
 from dataclasses import dataclass, field
-from typing import Callable, List, Tuple
-=======
 from typing import Callable, List, Optional, Tuple, Union
->>>>>>> 34151f17
 
 import numpy as np
 import torch
@@ -13,6 +9,7 @@
 from sglang.srt.configs.model_config import ModelConfig
 from sglang.srt.custom_op import CustomOp
 from sglang.srt.distributed import (
+    divide,
     get_tensor_model_parallel_rank,
     get_tensor_model_parallel_world_size,
     tensor_model_parallel_all_gather,
@@ -42,8 +39,6 @@
 )
 from sglang.srt.utils import set_weight_attrs
 
-from sglang.srt.distributed import divide
-
 LoaderFunction = Callable[[torch.Tensor, torch.Tensor], None]
 
 
@@ -106,7 +101,6 @@
     return loader
 
 
-<<<<<<< HEAD
 def extra_groups_for_head_shards(ngroups: int, tp_size: int):
     """Compute the increase in group numbers to account for
     replication in order to accompany the head shards."""
@@ -181,7 +175,8 @@
             int(np.prod(self.shape.conv)) * self.dtype.conv.itemsize
             + int(np.prod(self.shape.temporal)) * self.dtype.temporal.itemsize
         ) * len(self.layers)
-=======
+
+
 class Mixer2RMSNormGated(CustomOp):
 
     def __init__(
@@ -711,5 +706,4 @@
 
     @property
     def mamba_type(self) -> str:
-        return "mamba2"
->>>>>>> 34151f17
+        return "mamba2"