from __future__ import annotations

"""
Support attention backend for TRTLLM MLA kernels from flashinfer.
"""

import math
from dataclasses import dataclass
from typing import TYPE_CHECKING, Optional, Union

import torch
import triton

from sglang.srt.layers.attention.flashinfer_mla_backend import (
    FlashInferMLAAttnBackend,
    FlashInferMLAMultiStepDraftBackend,
)
from sglang.srt.layers.attention.utils import (
    TRITON_PAD_NUM_PAGE_PER_BLOCK,
    create_flashmla_kv_indices_triton,
)
from sglang.srt.layers.dp_attention import get_attention_tp_size
from sglang.srt.managers.schedule_batch import global_server_args_dict
from sglang.srt.model_executor.forward_batch_info import ForwardBatch, ForwardMode
from sglang.srt.utils import is_cuda, is_flashinfer_available

if is_flashinfer_available():
    import flashinfer

if TYPE_CHECKING:
    from sglang.srt.layers.radix_attention import RadixAttention
    from sglang.srt.model_executor.model_runner import ModelRunner
    from sglang.srt.speculative.spec_info import SpecInfo

_is_cuda = is_cuda()

if _is_cuda:
    from sgl_kernel import concat_mla_absorb_q

# Constants
DEFAULT_WORKSPACE_SIZE_MB = 128  # Memory workspace size in MB

# Block constraint from flashinfer requirements
# From flashinfer.decode._check_trtllm_gen_mla_shape:
#   block_num % (128 / block_size) == 0
# This imposes that the total number of blocks must be divisible by
# (128 / block_size). We capture the 128 constant here so we can
# compute the LCM with other padding constraints.
TRTLLM_BLOCK_CONSTRAINT = 128

global_zero_init_workspace_buffer = None


@dataclass
class TRTLLMMLAPrefillMetadata:
    """Metadata for TRTLLM MLA prefill operations."""

    max_seq_len: int
    cum_seq_lens: torch.Tensor
    seq_lens: torch.Tensor


@dataclass
class TRTLLMMLADecodeMetadata:
    """Metadata for TRTLLM MLA decode operations."""

    block_kv_indices: Optional[torch.Tensor] = None
    max_seq_len: Optional[int] = None


class TRTLLMMLABackend(FlashInferMLAAttnBackend):
    """TRTLLM MLA attention kernel from flashinfer."""

    def __init__(
        self,
        model_runner: ModelRunner,
        skip_prefill: bool = False,
        kv_indptr_buf: Optional[torch.Tensor] = None,
        q_indptr_decode_buf: Optional[torch.Tensor] = None,
    ):
        super().__init__(
            model_runner,
            skip_prefill,
            kv_indptr_buf,
            q_indptr_decode_buf,
        )

        config = model_runner.model_config

        # Model parameters
        self.num_q_heads = config.num_attention_heads // get_attention_tp_size()
        self.num_kv_heads = config.get_num_kv_heads(get_attention_tp_size())
        self.num_local_heads = config.num_attention_heads // get_attention_tp_size()

        # MLA-specific dimensions
        self.kv_lora_rank = config.kv_lora_rank
        self.qk_nope_head_dim = config.qk_nope_head_dim
        self.qk_rope_head_dim = config.qk_rope_head_dim
        self.v_head_dim = config.v_head_dim
        self.kv_cache_dim = self.kv_lora_rank + self.qk_rope_head_dim

        # Runtime parameters
        self.scaling = config.scaling
        self.data_type = model_runner.kv_cache_dtype
        self.q_data_type = model_runner.dtype
        self.page_size = model_runner.page_size
        self.req_to_token = model_runner.req_to_token_pool.req_to_token

        # Workspace allocation
        self.workspace_size = DEFAULT_WORKSPACE_SIZE_MB * 1024 * 1024
        global global_zero_init_workspace_buffer
        if global_zero_init_workspace_buffer is None:
            global_zero_init_workspace_buffer = torch.zeros(
                self.workspace_size,
                dtype=torch.uint8,
                device=model_runner.device,
            )
        self.workspace_buffer = global_zero_init_workspace_buffer

        # CUDA graph state
        self.decode_cuda_graph_metadata = {}
        self.decode_cuda_graph_kv_indices = None
        self.forward_prefill_metadata: Optional[TRTLLMMLAPrefillMetadata] = None
        self.forward_decode_metadata: Union[TRTLLMMLADecodeMetadata, None] = None

        self.disable_chunked_prefix_cache = global_server_args_dict[
            "disable_chunked_prefix_cache"
        ]

        self.num_draft_tokens = model_runner.server_args.speculative_num_draft_tokens

    def _calc_padded_blocks(self, max_seq_len: int) -> int:
        """
        Calculate padded block count that satisfies both TRT-LLM and Triton constraints.

        Args:
            max_seq_len: Maximum sequence length in tokens

        Returns:
            Number of blocks padded to satisfy all constraints
        """
        blocks = triton.cdiv(max_seq_len, self.page_size)

        # Apply dual constraints (take LCM to satisfy both):
        # 1. TRT-LLM: block_num % (128 / page_size) == 0
        # 2. Triton: page table builder uses 64-index bursts, needs multiple of 64
        trtllm_constraint = TRTLLM_BLOCK_CONSTRAINT // self.page_size
        constraint_lcm = math.lcm(trtllm_constraint, TRITON_PAD_NUM_PAGE_PER_BLOCK)

        if blocks % constraint_lcm != 0:
            blocks = triton.cdiv(blocks, constraint_lcm) * constraint_lcm
        return blocks

    def _create_block_kv_indices(
        self,
        batch_size: int,
        max_blocks: int,
        req_pool_indices: torch.Tensor,
        seq_lens: torch.Tensor,
        device: torch.device,
    ) -> torch.Tensor:
        """
        Create block KV indices tensor using Triton kernel.

        Args:
            batch_size: Batch size
            max_blocks: Maximum number of blocks per sequence
            req_pool_indices: Request pool indices
            seq_lens: Sequence lengths
            device: Target device

        Returns:
            Block KV indices tensor
        """
        block_kv_indices = torch.full(
            (batch_size, max_blocks), -1, dtype=torch.int32, device=device
        )

        create_flashmla_kv_indices_triton[(batch_size,)](
            self.req_to_token,
            req_pool_indices,
            seq_lens,
            None,
            block_kv_indices,
            self.req_to_token.stride(0),
            max_blocks,
            NUM_PAGE_PER_BLOCK=TRITON_PAD_NUM_PAGE_PER_BLOCK,
            PAGED_SIZE=self.page_size,
        )

        return block_kv_indices

    def init_cuda_graph_state(
        self,
        max_bs: int,
        max_num_tokens: int,
        kv_indices_buf: Optional[torch.Tensor] = None,
    ):
        """Initialize CUDA graph state for TRTLLM MLA."""

        max_blocks_per_seq = self._calc_padded_blocks(self.max_context_len)

        self.decode_cuda_graph_kv_indices = torch.full(
            (max_bs, max_blocks_per_seq), -1, dtype=torch.int32, device=self.device
        )

        super().init_cuda_graph_state(max_bs, max_num_tokens, kv_indices_buf)

    def init_forward_metadata_capture_cuda_graph(
        self,
        bs: int,
        num_tokens: int,
        req_pool_indices: torch.Tensor,
        seq_lens: torch.Tensor,
        encoder_lens: Optional[torch.Tensor],
        forward_mode: ForwardMode,
        spec_info: Optional[SpecInfo],
    ):
        """Initialize metadata for CUDA graph capture."""

        # Delegate to parent for non-decode modes.
        if not forward_mode.is_decode_or_idle() and not forward_mode.is_target_verify():
            return super().init_forward_metadata_capture_cuda_graph(
                bs,
                num_tokens,
                req_pool_indices,
                seq_lens,
                encoder_lens,
                forward_mode,
                spec_info,
            )

        if forward_mode.is_target_verify():
            seq_lens = seq_lens + self.num_draft_tokens

        # Custom fast-path for decode/idle.
        # Capture with full width so future longer sequences are safe during replay
        max_blocks_per_seq = self._calc_padded_blocks(self.max_context_len)
        block_kv_indices = self.decode_cuda_graph_kv_indices[:bs, :max_blocks_per_seq]

        create_flashmla_kv_indices_triton[(bs,)](
            self.req_to_token,
            req_pool_indices,
            seq_lens,
            None,
            block_kv_indices,
            self.req_to_token.stride(0),
            max_blocks_per_seq,
            NUM_PAGE_PER_BLOCK=TRITON_PAD_NUM_PAGE_PER_BLOCK,
            PAGED_SIZE=self.page_size,
        )

        # Record the true maximum sequence length for this capture batch so that
        # the kernel launch path (which requires an int not a tensor) can reuse
        # it safely during both capture and replay.
        max_seq_len_val = int(seq_lens.max().item())

        metadata = TRTLLMMLADecodeMetadata(
            block_kv_indices,
            max_seq_len_val,
        )
        self.decode_cuda_graph_metadata[bs] = metadata
        self.forward_decode_metadata = metadata

    def init_forward_metadata_replay_cuda_graph(
        self,
        bs: int,
        req_pool_indices: torch.Tensor,
        seq_lens: torch.Tensor,
        seq_lens_sum: int,
        encoder_lens: Optional[torch.Tensor],
        forward_mode: ForwardMode,
        spec_info: Optional[SpecInfo],
        seq_lens_cpu: Optional[torch.Tensor],
    ):
        """Replay CUDA graph with new inputs."""
        # Delegate to parent for non-decode modes.
        if not forward_mode.is_decode_or_idle() and not forward_mode.is_target_verify():
            return super().init_forward_metadata_replay_cuda_graph(
                bs,
                req_pool_indices,
                seq_lens,
                seq_lens_sum,
                encoder_lens,
                forward_mode,
                spec_info,
                seq_lens_cpu,
            )

        if forward_mode.is_target_verify():
            seq_lens = seq_lens + self.num_draft_tokens
            del seq_lens_sum  # not handle "num_draft_tokens" but we do not need it

        metadata = self.decode_cuda_graph_metadata[bs]

        # Update block indices for new sequences.
        create_flashmla_kv_indices_triton[(bs,)](
            self.req_to_token,
            req_pool_indices[:bs],
            seq_lens[:bs],
            None,
            metadata.block_kv_indices,
            self.req_to_token.stride(0),
            metadata.block_kv_indices.shape[1],
            NUM_PAGE_PER_BLOCK=TRITON_PAD_NUM_PAGE_PER_BLOCK,
            PAGED_SIZE=self.page_size,
        )

        # Update stored max_seq_len so subsequent kernel calls use the correct value
        # Prefer CPU tensor to avoid GPU synchronization when available.
        if seq_lens_cpu is not None:
            metadata.max_seq_len = int(seq_lens_cpu.max().item())
        else:
            metadata.max_seq_len = int(seq_lens.max().item())

    def get_cuda_graph_seq_len_fill_value(self) -> int:
        """Get the fill value for sequence lengths in CUDA graph."""
        return 1

    def init_forward_metadata(self, forward_batch: ForwardBatch):
        """Initialize the metadata for a forward pass."""
        # Delegate to parent for non-decode modes.
        if (
            forward_batch.forward_mode.is_extend()
            and not forward_batch.forward_mode.is_target_verify()
            and not forward_batch.forward_mode.is_draft_extend()
        ):
            if self.disable_chunked_prefix_cache:
                super().init_forward_metadata(forward_batch)

            seq_lens = forward_batch.seq_lens - forward_batch.extend_prefix_lens
            cum_seq_lens_q = torch.cat(
                (
                    torch.tensor([0], device=forward_batch.seq_lens.device),
                    torch.cumsum(seq_lens, dim=0),
                )
            ).int()
            max_seq_len = max(forward_batch.extend_seq_lens_cpu)
            self.forward_prefill_metadata = TRTLLMMLAPrefillMetadata(
                max_seq_len,
                cum_seq_lens_q,
                seq_lens,
            )
        elif (
            forward_batch.forward_mode.is_decode_or_idle()
            or forward_batch.forward_mode.is_target_verify()
        ):
            bs = forward_batch.batch_size

            # Get maximum sequence length.
            if getattr(forward_batch, "seq_lens_cpu", None) is not None:
                max_seq = forward_batch.seq_lens_cpu.max().item()
            else:
                max_seq = forward_batch.seq_lens.max().item()

            seq_lens = forward_batch.seq_lens

            if forward_batch.forward_mode.is_target_verify():
                max_seq = max_seq + self.num_draft_tokens
                seq_lens = seq_lens + self.num_draft_tokens

            max_seqlen_pad = self._calc_padded_blocks(max_seq)
            block_kv_indices = self._create_block_kv_indices(
                bs,
                max_seqlen_pad,
                forward_batch.req_pool_indices,
                seq_lens,
                seq_lens.device,
            )

            max_seq_len_val = int(max_seq)
            self.forward_decode_metadata = TRTLLMMLADecodeMetadata(
                block_kv_indices, max_seq_len_val
            )
            forward_batch.decode_trtllm_mla_metadata = self.forward_decode_metadata
        else:
            return super().init_forward_metadata(forward_batch)

    def init_mha_chunk_metadata(self, forward_batch: ForwardBatch):
        super().init_mha_chunk_metadata(forward_batch, disable_flashinfer_ragged=True)

    def quantize_and_rope_for_fp8(
        self,
        q_nope: torch.Tensor,
        q_rope: torch.Tensor,
        k_nope: torch.Tensor,
        k_rope: torch.Tensor,
        forward_batch: ForwardBatch,
        cos_sin_cache: torch.Tensor,
        is_neox: bool,
    ) -> tuple[torch.Tensor, torch.Tensor, torch.Tensor]:
        """Quantize and apply RoPE for FP8 attention path.

        This function handles the FP8 quantization and RoPE application for MLA attention.
        It takes separate query/key nope and rope components, applies RoPE to the rope parts,
        quantizes all components to FP8, and merges the query components into a single tensor.

        Args:
            q_nope: Query no-position-encoding component [seq_len, num_heads, kv_lora_rank]
                - expected dtype: torch.bfloat16
            q_rope: Query RoPE component [seq_len, num_heads, qk_rope_head_dim]
                - expected dtype: torch.bfloat16
            k_nope: Key no-position-encoding component [seq_len, num_heads, kv_lora_rank]
                - expected dtype: torch.bfloat16
            k_rope: Key RoPE component [seq_len, num_heads, qk_rope_head_dim]
                - expected dtype: torch.bfloat16
            forward_batch: Forward batch containing position information
            cos_sin_cache: Precomputed cosine/sine cache for RoPE
                - expected dtype: matches q_/k_ input dtype (torch.bfloat16)
            is_neox: Whether to use NeoX-style RoPE (interleaved) or GPT-style (half rotation)

        Returns:
            tuple: (merged_q_out, k_nope_out, k_rope_out) quantized to FP8
                - merged_q_out: [seq_len, num_heads, kv_lora_rank + qk_rope_head_dim], dtype=torch.float8_e4m3fn
                - k_nope_out:   [seq_len, num_heads, kv_lora_rank], dtype=torch.float8_e4m3fn
                - k_rope_out:   [seq_len, num_heads, qk_rope_head_dim], dtype=torch.float8_e4m3fn
        """
        attn_dtype = torch.float8_e4m3fn
        q_len, num_heads = q_rope.shape[0], q_rope.shape[1]

        # Allocate output tensors with FP8 dtype
        # Query output will contain merged nope + rope components
        q_out = q_rope.new_empty(
            q_len,
            num_heads,
            self.kv_lora_rank + self.qk_rope_head_dim,
            dtype=attn_dtype,
        )

        # Key outputs maintain original shapes but with FP8 dtype
        k_rope_out = k_rope.new_empty(k_rope.shape, dtype=attn_dtype)
        k_nope_out = k_nope.new_empty(k_nope.shape, dtype=attn_dtype)

        # Apply RoPE and quantize all components in a single fused kernel call
        # This kernel handles:
        # 1. RoPE application to q_rope and k_rope using cos_sin_cache and positions
        # 2. Quantization of all components to FP8 format
        # 3. Output placement into pre-allocated tensors
        flashinfer.rope.mla_rope_quantize_fp8(
            q_rope=q_rope,
            k_rope=k_rope,
            q_nope=q_nope,
            k_nope=k_nope,
            cos_sin_cache=cos_sin_cache,
            pos_ids=forward_batch.positions,
            is_neox=is_neox,
            quantize_dtype=attn_dtype,
            # Output tensor slicing: q_out contains [nope_part, rope_part]
            q_rope_out=q_out[..., self.kv_lora_rank :],  # RoPE part goes to end
            k_rope_out=k_rope_out,
            q_nope_out=q_out[..., : self.kv_lora_rank],  # Nope part goes to beginning
            k_nope_out=k_nope_out,
            # Quantization scales (set to 1.0 for no additional scaling)
            quant_scale_q=1.0,
            quant_scale_kv=1.0,
        )

        return q_out, k_nope_out, k_rope_out

    def forward_decode(
        self,
        q: torch.Tensor,  # q_nope
        k: torch.Tensor,  # k_nope
        v: torch.Tensor,  # not used in this backend
        layer: RadixAttention,
        forward_batch: ForwardBatch,
        save_kv_cache: bool = True,
        q_rope: Optional[torch.Tensor] = None,
        k_rope: Optional[torch.Tensor] = None,
        cos_sin_cache: Optional[torch.Tensor] = None,
        is_neox: Optional[bool] = False,
    ) -> torch.Tensor:
        """Run forward for decode using TRTLLM MLA kernel."""
        merge_query = q_rope is not None
        if self.data_type == torch.float8_e4m3fn:
            # For FP8 path, we quantize the query and rope parts and merge them into a single tensor
            # Note: rope application in deepseek_v2.py:forward_absorb_prepare is skipped for FP8 decode path of this trtllm_mla backend
            assert all(
                x is not None for x in [q_rope, k_rope, cos_sin_cache]
            ), "For FP8 path and using flashinfer.rope.mla_rope_quantize we need all of q_rope, k_rope and cos_sin_cache to be not None."
            q, k, k_rope = self.quantize_and_rope_for_fp8(
                q,
                q_rope,
                k.squeeze(1),
                k_rope.squeeze(1),
                forward_batch,
                cos_sin_cache,
                is_neox,
            )
            merge_query = False

        # Save KV cache if requested
        if save_kv_cache:
            assert (
                k is not None and k_rope is not None
            ), "For populating trtllm_mla kv cache, both k_nope and k_rope should be not None."
            forward_batch.token_to_kv_pool.set_mla_kv_buffer(
                layer, forward_batch.out_cache_loc, k, k_rope
            )

        # Prepare query tensor inline
        if merge_query:
            # For FP16 path, we merge the query and rope parts into a single tensor
            q_nope = q.view(-1, layer.tp_q_head_num, layer.v_head_dim)
            q_rope_reshaped = q_rope.view(
                -1, layer.tp_q_head_num, layer.head_dim - layer.v_head_dim
            )
            query = _concat_mla_absorb_q_general(q_nope, q_rope_reshaped)
        else:
            # For FP8 path, we already have the query and rope parts merged because of the quantize_and_rope_for_fp8 function
            query = q.view(-1, layer.tp_q_head_num, layer.head_dim)

        # Ensure query has shape [bs, acc_q_len, num_q_heads, head_dim] when seq_len 1
        if query.dim() == 3:
            query = query.unsqueeze(1)

        # Prepare KV cache inline
        k_cache = forward_batch.token_to_kv_pool.get_key_buffer(layer.layer_id)
        kv_cache = k_cache.view(-1, self.page_size, self.kv_cache_dim).unsqueeze(1)

        # Get metadata
        metadata = (
            getattr(forward_batch, "decode_trtllm_mla_metadata", None)
            or self.forward_decode_metadata
        )

        # Scale computation for TRTLLM MLA kernel BMM1 operation:
        # The final BMM1 scale is computed as: q_scale * k_scale * softmax_scale
        # Scale components:
        # - q_scale: Query scaling factor (set to 1.0 for both FP16/FP8 paths)
        # - k_scale: Key scaling factor from model checkpoint (defaults to 1.0 if not available)
        # - softmax_scale: Attention softmax scaling = 1/sqrt(head_dim), pre-computed as layer.scaling
        # This unified approach works for both FP16 and FP8 quantized attention paths.
        q_scale = 1.0
        k_scale = (
            layer.k_scale_float
            if getattr(layer, "k_scale_float", None) is not None
            else 1.0
        )

        bmm1_scale = q_scale * k_scale * layer.scaling

        # Call TRT-LLM kernel
        raw_out = flashinfer.decode.trtllm_batch_decode_with_kv_cache_mla(
            query=query,
            kv_cache=kv_cache,
            workspace_buffer=self.workspace_buffer,
            qk_nope_head_dim=self.qk_nope_head_dim,
            kv_lora_rank=self.kv_lora_rank,
            qk_rope_head_dim=self.qk_rope_head_dim,
            block_tables=metadata.block_kv_indices,
            seq_lens=forward_batch.seq_lens.to(torch.int32),
            max_seq_len=metadata.max_seq_len,
            bmm1_scale=bmm1_scale,
        )

        # Reshape output directly without slicing
        output = raw_out.view(-1, layer.tp_q_head_num * layer.v_head_dim)
        return output

    def forward_extend(
        self,
        q: torch.Tensor,
        k: torch.Tensor,
        v: torch.Tensor,
        layer: RadixAttention,
        forward_batch: ForwardBatch,
        save_kv_cache: bool = True,
        q_rope: Optional[torch.Tensor] = None,
        k_rope: Optional[torch.Tensor] = None,
        cos_sin_cache: Optional[torch.Tensor] = None,
        is_neox: Optional[bool] = False,
    ) -> torch.Tensor:
        if forward_batch.forward_mode.is_draft_extend():
            return super().forward_extend(
                q, k, v, layer, forward_batch, save_kv_cache, q_rope, k_rope
            )

        # TODO refactor to avoid code duplication
        merge_query = q_rope is not None
        if (self.data_type == torch.float8_e4m3fn) and forward_batch.forward_mode.is_target_verify():
            # For FP8 path, we quantize the query and rope parts and merge them into a single tensor
            # Note: rope application in deepseek_v2.py:forward_absorb_prepare is skipped for FP8 decode path of this trtllm_mla backend
            assert all(
                x is not None for x in [q_rope, k_rope, cos_sin_cache]
            ), "For FP8 path and using flashinfer.rope.mla_rope_quantize we need all of q_rope, k_rope and cos_sin_cache to be not None."
            q, k, k_rope = self.quantize_and_rope_for_fp8(
                q,
                q_rope,
                k.squeeze(1),
                k_rope.squeeze(1),
                forward_batch,
                cos_sin_cache,
                is_neox,
            )
            merge_query = False

        # Save KV cache if requested
        if save_kv_cache:
            assert (
                k is not None and k_rope is not None
            ), "For populating trtllm_mla kv cache, both k_nope and k_rope should be not None."
            forward_batch.token_to_kv_pool.set_mla_kv_buffer(
                layer, forward_batch.out_cache_loc, k, k_rope
            )

        # TODO refactor to avoid code duplication
        # Prepare query tensor inline
        if merge_query:
            # For FP16 path, we merge the query and rope parts into a single tensor
            q_nope = q.view(-1, layer.tp_q_head_num, layer.v_head_dim)
            q_rope_reshaped = q_rope.view(
                -1, layer.tp_q_head_num, layer.head_dim - layer.v_head_dim
            )
<<<<<<< HEAD
            q = torch.cat([q_nope, q_rope_reshaped], dim=-1)
        else:
            # For FP8 path, we already have the query and rope parts merged because of the quantize_and_rope_for_fp8 function
            q = q.view(-1, layer.tp_q_head_num, layer.head_dim)
=======
            q = _concat_mla_absorb_q_general(q, q_rope)
>>>>>>> 063c3791

        q = q.view(-1, layer.tp_q_head_num, layer.head_dim)

        if k_rope is not None:
            k = torch.cat([k, k_rope], dim=-1)
        k = k.view(-1, layer.tp_k_head_num, layer.head_dim)

        v = v.view(-1, layer.tp_k_head_num, layer.v_head_dim)

        if forward_batch.forward_mode.is_target_verify():
            metadata = (
                getattr(forward_batch, "decode_trtllm_mla_metadata", None)
                or self.forward_decode_metadata
            )

            # Ensure query has shape [bs, num_draft_tokens, num_q_heads, head_dim]
            bs = forward_batch.batch_size
            q = q.view(bs, -1, layer.tp_q_head_num, layer.head_dim)

            k_cache = forward_batch.token_to_kv_pool.get_key_buffer(layer.layer_id)
            kv_cache = k_cache.view(-1, self.page_size, self.kv_cache_dim).unsqueeze(1)

            q_scale = 1.0
            k_scale = (
                layer.k_scale_float
                if getattr(layer, "k_scale_float", None) is not None
                else 1.0
            )

            bmm1_scale = q_scale * k_scale * layer.scaling

            seq_lens = (
                forward_batch.seq_lens.to(torch.int32)
                + forward_batch.spec_info.draft_token_num
            )
            max_seq_len = metadata.max_seq_len + forward_batch.spec_info.draft_token_num

            # TODO may use `mla_rope_quantize_fp8` fusion
            q = q.to(self.data_type)
            assert kv_cache.dtype == self.data_type

            raw_out = flashinfer.decode.trtllm_batch_decode_with_kv_cache_mla(
                query=q,
                kv_cache=kv_cache,
                workspace_buffer=self.workspace_buffer,
                qk_nope_head_dim=self.qk_nope_head_dim,
                kv_lora_rank=self.kv_lora_rank,
                qk_rope_head_dim=self.qk_rope_head_dim,
                block_tables=metadata.block_kv_indices,
                seq_lens=seq_lens,
                max_seq_len=max_seq_len,
                bmm1_scale=bmm1_scale,
            )

            # Reshape output directly without slicing
            output = raw_out.view(-1, layer.tp_q_head_num * layer.v_head_dim)
            return output

        if forward_batch.attn_attend_prefix_cache:
            # MHA for chunked prefix kv cache when running model with MLA
            assert forward_batch.prefix_chunk_idx is not None
            assert forward_batch.prefix_chunk_cu_seq_lens is not None
            assert q_rope is None
            assert k_rope is None
            chunk_idx = forward_batch.prefix_chunk_idx

            output_shape = (q.shape[0], layer.tp_q_head_num, layer.v_head_dim)
            return flashinfer.prefill.trtllm_ragged_attention_deepseek(
                query=q,
                key=k,
                value=v,
                workspace_buffer=self.workspace_buffer,
                seq_lens=forward_batch.prefix_chunk_seq_lens[chunk_idx],
                max_q_len=self.forward_prefill_metadata.max_seq_len,
                max_kv_len=forward_batch.prefix_chunk_max_seq_lens[chunk_idx],
                bmm1_scale=layer.scaling,
                bmm2_scale=1.0,
                o_sf_scale=-1.0,
                batch_size=forward_batch.batch_size,
                window_left=-1,
                cum_seq_lens_q=self.forward_prefill_metadata.cum_seq_lens,
                cum_seq_lens_kv=forward_batch.prefix_chunk_cu_seq_lens[chunk_idx],
                enable_pdl=False,
                is_causal=False,
                return_lse=True,
                out=torch.zeros(*output_shape, dtype=q.dtype, device=q.device),
            )

        return flashinfer.prefill.trtllm_ragged_attention_deepseek(
            query=q,
            key=k,
            value=v,
            workspace_buffer=self.workspace_buffer,
            seq_lens=self.forward_prefill_metadata.seq_lens,
            max_q_len=self.forward_prefill_metadata.max_seq_len,
            max_kv_len=self.forward_prefill_metadata.max_seq_len,
            bmm1_scale=layer.scaling,
            bmm2_scale=1.0,
            o_sf_scale=1.0,
            batch_size=forward_batch.batch_size,
            window_left=-1,
            cum_seq_lens_q=self.forward_prefill_metadata.cum_seq_lens,
            cum_seq_lens_kv=self.forward_prefill_metadata.cum_seq_lens,
            enable_pdl=False,
            is_causal=True,
            return_lse=forward_batch.mha_return_lse,
        )


class TRTLLMMLAMultiStepDraftBackend(FlashInferMLAMultiStepDraftBackend):
    """Multi-step draft backend for TRT-LLM MLA used by EAGLE."""

    def __init__(
        self, model_runner: "ModelRunner", topk: int, speculative_num_steps: int
    ):
        super().__init__(model_runner, topk, speculative_num_steps)

        for i in range(self.speculative_num_steps):
            self.attn_backends[i] = TRTLLMMLABackend(
                model_runner,
                skip_prefill=True,
                kv_indptr_buf=self.kv_indptr[i],
                q_indptr_decode_buf=self.q_indptr_decode,
            )


def _concat_mla_absorb_q_general(q_nope, q_rope):
    if _is_cuda and q_nope.shape[-1] == 512 and q_rope.shape[-1] == 64:
        return concat_mla_absorb_q(q_nope, q_rope)
    else:
        return torch.cat([q_nope, q_rope], dim=-1)<|MERGE_RESOLUTION|>--- conflicted
+++ resolved
@@ -612,14 +612,10 @@
             q_rope_reshaped = q_rope.view(
                 -1, layer.tp_q_head_num, layer.head_dim - layer.v_head_dim
             )
-<<<<<<< HEAD
-            q = torch.cat([q_nope, q_rope_reshaped], dim=-1)
+            q = _concat_mla_absorb_q_general(q_nope, q_rope_reshaped)
         else:
             # For FP8 path, we already have the query and rope parts merged because of the quantize_and_rope_for_fp8 function
             q = q.view(-1, layer.tp_q_head_num, layer.head_dim)
-=======
-            q = _concat_mla_absorb_q_general(q, q_rope)
->>>>>>> 063c3791
 
         q = q.view(-1, layer.tp_q_head_num, layer.head_dim)
 
