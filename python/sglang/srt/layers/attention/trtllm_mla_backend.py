from __future__ import annotations

"""
Support attention backend for TRTLLM MLA kernels from flashinfer.
"""

import math
from dataclasses import dataclass
from typing import TYPE_CHECKING, Optional, Union

import torch
import triton
import triton.language as tl

from sglang.srt.layers.attention.flashinfer_mla_backend import (
    FlashInferMLAAttnBackend,
    FlashInferMLAMultiStepDraftBackend,
)
from sglang.srt.layers.attention.utils import (
    create_flashmla_kv_indices_triton,
    get_num_page_per_block_flashmla,
)
from sglang.srt.layers.dp_attention import get_attention_tp_size
from sglang.srt.model_executor.forward_batch_info import ForwardBatch, ForwardMode
from sglang.srt.server_args import get_global_server_args
from sglang.srt.utils import is_cuda, is_flashinfer_available
from sglang.srt.utils.common import cached_triton_kernel

if is_flashinfer_available():
    import flashinfer

if TYPE_CHECKING:
    from sglang.srt.layers.radix_attention import RadixAttention
    from sglang.srt.model_executor.model_runner import ModelRunner
    from sglang.srt.speculative.spec_info import SpecInput

_is_cuda = is_cuda()

if _is_cuda:
    from sgl_kernel import concat_mla_absorb_q

# Constants
DEFAULT_WORKSPACE_SIZE_MB = 128  # Memory workspace size in MB

# Block constraint from flashinfer requirements
# From flashinfer.decode._check_trtllm_gen_mla_shape:
#   block_num % (128 / block_size) == 0
# This imposes that the total number of blocks must be divisible by
# (128 / block_size). We capture the 128 constant here so we can
# compute the LCM with other padding constraints.
TRTLLM_BLOCK_CONSTRAINT = 128


@cached_triton_kernel(lambda _, kwargs: (kwargs["BLOCK_SIZE"]))
@triton.jit
def pad_draft_extend_query_kernel(
    q_ptr,  # Input query tensor [total_seq_len, num_heads, head_dim]
    padded_q_ptr,  # Output padded query tensor [batch_size, max_seq_len, num_heads, head_dim]
    seq_lens_q_ptr,  # Sequence lengths for each sequence [batch_size]
    cumsum_ptr,  # Cumulative sum of accept lengths [batch_size + 1]
    batch_size,
    max_seq_len,
    num_heads,
    head_dim,
    BLOCK_SIZE: tl.constexpr,
):
    """Triton kernel for padding draft extended query tensor with parallelized head and dim processing."""
    # Use 3D program IDs: (batch_seq, head_block, dim_block)
    batch_seq_pid = tl.program_id(0)
    head_pid = tl.program_id(1)
    dim_pid = tl.program_id(2)

    batch_id = batch_seq_pid // max_seq_len
    seq_pos = batch_seq_pid % max_seq_len

    if batch_id >= batch_size:
        return

    # Load accept length for this batch
    seq_len = tl.load(seq_lens_q_ptr + batch_id)

    if seq_pos >= seq_len:
        return

    # Load cumulative sum to get start position in input tensor
    input_start = tl.load(cumsum_ptr + batch_id)
    input_pos = input_start + seq_pos

    # Calculate head and dim block ranges
    head_start = head_pid * BLOCK_SIZE
    head_end = tl.minimum(head_start + BLOCK_SIZE, num_heads)
    head_mask = tl.arange(0, BLOCK_SIZE) < (head_end - head_start)

    dim_start = dim_pid * BLOCK_SIZE
    dim_end = tl.minimum(dim_start + BLOCK_SIZE, head_dim)
    dim_mask = tl.arange(0, BLOCK_SIZE) < (dim_end - dim_start)

    # Calculate input offset
    input_offset = (
        input_pos * num_heads * head_dim
        + (head_start + tl.arange(0, BLOCK_SIZE))[:, None] * head_dim
        + (dim_start + tl.arange(0, BLOCK_SIZE))[None, :]
    )

    # Load data
    data = tl.load(
        q_ptr + input_offset,
        mask=head_mask[:, None] & dim_mask[None, :],
        other=0.0,
    )

    # Calculate output offset
    output_offset = (
        batch_id * max_seq_len * num_heads * head_dim
        + seq_pos * num_heads * head_dim
        + (head_start + tl.arange(0, BLOCK_SIZE))[:, None] * head_dim
        + (dim_start + tl.arange(0, BLOCK_SIZE))[None, :]
    )

    # Store data
    tl.store(
        padded_q_ptr + output_offset,
        data,
        mask=head_mask[:, None] & dim_mask[None, :],
    )


@cached_triton_kernel(lambda _, kwargs: (kwargs["BLOCK_SIZE"]))
@triton.jit
def unpad_draft_extend_output_kernel(
    raw_out_ptr,  # Input raw output tensor (batch_size, token_per_batch, tp_q_head_num, v_head_dim)
    output_ptr,  # Output tensor (-1, tp_q_head_num, v_head_dim)
    accept_length_ptr,  # Accept lengths for each sequence [batch_size]
    cumsum_ptr,  # Cumulative sum of accept lengths [batch_size + 1]
    batch_size,
    token_per_batch,
    tp_q_head_num,
    v_head_dim,
    BLOCK_SIZE: tl.constexpr,
):
    """Triton kernel for unpadding draft extended output tensor with parallelized head and dim processing."""
    batch_seq_pid = tl.program_id(0)
    head_pid = tl.program_id(1)
    dim_pid = tl.program_id(2)

    batch_id = batch_seq_pid // token_per_batch
    seq_pos = batch_seq_pid % token_per_batch

    if batch_id >= batch_size:
        return

    # Load accept length for this batch
    accept_len = tl.load(accept_length_ptr + batch_id)

    if seq_pos >= accept_len:
        return

    # Load cumulative sum to get start position in output tensor
    output_start = tl.load(cumsum_ptr + batch_id)
    output_pos = output_start + seq_pos

    # Calculate head and dim block ranges
    head_start = head_pid * BLOCK_SIZE
    head_end = tl.minimum(head_start + BLOCK_SIZE, tp_q_head_num)
    head_mask = tl.arange(0, BLOCK_SIZE) < (head_end - head_start)

    dim_start = dim_pid * BLOCK_SIZE
    dim_end = tl.minimum(dim_start + BLOCK_SIZE, v_head_dim)
    dim_mask = tl.arange(0, BLOCK_SIZE) < (dim_end - dim_start)

    # Calculate input offset: (batch_id, seq_pos, head_id, dim_id)
    input_offset = (
        batch_id * token_per_batch * tp_q_head_num * v_head_dim
        + seq_pos * tp_q_head_num * v_head_dim
        + (head_start + tl.arange(0, BLOCK_SIZE))[:, None] * v_head_dim
        + (dim_start + tl.arange(0, BLOCK_SIZE))[None, :]
    )

    # Load data
    data = tl.load(
        raw_out_ptr + input_offset,
        mask=head_mask[:, None] & dim_mask[None, :],
        other=0.0,
    )

    output_offset = (
        output_pos * tp_q_head_num * v_head_dim
        + (head_start + tl.arange(0, BLOCK_SIZE))[:, None] * v_head_dim
        + (dim_start + tl.arange(0, BLOCK_SIZE))[None, :]
    )

    # Store data
    tl.store(
        output_ptr + output_offset,
        data,
        mask=head_mask[:, None] & dim_mask[None, :],
    )


global_zero_init_workspace_buffer = None


@dataclass
class TRTLLMMLAPrefillMetadata:
    """Metadata for TRTLLM MLA prefill operations."""

    max_seq_len: int
    cum_seq_lens: torch.Tensor
    seq_lens: torch.Tensor


@dataclass
class TRTLLMMLADecodeMetadata:
    """Metadata for TRTLLM MLA decode operations."""

    block_kv_indices: Optional[torch.Tensor] = None
    max_seq_len_k: Optional[int] = None
    max_seq_len_q: Optional[int] = None
    sum_seq_lens_q: Optional[int] = None
    cu_seqlens_q: Optional[torch.Tensor] = None
    seq_lens_q: Optional[torch.Tensor] = None


class TRTLLMMLABackend(FlashInferMLAAttnBackend):
    """TRTLLM MLA attention kernel from flashinfer."""

    def __init__(
        self,
        model_runner: ModelRunner,
        skip_prefill: bool = False,
        kv_indptr_buf: Optional[torch.Tensor] = None,
        q_indptr_decode_buf: Optional[torch.Tensor] = None,
    ):
        super().__init__(
            model_runner,
            skip_prefill,
            kv_indptr_buf,
            q_indptr_decode_buf,
        )

        config = model_runner.model_config

        # Model parameters
        self.num_q_heads = config.num_attention_heads // get_attention_tp_size()
        self.num_kv_heads = config.get_num_kv_heads(get_attention_tp_size())
        self.num_local_heads = config.num_attention_heads // get_attention_tp_size()

        # MLA-specific dimensions
        self.kv_lora_rank = config.kv_lora_rank
        self.qk_nope_head_dim = config.qk_nope_head_dim
        self.qk_rope_head_dim = config.qk_rope_head_dim
        self.v_head_dim = config.v_head_dim
        self.kv_cache_dim = self.kv_lora_rank + self.qk_rope_head_dim

        # Runtime parameters
        self.scaling = config.scaling
        self.data_type = model_runner.kv_cache_dtype
        self.q_data_type = model_runner.dtype
        self.page_size = model_runner.page_size
        self.req_to_token = model_runner.req_to_token_pool.req_to_token

        # Workspace allocation
        self.workspace_size = DEFAULT_WORKSPACE_SIZE_MB * 1024 * 1024
        global global_zero_init_workspace_buffer
        if global_zero_init_workspace_buffer is None:
            global_zero_init_workspace_buffer = torch.zeros(
                self.workspace_size,
                dtype=torch.uint8,
                device=model_runner.device,
            )
        self.workspace_buffer = global_zero_init_workspace_buffer

        # CUDA graph state
        self.decode_cuda_graph_metadata = {}
        self.decode_cuda_graph_kv_indices = None
        self.padded_q_buffer = None
        self.unpad_output_buffer = None
        self.forward_prefill_metadata: Optional[TRTLLMMLAPrefillMetadata] = None
        self.forward_decode_metadata: Union[TRTLLMMLADecodeMetadata, None] = None

        self.disable_chunked_prefix_cache = (
            get_global_server_args().disable_chunked_prefix_cache
        )

        self.num_draft_tokens = model_runner.server_args.speculative_num_draft_tokens

    def _calc_padded_blocks(self, max_seq_len: int) -> int:
        """
        Calculate padded block count that satisfies both TRT-LLM and Triton constraints.

        Args:
            max_seq_len: Maximum sequence length in tokens

        Returns:
            Number of blocks padded to satisfy all constraints
        """
        blocks = triton.cdiv(max_seq_len, self.page_size)

        # Apply dual constraints (take LCM to satisfy both):
        # 1. TRT-LLM: block_num % (128 / page_size) == 0
        # 2. Triton: number of pages per block
        trtllm_constraint = TRTLLM_BLOCK_CONSTRAINT // self.page_size
        triton_constraint = get_num_page_per_block_flashmla(self.page_size)
        constraint_lcm = math.lcm(trtllm_constraint, triton_constraint)

        if blocks % constraint_lcm != 0:
            blocks = triton.cdiv(blocks, constraint_lcm) * constraint_lcm
        return blocks

    def _create_block_kv_indices(
        self,
        batch_size: int,
        max_blocks: int,
        req_pool_indices: torch.Tensor,
        seq_lens: torch.Tensor,
        device: torch.device,
    ) -> torch.Tensor:
        """
        Create block KV indices tensor using Triton kernel.

        Args:
            batch_size: Batch size
            max_blocks: Maximum number of blocks per sequence
            req_pool_indices: Request pool indices
            seq_lens: Sequence lengths
            device: Target device

        Returns:
            Block KV indices tensor
        """
        block_kv_indices = torch.full(
            (batch_size, max_blocks), -1, dtype=torch.int32, device=device
        )

        create_flashmla_kv_indices_triton[(batch_size,)](
            self.req_to_token,
            req_pool_indices,
            seq_lens,
            None,
            block_kv_indices,
            self.req_to_token.stride(0),
            max_blocks,
            PAGED_SIZE=self.page_size,
        )

        return block_kv_indices

    def init_cuda_graph_state(
        self,
        max_bs: int,
        max_num_tokens: int,
        kv_indices_buf: Optional[torch.Tensor] = None,
    ):
        """Initialize CUDA graph state for TRTLLM MLA."""

        max_blocks_per_seq = self._calc_padded_blocks(self.max_context_len)

        self.decode_cuda_graph_kv_indices = torch.full(
            (max_bs, max_blocks_per_seq), -1, dtype=torch.int32, device=self.device
        )
        num_tokens_per_bs = max_num_tokens // max_bs

        # Buffer for padded query: (max_bs, max_draft_tokens, num_q_heads, v_head_dim)
        self.padded_q_buffer = torch.zeros(
            (max_bs, num_tokens_per_bs, self.num_q_heads, self.kv_cache_dim),
            dtype=self.data_type,
            device=self.device,
        )

        # Buffer for unpadded output: (max_num_tokens, num_q_heads, v_head_dim)
        self.unpad_output_buffer = torch.zeros(
            (max_num_tokens, self.num_q_heads, 512),
            dtype=self.data_type,
            device=self.device,
        )

        super().init_cuda_graph_state(max_bs, max_num_tokens, kv_indices_buf)

    def init_forward_metadata_capture_cuda_graph(
        self,
        bs: int,
        num_tokens: int,
        req_pool_indices: torch.Tensor,
        seq_lens: torch.Tensor,
        encoder_lens: Optional[torch.Tensor],
        forward_mode: ForwardMode,
        spec_info: Optional[SpecInput],
    ):
        """Initialize metadata for CUDA graph capture."""

        # Delegate to parent for non-decode modes.
        if (
            not forward_mode.is_decode_or_idle()
            and not forward_mode.is_target_verify()
            and not forward_mode.is_draft_extend(include_v2=True)
        ):
            return super().init_forward_metadata_capture_cuda_graph(
                bs,
                num_tokens,
                req_pool_indices,
                seq_lens,
                encoder_lens,
                forward_mode,
                spec_info,
            )

        if forward_mode.is_target_verify():
            seq_lens = seq_lens + self.num_draft_tokens

        # Custom fast-path for decode/idle.
        # Capture with full width so future longer sequences are safe during replay
        max_blocks_per_seq = self._calc_padded_blocks(self.max_context_len)
        block_kv_indices = self.decode_cuda_graph_kv_indices[:bs, :max_blocks_per_seq]

        create_flashmla_kv_indices_triton[(bs,)](
            self.req_to_token,
            req_pool_indices,
            seq_lens,
            None,
            block_kv_indices,
            self.req_to_token.stride(0),
            max_blocks_per_seq,
            PAGED_SIZE=self.page_size,
        )

        # Record the true maximum sequence length for this capture batch so that
        # the kernel launch path (which requires an int not a tensor) can reuse
        # it safely during both capture and replay.
        max_seq_len_val = int(seq_lens.max().item())

        metadata = TRTLLMMLADecodeMetadata(
            block_kv_indices,
            max_seq_len_val,
        )
        if forward_mode.is_draft_extend(include_v2=True):
            num_tokens_per_bs = num_tokens // bs
            metadata.max_seq_len_q = num_tokens_per_bs + 1
            metadata.sum_seq_lens_q = num_tokens_per_bs * bs
            metadata.cu_seqlens_q = torch.arange(
                0,
                bs * num_tokens_per_bs + 1,
                num_tokens_per_bs,
                dtype=torch.int32,
                device=seq_lens.device,
            )
            metadata.seq_lens_q = torch.full(
                (bs,), num_tokens_per_bs, dtype=torch.int32, device=seq_lens.device
            )
        self.decode_cuda_graph_metadata[bs] = metadata
        self.forward_decode_metadata = metadata

    def init_forward_metadata_replay_cuda_graph(
        self,
        bs: int,
        req_pool_indices: torch.Tensor,
        seq_lens: torch.Tensor,
        seq_lens_sum: int,
        encoder_lens: Optional[torch.Tensor],
        forward_mode: ForwardMode,
        spec_info: Optional[SpecInput],
        seq_lens_cpu: Optional[torch.Tensor],
    ):
        """Replay CUDA graph with new inputs."""
        # Delegate to parent for non-decode modes.
        if (
            not forward_mode.is_decode_or_idle()
            and not forward_mode.is_target_verify()
            and not forward_mode.is_draft_extend(include_v2=True)
        ):
            return super().init_forward_metadata_replay_cuda_graph(
                bs,
                req_pool_indices,
                seq_lens,
                seq_lens_sum,
                encoder_lens,
                forward_mode,
                spec_info,
                seq_lens_cpu,
            )

        if forward_mode.is_target_verify():
            seq_lens = seq_lens + self.num_draft_tokens
            del seq_lens_sum  # not handle "num_draft_tokens" but we do not need it

        metadata = self.decode_cuda_graph_metadata[bs]

        if forward_mode.is_draft_extend(include_v2=True):
            accept_length = spec_info.accept_length[:bs]
            if spec_info.accept_length_cpu:
                metadata.max_seq_len_q = max(spec_info.accept_length_cpu[:bs])
                metadata.sum_seq_lens_q = sum(spec_info.accept_length_cpu[:bs])
            else:
                metadata.max_seq_len_q = 1
                metadata.sum_seq_lens_q = bs
            metadata.cu_seqlens_q[1:].copy_(
                torch.cumsum(accept_length, dim=0, dtype=torch.int32)
            )
            metadata.seq_lens_q.copy_(accept_length)

        # Update block indices for new sequences.
        create_flashmla_kv_indices_triton[(bs,)](
            self.req_to_token,
            req_pool_indices[:bs],
            seq_lens[:bs],
            None,
            metadata.block_kv_indices,
            self.req_to_token.stride(0),
            metadata.block_kv_indices.shape[1],
            PAGED_SIZE=self.page_size,
        )

        # Update stored max_seq_len so subsequent kernel calls use the correct value
        # Prefer CPU tensor to avoid GPU synchronization when available.
        if seq_lens_cpu is not None:
            metadata.max_seq_len = int(seq_lens_cpu.max().item())
        else:
            metadata.max_seq_len = int(seq_lens.max().item())

    def get_cuda_graph_seq_len_fill_value(self) -> int:
        """Get the fill value for sequence lengths in CUDA graph."""
        return 1

    def init_forward_metadata(self, forward_batch: ForwardBatch):
        """Initialize the metadata for a forward pass."""
        # Delegate to parent for non-decode modes.
        if (
            forward_batch.forward_mode.is_extend()
            and not forward_batch.forward_mode.is_target_verify()
<<<<<<< HEAD
            and not forward_batch.forward_mode.is_draft_extend()
            and not forward_batch.forward_mode.is_draft_extend_v2()
=======
            and not forward_batch.forward_mode.is_draft_extend(include_v2=True)
>>>>>>> 7ef5d8af
        ):
            if self.disable_chunked_prefix_cache:
                super().init_forward_metadata(forward_batch)

            seq_lens = forward_batch.seq_lens - forward_batch.extend_prefix_lens
            cum_seq_lens_q = torch.cat(
                (
                    torch.tensor([0], device=forward_batch.seq_lens.device),
                    torch.cumsum(seq_lens, dim=0),
                )
            ).int()
            max_seq_len = max(forward_batch.extend_seq_lens_cpu)
            self.forward_prefill_metadata = TRTLLMMLAPrefillMetadata(
                max_seq_len,
                cum_seq_lens_q,
                seq_lens,
            )
        elif (
            forward_batch.forward_mode.is_decode_or_idle()
            or forward_batch.forward_mode.is_target_verify()
            or forward_batch.forward_mode.is_draft_extend(include_v2=True)
        ):
            bs = forward_batch.batch_size

            # Get maximum sequence length.
            if getattr(forward_batch, "seq_lens_cpu", None) is not None:
                max_seq = forward_batch.seq_lens_cpu.max().item()
            else:
                max_seq = forward_batch.seq_lens.max().item()

            seq_lens = forward_batch.seq_lens

            if forward_batch.forward_mode.is_target_verify():
                max_seq = max_seq + self.num_draft_tokens
                seq_lens = seq_lens + self.num_draft_tokens

            max_seqlen_pad = self._calc_padded_blocks(max_seq)
            block_kv_indices = self._create_block_kv_indices(
                bs,
                max_seqlen_pad,
                forward_batch.req_pool_indices,
                seq_lens,
                seq_lens.device,
            )

            max_seq_len_val = int(max_seq)
            self.forward_decode_metadata = TRTLLMMLADecodeMetadata(
                block_kv_indices, max_seq_len_val
            )
            if forward_batch.forward_mode.is_draft_extend(include_v2=True):
                max_seq = forward_batch.seq_lens_cpu.max().item()

                sum_seq_lens_q = sum(forward_batch.extend_seq_lens_cpu)
                max_seq_len_q = max(forward_batch.extend_seq_lens_cpu)
                cu_seqlens_q = torch.nn.functional.pad(
                    torch.cumsum(
                        forward_batch.extend_seq_lens, dim=0, dtype=torch.int32
                    ),
                    (1, 0),
                )

                self.forward_decode_metadata.max_seq_len_q = max_seq_len_q
                self.forward_decode_metadata.sum_seq_lens_q = sum_seq_lens_q
                self.forward_decode_metadata.cu_seqlens_q = cu_seqlens_q
                self.forward_decode_metadata.seq_lens_q = forward_batch.extend_seq_lens

            forward_batch.decode_trtllm_mla_metadata = self.forward_decode_metadata
        else:
            return super().init_forward_metadata(forward_batch)

    def init_mha_chunk_metadata(self, forward_batch: ForwardBatch):
        super().init_mha_chunk_metadata(forward_batch, disable_flashinfer_ragged=True)

    def quantize_and_rope_for_fp8(
        self,
        q_nope: torch.Tensor,
        q_rope: torch.Tensor,
        k_nope: torch.Tensor,
        k_rope: torch.Tensor,
        forward_batch: ForwardBatch,
        cos_sin_cache: torch.Tensor,
        is_neox: bool,
    ) -> tuple[torch.Tensor, torch.Tensor, torch.Tensor]:
        """Quantize and apply RoPE for FP8 attention path.

        This function handles the FP8 quantization and RoPE application for MLA attention.
        It takes separate query/key nope and rope components, applies RoPE to the rope parts,
        quantizes all components to FP8, and merges the query components into a single tensor.

        Args:
            q_nope: Query no-position-encoding component [seq_len, num_heads, kv_lora_rank]
                - expected dtype: torch.bfloat16
            q_rope: Query RoPE component [seq_len, num_heads, qk_rope_head_dim]
                - expected dtype: torch.bfloat16
            k_nope: Key no-position-encoding component [seq_len, num_heads, kv_lora_rank]
                - expected dtype: torch.bfloat16
            k_rope: Key RoPE component [seq_len, num_heads, qk_rope_head_dim]
                - expected dtype: torch.bfloat16
            forward_batch: Forward batch containing position information
            cos_sin_cache: Precomputed cosine/sine cache for RoPE
                - expected dtype: matches q_/k_ input dtype (torch.bfloat16)
            is_neox: Whether to use NeoX-style RoPE (interleaved) or GPT-style (half rotation)

        Returns:
            tuple: (merged_q_out, k_nope_out, k_rope_out) quantized to FP8
                - merged_q_out: [seq_len, num_heads, kv_lora_rank + qk_rope_head_dim], dtype=torch.float8_e4m3fn
                - k_nope_out:   [seq_len, num_heads, kv_lora_rank], dtype=torch.float8_e4m3fn
                - k_rope_out:   [seq_len, num_heads, qk_rope_head_dim], dtype=torch.float8_e4m3fn
        """
        attn_dtype = torch.float8_e4m3fn
        q_len, num_heads = q_rope.shape[0], q_rope.shape[1]

        # Allocate output tensors with FP8 dtype
        # Query output will contain merged nope + rope components
        q_out = q_rope.new_empty(
            q_len,
            num_heads,
            self.kv_lora_rank + self.qk_rope_head_dim,
            dtype=attn_dtype,
        )

        # Key outputs maintain original shapes but with FP8 dtype
        k_rope_out = k_rope.new_empty(k_rope.shape, dtype=attn_dtype)
        k_nope_out = k_nope.new_empty(k_nope.shape, dtype=attn_dtype)

        # Apply RoPE and quantize all components in a single fused kernel call
        # This kernel handles:
        # 1. RoPE application to q_rope and k_rope using cos_sin_cache and positions
        # 2. Quantization of all components to FP8 format
        # 3. Output placement into pre-allocated tensors
        flashinfer.rope.mla_rope_quantize_fp8(
            q_rope=q_rope,
            k_rope=k_rope,
            q_nope=q_nope,
            k_nope=k_nope,
            cos_sin_cache=cos_sin_cache,
            pos_ids=forward_batch.positions,
            is_neox=is_neox,
            quantize_dtype=attn_dtype,
            # Output tensor slicing: q_out contains [nope_part, rope_part]
            q_rope_out=q_out[..., self.kv_lora_rank :],  # RoPE part goes to end
            k_rope_out=k_rope_out,
            q_nope_out=q_out[..., : self.kv_lora_rank],  # Nope part goes to beginning
            k_nope_out=k_nope_out,
            # Quantization scales (set to 1.0 for no additional scaling)
            quant_scale_q=1.0,
            quant_scale_kv=1.0,
        )

        return q_out, k_nope_out, k_rope_out

    def pad_draft_extend_query(
        self,
        q: torch.Tensor,
        padded_q: torch.Tensor,
        seq_lens_q: torch.Tensor,
        cu_seqlens_q: torch.Tensor,
    ) -> torch.Tensor:
        """Pad draft extended query using Triton kernel."""
        batch_size = cu_seqlens_q.shape[0] - 1
        max_seq_len_q = padded_q.shape[1]
        num_heads = padded_q.shape[2]
        head_dim = padded_q.shape[3]

        # Launch Triton kernel with 3D grid for parallelized head and dim processing
        BLOCK_SIZE = 64
        num_head_blocks = triton.cdiv(num_heads, BLOCK_SIZE)
        num_dim_blocks = triton.cdiv(head_dim, BLOCK_SIZE)
        grid = (batch_size * max_seq_len_q, num_head_blocks, num_dim_blocks)

        pad_draft_extend_query_kernel[grid](
            q_ptr=q,
            padded_q_ptr=padded_q,
            seq_lens_q_ptr=seq_lens_q,
            cumsum_ptr=cu_seqlens_q,
            batch_size=batch_size,
            max_seq_len=max_seq_len_q,
            num_heads=num_heads,
            head_dim=head_dim,
            BLOCK_SIZE=BLOCK_SIZE,
        )
        return padded_q

    def unpad_draft_extend_output(
        self,
        raw_out: torch.Tensor,
        cu_seqlens_q: torch.Tensor,
        seq_lens_q: torch.Tensor,
        sum_seq_lens_q: int,
    ) -> torch.Tensor:
        """Unpad draft extended output using Triton kernel."""
        # raw_out: (batch_size, token_per_batch, layer.tp_q_head_num, layer.v_head_dim)
        batch_size = seq_lens_q.shape[0]
        token_per_batch = raw_out.shape[1]  # max_seq_len
        tp_q_head_num = raw_out.shape[2]  # num_heads
        v_head_dim = raw_out.shape[3]  # head_dim
        total_tokens = sum_seq_lens_q

        # Check if we're in CUDA graph mode (buffers are pre-allocated)
        if self.unpad_output_buffer is not None:
            # Use pre-allocated buffer for CUDA graph compatibility
            output = self.unpad_output_buffer[:total_tokens, :, :].to(
                dtype=raw_out.dtype
            )
        else:
            # Dynamic allocation for non-CUDA graph mode
            output = torch.empty(
                (total_tokens, tp_q_head_num, v_head_dim),
                dtype=raw_out.dtype,
                device=raw_out.device,
            )

        # Launch Triton kernel with 3D grid for parallelized head and dim processing
        BLOCK_SIZE = 64
        num_head_blocks = triton.cdiv(tp_q_head_num, BLOCK_SIZE)
        num_dim_blocks = triton.cdiv(v_head_dim, BLOCK_SIZE)
        grid = (batch_size * token_per_batch, num_head_blocks, num_dim_blocks)

        unpad_draft_extend_output_kernel[grid](
            raw_out_ptr=raw_out,
            output_ptr=output,
            accept_length_ptr=seq_lens_q,
            cumsum_ptr=cu_seqlens_q,
            batch_size=batch_size,
            token_per_batch=token_per_batch,
            tp_q_head_num=tp_q_head_num,
            v_head_dim=v_head_dim,
            BLOCK_SIZE=BLOCK_SIZE,
        )
        return output[:total_tokens, :, :]

    def forward_decode(
        self,
        q: torch.Tensor,  # q_nope
        k: torch.Tensor,  # k_nope
        v: torch.Tensor,  # not used in this backend
        layer: RadixAttention,
        forward_batch: ForwardBatch,
        save_kv_cache: bool = True,
        q_rope: Optional[torch.Tensor] = None,
        k_rope: Optional[torch.Tensor] = None,
        cos_sin_cache: Optional[torch.Tensor] = None,
        is_neox: Optional[bool] = False,
    ) -> torch.Tensor:
        """Run forward for decode using TRTLLM MLA kernel."""
        merge_query = q_rope is not None
        if self.data_type == torch.float8_e4m3fn:
            # For FP8 path, we quantize the query and rope parts and merge them into a single tensor
            # Note: rope application in deepseek_v2.py:forward_absorb_prepare is skipped for FP8 decode path of this trtllm_mla backend
            assert all(
                x is not None for x in [q_rope, k_rope, cos_sin_cache]
            ), "For FP8 path and using flashinfer.rope.mla_rope_quantize we need all of q_rope, k_rope and cos_sin_cache to be not None."
            q, k, k_rope = self.quantize_and_rope_for_fp8(
                q,
                q_rope,
                k.squeeze(1),
                k_rope.squeeze(1),
                forward_batch,
                cos_sin_cache,
                is_neox,
            )
            merge_query = False

        # Save KV cache if requested
        if save_kv_cache:
            assert (
                k is not None and k_rope is not None
            ), "For populating trtllm_mla kv cache, both k_nope and k_rope should be not None."
            forward_batch.token_to_kv_pool.set_mla_kv_buffer(
                layer, forward_batch.out_cache_loc, k, k_rope
            )

        # Prepare query tensor inline
        if merge_query:
            # For FP16 path, we merge the query and rope parts into a single tensor
            q_nope = q.view(-1, layer.tp_q_head_num, layer.v_head_dim)
            q_rope_reshaped = q_rope.view(
                -1, layer.tp_q_head_num, layer.head_dim - layer.v_head_dim
            )
            query = _concat_mla_absorb_q_general(q_nope, q_rope_reshaped)
        else:
            # For FP8 path, we already have the query and rope parts merged because of the quantize_and_rope_for_fp8 function
            query = q.view(-1, layer.tp_q_head_num, layer.head_dim)

        # Ensure query has shape [bs, acc_q_len, num_q_heads, head_dim] when seq_len 1
        if query.dim() == 3:
            query = query.unsqueeze(1)

        # Prepare KV cache inline
        k_cache = forward_batch.token_to_kv_pool.get_key_buffer(layer.layer_id)
        kv_cache = k_cache.view(-1, self.page_size, self.kv_cache_dim).unsqueeze(1)

        # Get metadata
        metadata = (
            getattr(forward_batch, "decode_trtllm_mla_metadata", None)
            or self.forward_decode_metadata
        )

        # Scale computation for TRTLLM MLA kernel BMM1 operation:
        # The final BMM1 scale is computed as: q_scale * k_scale * softmax_scale
        # Scale components:
        # - q_scale: Query scaling factor (set to 1.0 for both FP16/FP8 paths)
        # - k_scale: Key scaling factor from model checkpoint (defaults to 1.0 if not available)
        # - softmax_scale: Attention softmax scaling = 1/sqrt(head_dim), pre-computed as layer.scaling
        # This unified approach works for both FP16 and FP8 quantized attention paths.
        q_scale = 1.0
        k_scale = (
            layer.k_scale_float
            if getattr(layer, "k_scale_float", None) is not None
            else 1.0
        )

        bmm1_scale = q_scale * k_scale * layer.scaling

        # Call TRT-LLM kernel
        raw_out = flashinfer.decode.trtllm_batch_decode_with_kv_cache_mla(
            query=query,
            kv_cache=kv_cache,
            workspace_buffer=self.workspace_buffer,
            qk_nope_head_dim=self.qk_nope_head_dim,
            kv_lora_rank=self.kv_lora_rank,
            qk_rope_head_dim=self.qk_rope_head_dim,
            block_tables=metadata.block_kv_indices,
            seq_lens=forward_batch.seq_lens.to(torch.int32),
            max_seq_len=metadata.max_seq_len_k,
            bmm1_scale=bmm1_scale,
        )

        # Reshape output directly without slicing
        output = raw_out.view(-1, layer.tp_q_head_num * layer.v_head_dim)
        return output

    def forward_extend(
        self,
        q: torch.Tensor,
        k: torch.Tensor,
        v: torch.Tensor,
        layer: RadixAttention,
        forward_batch: ForwardBatch,
        save_kv_cache: bool = True,
        q_rope: Optional[torch.Tensor] = None,
        k_rope: Optional[torch.Tensor] = None,
        cos_sin_cache: Optional[torch.Tensor] = None,
        is_neox: Optional[bool] = False,
    ) -> torch.Tensor:
        # TODO refactor to avoid code duplication
        merge_query = q_rope is not None
        if (
            self.data_type == torch.float8_e4m3fn
        ) and forward_batch.forward_mode.is_target_verify():
            # For FP8 path, we quantize the query and rope parts and merge them into a single tensor
            # Note: rope application in deepseek_v2.py:forward_absorb_prepare is skipped for FP8 decode path of this trtllm_mla backend
            assert all(
                x is not None for x in [q_rope, k_rope, cos_sin_cache]
            ), "For FP8 path and using flashinfer.rope.mla_rope_quantize we need all of q_rope, k_rope and cos_sin_cache to be not None."
            q, k, k_rope = self.quantize_and_rope_for_fp8(
                q,
                q_rope,
                k.squeeze(1),
                k_rope.squeeze(1),
                forward_batch,
                cos_sin_cache,
                is_neox,
            )
            merge_query = False

        # Save KV cache if requested
        if save_kv_cache:
            assert (
                k is not None and k_rope is not None
            ), "For populating trtllm_mla kv cache, both k_nope and k_rope should be not None."
            forward_batch.token_to_kv_pool.set_mla_kv_buffer(
                layer, forward_batch.out_cache_loc, k, k_rope
            )

        # TODO refactor to avoid code duplication
        # Prepare query tensor inline
        if merge_query:
            # For FP16 path, we merge the query and rope parts into a single tensor
            q_nope = q.view(-1, layer.tp_q_head_num, layer.v_head_dim)
            q_rope_reshaped = q_rope.view(
                -1, layer.tp_q_head_num, layer.head_dim - layer.v_head_dim
            )
            q = _concat_mla_absorb_q_general(q_nope, q_rope_reshaped)
        else:
            # For FP8 path, we already have the query and rope parts merged because of the quantize_and_rope_for_fp8 function
            q = q.view(-1, layer.tp_q_head_num, layer.head_dim)

        q = q.view(-1, layer.tp_q_head_num, layer.head_dim)

        if k_rope is not None:
            k = torch.cat([k, k_rope], dim=-1)
        k = k.view(-1, layer.tp_k_head_num, layer.head_dim)

        v = v.view(-1, layer.tp_k_head_num, layer.v_head_dim)

        if (
            forward_batch.forward_mode.is_target_verify()
            or forward_batch.forward_mode.is_draft_extend(include_v2=True)
        ):
            metadata = (
                getattr(forward_batch, "decode_trtllm_mla_metadata", None)
                or self.forward_decode_metadata
            )

            # Ensure query has shape [bs, num_draft_tokens, num_q_heads, head_dim]
            bs = forward_batch.batch_size

            k_cache = forward_batch.token_to_kv_pool.get_key_buffer(layer.layer_id)
            kv_cache = k_cache.view(-1, self.page_size, self.kv_cache_dim).unsqueeze(1)

            q_scale = 1.0
            k_scale = (
                layer.k_scale_float
                if getattr(layer, "k_scale_float", None) is not None
                else 1.0
            )
            q = q.to(self.data_type)

            bmm1_scale = q_scale * k_scale * layer.scaling
            if forward_batch.forward_mode.is_target_verify():
                seq_lens = (
                    forward_batch.seq_lens.to(torch.int32)
                    + forward_batch.spec_info.draft_token_num
                )
                max_seq_len = (
                    metadata.max_seq_len_k + forward_batch.spec_info.draft_token_num
                )
            else:
                seq_lens = forward_batch.seq_lens.to(torch.int32)
                max_seq_len = metadata.max_seq_len_k
                # Check if we're in CUDA graph mode (buffers are pre-allocated)
                if self.padded_q_buffer is not None:
                    # Use pre-allocated buffer for CUDA graph compatibility
                    padded_q = self.padded_q_buffer[
                        :bs, : metadata.max_seq_len_q, :, :
                    ].to(dtype=q.dtype)
                else:
                    # Dynamic allocation for non-CUDA graph mode
                    padded_q = torch.zeros(
                        bs,
                        metadata.max_seq_len_q,
                        layer.tp_q_head_num,
                        layer.head_dim,
                        dtype=q.dtype,
                        device=q.device,
                    )
                q = self.pad_draft_extend_query(
                    q, padded_q, metadata.seq_lens_q, metadata.cu_seqlens_q
                )

            # TODO may use `mla_rope_quantize_fp8` fusion
            q = q.view(bs, -1, layer.tp_q_head_num, layer.head_dim)
            assert kv_cache.dtype == self.data_type

            raw_out = flashinfer.decode.trtllm_batch_decode_with_kv_cache_mla(
                query=q,
                kv_cache=kv_cache,
                workspace_buffer=self.workspace_buffer,
                qk_nope_head_dim=self.qk_nope_head_dim,
                kv_lora_rank=self.kv_lora_rank,
                qk_rope_head_dim=self.qk_rope_head_dim,
                block_tables=metadata.block_kv_indices,
                seq_lens=seq_lens,
                max_seq_len=max_seq_len,
                bmm1_scale=bmm1_scale,
            )

            # Reshape output directly without slicing

            if forward_batch.forward_mode.is_draft_extend(include_v2=True):
                raw_out = self.unpad_draft_extend_output(
                    raw_out,
                    metadata.cu_seqlens_q,
                    metadata.seq_lens_q,
                    metadata.sum_seq_lens_q,
                )
            output = raw_out.view(-1, layer.tp_q_head_num * layer.v_head_dim)
            return output

        if forward_batch.attn_attend_prefix_cache:
            # MHA for chunked prefix kv cache when running model with MLA
            assert forward_batch.prefix_chunk_idx is not None
            assert forward_batch.prefix_chunk_cu_seq_lens is not None
            assert q_rope is None
            assert k_rope is None
            chunk_idx = forward_batch.prefix_chunk_idx

            output_shape = (q.shape[0], layer.tp_q_head_num, layer.v_head_dim)
            return flashinfer.prefill.trtllm_ragged_attention_deepseek(
                query=q,
                key=k,
                value=v,
                workspace_buffer=self.workspace_buffer,
                seq_lens=forward_batch.prefix_chunk_seq_lens[chunk_idx],
                max_q_len=self.forward_prefill_metadata.max_seq_len,
                max_kv_len=forward_batch.prefix_chunk_max_seq_lens[chunk_idx],
                bmm1_scale=layer.scaling,
                bmm2_scale=1.0,
                o_sf_scale=-1.0,
                batch_size=forward_batch.batch_size,
                window_left=-1,
                cum_seq_lens_q=self.forward_prefill_metadata.cum_seq_lens,
                cum_seq_lens_kv=forward_batch.prefix_chunk_cu_seq_lens[chunk_idx],
                enable_pdl=False,
                is_causal=False,
                return_lse=True,
                out=torch.zeros(*output_shape, dtype=q.dtype, device=q.device),
            )

        return flashinfer.prefill.trtllm_ragged_attention_deepseek(
            query=q,
            key=k,
            value=v,
            workspace_buffer=self.workspace_buffer,
            seq_lens=self.forward_prefill_metadata.seq_lens,
            max_q_len=self.forward_prefill_metadata.max_seq_len,
            max_kv_len=self.forward_prefill_metadata.max_seq_len,
            bmm1_scale=layer.scaling,
            bmm2_scale=1.0,
            o_sf_scale=1.0,
            batch_size=forward_batch.batch_size,
            window_left=-1,
            cum_seq_lens_q=self.forward_prefill_metadata.cum_seq_lens,
            cum_seq_lens_kv=self.forward_prefill_metadata.cum_seq_lens,
            enable_pdl=False,
            is_causal=True,
            return_lse=forward_batch.mha_return_lse,
        )


class TRTLLMMLAMultiStepDraftBackend(FlashInferMLAMultiStepDraftBackend):
    """Multi-step draft backend for TRT-LLM MLA used by EAGLE."""

    def __init__(
        self, model_runner: "ModelRunner", topk: int, speculative_num_steps: int
    ):
        super().__init__(model_runner, topk, speculative_num_steps)

        for i in range(self.speculative_num_steps - 1):
            self.attn_backends[i] = TRTLLMMLABackend(
                model_runner,
                skip_prefill=True,
                kv_indptr_buf=self.kv_indptr[i],
                q_indptr_decode_buf=self.q_indptr_decode,
            )


def _concat_mla_absorb_q_general(q_nope, q_rope):
    if _is_cuda and q_nope.shape[-1] == 512 and q_rope.shape[-1] == 64:
        return concat_mla_absorb_q(q_nope, q_rope)
    else:
        return torch.cat([q_nope, q_rope], dim=-1)<|MERGE_RESOLUTION|>--- conflicted
+++ resolved
@@ -526,12 +526,7 @@
         if (
             forward_batch.forward_mode.is_extend()
             and not forward_batch.forward_mode.is_target_verify()
-<<<<<<< HEAD
-            and not forward_batch.forward_mode.is_draft_extend()
-            and not forward_batch.forward_mode.is_draft_extend_v2()
-=======
             and not forward_batch.forward_mode.is_draft_extend(include_v2=True)
->>>>>>> 7ef5d8af
         ):
             if self.disable_chunked_prefix_cache:
                 super().init_forward_metadata(forward_batch)
