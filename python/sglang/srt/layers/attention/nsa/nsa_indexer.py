--- conflicted
+++ resolved
@@ -17,11 +17,7 @@
     except ImportError as e:
         deep_gemm = e
 
-<<<<<<< HEAD
-
-=======
 from sglang.srt.layers import deep_gemm_wrapper
->>>>>>> 6c7c92eb
 from sglang.srt.layers.attention.nsa.utils import NSA_DUAL_STREAM
 from sglang.srt.layers.dp_attention import get_attention_tp_group
 from sglang.srt.layers.linear import ReplicatedLinear
