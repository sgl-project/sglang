from __future__ import annotations

"""
Support attention backend for FlashMLA.
"""

from dataclasses import dataclass
<<<<<<< HEAD
from typing import TYPE_CHECKING, Optional, Tuple, Union
=======
from typing import TYPE_CHECKING, Callable, Optional, Tuple, Union
>>>>>>> 11483785

import torch
import triton
from flash_mla import flash_mla_with_kvcache, get_mla_metadata

from sglang.srt.layers.attention.flashinfer_mla_backend import FlashInferMLAAttnBackend
from sglang.srt.layers.attention.utils import create_flashmla_kv_indices_triton
from sglang.srt.layers.dp_attention import get_attention_tp_size
from sglang.srt.model_executor.forward_batch_info import ForwardBatch, ForwardMode

if TYPE_CHECKING:
    from sglang.srt.layers.radix_attention import RadixAttention
    from sglang.srt.model_executor.model_runner import ModelRunner
    from sglang.srt.speculative.spec_info import SpecInfo


# FlashMLA only supports pagesize=64
PAGE_SIZE = 64

# FlashMLA FP8 issue: https://github.com/deepseek-ai/FlashMLA/issues/56


@dataclass
class FlashMLADecodeMetadata:
    flashmla_metadata: Optional[Tuple[torch.Tensor, torch.Tensor]] = None
    num_splits: Optional[torch.Tensor] = None
    block_kv_indices: Optional[torch.Tensor] = None

    def __init__(
        self,
        flashmla_metadata: Optional[Tuple[torch.Tensor, torch.Tensor]] = None,
        num_splits: Optional[torch.Tensor] = None,
        block_kv_indices: Optional[torch.Tensor] = None,
    ):
        self.flashmla_metadata = flashmla_metadata
        self.num_splits = num_splits
        self.block_kv_indices = block_kv_indices


class FlashMLABackend(FlashInferMLAAttnBackend):
    """Flashmla attention kernels."""

    def __init__(
        self,
        model_runner: ModelRunner,
        skip_prefill: bool = False,
        kv_indptr_buf: Optional[torch.Tensor] = None,
        kv_last_page_len_buf: Optional[torch.Tensor] = None,
    ):
        super().__init__(
            model_runner, skip_prefill, kv_indptr_buf, kv_last_page_len_buf
        )

        self.num_q_heads = (
            model_runner.model_config.num_attention_heads // get_attention_tp_size()
        )
        self.req_to_token = model_runner.req_to_token_pool.req_to_token
        self.num_local_heads = (
            model_runner.model_config.num_attention_heads // get_attention_tp_size()
        )
        self.forward_metadata: Union[FlashMLADecodeMetadata] = None
        self.kv_lora_rank = model_runner.model_config.kv_lora_rank
        self.qk_nope_head_dim = model_runner.model_config.qk_nope_head_dim
        self.qk_rope_head_dim = model_runner.model_config.qk_rope_head_dim
        self.v_head_dim = model_runner.model_config.v_head_dim
        self.scaling = model_runner.model_config.scaling
        self.data_type = model_runner.kv_cache_dtype
        self.q_data_type = model_runner.dtype
        self.kv_cache_dim = self.kv_lora_rank + self.qk_rope_head_dim

        self.num_draft_tokens = model_runner.server_args.speculative_num_draft_tokens

    def init_forward_metadata(self, forward_batch: ForwardBatch):

        bs = forward_batch.batch_size
        if forward_batch.forward_mode.is_decode_or_idle():
            max_seqlen_pad = triton.cdiv(
                forward_batch.seq_lens_cpu.max().item(), PAGE_SIZE
            )
            block_kv_indices = torch.full(
                (bs, max_seqlen_pad),
                -1,
                dtype=torch.int32,
                device=forward_batch.seq_lens.device,
            )
            create_flashmla_kv_indices_triton[(bs,)](
                self.req_to_token,
                forward_batch.req_pool_indices,
                forward_batch.seq_lens,
                None,
                block_kv_indices,
                self.req_to_token.stride(0),
                max_seqlen_pad,
            )
            mla_metadata, num_splits = get_mla_metadata(
                forward_batch.seq_lens.to(torch.int32),
                self.num_q_heads,
                1,
            )
            self.forward_metadata = FlashMLADecodeMetadata(
                mla_metadata,
                num_splits,
                block_kv_indices,
            )
        elif forward_batch.forward_mode.is_target_verify():
            seq_lens_cpu = forward_batch.seq_lens_cpu + self.num_draft_tokens
            seq_lens = forward_batch.seq_lens + self.num_draft_tokens

            max_seqlen_pad = triton.cdiv(seq_lens_cpu.max().item(), PAGE_SIZE)
            block_kv_indices = torch.full(
                (bs, max_seqlen_pad),
                -1,
                dtype=torch.int32,
                device=seq_lens.device,
            )
            create_flashmla_kv_indices_triton[(bs,)](
                self.req_to_token,
                forward_batch.req_pool_indices,
                seq_lens,
                None,
                block_kv_indices,
                self.req_to_token.stride(0),
                max_seqlen_pad,
            )
            mla_metadata, num_splits = get_mla_metadata(
                seq_lens.to(torch.int32),
                self.num_draft_tokens * self.num_q_heads,
                1,
            )

            # Use FlashMLADecodeMetadata which has the attributes forward_extend expects
            self.forward_metadata = FlashMLADecodeMetadata(
                mla_metadata,
                num_splits,
                block_kv_indices,
            )
        else:
            super().init_forward_metadata(forward_batch)

    def init_cuda_graph_state(
        self,
        max_bs: int,
        max_num_tokens: int,
        block_kv_indices: Optional[torch.Tensor] = None,
    ):
        if block_kv_indices is None:
            cuda_graph_kv_indices = torch.full(
                (max_bs, (self.max_context_len + PAGE_SIZE) // PAGE_SIZE),
                1,
                dtype=torch.int32,
                device="cuda",
            )
        else:
            cuda_graph_kv_indices = block_kv_indices

        if self.num_draft_tokens:
            self.cuda_graph_mla_metadata, self.cuda_graph_num_splits = get_mla_metadata(
                torch.ones(
                    max_bs, dtype=torch.int32, device=cuda_graph_kv_indices.device
                ),
                self.num_draft_tokens * self.num_q_heads,
                1,
            )
        else:
            self.cuda_graph_mla_metadata, self.cuda_graph_num_splits = get_mla_metadata(
                torch.ones(
                    max_bs, dtype=torch.int32, device=cuda_graph_kv_indices.device
                ),
                self.num_q_heads,
                1,
            )
        self.cuda_graph_kv_indices = cuda_graph_kv_indices

    def init_forward_metadata_capture_cuda_graph(
        self,
        bs: int,
        num_tokens: int,
        req_pool_indices: torch.Tensor,
        seq_lens: torch.Tensor,
        encoder_lens: Optional[torch.Tensor],
        forward_mode: ForwardMode,
        spec_info: Optional[SpecInfo],
    ):
        if forward_mode.is_decode_or_idle():
            max_seqlen_pad = triton.cdiv(seq_lens.max().item(), PAGE_SIZE)

            create_flashmla_kv_indices_triton[(bs,)](
                self.req_to_token,
                req_pool_indices,
                seq_lens,
                None,
                self.cuda_graph_kv_indices,
                self.req_to_token.stride(0),
                self.cuda_graph_kv_indices.stride(0),
            )
            mla_metadata, num_splits = get_mla_metadata(
                seq_lens.to(torch.int32),
                self.num_q_heads,
                1,
            )
            self.cuda_graph_mla_metadata.copy_(mla_metadata)
            self.cuda_graph_num_splits[: bs + 1].copy_(num_splits)
            self.forward_metadata = FlashMLADecodeMetadata(
                self.cuda_graph_mla_metadata,
                self.cuda_graph_num_splits[: bs + 1],
                self.cuda_graph_kv_indices[:bs, :max_seqlen_pad],
            )
        elif forward_mode.is_target_verify():
            seq_lens = seq_lens + self.num_draft_tokens
            max_seqlen_pad = triton.cdiv(seq_lens.max().item(), PAGE_SIZE)

            create_flashmla_kv_indices_triton[(bs,)](
                self.req_to_token,
                req_pool_indices,
                seq_lens,
                None,
                self.cuda_graph_kv_indices,
                self.req_to_token.stride(0),
                self.cuda_graph_kv_indices.stride(0),
            )
            mla_metadata, num_splits = get_mla_metadata(
                seq_lens.to(torch.int32),
                self.num_draft_tokens * self.num_q_heads,
                1,
            )
            self.cuda_graph_mla_metadata.copy_(mla_metadata)
            self.cuda_graph_num_splits[: bs + 1].copy_(num_splits)
            self.forward_metadata = FlashMLADecodeMetadata(
                self.cuda_graph_mla_metadata,
                self.cuda_graph_num_splits[: bs + 1],
                self.cuda_graph_kv_indices[:bs, :max_seqlen_pad],
            )
        else:
            super().init_forward_metadata_capture_cuda_graph(
                bs,
                num_tokens,
                req_pool_indices,
                seq_lens,
                encoder_lens,
                forward_mode,
                spec_info,
            )

    def init_forward_metadata_replay_cuda_graph(
        self,
        bs: int,
        req_pool_indices: torch.Tensor,
        seq_lens: torch.Tensor,
        seq_lens_sum: int,
        encoder_lens: Optional[torch.Tensor],
        forward_mode: ForwardMode,
        spec_info: Optional[SpecInfo],
        seq_lens_cpu: Optional[torch.Tensor],
    ):

        if forward_mode.is_decode_or_idle():
            assert seq_lens_cpu is not None
            seq_lens = seq_lens[:bs]
            seq_lens_cpu = seq_lens_cpu[:bs]
            max_seqlen_pad = triton.cdiv(seq_lens_cpu.max().item(), PAGE_SIZE)
            create_flashmla_kv_indices_triton[(bs,)](
                self.req_to_token,
                req_pool_indices[:bs],
                seq_lens,
                None,
                self.cuda_graph_kv_indices,
                self.req_to_token.stride(0),
                self.cuda_graph_kv_indices.stride(0),
            )
            mla_metadata, num_splits = get_mla_metadata(
                seq_lens.to(torch.int32),
                self.num_q_heads,
                1,
            )
            self.cuda_graph_mla_metadata.copy_(mla_metadata)
            self.cuda_graph_num_splits[: bs + 1].copy_(num_splits)
            self.forward_metadata.mla_metadata = self.cuda_graph_mla_metadata
            self.forward_metadata.num_splits = self.cuda_graph_num_splits[: bs + 1]
            self.forward_metadata.block_kv_indices = self.cuda_graph_kv_indices[
                :bs, :max_seqlen_pad
            ]
        elif forward_mode.is_target_verify():
            seq_lens = seq_lens[:bs] + self.num_draft_tokens
            seq_lens_cpu = seq_lens_cpu[:bs] + self.num_draft_tokens
            max_seqlen_pad = triton.cdiv(seq_lens_cpu.max().item(), PAGE_SIZE)
            create_flashmla_kv_indices_triton[(bs,)](
                self.req_to_token,
                req_pool_indices[:bs],
                seq_lens,
                None,
                self.cuda_graph_kv_indices,
                self.req_to_token.stride(0),
                self.cuda_graph_kv_indices.stride(0),
            )
            mla_metadata, num_splits = get_mla_metadata(
                seq_lens.to(torch.int32),
                self.num_draft_tokens * self.num_q_heads,
                1,
            )
            self.cuda_graph_mla_metadata.copy_(mla_metadata)
            self.cuda_graph_num_splits[: bs + 1].copy_(num_splits)
            self.forward_metadata.mla_metadata = self.cuda_graph_mla_metadata
            self.forward_metadata.num_splits = self.cuda_graph_num_splits[: bs + 1]
            self.forward_metadata.block_kv_indices = self.cuda_graph_kv_indices[
                :bs, :max_seqlen_pad
            ]
        else:
            super().init_forward_metadata_replay_cuda_graph(
                bs,
                req_pool_indices,
                seq_lens,
                seq_lens_sum,
                encoder_lens,
                forward_mode,
                spec_info,
                seq_lens_cpu,
            )

    def get_cuda_graph_seq_len_fill_value(self):
        return 1

    def forward_decode(
        self,
        q: torch.Tensor,
        k: torch.Tensor,
        v: torch.Tensor,
        layer: RadixAttention,
        forward_batch: ForwardBatch,
        save_kv_cache: bool = True,
    ):
        cache_loc = forward_batch.out_cache_loc

        if k is not None:
            assert v is not None
            if save_kv_cache:
                forward_batch.token_to_kv_pool.set_kv_buffer(
                    layer,
                    cache_loc,
                    k,
                    v,
                )
        bs = forward_batch.batch_size
        k_cache = forward_batch.token_to_kv_pool.get_key_buffer(layer.layer_id)

        reshape_q = q.view(bs, -1, layer.tp_q_head_num, layer.head_dim)
        if self.data_type == torch.float8_e4m3fn:
            reshape_q_fp8 = reshape_q.to(torch.float8_e4m3fn)
            o, _ = flash_mla_with_kvcache(
                q=reshape_q_fp8,
                k_cache=k_cache.view(-1, PAGE_SIZE, 1, self.kv_cache_dim),
                block_table=self.forward_metadata.block_kv_indices[:bs],
                cache_seqlens=forward_batch.seq_lens.to(torch.int32),
                head_dim_v=self.kv_lora_rank,  # TODO Retrieve from config.
                tile_scheduler_metadata=self.forward_metadata.flashmla_metadata,
                num_splits=self.forward_metadata.num_splits,
                softmax_scale=layer.scaling,
                causal=True,
                descale_q=torch.ones((1), dtype=torch.float32, device=reshape_q.device),
                descale_k=torch.ones((1), dtype=torch.float32, device=reshape_q.device),
            )

            return o.view(-1, layer.tp_q_head_num * layer.v_head_dim)
        else:
            # todo: need check all causal True or False?
            o, _ = flash_mla_with_kvcache(
                q=reshape_q,
                k_cache=k_cache.view(-1, PAGE_SIZE, 1, self.kv_cache_dim),
                block_table=self.forward_metadata.block_kv_indices[:bs],
                cache_seqlens=forward_batch.seq_lens.to(torch.int32),
                head_dim_v=self.kv_lora_rank,  # TODO Retrieve from config.
                tile_scheduler_metadata=self.forward_metadata.flashmla_metadata,
                num_splits=self.forward_metadata.num_splits,
                softmax_scale=layer.scaling,
                causal=True,
            )

            return o.view(-1, layer.tp_q_head_num * layer.v_head_dim)

    def forward_extend(
        self,
        q: torch.Tensor,
        k: torch.Tensor,
        v: torch.Tensor,
        layer: RadixAttention,
        forward_batch: ForwardBatch,
        save_kv_cache: bool = True,
    ):
        if (
            forward_batch.forward_mode == ForwardMode.EXTEND
            or forward_batch.forward_mode == ForwardMode.DRAFT_EXTEND
        ):
            return super().forward_extend(q, k, v, layer, forward_batch, save_kv_cache)
        else:
            cache_loc = forward_batch.out_cache_loc

            if k is not None:
                assert v is not None
                if save_kv_cache:
                    forward_batch.token_to_kv_pool.set_kv_buffer(layer, cache_loc, k, v)

            bs = forward_batch.batch_size
            k_cache = forward_batch.token_to_kv_pool.get_key_buffer(layer.layer_id)

            reshape_q = q.view(bs, -1, layer.tp_q_head_num, layer.head_dim)
            if self.data_type == torch.float8_e4m3fn:
                reshape_q_fp8 = reshape_q.to(torch.float8_e4m3fn)
                o, _ = flash_mla_with_kvcache(
                    q=reshape_q_fp8,
                    k_cache=k_cache.view(-1, PAGE_SIZE, 1, self.kv_cache_dim),
                    block_table=self.forward_metadata.block_kv_indices[:bs],
                    cache_seqlens=forward_batch.seq_lens.to(torch.int32)
                    + self.num_draft_tokens,
                    head_dim_v=self.kv_lora_rank,
                    tile_scheduler_metadata=self.forward_metadata.flashmla_metadata,
                    num_splits=self.forward_metadata.num_splits,
                    softmax_scale=layer.scaling,
                    causal=True,
                    descale_q=torch.ones(
                        (1), dtype=torch.float32, device=reshape_q.device
                    ),
                    descale_k=torch.ones(
                        (1), dtype=torch.float32, device=reshape_q.device
                    ),
                )
            else:
                o, _ = flash_mla_with_kvcache(
                    q=reshape_q,
                    k_cache=k_cache.view(-1, PAGE_SIZE, 1, self.kv_cache_dim),
                    block_table=self.forward_metadata.block_kv_indices[:bs],
                    cache_seqlens=forward_batch.seq_lens.to(torch.int32)
                    + self.num_draft_tokens,
                    head_dim_v=self.kv_lora_rank,
                    tile_scheduler_metadata=self.forward_metadata.flashmla_metadata,
                    num_splits=self.forward_metadata.num_splits,
                    softmax_scale=layer.scaling,
                    causal=True,
                )
            return o.view(-1, layer.tp_q_head_num * layer.v_head_dim)


# TODO: multi step kv indices optimization
class FlashMLAMultiStepDraftBackend:
    """
    Wrap multiple flashmla attention backends as one for multiple consecutive
    draft decoding steps.
    """

    def __init__(
        self,
        model_runner: ModelRunner,
        topk: int,
        speculative_num_steps: int,
    ):
        if topk > 1:
            raise ValueError(
                "Currently FlashMLA only supports topk=1 for speculative decoding"
            )
        self.topk = topk
        self.speculative_num_steps = speculative_num_steps
        max_bs = model_runner.req_to_token_pool.size * self.topk
        self.kv_indptr = torch.zeros(
            (
                self.speculative_num_steps,
                max_bs + 1,
            ),
            dtype=torch.int32,
            device=model_runner.device,
        )

        self.attn_backends = []
        for i in range(self.speculative_num_steps):
            self.attn_backends.append(
                FlashMLABackend(
                    model_runner,
                    skip_prefill=True,
                    kv_indptr_buf=self.kv_indptr[i],
                    kv_last_page_len_buf=None,
                )
            )

    def common_template(
        self,
        forward_batch: ForwardBatch,
        call_fn: Callable,
    ):
        assert forward_batch.spec_info is not None

        for i in range(self.speculative_num_steps - 1):
            call_fn(i, forward_batch)

    def init_forward_metadata(self, forward_batch: ForwardBatch):
        def call_fn(i, forward_batch):
            assert forward_batch.spec_info is not None
            self.attn_backends[i].init_forward_metadata(forward_batch)

        self.common_template(forward_batch, call_fn)

    def init_cuda_graph_state(self, max_bs: int, max_num_tokens: int):
        for i in range(self.speculative_num_steps):
            self.attn_backends[i].init_cuda_graph_state(
                max_bs, max_num_tokens, block_kv_indices=None
            )

    def init_forward_metadata_capture_cuda_graph(self, forward_batch: ForwardBatch):
        def call_fn(i, forward_batch):
            self.attn_backends[i].init_forward_metadata_capture_cuda_graph(
                forward_batch.batch_size,
                forward_batch.batch_size * self.topk,
                forward_batch.req_pool_indices,
                forward_batch.seq_lens,
                encoder_lens=None,
                forward_mode=ForwardMode.DECODE,
                spec_info=forward_batch.spec_info,
            )

        self.common_template(forward_batch, call_fn)

    def init_forward_metadata_replay_cuda_graph(
        self, forward_batch: ForwardBatch, bs: int
    ):
        def call_fn(i, forward_batch):
            self.attn_backends[i].init_forward_metadata_replay_cuda_graph(
                bs,
                forward_batch.req_pool_indices,
                forward_batch.seq_lens,
                seq_lens_sum=-1,
                encoder_lens=None,
                forward_mode=ForwardMode.DECODE,
                spec_info=forward_batch.spec_info,
                seq_lens_cpu=forward_batch.seq_lens_cpu,
            )

        self.common_template(forward_batch, call_fn)<|MERGE_RESOLUTION|>--- conflicted
+++ resolved
@@ -5,11 +5,7 @@
 """
 
 from dataclasses import dataclass
-<<<<<<< HEAD
-from typing import TYPE_CHECKING, Optional, Tuple, Union
-=======
 from typing import TYPE_CHECKING, Callable, Optional, Tuple, Union
->>>>>>> 11483785
 
 import torch
 import triton
