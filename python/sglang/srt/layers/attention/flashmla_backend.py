from __future__ import annotations

"""
Support attention backend for FlashMLA.
"""

from dataclasses import dataclass
from typing import TYPE_CHECKING, Callable, Optional, Tuple, Union

import torch
import triton
<<<<<<< HEAD
from flash_mla import flash_mla_with_kvcache, get_mla_metadata
from flash_mla import flash_mla_with_kvcache, get_mla_metadata
=======
from sgl_kernel.flash_mla import flash_mla_with_kvcache, get_mla_metadata
>>>>>>> ece58d9c

from sglang.srt.layers.attention.flashinfer_mla_backend import FlashInferMLAAttnBackend
from sglang.srt.layers.attention.utils import create_flashmla_kv_indices_triton
from sglang.srt.layers.dp_attention import get_attention_tp_size
from sglang.srt.model_executor.forward_batch_info import ForwardBatch, ForwardMode

if TYPE_CHECKING:
    from sglang.srt.layers.radix_attention import RadixAttention
    from sglang.srt.model_executor.model_runner import ModelRunner
    from sglang.srt.speculative.spec_info import SpecInput


# FlashMLA only supports pagesize=64
PAGE_SIZE = 64

# FlashMLA FP8 issue: https://github.com/deepseek-ai/FlashMLA/issues/56


@dataclass
class FlashMLADecodeMetadata:
    flashmla_metadata: Optional[Tuple[torch.Tensor, torch.Tensor]] = None
    num_splits: Optional[torch.Tensor] = None
    block_kv_indices: Optional[torch.Tensor] = None

    def __init__(
        self,
        flashmla_metadata: Optional[Tuple[torch.Tensor, torch.Tensor]] = None,
        num_splits: Optional[torch.Tensor] = None,
        block_kv_indices: Optional[torch.Tensor] = None,
    ):
        self.flashmla_metadata = flashmla_metadata
        self.num_splits = num_splits
        self.block_kv_indices = block_kv_indices


class FlashMLABackend(FlashInferMLAAttnBackend):
    """Flashmla attention kernels."""

    def __init__(
        self,
        model_runner: ModelRunner,
        skip_prefill: bool = False,
        kv_indptr_buf: Optional[torch.Tensor] = None,
        kv_last_page_len_buf: Optional[torch.Tensor] = None,
    ):
        super().__init__(
            model_runner, skip_prefill, kv_indptr_buf, kv_last_page_len_buf
        )

        self.num_q_heads = (
            model_runner.model_config.num_attention_heads // get_attention_tp_size()
        )
        self.req_to_token = model_runner.req_to_token_pool.req_to_token
        self.num_local_heads = (
            model_runner.model_config.num_attention_heads // get_attention_tp_size()
        )
        self.forward_metadata: Union[FlashMLADecodeMetadata] = None
        self.kv_lora_rank = model_runner.model_config.kv_lora_rank
        self.qk_nope_head_dim = model_runner.model_config.qk_nope_head_dim
        self.qk_rope_head_dim = model_runner.model_config.qk_rope_head_dim
        self.v_head_dim = model_runner.model_config.v_head_dim
        self.scaling = model_runner.model_config.scaling
        self.data_type = model_runner.kv_cache_dtype
        self.q_data_type = model_runner.dtype
        self.kv_cache_dim = self.kv_lora_rank + self.qk_rope_head_dim

        self.num_draft_tokens = model_runner.server_args.speculative_num_draft_tokens

    def init_forward_metadata(self, forward_batch: ForwardBatch):

        bs = forward_batch.batch_size
        if forward_batch.forward_mode.is_decode_or_idle():
            max_seqlen_pad = triton.cdiv(
                forward_batch.seq_lens_cpu.max().item(), PAGE_SIZE
            )
            block_kv_indices = torch.full(
                (bs, max_seqlen_pad),
                -1,
                dtype=torch.int32,
                device=forward_batch.seq_lens.device,
            )
            create_flashmla_kv_indices_triton[(bs,)](
                self.req_to_token,
                forward_batch.req_pool_indices,
                forward_batch.seq_lens,
                None,
                block_kv_indices,
                self.req_to_token.stride(0),
                max_seqlen_pad,
            )
<<<<<<< HEAD
            # fix bug : unsupported operand type(s) for *: 'NoneType' and 'int'
            if self.num_draft_tokens:
                mla_metadata, num_splits = get_mla_metadata(
                    forward_batch.seq_lens.to(torch.int32),
                    self.num_draft_tokens * self.num_q_heads,
                    1,
                )
            else:
                mla_metadata, num_splits = get_mla_metadata(
                    forward_batch.seq_lens.to(torch.int32),
                    self.num_q_heads,
                    1,
                )
=======
            num_q_heads = self.num_q_heads * (self.num_draft_tokens or 1)
            mla_metadata, num_splits = get_mla_metadata(
                forward_batch.seq_lens.to(torch.int32),
                num_q_heads,
                1,
            )
>>>>>>> ece58d9c
            self.forward_metadata = FlashMLADecodeMetadata(
                mla_metadata,
                num_splits,
                block_kv_indices,
            )
        elif forward_batch.forward_mode.is_simple_draft():
            seq_lens = forward_batch.seq_lens + 1
<<<<<<< HEAD
            if forward_batch.seq_lens_cpu is None:
                seq_lens_cpu = forward_batch.seq_lens.cpu() + 1
            else:
                seq_lens_cpu = forward_batch.seq_lens_cpu + 1
            max_seqlen_pad = triton.cdiv(seq_lens_cpu.max().item(), PAGE_SIZE)

            block_kv_indices = torch.full(
	            (bs, max_seqlen_pad), -1, dtype=torch.int32, device=seq_lens.device
	        )
            create_flashmla_kv_indices_triton[(bs,)](
                self.req_to_token, forward_batch.req_pool_indices, seq_lens,
                None, block_kv_indices, self.req_to_token.stride(0), max_seqlen_pad
            )

            mla_metadata, num_splits = get_mla_metadata(
                seq_lens.to(torch.int32),
                self.num_q_heads,
                1
            )
=======
            if forward_batch.seq_lens_cpu is not None:
                seq_lens_cpu = forward_batch.seq_lens_cpu + 1
            else:
                seq_lens_cpu = forward_batch.seq_lens.cpu() + 1
            max_seqlen_pad = triton.cdiv(seq_lens_cpu.max().item(), PAGE_SIZE)

            block_kv_indices = torch.full(
                (bs, max_seqlen_pad), -1, dtype=torch.int32, device=seq_lens.device
            )
            create_flashmla_kv_indices_triton[(bs,)](
                self.req_to_token,
                forward_batch.req_pool_indices,
                seq_lens,
                None,
                block_kv_indices,
                self.req_to_token.stride(0),
                max_seqlen_pad,
            )

            mla_metadata, num_splits = get_mla_metadata(
                seq_lens.to(torch.int32), self.num_q_heads * 2, 1
            )

            self.forward_metadata = FlashMLADecodeMetadata(
                mla_metadata, num_splits, block_kv_indices
            )
        elif (
            forward_batch.forward_mode.is_target_verify()
            or forward_batch.forward_mode.is_simple_verify()
        ):
            seq_lens_cpu = forward_batch.seq_lens_cpu + self.num_draft_tokens
            seq_lens = forward_batch.seq_lens + self.num_draft_tokens
>>>>>>> ece58d9c

            self.forward_metadata = FlashMLADecodeMetadata(
                mla_metadata, num_splits, block_kv_indices
            )

        elif forward_batch.forward_mode.is_target_verify() or forward_batch.forward_mode.is_simple_verify():
            seq_lens = forward_batch.seq_lens + self.num_draft_tokens
            seq_lens_cpu = forward_batch.seq_lens_cpu + self.num_draft_tokens
            max_seqlen_pad = triton.cdiv(seq_lens_cpu.max().item(), PAGE_SIZE)
            block_kv_indices = torch.full(
                (bs, max_seqlen_pad),
                -1,
                dtype=torch.int32,
                device=seq_lens.device,
            )
            create_flashmla_kv_indices_triton[(bs,)](
                self.req_to_token,
                forward_batch.req_pool_indices,
                seq_lens,
                None,
                block_kv_indices,
                self.req_to_token.stride(0),
                max_seqlen_pad,
            )
            mla_metadata, num_splits = get_mla_metadata(
                seq_lens.to(torch.int32),
                self.num_draft_tokens * self.num_q_heads,
                1,
            )

            # Use FlashMLADecodeMetadata which has the attributes forward_extend expects
            self.forward_metadata = FlashMLADecodeMetadata(
                mla_metadata,
                num_splits,
                block_kv_indices,
            )
        else:
            super().init_forward_metadata(forward_batch)

    def init_cuda_graph_state(
        self,
        max_bs: int,
        max_num_tokens: int,
        block_kv_indices: Optional[torch.Tensor] = None,
    ):
        if block_kv_indices is None:
            cuda_graph_kv_indices = torch.full(
                (max_bs, (self.max_context_len + PAGE_SIZE) // PAGE_SIZE),
                1,
                dtype=torch.int32,
                device="cuda",
            )
        else:
            cuda_graph_kv_indices = block_kv_indices

        if self.num_draft_tokens:
            self.cuda_graph_mla_metadata, self.cuda_graph_num_splits = get_mla_metadata(
                torch.ones(
                    max_bs, dtype=torch.int32, device=cuda_graph_kv_indices.device
                ),
                self.num_draft_tokens * self.num_q_heads,
                1,
            )
        else:
            self.cuda_graph_mla_metadata, self.cuda_graph_num_splits = get_mla_metadata(
                torch.ones(
                    max_bs, dtype=torch.int32, device=cuda_graph_kv_indices.device
                ),
                self.num_q_heads,
                1,
            )
        self.cuda_graph_kv_indices = cuda_graph_kv_indices

    def init_forward_metadata_capture_cuda_graph(
        self,
        bs: int,
        num_tokens: int,
        req_pool_indices: torch.Tensor,
        seq_lens: torch.Tensor,
        encoder_lens: Optional[torch.Tensor],
        forward_mode: ForwardMode,
        spec_info: Optional[SpecInput],
    ):
        if forward_mode.is_decode_or_idle():
            max_seqlen_pad = triton.cdiv(seq_lens.max().item(), PAGE_SIZE)

            create_flashmla_kv_indices_triton[(bs,)](
                self.req_to_token,
                req_pool_indices,
                seq_lens,
                None,
                self.cuda_graph_kv_indices,
                self.req_to_token.stride(0),
                self.cuda_graph_kv_indices.stride(0),
            )
            num_q_heads = self.num_q_heads * (self.num_draft_tokens or 1)
            mla_metadata, num_splits = get_mla_metadata(
                seq_lens.to(torch.int32),
                num_q_heads,
                1,
            )
            self.cuda_graph_mla_metadata.copy_(mla_metadata)
            self.cuda_graph_num_splits[: bs + 1].copy_(num_splits)
            self.forward_metadata = FlashMLADecodeMetadata(
                self.cuda_graph_mla_metadata,
                self.cuda_graph_num_splits[: bs + 1],
                self.cuda_graph_kv_indices[:bs, :max_seqlen_pad],
            )
        elif forward_mode.is_simple_draft():
            seq_lens = seq_lens + 1
            max_seqlen_pad = triton.cdiv(seq_lens.max().item(), PAGE_SIZE)
            create_flashmla_kv_indices_triton[(bs,)](
                self.req_to_token,
                req_pool_indices,
                seq_lens,
                None,
                self.cuda_graph_kv_indices,
                self.req_to_token.stride(0),
                self.cuda_graph_kv_indices.stride(0),
            )
            mla_metadata, num_splits = get_mla_metadata(
                seq_lens.to(torch.int32),
<<<<<<< HEAD
                self.num_draft_tokens * self.num_q_heads,
=======
                self.num_q_heads * 2,
>>>>>>> ece58d9c
                1,
            )
            self.cuda_graph_mla_metadata.copy_(mla_metadata)
            self.cuda_graph_num_splits[: bs + 1].copy_(num_splits)
            self.forward_metadata = FlashMLADecodeMetadata(
                self.cuda_graph_mla_metadata,
                self.cuda_graph_num_splits[: bs + 1],
                self.cuda_graph_kv_indices[:bs, :max_seqlen_pad],
            )
        elif forward_mode.is_target_verify() or forward_mode.is_simple_verify():
            seq_lens = seq_lens + self.num_draft_tokens
            max_seqlen_pad = triton.cdiv(seq_lens.max().item(), PAGE_SIZE)

            create_flashmla_kv_indices_triton[(bs,)](
                self.req_to_token,
                req_pool_indices,
                seq_lens,
                None,
                self.cuda_graph_kv_indices,
                self.req_to_token.stride(0),
                self.cuda_graph_kv_indices.stride(0),
            )
            mla_metadata, num_splits = get_mla_metadata(
                seq_lens.to(torch.int32),
                self.num_draft_tokens * self.num_q_heads,
                1,
            )
            self.cuda_graph_mla_metadata.copy_(mla_metadata)
            self.cuda_graph_num_splits[: bs + 1].copy_(num_splits)
            self.forward_metadata = FlashMLADecodeMetadata(
                self.cuda_graph_mla_metadata,
                self.cuda_graph_num_splits[: bs + 1],
                self.cuda_graph_kv_indices[:bs, :max_seqlen_pad],
            )
        else:
            super().init_forward_metadata_capture_cuda_graph(
                bs,
                num_tokens,
                req_pool_indices,
                seq_lens,
                encoder_lens,
                forward_mode,
                spec_info,
            )

    def init_forward_metadata_replay_cuda_graph(
        self,
        bs: int,
        req_pool_indices: torch.Tensor,
        seq_lens: torch.Tensor,
        seq_lens_sum: int,
        encoder_lens: Optional[torch.Tensor],
        forward_mode: ForwardMode,
        spec_info: Optional[SpecInput],
        seq_lens_cpu: Optional[torch.Tensor],
    ):

        if forward_mode.is_decode_or_idle():
            assert seq_lens_cpu is not None
            seq_lens = seq_lens[:bs]
            seq_lens_cpu = seq_lens_cpu[:bs]
            max_seqlen_pad = triton.cdiv(seq_lens_cpu.max().item(), PAGE_SIZE)
            create_flashmla_kv_indices_triton[(bs,)](
                self.req_to_token,
                req_pool_indices[:bs],
                seq_lens,
                None,
                self.cuda_graph_kv_indices,
                self.req_to_token.stride(0),
                self.cuda_graph_kv_indices.stride(0),
            )
            num_q_heads = self.num_q_heads * (self.num_draft_tokens or 1)
            mla_metadata, num_splits = get_mla_metadata(
                seq_lens.to(torch.int32),
                num_q_heads,
                1,
            )
            self.cuda_graph_mla_metadata.copy_(mla_metadata)
            self.cuda_graph_num_splits[: bs + 1].copy_(num_splits)
            self.forward_metadata.mla_metadata = self.cuda_graph_mla_metadata
            self.forward_metadata.num_splits = self.cuda_graph_num_splits[: bs + 1]
            self.forward_metadata.block_kv_indices = self.cuda_graph_kv_indices[
                :bs, :max_seqlen_pad
            ]
        elif forward_mode.is_simple_draft():
            seq_lens = seq_lens[:bs] + 1
            seq_lens_cpu = seq_lens_cpu[:bs] + 1
            max_seqlen_pad = triton.cdiv(seq_lens_cpu.max().item(), PAGE_SIZE)
            create_flashmla_kv_indices_triton[(bs,)](
                self.req_to_token,
                req_pool_indices[:bs],
                seq_lens,
                None,
                self.cuda_graph_kv_indices,
                self.req_to_token.stride(0),
                self.cuda_graph_kv_indices.stride(0),
            )
            mla_metadata, num_splits = get_mla_metadata(
                seq_lens.to(torch.int32),
<<<<<<< HEAD
                self.num_q_heads * self.num_draft_tokens,
=======
                self.num_q_heads * 2,
>>>>>>> ece58d9c
                1,
            )
            self.cuda_graph_mla_metadata.copy_(mla_metadata)
            self.cuda_graph_num_splits[: bs + 1].copy_(num_splits)
            self.forward_metadata.mla_metadata = self.cuda_graph_mla_metadata
            self.forward_metadata.num_splits = self.cuda_graph_num_splits[: bs + 1]
            self.forward_metadata.block_kv_indices = self.cuda_graph_kv_indices[
                :bs, :max_seqlen_pad
            ]
        elif forward_mode.is_target_verify() or forward_mode.is_simple_verify():
            seq_lens = seq_lens[:bs] + self.num_draft_tokens
            seq_lens_cpu = seq_lens_cpu[:bs] + self.num_draft_tokens
            max_seqlen_pad = triton.cdiv(seq_lens_cpu.max().item(), PAGE_SIZE)
            create_flashmla_kv_indices_triton[(bs,)](
                self.req_to_token,
                req_pool_indices[:bs],
                seq_lens,
                None,
                self.cuda_graph_kv_indices,
                self.req_to_token.stride(0),
                self.cuda_graph_kv_indices.stride(0),
            )
            mla_metadata, num_splits = get_mla_metadata(
                seq_lens.to(torch.int32),
                self.num_draft_tokens * self.num_q_heads,
                1,
            )
            self.cuda_graph_mla_metadata.copy_(mla_metadata)
            self.cuda_graph_num_splits[: bs + 1].copy_(num_splits)
            self.forward_metadata.mla_metadata = self.cuda_graph_mla_metadata
            self.forward_metadata.num_splits = self.cuda_graph_num_splits[: bs + 1]
            self.forward_metadata.block_kv_indices = self.cuda_graph_kv_indices[
                :bs, :max_seqlen_pad
            ]
        else:
            super().init_forward_metadata_replay_cuda_graph(
                bs,
                req_pool_indices,
                seq_lens,
                seq_lens_sum,
                encoder_lens,
                forward_mode,
                spec_info,
                seq_lens_cpu,
            )

    def get_cuda_graph_seq_len_fill_value(self):
        return 1

    def forward_decode(
        self,
        q: torch.Tensor,
        k: torch.Tensor,
        v: torch.Tensor,
        layer: RadixAttention,
        forward_batch: ForwardBatch,
        save_kv_cache: bool = True,
    ):
        cache_loc = forward_batch.out_cache_loc

        if k is not None:
            assert v is not None
            if save_kv_cache:
                forward_batch.token_to_kv_pool.set_kv_buffer(
                    layer,
                    cache_loc,
                    k,
                    v,
                )
        bs = forward_batch.batch_size
        k_cache = forward_batch.token_to_kv_pool.get_key_buffer(layer.layer_id)

        reshape_q = q.view(bs, -1, layer.tp_q_head_num, layer.head_dim)
<<<<<<< HEAD
        offset = self.num_draft_tokens if forward_batch.forward_mode.is_simple_verify() else 0
        cache_seqlens = forward_batch.seq_lens.to(torch.int32) + offset
        # s
=======
        if forward_batch.forward_mode.is_simple_verify():
            cache_seqlens = (
                forward_batch.seq_lens.to(torch.int32) + self.num_draft_tokens
            )
        else:
            cache_seqlens = forward_batch.seq_lens.to(torch.int32)
>>>>>>> ece58d9c
        if self.data_type == torch.float8_e4m3fn:
            reshape_q_fp8 = reshape_q.to(torch.float8_e4m3fn)
            o, _ = flash_mla_with_kvcache(
                q=reshape_q_fp8,
                k_cache=k_cache.view(-1, PAGE_SIZE, 1, self.kv_cache_dim),
                block_table=self.forward_metadata.block_kv_indices[:bs],
<<<<<<< HEAD
                # cache_seqlens=forward_batch.seq_lens.to(torch.int32),
=======
>>>>>>> ece58d9c
                cache_seqlens=cache_seqlens,
                head_dim_v=self.kv_lora_rank,  # TODO Retrieve from config.
                tile_scheduler_metadata=self.forward_metadata.flashmla_metadata,
                num_splits=self.forward_metadata.num_splits,
                softmax_scale=layer.scaling,
                causal=True,
                descale_q=torch.ones((1), dtype=torch.float32, device=reshape_q.device),
                descale_k=torch.ones((1), dtype=torch.float32, device=reshape_q.device),
            )

            return o.view(-1, layer.tp_q_head_num * layer.v_head_dim)
        else:
            # todo: need check all causal True or False?
            o, _ = flash_mla_with_kvcache(
                q=reshape_q,
                k_cache=k_cache.view(-1, PAGE_SIZE, 1, self.kv_cache_dim),
                block_table=self.forward_metadata.block_kv_indices[:bs],
<<<<<<< HEAD
                # cache_seqlens=forward_batch.seq_lens.to(torch.int32),
                cache_seqlens = cache_seqlens,
=======
                cache_seqlens=cache_seqlens,
>>>>>>> ece58d9c
                head_dim_v=self.kv_lora_rank,  # TODO Retrieve from config.
                tile_scheduler_metadata=self.forward_metadata.flashmla_metadata,
                num_splits=self.forward_metadata.num_splits,
                softmax_scale=layer.scaling,
                causal=True,
            )

            return o.view(-1, layer.tp_q_head_num * layer.v_head_dim)

    def forward_extend(
        self,
        q: torch.Tensor,
        k: torch.Tensor,
        v: torch.Tensor,
        layer: RadixAttention,
        forward_batch: ForwardBatch,
        save_kv_cache: bool = True,
    ):
        if (
            forward_batch.forward_mode == ForwardMode.EXTEND
            or forward_batch.forward_mode == ForwardMode.DRAFT_EXTEND
        ):
            return super().forward_extend(q, k, v, layer, forward_batch, save_kv_cache)
        else:
            cache_loc = forward_batch.out_cache_loc

            if k is not None:
                assert v is not None
                if save_kv_cache:
                    forward_batch.token_to_kv_pool.set_kv_buffer(layer, cache_loc, k, v)

            bs = forward_batch.batch_size
            k_cache = forward_batch.token_to_kv_pool.get_key_buffer(layer.layer_id)

            reshape_q = q.view(bs, -1, layer.tp_q_head_num, layer.head_dim)
            if self.data_type == torch.float8_e4m3fn:
                reshape_q_fp8 = reshape_q.to(torch.float8_e4m3fn)
                o, _ = flash_mla_with_kvcache(
                    q=reshape_q_fp8,
                    k_cache=k_cache.view(-1, PAGE_SIZE, 1, self.kv_cache_dim),
                    block_table=self.forward_metadata.block_kv_indices[:bs],
                    cache_seqlens=forward_batch.seq_lens.to(torch.int32)
                    + self.num_draft_tokens,
                    head_dim_v=self.kv_lora_rank,
                    tile_scheduler_metadata=self.forward_metadata.flashmla_metadata,
                    num_splits=self.forward_metadata.num_splits,
                    softmax_scale=layer.scaling,
                    causal=True,
                    descale_q=torch.ones(
                        (1), dtype=torch.float32, device=reshape_q.device
                    ),
                    descale_k=torch.ones(
                        (1), dtype=torch.float32, device=reshape_q.device
                    ),
                )
            else:
                o, _ = flash_mla_with_kvcache(
                    q=reshape_q,
                    k_cache=k_cache.view(-1, PAGE_SIZE, 1, self.kv_cache_dim),
                    block_table=self.forward_metadata.block_kv_indices[:bs],
                    cache_seqlens=forward_batch.seq_lens.to(torch.int32)
                    + self.num_draft_tokens,
                    head_dim_v=self.kv_lora_rank,
                    tile_scheduler_metadata=self.forward_metadata.flashmla_metadata,
                    num_splits=self.forward_metadata.num_splits,
                    softmax_scale=layer.scaling,
                    causal=True,
                )
            return o.view(-1, layer.tp_q_head_num * layer.v_head_dim)


# TODO: multi step kv indices optimization
class FlashMLAMultiStepDraftBackend:
    """
    Wrap multiple flashmla attention backends as one for multiple consecutive
    draft decoding steps.
    """

    def __init__(
        self,
        model_runner: ModelRunner,
        topk: int,
        speculative_num_steps: int,
    ):
        if topk > 1:
            raise ValueError(
                "Currently FlashMLA only supports topk=1 for speculative decoding"
            )
        self.topk = topk
        self.speculative_num_steps = speculative_num_steps
        max_bs = model_runner.req_to_token_pool.size * self.topk
        self.kv_indptr = torch.zeros(
            (
                self.speculative_num_steps,
                max_bs + 1,
            ),
            dtype=torch.int32,
            device=model_runner.device,
        )

        self.attn_backends = []
        for i in range(self.speculative_num_steps):
            self.attn_backends.append(
                FlashMLABackend(
                    model_runner,
                    skip_prefill=True,
                    kv_indptr_buf=self.kv_indptr[i],
                    kv_last_page_len_buf=None,
                )
            )

    def common_template(
        self,
        forward_batch: ForwardBatch,
        call_fn: Callable,
    ):
        assert forward_batch.spec_info is not None

        for i in range(self.speculative_num_steps - 1):
            call_fn(i, forward_batch)

    def init_forward_metadata(self, forward_batch: ForwardBatch):
        def call_fn(i, forward_batch):
            assert forward_batch.spec_info is not None
            self.attn_backends[i].init_forward_metadata(forward_batch)

        self.common_template(forward_batch, call_fn)

    def init_cuda_graph_state(self, max_bs: int, max_num_tokens: int):
        for i in range(self.speculative_num_steps):
            self.attn_backends[i].init_cuda_graph_state(
                max_bs, max_num_tokens, block_kv_indices=None
            )

    def init_forward_metadata_capture_cuda_graph(self, forward_batch: ForwardBatch):
        def call_fn(i, forward_batch):
            self.attn_backends[i].init_forward_metadata_capture_cuda_graph(
                forward_batch.batch_size,
                forward_batch.batch_size * self.topk,
                forward_batch.req_pool_indices,
                forward_batch.seq_lens,
                encoder_lens=None,
                forward_mode=ForwardMode.DECODE,
                spec_info=forward_batch.spec_info,
            )

        self.common_template(forward_batch, call_fn)

    def init_forward_metadata_replay_cuda_graph(
        self, forward_batch: ForwardBatch, bs: int
    ):
        def call_fn(i, forward_batch):
            self.attn_backends[i].init_forward_metadata_replay_cuda_graph(
                bs,
                forward_batch.req_pool_indices,
                forward_batch.seq_lens,
                seq_lens_sum=-1,
                encoder_lens=None,
                forward_mode=ForwardMode.DECODE,
                spec_info=forward_batch.spec_info,
                seq_lens_cpu=forward_batch.seq_lens_cpu,
            )

        self.common_template(forward_batch, call_fn)<|MERGE_RESOLUTION|>--- conflicted
+++ resolved
@@ -9,12 +9,8 @@
 
 import torch
 import triton
-<<<<<<< HEAD
 from flash_mla import flash_mla_with_kvcache, get_mla_metadata
 from flash_mla import flash_mla_with_kvcache, get_mla_metadata
-=======
-from sgl_kernel.flash_mla import flash_mla_with_kvcache, get_mla_metadata
->>>>>>> ece58d9c
 
 from sglang.srt.layers.attention.flashinfer_mla_backend import FlashInferMLAAttnBackend
 from sglang.srt.layers.attention.utils import create_flashmla_kv_indices_triton
@@ -105,7 +101,6 @@
                 self.req_to_token.stride(0),
                 max_seqlen_pad,
             )
-<<<<<<< HEAD
             # fix bug : unsupported operand type(s) for *: 'NoneType' and 'int'
             if self.num_draft_tokens:
                 mla_metadata, num_splits = get_mla_metadata(
@@ -119,14 +114,12 @@
                     self.num_q_heads,
                     1,
                 )
-=======
             num_q_heads = self.num_q_heads * (self.num_draft_tokens or 1)
             mla_metadata, num_splits = get_mla_metadata(
                 forward_batch.seq_lens.to(torch.int32),
                 num_q_heads,
                 1,
             )
->>>>>>> ece58d9c
             self.forward_metadata = FlashMLADecodeMetadata(
                 mla_metadata,
                 num_splits,
@@ -134,27 +127,6 @@
             )
         elif forward_batch.forward_mode.is_simple_draft():
             seq_lens = forward_batch.seq_lens + 1
-<<<<<<< HEAD
-            if forward_batch.seq_lens_cpu is None:
-                seq_lens_cpu = forward_batch.seq_lens.cpu() + 1
-            else:
-                seq_lens_cpu = forward_batch.seq_lens_cpu + 1
-            max_seqlen_pad = triton.cdiv(seq_lens_cpu.max().item(), PAGE_SIZE)
-
-            block_kv_indices = torch.full(
-	            (bs, max_seqlen_pad), -1, dtype=torch.int32, device=seq_lens.device
-	        )
-            create_flashmla_kv_indices_triton[(bs,)](
-                self.req_to_token, forward_batch.req_pool_indices, seq_lens,
-                None, block_kv_indices, self.req_to_token.stride(0), max_seqlen_pad
-            )
-
-            mla_metadata, num_splits = get_mla_metadata(
-                seq_lens.to(torch.int32),
-                self.num_q_heads,
-                1
-            )
-=======
             if forward_batch.seq_lens_cpu is not None:
                 seq_lens_cpu = forward_batch.seq_lens_cpu + 1
             else:
@@ -185,16 +157,6 @@
             forward_batch.forward_mode.is_target_verify()
             or forward_batch.forward_mode.is_simple_verify()
         ):
-            seq_lens_cpu = forward_batch.seq_lens_cpu + self.num_draft_tokens
-            seq_lens = forward_batch.seq_lens + self.num_draft_tokens
->>>>>>> ece58d9c
-
-            self.forward_metadata = FlashMLADecodeMetadata(
-                mla_metadata, num_splits, block_kv_indices
-            )
-
-        elif forward_batch.forward_mode.is_target_verify() or forward_batch.forward_mode.is_simple_verify():
-            seq_lens = forward_batch.seq_lens + self.num_draft_tokens
             seq_lens_cpu = forward_batch.seq_lens_cpu + self.num_draft_tokens
             max_seqlen_pad = triton.cdiv(seq_lens_cpu.max().item(), PAGE_SIZE)
             block_kv_indices = torch.full(
@@ -310,11 +272,7 @@
             )
             mla_metadata, num_splits = get_mla_metadata(
                 seq_lens.to(torch.int32),
-<<<<<<< HEAD
                 self.num_draft_tokens * self.num_q_heads,
-=======
-                self.num_q_heads * 2,
->>>>>>> ece58d9c
                 1,
             )
             self.cuda_graph_mla_metadata.copy_(mla_metadata)
@@ -414,11 +372,7 @@
             )
             mla_metadata, num_splits = get_mla_metadata(
                 seq_lens.to(torch.int32),
-<<<<<<< HEAD
                 self.num_q_heads * self.num_draft_tokens,
-=======
-                self.num_q_heads * 2,
->>>>>>> ece58d9c
                 1,
             )
             self.cuda_graph_mla_metadata.copy_(mla_metadata)
@@ -492,28 +446,16 @@
         k_cache = forward_batch.token_to_kv_pool.get_key_buffer(layer.layer_id)
 
         reshape_q = q.view(bs, -1, layer.tp_q_head_num, layer.head_dim)
-<<<<<<< HEAD
         offset = self.num_draft_tokens if forward_batch.forward_mode.is_simple_verify() else 0
         cache_seqlens = forward_batch.seq_lens.to(torch.int32) + offset
         # s
-=======
-        if forward_batch.forward_mode.is_simple_verify():
-            cache_seqlens = (
-                forward_batch.seq_lens.to(torch.int32) + self.num_draft_tokens
-            )
-        else:
-            cache_seqlens = forward_batch.seq_lens.to(torch.int32)
->>>>>>> ece58d9c
         if self.data_type == torch.float8_e4m3fn:
             reshape_q_fp8 = reshape_q.to(torch.float8_e4m3fn)
             o, _ = flash_mla_with_kvcache(
                 q=reshape_q_fp8,
                 k_cache=k_cache.view(-1, PAGE_SIZE, 1, self.kv_cache_dim),
                 block_table=self.forward_metadata.block_kv_indices[:bs],
-<<<<<<< HEAD
                 # cache_seqlens=forward_batch.seq_lens.to(torch.int32),
-=======
->>>>>>> ece58d9c
                 cache_seqlens=cache_seqlens,
                 head_dim_v=self.kv_lora_rank,  # TODO Retrieve from config.
                 tile_scheduler_metadata=self.forward_metadata.flashmla_metadata,
@@ -531,12 +473,8 @@
                 q=reshape_q,
                 k_cache=k_cache.view(-1, PAGE_SIZE, 1, self.kv_cache_dim),
                 block_table=self.forward_metadata.block_kv_indices[:bs],
-<<<<<<< HEAD
                 # cache_seqlens=forward_batch.seq_lens.to(torch.int32),
                 cache_seqlens = cache_seqlens,
-=======
-                cache_seqlens=cache_seqlens,
->>>>>>> ece58d9c
                 head_dim_v=self.kv_lora_rank,  # TODO Retrieve from config.
                 tile_scheduler_metadata=self.forward_metadata.flashmla_metadata,
                 num_splits=self.forward_metadata.num_splits,
