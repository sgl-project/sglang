--- conflicted
+++ resolved
@@ -85,12 +85,6 @@
         self.kv_cache_dim = self.kv_lora_rank + self.qk_rope_head_dim
 
         self.num_draft_tokens = model_runner.server_args.speculative_num_draft_tokens
-<<<<<<< HEAD
-        self.cuda_graph_qo_indptr = None
-        self.cuda_graph_kv_indptr = None
-
-=======
->>>>>>> 0332618b
 
     def update_metadata_decode(self, forward_batch: ForwardBatch):
         bs = forward_batch.batch_size
@@ -133,40 +127,8 @@
     def init_forward_metadata(self, forward_batch: ForwardBatch):
         bs = forward_batch.batch_size
         if forward_batch.forward_mode.is_decode_or_idle():
-<<<<<<< HEAD
             self.update_metadata_decode(forward_batch)
-        elif (not USE_FLASHINFER) and forward_batch.forward_mode.is_target_verify():
-=======
-            max_seqlen_pad = triton.cdiv(
-                forward_batch.seq_lens_cpu.max().item(), PAGE_SIZE
-            )
-            block_kv_indices = torch.full(
-                (bs, max_seqlen_pad),
-                -1,
-                dtype=torch.int32,
-                device=forward_batch.seq_lens.device,
-            )
-            create_flashmla_kv_indices_triton[(bs,)](
-                self.req_to_token,
-                forward_batch.req_pool_indices,
-                forward_batch.seq_lens,
-                None,
-                block_kv_indices,
-                self.req_to_token.stride(0),
-                max_seqlen_pad,
-            )
-            mla_metadata, num_splits = get_mla_metadata(
-                forward_batch.seq_lens.to(torch.int32),
-                Q_LEN * self.num_q_heads,
-                1,
-            )
-            self.forward_metadata = FlashMLADecodeMetadata(
-                mla_metadata,
-                num_splits,
-                block_kv_indices,
-            )
         elif forward_batch.forward_mode.is_target_verify():
->>>>>>> 0332618b
             seq_lens_cpu = forward_batch.seq_lens_cpu + self.num_draft_tokens
             seq_lens = forward_batch.seq_lens + self.num_draft_tokens
 
@@ -222,21 +184,6 @@
             )
         else:
             cuda_graph_kv_indices = block_kv_indices
-
-        self.cuda_graph_qo_indptr = torch.arange(
-                0, max_bs + 1, dtype=torch.int32, device="cuda"
-            )
-        if block_kv_indices is not None:
-            self.cuda_graph_kv_indptr = block_kv_indices.clone()
-        else:
-            self.cuda_graph_kv_indptr = torch.zeros(
-                (max_bs * self.max_context_len,),
-                dtype=torch.int32,
-                device="cuda",
-            )
-        self.cuda_graph_kv_lens = torch.ones(
-            (max_bs,), dtype=torch.int32, device=self.device
-        )
 
         self.cuda_graph_mla_metadata, self.cuda_graph_num_splits = get_mla_metadata(
             torch.ones(max_bs, dtype=torch.int32, device=cuda_graph_kv_indices.device),
@@ -437,10 +384,7 @@
 
             return o.view(-1, layer.tp_q_head_num * layer.v_head_dim)
         else:
-<<<<<<< HEAD
-=======
             #todo: need check all causal True or False?
->>>>>>> 0332618b
             o, _ = flash_mla_with_kvcache(
                 q=reshape_q,
                 k_cache=k_cache.view(-1, PAGE_SIZE, 1, self.kv_cache_dim),
@@ -468,13 +412,6 @@
         if forward_batch.forward_mode == ForwardMode.EXTEND or forward_batch.forward_mode == ForwardMode.DRAFT_EXTEND:
             return super().forward_extend(q,k,v,layer, forward_batch, save_kv_cache)
         else:
-<<<<<<< HEAD
-            if USE_FLASHINFER:
-                o = super().forward_extend(q,k,v,layer, forward_batch, save_kv_cache)
-                return o
-
-=======
->>>>>>> 0332618b
             cache_loc = forward_batch.out_cache_loc
 
             if k is not None:
@@ -486,38 +423,6 @@
             k_cache = forward_batch.token_to_kv_pool.get_key_buffer(layer.layer_id)
 
             reshape_q = q.view(bs, -1, layer.tp_q_head_num, layer.head_dim)
-<<<<<<< HEAD
-        if self.data_type == torch.float8_e4m3fn:
-            reshape_q_fp8 = reshape_q.to(torch.float8_e4m3fn)
-            o, _ = flash_mla_with_kvcache(
-                q=reshape_q_fp8,
-                k_cache=k_cache.view(-1, PAGE_SIZE, 1, self.kv_cache_dim),
-                block_table=self.forward_metadata.block_kv_indices[:bs],
-                cache_seqlens=forward_batch.seq_lens.to(torch.int32) + self.num_draft_tokens,
-                head_dim_v=self.kv_lora_rank,  # TODO Retrieve from config.
-                tile_scheduler_metadata=self.forward_metadata.flashmla_metadata,
-                num_splits=self.forward_metadata.num_splits,
-                softmax_scale=layer.scaling,
-                causal=False,
-                descale_q=torch.ones((1), dtype=torch.float32, device=reshape_q.device),
-                descale_k=torch.ones((1), dtype=torch.float32, device=reshape_q.device)
-            )
-            return o.view(-1, layer.tp_q_head_num * layer.v_head_dim)
-        else:
-            o, _ = flash_mla_with_kvcache(
-                q=reshape_q,
-                k_cache=k_cache.view(-1, PAGE_SIZE, 1, self.kv_cache_dim),
-                block_table=self.forward_metadata.block_kv_indices[:bs],
-                cache_seqlens=forward_batch.seq_lens.to(torch.int32) + self.num_draft_tokens,
-                head_dim_v=self.kv_lora_rank,
-                tile_scheduler_metadata=self.forward_metadata.flashmla_metadata,
-                num_splits=self.forward_metadata.num_splits,
-                softmax_scale=layer.scaling,
-                causal=True,
-            )
-            return o.view(-1, layer.tp_q_head_num * layer.v_head_dim)
-
-=======
             if self.data_type == torch.float8_e4m3fn:
                 reshape_q_fp8 = reshape_q.to(torch.float8_e4m3fn)
                 o, _ = flash_mla_with_kvcache(
@@ -548,7 +453,6 @@
             return o.view(-1, layer.tp_q_head_num * layer.v_head_dim)
 
 #TODO: multi step kv indices optimization
->>>>>>> 0332618b
 class FlashMLAMultiStepDraftBackend:
     """
     Wrap multiple flashmla attention backends as one for multiple consecutive
@@ -591,14 +495,6 @@
                 )
             )
 
-<<<<<<< HEAD
-        self.max_context_len = self.attn_backends[0].max_context_len
-
-        # Cached variables for generate_draft_decode_kv_indices
-        self.pool_len = model_runner.req_to_token_pool.req_to_token.shape[1]
-
-=======
->>>>>>> 0332618b
     def common_template(
         self,
         forward_batch: ForwardBatch,
@@ -614,20 +510,6 @@
             call_fn(i, forward_batch)
 
     def init_forward_metadata(self, forward_batch: ForwardBatch):
-<<<<<<< HEAD
-        print("flashmla_mtp_backend init_forward_metadata", forward_batch.forward_mode)
-        # max_blocks_per_seq = (self.max_context_len + PAGE_SIZE - 1) // PAGE_SIZE
-        kv_indices = torch.zeros(
-            (
-                self.speculative_num_steps,
-                forward_batch.batch_size * self.topk * self.max_context_len,
-            ),
-            dtype=torch.int32,
-            device="cuda",
-        )
-
-=======
->>>>>>> 0332618b
         def call_fn(i, forward_batch):
             assert forward_batch.spec_info is not None
             assert isinstance(forward_batch.spec_info, EagleDraftInput)
