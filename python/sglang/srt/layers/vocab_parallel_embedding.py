--- conflicted
+++ resolved
@@ -1,5 +1,6 @@
 # Adapted from https://github.com/vllm-project/vllm/blob/v0.6.3.post1/vllm/model_executor/layers/vocab_parallel_embedding.py
 
+import logging
 from dataclasses import dataclass
 from typing import List, Optional, Sequence, Tuple
 
@@ -12,6 +13,7 @@
     get_tensor_model_parallel_world_size,
     tensor_model_parallel_all_reduce,
 )
+from sglang.srt.layers.amx_utils import PackWeightMethod
 from sglang.srt.layers.dp_attention import get_attention_tp_rank, get_attention_tp_size
 from sglang.srt.layers.parameter import BasevLLMParameter
 from sglang.srt.layers.quantization.base_config import (
@@ -19,14 +21,15 @@
     QuantizeMethodBase,
     method_has_implemented_embedding,
 )
-<<<<<<< HEAD
-from sglang.srt.utils import set_weight_attrs
-=======
 from sglang.srt.layers.quantization.unquant import UnquantizedEmbeddingMethod
 from sglang.srt.utils import cpu_has_amx_support, is_cpu, set_weight_attrs
->>>>>>> f62d75b6
 
 DEFAULT_VOCAB_PADDING_SIZE = 64
+
+_is_cpu_amx_available = cpu_has_amx_support()
+_is_cpu = is_cpu()
+
+logger = logging.getLogger(__name__)
 
 
 def pad_vocab_size(vocab_size: int, pad_to: int = DEFAULT_VOCAB_PADDING_SIZE) -> int:
@@ -208,8 +211,16 @@
             self.tp_size = 1
 
         self.num_embeddings = num_embeddings
+        self.org_vocab_size = org_num_embeddings or num_embeddings
+
+        # Support the case where the vocab size is not divisible by the TP size.
+        if (
+            _is_cpu
+            and pad_vocab_size(self.org_vocab_size, padding_size) % self.tp_size != 0
+        ):
+            padding_size *= self.tp_size
         self.padding_size = padding_size
-        self.org_vocab_size = org_num_embeddings or num_embeddings
+
         num_added_embeddings = num_embeddings - self.org_vocab_size
         self.use_presharded_weights = use_presharded_weights
         if use_presharded_weights:
@@ -515,6 +526,12 @@
             use_presharded_weights=use_presharded_weights,
         )
         self.quant_config = quant_config
+
+        # We only support pack LMHead if it's not quantized.
+        if _is_cpu and _is_cpu_amx_available:
+            if hasattr(self, "weight") and self.weight.dtype == torch.bfloat16:
+                self.quant_method = PackWeightMethod(weight_names=["weight"])
+
         if bias:
             self.bias = Parameter(
                 torch.empty(self.num_embeddings_per_partition, dtype=params_dtype)
