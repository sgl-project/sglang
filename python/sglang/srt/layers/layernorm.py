--- conflicted
+++ resolved
@@ -52,13 +52,10 @@
 
 logger = logging.getLogger(__name__)
 
-<<<<<<< HEAD
-=======
 if is_npu():
     import torch_npu
 
 
->>>>>>> a167fd0b
 class RMSNorm(CustomOp):
     def __init__(
         self,
