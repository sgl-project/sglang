--- conflicted
+++ resolved
@@ -20,17 +20,11 @@
 import torch.nn as nn
 
 from sglang.srt.custom_op import CustomOp
-<<<<<<< HEAD
-from sglang.srt.utils import is_cuda, is_xpu
-
-_is_cuda = is_cuda()
-_is_xpu = is_xpu()
-=======
-from sglang.srt.utils import is_cuda, is_hip
+from sglang.srt.utils import is_cuda, is_hip, is_xpu
 
 _is_cuda = is_cuda()
 _is_hip = is_hip()
->>>>>>> a6970a17
+_is_xpu = is_xpu()
 
 if _is_cuda:
     from sgl_kernel import (
@@ -183,11 +177,7 @@
         return f"{tuple(self.weight.shape)}, eps={self.eps}"
 
 
-<<<<<<< HEAD
-if not _is_cuda and not _is_xpu:
-=======
-if not (_is_cuda or _is_hip):
->>>>>>> a6970a17
+if not (_is_cuda or _is_hip or _is_xpu):
     logger.info(
         "sgl-kernel layernorm implementation is not available on current platform. Fallback to other kernel libraries."
     )
