--- conflicted
+++ resolved
@@ -288,16 +288,11 @@
         out = gemma_rmsnorm(x, self.weight.data, self.variance_epsilon)
         return out
 
-<<<<<<< HEAD
     def forward_cpu(
-=======
-    def forward_npu(
->>>>>>> 71f24ef8
-        self,
-        x: torch.Tensor,
-        residual: Optional[torch.Tensor] = None,
-    ) -> Union[torch.Tensor, Tuple[torch.Tensor, torch.Tensor]]:
-<<<<<<< HEAD
+        self,
+        x: torch.Tensor,
+        residual: Optional[torch.Tensor] = None,
+    ) -> Union[torch.Tensor, Tuple[torch.Tensor, torch.Tensor]]:
         if _is_cpu_amx_available:
             if residual is not None:
                 torch.ops.sgl_kernel.gemma_fused_add_rmsnorm_cpu(
@@ -308,14 +303,18 @@
                 x, self.weight.data, self.variance_epsilon
             )
         return self.forward_native(x, residual)
-=======
+
+    def forward_npu(
+        self,
+        x: torch.Tensor,
+        residual: Optional[torch.Tensor] = None,
+    ) -> Union[torch.Tensor, Tuple[torch.Tensor, torch.Tensor]]:
         if residual is not None:
             x = x + residual
             residual = x
 
         x, _ = torch_npu.npu_gemma_rms_norm(x, self.weight, self.variance_epsilon)
         return x if residual is None else (x, residual)
->>>>>>> 71f24ef8
 
 
 class Gemma3RMSNorm(CustomOp):
@@ -335,7 +334,6 @@
         output = output * (1.0 + self.weight.float())
         return output.type_as(x)
 
-<<<<<<< HEAD
     def forward_cpu(self, x):
         if _is_cpu_amx_available and x.stride(-1) == 1:
             return torch.ops.sgl_kernel.gemma3_rmsnorm_cpu(x, self.weight, self.eps)
@@ -344,15 +342,10 @@
     def forward_cuda(self, x):
         return self.forward_native(x)
 
-=======
-    def forward_cuda(self, x):
-        return self.forward_native(x)
-
     def forward_npu(self, x):
         output, _ = torch_npu.npu_gemma_rms_norm(x, self.weight, self.eps)
         return output
 
->>>>>>> 71f24ef8
     def extra_repr(self):
         return f"{tuple(self.weight.shape)}, eps={self.eps}"
 
