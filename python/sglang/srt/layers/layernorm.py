# Copyright 2023-2024 SGLang Team
# Licensed under the Apache License, Version 2.0 (the "License");
# you may not use this file except in compliance with the License.
# You may obtain a copy of the License at
#
#     http://www.apache.org/licenses/LICENSE-2.0
#
# Unless required by applicable law or agreed to in writing, software
# distributed under the License is distributed on an "AS IS" BASIS,
# WITHOUT WARRANTIES OR CONDITIONS OF ANY KIND, either express or implied.
# See the License for the specific language governing permissions and
# limitations under the License.
# ==============================================================================
"""Fused operators for normalization layers."""

import logging
from typing import Optional, Tuple, Union

import torch
import torch.nn as nn
from packaging.version import Version

from sglang.srt.custom_op import CustomOp
from sglang.srt.utils import (
    cpu_has_amx_support,
    get_bool_env_var,
    is_cpu,
    is_cuda,
    is_flashinfer_available,
    is_hip,
    is_npu,
    is_xpu,
    supports_custom_op,
)

_is_cuda = is_cuda()
_is_flashinfer_available = is_flashinfer_available()
_is_hip = is_hip()
_is_npu = is_npu()
_use_aiter = get_bool_env_var("SGLANG_USE_AITER") and _is_hip
_is_cpu_amx_available = cpu_has_amx_support()
_is_cpu = is_cpu()
_is_xpu = is_xpu()

if _is_cuda:
<<<<<<< HEAD
    if _is_flashinfer_available:
        from flashinfer.norm import fused_add_rmsnorm
    else:
        from sgl_kernel import fused_add_rmsnorm
    from sgl_kernel import gemma_fused_add_rmsnorm, gemma_rmsnorm, rmsnorm
elif _is_xpu:
=======
    # if _is_flashinfer_available:
    #     from flashinfer.norm import fused_add_rmsnorm
    # else:
>>>>>>> aaf7af1b
    from sgl_kernel import (
        fused_add_rmsnorm,
        gemma_fused_add_rmsnorm,
        gemma_rmsnorm,
        rmsnorm,
    )
<<<<<<< HEAD
=======

>>>>>>> aaf7af1b

if _use_aiter:
    from aiter import rmsnorm2d_fwd as rms_norm
    from aiter import rmsnorm2d_fwd_with_add as fused_add_rms_norm
elif _is_hip:
    import vllm
    from vllm._custom_ops import fused_add_rms_norm, rms_norm

    _vllm_version = Version(vllm.__version__)

logger = logging.getLogger(__name__)

if _is_npu:
    import torch_npu


class RMSNorm(CustomOp):
    def __init__(
        self,
        hidden_size: int,
        eps: float = 1e-6,
        var_hidden_size: Optional[int] = None,
    ) -> None:
        super().__init__()
        self.weight = nn.Parameter(torch.ones(hidden_size))
        self.variance_epsilon = eps
        self.hidden_size = hidden_size
        self.variance_size_override = (
            None if var_hidden_size == hidden_size else var_hidden_size
        )
        if _use_aiter:
            self._forward_method = self.forward_aiter
        if get_bool_env_var("SGLANG_ENABLE_DETERMINISTIC_INFERENCE"):
            self._forward_method = self.forward_native

    def forward_cuda(
        self,
        x: torch.Tensor,
        residual: Optional[torch.Tensor] = None,
    ) -> Union[torch.Tensor, Tuple[torch.Tensor, torch.Tensor]]:
        if self.variance_size_override is not None:
            return self.forward_native(x, residual)
        if residual is not None:
            fused_add_rmsnorm(x, residual, self.weight.data, self.variance_epsilon)
            return x, residual
        out = rmsnorm(x, self.weight.data, self.variance_epsilon)
        return out

    def forward_npu(
        self,
        x: torch.Tensor,
        residual: Optional[torch.Tensor] = None,
    ) -> Union[torch.Tensor, Tuple[torch.Tensor, torch.Tensor]]:
        if residual is not None:
            out, _, residual_out = torch_npu.npu_add_rms_norm(
                residual, x, self.weight.data, self.variance_epsilon
            )
            return out, residual_out
        return torch_npu.npu_rms_norm(x, self.weight.data, self.variance_epsilon)[0]

    def forward_aiter(
        self,
        x: torch.Tensor,
        residual: Optional[torch.Tensor] = None,
    ) -> Union[torch.Tensor, Tuple[torch.Tensor, torch.Tensor]]:
        if residual is not None:
            residual_out = torch.empty_like(x)
            output = torch.empty_like(x)
            fused_add_rms_norm(
                output,
                x,
                residual,
                residual_out,
                self.weight.data,
                self.variance_epsilon,
            )
            return output, residual_out
        return rms_norm(x, self.weight.data, self.variance_epsilon)

    def forward_hip(
        self,
        x: torch.Tensor,
        residual: Optional[torch.Tensor] = None,
    ) -> Union[torch.Tensor, Tuple[torch.Tensor, torch.Tensor]]:
        if not x.is_contiguous():
            # NOTE: Remove this if aiter kernel supports discontinuous input
            x = x.contiguous()
        if residual is not None:
            if _vllm_version < Version("0.9"):
                fused_add_rms_norm(x, residual, self.weight.data, self.variance_epsilon)
                return x, residual
            else:
                residual_out = torch.empty_like(x)
                output = torch.empty_like(x)
                fused_add_rms_norm(
                    output,
                    x,
                    residual_out,
                    residual,
                    self.weight.data,
                    self.variance_epsilon,
                )
                return output, residual_out
        out = torch.empty_like(x)
        rms_norm(out, x, self.weight.data, self.variance_epsilon)
        return out

    def forward_native(
        self,
        x: torch.Tensor,
        residual: Optional[torch.Tensor] = None,
    ) -> Union[torch.Tensor, Tuple[torch.Tensor, torch.Tensor]]:
        if not x.is_contiguous():
            x = x.contiguous()
        orig_dtype = x.dtype
        x = x.to(torch.float32)
        if residual is not None:
            x = x + residual.to(torch.float32)
            residual = x.to(orig_dtype)

        hidden_size = x.shape[-1]
        if hidden_size != self.hidden_size:
            raise ValueError(
                "Expected hidden_size to be "
                f"{self.hidden_size}, but found: {hidden_size}"
            )

        if self.variance_size_override is None:
            x_var = x
        else:
            if hidden_size < self.variance_size_override:
                raise ValueError(
                    "Expected hidden_size to be at least "
                    f"{self.variance_size_override}, but found: {hidden_size}"
                )

            x_var = x[..., : self.variance_size_override]

        variance = x_var.pow(2).mean(dim=-1, keepdim=True)
        x = x * torch.rsqrt(variance + self.variance_epsilon)
        x = (x * self.weight).to(orig_dtype)
        if residual is None:
            return x
        else:
            return x, residual

    def forward_cpu(
        self,
        x: torch.Tensor,
        residual: Optional[torch.Tensor] = None,
    ) -> Union[torch.Tensor, Tuple[torch.Tensor, torch.Tensor]]:
        if _is_cpu_amx_available:
            if residual is not None:
                torch.ops.sgl_kernel.fused_add_rmsnorm_cpu(
                    x, residual, self.weight.data, self.variance_epsilon
                )
                return x, residual
            return torch.ops.sgl_kernel.rmsnorm_cpu(
                x, self.weight.data, self.variance_epsilon
            )
        else:
            return self.forward_native(x, residual)

    def forward_xpu(
        self,
        x: torch.Tensor,
        residual: Optional[torch.Tensor] = None,
    ) -> Union[torch.Tensor, Tuple[torch.Tensor, torch.Tensor]]:
        if self.variance_size_override is not None:
            return self.forward_native(x, residual)
        if residual is not None:
            fused_add_rmsnorm(x, residual, self.weight.data, self.variance_epsilon)
            return x, residual
        out = rmsnorm(x, self.weight.data, self.variance_epsilon)
        return out

    def forward_with_allreduce_fusion(
        self,
        x: torch.Tensor,
        residual: Optional[torch.Tensor] = None,
    ) -> Union[torch.Tensor, Tuple[torch.Tensor, torch.Tensor]]:
        """
        Forward method with allreduce fusion, prioritizing flashinfer fused operations
        """
        if residual is not None:
            from sglang.srt.distributed import get_tensor_model_parallel_world_size
            from sglang.srt.layers.flashinfer_comm_fusion import (
                flashinfer_allreduce_residual_rmsnorm,
            )

            fused_op = (
                torch.ops.sglang.flashinfer_allreduce_residual_rmsnorm
                if supports_custom_op()
                else flashinfer_allreduce_residual_rmsnorm
            )

            if get_tensor_model_parallel_world_size() > 1:
                fused_result = fused_op(
                    input_tensor=x,
                    residual=residual,
                    weight=self.weight,
                    eps=self.variance_epsilon,
                )
                if fused_result[0] is not None:
                    return fused_result

        return self.forward(x, residual)


class GemmaRMSNorm(CustomOp):
    def __init__(
        self,
        hidden_size: int,
        eps: float = 1e-6,
    ) -> None:
        super().__init__()
        self.weight = nn.Parameter(torch.zeros(hidden_size))
        self.variance_epsilon = eps

        # Re-dispatch
        if _is_hip:
            self._forward_method = self.forward_native

    def _forward_impl(
        self,
        x: torch.Tensor,
        residual: Optional[torch.Tensor] = None,
    ) -> Union[torch.Tensor, Tuple[torch.Tensor, torch.Tensor]]:
        if residual is not None:
            gemma_fused_add_rmsnorm(
                x, residual, self.weight.data, self.variance_epsilon
            )
            return x, residual
        out = gemma_rmsnorm(x, self.weight.data, self.variance_epsilon)
        return out

    def forward_native(
        self,
        x: torch.Tensor,
        residual: Optional[torch.Tensor] = None,
    ) -> Union[torch.Tensor, Tuple[torch.Tensor, torch.Tensor]]:
        orig_dtype = x.dtype
        if residual is not None:
            x = x + residual
            residual = x

        x = x.float()
        variance = x.pow(2).mean(dim=-1, keepdim=True)
        x = x * torch.rsqrt(variance + self.variance_epsilon)
        x = x * (1.0 + self.weight.float())
        x = x.to(orig_dtype)
        return x if residual is None else (x, residual)

    def forward_cuda(
        self,
        x: torch.Tensor,
        residual: Optional[torch.Tensor] = None,
    ) -> Union[torch.Tensor, Tuple[torch.Tensor, torch.Tensor]]:
        return self._forward_impl(x, residual)

    def forward_npu(
        self,
        x: torch.Tensor,
        residual: Optional[torch.Tensor] = None,
    ) -> Union[torch.Tensor, Tuple[torch.Tensor, torch.Tensor]]:
        if residual is not None:
            x = x + residual
            residual = x

        x, _ = torch_npu.npu_gemma_rms_norm(x, self.weight, self.variance_epsilon)
        return x if residual is None else (x, residual)

    def forward_xpu(
        self,
        x: torch.Tensor,
        residual: Optional[torch.Tensor] = None,
    ) -> Union[torch.Tensor, Tuple[torch.Tensor, torch.Tensor]]:
        return self._forward_impl(x, residual)


class Gemma3RMSNorm(CustomOp):
    def __init__(self, dim: int, eps: float = 1e-6):
        super().__init__()
        self.eps = eps
        self.weight = nn.Parameter(torch.zeros(dim))
        # Re-dispatch

    def _norm(self, x):
        return x * torch.rsqrt(x.pow(2).mean(-1, keepdim=True) + self.eps)

    def forward_native(self, x):
        output = self._norm(x.float())
        # Llama does x.to(float16) * w whilst Gemma3 is (x * w).to(float16)
        # See https://github.com/huggingface/transformers/pull/29402
        output = output * (1.0 + self.weight.float())
        return output.type_as(x)

    def forward_cuda(self, x):
        return self.forward_native(x)

    def forward_npu(self, x):
        output, _ = torch_npu.npu_gemma_rms_norm(x, self.weight, self.eps)
        return output

    def extra_repr(self):
        return f"{tuple(self.weight.shape)}, eps={self.eps}"


if not (
    _is_cuda or _is_hip or _is_npu or (_is_cpu and _is_cpu_amx_available) or _is_xpu
):
    logger.info(
        "sgl-kernel layernorm implementation is not available on current platform. Fallback to other kernel libraries."
    )
    from vllm.model_executor.layers.layernorm import GemmaRMSNorm, RMSNorm<|MERGE_RESOLUTION|>--- conflicted
+++ resolved
@@ -43,29 +43,22 @@
 _is_xpu = is_xpu()
 
 if _is_cuda:
-<<<<<<< HEAD
-    if _is_flashinfer_available:
-        from flashinfer.norm import fused_add_rmsnorm
-    else:
-        from sgl_kernel import fused_add_rmsnorm
-    from sgl_kernel import gemma_fused_add_rmsnorm, gemma_rmsnorm, rmsnorm
-elif _is_xpu:
-=======
     # if _is_flashinfer_available:
     #     from flashinfer.norm import fused_add_rmsnorm
     # else:
->>>>>>> aaf7af1b
     from sgl_kernel import (
         fused_add_rmsnorm,
         gemma_fused_add_rmsnorm,
         gemma_rmsnorm,
         rmsnorm,
     )
-<<<<<<< HEAD
-=======
-
->>>>>>> aaf7af1b
-
+elif _is_xpu:
+    from sgl_kernel import (
+        fused_add_rmsnorm,
+        gemma_fused_add_rmsnorm,
+        gemma_rmsnorm,
+        rmsnorm,
+    )
 if _use_aiter:
     from aiter import rmsnorm2d_fwd as rms_norm
     from aiter import rmsnorm2d_fwd_with_add as fused_add_rms_norm
