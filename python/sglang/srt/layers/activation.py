# Copyright 2023-2024 SGLang Team
# Licensed under the Apache License, Version 2.0 (the "License");
# you may not use this file except in compliance with the License.
# You may obtain a copy of the License at
#
#     http://www.apache.org/licenses/LICENSE-2.0
#
# Unless required by applicable law or agreed to in writing, software
# distributed under the License is distributed on an "AS IS" BASIS,
# WITHOUT WARRANTIES OR CONDITIONS OF ANY KIND, either express or implied.
# See the License for the specific language governing permissions and
# limitations under the License.
# ==============================================================================
"""Fused operators for activation layers."""

import logging
import math
from typing import Optional

import torch
import torch.nn as nn
import torch.nn.functional as F

from sglang.srt.utils import is_cuda_available, is_hardware_acceleration_available

_is_cuda = is_cuda_available()

if _is_cuda:
    from sgl_kernel import gelu_and_mul, gelu_tanh_and_mul, silu_and_mul

from sglang.srt.custom_op import CustomOp
from sglang.srt.distributed import (
    divide,
    get_tensor_model_parallel_rank,
    get_tensor_model_parallel_world_size,
)
from sglang.srt.layers.quantization.base_config import QuantizationConfig
from sglang.srt.utils import set_weight_attrs

logger = logging.getLogger(__name__)


class SiluAndMul(CustomOp):
    def forward_native(self, x: torch.Tensor) -> torch.Tensor:
        d = x.shape[-1] // 2
        return F.silu(x[..., :d]) * x[..., d:]

    def forward_cuda(self, x: torch.Tensor) -> torch.Tensor:
        d = x.shape[-1] // 2
        output_shape = x.shape[:-1] + (d,)
        out = torch.empty(output_shape, dtype=x.dtype, device=x.device)
        silu_and_mul(x, out)
        return out


class GeluAndMul(CustomOp):
    def __init__(self, approximate="tanh"):
        super().__init__()
        self.approximate = approximate

    def forward_native(self, x: torch.Tensor) -> torch.Tensor:
        d = x.shape[-1] // 2
        return F.gelu(x[..., :d], approximate=self.approximate) * x[..., d:]

    def forward_cuda(self, x: torch.Tensor) -> torch.Tensor:
        d = x.shape[-1] // 2
        output_shape = x.shape[:-1] + (d,)
        out = torch.empty(output_shape, dtype=x.dtype, device=x.device)
        if self.approximate == "tanh":
            gelu_tanh_and_mul(x, out)
        elif self.approximate == "none":
            gelu_and_mul(x, out)
        else:
            raise RuntimeError("GeluAndMul only support tanh or none")
        return out


class NewGELU(CustomOp):
    def forward_native(self, x: torch.Tensor) -> torch.Tensor:
        c = math.sqrt(2.0 / math.pi)
        return 0.5 * x * (1.0 + torch.tanh(c * (x + 0.044715 * torch.pow(x, 3.0))))

    def forward_cuda(self, x: torch.Tensor) -> torch.Tensor:
        # TODO: Implement the CUDA kernel for NewGELU in sgl-kernel
        return self.forward_native(x)


class QuickGELU(CustomOp):
    def forward_native(self, x: torch.Tensor) -> torch.Tensor:
        return x * torch.sigmoid(1.702 * x)

    def forward_cuda(self, x: torch.Tensor) -> torch.Tensor:
        # TODO(zhyncs): Implement the CUDA kernel for QuickGELU in sgl-kernel
        return self.forward_native(x)


class ScaledActivation(nn.Module):
    """An activation function with post-scale parameters.

    This is used for some quantization methods like AWQ.
    """

    def __init__(
        self,
        act_module: nn.Module,
        intermediate_size: int,
        input_is_parallel: bool = True,
        params_dtype: Optional[torch.dtype] = None,
    ):
        super().__init__()
        self.act = act_module
        self.input_is_parallel = input_is_parallel
        if input_is_parallel:
            tp_size = get_tensor_model_parallel_world_size()
            intermediate_size_per_partition = divide(intermediate_size, tp_size)
        else:
            intermediate_size_per_partition = intermediate_size
        if params_dtype is None:
            params_dtype = torch.get_default_dtype()
        self.scales = nn.Parameter(
            torch.empty(intermediate_size_per_partition, dtype=params_dtype)
        )
        set_weight_attrs(self.scales, {"weight_loader": self.weight_loader})

    def forward(self, x: torch.Tensor) -> torch.Tensor:
        return self.act(x) / self.scales

    def weight_loader(self, param: nn.Parameter, loaded_weight: torch.Tensor):
        param_data = param.data
        if self.input_is_parallel:
            tp_rank = get_tensor_model_parallel_rank()
            shard_size = param_data.shape[0]
            start_idx = tp_rank * shard_size
            loaded_weight = loaded_weight.narrow(0, start_idx, shard_size)
        assert param_data.shape == loaded_weight.shape
        param_data.copy_(loaded_weight)


_ACTIVATION_REGISTRY = {
    "gelu": nn.GELU(),
    "gelu_pytorch_tanh": nn.GELU(approximate="tanh"),
}


def get_act_fn(
    act_fn_name: str,
    quant_config: Optional[QuantizationConfig] = None,
    intermediate_size: Optional[int] = None,
    input_is_parallel: bool = True,
    params_dtype: Optional[torch.dtype] = None,
) -> nn.Module:
    """Get an activation function by name."""
    act_fn_name = act_fn_name.lower()
    if act_fn_name not in _ACTIVATION_REGISTRY:
        raise ValueError(f"Activation function {act_fn_name!r} is not supported.")

    act_fn = _ACTIVATION_REGISTRY[act_fn_name]
    if quant_config is not None and act_fn_name in quant_config.get_scaled_act_names():
        if intermediate_size is None:
            raise ValueError(
                "intermediate_size must be specified for scaled "
                "activation functions."
            )
        return ScaledActivation(
            act_fn, intermediate_size, input_is_parallel, params_dtype
        )
    return act_fn


<<<<<<< HEAD
if not is_hardware_acceleration_available():
=======
if not _is_cuda:
>>>>>>> 452db508
    logger.info(
        "sgl-kernel is not available on Non-NV platforms. Fallback to other kernel libraries."
    )
    from vllm.model_executor.layers.activation import GeluAndMul, SiluAndMul<|MERGE_RESOLUTION|>--- conflicted
+++ resolved
@@ -167,11 +167,7 @@
     return act_fn
 
 
-<<<<<<< HEAD
 if not is_hardware_acceleration_available():
-=======
-if not _is_cuda:
->>>>>>> 452db508
     logger.info(
         "sgl-kernel is not available on Non-NV platforms. Fallback to other kernel libraries."
     )
