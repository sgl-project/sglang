--- conflicted
+++ resolved
@@ -21,16 +21,6 @@
 import torch.nn as nn
 import torch.nn.functional as F
 
-<<<<<<< HEAD
-from sglang.srt.utils import is_cuda_available, is_gpu_available
-
-_is_cuda = is_cuda_available()
-
-if _is_cuda:
-    from sgl_kernel import gelu_and_mul, gelu_tanh_and_mul, silu_and_mul
-
-=======
->>>>>>> 3f57b00a
 from sglang.srt.custom_op import CustomOp
 from sglang.srt.distributed import (
     divide,
@@ -38,7 +28,7 @@
     get_tensor_model_parallel_world_size,
 )
 from sglang.srt.layers.quantization.base_config import QuantizationConfig
-from sglang.srt.utils import is_cuda, set_weight_attrs
+from sglang.srt.utils import is_cuda, is_gpu_available, set_weight_attrs
 
 _is_cuda = is_cuda()
 
