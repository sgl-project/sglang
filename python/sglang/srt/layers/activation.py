--- conflicted
+++ resolved
@@ -106,7 +106,6 @@
             raise RuntimeError("GeluAndMul only support tanh or none")
         return out
 
-<<<<<<< HEAD
     def forward_native(self, x: torch.Tensor) -> torch.Tensor:
         d = x.shape[-1] // 2
         return F.gelu(x[..., :d], approximate=self.approximate) * x[..., d:]
@@ -116,7 +115,7 @@
 
     def forward_xpu(self, x: torch.Tensor) -> torch.Tensor:
         return self._forward_impl(x)
-=======
+
     def forward_npu(self, x: torch.Tensor) -> torch.Tensor:
         y_npu, gelu_npu = torch_npu.npu_geglu(
             x,
@@ -125,7 +124,6 @@
             activate_left=True,
         )
         return y_npu
->>>>>>> 9db80253
 
 
 class NewGELU(CustomOp):
