--- conflicted
+++ resolved
@@ -141,15 +141,13 @@
     def forward_cuda(self, x: torch.Tensor) -> torch.Tensor:
         return self.forward_native(x)
 
-<<<<<<< HEAD
     def forward_hip(self, x: torch.Tensor) -> torch.Tensor:
         out = torch.empty(x.shape, dtype=x.dtype, device=x.device)
         gelu_quick(x, out)
         return out
-=======
+
     def forward_npu(self, x: torch.Tensor) -> torch.Tensor:
         return torch_npu.npu_fast_gelu(x)
->>>>>>> 08a5351d
 
 
 class ScaledActivation(nn.Module):
