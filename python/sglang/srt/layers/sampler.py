import logging
from typing import List, Optional, Tuple

import torch
import torch.distributed as dist
from torch import nn

from sglang.srt.distributed import get_tp_group
from sglang.srt.layers.dp_attention import (
    get_attention_tp_group,
    is_dp_attention_enabled,
)
from sglang.srt.layers.logits_processor import LogitsProcessorOutput
from sglang.srt.sampling.sampling_batch_info import SamplingBatchInfo
from sglang.srt.server_args import get_global_server_args
from sglang.srt.utils import crash_on_warnings, get_bool_env_var, is_cuda

if is_cuda():
    from sgl_kernel import (
        min_p_sampling_from_probs,
        top_k_renorm_prob,
        top_k_top_p_sampling_from_probs,
        top_p_renorm_prob,
    )


logger = logging.getLogger(__name__)

SYNC_TOKEN_IDS_ACROSS_TP = get_bool_env_var("SYNC_TOKEN_IDS_ACROSS_TP")
RETURN_ORIGINAL_LOGPROB = get_bool_env_var("RETURN_ORIGINAL_LOGPROB")


class Sampler(nn.Module):
    def __init__(self):
        super().__init__()
        self.use_nan_detection = get_global_server_args().enable_nan_detection
        self.tp_sync_group = get_tp_group().device_group

        if is_dp_attention_enabled():
            self.tp_sync_group = get_attention_tp_group().device_group

    def _preprocess_logits(
        self, logits: torch.Tensor, sampling_info: SamplingBatchInfo
    ) -> torch.Tensor:
        """Apply custom logit processors and handle NaN detection."""
        # Apply the custom logit processors if registered in the sampling info
        if sampling_info.has_custom_logit_processor:
            apply_custom_logit_processor(logits, sampling_info)

        # Detect and handle NaN values in logits
        if self.use_nan_detection and torch.any(torch.isnan(logits)):
            logger.warning("Detected errors during sampling! NaN in the logits.")
            logits = torch.where(
                torch.isnan(logits), torch.full_like(logits, -1e5), logits
            )
            if crash_on_warnings():
                raise ValueError("Detected errors during sampling! NaN in the logits.")

        return logits

    def forward(
        self,
        logits_output: LogitsProcessorOutput,
        sampling_info: SamplingBatchInfo,
        return_logprob: bool,
        top_logprobs_nums: List[int],
        token_ids_logprobs: List[List[int]],
        positions: torch.Tensor,
    ):
        """Run a sampler & compute logprobs and update logits_output accordingly.

        Args:
            logits_output: The logits from the model forward
            sampling_info: Metadata for sampling
            return_logprob: If set, store the output logprob information to
                logits_output
            top_logprobs_nums: Number of top lobprobs per sequence in a batch
            batch_next_token_ids: next token IDs. If set, skip sampling and only
                compute output logprobs It is used for speculative decoding which
                performs sampling in draft workers.
            positions: The positions of the tokens in the sequence. Used for deterministic sampling
                to get the unique seed for each position.
        """
        logits = logits_output.next_token_logits

        # Preprocess logits (custom processors and NaN handling)
        logits = self._preprocess_logits(logits, sampling_info)

        if sampling_info.is_all_greedy:
            # Use torch.argmax if all requests use greedy sampling
            batch_next_token_ids = torch.argmax(logits, -1)
            if return_logprob:
                logprobs = torch.nn.functional.log_softmax(logits, dim=-1)
        else:
            can_sample_directly_from_probs = (
                not sampling_info.need_top_p_sampling
                and not sampling_info.need_top_k_sampling
                and not sampling_info.need_min_p_sampling
            )

            # If requested, cache probabilities from original logits before temperature scaling.
            if return_logprob and RETURN_ORIGINAL_LOGPROB:
                probs_without_temp_scaling = torch.softmax(logits, dim=-1)

            # Post process logits
            logits.div_(sampling_info.temperatures)
            logits[:] = torch.softmax(logits, dim=-1)
            probs = logits
            del logits

<<<<<<< HEAD
            if can_sample_directly_from_probs:
                # when we don't need top-k, top-p, or min-p sampling, we can directly sample from the probs
                batch_next_token_ids = sampling_from_probs_torch(
                    probs,
                    sampling_seed=sampling_info.sampling_seed,
                    positions=positions,
                )
            else:
                if global_server_args_dict["sampling_backend"] == "flashinfer":
=======
            if True:  # Keep this redundant check to simplify some internal code sync
                if get_global_server_args().sampling_backend == "flashinfer":
>>>>>>> acc2327b
                    if sampling_info.need_min_p_sampling:
                        probs = top_k_renorm_prob(probs, sampling_info.top_ks)
                        probs = top_p_renorm_prob(probs, sampling_info.top_ps)
                        batch_next_token_ids = min_p_sampling_from_probs(
                            probs, sampling_info.min_ps
                        )
                    else:
                        batch_next_token_ids = top_k_top_p_sampling_from_probs(
                            probs.contiguous(),
                            sampling_info.top_ks,
                            sampling_info.top_ps,
                            filter_apply_order="joint",
                            check_nan=self.use_nan_detection,
                        )
                elif get_global_server_args().sampling_backend == "pytorch":
                    # A slower fallback implementation with torch native operations.
                    batch_next_token_ids = top_k_top_p_min_p_sampling_from_probs_torch(
                        probs,
                        sampling_info.top_ks,
                        sampling_info.top_ps,
                        sampling_info.min_ps,
                        sampling_info.need_min_p_sampling,
                        sampling_info.sampling_seed,
                        positions,
                    )
                else:
                    raise ValueError(
                        f"Invalid sampling backend: {get_global_server_args().sampling_backend}"
                    )

            if return_logprob:
                # clamp to avoid -inf
                if RETURN_ORIGINAL_LOGPROB:
                    logprobs = torch.log(probs_without_temp_scaling).clamp(
                        min=torch.finfo(probs_without_temp_scaling.dtype).min
                    )
                    del probs_without_temp_scaling
                else:
                    logprobs = torch.log(probs).clamp(min=torch.finfo(probs.dtype).min)

        # Attach logprobs to logits_output (in-place modification)
        if return_logprob:
            if any(x > 0 for x in top_logprobs_nums):
                (
                    logits_output.next_token_top_logprobs_val,
                    logits_output.next_token_top_logprobs_idx,
                ) = get_top_logprobs(logprobs, top_logprobs_nums)

            if any(x is not None for x in token_ids_logprobs):
                (
                    logits_output.next_token_token_ids_logprobs_val,
                    logits_output.next_token_token_ids_logprobs_idx,
                ) = get_token_ids_logprobs(logprobs, token_ids_logprobs)

            logits_output.next_token_logprobs = logprobs[
                torch.arange(len(batch_next_token_ids), device=sampling_info.device),
                batch_next_token_ids,
            ]

        if SYNC_TOKEN_IDS_ACROSS_TP or sampling_info.grammars:
            # For performance reasons, SGLang does not sync the final token IDs across TP ranks by default.
            # This saves one all-reduce, but the correctness of this approach depends on the determinism of several operators:
            # the last all-reduce, the last lm_head matmul, and all sampling kernels.
            # These kernels are deterministic in most cases, but there are some rare instances where they are not deterministic.
            # In such cases, enable this env variable to prevent hanging due to TP ranks becoming desynchronized.
            # When using xgrammar, this becomes more likely so we also do the sync when grammar is used.

            torch.distributed.all_reduce(
                batch_next_token_ids,
                op=dist.ReduceOp.MIN,
                group=self.tp_sync_group,
            )

        return batch_next_token_ids

    def compute_logprobs_only(
        self,
        logits_output: LogitsProcessorOutput,
        sampling_info: SamplingBatchInfo,
        return_logprob: bool,
        top_logprobs_nums: List[int],
        token_ids_logprobs: List[List[int]],
    ) -> None:
        """
        Compute logprobs for requested token IDs without performing sampling.

        Optimized for prefill-only scoring requests that need token probabilities
        but don't require next token generation.
        """

        if logits_output.next_token_logits is None:
            logger.warning("No logits available for logprob computation")
            return

        # Check if any requests actually need logprobs computation
        needs_token_ids_logprobs = any(
            token_ids is not None and len(token_ids) > 0
            for token_ids in token_ids_logprobs
        )
        needs_top_logprobs = any(x > 0 for x in top_logprobs_nums)

        if not (needs_token_ids_logprobs or needs_top_logprobs):
            return

        # Preprocess logits (custom processors and NaN handling)
        logits = self._preprocess_logits(logits_output.next_token_logits, sampling_info)

        # Compute logprobs
        logprobs = torch.nn.functional.log_softmax(logits, dim=-1)

        # Handle top logprobs if requested
        if needs_top_logprobs:
            (
                logits_output.next_token_top_logprobs_val,
                logits_output.next_token_top_logprobs_idx,
            ) = get_top_logprobs(logprobs, top_logprobs_nums)

        # Handle token_ids logprobs if requested
        if needs_token_ids_logprobs:
            (
                logits_output.next_token_token_ids_logprobs_val,
                logits_output.next_token_token_ids_logprobs_idx,
            ) = get_token_ids_logprobs_batch_optimized(logprobs, token_ids_logprobs)


def top_k_top_p_min_p_sampling_from_probs_torch(
    probs: torch.Tensor,
    top_ks: torch.Tensor,
    top_ps: torch.Tensor,
    min_ps: torch.Tensor,
    need_min_p_sampling: bool,
    sampling_seed: Optional[torch.Tensor],
    positions: torch.Tensor,
):
    """
    A top-k, top-p and min-p sampling implementation with native pytorch operations.
    When sampling_seed is not None, deterministic inference will be enabled, it will sample
    with the sampling_seed of each request.
    """
    probs_sort, probs_idx = probs.sort(dim=-1, descending=True)
    probs_sum = torch.cumsum(probs_sort, dim=-1)
    probs_sort[
        torch.arange(0, probs.shape[-1], device=probs.device).view(1, -1)
        >= top_ks.view(-1, 1)
    ] = 0.0
    probs_sort[(probs_sum - probs_sort) > top_ps.view(-1, 1)] = 0.0

    if need_min_p_sampling:
        min_p_thresholds = probs_sort[:, 0] * min_ps
        probs_sort[probs_sort < min_p_thresholds.view(-1, 1)] = 0.0
    if sampling_seed is not None:
        sampled_index = multinomial_with_seed(probs_sort, sampling_seed, positions)
    else:
        sampled_index = torch.multinomial(probs_sort, num_samples=1)
    # int32 range is enough to represent the token ids
    probs_idx = probs_idx.to(torch.int32)
    batch_next_token_ids = torch.gather(probs_idx, dim=1, index=sampled_index).view(-1)
    return batch_next_token_ids


def multinomial_with_seed(
    inputs: torch.Tensor, seed: torch.Tensor, positions: torch.Tensor
) -> torch.Tensor:
    """
    Samples n elements from an input tensor `inputs` of shape (n, m) using
    a unique random seed for each row. This is a deterministic batched alternative to
    `torch.multinomial`.

    Args:
        inputs: A float tensor of shape (n, m) representing n categorical
                distributions with m categories each. The values are treated
                as weights and do not need to sum to 1.
        seed:   An integer tensor of shape (n,) containing the random seed
                for each corresponding row in `inputs`.
        positions: The positions of the tokens in the sequence. Used for deterministic sampling
                to get the unique seed for each position.

    Returns:
        A tensor of shape (n,) where the i-th element is an index sampled
        from the distribution in `inputs[i]` using `seed[i]`.
    """
    n, m = inputs.shape
    col_indices = torch.arange(m, device=inputs.device).unsqueeze(0)
    step_seed = (seed * 19349663) ^ (positions * 73856093)
    seed_expanded = step_seed.unsqueeze(-1)
    hashed = (seed_expanded * 8589934591) ^ (col_indices * 479001599)
    uniform_samples = (hashed % (2**24)).float() / (2**24)
    epsilon = 1e-10
    uniform_samples = uniform_samples.clamp(epsilon, 1.0 - epsilon)
    gumbel_noise = -torch.log(-torch.log(uniform_samples))
    log_probs = torch.log(inputs + epsilon)
    perturbed_log_probs = log_probs + gumbel_noise
    return torch.argmax(perturbed_log_probs, dim=1, keepdim=True)


def sampling_from_probs_torch(
    probs: torch.Tensor,
    sampling_seed: Optional[torch.Tensor] = None,
    positions: Optional[torch.Tensor] = None,
):
    """A sampling implementation with native pytorch operations, without
    top-k, top-p, or min-p filtering."""
    if sampling_seed is not None:
        sampled_index = multinomial_with_seed(probs, sampling_seed, positions)
    else:
        sampled_index = torch.multinomial(probs, num_samples=1)
    batch_next_token_ids = sampled_index.view(-1).to(torch.int32)
    return batch_next_token_ids


def top_p_normalize_probs_torch(
    probs: torch.Tensor,
    top_ps: torch.Tensor,
):
    # See also top_k_top_p_min_p_sampling_from_probs_torch
    probs_sort, probs_idx = probs.sort(dim=-1, descending=True)
    probs_sum = torch.cumsum(probs_sort, dim=-1)
    probs_sort[(probs_sum - probs_sort) > top_ps.view(-1, 1)] = 0.0
    probs_sort.div_(probs_sort.sum(dim=-1, keepdim=True))
    return torch.zeros_like(probs_sort).scatter_(-1, probs_idx, probs_sort)


def get_top_logprobs(
    logprobs: torch.Tensor,
    top_logprobs_nums: List[int],
):
    max_k = max(top_logprobs_nums)
    ret = logprobs.topk(max_k, dim=1)
    values = ret.values.tolist()
    indices = ret.indices.tolist()

    output_top_logprobs_val = []
    output_top_logprobs_idx = []
    for i, k in enumerate(top_logprobs_nums):
        output_top_logprobs_val.append(values[i][:k])
        output_top_logprobs_idx.append(indices[i][:k])

    return (
        output_top_logprobs_val,
        output_top_logprobs_idx,
    )


def get_token_ids_logprobs_batch_optimized(
    logprobs: torch.Tensor,
    token_ids_logprobs: List[List[int]],
) -> Tuple[List, List]:
    """
    Vectorized batch processing for token ID logprobs extraction.

    Uses a single GPU kernel call for the entire batch instead of multiple
    separate calls, significantly improving performance for large batches.

    Args:
        logprobs: Log probabilities tensor [batch_size, vocab_size]
        token_ids_logprobs: List of token IDs to extract logprobs for

    Example:
        # Input: batch_size=3, vocab_size=5
        logprobs = torch.tensor([
            [-1.2, -2.1, -0.8, -3.0, -1.5],  # batch 0
            [-0.5, -1.8, -2.2, -1.1, -2.7],  # batch 1
            [-2.0, -0.9, -1.4, -2.8, -1.6],  # batch 2
        ])
        token_ids_logprobs = [[1, 3], [2], [0, 2, 4]]

        # Output:
        # values = [tensor([-2.1, -3.0]), tensor([-2.2]), tensor([-2.0, -1.4, -1.6])]
        # indices = [[1, 3], [2], [0, 2, 4]]
    """
    batch_size = len(token_ids_logprobs)
    device = logprobs.device

    # Step 1: Calculate lengths for each request, treating None as empty list
    # Example: [[1, 3], [2], [0, 2, 4]] -> token_lengths = tensor([2, 1, 3])
    token_lengths = torch.tensor(
        [len(token_ids or []) for token_ids in token_ids_logprobs], device=device
    )
    total_tokens = int(token_lengths.sum().item())  # 2 + 1 + 3 = 6

    # Handle edge case where no tokens are requested
    if total_tokens == 0:
        return [logprobs.new_empty(0) for _ in token_ids_logprobs], [
            [] for _ in token_ids_logprobs
        ]

    # Step 2: Build flattened indices using torch operations
    # Example: row_indices = [0, 0, 1, 2, 2, 2] (batch indices repeated by their lengths)
    row_indices = torch.repeat_interleave(
        torch.arange(batch_size, device=device), token_lengths
    )
    # Example: col_indices = [1, 3, 2, 0, 2, 4] (flattened token IDs from all requests)
    col_indices = torch.tensor(
        [
            token_id
            for token_ids in token_ids_logprobs
            for token_id in (token_ids or [])
        ],
        device=device,
        dtype=torch.long,
    )

    # Step 3: Single vectorized gather operation
    # Example: logprobs[row_indices, col_indices] -> [-2.1, -3.0, -2.2, -2.0, -1.4, -1.6]
    gathered_logprobs = logprobs[row_indices, col_indices]

    # Step 4: Split results back per request using torch operations
    # Example: split tensor [6] into chunks of sizes [2, 1, 3] -> [tensor(2), tensor(1), tensor(3)]
    split_logprobs = torch.split_with_sizes(
        gathered_logprobs, token_lengths.tolist(), dim=0
    )

    # Step 5: Format output to match expected return structure
    # Example: Convert split tensors back to list format with proper empty handling
    # i=0: [1,3] -> append split_logprobs[0] and [1,3]
    # i=1: [2] -> append split_logprobs[1] and [2]
    # i=2: [0,2,4] -> append split_logprobs[2] and [0,2,4]
    output_token_ids_logprobs_val = []
    output_token_ids_logprobs_idx = []

    for i, token_ids in enumerate(token_ids_logprobs):
        if token_ids is not None and len(token_ids) > 0:
            output_token_ids_logprobs_val.append(split_logprobs[i])
            output_token_ids_logprobs_idx.append(token_ids)
        else:
            output_token_ids_logprobs_val.append(logprobs.new_empty(0))
            output_token_ids_logprobs_idx.append([])

    return output_token_ids_logprobs_val, output_token_ids_logprobs_idx


def get_token_ids_logprobs(logprobs: torch.Tensor, token_ids_logprobs: List[List[int]]):
    output_token_ids_logprobs_val = []
    output_token_ids_logprobs_idx = []
    for i, token_ids in enumerate(token_ids_logprobs):
        if token_ids is not None:
            output_token_ids_logprobs_val.append(logprobs[i, token_ids].tolist())
            output_token_ids_logprobs_idx.append(token_ids)
        else:
            output_token_ids_logprobs_val.append([])
            output_token_ids_logprobs_idx.append([])

    return (
        output_token_ids_logprobs_val,
        output_token_ids_logprobs_idx,
    )


def apply_custom_logit_processor(
    logits: torch.Tensor,
    sampling_batch_info: SamplingBatchInfo,
    num_tokens_in_batch: int = 1,
):
    """Apply custom logit processors to the logits.
    This function will modify the logits in-place.
    num_tokens_in_batch is needed to support spec decoding, where each batch can contain multiple
    tokens. By default, we assume each batch contains only 1 token.
    """

    assert logits.shape[0] == len(sampling_batch_info) * num_tokens_in_batch, (
        f"The batch size of logits ({logits.shape[0]}) does not match the batch size of "
        f"sampling_batch_info ({len(sampling_batch_info)}) x num_tokens_in_batch "
        f"({num_tokens_in_batch})"
    )

    for _, (
        processor,
        batch_mask,
    ) in sampling_batch_info.custom_logit_processor.items():
        # Get the batch indices that need to be processed
        batch_indices = batch_mask.nonzero(as_tuple=True)[0]

        assert batch_mask.shape[0] == len(sampling_batch_info), (
            f"The number of batch mask ({batch_mask.shape[0]}) does not match the number of "
            f"sampling_batch_info ({len(sampling_batch_info)})"
        )
        batch_mask = torch.repeat_interleave(batch_mask, num_tokens_in_batch)

        # Apply the processor to the logits
        logits[batch_mask] = processor(
            logits[batch_mask],
            [sampling_batch_info.custom_params[i] for i in batch_indices],
        )

        logger.debug(
            f"Custom logit processor {processor.__class__.__name__} is applied."
        )<|MERGE_RESOLUTION|>--- conflicted
+++ resolved
@@ -108,7 +108,6 @@
             probs = logits
             del logits
 
-<<<<<<< HEAD
             if can_sample_directly_from_probs:
                 # when we don't need top-k, top-p, or min-p sampling, we can directly sample from the probs
                 batch_next_token_ids = sampling_from_probs_torch(
@@ -117,11 +116,7 @@
                     positions=positions,
                 )
             else:
-                if global_server_args_dict["sampling_backend"] == "flashinfer":
-=======
-            if True:  # Keep this redundant check to simplify some internal code sync
                 if get_global_server_args().sampling_backend == "flashinfer":
->>>>>>> acc2327b
                     if sampling_info.need_min_p_sampling:
                         probs = top_k_renorm_prob(probs, sampling_info.top_ks)
                         probs = top_p_renorm_prob(probs, sampling_info.top_ps)
