from __future__ import annotations

import logging
from contextlib import nullcontext
from dataclasses import dataclass
from typing import TYPE_CHECKING, List, NamedTuple, Optional, Tuple, Union

from sglang.srt.environ import envs
from sglang.srt.eplb.expert_distribution import get_global_expert_distribution_recorder
from sglang.srt.layers import deep_gemm_wrapper
from sglang.srt.layers.dp_attention import get_is_extend_in_batch
from sglang.srt.layers.moe.token_dispatcher.base import (
    BaseDispatcher,
    BaseDispatcherConfig,
    CombineInput,
    CombineInputFormat,
    DispatcherBaseHooks,
    DispatchOutput,
    DispatchOutputFormat,
)
from sglang.srt.layers.moe.topk import TopKOutput
from sglang.srt.layers.moe.utils import (
    DeepEPMode,
    get_deepep_config,
    get_moe_runner_backend,
    is_tbo_enabled,
)
from sglang.srt.utils import (
    get_bool_env_var,
    is_blackwell,
    is_hip,
    is_npu,
    load_json_config,
)

_is_npu = is_npu()

if TYPE_CHECKING:
    from sglang.srt.batch_overlap.single_batch_overlap import CombineOverlapArgs

try:
    from deep_ep import Buffer, Config

    if not _is_npu:
        from sglang.srt.layers.quantization.fp8_kernel import (
            sglang_per_token_group_quant_fp8,
        )

    use_deepep = True
except ImportError:
    use_deepep = False

from enum import Enum, IntEnum, auto

import torch
import torch.distributed as dist

_use_aiter = get_bool_env_var("SGLANG_USE_AITER") and is_hip()

logger = logging.getLogger(__name__)


class DeepEPPDispatchHooks(DispatcherBaseHooks):

    def __call__(self, dispatcher: BaseDispatcher):
        for hook_fun in self.hook_dict.values():
            hook_fun(dispatcher)


class DeepEPNormalDispatchOutput(NamedTuple):
    """DeepEP normal dispatch output."""

    hidden_states: torch.Tensor
    hidden_states_scale: Optional[torch.Tensor]
    topk_ids: torch.Tensor
    topk_weights: torch.Tensor
    num_recv_tokens_per_expert: List[int]

    @property
    def format(self) -> DispatchOutputFormat:
        return DispatchOutputFormat.DEEPEP_NORMAL


class DeepEPLLDispatchOutput(NamedTuple):
    """DeepEP low latency dispatch output."""

    hidden_states: torch.Tensor
    hidden_states_scale: Optional[torch.Tensor]
    topk_ids: torch.Tensor
    topk_weights: torch.Tensor
    masked_m: torch.Tensor
    expected_m: int

    @property
    def format(self) -> DispatchOutputFormat:
        return DispatchOutputFormat.DEEPEP_LL


assert isinstance(DeepEPNormalDispatchOutput, DispatchOutput)
assert isinstance(DeepEPLLDispatchOutput, DispatchOutput)


class DeepEPNormalCombineInput(NamedTuple):
    """DeepEP normal combine input."""

    hidden_states: torch.Tensor
    topk_ids: torch.Tensor
    topk_weights: torch.Tensor

    @property
    def format(self) -> CombineInputFormat:
        return CombineInputFormat.DEEPEP_NORMAL


class DeepEPLLCombineInput(NamedTuple):
    """DeepEP low latency combine input."""

    hidden_states: torch.Tensor
    topk_ids: torch.Tensor
    topk_weights: torch.Tensor

    @property
    def format(self) -> CombineInputFormat:
        return CombineInputFormat.DEEPEP_LL


assert isinstance(DeepEPNormalCombineInput, CombineInput)
assert isinstance(DeepEPLLCombineInput, CombineInput)


class DeepEPDispatchMode(IntEnum):
    NORMAL = auto()
    LOW_LATENCY = auto()


class DeepEPBuffer:
    _buffer = None
    _dispatch_mode: Optional[DeepEPDispatchMode] = None
    _hidden_size: Optional[int] = None
    _num_max_dispatch_tokens_per_rank: Optional[int] = None
    _num_experts: Optional[int] = None

    @classmethod
    def get_deepep_buffer(
        cls,
        group: dist.ProcessGroup,
        hidden_size: int,
        param_bytes: int,
        deepep_mode: DeepEPMode,
        num_max_dispatch_tokens_per_rank: int = -1,
        num_experts: int = -1,
    ):
        if cls._buffer is not None:
            return cls._buffer

        cls._hidden_size = hidden_size
        cls._num_max_dispatch_tokens_per_rank = num_max_dispatch_tokens_per_rank
        cls._num_experts = num_experts

        num_nvl_bytes, num_rdma_bytes = 0, 0
        if deepep_mode.enable_normal():
            hidden_bytes = hidden_size * param_bytes
            for config in (
                DeepEPConfig.get_instance().normal_dispatch_config
                or Buffer.get_dispatch_config(group.size()),
                DeepEPConfig.get_instance().normal_combine_config
                or Buffer.get_combine_config(group.size()),
            ):
                num_nvl_bytes = max(
                    config.get_nvl_buffer_size_hint(hidden_bytes, group.size()),
                    num_nvl_bytes,
                )
                num_rdma_bytes = max(
                    config.get_rdma_buffer_size_hint(hidden_bytes, group.size()),
                    num_rdma_bytes,
                )
        if deepep_mode.enable_low_latency():
            assert num_max_dispatch_tokens_per_rank != -1
            assert num_experts != -1 and num_experts % group.size() == 0
            num_rdma_bytes = max(
                Buffer.get_low_latency_rdma_size_hint(
                    num_max_dispatch_tokens_per_rank,
                    hidden_size,
                    group.size(),
                    num_experts,
                ),
                num_rdma_bytes,
            )

        # We should calculate num_qps_per_rank consistently with DeepEP's test script logic:
        if deepep_mode == DeepEPMode.NORMAL:
            # refer: https://github.com/deepseek-ai/DeepEP/blob/main/tests/test_internode.py#L235
            num_qps_per_rank = DeepEPConfig.get_instance().num_sms
        elif deepep_mode == DeepEPMode.LOW_LATENCY:
            # refer: https://github.com/deepseek-ai/DeepEP/blob/main/tests/test_low_latency.py#L176
            num_qps_per_rank = num_experts // group.size()
        elif deepep_mode == DeepEPMode.AUTO:
            # low-latency and normal mode all need run
            # refer: https://github.com/deepseek-ai/DeepEP/blob/main/tests/test_internode.py#L235
            num_qps_per_rank = max(
                DeepEPConfig.get_instance().num_sms, num_experts // group.size()
            )
        else:
            raise NotImplementedError

        if not _is_npu:
            total_num_sms = torch.cuda.get_device_properties(
                device="cuda"
            ).multi_processor_count
            if (
                (deepep_mode != DeepEPMode.LOW_LATENCY)
                and not is_tbo_enabled()
                and (DeepEPConfig.get_instance().num_sms < total_num_sms // 2)
            ):
                logger.warning(
                    f"Only use {DeepEPConfig.get_instance().num_sms} SMs for DeepEP communication. "
                    f"This may result in highly suboptimal performance. "
                    f"Consider using --deepep-config to change the behavior."
                )

        cls._buffer = Buffer(
            group,
            num_nvl_bytes,
            num_rdma_bytes,
            low_latency_mode=deepep_mode.enable_low_latency(),
            num_qps_per_rank=num_qps_per_rank,
            # TODO can be false when unneeded
            allow_mnnvl=True,
        )
        return cls._buffer

    @classmethod
    def clean_buffer(cls):
        if not cls._buffer.low_latency_mode:
            return
        cls._buffer.clean_low_latency_buffer(
            cls._num_max_dispatch_tokens_per_rank,
            cls._hidden_size,
            cls._num_experts,
        )

    @classmethod
    def set_dispatch_mode_as_normal(cls):
        cls._dispatch_mode = DeepEPDispatchMode.NORMAL

    @classmethod
    def set_dispatch_mode_as_low_latency(cls):
        if cls._dispatch_mode == DeepEPDispatchMode.NORMAL:
            cls.clean_buffer()
        cls._dispatch_mode = DeepEPDispatchMode.LOW_LATENCY

    @classmethod
    def set_dispatch_mode(cls, mode: DeepEPMode):
        if mode.is_low_latency():
            cls.set_dispatch_mode_as_low_latency()
        elif mode.is_normal():
            cls.set_dispatch_mode_as_normal()
        else:
            raise Exception("unsupported mode")


class DeepEPConfig(BaseDispatcherConfig):
    _instance = None

    def __init__(self):
        config_str = get_deepep_config()
        if config_str:
            config_parsed = load_json_config(config_str)
            if torch.distributed.get_rank() == 0:
                logger.info(f"Use DeepEP Config: {config_parsed}")
            config_dispatch = config_parsed["normal_dispatch"]
            config_combine = config_parsed["normal_combine"]

            self.normal_dispatch_config = Config(**config_dispatch)
            self.normal_combine_config = Config(**config_combine)

            assert config_dispatch["num_sms"] == config_combine["num_sms"]
            self.num_sms = config_dispatch["num_sms"]
        else:
            self.normal_dispatch_config = None
            self.normal_combine_config = None
            self.num_sms = Buffer.num_sms

    @classmethod
    def get_instance(cls):
        if cls._instance is None:
            cls._instance = DeepEPConfig()
        return cls._instance


class _DeepEPDispatcherImplBase:
    def __init__(
        self,
        group: torch.distributed.ProcessGroup,
        router_topk: int,
        permute_fusion: bool,
        num_experts: int,
        num_local_experts: int,
        hidden_size: int,
        params_dtype: torch.dtype,
        deepep_mode: DeepEPMode,
    ):
        if not use_deepep:
            raise ImportError(
                "DeepEP is not installed. Please install DeepEP package from "
                "https://github.com/deepseek-ai/deepep."
            )

        self.group = group
        self.router_topk = router_topk
        self.permute_fusion = permute_fusion
        self.num_experts = num_experts
        self.num_local_experts = num_local_experts
        self.hidden_size = hidden_size
        self.params_dtype = params_dtype
        self.deepep_mode = deepep_mode

        self.params_bytes = 2
        # A large value will lead to large memory occupation, thus users should change it accordingly
        self.num_max_dispatch_tokens_per_rank = (
            envs.SGLANG_DEEPEP_NUM_MAX_DISPATCH_TOKENS_PER_RANK.get()
        )
        # DeepEP internode_ll dispatch uses FINISHED_SUM_TAG=1024
        # and the logic requires num-tokens-sent-from-one-rank-to-another-rank less than it
        assert self.num_max_dispatch_tokens_per_rank <= 1024

        self.handle = None

        self.quant_config: Optional[dict] = None

        self.overlap_args: Optional[CombineOverlapArgs] = None
        self.meta_overlap_args: Optional[dict] = None

    def dispatch_a(
        self,
        hidden_states: torch.Tensor,
        topk_output: TopKOutput,
    ):
        raise NotImplementedError

    def dispatch_b(self, *args, **kwargs):
        raise NotImplementedError

    def combine_a(
        self,
        hidden_states: torch.Tensor,
        topk_ids: torch.Tensor,
        topk_weights: torch.Tensor,
    ):
        raise NotImplementedError

    def combine_b(self, *args, **kwargs):
        raise NotImplementedError

    def _get_buffer(self):
        raise NotImplementedError

    def set_quant_config(self, quant_config: dict) -> None:
        self.quant_config = quant_config

    def set_overlap_args(
        self, combine_overlap_args: CombineOverlapArgs, meta_overlap_args: dict
    ) -> None:
        self.overlap_args = combine_overlap_args
        self.meta_overlap_args = meta_overlap_args

    def clear_overlap_args(self) -> None:
        self.overlap_args = None
        self.meta_overlap_args = None


class _DeepEPDispatcherImplNormal(_DeepEPDispatcherImplBase):
    def __init__(self, async_finish: bool, **kwargs):
        super().__init__(**kwargs)

        self.async_finish = async_finish
        self.src2dst = None
        self.quant_config = {}

    def dispatch_a(
        self,
        hidden_states: torch.Tensor,
        topk_output: TopKOutput,
    ):
        topk_weights, topk_ids = topk_output.topk_weights, topk_output.topk_ids
        topk_ids = topk_ids.to(torch.int64)
        if (
            deep_gemm_wrapper.ENABLE_JIT_DEEPGEMM
            and not get_moe_runner_backend().is_cutlass()
            and not envs.SGLANG_DEEPEP_BF16_DISPATCH.get()
        ):
            # TODO hard code 128 block quant,use fp8 communication
            hidden_states = sglang_per_token_group_quant_fp8(
                hidden_states,
                128,
                column_major_scales=deep_gemm_wrapper.DEEPGEMM_SCALE_UE8M0,
                scale_tma_aligned=deep_gemm_wrapper.DEEPGEMM_SCALE_UE8M0,
                scale_ue8m0=deep_gemm_wrapper.DEEPGEMM_SCALE_UE8M0,
            )
        previous_event = Buffer.capture() if self.async_finish else None
        return hidden_states, topk_ids, topk_weights, previous_event

    def dispatch_b(self, hidden_states, topk_ids, topk_weights, previous_event):
        (
            hidden_states,
            topk_ids,
            topk_weights,
            num_recv_tokens_per_expert,
            event,
        ) = self._dispatch_core(hidden_states, topk_ids, topk_weights, previous_event)
        event.current_stream_wait() if self.async_finish else ()

        if isinstance(hidden_states, tuple):
            hidden_states, hidden_states_scale = hidden_states
        else:
            hidden_states_scale = None

        return DeepEPNormalDispatchOutput(
            hidden_states,
            hidden_states_scale,
            topk_ids,
            topk_weights,
            num_recv_tokens_per_expert,
        )

    def _dispatch_core(
        self,
        x: Union[torch.Tensor, Tuple[torch.Tensor, torch.Tensor]],
        topk_ids: torch.Tensor,
        topk_weights: torch.Tensor,
        previous_event,
    ):
        buffer = self._get_buffer()
        (
            num_tokens_per_rank,
            num_tokens_per_rdma_rank,
            num_tokens_per_expert,
            is_token_in_rank,
            previous_event,
        ) = buffer.get_dispatch_layout(
            topk_ids,
            self.num_experts,
            previous_event=previous_event,
            async_finish=self.async_finish,
            allocate_on_comm_stream=previous_event is not None,
        )
        # FIXME: `handle` should be transmitted with tokens from dispatch to combine.
        # However, doing this would incur an unknown synchronization error, but keeping
        # `handle` as a member variable works.

        (
            recv_x,
            recv_topk_ids,
            recv_topk_weights,
            num_recv_tokens_per_expert,
            self.handle,
            event,
        ) = buffer.dispatch(
            x,
            topk_idx=topk_ids,
            topk_weights=topk_weights,
            num_tokens_per_rank=num_tokens_per_rank,
            num_tokens_per_rdma_rank=num_tokens_per_rdma_rank,
            is_token_in_rank=is_token_in_rank,
            num_tokens_per_expert=num_tokens_per_expert,
            previous_event=previous_event,
            async_finish=self.async_finish,
            allocate_on_comm_stream=(previous_event is not None) and self.async_finish,
            expert_alignment=128 if deep_gemm_wrapper.ENABLE_JIT_DEEPGEMM else 1,
            config=DeepEPConfig.get_instance().normal_dispatch_config,
        )
        get_global_expert_distribution_recorder().on_deepep_dispatch_normal(
            num_recv_tokens_per_expert,
            num_tokens_per_rank=num_tokens_per_rank,
            num_tokens_per_rdma_rank=num_tokens_per_rdma_rank,
            num_tokens_per_expert=num_tokens_per_expert,
        )

        return (
            recv_x,
            recv_topk_ids,
            recv_topk_weights,
            num_recv_tokens_per_expert,
            event,
        )

    def combine_a(
        self,
        hidden_states: torch.Tensor,
        topk_ids: torch.Tensor,
        topk_weights: torch.Tensor,
    ):

        if deep_gemm_wrapper.ENABLE_JIT_DEEPGEMM or _use_aiter or _is_npu:
            output = hidden_states
        else:
            raise NotImplementedError()  # triton runner was supported but it's temporarily disabled

        previous_event = Buffer.capture() if self.async_finish else None
        return output, previous_event

    def combine_b(self, output, previous_event):
        hidden_states, event = self._combine_core(output, previous_event)
        event.current_stream_wait() if self.async_finish else ()
        self.handle = None
        self.src2dst = None
        return hidden_states

    def _combine_core(self, x: torch.Tensor, previous_event):
        buffer = self._get_buffer()
        combined_x, _, event = buffer.combine(
            x,
            self.handle,
            async_finish=self.async_finish,
            previous_event=previous_event,
            allocate_on_comm_stream=previous_event is not None,
            config=DeepEPConfig.get_instance().normal_combine_config,
        )
        return combined_x, event

    def _get_buffer(self):
        DeepEPBuffer.set_dispatch_mode_as_normal()

        return DeepEPBuffer.get_deepep_buffer(
            self.group,
            self.hidden_size,
            self.params_bytes,
            self.deepep_mode,
            self.num_max_dispatch_tokens_per_rank,
            self.num_experts,
        )


class _DeepEPDispatcherImplLowLatency(_DeepEPDispatcherImplBase):
    def __init__(self, return_recv_hook: bool, **kwargs):
        super().__init__(**kwargs)

        """
        num_max_dispatch_tokens_per_rank: the actual batch size in the decoding engine should be less than 256
        https://github.com/deepseek-ai/DeepEP?tab=readme-ov-file#example-use-in-inference-decoding
        """
        self.return_recv_hook = return_recv_hook
        self.device_module = torch.get_device_module()
        self.quant_config = {}

    def dispatch_a(
        self,
        hidden_states: torch.Tensor,
        topk_output: TopKOutput,
    ):
        buffer = self._get_buffer()
        topk_weights, topk_ids = topk_output.topk_weights, topk_output.topk_ids
        topk_ids = topk_ids.to(torch.int64)
        expected_m = (
            hidden_states.shape[0] * buffer.group_size * topk_ids.shape[1]
            + self.num_experts
        ) // self.num_experts
        hidden_states, masked_m, event, hook = self._dispatch_core(
            hidden_states,
            topk_ids,
        )
        return (
            hidden_states,
            topk_ids,
            topk_weights,
            masked_m,
            expected_m,
            event,
            hook,
        )

    def dispatch_b(
        self,
        hidden_states,
        topk_ids,
        topk_weights,
        masked_m,
        expected_m,
        event,
        hook,
    ):
        hook() if self.return_recv_hook else event.current_stream_wait()

        get_global_expert_distribution_recorder().on_deepep_dispatch_low_latency(
            masked_m
        )

        if isinstance(hidden_states, tuple):
            hidden_states, hidden_states_scale = hidden_states
        else:
            hidden_states_scale = None

        deepep_output = DeepEPLLDispatchOutput(
            hidden_states,
            hidden_states_scale,
            topk_ids,
            topk_weights,
            masked_m,
            expected_m,
        )
        return deepep_output

    def _dispatch_core(
        self,
        hidden_states: torch.Tensor,
        topk_ids: torch.Tensor,
    ):
        use_nvfp4 = use_fp8 = False
        input_global_scale = self.quant_config.get("input_global_scale", None)
        if input_global_scale is not None:
            use_nvfp4 = True
<<<<<<< HEAD
=======
        elif not envs.SGLANG_DEEPEP_BF16_DISPATCH.get():
            use_fp8 = True
>>>>>>> f2b5dcc9

        buffer = self._get_buffer()
        packed_recv_hidden, self.packed_recv_count, self.handle, event, hook = (
            buffer.low_latency_dispatch(
                hidden_states,
                topk_ids,
                self.num_max_dispatch_tokens_per_rank,
                self.num_experts,
                use_fp8=True,
                **(dict(use_nvfp4=True) if use_nvfp4 else dict()),
                **(
                    dict(x_global_scale=input_global_scale)
                    if input_global_scale is not None
                    else dict()
                ),
                async_finish=not self.return_recv_hook,
                return_recv_hook=self.return_recv_hook,
                round_scale=deep_gemm_wrapper.ENABLE_JIT_DEEPGEMM
                and deep_gemm_wrapper.DEEPGEMM_BLACKWELL,
                use_ue8m0=deep_gemm_wrapper.ENABLE_JIT_DEEPGEMM
                and deep_gemm_wrapper.DEEPGEMM_BLACKWELL,
            )
        )
        return packed_recv_hidden, self.packed_recv_count, event, hook

    def combine_a(
        self,
        hidden_states: torch.Tensor,
        topk_ids: torch.Tensor,
        topk_weights: torch.Tensor,
    ):
        hidden_states, event, hook = self._combine_core(
            hidden_states,
            topk_ids,
            topk_weights,
        )
        return hidden_states, event, hook

    def combine_b(self, hidden_states, event, hook):
        overlap_args = self.overlap_args
        if overlap_args is not None:
            overlap_args.stream.wait_stream(self.device_module.current_stream())

        hook() if self.return_recv_hook else event.current_stream_wait()

        if overlap_args is not None:
            self.device_module.current_stream().wait_stream(overlap_args.stream)

        return hidden_states

    def _combine_core(
        self,
        hidden_states: torch.Tensor,
        topk_ids: torch.Tensor,
        topk_weights: torch.Tensor,
    ):
        buffer = self._get_buffer()
        overlap_args = self.overlap_args
        meta_overlap_args = self.meta_overlap_args

        ctx = nullcontext()
        if overlap_args is not None:
            overlap_args.stream.wait_event(overlap_args.wait_event)
            ctx = torch.cuda.stream(overlap_args.stream)

            if is_blackwell():
                overlap_args_dict = dict(
                    overlap=overlap_args.overlap,
                    src_signals=overlap_args.signal,
                    src_signal_expect_value=overlap_args.threshold,
                )
            else:
                overlap_args_dict = dict(
                    overlap=overlap_args.overlap,
                    packed_recv_count=self.packed_recv_count,
                    comp_signal=overlap_args.signal,
                    block_m=meta_overlap_args["block_m"],
                    threshold=meta_overlap_args["threshold"],
                    num_sms=overlap_args.num_sms,
                )
        else:
            overlap_args_dict = {}

        with ctx:
            combined_hidden_states, event, hook = buffer.low_latency_combine(
                x=hidden_states,
                topk_idx=topk_ids,
                topk_weights=topk_weights,
                handle=self.handle,
                async_finish=not self.return_recv_hook,
                return_recv_hook=self.return_recv_hook,
                **overlap_args_dict,
            )

        self.packed_recv_count = self.handle = None
        return combined_hidden_states, event, hook

    def _get_buffer(self):
        DeepEPBuffer.set_dispatch_mode_as_low_latency()
        return DeepEPBuffer.get_deepep_buffer(
            self.group,
            self.hidden_size,
            self.params_bytes,
            self.deepep_mode,
            self.num_max_dispatch_tokens_per_rank,
            self.num_experts,
        )


@dataclass
class _Stage(Enum):
    INITIAL = auto()
    AFTER_DISPATCH_A = auto()
    AFTER_DISPATCH_B = auto()
    AFTER_COMBINE_A = auto()


class DeepEPDispatcher(BaseDispatcher):
    def __init__(
        self,
        group: torch.distributed.ProcessGroup,
        router_topk: int,
        permute_fusion: bool = False,
        num_experts: int = None,
        num_local_experts: int = None,
        hidden_size: int = None,
        params_dtype: torch.dtype = None,
        deepep_mode: DeepEPMode = DeepEPMode.AUTO,
        async_finish: bool = False,
        return_recv_hook: bool = False,
    ):
        super().__init__()

        self.deepep_mode = deepep_mode

        common_kwargs = dict(
            group=group,
            router_topk=router_topk,
            permute_fusion=permute_fusion,
            num_experts=num_experts,
            num_local_experts=num_local_experts,
            hidden_size=hidden_size,
            params_dtype=params_dtype,
            deepep_mode=deepep_mode,
        )

        if self.deepep_mode.enable_low_latency():
            self._low_latency_dispatcher = _DeepEPDispatcherImplLowLatency(
                return_recv_hook=return_recv_hook,
                **common_kwargs,
            )
        if self.deepep_mode.enable_normal():
            self._normal_dispatcher = _DeepEPDispatcherImplNormal(
                async_finish=async_finish,
                **common_kwargs,
            )

        self._stage = _Stage.INITIAL
        self._deepep_dispatch_hooks = DeepEPPDispatchHooks()

    def dispatch(
        self,
        hidden_states: torch.Tensor,
        topk_output: TopKOutput,
    ) -> DispatchOutput:
        self.dispatch_a(hidden_states, topk_output)
        if self._deepep_dispatch_hooks is not None:
            self._deepep_dispatch_hooks(self)
        ret = self.dispatch_b()
        return ret

    def dispatch_a(
        self,
        hidden_states: torch.Tensor,
        topk_output: TopKOutput,
    ):
        self._update_stage(_Stage.INITIAL, _Stage.AFTER_DISPATCH_A)
        inner_state = self._get_impl().dispatch_a(
            hidden_states=hidden_states,
            topk_output=topk_output,
        )
        self._dispatch_intermediate_state = inner_state

    def dispatch_b(self):
        self._update_stage(_Stage.AFTER_DISPATCH_A, _Stage.AFTER_DISPATCH_B)
        inner_state = self._dispatch_intermediate_state
        del self._dispatch_intermediate_state
        return self._get_impl().dispatch_b(*inner_state)

    def combine(
        self,
        combine_input: CombineInput,
    ) -> torch.Tensor:
        self.combine_a(combine_input)
        ret = self.combine_b()
        return ret

    def combine_a(
        self,
        combine_input: CombineInput,
    ):
        hidden_states, topk_ids, topk_weights = combine_input
        self._update_stage(_Stage.AFTER_DISPATCH_B, _Stage.AFTER_COMBINE_A)
        inner_state = self._get_impl().combine_a(
            hidden_states=hidden_states,
            topk_ids=topk_ids,
            topk_weights=topk_weights,
        )
        self._combine_intermediate_state = inner_state

    def combine_b(self):
        self._update_stage(_Stage.AFTER_COMBINE_A, _Stage.INITIAL)
        inner_state = self._combine_intermediate_state
        del self._combine_intermediate_state
        return self._get_impl().combine_b(*inner_state)

    def _get_impl(self) -> _DeepEPDispatcherImplBase:
        is_extend_in_batch = get_is_extend_in_batch()
        resolved_deepep_mode = self.deepep_mode.resolve(is_extend_in_batch)
        if resolved_deepep_mode == DeepEPMode.NORMAL:
            return self._normal_dispatcher
        elif resolved_deepep_mode == DeepEPMode.LOW_LATENCY:
            return self._low_latency_dispatcher
        else:
            raise ValueError(f"Invalid deepep_mode: {self.deepep_mode}")

    def _update_stage(self, old_stage, new_stage):
        assert self._stage == old_stage
        self._stage = new_stage

    def set_quant_config(self, quant_config: dict):
        super().set_quant_config(quant_config)
        if self.deepep_mode.enable_low_latency():
            self._low_latency_dispatcher.set_quant_config(quant_config)
        if self.deepep_mode.enable_normal():
            self._normal_dispatcher.set_quant_config(quant_config)

    def set_overlap_args(
        self, combine_overlap_args: CombineOverlapArgs, meta_overlap_args: dict
    ):
        super().set_overlap_args(combine_overlap_args, meta_overlap_args)
        if self.deepep_mode.enable_low_latency():
            self._low_latency_dispatcher.set_overlap_args(
                combine_overlap_args, meta_overlap_args
            )
        if self.deepep_mode.enable_normal():
            self._normal_dispatcher.set_overlap_args(
                combine_overlap_args, meta_overlap_args
            )

    def clear_overlap_args(self):
        super().clear_overlap_args()
        if self.deepep_mode.enable_low_latency():
            self._low_latency_dispatcher.clear_overlap_args()
        if self.deepep_mode.enable_normal():
            self._normal_dispatcher.clear_overlap_args()

    def register_deepep_dispatch_hook(self, hook):
        return self._deepep_dispatch_hooks.register_hook(hook)<|MERGE_RESOLUTION|>--- conflicted
+++ resolved
@@ -609,11 +609,6 @@
         input_global_scale = self.quant_config.get("input_global_scale", None)
         if input_global_scale is not None:
             use_nvfp4 = True
-<<<<<<< HEAD
-=======
-        elif not envs.SGLANG_DEEPEP_BF16_DISPATCH.get():
-            use_fp8 = True
->>>>>>> f2b5dcc9
 
         buffer = self._get_buffer()
         packed_recv_hidden, self.packed_recv_count, self.handle, event, hook = (
