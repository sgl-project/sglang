from __future__ import annotations

import logging
from contextlib import nullcontext
from dataclasses import dataclass
from typing import TYPE_CHECKING, Any, Dict, List, NamedTuple, Optional, Tuple, Union

from sglang.srt.eplb.expert_distribution import get_global_expert_distribution_recorder
from sglang.srt.layers.moe.token_dispatcher.base import (
    BaseDispatcher,
    BaseDispatcherConfig,
    CombineInput,
    CombineInputFormat,
    DispatchOutput,
    DispatchOutputFormat,
)
from sglang.srt.layers.moe.utils import DeepEPMode, get_deepep_config, is_tbo_enabled
from sglang.srt.layers.quantization import deep_gemm_wrapper
from sglang.srt.utils import (
    get_bool_env_var,
    get_int_env_var,
    is_hip,
    is_npu,
    load_json_config,
)

_is_npu = is_npu()

if TYPE_CHECKING:
    from sglang.srt.single_batch_overlap import CombineOverlapArgs

try:
    from deep_ep import Buffer, Config

    if not _is_npu:
        from sglang.srt.layers.quantization.fp8_kernel import (
            sglang_per_token_group_quant_fp8,
        )

    use_deepep = True
except ImportError:
    use_deepep = False

from enum import Enum, IntEnum, auto

import torch
import torch.distributed as dist

from sglang.srt.model_executor.forward_batch_info import ForwardBatch

_use_aiter = get_bool_env_var("SGLANG_USE_AITER") and is_hip()

logger = logging.getLogger(__name__)


class DeepEPNormalOutput(NamedTuple):
    """DeepEP normal dispatch output."""

    hidden_states: torch.Tensor | Tuple[torch.Tensor, torch.Tensor]
    # hidden_states_scale
    topk_idx: torch.Tensor
    topk_weights: torch.Tensor
    num_recv_tokens_per_expert: List[int]

    @property
    def format(self) -> DispatchOutputFormat:
        return DispatchOutputFormat.DEEPEP_NORMAL


class DeepEPLLOutput(NamedTuple):
    """DeepEP low latency dispatch output."""

    hidden_states_fp8: Tuple[torch.Tensor, torch.Tensor]
    topk_idx: torch.Tensor
    topk_weights: torch.Tensor
    masked_m: torch.Tensor
    expected_m: int

    @property
    def format(self) -> DispatchOutputFormat:
        return DispatchOutputFormat.DEEPEP_LL


assert isinstance(DeepEPNormalOutput, DispatchOutput)
assert isinstance(DeepEPLLOutput, DispatchOutput)


class DeepEPNormalCombineInput(NamedTuple):
    """DeepEP normal combine input."""

    pass

    @property
    def format(self) -> CombineInputFormat:
        return CombineInputFormat.DEEPEP_NORMAL


class DeepEPLLCombineInput(NamedTuple):
    """DeepEP low latency combine input."""

    pass

    @property
    def format(self) -> CombineInputFormat:
        return CombineInputFormat.DEEPEP_LL


assert isinstance(DeepEPNormalCombineInput, CombineInput)
assert isinstance(DeepEPLLCombineInput, CombineInput)


class DeepEPDispatchMode(IntEnum):
    NORMAL = auto()
    LOW_LATENCY = auto()


class DeepEPBuffer:
    _buffer = None
    _dispatch_mode: Optional[DeepEPDispatchMode] = None
    _hidden_size: Optional[int] = None
    _num_max_dispatch_tokens_per_rank: Optional[int] = None
    _num_experts: Optional[int] = None

    @classmethod
    def get_deepep_buffer(
        cls,
        group: dist.ProcessGroup,
        hidden_size: int,
        param_bytes: int,
        deepep_mode: DeepEPMode,
        num_max_dispatch_tokens_per_rank: int = -1,
        num_experts: int = -1,
    ):
        if cls._buffer is not None:
            return cls._buffer

        cls._hidden_size = hidden_size
        cls._num_max_dispatch_tokens_per_rank = num_max_dispatch_tokens_per_rank
        cls._num_experts = num_experts

        num_nvl_bytes, num_rdma_bytes = 0, 0
        if deepep_mode.enable_normal():
            hidden_bytes = hidden_size * param_bytes
            for config in (
                DeepEPConfig.get_instance().normal_dispatch_config
                or Buffer.get_dispatch_config(group.size()),
                DeepEPConfig.get_instance().normal_combine_config
                or Buffer.get_combine_config(group.size()),
            ):
                num_nvl_bytes = max(
                    config.get_nvl_buffer_size_hint(hidden_bytes, group.size()),
                    num_nvl_bytes,
                )
                num_rdma_bytes = max(
                    config.get_rdma_buffer_size_hint(hidden_bytes, group.size()),
                    num_rdma_bytes,
                )
        if deepep_mode.enable_low_latency():
            assert num_max_dispatch_tokens_per_rank != -1
            assert num_experts != -1 and num_experts % group.size() == 0
            num_rdma_bytes = max(
                Buffer.get_low_latency_rdma_size_hint(
                    num_max_dispatch_tokens_per_rank,
                    hidden_size,
                    group.size(),
                    num_experts,
                ),
                num_rdma_bytes,
            )

        # We should calculate num_qps_per_rank consistently with DeepEP's test script logic:
        if deepep_mode == DeepEPMode.NORMAL:
            # refer: https://github.com/deepseek-ai/DeepEP/blob/main/tests/test_internode.py#L235
            num_qps_per_rank = DeepEPConfig.get_instance().num_sms
        elif deepep_mode == DeepEPMode.LOW_LATENCY:
            # refer: https://github.com/deepseek-ai/DeepEP/blob/main/tests/test_low_latency.py#L176
            num_qps_per_rank = num_experts // group.size()
        elif deepep_mode == DeepEPMode.AUTO:
            # low-latency and normal mode all need run
            # refer: https://github.com/deepseek-ai/DeepEP/blob/main/tests/test_internode.py#L235
            num_qps_per_rank = max(
                DeepEPConfig.get_instance().num_sms, num_experts // group.size()
            )
        else:
            raise NotImplementedError

        if not _is_npu:
            total_num_sms = torch.cuda.get_device_properties(
                device="cuda"
            ).multi_processor_count
            if (
                (deepep_mode != DeepEPMode.LOW_LATENCY)
                and not is_tbo_enabled()
                and (DeepEPConfig.get_instance().num_sms < total_num_sms // 2)
            ):
                logger.warning(
                    f"Only use {DeepEPConfig.get_instance().num_sms} SMs for DeepEP communication. "
                    f"This may result in highly suboptimal performance. "
                    f"Consider using --deepep-config to change the behavior."
                )

        cls._buffer = Buffer(
            group,
            num_nvl_bytes,
            num_rdma_bytes,
            low_latency_mode=deepep_mode.enable_low_latency(),
            num_qps_per_rank=num_qps_per_rank,
            # TODO can be false when unneeded
            allow_mnnvl=True,
        )
        return cls._buffer

    @classmethod
    def clean_buffer(cls):
        if not cls._buffer.low_latency_mode:
            return
        cls._buffer.clean_low_latency_buffer(
            cls._num_max_dispatch_tokens_per_rank,
            cls._hidden_size,
            cls._num_experts,
        )

    @classmethod
    def set_dispatch_mode_as_normal(cls):
        cls._dispatch_mode = DeepEPDispatchMode.NORMAL

    @classmethod
    def set_dispatch_mode_as_low_latency(cls):
        if cls._dispatch_mode == DeepEPDispatchMode.NORMAL:
            cls.clean_buffer()
        cls._dispatch_mode = DeepEPDispatchMode.LOW_LATENCY


class DeepEPConfig(BaseDispatcherConfig):
    _instance = None

    def __init__(self):
        config_str = get_deepep_config()
        if config_str:
            config_parsed = load_json_config(config_str)
            if torch.distributed.get_rank() == 0:
                logger.info(f"Use DeepEP Config: {config_parsed}")
            config_dispatch = config_parsed["normal_dispatch"]
            config_combine = config_parsed["normal_combine"]

            self.normal_dispatch_config = Config(**config_dispatch)
            self.normal_combine_config = Config(**config_combine)

            assert config_dispatch["num_sms"] == config_combine["num_sms"]
            self.num_sms = config_dispatch["num_sms"]
        else:
            self.normal_dispatch_config = None
            self.normal_combine_config = None
            self.num_sms = Buffer.num_sms

    @classmethod
    def get_instance(cls):
        if cls._instance is None:
            cls._instance = DeepEPConfig()
        return cls._instance


class _DeepEPDispatcherImplBase:
    def __init__(
        self,
        group: torch.distributed.ProcessGroup,
        router_topk: int,
        permute_fusion: bool,
        num_experts: int,
        num_local_experts: int,
        hidden_size: int,
        params_dtype: torch.dtype,
        deepep_mode: DeepEPMode,
    ):
        if not use_deepep:
            raise ImportError(
                "DeepEP is not installed. Please install DeepEP package from "
                "https://github.com/deepseek-ai/deepep."
            )

        self.group = group
        self.router_topk = router_topk
        self.permute_fusion = permute_fusion
        self.num_experts = num_experts
        self.num_local_experts = num_local_experts
        self.hidden_size = hidden_size
        self.params_dtype = params_dtype
        self.deepep_mode = deepep_mode

        self.params_bytes = 2
        self.num_max_dispatch_tokens_per_rank = get_int_env_var(
            "SGLANG_DEEPEP_NUM_MAX_DISPATCH_TOKENS_PER_RANK", 128
        )
        # TODO
        # TODO temp disable
        # TODO
        # DeepEP internode_ll dispatch uses FINISHED_SUM_TAG=1024
        # and the logic requires num-tokens-sent-from-one-rank-to-another-rank less than it
        # assert self.num_max_dispatch_tokens_per_rank <= 1024

        self.handle = None

    def dispatch_a(
        self,
        hidden_states: torch.Tensor,
        input_global_scale: Optional[torch.Tensor],
        topk_idx: torch.Tensor,
        topk_weights: torch.Tensor,
    ):
        raise NotImplementedError

    def dispatch_b(self, *args, **kwargs):
        raise NotImplementedError

    def combine_a(
        self,
        hidden_states: torch.Tensor,
        topk_idx: torch.Tensor,
        topk_weights: torch.Tensor,
        overlap_args: Optional["CombineOverlapArgs"],
    ):
        raise NotImplementedError

    def combine_b(self, *args, **kwargs):
        raise NotImplementedError

    def _get_buffer(self):
        raise NotImplementedError


class _DeepEPDispatcherImplNormal(_DeepEPDispatcherImplBase):
    def __init__(self, async_finish: bool, **kwargs):
        super().__init__(**kwargs)

        self.async_finish = async_finish
        self.src2dst = None

    def dispatch_a(
        self,
        hidden_states: torch.Tensor,
        input_global_scale: Optional[torch.Tensor],
        topk_idx: torch.Tensor,
        topk_weights: torch.Tensor,
    ):
        topk_idx = topk_idx.to(torch.int64)
        if deep_gemm_wrapper.ENABLE_JIT_DEEPGEMM:
            # TODO hard code 128 block quant,use fp8 communication
            hidden_states = sglang_per_token_group_quant_fp8(
                hidden_states,
                128,
                column_major_scales=deep_gemm_wrapper.DEEPGEMM_SCALE_UE8M0,
                scale_tma_aligned=deep_gemm_wrapper.DEEPGEMM_SCALE_UE8M0,
                scale_ue8m0=deep_gemm_wrapper.DEEPGEMM_SCALE_UE8M0,
            )
        previous_event = Buffer.capture() if self.async_finish else None
        return hidden_states, topk_idx, topk_weights, previous_event

    def dispatch_b(self, hidden_states, topk_idx, topk_weights, previous_event):
        (
            hidden_states,
            topk_idx,
            topk_weights,
            num_recv_tokens_per_expert,
            event,
        ) = self._dispatch_core(hidden_states, topk_idx, topk_weights, previous_event)
        event.current_stream_wait() if self.async_finish else ()
        return DeepEPNormalOutput(
            hidden_states, topk_idx, topk_weights, num_recv_tokens_per_expert
        )

    def _dispatch_core(
        self,
        x: Union[torch.Tensor, Tuple[torch.Tensor, torch.Tensor]],
        topk_idx: torch.Tensor,
        topk_weights: torch.Tensor,
        previous_event,
    ):
        buffer = self._get_buffer()
        (
            num_tokens_per_rank,
            num_tokens_per_rdma_rank,
            num_tokens_per_expert,
            is_token_in_rank,
            previous_event,
        ) = buffer.get_dispatch_layout(
            topk_idx,
            self.num_experts,
            previous_event=previous_event,
            async_finish=self.async_finish,
            allocate_on_comm_stream=previous_event is not None,
        )

        # FIXME: `handle` should be transmitted with tokens from dispatch to combine.
        # However, doing this would incur an unknown synchronization error, but keeping
        # `handle` as a member variable works.

        (
            recv_x,
            recv_topk_idx,
            recv_topk_weights,
            num_recv_tokens_per_expert,
            self.handle,
            event,
        ) = buffer.dispatch(
            x,
            topk_idx=topk_idx,
            topk_weights=topk_weights,
            num_tokens_per_rank=num_tokens_per_rank,
            num_tokens_per_rdma_rank=num_tokens_per_rdma_rank,
            is_token_in_rank=is_token_in_rank,
            num_tokens_per_expert=num_tokens_per_expert,
            previous_event=previous_event,
            async_finish=self.async_finish,
            allocate_on_comm_stream=(previous_event is not None) and self.async_finish,
            expert_alignment=128 if deep_gemm_wrapper.ENABLE_JIT_DEEPGEMM else 1,
            config=DeepEPConfig.get_instance().normal_dispatch_config,
        )

        get_global_expert_distribution_recorder().on_deepep_dispatch_normal(
            num_recv_tokens_per_expert,
            num_tokens_per_rank=num_tokens_per_rank,
            num_tokens_per_rdma_rank=num_tokens_per_rdma_rank,
            num_tokens_per_expert=num_tokens_per_expert,
        )

        return (
            recv_x,
            recv_topk_idx,
            recv_topk_weights,
            num_recv_tokens_per_expert,
            event,
        )

    def combine_a(
        self,
        hidden_states: torch.Tensor,
        topk_idx: torch.Tensor,
        topk_weights: torch.Tensor,
        overlap_args: Optional["CombineOverlapArgs"],
    ):
        from sglang.srt.layers.moe.ep_moe.kernels import (
            deepep_post_reorder_triton_kernel,
        )

        if deep_gemm_wrapper.ENABLE_JIT_DEEPGEMM or _use_aiter or _is_npu:
            output = hidden_states
        else:
            if hidden_states.shape[0] > 0:
                num_tokens = self.src2dst.shape[0] // self.router_topk
                output = torch.empty(
                    (num_tokens, hidden_states.shape[1]),
                    device=hidden_states.device,
                    dtype=hidden_states.dtype,
                )
                deepep_post_reorder_triton_kernel[(num_tokens,)](
                    hidden_states,
                    output,
                    self.src2dst,
                    topk_idx,
                    topk_weights,
                    self.router_topk,
                    hidden_states.shape[1],
                    BLOCK_SIZE=512,
                )
            else:
                output = torch.zeros(
                    (0, hidden_states.shape[1]),
                    device=hidden_states.device,
                    dtype=hidden_states.dtype,
                )
        previous_event = Buffer.capture() if self.async_finish else None
        return output, previous_event

    def combine_b(self, output, previous_event):
        hidden_states, event = self._combine_core(output, previous_event)
        event.current_stream_wait() if self.async_finish else ()
        self.handle = None
        self.src2dst = None
        return hidden_states

    def _combine_core(self, x: torch.Tensor, previous_event):
        buffer = self._get_buffer()
        combined_x, _, event = buffer.combine(
            x,
            self.handle,
            async_finish=self.async_finish,
            previous_event=previous_event,
            allocate_on_comm_stream=previous_event is not None,
            config=DeepEPConfig.get_instance().normal_combine_config,
        )
        return combined_x, event

    def _get_buffer(self):
        DeepEPBuffer.set_dispatch_mode_as_normal()

        return DeepEPBuffer.get_deepep_buffer(
            self.group,
            self.hidden_size,
            self.params_bytes,
            self.deepep_mode,
            self.num_max_dispatch_tokens_per_rank,
            self.num_experts,
        )


class _DeepEPDispatcherImplLowLatency(_DeepEPDispatcherImplBase):
    def __init__(self, return_recv_hook: bool, **kwargs):
        super().__init__(**kwargs)

        """
        num_max_dispatch_tokens_per_rank: the actual batch size in the decoding engine should be less than 256
        https://github.com/deepseek-ai/DeepEP?tab=readme-ov-file#example-use-in-inference-decoding
        """
        self.return_recv_hook = return_recv_hook
        self.device_module = torch.get_device_module()

    def dispatch_a(
        self,
        hidden_states: torch.Tensor,
        input_global_scale: Optional[torch.Tensor],
        topk_idx: torch.Tensor,
        topk_weights: torch.Tensor,
    ):
        buffer = self._get_buffer()
        topk_idx = topk_idx.to(torch.int64)
        expected_m = (
            hidden_states.shape[0] * buffer.group_size * topk_idx.shape[1]
            + self.num_experts
        ) // self.num_experts
        hidden_states, masked_m, event, hook = self._dispatch_core(
            hidden_states,
            input_global_scale,
            topk_idx,
        )
        return (
            hidden_states,
            topk_idx,
            topk_weights,
            masked_m,
            expected_m,
            event,
            hook,
        )

    def dispatch_b(
        self,
        hidden_states,
        topk_idx,
        topk_weights,
        masked_m,
        expected_m,
        event,
        hook,
    ):
        hook() if self.return_recv_hook else event.current_stream_wait()

        get_global_expert_distribution_recorder().on_deepep_dispatch_low_latency(
            masked_m
        )

        deepep_output = DeepEPLLOutput(
            hidden_states,
            topk_idx,
            topk_weights,
            masked_m,
            expected_m,
        )
        return deepep_output

    def _dispatch_core(
        self,
        hidden_states: torch.Tensor,
        input_global_scale: Optional[torch.Tensor],
        topk_idx: torch.Tensor,
    ):
        use_nvfp4 = use_fp8 = False
        if input_global_scale is not None:
            use_nvfp4 = True
        elif not get_bool_env_var("SGLANG_DEEPEP_BF16_DISPATCH"):
            use_fp8 = True

        buffer = self._get_buffer()
        packed_recv_hidden, self.packed_recv_count, self.handle, event, hook = (
            buffer.low_latency_dispatch(
                hidden_states,
                topk_idx,
                self.num_max_dispatch_tokens_per_rank,
                self.num_experts,
                use_fp8=use_fp8,
                **(dict(use_nvfp4=True) if use_nvfp4 else dict()),
                **(
                    dict(x_global_scale=input_global_scale)
                    if input_global_scale is not None
                    else dict()
                ),
                async_finish=not self.return_recv_hook,
                return_recv_hook=self.return_recv_hook,
                round_scale=deep_gemm_wrapper.ENABLE_JIT_DEEPGEMM
                and deep_gemm_wrapper.DEEPGEMM_BLACKWELL,
                use_ue8m0=deep_gemm_wrapper.ENABLE_JIT_DEEPGEMM
                and deep_gemm_wrapper.DEEPGEMM_BLACKWELL,
            )
        )
        return packed_recv_hidden, self.packed_recv_count, event, hook

    def combine_a(
        self,
        hidden_states: torch.Tensor,
        topk_idx: torch.Tensor,
        topk_weights: torch.Tensor,
        overlap_args: Optional["CombineOverlapArgs"],
    ):
        hidden_states, event, hook = self._combine_core(
            hidden_states,
            topk_idx,
            topk_weights,
            overlap_args=overlap_args,
        )
        return hidden_states, event, hook, overlap_args

    def combine_b(self, hidden_states, event, hook, overlap_args):
<<<<<<< HEAD
        # NOTE HACK
=======
>>>>>>> 98923880
        if overlap_args is not None:
            overlap_args.stream.wait_stream(self.device_module.current_stream())

        hook() if self.return_recv_hook else event.current_stream_wait()

        if overlap_args is not None:
            self.device_module.current_stream().wait_stream(overlap_args.stream)

        return hidden_states

    def _combine_core(
        self,
        hidden_states: torch.Tensor,
        topk_idx: torch.Tensor,
        topk_weights: torch.Tensor,
        overlap_args: Optional["CombineOverlapArgs"],
    ):
        buffer = self._get_buffer()

        ctx = nullcontext()
        if overlap_args is not None:
            overlap_args.stream.wait_event(overlap_args.wait_event)
            ctx = torch.cuda.stream(overlap_args.stream)

        with ctx:
            combined_hidden_states, event, hook = buffer.low_latency_combine(
                x=hidden_states,
                topk_idx=topk_idx,
                topk_weights=topk_weights,
                handle=self.handle,
                async_finish=not self.return_recv_hook,
                return_recv_hook=self.return_recv_hook,
                **(
                    dict(
                        overlap=overlap_args.overlap,
                        src_signals=overlap_args.signal,
                        src_signal_expect_value=overlap_args.threshold,
                    )
                    if overlap_args is not None
                    else {}
                ),
            )

        self.packed_recv_count = self.handle = None
        return combined_hidden_states, event, hook

    def _get_buffer(self):
        DeepEPBuffer.set_dispatch_mode_as_low_latency()
        return DeepEPBuffer.get_deepep_buffer(
            self.group,
            self.hidden_size,
            self.params_bytes,
            self.deepep_mode,
            self.num_max_dispatch_tokens_per_rank,
            self.num_experts,
        )


@dataclass
class _Stage(Enum):
    INITIAL = auto()
    AFTER_DISPATCH_A = auto()
    AFTER_DISPATCH_B = auto()
    AFTER_COMBINE_A = auto()


class DeepEPDispatcher(BaseDispatcher):
    def __init__(
        self,
        group: torch.distributed.ProcessGroup,
        router_topk: int,
        permute_fusion: bool = False,
        num_experts: int = None,
        num_local_experts: int = None,
        hidden_size: int = None,
        params_dtype: torch.dtype = None,
        deepep_mode: DeepEPMode = DeepEPMode.AUTO,
        async_finish: bool = False,
        return_recv_hook: bool = False,
    ):
        self.deepep_mode = deepep_mode

        common_kwargs = dict(
            group=group,
            router_topk=router_topk,
            permute_fusion=permute_fusion,
            num_experts=num_experts,
            num_local_experts=num_local_experts,
            hidden_size=hidden_size,
            params_dtype=params_dtype,
            deepep_mode=deepep_mode,
        )

        if self.deepep_mode.enable_low_latency():
            self._low_latency_dispatcher = _DeepEPDispatcherImplLowLatency(
                return_recv_hook=return_recv_hook,
                **common_kwargs,
            )
        if self.deepep_mode.enable_normal():
            self._normal_dispatcher = _DeepEPDispatcherImplNormal(
                async_finish=async_finish,
                **common_kwargs,
            )

        self._stage = _Stage.INITIAL

    def dispatch(self, *args, **kwargs) -> DispatchOutput:
        self.dispatch_a(*args, **kwargs)
        ret = self.dispatch_b()
        return ret

    def dispatch_a(
        self,
        hidden_states: torch.Tensor,
        input_global_scale: Optional[torch.Tensor],
        topk_idx: torch.Tensor,
        topk_weights: torch.Tensor,
        forward_batch: ForwardBatch,
    ):
        self._update_stage(_Stage.INITIAL, _Stage.AFTER_DISPATCH_A)
        inner_state = self._get_impl(forward_batch).dispatch_a(
            hidden_states=hidden_states,
            input_global_scale=input_global_scale,
            topk_idx=topk_idx,
            topk_weights=topk_weights,
        )
        self._dispatch_intermediate_state = forward_batch, inner_state

    def dispatch_b(self):
        self._update_stage(_Stage.AFTER_DISPATCH_A, _Stage.AFTER_DISPATCH_B)
        forward_batch, inner_state = self._dispatch_intermediate_state
        del self._dispatch_intermediate_state
        return self._get_impl(forward_batch).dispatch_b(*inner_state)

    def combine(self, *args, **kwargs) -> Tuple:
        self.combine_a(*args, **kwargs)
        ret = self.combine_b()
        return ret

    def combine_a(
        self,
        hidden_states: torch.Tensor,
        topk_idx: torch.Tensor,
        topk_weights: torch.Tensor,
        forward_batch: ForwardBatch,
        overlap_args: Optional["CombineOverlapArgs"] = None,
    ):
        self._update_stage(_Stage.AFTER_DISPATCH_B, _Stage.AFTER_COMBINE_A)
        inner_state = self._get_impl(forward_batch).combine_a(
            hidden_states=hidden_states,
            topk_idx=topk_idx,
            topk_weights=topk_weights,
            overlap_args=overlap_args,
        )
        self._combine_intermediate_state = forward_batch, inner_state

    def combine_b(self):
        self._update_stage(_Stage.AFTER_COMBINE_A, _Stage.INITIAL)
        forward_batch, inner_state = self._combine_intermediate_state
        del self._combine_intermediate_state
        return self._get_impl(forward_batch).combine_b(*inner_state)

    def _get_impl(self, forward_batch: ForwardBatch) -> _DeepEPDispatcherImplBase:
        resolved_deepep_mode = self.deepep_mode.resolve(
            forward_batch.is_extend_in_batch
        )
        if resolved_deepep_mode == DeepEPMode.NORMAL:
            return self._normal_dispatcher
        elif resolved_deepep_mode == DeepEPMode.LOW_LATENCY:
            return self._low_latency_dispatcher
        else:
            raise ValueError(f"Invalid deepep_mode: {self.deepep_mode}")

    def _update_stage(self, old_stage, new_stage):
        assert self._stage == old_stage
        self._stage = new_stage<|MERGE_RESOLUTION|>--- conflicted
+++ resolved
@@ -619,10 +619,6 @@
         return hidden_states, event, hook, overlap_args
 
     def combine_b(self, hidden_states, event, hook, overlap_args):
-<<<<<<< HEAD
-        # NOTE HACK
-=======
->>>>>>> 98923880
         if overlap_args is not None:
             overlap_args.stream.wait_stream(self.device_module.current_stream())
 
