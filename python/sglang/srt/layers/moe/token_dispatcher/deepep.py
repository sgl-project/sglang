from __future__ import annotations

import logging
from dataclasses import dataclass
from typing import TYPE_CHECKING, List, NamedTuple, Optional, Tuple, Union

from sglang.srt.eplb.expert_distribution import get_global_expert_distribution_recorder
from sglang.srt.layers.moe import DeepEPMode, get_deepep_config, is_tbo_enabled
from sglang.srt.layers.moe.token_dispatcher.base_dispatcher import (
    BaseDispatcher,
    BaseDispatcherConfig,
    DispatchOutput,
    DispatchOutputFormat,
)
from sglang.srt.layers.quantization import deep_gemm_wrapper
<<<<<<< HEAD
from sglang.srt.utils import get_bool_env_var, get_int_env_var, is_hip, load_json_config
=======
from sglang.srt.managers.schedule_batch import global_server_args_dict
from sglang.srt.utils import (
    get_bool_env_var,
    get_int_env_var,
    is_hip,
    is_npu,
    load_json_config,
)

_is_npu = is_npu()
>>>>>>> 48b8b4c1

try:
    from deep_ep import Buffer, Config

    if not _is_npu:
        from sglang.srt.layers.quantization.fp8_kernel import (
            sglang_per_token_group_quant_fp8,
        )

    use_deepep = True
except ImportError:
    use_deepep = False

from enum import Enum, IntEnum, auto

import torch
import torch.distributed as dist

from sglang.srt.layers.moe.ep_moe.kernels import (
    deepep_permute_triton_kernel,
    deepep_post_reorder_triton_kernel,
    deepep_run_moe_deep_preprocess,
)
from sglang.srt.model_executor.forward_batch_info import ForwardBatch

_use_aiter = get_bool_env_var("SGLANG_USE_AITER") and is_hip()

logger = logging.getLogger(__name__)


class DeepEPNormalOutput(NamedTuple):
    """DeepEP normal dispatch output."""

    hidden_states: torch.Tensor | Tuple[torch.Tensor, torch.Tensor]
    topk_idx: torch.Tensor
    topk_weights: torch.Tensor
    num_recv_tokens_per_expert: List[int]

    @property
    def format(self) -> DispatchOutputFormat:
        return DispatchOutputFormat.DEEPEP_NORMAL


class DeepEPLLOutput(NamedTuple):
    """DeepEP low latency dispatch output."""

    hidden_states_fp8: Tuple[torch.Tensor, torch.Tensor]
    topk_idx: torch.Tensor
    topk_weights: torch.Tensor
    masked_m: torch.Tensor
    expected_m: int

    @property
    def format(self) -> DispatchOutputFormat:
        return DispatchOutputFormat.DEEPEP_LL


class AscendDeepEPLLOutput(NamedTuple):
    """AscendDeepEP low latency dispatch output."""

    hidden_states_fp8: Tuple[torch.Tensor, torch.Tensor]
    topk_idx: torch.Tensor
    topk_weights: torch.Tensor
    masked_m: torch.Tensor
    seg_indptr: torch.Tensor
    expected_m: int

    @property
    def format(self) -> DispatchOutputFormat:
        return DispatchOutputFormat.deepep_ll


assert isinstance(DeepEPNormalOutput, DispatchOutput)
assert isinstance(DeepEPLLOutput, DispatchOutput)
assert isinstance(AscendDeepEPLLOutput, DispatchOutput)


class DeepEPDispatchMode(IntEnum):
    NORMAL = auto()
    LOW_LATENCY = auto()


class DeepEPBuffer:
    _buffer = None
    _dispatch_mode: Optional[DeepEPDispatchMode] = None
    _hidden_size: Optional[int] = None
    _num_max_dispatch_tokens_per_rank: Optional[int] = None
    _num_experts: Optional[int] = None

    @classmethod
    def get_deepep_buffer(
        cls,
        group: dist.ProcessGroup,
        hidden_size: int,
        param_bytes: int,
        deepep_mode: DeepEPMode,
        num_max_dispatch_tokens_per_rank: int = -1,
        num_experts: int = -1,
    ):
        if cls._buffer is not None:
            return cls._buffer

        cls._hidden_size = hidden_size
        cls._num_max_dispatch_tokens_per_rank = num_max_dispatch_tokens_per_rank
        cls._num_experts = num_experts

        num_nvl_bytes, num_rdma_bytes = 0, 0
        if deepep_mode.enable_normal():
            hidden_bytes = hidden_size * param_bytes
            for config in (
                DeepEPConfig.get_instance().normal_dispatch_config
                or Buffer.get_dispatch_config(group.size()),
                DeepEPConfig.get_instance().normal_combine_config
                or Buffer.get_combine_config(group.size()),
            ):
                num_nvl_bytes = max(
                    config.get_nvl_buffer_size_hint(hidden_bytes, group.size()),
                    num_nvl_bytes,
                )
                num_rdma_bytes = max(
                    config.get_rdma_buffer_size_hint(hidden_bytes, group.size()),
                    num_rdma_bytes,
                )
        if deepep_mode.enable_low_latency():
            assert num_max_dispatch_tokens_per_rank != -1
            assert num_experts != -1 and num_experts % group.size() == 0
            num_rdma_bytes = max(
                Buffer.get_low_latency_rdma_size_hint(
                    num_max_dispatch_tokens_per_rank,
                    hidden_size,
                    group.size(),
                    num_experts,
                ),
                num_rdma_bytes,
            )

        if deepep_mode == DeepEPMode.NORMAL:
            num_qps_per_rank = DeepEPConfig.get_instance().num_sms // 2
        elif deepep_mode in [DeepEPMode.LOW_LATENCY, DeepEPMode.AUTO]:
            num_qps_per_rank = num_experts // group.size()
        else:
            raise NotImplementedError

<<<<<<< HEAD
        total_num_sms = torch.cuda.get_device_properties(
            device="cuda"
        ).multi_processor_count
        if (
            (deepep_mode != DeepEPMode.LOW_LATENCY)
            and not is_tbo_enabled()
            and (DeepEPConfig.get_instance().num_sms < total_num_sms // 2)
        ):
            logger.warning(
                f"Only use {DeepEPConfig.get_instance().num_sms} SMs for DeepEP communication. "
                f"This may result in highly suboptimal performance. "
                f"Consider using --deepep-config to change the behavior."
            )
=======
        if not _is_npu:
            total_num_sms = torch.cuda.get_device_properties(
                device="cuda"
            ).multi_processor_count
            if (
                (deepep_mode != DeepEPMode.LOW_LATENCY)
                and not global_server_args_dict["enable_two_batch_overlap"]
                and (DeepEPConfig.get_instance().num_sms < total_num_sms // 2)
            ):
                logger.warning(
                    f"Only use {DeepEPConfig.get_instance().num_sms} SMs for DeepEP communication. "
                    f"This may result in highly suboptimal performance. "
                    f"Consider using --deepep-config to change the behavior."
                )
>>>>>>> 48b8b4c1

        cls._buffer = Buffer(
            group,
            num_nvl_bytes,
            num_rdma_bytes,
            low_latency_mode=deepep_mode.enable_low_latency(),
            num_qps_per_rank=num_qps_per_rank,
            # TODO can be false when unneeded
            allow_mnnvl=True,
        )
        return cls._buffer

    @classmethod
    def clean_buffer(cls):
        if not cls._buffer.low_latency_mode:
            return
        cls._buffer.clean_low_latency_buffer(
            cls._num_max_dispatch_tokens_per_rank,
            cls._hidden_size,
            cls._num_experts,
        )

    @classmethod
    def set_dispatch_mode_as_normal(cls):
        cls._dispatch_mode = DeepEPDispatchMode.NORMAL

    @classmethod
    def set_dispatch_mode_as_low_latency(cls):
        if cls._dispatch_mode == DeepEPDispatchMode.NORMAL:
            cls.clean_buffer()
        cls._dispatch_mode = DeepEPDispatchMode.LOW_LATENCY


class DeepEPConfig(BaseDispatcherConfig):
    _instance = None

    def __init__(self):
        config_str = get_deepep_config()
        if config_str:
            config_parsed = load_json_config(config_str)
            if torch.distributed.get_rank() == 0:
                logger.info(f"Use DeepEP Config: {config_parsed}")
            config_dispatch = config_parsed["normal_dispatch"]
            config_combine = config_parsed["normal_combine"]

            self.normal_dispatch_config = Config(**config_dispatch)
            self.normal_combine_config = Config(**config_combine)

            assert config_dispatch["num_sms"] == config_combine["num_sms"]
            self.num_sms = config_dispatch["num_sms"]
        else:
            self.normal_dispatch_config = None
            self.normal_combine_config = None
            self.num_sms = Buffer.num_sms

    @classmethod
    def get_instance(cls):
        if cls._instance is None:
            cls._instance = DeepEPConfig()
        return cls._instance


class _DeepEPDispatcherImplBase:
    def __init__(
        self,
        group: torch.distributed.ProcessGroup,
        router_topk: int,
        permute_fusion: bool,
        num_experts: int,
        num_local_experts: int,
        hidden_size: int,
        params_dtype: torch.dtype,
        deepep_mode: DeepEPMode,
    ):
        if not use_deepep:
            raise ImportError(
                "DeepEP is not installed. Please install DeepEP package from "
                "https://github.com/deepseek-ai/deepep."
            )

        self.group = group
        self.router_topk = router_topk
        self.permute_fusion = permute_fusion
        self.num_experts = num_experts
        self.num_local_experts = num_local_experts
        self.hidden_size = hidden_size
        self.params_dtype = params_dtype
        self.deepep_mode = deepep_mode

        self.params_bytes = 2
        self.num_max_dispatch_tokens_per_rank = get_int_env_var(
            "SGLANG_DEEPEP_NUM_MAX_DISPATCH_TOKENS_PER_RANK", 128
        )

        self.handle = None

    def dispatch_a(
        self,
        hidden_states: torch.Tensor,
        topk_idx: torch.Tensor,
        topk_weights: torch.Tensor,
    ):
        raise NotImplementedError

    def dispatch_b(self, *args, **kwargs):
        raise NotImplementedError

    def combine_a(
        self,
        hidden_states: torch.Tensor,
        topk_idx: torch.Tensor,
        topk_weights: torch.Tensor,
    ):
        raise NotImplementedError

    def combine_b(self, *args, **kwargs):
        raise NotImplementedError

    def _get_buffer(self):
        raise NotImplementedError


class _DeepEPDispatcherImplNormal(_DeepEPDispatcherImplBase):
    def __init__(self, async_finish: bool, **kwargs):
        super().__init__(**kwargs)

        self.async_finish = async_finish
        self.src2dst = None

    def dispatch_a(
        self,
        hidden_states: torch.Tensor,
        topk_idx: torch.Tensor,
        topk_weights: torch.Tensor,
    ):
        topk_idx = topk_idx.to(torch.int64)
        if deep_gemm_wrapper.ENABLE_JIT_DEEPGEMM:
            # TODO hard code 128 block quant,use fp8 communication
            hidden_states = sglang_per_token_group_quant_fp8(
                hidden_states,
                128,
                column_major_scales=deep_gemm_wrapper.DEEPGEMM_SCALE_UE8M0,
                scale_tma_aligned=deep_gemm_wrapper.DEEPGEMM_SCALE_UE8M0,
                scale_ue8m0=deep_gemm_wrapper.DEEPGEMM_SCALE_UE8M0,
            )
        previous_event = Buffer.capture() if self.async_finish else None
        return hidden_states, topk_idx, topk_weights, previous_event

    def dispatch_b(self, hidden_states, topk_idx, topk_weights, previous_event):
        (
            hidden_states,
            topk_idx,
            topk_weights,
            num_recv_tokens_per_expert,
            event,
        ) = self._dispatch_core(hidden_states, topk_idx, topk_weights, previous_event)
        event.current_stream_wait() if self.async_finish else ()
        return DeepEPNormalOutput(
            hidden_states, topk_idx, topk_weights, num_recv_tokens_per_expert
        )

    def _dispatch_core(
        self,
        x: Union[torch.Tensor, Tuple[torch.Tensor, torch.Tensor]],
        topk_idx: torch.Tensor,
        topk_weights: torch.Tensor,
        previous_event,
    ):
        buffer = self._get_buffer()
        (
            num_tokens_per_rank,
            num_tokens_per_rdma_rank,
            num_tokens_per_expert,
            is_token_in_rank,
            previous_event,
        ) = buffer.get_dispatch_layout(
            topk_idx,
            self.num_experts,
            previous_event=previous_event,
            async_finish=self.async_finish,
            allocate_on_comm_stream=previous_event is not None,
        )

        # FIXME: `handle` should be transmitted with tokens from dispatch to combine.
        # However, doing this would incur an unknown synchronization error, but keeping
        # `handle` as a member variable works.

        (
            recv_x,
            recv_topk_idx,
            recv_topk_weights,
            num_recv_tokens_per_expert,
            self.handle,
            event,
        ) = buffer.dispatch(
            x,
            topk_idx=topk_idx,
            topk_weights=topk_weights,
            num_tokens_per_rank=num_tokens_per_rank,
            num_tokens_per_rdma_rank=num_tokens_per_rdma_rank,
            is_token_in_rank=is_token_in_rank,
            num_tokens_per_expert=num_tokens_per_expert,
            previous_event=previous_event,
            async_finish=self.async_finish,
            allocate_on_comm_stream=(previous_event is not None) and self.async_finish,
            expert_alignment=128 if deep_gemm_wrapper.ENABLE_JIT_DEEPGEMM else 1,
            config=DeepEPConfig.get_instance().normal_dispatch_config,
        )

        get_global_expert_distribution_recorder().on_deepep_dispatch_normal(
            num_recv_tokens_per_expert,
            num_tokens_per_rank=num_tokens_per_rank,
            num_tokens_per_rdma_rank=num_tokens_per_rdma_rank,
            num_tokens_per_expert=num_tokens_per_expert,
        )

        return (
            recv_x,
            recv_topk_idx,
            recv_topk_weights,
            num_recv_tokens_per_expert,
            event,
        )

    def combine_a(
        self,
        hidden_states: torch.Tensor,
        topk_idx: torch.Tensor,
        topk_weights: torch.Tensor,
    ):
        if deep_gemm_wrapper.ENABLE_JIT_DEEPGEMM or _use_aiter:
            output = hidden_states
        else:
            if hidden_states.shape[0] > 0:
                num_tokens = self.src2dst.shape[0] // self.router_topk
                output = torch.empty(
                    (num_tokens, hidden_states.shape[1]),
                    device=hidden_states.device,
                    dtype=hidden_states.dtype,
                )
                deepep_post_reorder_triton_kernel[(num_tokens,)](
                    hidden_states,
                    output,
                    self.src2dst,
                    topk_idx,
                    topk_weights,
                    self.router_topk,
                    hidden_states.shape[1],
                    BLOCK_SIZE=512,
                )
            else:
                output = torch.zeros(
                    (0, hidden_states.shape[1]),
                    device=hidden_states.device,
                    dtype=hidden_states.dtype,
                )
        previous_event = Buffer.capture() if self.async_finish else None
        return output, previous_event

    def combine_b(self, output, previous_event):
        hidden_states, event = self._combine_core(output, previous_event)
        event.current_stream_wait() if self.async_finish else ()
        self.handle = None
        self.src2dst = None
        return hidden_states

    def _combine_core(self, x: torch.Tensor, previous_event):
        buffer = self._get_buffer()
        combined_x, _, event = buffer.combine(
            x,
            self.handle,
            async_finish=self.async_finish,
            previous_event=previous_event,
            allocate_on_comm_stream=previous_event is not None,
            config=DeepEPConfig.get_instance().normal_combine_config,
        )
        return combined_x, event

    def _get_buffer(self):
        DeepEPBuffer.set_dispatch_mode_as_normal()

        return DeepEPBuffer.get_deepep_buffer(
            self.group,
            self.hidden_size,
            self.params_bytes,
            self.deepep_mode,
            self.num_max_dispatch_tokens_per_rank,
            self.num_experts,
        )


class _DeepEPDispatcherImplLowLatency(_DeepEPDispatcherImplBase):
    def __init__(self, return_recv_hook: bool, **kwargs):
        super().__init__(**kwargs)

        """
        num_max_dispatch_tokens_per_rank: the actual batch size in the decoding engine should be less than 256
        https://github.com/deepseek-ai/DeepEP?tab=readme-ov-file#example-use-in-inference-decoding
        """
        self.return_recv_hook = return_recv_hook

    def dispatch_a(
        self,
        hidden_states: torch.Tensor,
        topk_idx: torch.Tensor,
        topk_weights: torch.Tensor,
    ):
        buffer = self._get_buffer()
        topk_idx = topk_idx.to(torch.int64)
        expected_m = (
            hidden_states.shape[0] * buffer.group_size * topk_idx.shape[1]
            + self.num_experts
        ) // self.num_experts
        hidden_states, masked_m, event, hook = self._dispatch_core(
            hidden_states,
            topk_idx,
            use_fp8=True,
        )
        return (
            hidden_states,
            topk_idx,
            topk_weights,
            masked_m,
            expected_m,
            event,
            hook,
        )

    def dispatch_b(
        self,
        hidden_states,
        topk_idx,
        topk_weights,
        masked_m,
        expected_m,
        event,
        hook,
    ):
        hook() if self.return_recv_hook else event.current_stream_wait()

        get_global_expert_distribution_recorder().on_deepep_dispatch_low_latency(
            masked_m
        )

        if _is_npu:
            deepep_output = AscendDeepEPLLOutput(
                hidden_states,
                topk_idx,
                topk_weights,
                masked_m,
                self.handle[1],
                expected_m,
            )
        else:
            deepep_output = DeepEPLLOutput(
                hidden_states,
                topk_idx,
                topk_weights,
                masked_m,
                expected_m,
            )
        return deepep_output

    def _dispatch_core(
        self,
        hidden_states: torch.Tensor,
        topk_idx: torch.Tensor,
        use_fp8: bool = False,
    ):
        buffer = self._get_buffer()
        packed_recv_hidden, packed_recv_count, self.handle, event, hook = (
            buffer.low_latency_dispatch(
                hidden_states,
                topk_idx,
                self.num_max_dispatch_tokens_per_rank,
                self.num_experts,
                use_fp8=use_fp8,
                async_finish=not self.return_recv_hook,
                return_recv_hook=self.return_recv_hook,
                round_scale=deep_gemm_wrapper.ENABLE_JIT_DEEPGEMM
                and deep_gemm_wrapper.DEEPGEMM_BLACKWELL,
                use_ue8m0=deep_gemm_wrapper.ENABLE_JIT_DEEPGEMM
                and deep_gemm_wrapper.DEEPGEMM_BLACKWELL,
            )
        )
        return packed_recv_hidden, packed_recv_count, event, hook

    def combine_a(
        self,
        hidden_states: torch.Tensor,
        topk_idx: torch.Tensor,
        topk_weights: torch.Tensor,
    ):
        hidden_states, event, hook = self._combine_core(
            hidden_states,
            topk_idx,
            topk_weights,
        )
        return hidden_states, event, hook

    def combine_b(self, hidden_states, event, hook):
        hook() if self.return_recv_hook else event.current_stream_wait()
        return hidden_states

    def _combine_core(
        self,
        hidden_states: torch.Tensor,
        topk_idx: torch.Tensor,
        topk_weights: torch.Tensor,
    ):
        buffer = self._get_buffer()
        combined_hidden_states, event, hook = buffer.low_latency_combine(
            hidden_states,
            topk_idx,
            topk_weights,
            self.handle,
            async_finish=not self.return_recv_hook,
            return_recv_hook=self.return_recv_hook,
        )
        self.handle = None
        return combined_hidden_states, event, hook

    def _get_buffer(self):
        DeepEPBuffer.set_dispatch_mode_as_low_latency()
        return DeepEPBuffer.get_deepep_buffer(
            self.group,
            self.hidden_size,
            self.params_bytes,
            self.deepep_mode,
            self.num_max_dispatch_tokens_per_rank,
            self.num_experts,
        )


@dataclass
class _Stage(Enum):
    INITIAL = auto()
    AFTER_DISPATCH_A = auto()
    AFTER_DISPATCH_B = auto()
    AFTER_COMBINE_A = auto()


class DeepEPDispatcher(BaseDispatcher):
    def __init__(
        self,
        group: torch.distributed.ProcessGroup,
        router_topk: int,
        permute_fusion: bool = False,
        num_experts: int = None,
        num_local_experts: int = None,
        hidden_size: int = None,
        params_dtype: torch.dtype = None,
        deepep_mode: DeepEPMode = DeepEPMode.AUTO,
        async_finish: bool = False,
        return_recv_hook: bool = False,
    ):
        self.deepep_mode = deepep_mode

        common_kwargs = dict(
            group=group,
            router_topk=router_topk,
            permute_fusion=permute_fusion,
            num_experts=num_experts,
            num_local_experts=num_local_experts,
            hidden_size=hidden_size,
            params_dtype=params_dtype,
            deepep_mode=deepep_mode,
        )

        if self.deepep_mode.enable_low_latency():
            self._low_latency_dispatcher = _DeepEPDispatcherImplLowLatency(
                return_recv_hook=return_recv_hook,
                **common_kwargs,
            )
        if self.deepep_mode.enable_normal():
            self._normal_dispatcher = _DeepEPDispatcherImplNormal(
                async_finish=async_finish,
                **common_kwargs,
            )

        self._stage = _Stage.INITIAL

    def dispatch(self, *args, **kwargs) -> DispatchOutput:
        self.dispatch_a(*args, **kwargs)
        ret = self.dispatch_b()
        return ret

    def dispatch_a(
        self,
        hidden_states: torch.Tensor,
        topk_idx: torch.Tensor,
        topk_weights: torch.Tensor,
        forward_batch: ForwardBatch,
    ):
        self._update_stage(_Stage.INITIAL, _Stage.AFTER_DISPATCH_A)
        inner_state = self._get_impl(forward_batch).dispatch_a(
            hidden_states=hidden_states,
            topk_idx=topk_idx,
            topk_weights=topk_weights,
        )
        self._dispatch_intermediate_state = forward_batch, inner_state

    def dispatch_b(self):
        self._update_stage(_Stage.AFTER_DISPATCH_A, _Stage.AFTER_DISPATCH_B)
        forward_batch, inner_state = self._dispatch_intermediate_state
        del self._dispatch_intermediate_state
        return self._get_impl(forward_batch).dispatch_b(*inner_state)

    def combine(self, *args, **kwargs) -> Tuple:
        self.combine_a(*args, **kwargs)
        ret = self.combine_b()
        return ret

    def combine_a(
        self,
        hidden_states: torch.Tensor,
        topk_idx: torch.Tensor,
        topk_weights: torch.Tensor,
        forward_batch: ForwardBatch,
    ):
        self._update_stage(_Stage.AFTER_DISPATCH_B, _Stage.AFTER_COMBINE_A)
        inner_state = self._get_impl(forward_batch).combine_a(
            hidden_states=hidden_states,
            topk_idx=topk_idx,
            topk_weights=topk_weights,
        )
        self._combine_intermediate_state = forward_batch, inner_state

    def combine_b(self):
        self._update_stage(_Stage.AFTER_COMBINE_A, _Stage.INITIAL)
        forward_batch, inner_state = self._combine_intermediate_state
        del self._combine_intermediate_state
        return self._get_impl(forward_batch).combine_b(*inner_state)

    def _get_impl(self, forward_batch: ForwardBatch) -> _DeepEPDispatcherImplBase:
        resolved_deepep_mode = self.deepep_mode.resolve(
            forward_batch.is_extend_in_batch
        )
        if resolved_deepep_mode == DeepEPMode.NORMAL:
            return self._normal_dispatcher
        elif resolved_deepep_mode == DeepEPMode.LOW_LATENCY:
            return self._low_latency_dispatcher
        else:
            raise ValueError(f"Invalid deepep_mode: {self.deepep_mode}")

    def _update_stage(self, old_stage, new_stage):
        assert self._stage == old_stage
        self._stage = new_stage<|MERGE_RESOLUTION|>--- conflicted
+++ resolved
@@ -13,10 +13,6 @@
     DispatchOutputFormat,
 )
 from sglang.srt.layers.quantization import deep_gemm_wrapper
-<<<<<<< HEAD
-from sglang.srt.utils import get_bool_env_var, get_int_env_var, is_hip, load_json_config
-=======
-from sglang.srt.managers.schedule_batch import global_server_args_dict
 from sglang.srt.utils import (
     get_bool_env_var,
     get_int_env_var,
@@ -26,7 +22,6 @@
 )
 
 _is_npu = is_npu()
->>>>>>> 48b8b4c1
 
 try:
     from deep_ep import Buffer, Config
@@ -96,7 +91,7 @@
 
     @property
     def format(self) -> DispatchOutputFormat:
-        return DispatchOutputFormat.deepep_ll
+        return DispatchOutputFormat.ASCENT_LL
 
 
 assert isinstance(DeepEPNormalOutput, DispatchOutput)
@@ -170,28 +165,13 @@
         else:
             raise NotImplementedError
 
-<<<<<<< HEAD
-        total_num_sms = torch.cuda.get_device_properties(
-            device="cuda"
-        ).multi_processor_count
-        if (
-            (deepep_mode != DeepEPMode.LOW_LATENCY)
-            and not is_tbo_enabled()
-            and (DeepEPConfig.get_instance().num_sms < total_num_sms // 2)
-        ):
-            logger.warning(
-                f"Only use {DeepEPConfig.get_instance().num_sms} SMs for DeepEP communication. "
-                f"This may result in highly suboptimal performance. "
-                f"Consider using --deepep-config to change the behavior."
-            )
-=======
         if not _is_npu:
             total_num_sms = torch.cuda.get_device_properties(
                 device="cuda"
             ).multi_processor_count
             if (
                 (deepep_mode != DeepEPMode.LOW_LATENCY)
-                and not global_server_args_dict["enable_two_batch_overlap"]
+                and not is_tbo_enabled()
                 and (DeepEPConfig.get_instance().num_sms < total_num_sms // 2)
             ):
                 logger.warning(
@@ -199,7 +179,6 @@
                     f"This may result in highly suboptimal performance. "
                     f"Consider using --deepep-config to change the behavior."
                 )
->>>>>>> 48b8b4c1
 
         cls._buffer = Buffer(
             group,
