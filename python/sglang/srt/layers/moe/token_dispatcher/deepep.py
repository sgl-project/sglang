from __future__ import annotations

import logging
from dataclasses import dataclass
from typing import TYPE_CHECKING, List, NamedTuple, Optional, Tuple, Union

from sglang.srt.eplb.expert_distribution import get_global_expert_distribution_recorder
from sglang.srt.layers.moe.token_dispatcher.base import (
    BaseDispatcher,
    BaseDispatcherConfig,
    CombineInput,
    CombineInputFormat,
    DispatchOutput,
    DispatchOutputFormat,
)
from sglang.srt.layers.moe.utils import DeepEPMode, get_deepep_config, is_tbo_enabled
from sglang.srt.layers.quantization import deep_gemm_wrapper
from sglang.srt.utils import (
    get_bool_env_var,
    get_int_env_var,
    is_hip,
    is_npu,
    load_json_config,
)

_is_npu = is_npu()

try:
    from deep_ep import Buffer, Config

    if not _is_npu:
        from sglang.srt.layers.quantization.fp8_kernel import (
            sglang_per_token_group_quant_fp8,
        )

    use_deepep = True
except ImportError:
    use_deepep = False

from enum import Enum, IntEnum, auto

import torch
import torch.distributed as dist

from sglang.srt.model_executor.forward_batch_info import ForwardBatch

_use_aiter = get_bool_env_var("SGLANG_USE_AITER") and is_hip()

logger = logging.getLogger(__name__)


class DeepEPNormalOutput(NamedTuple):
    """DeepEP normal dispatch output."""

    hidden_states: torch.Tensor | Tuple[torch.Tensor, torch.Tensor]
    # hidden_states_scale
    topk_idx: torch.Tensor
    topk_weights: torch.Tensor
    num_recv_tokens_per_expert: List[int]

    @property
    def format(self) -> DispatchOutputFormat:
        return DispatchOutputFormat.DEEPEP_NORMAL


class DeepEPLLOutput(NamedTuple):
    """DeepEP low latency dispatch output."""

    hidden_states_fp8: Tuple[torch.Tensor, torch.Tensor]
    topk_idx: torch.Tensor
    topk_weights: torch.Tensor
    masked_m: torch.Tensor
    expected_m: int

    @property
    def format(self) -> DispatchOutputFormat:
        return DispatchOutputFormat.DEEPEP_LL


assert isinstance(DeepEPNormalOutput, DispatchOutput)
assert isinstance(DeepEPLLOutput, DispatchOutput)


class DeepEPNormalCombineInput(NamedTuple):
    """DeepEP normal combine input."""

    pass

    @property
    def format(self) -> CombineInputFormat:
        return CombineInputFormat.DEEPEP_NORMAL


class DeepEPLLCombineInput(NamedTuple):
    """DeepEP low latency combine input."""

    pass

    @property
    def format(self) -> CombineInputFormat:
        return CombineInputFormat.DEEPEP_LL


assert isinstance(DeepEPNormalCombineInput, CombineInput)
assert isinstance(DeepEPLLCombineInput, CombineInput)


class DeepEPDispatchMode(IntEnum):
    NORMAL = auto()
    LOW_LATENCY = auto()


class DeepEPBuffer:
    _buffer = None
    _dispatch_mode: Optional[DeepEPDispatchMode] = None
    _hidden_size: Optional[int] = None
    _num_max_dispatch_tokens_per_rank: Optional[int] = None
    _num_experts: Optional[int] = None

    @classmethod
    def get_deepep_buffer(
        cls,
        group: dist.ProcessGroup,
        hidden_size: int,
        param_bytes: int,
        deepep_mode: DeepEPMode,
        num_max_dispatch_tokens_per_rank: int = -1,
        num_experts: int = -1,
    ):
        if cls._buffer is not None:
            return cls._buffer

        cls._hidden_size = hidden_size
        cls._num_max_dispatch_tokens_per_rank = num_max_dispatch_tokens_per_rank
        cls._num_experts = num_experts

        num_nvl_bytes, num_rdma_bytes = 0, 0
        if deepep_mode.enable_normal():
            hidden_bytes = hidden_size * param_bytes
            for config in (
                DeepEPConfig.get_instance().normal_dispatch_config
                or Buffer.get_dispatch_config(group.size()),
                DeepEPConfig.get_instance().normal_combine_config
                or Buffer.get_combine_config(group.size()),
            ):
                num_nvl_bytes = max(
                    config.get_nvl_buffer_size_hint(hidden_bytes, group.size()),
                    num_nvl_bytes,
                )
                num_rdma_bytes = max(
                    config.get_rdma_buffer_size_hint(hidden_bytes, group.size()),
                    num_rdma_bytes,
                )
        if deepep_mode.enable_low_latency():
            assert num_max_dispatch_tokens_per_rank != -1
            assert num_experts != -1 and num_experts % group.size() == 0
            num_rdma_bytes = max(
                Buffer.get_low_latency_rdma_size_hint(
                    num_max_dispatch_tokens_per_rank,
                    hidden_size,
                    group.size(),
                    num_experts,
                ),
                num_rdma_bytes,
            )

        if deepep_mode == DeepEPMode.NORMAL:
            num_qps_per_rank = DeepEPConfig.get_instance().num_sms // 2
        elif deepep_mode in [DeepEPMode.LOW_LATENCY, DeepEPMode.AUTO]:
            num_qps_per_rank = num_experts // group.size()
        else:
            raise NotImplementedError

        if not _is_npu:
            total_num_sms = torch.cuda.get_device_properties(
                device="cuda"
            ).multi_processor_count
            if (
                (deepep_mode != DeepEPMode.LOW_LATENCY)
                and not is_tbo_enabled()
                and (DeepEPConfig.get_instance().num_sms < total_num_sms // 2)
            ):
                logger.warning(
                    f"Only use {DeepEPConfig.get_instance().num_sms} SMs for DeepEP communication. "
                    f"This may result in highly suboptimal performance. "
                    f"Consider using --deepep-config to change the behavior."
                )

        cls._buffer = Buffer(
            group,
            num_nvl_bytes,
            num_rdma_bytes,
            low_latency_mode=deepep_mode.enable_low_latency(),
            num_qps_per_rank=num_qps_per_rank,
            # TODO can be false when unneeded
            allow_mnnvl=True,
        )
        return cls._buffer

    @classmethod
    def clean_buffer(cls):
        if not cls._buffer.low_latency_mode:
            return
        cls._buffer.clean_low_latency_buffer(
            cls._num_max_dispatch_tokens_per_rank,
            cls._hidden_size,
            cls._num_experts,
        )

    @classmethod
    def set_dispatch_mode_as_normal(cls):
        cls._dispatch_mode = DeepEPDispatchMode.NORMAL

    @classmethod
    def set_dispatch_mode_as_low_latency(cls):
        if cls._dispatch_mode == DeepEPDispatchMode.NORMAL:
            cls.clean_buffer()
        cls._dispatch_mode = DeepEPDispatchMode.LOW_LATENCY


class DeepEPConfig(BaseDispatcherConfig):
    _instance = None

    def __init__(self):
        config_str = get_deepep_config()
        if config_str:
            config_parsed = load_json_config(config_str)
            if torch.distributed.get_rank() == 0:
                logger.info(f"Use DeepEP Config: {config_parsed}")
            config_dispatch = config_parsed["normal_dispatch"]
            config_combine = config_parsed["normal_combine"]

            self.normal_dispatch_config = Config(**config_dispatch)
            self.normal_combine_config = Config(**config_combine)

            assert config_dispatch["num_sms"] == config_combine["num_sms"]
            self.num_sms = config_dispatch["num_sms"]
        else:
            self.normal_dispatch_config = None
            self.normal_combine_config = None
            self.num_sms = Buffer.num_sms

    @classmethod
    def get_instance(cls):
        if cls._instance is None:
            cls._instance = DeepEPConfig()
        return cls._instance


class _DeepEPDispatcherImplBase:
    def __init__(
        self,
        group: torch.distributed.ProcessGroup,
        router_topk: int,
        permute_fusion: bool,
        num_experts: int,
        num_local_experts: int,
        hidden_size: int,
        params_dtype: torch.dtype,
        deepep_mode: DeepEPMode,
    ):
        if not use_deepep:
            raise ImportError(
                "DeepEP is not installed. Please install DeepEP package from "
                "https://github.com/deepseek-ai/deepep."
            )

        self.group = group
        self.router_topk = router_topk
        self.permute_fusion = permute_fusion
        self.num_experts = num_experts
        self.num_local_experts = num_local_experts
        self.hidden_size = hidden_size
        self.params_dtype = params_dtype
        self.deepep_mode = deepep_mode

        self.params_bytes = 2
        self.num_max_dispatch_tokens_per_rank = get_int_env_var(
            "SGLANG_DEEPEP_NUM_MAX_DISPATCH_TOKENS_PER_RANK", 128
        )
        # DeepEP internode_ll dispatch uses FINISHED_SUM_TAG=1024
        # and the logic requires num-tokens-sent-from-one-rank-to-another-rank less than it
        assert self.num_max_dispatch_tokens_per_rank <= 1024

        self.handle = None

    def dispatch_a(
        self,
        hidden_states: torch.Tensor,
        topk_idx: torch.Tensor,
        topk_weights: torch.Tensor,
    ):
        raise NotImplementedError

    def dispatch_b(self, *args, **kwargs):
        raise NotImplementedError

    def combine_a(
        self,
        hidden_states: torch.Tensor,
        topk_idx: torch.Tensor,
        topk_weights: torch.Tensor,
    ):
        raise NotImplementedError

    def combine_b(self, *args, **kwargs):
        raise NotImplementedError

    def _get_buffer(self):
        raise NotImplementedError


class _DeepEPDispatcherImplNormal(_DeepEPDispatcherImplBase):
    def __init__(self, async_finish: bool, **kwargs):
        super().__init__(**kwargs)

        self.async_finish = async_finish
        self.src2dst = None

    def dispatch_a(
        self,
        hidden_states: torch.Tensor,
        topk_idx: torch.Tensor,
        topk_weights: torch.Tensor,
    ):
        topk_idx = topk_idx.to(torch.int64)
        if deep_gemm_wrapper.ENABLE_JIT_DEEPGEMM:
            # TODO hard code 128 block quant,use fp8 communication
            hidden_states = sglang_per_token_group_quant_fp8(
                hidden_states,
                128,
                column_major_scales=deep_gemm_wrapper.DEEPGEMM_SCALE_UE8M0,
                scale_tma_aligned=deep_gemm_wrapper.DEEPGEMM_SCALE_UE8M0,
                scale_ue8m0=deep_gemm_wrapper.DEEPGEMM_SCALE_UE8M0,
            )
        previous_event = Buffer.capture() if self.async_finish else None
        return hidden_states, topk_idx, topk_weights, previous_event

    def dispatch_b(self, hidden_states, topk_idx, topk_weights, previous_event):
        (
            hidden_states,
            topk_idx,
            topk_weights,
            num_recv_tokens_per_expert,
            event,
        ) = self._dispatch_core(hidden_states, topk_idx, topk_weights, previous_event)
        event.current_stream_wait() if self.async_finish else ()
        return DeepEPNormalOutput(
            hidden_states, topk_idx, topk_weights, num_recv_tokens_per_expert
        )

    def _dispatch_core(
        self,
        x: Union[torch.Tensor, Tuple[torch.Tensor, torch.Tensor]],
        topk_idx: torch.Tensor,
        topk_weights: torch.Tensor,
        previous_event,
    ):
        buffer = self._get_buffer()
        (
            num_tokens_per_rank,
            num_tokens_per_rdma_rank,
            num_tokens_per_expert,
            is_token_in_rank,
            previous_event,
        ) = buffer.get_dispatch_layout(
            topk_idx,
            self.num_experts,
            previous_event=previous_event,
            async_finish=self.async_finish,
            allocate_on_comm_stream=previous_event is not None,
        )

        # FIXME: `handle` should be transmitted with tokens from dispatch to combine.
        # However, doing this would incur an unknown synchronization error, but keeping
        # `handle` as a member variable works.

        (
            recv_x,
            recv_topk_idx,
            recv_topk_weights,
            num_recv_tokens_per_expert,
            self.handle,
            event,
        ) = buffer.dispatch(
            x,
            topk_idx=topk_idx,
            topk_weights=topk_weights,
            num_tokens_per_rank=num_tokens_per_rank,
            num_tokens_per_rdma_rank=num_tokens_per_rdma_rank,
            is_token_in_rank=is_token_in_rank,
            num_tokens_per_expert=num_tokens_per_expert,
            previous_event=previous_event,
            async_finish=self.async_finish,
            allocate_on_comm_stream=(previous_event is not None) and self.async_finish,
            expert_alignment=128 if deep_gemm_wrapper.ENABLE_JIT_DEEPGEMM else 1,
            config=DeepEPConfig.get_instance().normal_dispatch_config,
        )

        get_global_expert_distribution_recorder().on_deepep_dispatch_normal(
            num_recv_tokens_per_expert,
            num_tokens_per_rank=num_tokens_per_rank,
            num_tokens_per_rdma_rank=num_tokens_per_rdma_rank,
            num_tokens_per_expert=num_tokens_per_expert,
        )

        return (
            recv_x,
            recv_topk_idx,
            recv_topk_weights,
            num_recv_tokens_per_expert,
            event,
        )

    def combine_a(
        self,
        hidden_states: torch.Tensor,
        topk_idx: torch.Tensor,
        topk_weights: torch.Tensor,
    ):
<<<<<<< HEAD
        if deep_gemm_wrapper.ENABLE_JIT_DEEPGEMM or _use_aiter or _is_npu:
=======

        from sglang.srt.layers.moe.ep_moe.kernels import (
            deepep_post_reorder_triton_kernel,
        )

        if deep_gemm_wrapper.ENABLE_JIT_DEEPGEMM or _use_aiter:
>>>>>>> 5f1eb204
            output = hidden_states
        else:
            if hidden_states.shape[0] > 0:
                num_tokens = self.src2dst.shape[0] // self.router_topk
                output = torch.empty(
                    (num_tokens, hidden_states.shape[1]),
                    device=hidden_states.device,
                    dtype=hidden_states.dtype,
                )
                deepep_post_reorder_triton_kernel[(num_tokens,)](
                    hidden_states,
                    output,
                    self.src2dst,
                    topk_idx,
                    topk_weights,
                    self.router_topk,
                    hidden_states.shape[1],
                    BLOCK_SIZE=512,
                )
            else:
                output = torch.zeros(
                    (0, hidden_states.shape[1]),
                    device=hidden_states.device,
                    dtype=hidden_states.dtype,
                )
        previous_event = Buffer.capture() if self.async_finish else None
        return output, previous_event

    def combine_b(self, output, previous_event):
        hidden_states, event = self._combine_core(output, previous_event)
        event.current_stream_wait() if self.async_finish else ()
        self.handle = None
        self.src2dst = None
        return hidden_states

    def _combine_core(self, x: torch.Tensor, previous_event):
        buffer = self._get_buffer()
        combined_x, _, event = buffer.combine(
            x,
            self.handle,
            async_finish=self.async_finish,
            previous_event=previous_event,
            allocate_on_comm_stream=previous_event is not None,
            config=DeepEPConfig.get_instance().normal_combine_config,
        )
        return combined_x, event

    def _get_buffer(self):
        DeepEPBuffer.set_dispatch_mode_as_normal()

        return DeepEPBuffer.get_deepep_buffer(
            self.group,
            self.hidden_size,
            self.params_bytes,
            self.deepep_mode,
            self.num_max_dispatch_tokens_per_rank,
            self.num_experts,
        )


class _DeepEPDispatcherImplLowLatency(_DeepEPDispatcherImplBase):
    def __init__(self, return_recv_hook: bool, **kwargs):
        super().__init__(**kwargs)

        """
        num_max_dispatch_tokens_per_rank: the actual batch size in the decoding engine should be less than 256
        https://github.com/deepseek-ai/DeepEP?tab=readme-ov-file#example-use-in-inference-decoding
        """
        self.return_recv_hook = return_recv_hook

    def dispatch_a(
        self,
        hidden_states: torch.Tensor,
        topk_idx: torch.Tensor,
        topk_weights: torch.Tensor,
    ):
        buffer = self._get_buffer()
        topk_idx = topk_idx.to(torch.int64)
        expected_m = (
            hidden_states.shape[0] * buffer.group_size * topk_idx.shape[1]
            + self.num_experts
        ) // self.num_experts
        hidden_states, masked_m, event, hook = self._dispatch_core(
            hidden_states,
            topk_idx,
            use_fp8=True,
        )
        return (
            hidden_states,
            topk_idx,
            topk_weights,
            masked_m,
            expected_m,
            event,
            hook,
        )

    def dispatch_b(
        self,
        hidden_states,
        topk_idx,
        topk_weights,
        masked_m,
        expected_m,
        event,
        hook,
    ):
        hook() if self.return_recv_hook else event.current_stream_wait()

        get_global_expert_distribution_recorder().on_deepep_dispatch_low_latency(
            masked_m
        )

        deepep_output = DeepEPLLOutput(
            hidden_states,
            topk_idx,
            topk_weights,
            masked_m,
            expected_m,
        )
        return deepep_output

    def _dispatch_core(
        self,
        hidden_states: torch.Tensor,
        topk_idx: torch.Tensor,
        use_fp8: bool = False,
    ):
        buffer = self._get_buffer()
        packed_recv_hidden, packed_recv_count, self.handle, event, hook = (
            buffer.low_latency_dispatch(
                hidden_states,
                topk_idx,
                self.num_max_dispatch_tokens_per_rank,
                self.num_experts,
                use_fp8=use_fp8,
                async_finish=not self.return_recv_hook,
                return_recv_hook=self.return_recv_hook,
                round_scale=deep_gemm_wrapper.ENABLE_JIT_DEEPGEMM
                and deep_gemm_wrapper.DEEPGEMM_BLACKWELL,
                use_ue8m0=deep_gemm_wrapper.ENABLE_JIT_DEEPGEMM
                and deep_gemm_wrapper.DEEPGEMM_BLACKWELL,
            )
        )
        return packed_recv_hidden, packed_recv_count, event, hook

    def combine_a(
        self,
        hidden_states: torch.Tensor,
        topk_idx: torch.Tensor,
        topk_weights: torch.Tensor,
    ):
        hidden_states, event, hook = self._combine_core(
            hidden_states,
            topk_idx,
            topk_weights,
        )
        return hidden_states, event, hook

    def combine_b(self, hidden_states, event, hook):
        hook() if self.return_recv_hook else event.current_stream_wait()
        return hidden_states

    def _combine_core(
        self,
        hidden_states: torch.Tensor,
        topk_idx: torch.Tensor,
        topk_weights: torch.Tensor,
    ):
        buffer = self._get_buffer()
        combined_hidden_states, event, hook = buffer.low_latency_combine(
            hidden_states,
            topk_idx,
            topk_weights,
            self.handle,
            async_finish=not self.return_recv_hook,
            return_recv_hook=self.return_recv_hook,
        )
        self.handle = None
        return combined_hidden_states, event, hook

    def _get_buffer(self):
        DeepEPBuffer.set_dispatch_mode_as_low_latency()
        return DeepEPBuffer.get_deepep_buffer(
            self.group,
            self.hidden_size,
            self.params_bytes,
            self.deepep_mode,
            self.num_max_dispatch_tokens_per_rank,
            self.num_experts,
        )


@dataclass
class _Stage(Enum):
    INITIAL = auto()
    AFTER_DISPATCH_A = auto()
    AFTER_DISPATCH_B = auto()
    AFTER_COMBINE_A = auto()


class DeepEPDispatcher(BaseDispatcher):
    def __init__(
        self,
        group: torch.distributed.ProcessGroup,
        router_topk: int,
        permute_fusion: bool = False,
        num_experts: int = None,
        num_local_experts: int = None,
        hidden_size: int = None,
        params_dtype: torch.dtype = None,
        deepep_mode: DeepEPMode = DeepEPMode.AUTO,
        async_finish: bool = False,
        return_recv_hook: bool = False,
    ):
        self.deepep_mode = deepep_mode

        common_kwargs = dict(
            group=group,
            router_topk=router_topk,
            permute_fusion=permute_fusion,
            num_experts=num_experts,
            num_local_experts=num_local_experts,
            hidden_size=hidden_size,
            params_dtype=params_dtype,
            deepep_mode=deepep_mode,
        )

        if self.deepep_mode.enable_low_latency():
            self._low_latency_dispatcher = _DeepEPDispatcherImplLowLatency(
                return_recv_hook=return_recv_hook,
                **common_kwargs,
            )
        if self.deepep_mode.enable_normal():
            self._normal_dispatcher = _DeepEPDispatcherImplNormal(
                async_finish=async_finish,
                **common_kwargs,
            )

        self._stage = _Stage.INITIAL

    def dispatch(self, *args, **kwargs) -> DispatchOutput:
        self.dispatch_a(*args, **kwargs)
        ret = self.dispatch_b()
        return ret

    def dispatch_a(
        self,
        hidden_states: torch.Tensor,
        topk_idx: torch.Tensor,
        topk_weights: torch.Tensor,
        forward_batch: ForwardBatch,
    ):
        self._update_stage(_Stage.INITIAL, _Stage.AFTER_DISPATCH_A)
        inner_state = self._get_impl(forward_batch).dispatch_a(
            hidden_states=hidden_states,
            topk_idx=topk_idx,
            topk_weights=topk_weights,
        )
        self._dispatch_intermediate_state = forward_batch, inner_state

    def dispatch_b(self):
        self._update_stage(_Stage.AFTER_DISPATCH_A, _Stage.AFTER_DISPATCH_B)
        forward_batch, inner_state = self._dispatch_intermediate_state
        del self._dispatch_intermediate_state
        return self._get_impl(forward_batch).dispatch_b(*inner_state)

    def combine(self, *args, **kwargs) -> Tuple:
        self.combine_a(*args, **kwargs)
        ret = self.combine_b()
        return ret

    def combine_a(
        self,
        hidden_states: torch.Tensor,
        topk_idx: torch.Tensor,
        topk_weights: torch.Tensor,
        forward_batch: ForwardBatch,
    ):
        self._update_stage(_Stage.AFTER_DISPATCH_B, _Stage.AFTER_COMBINE_A)
        inner_state = self._get_impl(forward_batch).combine_a(
            hidden_states=hidden_states,
            topk_idx=topk_idx,
            topk_weights=topk_weights,
        )
        self._combine_intermediate_state = forward_batch, inner_state

    def combine_b(self):
        self._update_stage(_Stage.AFTER_COMBINE_A, _Stage.INITIAL)
        forward_batch, inner_state = self._combine_intermediate_state
        del self._combine_intermediate_state
        return self._get_impl(forward_batch).combine_b(*inner_state)

    def _get_impl(self, forward_batch: ForwardBatch) -> _DeepEPDispatcherImplBase:
        resolved_deepep_mode = self.deepep_mode.resolve(
            forward_batch.is_extend_in_batch
        )
        if resolved_deepep_mode == DeepEPMode.NORMAL:
            return self._normal_dispatcher
        elif resolved_deepep_mode == DeepEPMode.LOW_LATENCY:
            return self._low_latency_dispatcher
        else:
            raise ValueError(f"Invalid deepep_mode: {self.deepep_mode}")

    def _update_stage(self, old_stage, new_stage):
        assert self._stage == old_stage
        self._stage = new_stage<|MERGE_RESOLUTION|>--- conflicted
+++ resolved
@@ -418,16 +418,11 @@
         topk_idx: torch.Tensor,
         topk_weights: torch.Tensor,
     ):
-<<<<<<< HEAD
-        if deep_gemm_wrapper.ENABLE_JIT_DEEPGEMM or _use_aiter or _is_npu:
-=======
-
         from sglang.srt.layers.moe.ep_moe.kernels import (
             deepep_post_reorder_triton_kernel,
         )
 
-        if deep_gemm_wrapper.ENABLE_JIT_DEEPGEMM or _use_aiter:
->>>>>>> 5f1eb204
+        if deep_gemm_wrapper.ENABLE_JIT_DEEPGEMM or _use_aiter or _is_npu:
             output = hidden_states
         else:
             if hidden_states.shape[0] > 0:
