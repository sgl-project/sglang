from __future__ import annotations

import importlib.util
import logging
from enum import Enum
from functools import lru_cache
from typing import TYPE_CHECKING, Optional

from packaging import version as pkg_version

from sglang.srt.distributed.parallel_state import get_moe_expert_parallel_world_size
from sglang.srt.layers.dp_attention import (
    get_attention_dp_size,
    is_dp_attention_enabled,
)

if TYPE_CHECKING:
    from sglang.srt.server_args import ServerArgs

logger = logging.getLogger(__name__)


class MoeA2ABackend(Enum):

    NONE = "none"
    DEEPEP = "deepep"
<<<<<<< HEAD
    MORI = "mori"
=======
    MOONCAKE = "mooncake"
>>>>>>> 91fc5bb5

    @classmethod
    def _missing_(cls, value):
        if value is None:
            return cls.NONE
        for member in cls:
            if value == member.value:
                return member
        raise ValueError(f"No {cls.__name__} member for value {value}")

    def is_none(self):
        return self == MoeA2ABackend.NONE

    def is_deepep(self):
        return self == MoeA2ABackend.DEEPEP

<<<<<<< HEAD
    def is_mori(self):
        return self == MoeA2ABackend.MORI
=======
    def is_mooncake(self):
        return self == MoeA2ABackend.MOONCAKE
>>>>>>> 91fc5bb5


class MoeRunnerBackend(Enum):

    AUTO = "auto"
    DEEP_GEMM = "deep_gemm"
    TRITON = "triton"
    TRITON_KERNEL = "triton_kernel"
    FLASHINFER_TRTLLM = "flashinfer_trtllm"
    FLASHINFER_CUTLASS = "flashinfer_cutlass"
    FLASHINFER_MXFP4 = "flashinfer_mxfp4"
    FLASHINFER_CUTEDSL = "flashinfer_cutedsl"
    CUTLASS = "cutlass"

    def is_auto(self):
        return self == MoeRunnerBackend.AUTO

    def is_deep_gemm(self):
        return self == MoeRunnerBackend.DEEP_GEMM

    def is_triton(self):
        return self == MoeRunnerBackend.TRITON

    def is_triton_kernel(self):
        return self == MoeRunnerBackend.TRITON_KERNEL

    def is_flashinfer_trtllm(self):
        return self == MoeRunnerBackend.FLASHINFER_TRTLLM

    def is_flashinfer_cutlass(self):
        return self == MoeRunnerBackend.FLASHINFER_CUTLASS

    def is_flashinfer_cutedsl(self):
        return self == MoeRunnerBackend.FLASHINFER_CUTEDSL

    def is_flashinfer_mxfp4(self):
        return self == MoeRunnerBackend.FLASHINFER_MXFP4

    def is_cutlass(self):
        return self == MoeRunnerBackend.CUTLASS


class DeepEPMode(Enum):

    NORMAL = "normal"
    LOW_LATENCY = "low_latency"
    AUTO = "auto"

    def enable_normal(self) -> bool:
        return self in [DeepEPMode.NORMAL, DeepEPMode.AUTO]

    def enable_low_latency(self) -> bool:
        return self in [DeepEPMode.LOW_LATENCY, DeepEPMode.AUTO]

    def resolve(self, is_extend_in_batch: bool) -> DeepEPMode:
        if self != DeepEPMode.AUTO:
            return self

        if is_extend_in_batch:
            return DeepEPMode.NORMAL
        else:
            return DeepEPMode.LOW_LATENCY

    def is_normal(self) -> bool:
        return self == DeepEPMode.NORMAL

    def is_low_latency(self) -> bool:
        return self == DeepEPMode.LOW_LATENCY

    def is_auto(self) -> bool:
        return self == DeepEPMode.AUTO


class MoRIEPMode(Enum):

    NORMAL = "normal"
    LOW_LATENCY = "low_latency"
    AUTO = "auto"

    def enable_normal(self) -> bool:
        return self in [MoRIEPMode.NORMAL, MoRIEPMode.AUTO]

    def enable_low_latency(self) -> bool:
        return self in [MoRIEPMode.LOW_LATENCY, MoRIEPMode.AUTO]

    def resolve(self, is_extend_in_batch: bool) -> MoRIEPMode:
        if self != MoRIEPMode.AUTO:
            return self

        if is_extend_in_batch:
            return MoRIEPMode.NORMAL
        else:
            return MoRIEPMode.LOW_LATENCY

    def is_normal(self) -> bool:
        return self == MoRIEPMode.NORMAL

    def is_low_latency(self) -> bool:
        return self == MoRIEPMode.LOW_LATENCY

    def is_auto(self) -> bool:
        return self == MoRIEPMode.AUTO


MOE_A2A_BACKEND: Optional[MoeA2ABackend] = None
MOE_RUNNER_BACKEND: Optional[MoeRunnerBackend] = None
DEEPEP_MODE: Optional[DeepEPMode] = None
IS_TBO_ENABLED: Optional[bool] = None
IS_SBO_ENABLED: Optional[bool] = None
TBO_TOKEN_DISTRIBUTION_THRESHOLD: Optional[float] = None
DEEPEP_CONFIG: Optional[str] = None
DISABLE_FLASHINFER_CUTLASS_MOE_FP4_ALLGATHER: Optional[bool] = None
MORIEP_MODE: Optional[MoRIEPMode] = None
MORIEP_CONFIG: Optional[str] = None


def initialize_moe_config(server_args: ServerArgs):
    global MOE_A2A_BACKEND
    global MOE_RUNNER_BACKEND
    global DEEPEP_MODE
    global DEEPEP_CONFIG
    global MORIEP_MODE
    global MORIEP_CONFIG
    global IS_TBO_ENABLED
    global IS_SBO_ENABLED
    global TBO_TOKEN_DISTRIBUTION_THRESHOLD
    global DISABLE_FLASHINFER_CUTLASS_MOE_FP4_ALLGATHER

    MOE_A2A_BACKEND = MoeA2ABackend(server_args.moe_a2a_backend)
    MOE_RUNNER_BACKEND = MoeRunnerBackend(server_args.moe_runner_backend)
    DEEPEP_MODE = DeepEPMode(server_args.deepep_mode)
    DEEPEP_CONFIG = server_args.deepep_config or ""
    MORIEP_MODE = MoRIEPMode(server_args.moriep_mode)
    MORIEP_CONFIG = ""
    IS_TBO_ENABLED = server_args.enable_two_batch_overlap
    IS_SBO_ENABLED = server_args.enable_single_batch_overlap
    TBO_TOKEN_DISTRIBUTION_THRESHOLD = server_args.tbo_token_distribution_threshold
    DISABLE_FLASHINFER_CUTLASS_MOE_FP4_ALLGATHER = (
        server_args.disable_flashinfer_cutlass_moe_fp4_allgather
    )


def get_moe_a2a_backend() -> MoeA2ABackend:
    global MOE_A2A_BACKEND
    if MOE_A2A_BACKEND is None:
        logger.warning("MOE_A2A_BACKEND is not initialized, using default backend")
        MOE_A2A_BACKEND = MoeA2ABackend.NONE
    return MOE_A2A_BACKEND


def get_moe_runner_backend() -> MoeRunnerBackend:
    global MOE_RUNNER_BACKEND
    if MOE_RUNNER_BACKEND is None:
        logger.warning(
            "MOE_RUNNER_BACKEND is not initialized, the backend will be automatically selected"
        )
        MOE_RUNNER_BACKEND = MoeRunnerBackend.AUTO
    return MOE_RUNNER_BACKEND


def get_deepep_mode() -> DeepEPMode:
    global DEEPEP_MODE
    if DEEPEP_MODE is None:
        logger.warning("DEEPEP_MODE is not initialized, using auto mode")
        DEEPEP_MODE = DeepEPMode.AUTO
    return DEEPEP_MODE


def get_deepep_config() -> str:
    global DEEPEP_CONFIG
    if DEEPEP_CONFIG is None:
        logger.warning("DEEPEP_CONFIG is not initialized, using default config")
        DEEPEP_CONFIG = ""
    return DEEPEP_CONFIG


def get_moriep_mode() -> MoRIEPMode:
    global MORIEP_MODE
    if MORIEP_MODE is None:
        logger.warning("MORIEP_MODE is not initialized, using auto mode")
        MORIEP_MODE = MoRIEPMode.AUTO
    return MORIEP_MODE


def is_tbo_enabled() -> bool:
    global IS_TBO_ENABLED
    if IS_TBO_ENABLED is None:
        IS_TBO_ENABLED = False
    return IS_TBO_ENABLED


def is_sbo_enabled() -> bool:
    global IS_SBO_ENABLED
    if IS_SBO_ENABLED is None:
        IS_SBO_ENABLED = False
    return IS_SBO_ENABLED


def get_tbo_token_distribution_threshold() -> float:
    global TBO_TOKEN_DISTRIBUTION_THRESHOLD
    if TBO_TOKEN_DISTRIBUTION_THRESHOLD is None:
        logger.warning(
            "TBO_TOKEN_DISTRIBUTION_THRESHOLD is not initialized, using 0.48"
        )
        TBO_TOKEN_DISTRIBUTION_THRESHOLD = 0.48
    return TBO_TOKEN_DISTRIBUTION_THRESHOLD


@lru_cache(maxsize=1)
def should_use_flashinfer_trtllm_moe():
    result = get_moe_runner_backend().is_flashinfer_trtllm() and (
        not importlib.util.find_spec("flashinfer")
        or pkg_version.parse(__import__("flashinfer").__version__)
        >= pkg_version.parse("0.2.9rc1")
    )
    return result


@lru_cache(maxsize=1)
def should_use_flashinfer_cutlass_moe_fp4_allgather():
    """
    Perform FP4 quantize before all-gather for flashinfer cutlass moe to reduce communication cost for high-throughput serving.
    """
    return (
        not DISABLE_FLASHINFER_CUTLASS_MOE_FP4_ALLGATHER
        and get_moe_runner_backend().is_flashinfer_cutlass()
        and is_dp_attention_enabled()
        and get_moe_expert_parallel_world_size() == get_attention_dp_size()
    )<|MERGE_RESOLUTION|>--- conflicted
+++ resolved
@@ -24,11 +24,8 @@
 
     NONE = "none"
     DEEPEP = "deepep"
-<<<<<<< HEAD
     MORI = "mori"
-=======
     MOONCAKE = "mooncake"
->>>>>>> 91fc5bb5
 
     @classmethod
     def _missing_(cls, value):
@@ -45,13 +42,11 @@
     def is_deepep(self):
         return self == MoeA2ABackend.DEEPEP
 
-<<<<<<< HEAD
     def is_mori(self):
         return self == MoeA2ABackend.MORI
-=======
+
     def is_mooncake(self):
         return self == MoeA2ABackend.MOONCAKE
->>>>>>> 91fc5bb5
 
 
 class MoeRunnerBackend(Enum):
