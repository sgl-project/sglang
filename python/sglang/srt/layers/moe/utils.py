from __future__ import annotations

import logging
from contextlib import contextmanager
from enum import Enum, IntEnum
from typing import TYPE_CHECKING, Optional

from sglang.srt.distributed.parallel_state import get_moe_expert_parallel_world_size
from sglang.srt.layers.dp_attention import (
    get_attention_dp_size,
    is_dp_attention_enabled,
)
from sglang.srt.utils import log_info_on_rank0

if TYPE_CHECKING:
    from sglang.srt.server_args import ServerArgs

logger = logging.getLogger(__name__)


class MoeA2ABackend(Enum):

    NONE = "none"
    DEEPEP = "deepep"
    MOONCAKE = "mooncake"
    ASCEND_FUSEEP = "ascend_fuseep"

    @classmethod
    def _missing_(cls, value):
        if value is None:
            return cls.NONE
        for member in cls:
            if value == member.value:
                return member
        raise ValueError(f"No {cls.__name__} member for value {value}")

    def is_none(self):
        return self == MoeA2ABackend.NONE

    def is_deepep(self):
        return self == MoeA2ABackend.DEEPEP

    def is_mooncake(self):
        return self == MoeA2ABackend.MOONCAKE

    def is_ascend_fuseep(self):
        return self == MoeA2ABackend.ASCEND_FUSEEP


class MoeRunnerBackend(Enum):

    AUTO = "auto"
    DEEP_GEMM = "deep_gemm"
    TRITON = "triton"
    TRITON_KERNELS = "triton_kernel"
    FLASHINFER_TRTLLM = "flashinfer_trtllm"
    FLASHINFER_CUTLASS = "flashinfer_cutlass"
    FLASHINFER_MXFP4 = "flashinfer_mxfp4"
    FLASHINFER_CUTEDSL = "flashinfer_cutedsl"
    CUTLASS = "cutlass"
    MARLIN = "marlin"

    def is_auto(self):
        return self == MoeRunnerBackend.AUTO

    def is_deep_gemm(self):
        return self == MoeRunnerBackend.DEEP_GEMM

    def is_triton(self):
        return self == MoeRunnerBackend.TRITON

    def is_triton_kernels(self):
        return self == MoeRunnerBackend.TRITON_KERNELS

    def is_flashinfer_trtllm(self):
        return self == MoeRunnerBackend.FLASHINFER_TRTLLM

    def is_flashinfer_cutlass(self):
        return self == MoeRunnerBackend.FLASHINFER_CUTLASS

    def is_flashinfer_cutedsl(self):
        return self == MoeRunnerBackend.FLASHINFER_CUTEDSL

    def is_flashinfer_mxfp4(self):
        return self == MoeRunnerBackend.FLASHINFER_MXFP4

    def is_cutlass(self):
        return self == MoeRunnerBackend.CUTLASS

    def is_marlin(self):
        return self == MoeRunnerBackend.MARLIN


class DeepEPMode(Enum):

    NORMAL = "normal"
    LOW_LATENCY = "low_latency"
    AUTO = "auto"

    def enable_normal(self) -> bool:
        return self in [DeepEPMode.NORMAL, DeepEPMode.AUTO]

    def enable_low_latency(self) -> bool:
        return self in [DeepEPMode.LOW_LATENCY, DeepEPMode.AUTO]

    def resolve(self, is_extend_in_batch: bool) -> DeepEPMode:
        if self != DeepEPMode.AUTO:
            return self

        if is_extend_in_batch:
            return DeepEPMode.NORMAL
        else:
            return DeepEPMode.LOW_LATENCY

    def is_normal(self) -> bool:
        return self == DeepEPMode.NORMAL

    def is_low_latency(self) -> bool:
        return self == DeepEPMode.LOW_LATENCY

    def is_auto(self) -> bool:
        return self == DeepEPMode.AUTO


MOE_A2A_BACKEND: Optional[MoeA2ABackend] = None
MOE_RUNNER_BACKEND: Optional[MoeRunnerBackend] = None
SPECULATIVE_MOE_RUNNER_BACKEND: Optional[MoeRunnerBackend] = None
SPECULATIVE_MOE_A2A_BACKEND: Optional[MoeA2ABackend] = None
DEEPEP_MODE: Optional[DeepEPMode] = None
IS_TBO_ENABLED: Optional[bool] = None
IS_SBO_ENABLED: Optional[bool] = None
TBO_TOKEN_DISTRIBUTION_THRESHOLD: Optional[float] = None
DEEPEP_CONFIG: Optional[str] = None
DISABLE_FLASHINFER_CUTLASS_MOE_FP4_ALLGATHER: Optional[bool] = None
MOE_QUANTIZATION: Optional[str] = None
IS_IN_SPEC: Optional[bool] = None


def initialize_moe_config(server_args: ServerArgs):
    global MOE_A2A_BACKEND
    global MOE_RUNNER_BACKEND
    global SPECULATIVE_MOE_RUNNER_BACKEND
    global SPECULATIVE_MOE_A2A_BACKEND
    global DEEPEP_MODE
    global DEEPEP_CONFIG
    global IS_TBO_ENABLED
    global IS_SBO_ENABLED
    global TBO_TOKEN_DISTRIBUTION_THRESHOLD
    global DISABLE_FLASHINFER_CUTLASS_MOE_FP4_ALLGATHER
    global MOE_QUANTIZATION

    MOE_A2A_BACKEND = MoeA2ABackend(server_args.moe_a2a_backend)
    MOE_RUNNER_BACKEND = MoeRunnerBackend(server_args.moe_runner_backend)
    SPECULATIVE_MOE_RUNNER_BACKEND = (
        MoeRunnerBackend(server_args.speculative_moe_runner_backend)
        if server_args.speculative_moe_runner_backend is not None
        else MOE_RUNNER_BACKEND
    )
    SPECULATIVE_MOE_A2A_BACKEND = (
        MoeA2ABackend(server_args.speculative_moe_a2a_backend)
        if server_args.speculative_moe_a2a_backend is not None
        else MOE_A2A_BACKEND
    )
    DEEPEP_MODE = DeepEPMode(server_args.deepep_mode)
    DEEPEP_CONFIG = server_args.deepep_config or ""
    IS_TBO_ENABLED = server_args.enable_two_batch_overlap
    IS_SBO_ENABLED = server_args.enable_single_batch_overlap
    TBO_TOKEN_DISTRIBUTION_THRESHOLD = server_args.tbo_token_distribution_threshold
    DISABLE_FLASHINFER_CUTLASS_MOE_FP4_ALLGATHER = (
        server_args.disable_flashinfer_cutlass_moe_fp4_allgather
    )
    MOE_QUANTIZATION = server_args.quantization


def get_moe_a2a_backend() -> MoeA2ABackend:
    global MOE_A2A_BACKEND
    if MOE_A2A_BACKEND is None:
        MOE_A2A_BACKEND = MoeA2ABackend.NONE
    return MOE_A2A_BACKEND


def get_moe_runner_backend() -> MoeRunnerBackend:
    global MOE_RUNNER_BACKEND
    if MOE_RUNNER_BACKEND is None:
        log_info_on_rank0(
            logger,
            "MOE_RUNNER_BACKEND is not initialized, the backend will be automatically selected",
        )
        MOE_RUNNER_BACKEND = MoeRunnerBackend.AUTO
    return MOE_RUNNER_BACKEND


def get_speculative_moe_runner_backend() -> MoeRunnerBackend:
    global SPECULATIVE_MOE_RUNNER_BACKEND
    if SPECULATIVE_MOE_RUNNER_BACKEND is None:
        logger.warning(
            "SPECULATIVE_MOE_RUNNER_BACKEND is not initialized, using auto backend"
        )
        SPECULATIVE_MOE_RUNNER_BACKEND = MoeRunnerBackend.AUTO
    return SPECULATIVE_MOE_RUNNER_BACKEND


def get_speculative_moe_a2a_backend() -> MoeA2ABackend:
    global SPECULATIVE_MOE_A2A_BACKEND
    if SPECULATIVE_MOE_A2A_BACKEND is None:
        logger.warning(
            "SPECULATIVE_MOE_A2A_BACKEND is not initialized, using none backend"
        )
        SPECULATIVE_MOE_A2A_BACKEND = MoeA2ABackend.NONE
    return SPECULATIVE_MOE_A2A_BACKEND


def get_deepep_mode() -> DeepEPMode:
    global DEEPEP_MODE
    if DEEPEP_MODE is None:
        logger.warning("DEEPEP_MODE is not initialized, using auto mode")
        DEEPEP_MODE = DeepEPMode.AUTO
    return DEEPEP_MODE


def get_deepep_config() -> str:
    global DEEPEP_CONFIG
    if DEEPEP_CONFIG is None:
        logger.warning("DEEPEP_CONFIG is not initialized, using default config")
        DEEPEP_CONFIG = ""
    return DEEPEP_CONFIG


def is_tbo_enabled() -> bool:
    global IS_TBO_ENABLED
    if IS_TBO_ENABLED is None:
        IS_TBO_ENABLED = False
    return IS_TBO_ENABLED


def is_sbo_enabled() -> bool:
    global IS_SBO_ENABLED
    if IS_SBO_ENABLED is None:
        IS_SBO_ENABLED = False
    return IS_SBO_ENABLED


def get_tbo_token_distribution_threshold() -> float:
    global TBO_TOKEN_DISTRIBUTION_THRESHOLD
    if TBO_TOKEN_DISTRIBUTION_THRESHOLD is None:
        logger.warning(
            "TBO_TOKEN_DISTRIBUTION_THRESHOLD is not initialized, using 0.48"
        )
        TBO_TOKEN_DISTRIBUTION_THRESHOLD = 0.48
    return TBO_TOKEN_DISTRIBUTION_THRESHOLD


def should_use_flashinfer_cutlass_moe_fp4_allgather():
    """
    Perform FP4 quantize before all-gather for flashinfer cutlass moe to reduce communication cost for high-throughput serving.
    """
    return (
        not DISABLE_FLASHINFER_CUTLASS_MOE_FP4_ALLGATHER
        and get_moe_runner_backend().is_flashinfer_cutlass()
        and is_dp_attention_enabled()
        and MOE_QUANTIZATION == "modelopt_fp4"
        and get_moe_expert_parallel_world_size() == get_attention_dp_size()
    )


@contextmanager
def speculative_moe_backend_context():
    """
    Context manager to temporarily use the speculative MoE backend for draft model operations.
    This ensures that draft models in speculative decoding use the configured speculative backend.
    """
    global MOE_RUNNER_BACKEND
    original_backend = MOE_RUNNER_BACKEND
    try:
        MOE_RUNNER_BACKEND = get_speculative_moe_runner_backend()
        yield
    finally:
        MOE_RUNNER_BACKEND = original_backend


@contextmanager
def speculative_moe_a2a_backend_context():
    """
    Context manager to temporarily use the speculative MoE A2A backend for draft model operations.
    This ensures that draft models in speculative decoding use the configured speculative A2A backend.
    """
    global MOE_A2A_BACKEND
<<<<<<< HEAD
    global IS_IN_SPEC
    original_backend = MOE_A2A_BACKEND
    IS_IN_SPEC = True
=======
    global DISABLE_FLASHINFER_CUTLASS_MOE_FP4_ALLGATHER
    original_backend = MOE_A2A_BACKEND
    original_disable_flashinfer_cutlass_moe_fp4_allgather = (
        DISABLE_FLASHINFER_CUTLASS_MOE_FP4_ALLGATHER
    )
>>>>>>> 2bdbaef1
    try:
        MOE_A2A_BACKEND = get_speculative_moe_a2a_backend()
        # Disable FP4 allgather for spec decode since MTP layers are unquantized
        DISABLE_FLASHINFER_CUTLASS_MOE_FP4_ALLGATHER = True
        yield
    finally:
        MOE_A2A_BACKEND = original_backend
<<<<<<< HEAD
        IS_IN_SPEC = False


def get_is_in_spec() -> bool:
    global IS_IN_SPEC
    if IS_IN_SPEC is None:
        IS_IN_SPEC = False
    return IS_IN_SPEC
=======
        DISABLE_FLASHINFER_CUTLASS_MOE_FP4_ALLGATHER = (
            original_disable_flashinfer_cutlass_moe_fp4_allgather
        )
>>>>>>> 2bdbaef1


# The type of method in top-K routing, for use in torch custom op
# Please keep this in sync with the counterpart defined in https://github.com/flashinfer-ai/flashinfer/blob/main/include/flashinfer/trtllm/fused_moe/runner.h
class RoutingMethodType(IntEnum):
    # Default: Softmax -> TopK
    Default = (0,)
    # Renormalize: TopK -> Softmax
    Renormalize = (1,)
    # DeepSeekV3: Sigmoid -> RoutingBiasAdd -> Top2 in group -> Top4 groups -> Top8 experts from the Top4 groups
    DeepSeekV3 = (2,)
    # Llama4: Top1 -> Sigmoid
    Llama4 = (3,)
    # Qwen3: Softmax -> TopK -> Renormalize
    RenormalizeNaive = (4,)
    # TopK only (no softmax)
    TopK = (5,)
    # Unspecified
    Unspecified = 6<|MERGE_RESOLUTION|>--- conflicted
+++ resolved
@@ -285,17 +285,13 @@
     This ensures that draft models in speculative decoding use the configured speculative A2A backend.
     """
     global MOE_A2A_BACKEND
-<<<<<<< HEAD
     global IS_IN_SPEC
+    global DISABLE_FLASHINFER_CUTLASS_MOE_FP4_ALLGATHER
     original_backend = MOE_A2A_BACKEND
     IS_IN_SPEC = True
-=======
-    global DISABLE_FLASHINFER_CUTLASS_MOE_FP4_ALLGATHER
-    original_backend = MOE_A2A_BACKEND
     original_disable_flashinfer_cutlass_moe_fp4_allgather = (
         DISABLE_FLASHINFER_CUTLASS_MOE_FP4_ALLGATHER
     )
->>>>>>> 2bdbaef1
     try:
         MOE_A2A_BACKEND = get_speculative_moe_a2a_backend()
         # Disable FP4 allgather for spec decode since MTP layers are unquantized
@@ -303,8 +299,10 @@
         yield
     finally:
         MOE_A2A_BACKEND = original_backend
-<<<<<<< HEAD
         IS_IN_SPEC = False
+        DISABLE_FLASHINFER_CUTLASS_MOE_FP4_ALLGATHER = (
+            original_disable_flashinfer_cutlass_moe_fp4_allgather
+        )
 
 
 def get_is_in_spec() -> bool:
@@ -312,11 +310,6 @@
     if IS_IN_SPEC is None:
         IS_IN_SPEC = False
     return IS_IN_SPEC
-=======
-        DISABLE_FLASHINFER_CUTLASS_MOE_FP4_ALLGATHER = (
-            original_disable_flashinfer_cutlass_moe_fp4_allgather
-        )
->>>>>>> 2bdbaef1
 
 
 # The type of method in top-K routing, for use in torch custom op
