from __future__ import annotations

import logging
from typing import TYPE_CHECKING, List, Optional, Tuple

import torch

from sglang.srt.distributed import (
    get_tensor_model_parallel_rank,
    get_tensor_model_parallel_world_size,
)
from sglang.srt.distributed.parallel_state import get_moe_expert_parallel_world_size
from sglang.srt.eplb.expert_location import get_global_expert_location_metadata
from sglang.srt.layers.moe.ep_moe.kernels import (
    ep_gather,
    ep_scatter,
    gelu_and_mul_triton_kernel,
    grouped_gemm_triton,
    moe_ep_deepgemm_preprocess,
    post_reorder_triton_kernel,
    pre_reorder_triton_kernel,
    pre_reorder_triton_kernel_for_cutlass_moe,
    run_cutlass_moe_ep_preproess,
    run_moe_ep_preproess,
    silu_and_mul_masked_post_quant_fwd,
    silu_and_mul_triton_kernel,
    tma_align_input_scale,
)
from sglang.srt.layers.moe.fused_moe_triton.layer import (
    FlashInferFusedMoE,
    FusedMoE,
    should_use_flashinfer_trtllm_moe,
)
from sglang.srt.layers.moe.topk import TopKOutput
from sglang.srt.layers.moe.utils import DeepEPMode
from sglang.srt.layers.quantization import deep_gemm_wrapper
from sglang.srt.layers.quantization.base_config import (
    QuantizationConfig,
    QuantizeMethodBase,
)
from sglang.srt.layers.quantization.fp8 import (
    Fp8Config,
    Fp8MoEMethod,
    get_tile_tokens_dim,
)
from sglang.srt.layers.quantization.fp8_kernel import (
    is_fp8_fnuz,
    sglang_per_token_group_quant_fp8,
    sglang_per_token_quant_fp8,
)
from sglang.srt.layers.quantization.unquant import UnquantizedFusedMoEMethod
from sglang.srt.layers.quantization.w4afp8 import W4AFp8Config, W4AFp8MoEMethod
from sglang.srt.managers.schedule_batch import global_server_args_dict
from sglang.srt.model_executor.forward_batch_info import ForwardBatch
from sglang.srt.utils import (
    ceil_div,
    dispose_tensor,
    get_bool_env_var,
    is_hip,
    is_npu,
)

if TYPE_CHECKING:
    from sglang.srt.layers.moe.token_dispatcher import (
        DeepEPLLOutput,
        DeepEPNormalOutput,
        DispatchOutput,
    )

_is_hip = is_hip()
_is_npu = is_npu()
_is_fp8_fnuz = is_fp8_fnuz()
_use_aiter = get_bool_env_var("SGLANG_USE_AITER") and _is_hip
<<<<<<< HEAD
use_flashinfer_trtllm_moe = global_server_args_dict["enable_flashinfer_trtllm_moe"]
=======

>>>>>>> 7e831efe

if not (_is_npu or _is_hip):
    from sgl_kernel import silu_and_mul

if _use_aiter:
    from aiter import ActivationType, QuantType
    from aiter.fused_moe import fused_moe
    from aiter.ops.shuffle import shuffle_weight

logger = logging.getLogger(__name__)


class EPMoE(FusedMoE):
    """
    MoE Expert Parallel Impl


    """

    def __init__(
        self,
        num_experts: int,
        top_k: int,
        hidden_size: int,
        intermediate_size: int,
        layer_id: int,
        num_fused_shared_experts: int = 0,
        params_dtype: Optional[torch.dtype] = None,
        quant_config: Optional[QuantizationConfig] = None,
        tp_size: Optional[int] = None,
        prefix: str = "",
        activation: str = "silu",
        routed_scaling_factor: Optional[float] = None,
    ):
        super().__init__(
            num_experts=num_experts,
            hidden_size=hidden_size,
            intermediate_size=intermediate_size,
            num_fused_shared_experts=num_fused_shared_experts,
            layer_id=layer_id,
            top_k=top_k,
            params_dtype=params_dtype,
            quant_config=quant_config,
            tp_size=tp_size,
            prefix=prefix,
            activation=activation,
            # apply_router_weight_on_input=apply_router_weight_on_input,
            routed_scaling_factor=routed_scaling_factor,
        )

        self.start_expert_id = self.moe_ep_rank * self.num_local_experts
        self.end_expert_id = self.start_expert_id + self.num_local_experts - 1

        self.intermediate_size = intermediate_size

        if isinstance(quant_config, Fp8Config):
            self.use_block_quant = getattr(self.quant_method, "block_quant", False)
            self.block_shape = (
                self.quant_method.quant_config.weight_block_size
                if self.use_block_quant
                else None
            )
            self.use_fp8_w8a8 = True
            self.fp8_dtype = torch.float8_e4m3fn
            self.activation_scheme = quant_config.activation_scheme
        else:
            self.use_fp8_w8a8 = False
            self.use_block_quant = False
            self.block_shape = None
            self.activation_scheme = None

    def forward(self, hidden_states: torch.Tensor, topk_output: TopKOutput):
        if deep_gemm_wrapper.ENABLE_JIT_DEEPGEMM and self.use_fp8_w8a8:
            return self.forward_deepgemm(hidden_states, topk_output)
        else:
            return super().forward(hidden_states, topk_output)

    def forward_deepgemm(
        self,
        hidden_states: torch.Tensor,
        topk_output: TopKOutput,
    ):

        self.w13_weight_fp8 = (
            self.w13_weight,
            (
                self.w13_weight_scale_inv
                if self.use_block_quant
                else self.w13_weight_scale
            ),
        )
        self.w2_weight_fp8 = (
            self.w2_weight,
            self.w2_weight_scale_inv if self.use_block_quant else self.w2_weight_scale,
        )

        assert self.quant_method is not None
        assert self.activation == "silu"
        hidden_states_shape = hidden_states.shape
        hidden_states_dtype = hidden_states.dtype
        hidden_states_device = hidden_states.device

        topk_weights, topk_ids, _ = topk_output

        if not self.use_block_quant:
            # Convert per-tensor quant to per-block quant by repeating scales for forward_deepgemm
            scale_block_size = 128
            w13_weight_scale_n = 2 * (
                (self.intermediate_size + scale_block_size - 1) // scale_block_size
            )
            w13_weight_scale_k = (
                hidden_states_shape[-1] + scale_block_size - 1
            ) // scale_block_size
            w13_weight_scale = (
                self.w13_weight_scale.unsqueeze(1)
                .repeat_interleave(w13_weight_scale_n, dim=1)
                .unsqueeze(2)
                .repeat_interleave(w13_weight_scale_k, dim=2)
            )
            self.w13_weight_fp8 = (
                self.w13_weight,
                w13_weight_scale,
            )
            w2_weight_scale_n = (
                hidden_states_shape[-1] + scale_block_size - 1
            ) // scale_block_size
            w2_weight_scale_k = (
                self.intermediate_size + scale_block_size - 1
            ) // scale_block_size
            w2_weight_scale = (
                self.w2_weight_scale.unsqueeze(1)
                .repeat_interleave(w2_weight_scale_n, dim=1)
                .unsqueeze(2)
                .repeat_interleave(w2_weight_scale_k, dim=2)
            )
            self.w2_weight_fp8 = (
                self.w2_weight,
                w2_weight_scale,
            )

        # PreReorder
        m_max, masked_m, expected_m, src2dst, gateup_input, gateup_input_scale = (
            moe_ep_deepgemm_preprocess(
                topk_ids,
                self.num_experts,
                hidden_states,
                self.top_k,
                self.start_expert_id,
                self.end_expert_id,
                self.block_shape,
            )
        )

        dispose_tensor(hidden_states)

        # GroupGemm-0
        gateup_input_fp8 = (
            gateup_input,
            deep_gemm_wrapper.get_col_major_tma_aligned_tensor(gateup_input_scale),
        )
        num_groups, m, k = gateup_input_fp8[0].size()
        n = self.w13_weight.size(1)
        gateup_output = torch.empty(
            (num_groups, m, n), device=hidden_states_device, dtype=torch.bfloat16
        )
        deep_gemm_wrapper.grouped_gemm_nt_f8f8bf16_masked(
            gateup_input_fp8, self.w13_weight_fp8, gateup_output, masked_m, expected_m
        )
        del gateup_input
        del gateup_input_fp8

        # Act
        down_input = torch.empty(
            (
                gateup_output.shape[0],
                gateup_output.shape[1],
                gateup_output.shape[2] // 2,
            ),
            device=hidden_states_device,
            dtype=self.fp8_dtype,
        )
        scale_block_size = 128
        down_input_scale = torch.empty(
            (
                gateup_output.shape[0],
                gateup_output.shape[1],
                gateup_output.shape[2] // 2 // scale_block_size,
            ),
            device=hidden_states_device,
            dtype=torch.float32,
        )
        silu_and_mul_masked_post_quant_fwd(
            gateup_output,
            down_input,
            down_input_scale,
            scale_block_size,
            masked_m,
        )
        del gateup_output

        # GroupGemm-1
        n = self.w2_weight.size(1)
        down_input_fp8 = (
            down_input,
            deep_gemm_wrapper.get_col_major_tma_aligned_tensor(down_input_scale),
        )
        down_output = torch.empty(
            (num_groups, m, n), device=hidden_states_device, dtype=torch.bfloat16
        )
        deep_gemm_wrapper.grouped_gemm_nt_f8f8bf16_masked(
            down_input_fp8, self.w2_weight_fp8, down_output, masked_m, expected_m
        )
        del down_input
        del down_input_fp8

        # PostReorder
        output = torch.empty(
            hidden_states_shape, dtype=hidden_states_dtype, device=hidden_states_device
        )
        post_reorder_triton_kernel[(hidden_states_shape[0],)](
            down_output,
            output,
            src2dst,
            topk_ids,
            topk_weights,
            self.start_expert_id,
            self.end_expert_id,
            self.top_k,
            hidden_states_shape[1],
            m_max * self.start_expert_id,
            BLOCK_SIZE=512,
        )
        return output


class DeepEPMoE(EPMoE):
    """
    MoE Expert Parallel Impl based on DeepEP (https://github.com/deepseek-ai/DeepEP/tree/main)
    """

    _has_printed = False

    def __init__(
        self,
        num_experts: int,
        top_k: int,
        hidden_size: int,
        intermediate_size: int,
        layer_id: int,
        num_fused_shared_experts: int = 0,
        params_dtype: Optional[torch.dtype] = None,
        quant_config: Optional[QuantizationConfig] = None,
        tp_size: Optional[int] = None,
        prefix: str = "",
        activation: str = "silu",
        routed_scaling_factor: Optional[float] = None,
        deepep_mode: DeepEPMode = DeepEPMode.AUTO,
    ):
        super().__init__(
            num_experts=num_experts,
            top_k=top_k,
            hidden_size=hidden_size,
            intermediate_size=intermediate_size,
            layer_id=layer_id,
            num_fused_shared_experts=num_fused_shared_experts,
            params_dtype=params_dtype,
            quant_config=quant_config,
            tp_size=tp_size,
            prefix=prefix,
            activation=activation,
            routed_scaling_factor=routed_scaling_factor,
        )
        self.deepep_mode = deepep_mode

        # TODO: move to the beginning of the file
        from sglang.srt.distributed.parallel_state import get_tp_group
        from sglang.srt.managers.schedule_batch import global_server_args_dict
        from sglang.srt.two_batch_overlap import MaybeTboDeepEPDispatcher

        self.deepep_dispatcher = MaybeTboDeepEPDispatcher(
            group=get_tp_group().device_group,
            router_topk=self.top_k,
            permute_fusion=True,
            num_experts=self.num_experts,
            num_local_experts=self.num_local_experts,
            hidden_size=hidden_size,
            params_dtype=params_dtype,
            deepep_mode=deepep_mode,
            async_finish=True,  # TODO
            return_recv_hook=True,
        )

        if self.deepep_mode.enable_low_latency():
            assert (
                deep_gemm_wrapper.ENABLE_JIT_DEEPGEMM
            ), f"DeepEP {self.deepep_mode} mode requires deep_gemm"
        if _use_aiter:
            # expert_mask is of size (self.num_local_experts + 1),
            # the extra 1 is for invalid rank_id (in original deepep, the invalid rank_id is -1, but aiter does not allow -1, we use a mask to make those ids invalid)
            # for instance, if we have 4 experts on this rank, we would have a expert_mask like:
            #     self.expert_mask = [1, 1, 1, 1, 0]
            # idx from 0-3 is valid and will be processed, while idx == 4 will be masked out
            self.expert_mask = torch.zeros(
                (self.num_local_experts + 1),
                device=torch.cuda.current_device(),
                dtype=torch.int,
            )
            # the last one is invalid rank_id
            self.expert_mask[:-1] = 1
        else:
            self.w13_weight_fp8 = (
                self.w13_weight,
                (
                    self.w13_weight_scale_inv
                    if self.use_block_quant
                    else self.w13_weight_scale
                ),
            )
            self.w2_weight_fp8 = (
                self.w2_weight,
                (
                    self.w2_weight_scale_inv
                    if self.use_block_quant
                    else self.w2_weight_scale
                ),
            )

    def forward(
        self,
        hidden_states: torch.Tensor,
        topk_idx: torch.Tensor,
        topk_weights: torch.Tensor,
        forward_batch: ForwardBatch,
    ):
        dispatch_output = self.dispatch(
            hidden_states, topk_idx, topk_weights, forward_batch
        )
        hidden_states = self.moe_impl(dispatch_output)
        hidden_states = self.combine(
            hidden_states,
            dispatch_output.topk_idx,
            dispatch_output.topk_weights,
            forward_batch,
        )
        return hidden_states

    def dispatch(
        self,
        hidden_states: torch.Tensor,
        topk_idx: torch.Tensor,
        topk_weights: torch.Tensor,
        forward_batch: ForwardBatch,
    ):
        return self.deepep_dispatcher.dispatch(
            hidden_states=hidden_states,
            topk_idx=topk_idx,
            topk_weights=topk_weights,
            forward_batch=forward_batch,
        )

    def moe_impl(self, dispatch_output: DispatchOutput):
        if _use_aiter:
            # in forward_aiter, we skip token permutation and unpermutation, which have been fused inside aiter kernel
            return self.forward_aiter(dispatch_output)
        if dispatch_output.format.is_deepep_normal():
            assert deep_gemm_wrapper.ENABLE_JIT_DEEPGEMM and self.use_fp8_w8a8
            return self.forward_deepgemm_contiguous(dispatch_output)
        elif dispatch_output.format.is_deepep_ll():
            assert deep_gemm_wrapper.ENABLE_JIT_DEEPGEMM and self.use_fp8_w8a8
            return self.forward_deepgemm_masked(dispatch_output)
        else:
            raise ValueError(
                f"Dispatch output format {dispatch_output.format} is not supported"
            )

    def combine(
        self,
        hidden_states: torch.Tensor,
        topk_idx: torch.Tensor,
        topk_weights: torch.Tensor,
        forward_batch: ForwardBatch,
    ):
        return self.deepep_dispatcher.combine(
            hidden_states=hidden_states,
            topk_idx=topk_idx,
            topk_weights=topk_weights,
            forward_batch=forward_batch,
        )

    def forward_aiter(
        self,
        dispatch_output: DeepEPNormalOutput,
    ):
        hidden_states, topk_idx, topk_weights = (
            dispatch_output.hidden_states,
            dispatch_output.topk_idx,
            dispatch_output.topk_weights,
        )
        if hidden_states.shape[0] == 0:
            return hidden_states
        # in original deepep, idx == -1 meaning invalid and will not be processed.
        # aiter does not accept -1, we use a expert mask to make these idx invalid
        # (idx == num_local_experts) meaning not used in aiter fused_moe
        topk_idx_copy = topk_idx.to(torch.int32)
        topk_idx_copy[topk_idx_copy == -1] = self.num_local_experts

        return fused_moe(
            hidden_states,
            self.w13_weight,
            self.w2_weight,
            topk_weights,
            topk_idx_copy,
            w1_scale=self.w13_weight_scale_inv,
            w2_scale=self.w2_weight_scale_inv,
            quant_type=QuantType.per_128x128,
            activation=(
                ActivationType.Silu
                if self.activation == "silu"
                else ActivationType.Gelu
            ),
            expert_mask=self.expert_mask,
        )

    def forward_deepgemm_contiguous(
        self,
        dispatch_output: DeepEPNormalOutput,
    ):
        hidden_states_fp8, topk_idx, topk_weights, num_recv_tokens_per_expert = (
            dispatch_output
        )
        hidden_states_fp8, hidden_states_scale = hidden_states_fp8
        assert self.quant_method is not None
        assert self.activation == "silu"
        if num_recv_tokens_per_expert is None:
            return hidden_states_fp8.bfloat16()
        all_tokens = sum(num_recv_tokens_per_expert)
        if all_tokens <= 0:
            return hidden_states_fp8.bfloat16()
        M, K = hidden_states_fp8.size()
        N = self.w13_weight.size(1)
        scale_block_size = 128

        hidden_states_fp8_shape = hidden_states_fp8.shape
        hidden_states_fp8_device = hidden_states_fp8.device
        hidden_states_fp8_dtype = hidden_states_fp8.dtype

        input_tensor = [
            torch.empty(
                (all_tokens, K),
                device=hidden_states_fp8.device,
                dtype=hidden_states_fp8.dtype,
            ),
            (
                # TODO check whether need `zeros`
                torch.zeros(
                    (ceil_div(K // 128, 4), all_tokens),
                    device=hidden_states_fp8.device,
                    dtype=torch.int,
                ).transpose(0, 1)
                if deep_gemm_wrapper.DEEPGEMM_SCALE_UE8M0
                else torch.empty(
                    (all_tokens, K // 128),
                    device=hidden_states_fp8.device,
                    dtype=torch.float32,
                )
            ),
        ]
        m_indices = torch.empty(
            all_tokens, device=hidden_states_fp8.device, dtype=torch.int32
        )
        output_index = torch.empty_like(topk_idx)

        num_recv_tokens_per_expert_gpu = torch.tensor(
            num_recv_tokens_per_expert,
            dtype=torch.int32,
            pin_memory=True,
            device="cpu",
        ).cuda(non_blocking=True)
        expert_start_loc = torch.empty_like(num_recv_tokens_per_expert_gpu)

        ep_scatter(
            hidden_states_fp8,
            hidden_states_scale,
            topk_idx,
            num_recv_tokens_per_expert_gpu,
            expert_start_loc,
            input_tensor[0],
            input_tensor[1],
            m_indices,
            output_index,
            scale_ue8m0=deep_gemm_wrapper.DEEPGEMM_SCALE_UE8M0,
        )
        dispose_tensor(hidden_states_fp8)

        gateup_output = torch.empty(
            (all_tokens, N),
            device=hidden_states_fp8_device,
            dtype=torch.bfloat16,
        )
        if not deep_gemm_wrapper.DEEPGEMM_SCALE_UE8M0:
            input_tensor[1] = tma_align_input_scale(input_tensor[1])
        deep_gemm_wrapper.grouped_gemm_nt_f8f8bf16_contig(
            input_tensor, self.w13_weight_fp8, gateup_output, m_indices
        )
        del input_tensor
        down_input = torch.empty(
            (
                all_tokens,
                N // 2,
            ),
            device=gateup_output.device,
            dtype=torch.bfloat16,
        )
        silu_and_mul(gateup_output.view(-1, N), down_input)
        del gateup_output
        down_output = torch.empty(
            (all_tokens, K),
            device=hidden_states_fp8_device,
            dtype=torch.bfloat16,
        )
        down_input_fp8, down_input_scale = sglang_per_token_group_quant_fp8(
            down_input,
            scale_block_size,
            column_major_scales=deep_gemm_wrapper.DEEPGEMM_SCALE_UE8M0,
            scale_tma_aligned=deep_gemm_wrapper.DEEPGEMM_SCALE_UE8M0,
            scale_ue8m0=deep_gemm_wrapper.DEEPGEMM_SCALE_UE8M0,
        )
        del down_input
        if not deep_gemm_wrapper.DEEPGEMM_SCALE_UE8M0:
            down_input_scale = tma_align_input_scale(down_input_scale)
        deep_gemm_wrapper.grouped_gemm_nt_f8f8bf16_contig(
            (down_input_fp8, down_input_scale),
            self.w2_weight_fp8,
            down_output,
            m_indices,
        )
        del down_input_fp8, down_input_scale

        gather_out = torch.empty(
            hidden_states_fp8_shape,
            device=hidden_states_fp8_device,
            dtype=torch.bfloat16,
        )
        ep_gather(down_output, topk_idx, topk_weights, output_index, gather_out)

        return gather_out

    def forward_deepgemm_masked(
        self,
        dispatch_output: DeepEPLLOutput,
    ):
        hidden_states_fp8, _, _, masked_m, expected_m = dispatch_output
        assert self.quant_method is not None
        assert self.activation == "silu"

        # GroupGemm-0
        num_groups, m, k = hidden_states_fp8[0].size()
        n = self.w13_weight.size(1)
        expected_m = min(expected_m, m)
        gateup_output = torch.empty(
            (num_groups, m, n), device=hidden_states_fp8[0].device, dtype=torch.bfloat16
        )
        deep_gemm_wrapper.grouped_gemm_nt_f8f8bf16_masked(
            hidden_states_fp8,
            self.w13_weight_fp8,
            gateup_output,
            masked_m,
            expected_m,
            recipe=(1, 128, 128) if deep_gemm_wrapper.DEEPGEMM_BLACKWELL else None,
        )
        dispose_tensor(hidden_states_fp8[0])

        # Act
        down_input = torch.empty(
            (
                gateup_output.shape[0],
                gateup_output.shape[1],
                gateup_output.shape[2] // 2,
            ),
            device=gateup_output.device,
            dtype=self.fp8_dtype,
        )
        scale_block_size = 128
        down_input_scale = torch.empty(
            (
                gateup_output.shape[0],
                gateup_output.shape[1],
                gateup_output.shape[2] // 2 // scale_block_size,
            ),
            device=gateup_output.device,
            dtype=torch.float32,
        )
        silu_and_mul_masked_post_quant_fwd(
            gateup_output,
            down_input,
            down_input_scale,
            scale_block_size,
            masked_m,
            scale_ue8m0=deep_gemm_wrapper.DEEPGEMM_SCALE_UE8M0,
        )
        del gateup_output

        # GroupGemm-1
        n = self.w2_weight.size(1)
        down_input_fp8 = (
            down_input,
            (
                down_input_scale
                if deep_gemm_wrapper.DEEPGEMM_SCALE_UE8M0
                else deep_gemm_wrapper.get_col_major_tma_aligned_tensor(
                    down_input_scale
                )
            ),
        )
        down_output = torch.empty(
            (num_groups, m, n), device=down_input.device, dtype=torch.bfloat16
        )
        deep_gemm_wrapper.grouped_gemm_nt_f8f8bf16_masked(
            down_input_fp8,
            self.w2_weight_fp8,
            down_output,
            masked_m,
            expected_m,
            recipe=(1, 128, 128) if deep_gemm_wrapper.DEEPGEMM_BLACKWELL else None,
        )

        return down_output


class FlashInferEPMoE(EPMoE):
    def __init__(self, *args, **kwargs):
        renormalize = kwargs.pop("renormalize", True)
        num_fused_shared_experts = kwargs.pop("num_fused_shared_experts", 0)
        use_grouped_topk = kwargs.pop("use_grouped_topk", False)
        num_expert_group = kwargs.pop("num_expert_group", None)
        topk_group = kwargs.pop("topk_group", None)
        correction_bias = kwargs.pop("correction_bias", None)
        super().__init__(*args, **kwargs)
        self.renormalize = renormalize
        self.num_fused_shared_experts = num_fused_shared_experts
        self.use_grouped_topk = use_grouped_topk
        if self.use_grouped_topk:
            assert num_expert_group is not None and topk_group is not None
        self.num_expert_group = num_expert_group
        self.topk_group = topk_group
        self.correction_bias = correction_bias
        self.use_flashinfer_trtllm_moe = should_use_flashinfer_trtllm_moe()

    def forward(self, hidden_states: torch.Tensor, router_logits: torch.Tensor):
        assert self.use_flashinfer_trtllm_moe
        assert (
            self.activation == "silu"
        ), "Only silu is supported for flashinfer blockscale fp8 moe"
        assert (
            self.renormalize
        ), "Renormalize is required for flashinfer blockscale fp8 moe"
        assert (
            self.num_fused_shared_experts == 0
        ), "Fused shared experts are not supported for flashinfer blockscale fp8 moe"
        a_q, a_sf = sglang_per_token_group_quant_fp8(hidden_states, self.block_shape[1])
        # NOTE: scales of hidden states have to be transposed!
        a_sf_t = a_sf.t().contiguous()
        from flashinfer.fused_moe import trtllm_fp8_block_scale_moe

        return trtllm_fp8_block_scale_moe(
            routing_logits=router_logits.to(torch.float32),
            routing_bias=self.correction_bias.to(hidden_states.dtype),
            hidden_states=a_q,
            hidden_states_scale=a_sf_t,
            gemm1_weights=self.w13_weight,
            gemm1_weights_scale=self.w13_weight_scale_inv,
            gemm2_weights=self.w2_weight,
            gemm2_weights_scale=self.w2_weight_scale_inv,
            num_experts=self.num_experts,
            top_k=self.top_k,
            n_group=self.num_expert_group,
            topk_group=self.topk_group,
            intermediate_size=self.w2_weight.shape[2],
            local_expert_offset=self.start_expert_id,
            local_num_experts=self.num_local_experts,
            routed_scaling_factor=self.routed_scaling_factor,
            tile_tokens_dim=get_tile_tokens_dim(
                hidden_states.shape[0], self.top_k, self.num_experts
            ),
            routing_method_type=2,  # DeepSeek-styled routing method
            use_shuffled_weight=False,
        )


def get_moe_impl_class():
    if global_server_args_dict["moe_a2a_backend"].is_deepep():
        return DeepEPMoE
    if global_server_args_dict["enable_flashinfer_cutlass_moe"]:
        return FusedMoE
<<<<<<< HEAD
    if use_flashinfer_trtllm_moe:
        return FlashInferEPMoE
    if get_moe_expert_parallel_world_size() > 1:
        return EPMoE
    return FusedMoE
=======
    if global_server_args_dict["enable_ep_moe"]:
        return FlashInferEPMoE if should_use_flashinfer_trtllm_moe() else EPMoE
    return FlashInferFusedMoE if should_use_flashinfer_trtllm_moe() else FusedMoE
>>>>>>> 7e831efe
<|MERGE_RESOLUTION|>--- conflicted
+++ resolved
@@ -52,13 +52,7 @@
 from sglang.srt.layers.quantization.w4afp8 import W4AFp8Config, W4AFp8MoEMethod
 from sglang.srt.managers.schedule_batch import global_server_args_dict
 from sglang.srt.model_executor.forward_batch_info import ForwardBatch
-from sglang.srt.utils import (
-    ceil_div,
-    dispose_tensor,
-    get_bool_env_var,
-    is_hip,
-    is_npu,
-)
+from sglang.srt.utils import ceil_div, dispose_tensor, get_bool_env_var, is_hip, is_npu
 
 if TYPE_CHECKING:
     from sglang.srt.layers.moe.token_dispatcher import (
@@ -71,11 +65,7 @@
 _is_npu = is_npu()
 _is_fp8_fnuz = is_fp8_fnuz()
 _use_aiter = get_bool_env_var("SGLANG_USE_AITER") and _is_hip
-<<<<<<< HEAD
-use_flashinfer_trtllm_moe = global_server_args_dict["enable_flashinfer_trtllm_moe"]
-=======
-
->>>>>>> 7e831efe
+
 
 if not (_is_npu or _is_hip):
     from sgl_kernel import silu_and_mul
@@ -770,14 +760,6 @@
         return DeepEPMoE
     if global_server_args_dict["enable_flashinfer_cutlass_moe"]:
         return FusedMoE
-<<<<<<< HEAD
-    if use_flashinfer_trtllm_moe:
-        return FlashInferEPMoE
     if get_moe_expert_parallel_world_size() > 1:
-        return EPMoE
-    return FusedMoE
-=======
-    if global_server_args_dict["enable_ep_moe"]:
         return FlashInferEPMoE if should_use_flashinfer_trtllm_moe() else EPMoE
-    return FlashInferFusedMoE if should_use_flashinfer_trtllm_moe() else FusedMoE
->>>>>>> 7e831efe
+    return FlashInferFusedMoE if should_use_flashinfer_trtllm_moe() else FusedMoE