--- conflicted
+++ resolved
@@ -889,13 +889,8 @@
             raise ValueError(f"Not Supported DeepEP format {dispatch_output.format}")
 
 
-<<<<<<< HEAD
-def get_moe_impl_class(quant_config: Optional[QuantizationConfig] = None):
+def get_moe_impl_class(quant_config: Optional[QuantizationConfig]):
     if get_moe_a2a_backend().is_deepep() or get_moe_a2a_backend().is_mooncake():
-=======
-def get_moe_impl_class(quant_config: Optional[QuantizationConfig]):
-    if get_moe_a2a_backend().is_deepep():
->>>>>>> 01018138
         return DeepEPMoE
 
     # NEW: Direct FP4 detection (bypasses EP requirements)
