--- conflicted
+++ resolved
@@ -59,6 +59,7 @@
 class DeepEPMoE(FusedMoE):
     """
     MoE Expert Parallel Impl based on DeepEP (https://github.com/deepseek-ai/DeepEP/tree/main)
+    Mooncake EP shares the same class, as they expose the same interface.
     """
 
     _has_printed = False
@@ -99,119 +100,6 @@
             self.use_fp8_w8a8 = False
             self.use_block_quant = False
 
-<<<<<<< HEAD
-        # Act
-        down_input = torch.empty(
-            (
-                gateup_output.shape[0],
-                gateup_output.shape[1],
-                gateup_output.shape[2] // 2,
-            ),
-            device=hidden_states_device,
-            dtype=self.fp8_dtype,
-        )
-        scale_block_size = 128
-        down_input_scale = torch.empty(
-            (
-                gateup_output.shape[0],
-                gateup_output.shape[1],
-                gateup_output.shape[2] // 2 // scale_block_size,
-            ),
-            device=hidden_states_device,
-            dtype=torch.float32,
-        )
-        silu_and_mul_masked_post_quant_fwd(
-            gateup_output,
-            down_input,
-            down_input_scale,
-            scale_block_size,
-            masked_m,
-            scale_ue8m0=deep_gemm_wrapper.DEEPGEMM_SCALE_UE8M0,
-        )
-        del gateup_output
-
-        # GroupGemm-1
-        n = self.w2_weight.size(1)
-        down_input_fp8 = (
-            down_input,
-            (
-                down_input_scale
-                if deep_gemm_wrapper.DEEPGEMM_SCALE_UE8M0
-                else deep_gemm_wrapper.get_mn_major_tma_aligned_tensor(down_input_scale)
-            ),
-        )
-        down_output = torch.empty(
-            (num_groups, m, n), device=hidden_states_device, dtype=torch.bfloat16
-        )
-        deep_gemm_wrapper.grouped_gemm_nt_f8f8bf16_masked(
-            down_input_fp8,
-            self.w2_weight_fp8,
-            down_output,
-            masked_m,
-            expected_m,
-        )
-        del down_input
-        del down_input_fp8
-
-        # PostReorder
-        output = torch.empty(
-            hidden_states_shape, dtype=hidden_states_dtype, device=hidden_states_device
-        )
-        post_reorder_triton_kernel[(hidden_states_shape[0],)](
-            down_output,
-            output,
-            src2dst,
-            topk_ids,
-            topk_weights,
-            self.start_expert_id,
-            self.end_expert_id,
-            self.top_k,
-            hidden_states_shape[1],
-            m_max * self.start_expert_id,
-            BLOCK_SIZE=512,
-        )
-        if self.moe_runner_config.routed_scaling_factor is not None:
-            output *= self.moe_runner_config.routed_scaling_factor
-        return output
-
-
-class DeepEPMoE(EPMoE):
-    """
-    MoE Expert Parallel Impl based on DeepEP (https://github.com/deepseek-ai/DeepEP/tree/main)
-    Mooncake EP shares the same class, as they expose the same interface.
-    """
-
-    _has_printed = False
-
-    def __init__(
-        self,
-        num_experts: int,
-        top_k: int,
-        hidden_size: int,
-        intermediate_size: int,
-        layer_id: int,
-        num_fused_shared_experts: int = 0,
-        params_dtype: Optional[torch.dtype] = None,
-        quant_config: Optional[QuantizationConfig] = None,
-        prefix: str = "",
-        activation: str = "silu",
-        routed_scaling_factor: Optional[float] = None,
-    ):
-        super().__init__(
-            num_experts=num_experts,
-            top_k=top_k,
-            hidden_size=hidden_size,
-            intermediate_size=intermediate_size,
-            layer_id=layer_id,
-            num_fused_shared_experts=num_fused_shared_experts,
-            params_dtype=params_dtype,
-            quant_config=quant_config,
-            prefix=prefix,
-            activation=activation,
-            routed_scaling_factor=routed_scaling_factor,
-        )
-=======
->>>>>>> 97cd38e5
         self.deepep_mode = get_deepep_mode()
 
         # TODO: move to the beginning of the file
