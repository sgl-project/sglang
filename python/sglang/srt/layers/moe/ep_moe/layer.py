import logging
from typing import Callable, List, Optional, Tuple

import torch

from sglang.srt.distributed import (
    get_tensor_model_parallel_rank,
    get_tensor_model_parallel_world_size,
)
from sglang.srt.eplb.expert_location import get_global_expert_location_metadata
from sglang.srt.layers.moe.ep_moe.kernels import (
    ep_gather,
    ep_scatter,
    gelu_and_mul_triton_kernel,
    grouped_gemm_triton,
    moe_ep_deepgemm_preprocess,
    post_reorder_triton_kernel,
    pre_reorder_triton_kernel,
    pre_reorder_triton_kernel_for_cutlass_moe,
    run_cutlass_moe_ep_preproess,
    run_moe_ep_preproess,
    silu_and_mul_masked_post_quant_fwd,
    silu_and_mul_triton_kernel,
    tma_align_input_scale,
)
from sglang.srt.layers.moe.fused_moe_triton.layer import FusedMoE
from sglang.srt.layers.moe.topk import TopKOutput
from sglang.srt.layers.quantization import deep_gemm_wrapper
from sglang.srt.layers.quantization.base_config import (
    QuantizationConfig,
    QuantizeMethodBase,
)
from sglang.srt.layers.quantization.fp8 import Fp8Config, Fp8MoEMethod
from sglang.srt.layers.quantization.fp8_kernel import (
    is_fp8_fnuz,
    sglang_per_token_group_quant_fp8,
    sglang_per_token_quant_fp8,
)
from sglang.srt.layers.quantization.unquant import UnquantizedFusedMoEMethod
from sglang.srt.layers.quantization.w4afp8 import W4AFp8Config, W4AFp8MoEMethod
from sglang.srt.layers.quantization.w8a8_int8 import NPU_W8A8EPMoEMethod, W8A8Int8Config
from sglang.srt.managers.schedule_batch import global_server_args_dict
from sglang.srt.model_executor.forward_batch_info import ForwardBatch
from sglang.srt.utils import (
    DeepEPMode,
    ceil_div,
    dispose_tensor,
    get_bool_env_var,
    is_hip,
    is_npu,
    next_power_of_2,
)

_is_hip = is_hip()
_is_npu = is_npu()
_is_fp8_fnuz = is_fp8_fnuz()
_use_aiter = get_bool_env_var("SGLANG_USE_AITER") and _is_hip
use_flashinfer_trtllm_moe = (
    global_server_args_dict["enable_flashinfer_trtllm_moe"]
    and global_server_args_dict["enable_ep_moe"]
)

if not (_is_npu or _is_hip):
    from sgl_kernel import silu_and_mul

if _use_aiter:
    from aiter import ActivationType, QuantType
    from aiter.fused_moe import fused_moe
    from aiter.ops.shuffle import shuffle_weight

if use_flashinfer_trtllm_moe:
    try:
        import flashinfer.fused_moe as fi_fused_moe
    except ImportError:
        fi_fused_moe = None
        use_flashinfer_trtllm_moe = False

logger = logging.getLogger(__name__)


class GroupedGemmRunner(torch.nn.Module):
    flashinfer_gemm_warpper = None

    def __init__(
        self,
        device,
        use_flashinfer: bool = False,
        use_per_token_if_dynamic: bool = True,
    ):
        super().__init__()
        self.device = device
        self.use_flashinfer = use_flashinfer
        self.use_per_token_if_dynamic = use_per_token_if_dynamic
        if self.use_flashinfer and GroupedGemmRunner.flashinfer_gemm_warpper is None:
            GroupedGemmRunner._init_flashinfer_wrapper(device)

    @classmethod
    def _init_flashinfer_wrapper(cls, device):
        from flashinfer import SegmentGEMMWrapper

        workspace_buffer = torch.empty(
            128 * 1024 * 1024, dtype=torch.int8, device=device
        )
        cls.flashinfer_gemm_warpper = SegmentGEMMWrapper(workspace_buffer)

    # c = a * b
    def forward(
        self,
        a: torch.Tensor,
        b: torch.Tensor,
        c: torch.Tensor,
        batch_size: int,
        weight_column_major: bool,
        seg_indptr: Optional[torch.Tensor] = None,
        weight_indices: Optional[torch.Tensor] = None,
        use_fp8_w8a8: bool = False,
        scale_a: torch.Tensor = None,
        scale_b: torch.Tensor = None,
        block_shape: Optional[List[int]] = None,
        c_dtype=None,
    ):
        if self.use_flashinfer:
            # TODO: flashinfer
            assert False
            assert GroupedGemmRunner.flashinfer_gemm_warpper is not None
            c = GroupedGemmRunner.flashinfer_gemm_warpper.run(
                x=a,
                weights=b,
                batch_size=batch_size,
                weight_column_major=weight_column_major,
                seg_indptr=seg_indptr,
                weight_indices=weight_indices,
            )
        else:
            assert weight_column_major == True
            c = grouped_gemm_triton(
                a,
                b,
                c,
                batch_size,
                weight_column_major,
                seg_indptr,
                weight_indices,
                use_fp8_w8a8,
                scale_a,
                scale_b,
                block_shape=block_shape,
                c_dtype=c_dtype,
                use_per_token_if_dynamic=self.use_per_token_if_dynamic,
            )
        return c


def _get_tile_tokens_dim(num_tokens, top_k, num_experts):
    # Guess tokens per expert assuming perfect expert distribution first.
    num_tokens_per_expert = (num_tokens * top_k) // num_experts
    # And pad the number to the next power of 2.
    tile_tokens_dim = next_power_of_2(num_tokens_per_expert)
    # Cap to 8-64 tokens per CTA tile as it's the range supported by the kernel.
    tile_tokens_dim = min(max(tile_tokens_dim, 8), 64)
    return tile_tokens_dim


class EPMoE(FusedMoE):
    """
    MoE Expert Parallel Impl


    """

    def __init__(
        self,
        num_experts: int,
        top_k: int,
        hidden_size: int,
        intermediate_size: int,
        layer_id: int,
        params_dtype: Optional[torch.dtype] = None,
        quant_config: Optional[QuantizationConfig] = None,
        tp_size: Optional[int] = None,
        prefix: str = "",
        activation: str = "silu",
        routed_scaling_factor: Optional[float] = None,
        use_per_token_if_dynamic: bool = True,
    ):
        super().__init__(
            num_experts=num_experts,
            hidden_size=hidden_size,
            intermediate_size=intermediate_size,
            top_k=top_k,
            layer_id=layer_id,
            params_dtype=params_dtype,
            quant_config=quant_config,
            tp_size=tp_size,
            prefix=prefix,
            activation=activation,
            routed_scaling_factor=routed_scaling_factor,
            enable_ep_moe=True,
            skip_quant=True,
        )

        if params_dtype is None:
            params_dtype = torch.get_default_dtype()

        self.layer_id = layer_id
        self.num_local_experts, self.expert_map = self.determine_expert_map()
        self.start_expert_id = self.ep_rank * self.num_local_experts
        self.end_expert_id = self.start_expert_id + self.num_local_experts - 1

        self.intermediate_size = intermediate_size
        self.use_per_token_if_dynamic = use_per_token_if_dynamic

        # TODO(ch-wan): move quant preparation to FusedMoE
        if quant_config is None:
            self.quant_method: Optional[QuantizeMethodBase] = (
                UnquantizedFusedMoEMethod()
            )
            self.use_fp8_w8a8 = False
            self.use_block_quant = False
            self.block_shape = None
            self.activation_scheme = None
<<<<<<< HEAD
            self.use_w4afp8 = False
        elif _is_npu and isinstance(quant_config, W8A8Int8Config):
            self.quant_method: Optional[QuantizeMethodBase] = NPU_W8A8EPMoEMethod(
                quant_config
            )
            self.use_block_quant = False
            params_dtype = torch.int8
=======
            self.w13_input_scale = None
            self.w2_input_scale = None
            self.w13_weight_scale = None
            self.w2_weight_scale = None
>>>>>>> fe6a445d
        elif isinstance(quant_config, W4AFp8Config):
            self.quant_method: Optional[QuantizeMethodBase] = W4AFp8MoEMethod(
                quant_config
            )
            self.use_fp8_w8a8 = False
            self.use_block_quant = False
            self.fp8_dtype = torch.float8_e4m3fn
            self.w13_input_scale = None
            self.w2_input_scale = None
            self.w13_weight_scale = None
            self.w2_weight_scale = None
            self.activation_scheme = quant_config.moe_activation_scheme
        elif isinstance(quant_config, Fp8Config):
            self.quant_method: Optional[QuantizeMethodBase] = Fp8MoEMethod(quant_config)
            self.use_fp8_w8a8 = True
            self.use_block_quant = getattr(self.quant_method, "block_quant", False)
            self.block_shape = (
                self.quant_method.quant_config.weight_block_size
                if self.use_block_quant
                else None
            )
            self.fp8_dtype = torch.float8_e4m3fn
            self.activation_scheme = quant_config.activation_scheme
        else:
            raise ValueError(f"Unsupported quant_config: {quant_config}")

        self.quant_config = quant_config
        self.quant_method.create_weights(
            layer=self,
            num_experts=self.num_local_experts,
            hidden_size=hidden_size,
            intermediate_size=self.intermediate_size,
            params_dtype=params_dtype,
            weight_loader=self.weight_loader,
        )

        self.grouped_gemm_runner = None

    # Adapted from https://github.com/vllm-project/vllm/blob/9fb52e523abf7bdaf7e60cf2971edb5a1b13dc08/vllm/model_executor/layers/fused_moe/layer.py#L544C1-L586C43
    # Modifications: use determine_expert_map as a class internal function, set 'global_num_experts' rather than '-1' for experts not assigned to the current rank.
    def determine_expert_map(self) -> Tuple[int, Optional[torch.Tensor]]:
        """
        Calculates how many experts should be assigned to each rank for EP and
        creates a mapping from global to local expert index. Experts are
        distributed evenly across ranks. Any remaining are assigned to the
        last rank.

        Returns:
            Tuple[int, Optional[torch.Tensor]]: A tuple containing:
                - local_num_experts (int): The number of experts assigned
                    to the current rank.
                - expert_map (Optional[torch.Tensor]): A tensor of shape
                    (global_num_experts,) mapping from global to local index.
                    Contains global_num_experts for experts not assigned to the current rank.
                    Returns None if ep_size is 1.
        """
        ep_size = self.ep_size
        ep_rank = self.ep_rank
        global_num_experts = self.num_experts

        assert ep_size > 0
        if ep_size == 1:
            return (global_num_experts, None)

        local_num_experts = global_num_experts // ep_size

        expert_map = torch.full(
            (global_num_experts,), global_num_experts, dtype=torch.int32
        )
        if ep_rank < (ep_size - 1):
            expert_map[
                ep_rank * local_num_experts : (ep_rank + 1) * local_num_experts
            ] = torch.arange(0, local_num_experts, dtype=torch.int32)
        else:
            local_num_experts = global_num_experts - ep_rank * local_num_experts

            expert_map[-local_num_experts:] = torch.arange(
                0, local_num_experts, dtype=torch.int32
            )
        return (local_num_experts, expert_map)

    def forward(self, hidden_states: torch.Tensor, topk_output: TopKOutput):
        if deep_gemm_wrapper.ENABLE_JIT_DEEPGEMM and self.use_fp8_w8a8:
            return self.forward_deepgemm(hidden_states, topk_output)
        else:
            return self.forward_normal(hidden_states, topk_output)

    def forward_deepgemm(
        self,
        hidden_states: torch.Tensor,
        topk_output: TopKOutput,
    ):

        self.w13_weight_fp8 = (
            self.w13_weight,
            (
                self.w13_weight_scale_inv
                if self.use_block_quant
                else self.w13_weight_scale
            ),
        )
        self.w2_weight_fp8 = (
            self.w2_weight,
            self.w2_weight_scale_inv if self.use_block_quant else self.w2_weight_scale,
        )

        assert self.quant_method is not None
        assert self.activation == "silu"
        hidden_states_shape = hidden_states.shape
        hidden_states_dtype = hidden_states.dtype
        hidden_states_device = hidden_states.device

        topk_weights, topk_ids, _ = topk_output

        if not self.use_block_quant:
            # Convert per-tensor quant to per-block quant by repeating scales for forward_deepgemm
            scale_block_size = 128
            w13_weight_scale_n = 2 * (
                (self.intermediate_size + scale_block_size - 1) // scale_block_size
            )
            w13_weight_scale_k = (
                hidden_states_shape[-1] + scale_block_size - 1
            ) // scale_block_size
            w13_weight_scale = (
                self.w13_weight_scale.unsqueeze(1)
                .repeat_interleave(w13_weight_scale_n, dim=1)
                .unsqueeze(2)
                .repeat_interleave(w13_weight_scale_k, dim=2)
            )
            self.w13_weight_fp8 = (
                self.w13_weight,
                w13_weight_scale,
            )
            w2_weight_scale_n = (
                hidden_states_shape[-1] + scale_block_size - 1
            ) // scale_block_size
            w2_weight_scale_k = (
                self.intermediate_size + scale_block_size - 1
            ) // scale_block_size
            w2_weight_scale = (
                self.w2_weight_scale.unsqueeze(1)
                .repeat_interleave(w2_weight_scale_n, dim=1)
                .unsqueeze(2)
                .repeat_interleave(w2_weight_scale_k, dim=2)
            )
            self.w2_weight_fp8 = (
                self.w2_weight,
                w2_weight_scale,
            )

        # PreReorder
        m_max, masked_m, expected_m, src2dst, gateup_input, gateup_input_scale = (
            moe_ep_deepgemm_preprocess(
                topk_ids,
                self.num_experts,
                hidden_states,
                self.top_k,
                self.start_expert_id,
                self.end_expert_id,
                self.block_shape,
            )
        )

        dispose_tensor(hidden_states)

        # GroupGemm-0
        gateup_input_fp8 = (
            gateup_input,
            deep_gemm_wrapper.get_col_major_tma_aligned_tensor(gateup_input_scale),
        )
        num_groups, m, k = gateup_input_fp8[0].size()
        n = self.w13_weight.size(1)
        gateup_output = torch.empty(
            (num_groups, m, n), device=hidden_states_device, dtype=torch.bfloat16
        )
        deep_gemm_wrapper.grouped_gemm_nt_f8f8bf16_masked(
            gateup_input_fp8, self.w13_weight_fp8, gateup_output, masked_m, expected_m
        )
        del gateup_input
        del gateup_input_fp8

        # Act
        down_input = torch.empty(
            (
                gateup_output.shape[0],
                gateup_output.shape[1],
                gateup_output.shape[2] // 2,
            ),
            device=hidden_states_device,
            dtype=self.fp8_dtype,
        )
        scale_block_size = 128
        down_input_scale = torch.empty(
            (
                gateup_output.shape[0],
                gateup_output.shape[1],
                gateup_output.shape[2] // 2 // scale_block_size,
            ),
            device=hidden_states_device,
            dtype=torch.float32,
        )
        silu_and_mul_masked_post_quant_fwd(
            gateup_output,
            down_input,
            down_input_scale,
            scale_block_size,
            masked_m,
        )
        del gateup_output

        # GroupGemm-1
        n = self.w2_weight.size(1)
        down_input_fp8 = (
            down_input,
            deep_gemm_wrapper.get_col_major_tma_aligned_tensor(down_input_scale),
        )
        down_output = torch.empty(
            (num_groups, m, n), device=hidden_states_device, dtype=torch.bfloat16
        )
        deep_gemm_wrapper.grouped_gemm_nt_f8f8bf16_masked(
            down_input_fp8, self.w2_weight_fp8, down_output, masked_m, expected_m
        )
        del down_input
        del down_input_fp8

        # PostReorder
        output = torch.empty(
            hidden_states_shape, dtype=hidden_states_dtype, device=hidden_states_device
        )
        post_reorder_triton_kernel[(hidden_states_shape[0],)](
            down_output,
            output,
            src2dst,
            topk_ids,
            topk_weights,
            self.start_expert_id,
            self.end_expert_id,
            self.top_k,
            hidden_states_shape[1],
            m_max * self.start_expert_id,
            BLOCK_SIZE=512,
        )
        return output

    def forward_normal(self, hidden_states: torch.Tensor, topk_output: TopKOutput):
        return self.quant_method.apply(self, hidden_states, topk_output)

    def run_moe(self, hidden_states: torch.Tensor, topk_output: TopKOutput):

        topk_weights, topk_ids, _ = topk_output

        hidden_states_shape = hidden_states.shape
        hidden_states_dtype = hidden_states.dtype
        hidden_states_device = hidden_states.device
        if self.grouped_gemm_runner is None:
            self.grouped_gemm_runner = GroupedGemmRunner(
                hidden_states.device,
                use_flashinfer=False,  # TODO: use flashinfer
                use_per_token_if_dynamic=self.use_per_token_if_dynamic,
            )

        num_experts = self.num_experts

        reorder_topk_ids, src2dst, seg_indptr = run_moe_ep_preproess(
            topk_ids,
            num_experts,
        )

        gateup_input = torch.empty(
            (int(hidden_states.shape[0] * self.top_k), hidden_states.shape[1]),
            device=hidden_states.device,
            dtype=(
                self.fp8_dtype
                if self.use_fp8_w8a8 and not self.use_block_quant
                else hidden_states.dtype
            ),
        )
        if self.activation_scheme == "dynamic" and not self.use_block_quant:
            if self.use_per_token_if_dynamic:
                max_value = torch.max(hidden_states, dim=1).values.to(torch.float32)
                self.w13_input_scale = max_value / torch.finfo(self.fp8_dtype).max
            else:
                max_value = (
                    torch.max(hidden_states)
                    .repeat(self.num_local_experts)
                    .to(torch.float32)
                )
                self.w13_input_scale = max_value / torch.finfo(self.fp8_dtype).max

        # PreReorder
        pre_reorder_triton_kernel[(hidden_states.shape[0],)](
            hidden_states,
            gateup_input,
            src2dst,
            topk_ids,
            self.w13_input_scale,
            self.start_expert_id,
            self.end_expert_id,
            self.top_k,
            hidden_states.shape[1],
            BLOCK_SIZE=512,
            use_per_token_if_dynamic=self.use_per_token_if_dynamic,
        )
        dispose_tensor(hidden_states)

        if (
            self.activation_scheme == "dynamic"
            and not self.use_block_quant
            and self.use_per_token_if_dynamic
        ):
            scale = torch.empty(
                hidden_states_shape[0] * self.top_k,
                device=hidden_states_device,
                dtype=torch.float32,
            )
            scale[src2dst] = (
                self.w13_input_scale.unsqueeze(1)
                .expand(hidden_states_shape[0], self.top_k)
                .reshape(-1)
            )
            self.w13_input_scale = scale

        seg_indptr_cur_rank = seg_indptr[self.start_expert_id : self.end_expert_id + 2]
        weight_indices_cur_rank = torch.arange(
            0,
            self.num_local_experts,
            device=hidden_states_device,
            dtype=torch.int64,
        )
        # GroupGemm-0
        gateup_output = self.grouped_gemm_runner(
            a=gateup_input,
            b=self.w13_weight,
            c=None,
            c_dtype=hidden_states_dtype,
            batch_size=self.num_local_experts,
            weight_column_major=True,
            seg_indptr=seg_indptr_cur_rank,
            weight_indices=weight_indices_cur_rank,
            use_fp8_w8a8=self.use_fp8_w8a8,
            scale_a=self.w13_input_scale,
            scale_b=self.w13_weight_scale,
            block_shape=self.block_shape,
        )
        del gateup_input

        # Act
        if self.activation_scheme == "dynamic" and not self.use_block_quant:
            self.w2_input_scale = None
            down_input = torch.empty(
                gateup_output.shape[0],
                gateup_output.shape[1] // 2,
                device=gateup_output.device,
                dtype=hidden_states_dtype,
            )
        else:
            down_input = torch.empty(
                gateup_output.shape[0],
                gateup_output.shape[1] // 2,
                device=gateup_output.device,
                dtype=(
                    self.fp8_dtype
                    if (self.use_fp8_w8a8 and not self.use_block_quant)
                    else hidden_states_dtype
                ),
            )

        if self.activation == "silu":
            silu_and_mul_triton_kernel[(gateup_output.shape[0],)](
                gateup_output,
                down_input,
                gateup_output.shape[1],
                reorder_topk_ids,
                self.w2_input_scale,
                self.start_expert_id,
                self.end_expert_id,
                BLOCK_SIZE=512,
            )
        elif self.activation == "gelu":
            gelu_and_mul_triton_kernel[(gateup_output.shape[0],)](
                gateup_output,
                down_input,
                gateup_output.shape[1],
                reorder_topk_ids,
                self.w2_input_scale,
                self.start_expert_id,
                self.end_expert_id,
                BLOCK_SIZE=512,
            )
        else:
            raise ValueError(f"Unsupported activation: {self.activation=}")
        del gateup_output

        if self.activation_scheme == "dynamic" and not self.use_block_quant:
            if self.use_per_token_if_dynamic:
                down_input, self.w2_input_scale = sglang_per_token_quant_fp8(down_input)
            else:
                self.w2_input_scale = torch.ones(
                    self.num_local_experts,
                    dtype=torch.float32,
                    device=hidden_states_device,
                )

        # GroupGemm-1
        down_output = torch.empty(
            down_input.shape[0],
            self.w2_weight.shape[1],
            device=hidden_states_device,
            dtype=hidden_states_dtype,
        )
        down_output = self.grouped_gemm_runner(
            a=down_input,
            b=self.w2_weight,
            c=down_output,
            batch_size=self.num_local_experts,
            weight_column_major=True,
            seg_indptr=seg_indptr_cur_rank,
            weight_indices=weight_indices_cur_rank,
            use_fp8_w8a8=self.use_fp8_w8a8,
            scale_a=self.w2_input_scale,
            scale_b=self.w2_weight_scale,
            block_shape=self.block_shape,
        )
        del down_input

        # PostReorder
        output = torch.empty(
            hidden_states_shape, dtype=hidden_states_dtype, device=hidden_states_device
        )
        post_reorder_triton_kernel[(hidden_states_shape[0],)](
            down_output,
            output,
            src2dst,
            topk_ids,
            topk_weights,
            self.start_expert_id,
            self.end_expert_id,
            self.top_k,
            hidden_states_shape[1],
            0,
            BLOCK_SIZE=512,
        )
        return output

    @classmethod
    def make_expert_params_mapping(
        cls,
        ckpt_gate_proj_name: str,
        ckpt_down_proj_name: str,
        ckpt_up_proj_name: str,
        num_experts: int,
    ) -> List[Tuple[str, str, int, str]]:
        return [
            # (param_name, weight_name, expert_id, shard_id)
            (
                (
                    "experts.w13_"
                    if weight_name in [ckpt_gate_proj_name, ckpt_up_proj_name]
                    else "experts.w2_"
                ),
                f"experts.{expert_id}.{weight_name}.",
                expert_id,
                shard_id,
            )
            for expert_id in range(num_experts)
            for shard_id, weight_name in [
                ("w1", ckpt_gate_proj_name),
                ("w2", ckpt_down_proj_name),
                ("w3", ckpt_up_proj_name),
            ]
        ]

    @classmethod
    def make_expert_input_scale_params_mapping(
        cls,
        num_experts: int,
    ) -> List[Tuple[str, str, int, str]]:
        # (param_name, weight_name, expert_id, shard_id)
        return [
            (
                "experts.w13_" if shard_id in ["w1", "w3"] else "experts.w2_",
                f"experts.{expert_id}.{shard_id}.",
                expert_id,
                shard_id,
            )
            for expert_id in range(num_experts)
            for shard_id in ["w1", "w2", "w3"]
        ]

    def weight_loader(
        self,
        param: torch.nn.Parameter,
        loaded_weight: torch.Tensor,
        weight_name: str,
        shard_id: str,
        expert_id: int,
    ) -> None:
        physical_expert_ids = (
            get_global_expert_location_metadata().logical_to_all_physical(
                self.layer_id, expert_id
            )
        )
        for physical_expert_id in physical_expert_ids:
            self._weight_loader_physical(
                param=param,
                loaded_weight=loaded_weight,
                weight_name=weight_name,
                shard_id=shard_id,
                expert_id=physical_expert_id,
            )

    def _weight_loader_physical(
        self,
        param: torch.nn.Parameter,
        loaded_weight: torch.Tensor,
        weight_name: str,
        shard_id: str,
        expert_id: int,
    ) -> None:
        if expert_id < self.start_expert_id or expert_id > self.end_expert_id:
            return
        expert_id = expert_id - self.start_expert_id

        self._weight_loader_impl(
            param=param,
            loaded_weight=loaded_weight,
            weight_name=weight_name,
            shard_id=shard_id,
            expert_id=expert_id,
        )
        return


class DeepEPMoE(EPMoE):
    """
    MoE Expert Parallel Impl based on DeepEP (https://github.com/deepseek-ai/DeepEP/tree/main)
    """

    _has_printed = False

    def __init__(
        self,
        num_experts: int,
        top_k: int,
        hidden_size: int,
        intermediate_size: int,
        layer_id: int,
        params_dtype: Optional[torch.dtype] = None,
        quant_config: Optional[QuantizationConfig] = None,
        tp_size: Optional[int] = None,
        prefix: str = "",
        activation: str = "silu",
        routed_scaling_factor: Optional[float] = None,
        deepep_mode: DeepEPMode = DeepEPMode.auto,
    ):
        super().__init__(
            num_experts=num_experts,
            top_k=top_k,
            hidden_size=hidden_size,
            intermediate_size=intermediate_size,
            layer_id=layer_id,
            params_dtype=params_dtype,
            quant_config=quant_config,
            tp_size=tp_size,
            prefix=prefix,
            activation=activation,
            routed_scaling_factor=routed_scaling_factor,
        )
        self.deepep_mode = deepep_mode
        if deep_gemm_wrapper.ENABLE_JIT_DEEPGEMM:
            assert self.use_fp8_w8a8, (
                "DeepGEMM requires an fp8_w8a8 model; "
                "alternatively, you can disable DeepGEMM by turning off the ENABLE_JIT_DEEPGEMM environment variable."
            )

        if self.deepep_mode.enable_low_latency():
            assert (
                deep_gemm_wrapper.ENABLE_JIT_DEEPGEMM
            ), f"DeepEP {self.deepep_mode} mode requires deep_gemm"
        if _use_aiter:
            # expert_mask is of size (self.num_local_experts + 1),
            # the extra 1 is for invalid rank_id (in original deepep, the invalid rank_id is -1, but aiter does not allow -1, we use a mask to make those ids invalid)
            # for instance, if we have 4 experts on this rank, we would have a expert_mask like:
            #     self.expert_mask = [1, 1, 1, 1, 0]
            # idx from 0-3 is valid and will be processed, while idx == 4 will be masked out
            self.expert_mask = torch.zeros(
                (self.num_local_experts + 1),
                device=torch.cuda.current_device(),
                dtype=torch.int,
            )
            # the last one is invalid rank_id
            self.expert_mask[:-1] = 1
        else:
            self.w13_weight_fp8 = (
                self.w13_weight,
                (
                    self.w13_weight_scale_inv
                    if self.use_block_quant
                    else self.w13_weight_scale
                ),
            )
            self.w2_weight_fp8 = (
                self.w2_weight,
                (
                    self.w2_weight_scale_inv
                    if self.use_block_quant
                    else self.w2_weight_scale
                ),
            )

    def forward(
        self,
        hidden_states: torch.Tensor,
        topk_idx: torch.Tensor,
        topk_weights: torch.Tensor,
        reorder_topk_ids: torch.Tensor,
        seg_indptr: torch.Tensor,
        masked_m: torch.Tensor,
        expected_m: int,
        num_recv_tokens_per_expert: List[int],
        forward_batch: ForwardBatch,
    ):
        if _use_aiter:
            # in forward_aiter, we skip token permutation and unpermutation, which have been fused inside aiter kernel
            return self.forward_aiter(hidden_states, topk_idx, topk_weights)
        resolved_deepep_mode = self.deepep_mode.resolve(
            forward_batch.is_extend_in_batch
        )
        if resolved_deepep_mode == DeepEPMode.normal:
            if deep_gemm_wrapper.ENABLE_JIT_DEEPGEMM:
                return self.forward_deepgemm_contiguous(
                    hidden_states, topk_idx, topk_weights, num_recv_tokens_per_expert
                )
            else:
                return self.forward_normal(hidden_states, reorder_topk_ids, seg_indptr)
        elif resolved_deepep_mode == DeepEPMode.low_latency:
            return self.forward_deepgemm_masked(hidden_states, masked_m, expected_m)
        else:
            raise ValueError(f"Invalid deepep_mode: {self.deepep_mode}")

    def forward_normal(
        self,
        hidden_states: torch.Tensor,
        reorder_topk_ids: torch.Tensor,
        seg_indptr: torch.Tensor,
    ):
        hidden_states_dtype = hidden_states.dtype
        hidden_states_device = hidden_states.device

        assert self.quant_method is not None
        assert self.activation == "silu"
        if self.grouped_gemm_runner is None:
            self.grouped_gemm_runner = GroupedGemmRunner(
                hidden_states.device, use_flashinfer=False  # TODO: use flashinfer
            )

        if self.activation_scheme == "dynamic" and not self.use_block_quant:
            max_value = (
                torch.max(hidden_states)
                .repeat(self.num_local_experts)
                .to(torch.float32)
            )
            self.w13_input_scale = max_value / torch.finfo(self.fp8_dtype).max
        weight_indices_cur_rank = torch.arange(
            0,
            self.num_local_experts,
            device=hidden_states.device,
            dtype=torch.int64,
        )

        # GroupGemm-0
        if hidden_states.shape[0] > 0:
            gateup_output = self.grouped_gemm_runner(
                a=hidden_states,
                b=self.w13_weight,
                c=None,
                c_dtype=hidden_states.dtype,
                batch_size=self.num_local_experts,
                weight_column_major=True,
                seg_indptr=seg_indptr,
                weight_indices=weight_indices_cur_rank,
                use_fp8_w8a8=self.use_fp8_w8a8,
                scale_a=self.w13_input_scale,
                scale_b=(
                    self.w13_weight_scale_inv
                    if self.use_block_quant
                    else self.w13_weight_scale
                ),
                block_shape=self.block_shape,
            )
        else:
            gateup_output = torch.empty(
                hidden_states.shape[0],
                self.w13_weight.shape[1],
                device=hidden_states.device,
                dtype=hidden_states.dtype,
            )

        # Act
        down_input = torch.empty(
            gateup_output.shape[0],
            gateup_output.shape[1] // 2,
            device=gateup_output.device,
            dtype=(
                self.fp8_dtype
                if (self.use_fp8_w8a8 and not self.use_block_quant)
                else hidden_states_dtype
            ),
        )
        if self.w2_input_scale is None and not self.use_block_quant:
            self.w2_input_scale = torch.ones(
                self.num_local_experts,
                dtype=torch.float32,
                device=hidden_states_device,
            )

        if self.activation == "silu":
            silu_and_mul_triton_kernel[(gateup_output.shape[0],)](
                gateup_output,
                down_input,
                gateup_output.shape[1],
                reorder_topk_ids,
                self.w2_input_scale,
                0,
                self.num_local_experts - 1,
                BLOCK_SIZE=512,
            )
        else:
            raise ValueError(f"Unsupported activation: {self.activation=}")

        del gateup_output

        # GroupGemm-1
        down_output = torch.empty(
            down_input.shape[0],
            self.w2_weight.shape[1],
            device=hidden_states_device,
            dtype=hidden_states_dtype,
        )
        if down_input.shape[0] > 0:
            down_output = self.grouped_gemm_runner(
                a=down_input,
                b=self.w2_weight,
                c=down_output,
                batch_size=self.num_local_experts,
                weight_column_major=True,
                seg_indptr=seg_indptr,
                weight_indices=weight_indices_cur_rank,
                use_fp8_w8a8=self.use_fp8_w8a8,
                scale_a=self.w2_input_scale,
                scale_b=(
                    self.w2_weight_scale_inv
                    if self.use_block_quant
                    else self.w2_weight_scale
                ),
                block_shape=self.block_shape,
            )
        return down_output

    def forward_aiter(
        self,
        hidden_states: torch.Tensor,
        topk_idx: torch.Tensor,
        topk_weights: torch.Tensor,
    ):
        if hidden_states.shape[0] == 0:
            return hidden_states
        # in original deepep, idx == -1 meaning invalid and will not be processed.
        # aiter does not accept -1, we use a expert mask to make these idx invalid
        # (idx == num_local_experts) meaning not used in aiter fused_moe
        topk_idx_copy = topk_idx.to(torch.int32)
        topk_idx_copy[topk_idx_copy == -1] = self.num_local_experts

        return fused_moe(
            hidden_states,
            self.w13_weight,
            self.w2_weight,
            topk_weights,
            topk_idx_copy,
            w1_scale=self.w13_weight_scale_inv,
            w2_scale=self.w2_weight_scale_inv,
            quant_type=QuantType.per_128x128,
            activation=(
                ActivationType.Silu
                if self.activation == "silu"
                else ActivationType.Gelu
            ),
            expert_mask=self.expert_mask,
        )

    def forward_deepgemm_contiguous(
        self,
        hidden_states_fp8: Tuple[torch.Tensor, torch.Tensor],
        topk_idx,
        topk_weights,
        num_recv_tokens_per_expert: List[int],
    ):
        hidden_states_fp8, hidden_states_scale = hidden_states_fp8
        assert self.quant_method is not None
        assert self.activation == "silu"
        if num_recv_tokens_per_expert is None:
            return hidden_states_fp8.bfloat16()
        all_tokens = sum(num_recv_tokens_per_expert)
        if all_tokens <= 0:
            return hidden_states_fp8.bfloat16()
        M, K = hidden_states_fp8.size()
        N = self.w13_weight.size(1)
        scale_block_size = 128

        hidden_states_fp8_shape = hidden_states_fp8.shape
        hidden_states_fp8_device = hidden_states_fp8.device
        hidden_states_fp8_dtype = hidden_states_fp8.dtype

        input_tensor = [
            torch.empty(
                (all_tokens, K),
                device=hidden_states_fp8.device,
                dtype=hidden_states_fp8.dtype,
            ),
            (
                # TODO check whether need `zeros`
                torch.zeros(
                    (ceil_div(K // 128, 4), all_tokens),
                    device=hidden_states_fp8.device,
                    dtype=torch.int,
                ).transpose(0, 1)
                if deep_gemm_wrapper.DEEPGEMM_SCALE_UE8M0
                else torch.empty(
                    (all_tokens, K // 128),
                    device=hidden_states_fp8.device,
                    dtype=torch.float32,
                )
            ),
        ]
        m_indices = torch.empty(
            all_tokens, device=hidden_states_fp8.device, dtype=torch.int32
        )
        output_index = torch.empty_like(topk_idx)

        num_recv_tokens_per_expert_gpu = torch.tensor(
            num_recv_tokens_per_expert,
            dtype=torch.int32,
            pin_memory=True,
            device="cpu",
        ).cuda(non_blocking=True)
        expert_start_loc = torch.empty_like(num_recv_tokens_per_expert_gpu)

        ep_scatter(
            hidden_states_fp8,
            hidden_states_scale,
            topk_idx,
            num_recv_tokens_per_expert_gpu,
            expert_start_loc,
            input_tensor[0],
            input_tensor[1],
            m_indices,
            output_index,
            scale_ue8m0=deep_gemm_wrapper.DEEPGEMM_SCALE_UE8M0,
        )
        dispose_tensor(hidden_states_fp8)

        gateup_output = torch.empty(
            (all_tokens, N),
            device=hidden_states_fp8_device,
            dtype=torch.bfloat16,
        )
        if not deep_gemm_wrapper.DEEPGEMM_SCALE_UE8M0:
            input_tensor[1] = tma_align_input_scale(input_tensor[1])
        deep_gemm_wrapper.grouped_gemm_nt_f8f8bf16_contig(
            input_tensor, self.w13_weight_fp8, gateup_output, m_indices
        )
        del input_tensor
        down_input = torch.empty(
            (
                all_tokens,
                N // 2,
            ),
            device=gateup_output.device,
            dtype=torch.bfloat16,
        )
        silu_and_mul(gateup_output.view(-1, N), down_input)
        del gateup_output
        down_output = torch.empty(
            (all_tokens, K),
            device=hidden_states_fp8_device,
            dtype=torch.bfloat16,
        )
        down_input_fp8, down_input_scale = sglang_per_token_group_quant_fp8(
            down_input,
            scale_block_size,
            column_major_scales=deep_gemm_wrapper.DEEPGEMM_SCALE_UE8M0,
            scale_tma_aligned=deep_gemm_wrapper.DEEPGEMM_SCALE_UE8M0,
            scale_ue8m0=deep_gemm_wrapper.DEEPGEMM_SCALE_UE8M0,
        )
        del down_input
        if not deep_gemm_wrapper.DEEPGEMM_SCALE_UE8M0:
            down_input_scale = tma_align_input_scale(down_input_scale)
        deep_gemm_wrapper.grouped_gemm_nt_f8f8bf16_contig(
            (down_input_fp8, down_input_scale),
            self.w2_weight_fp8,
            down_output,
            m_indices,
        )
        del down_input_fp8, down_input_scale

        gather_out = torch.empty(
            hidden_states_fp8_shape,
            device=hidden_states_fp8_device,
            dtype=torch.bfloat16,
        )
        ep_gather(down_output, topk_idx, topk_weights, output_index, gather_out)

        return gather_out

    def forward_deepgemm_masked(
        self,
        hidden_states_fp8: Tuple[torch.Tensor, torch.Tensor],
        masked_m: torch.Tensor,
        expected_m: int,
    ):
        assert self.quant_method is not None
        assert self.activation == "silu"

        # GroupGemm-0
        num_groups, m, k = hidden_states_fp8[0].size()
        n = self.w13_weight.size(1)
        expected_m = min(expected_m, m)
        gateup_output = torch.empty(
            (num_groups, m, n), device=hidden_states_fp8[0].device, dtype=torch.bfloat16
        )
        deep_gemm_wrapper.grouped_gemm_nt_f8f8bf16_masked(
            hidden_states_fp8,
            self.w13_weight_fp8,
            gateup_output,
            masked_m,
            expected_m,
            recipe=(1, 128, 128) if deep_gemm_wrapper.DEEPGEMM_BLACKWELL else None,
        )
        dispose_tensor(hidden_states_fp8[0])

        # Act
        down_input = torch.empty(
            (
                gateup_output.shape[0],
                gateup_output.shape[1],
                gateup_output.shape[2] // 2,
            ),
            device=gateup_output.device,
            dtype=self.fp8_dtype,
        )
        scale_block_size = 128
        down_input_scale = torch.empty(
            (
                gateup_output.shape[0],
                gateup_output.shape[1],
                gateup_output.shape[2] // 2 // scale_block_size,
            ),
            device=gateup_output.device,
            dtype=torch.float32,
        )
        silu_and_mul_masked_post_quant_fwd(
            gateup_output,
            down_input,
            down_input_scale,
            scale_block_size,
            masked_m,
            scale_ue8m0=deep_gemm_wrapper.DEEPGEMM_SCALE_UE8M0,
        )
        del gateup_output

        # GroupGemm-1
        n = self.w2_weight.size(1)
        down_input_fp8 = (
            down_input,
            (
                down_input_scale
                if deep_gemm_wrapper.DEEPGEMM_SCALE_UE8M0
                else deep_gemm_wrapper.get_col_major_tma_aligned_tensor(
                    down_input_scale
                )
            ),
        )
        down_output = torch.empty(
            (num_groups, m, n), device=down_input.device, dtype=torch.bfloat16
        )
        deep_gemm_wrapper.grouped_gemm_nt_f8f8bf16_masked(
            down_input_fp8,
            self.w2_weight_fp8,
            down_output,
            masked_m,
            expected_m,
            recipe=(1, 128, 128) if deep_gemm_wrapper.DEEPGEMM_BLACKWELL else None,
        )

        return down_output


<<<<<<< HEAD
class AscendDeepEPMoE(EPMoE):
    _has_printed = False

    def __init__(
        self,
        num_experts: int,
        top_k: int,
        hidden_size: int,
        intermediate_size: int,
        layer_id: int,
        params_dtype: Optional[torch.dtype] = None,
        quant_config: Optional[QuantizationConfig] = None,
        tp_size: Optional[int] = None,
        prefix: str = "",
        correction_bias: Optional[torch.Tensor] = None,
        custom_routing_function: Optional[Callable] = None,
        activation: str = "silu",
        routed_scaling_factor: Optional[float] = None,
        deepep_mode: DeepEPMode = DeepEPMode.auto,
    ):
        super().__init__(
            num_experts=num_experts,
            top_k=top_k,
            hidden_size=hidden_size,
            intermediate_size=intermediate_size,
            layer_id=layer_id,
            params_dtype=params_dtype,
            quant_config=quant_config,
            tp_size=tp_size,
            prefix=prefix,
            activation=activation,
            routed_scaling_factor=routed_scaling_factor,
        )
        self.deepep_mode = deepep_mode

    def weight_loader(
        self,
        param: torch.nn.Parameter,
        loaded_weight: torch.Tensor,
        weight_name: str,
        shard_id: str,
        expert_id: int,
    ) -> None:
        physical_expert_ids = (
            get_global_expert_location_metadata().logical_to_all_physical(
                self.layer_id, expert_id
            )
        )
        for physical_expert_id in physical_expert_ids:
            self._weight_loader_physical(
                param=param,
                loaded_weight=loaded_weight,
                weight_name=weight_name,
                shard_id=shard_id,
                expert_id=physical_expert_id,
            )

    def _weight_loader_physical(
        self,
        param: torch.nn.Parameter,
        loaded_weight: torch.Tensor,
        weight_name: str,
        shard_id: str,
        expert_id: int,
    ) -> None:
        if expert_id < self.start_expert_id or expert_id > self.end_expert_id:
            return
        expert_id = expert_id - self.start_expert_id

        if shard_id not in ("w1", "w2", "w3"):
            raise ValueError(
                f"shard_id must be ['w1','w2','w3'] but " f"got {shard_id}."
            )

        # Special case for w8a8 scales.
        if "scale" in weight_name or "offset" in weight_name:
            self._load_w8a8_scale(
                param.data,
                loaded_weight,
                weight_name,
                shard_id,
                expert_id,
            )
            return

        if shard_id == "w2":
            param.data[expert_id] = loaded_weight
        elif shard_id == "w1":
            param.data[expert_id][: self.intermediate_size, :] = loaded_weight
        elif shard_id == "w3":
            param.data[expert_id][self.intermediate_size :, :] = loaded_weight
        else:
            raise ValueError(f"Expected shard_id w1,w2 or w3 but got {shard_id}")

    def _load_w8a8_scale(
        self,
        param: torch.nn.Parameter,
        loaded_weight: torch.Tensor,
        weight_name: str,
        shard_id: str,
        expert_id: int,
    ) -> None:
        param_data = param.data
        expert_data = param.data[expert_id]
        SHARD_ID_TO_SHARDED_DIM = {"w1": 0, "w2": 1, "w3": 0}
        shard_dim = SHARD_ID_TO_SHARDED_DIM[shard_id]
        if shard_id == "w2":
            expert_data.copy_(loaded_weight)
        elif shard_id in ("w1", "w3"):
            # Index the loaded weight for tp sharding.
            # gate_up_proj: "MergedColumnParallel", so tp sharding on output_dim
            shard_size = expert_data.shape[shard_dim] // 2

            if shard_id == "w1":
                expert_data = expert_data.narrow(shard_dim, 0, shard_size)
            # w3, up_proj: Load into second logical weight of w13.
            else:
                assert shard_id == "w3"
                expert_data = expert_data.narrow(shard_dim, shard_size, shard_size)
            expert_data.copy_(loaded_weight)

    def forward(
        self,
        hidden_states: torch.Tensor,
        topk_weights: torch.Tensor,
        topk_idx: torch.Tensor,
        reorder_topk_ids: torch.Tensor,
        seg_indptr: torch.Tensor,
        masked_m: torch.Tensor,
        expected_m: int,
        num_recv_tokens_per_expert: List[int],
        forward_batch: ForwardBatch,
    ):
        assert self.quant_method is not None
        assert self.activation == "silu"
        output_dtype = torch.bfloat16

        pertoken_scale = hidden_states[1]
        hidden_states = hidden_states[0]

        group_list_type = 1
        seg_indptr = seg_indptr.to(torch.int64)

        import torch_npu

        # gmm1: gate_up_proj
        hidden_states = torch_npu.npu_grouped_matmul(
            x=[hidden_states],
            weight=[self.w13_weight],
            scale=[self.w13_weight_scale.to(output_dtype)],
            per_token_scale=[pertoken_scale],
            split_item=2,
            group_list_type=group_list_type,
            group_type=0,
            group_list=seg_indptr,
            output_dtype=output_dtype,
        )[0]

        # act_fn: swiglu
        hidden_states = torch_npu.npu_swiglu(hidden_states)

        hidden_states, swiglu_out_scale = torch_npu.npu_dynamic_quant(hidden_states)

        # gmm2: down_proj
        hidden_states = torch_npu.npu_grouped_matmul(
            x=[hidden_states],
            weight=[self.w2_weight],
            scale=[self.w2_weight_scale.to(output_dtype)],
            per_token_scale=[swiglu_out_scale],
            split_item=2,
            group_list_type=group_list_type,
            group_type=0,
            group_list=seg_indptr,
            output_dtype=output_dtype,
        )[0]

        return hidden_states
=======
class FlashInferEPMoE(EPMoE):
    def __init__(self, *args, **kwargs):
        renormalize = kwargs.pop("renormalize", True)
        num_fused_shared_experts = kwargs.pop("num_fused_shared_experts", 0)
        use_grouped_topk = kwargs.pop("use_grouped_topk", False)
        num_expert_group = kwargs.pop("num_expert_group", None)
        topk_group = kwargs.pop("topk_group", None)
        correction_bias = kwargs.pop("correction_bias", None)
        super().__init__(*args, **kwargs)
        self.renormalize = renormalize
        self.num_fused_shared_experts = num_fused_shared_experts
        self.use_grouped_topk = use_grouped_topk
        if self.use_grouped_topk:
            assert num_expert_group is not None and topk_group is not None
        self.num_expert_group = num_expert_group
        self.topk_group = topk_group
        self.correction_bias = correction_bias
        self.use_flashinfer_trtllm_moe = use_flashinfer_trtllm_moe

    def forward(self, hidden_states: torch.Tensor, router_logits: torch.Tensor):
        assert use_flashinfer_trtllm_moe
        assert (
            self.activation == "silu"
        ), "Only silu is supported for flashinfer blockscale fp8 moe"
        assert (
            self.renormalize
        ), "Renormalize is required for flashinfer blockscale fp8 moe"
        assert (
            self.num_fused_shared_experts == 0
        ), "Fused shared experts are not supported for flashinfer blockscale fp8 moe"
        a_q, a_sf = sglang_per_token_group_quant_fp8(hidden_states, self.block_shape[1])
        # NOTE: scales of hidden states have to be transposed!
        a_sf_t = a_sf.t().contiguous()
        assert fi_fused_moe is not None
        return fi_fused_moe.trtllm_fp8_block_scale_moe(
            routing_logits=router_logits.to(torch.float32),
            routing_bias=self.correction_bias.to(hidden_states.dtype),
            hidden_states=a_q,
            hidden_states_scale=a_sf_t,
            gemm1_weights=self.w13_weight,
            gemm1_weights_scale=self.w13_weight_scale_inv,
            gemm2_weights=self.w2_weight,
            gemm2_weights_scale=self.w2_weight_scale_inv,
            num_experts=self.num_experts,
            top_k=self.top_k,
            n_group=self.num_expert_group,
            topk_group=self.topk_group,
            intermediate_size=self.w2_weight.shape[2],
            local_expert_offset=self.start_expert_id,
            local_num_experts=self.num_experts_per_partition,
            routed_scaling_factor=self.routed_scaling_factor,
            tile_tokens_dim=_get_tile_tokens_dim(
                hidden_states.shape[0], self.top_k, self.num_experts
            ),
            routing_method_type=2,  # DeepSeek-styled routing method
            use_shuffled_weight=False,
        )
>>>>>>> fe6a445d


def get_moe_impl_class():
    if global_server_args_dict["enable_deepep_moe"]:
        if _is_npu:
            return AscendDeepEPMoE
        return DeepEPMoE
    if global_server_args_dict["enable_flashinfer_cutlass_moe"]:
        # Must come before EPMoE because FusedMoE also supports enable_ep_moe
        return FusedMoE
    if use_flashinfer_trtllm_moe:
        # Must come before EPMoE because FusedMoE also supports enable_ep_moe
        return FlashInferEPMoE
    if global_server_args_dict["enable_ep_moe"]:
        return EPMoE
    return FusedMoE<|MERGE_RESOLUTION|>--- conflicted
+++ resolved
@@ -219,20 +219,16 @@
             self.use_block_quant = False
             self.block_shape = None
             self.activation_scheme = None
-<<<<<<< HEAD
-            self.use_w4afp8 = False
-        elif _is_npu and isinstance(quant_config, W8A8Int8Config):
-            self.quant_method: Optional[QuantizeMethodBase] = NPU_W8A8EPMoEMethod(
-                quant_config
-            )
-            self.use_block_quant = False
-            params_dtype = torch.int8
-=======
             self.w13_input_scale = None
             self.w2_input_scale = None
             self.w13_weight_scale = None
             self.w2_weight_scale = None
->>>>>>> fe6a445d
+        elif _is_npu and isinstance(quant_config, W8A8Int8Config):
+            self.quant_method: Optional[QuantizeMethodBase] = NPU_W8A8EPMoEMethod(
+                quant_config
+            )
+            self.use_block_quant = False
+            params_dtype = torch.int8
         elif isinstance(quant_config, W4AFp8Config):
             self.quant_method: Optional[QuantizeMethodBase] = W4AFp8MoEMethod(
                 quant_config
@@ -1230,185 +1226,6 @@
         return down_output
 
 
-<<<<<<< HEAD
-class AscendDeepEPMoE(EPMoE):
-    _has_printed = False
-
-    def __init__(
-        self,
-        num_experts: int,
-        top_k: int,
-        hidden_size: int,
-        intermediate_size: int,
-        layer_id: int,
-        params_dtype: Optional[torch.dtype] = None,
-        quant_config: Optional[QuantizationConfig] = None,
-        tp_size: Optional[int] = None,
-        prefix: str = "",
-        correction_bias: Optional[torch.Tensor] = None,
-        custom_routing_function: Optional[Callable] = None,
-        activation: str = "silu",
-        routed_scaling_factor: Optional[float] = None,
-        deepep_mode: DeepEPMode = DeepEPMode.auto,
-    ):
-        super().__init__(
-            num_experts=num_experts,
-            top_k=top_k,
-            hidden_size=hidden_size,
-            intermediate_size=intermediate_size,
-            layer_id=layer_id,
-            params_dtype=params_dtype,
-            quant_config=quant_config,
-            tp_size=tp_size,
-            prefix=prefix,
-            activation=activation,
-            routed_scaling_factor=routed_scaling_factor,
-        )
-        self.deepep_mode = deepep_mode
-
-    def weight_loader(
-        self,
-        param: torch.nn.Parameter,
-        loaded_weight: torch.Tensor,
-        weight_name: str,
-        shard_id: str,
-        expert_id: int,
-    ) -> None:
-        physical_expert_ids = (
-            get_global_expert_location_metadata().logical_to_all_physical(
-                self.layer_id, expert_id
-            )
-        )
-        for physical_expert_id in physical_expert_ids:
-            self._weight_loader_physical(
-                param=param,
-                loaded_weight=loaded_weight,
-                weight_name=weight_name,
-                shard_id=shard_id,
-                expert_id=physical_expert_id,
-            )
-
-    def _weight_loader_physical(
-        self,
-        param: torch.nn.Parameter,
-        loaded_weight: torch.Tensor,
-        weight_name: str,
-        shard_id: str,
-        expert_id: int,
-    ) -> None:
-        if expert_id < self.start_expert_id or expert_id > self.end_expert_id:
-            return
-        expert_id = expert_id - self.start_expert_id
-
-        if shard_id not in ("w1", "w2", "w3"):
-            raise ValueError(
-                f"shard_id must be ['w1','w2','w3'] but " f"got {shard_id}."
-            )
-
-        # Special case for w8a8 scales.
-        if "scale" in weight_name or "offset" in weight_name:
-            self._load_w8a8_scale(
-                param.data,
-                loaded_weight,
-                weight_name,
-                shard_id,
-                expert_id,
-            )
-            return
-
-        if shard_id == "w2":
-            param.data[expert_id] = loaded_weight
-        elif shard_id == "w1":
-            param.data[expert_id][: self.intermediate_size, :] = loaded_weight
-        elif shard_id == "w3":
-            param.data[expert_id][self.intermediate_size :, :] = loaded_weight
-        else:
-            raise ValueError(f"Expected shard_id w1,w2 or w3 but got {shard_id}")
-
-    def _load_w8a8_scale(
-        self,
-        param: torch.nn.Parameter,
-        loaded_weight: torch.Tensor,
-        weight_name: str,
-        shard_id: str,
-        expert_id: int,
-    ) -> None:
-        param_data = param.data
-        expert_data = param.data[expert_id]
-        SHARD_ID_TO_SHARDED_DIM = {"w1": 0, "w2": 1, "w3": 0}
-        shard_dim = SHARD_ID_TO_SHARDED_DIM[shard_id]
-        if shard_id == "w2":
-            expert_data.copy_(loaded_weight)
-        elif shard_id in ("w1", "w3"):
-            # Index the loaded weight for tp sharding.
-            # gate_up_proj: "MergedColumnParallel", so tp sharding on output_dim
-            shard_size = expert_data.shape[shard_dim] // 2
-
-            if shard_id == "w1":
-                expert_data = expert_data.narrow(shard_dim, 0, shard_size)
-            # w3, up_proj: Load into second logical weight of w13.
-            else:
-                assert shard_id == "w3"
-                expert_data = expert_data.narrow(shard_dim, shard_size, shard_size)
-            expert_data.copy_(loaded_weight)
-
-    def forward(
-        self,
-        hidden_states: torch.Tensor,
-        topk_weights: torch.Tensor,
-        topk_idx: torch.Tensor,
-        reorder_topk_ids: torch.Tensor,
-        seg_indptr: torch.Tensor,
-        masked_m: torch.Tensor,
-        expected_m: int,
-        num_recv_tokens_per_expert: List[int],
-        forward_batch: ForwardBatch,
-    ):
-        assert self.quant_method is not None
-        assert self.activation == "silu"
-        output_dtype = torch.bfloat16
-
-        pertoken_scale = hidden_states[1]
-        hidden_states = hidden_states[0]
-
-        group_list_type = 1
-        seg_indptr = seg_indptr.to(torch.int64)
-
-        import torch_npu
-
-        # gmm1: gate_up_proj
-        hidden_states = torch_npu.npu_grouped_matmul(
-            x=[hidden_states],
-            weight=[self.w13_weight],
-            scale=[self.w13_weight_scale.to(output_dtype)],
-            per_token_scale=[pertoken_scale],
-            split_item=2,
-            group_list_type=group_list_type,
-            group_type=0,
-            group_list=seg_indptr,
-            output_dtype=output_dtype,
-        )[0]
-
-        # act_fn: swiglu
-        hidden_states = torch_npu.npu_swiglu(hidden_states)
-
-        hidden_states, swiglu_out_scale = torch_npu.npu_dynamic_quant(hidden_states)
-
-        # gmm2: down_proj
-        hidden_states = torch_npu.npu_grouped_matmul(
-            x=[hidden_states],
-            weight=[self.w2_weight],
-            scale=[self.w2_weight_scale.to(output_dtype)],
-            per_token_scale=[swiglu_out_scale],
-            split_item=2,
-            group_list_type=group_list_type,
-            group_type=0,
-            group_list=seg_indptr,
-            output_dtype=output_dtype,
-        )[0]
-
-        return hidden_states
-=======
 class FlashInferEPMoE(EPMoE):
     def __init__(self, *args, **kwargs):
         renormalize = kwargs.pop("renormalize", True)
@@ -1466,7 +1283,185 @@
             routing_method_type=2,  # DeepSeek-styled routing method
             use_shuffled_weight=False,
         )
->>>>>>> fe6a445d
+
+
+class AscendDeepEPMoE(EPMoE):
+    _has_printed = False
+
+    def __init__(
+        self,
+        num_experts: int,
+        top_k: int,
+        hidden_size: int,
+        intermediate_size: int,
+        layer_id: int,
+        params_dtype: Optional[torch.dtype] = None,
+        quant_config: Optional[QuantizationConfig] = None,
+        tp_size: Optional[int] = None,
+        prefix: str = "",
+        correction_bias: Optional[torch.Tensor] = None,
+        custom_routing_function: Optional[Callable] = None,
+        activation: str = "silu",
+        routed_scaling_factor: Optional[float] = None,
+        deepep_mode: DeepEPMode = DeepEPMode.auto,
+    ):
+        super().__init__(
+            num_experts=num_experts,
+            top_k=top_k,
+            hidden_size=hidden_size,
+            intermediate_size=intermediate_size,
+            layer_id=layer_id,
+            params_dtype=params_dtype,
+            quant_config=quant_config,
+            tp_size=tp_size,
+            prefix=prefix,
+            activation=activation,
+            routed_scaling_factor=routed_scaling_factor,
+        )
+        self.deepep_mode = deepep_mode
+
+    def weight_loader(
+        self,
+        param: torch.nn.Parameter,
+        loaded_weight: torch.Tensor,
+        weight_name: str,
+        shard_id: str,
+        expert_id: int,
+    ) -> None:
+        physical_expert_ids = (
+            get_global_expert_location_metadata().logical_to_all_physical(
+                self.layer_id, expert_id
+            )
+        )
+        for physical_expert_id in physical_expert_ids:
+            self._weight_loader_physical(
+                param=param,
+                loaded_weight=loaded_weight,
+                weight_name=weight_name,
+                shard_id=shard_id,
+                expert_id=physical_expert_id,
+            )
+
+    def _weight_loader_physical(
+        self,
+        param: torch.nn.Parameter,
+        loaded_weight: torch.Tensor,
+        weight_name: str,
+        shard_id: str,
+        expert_id: int,
+    ) -> None:
+        if expert_id < self.start_expert_id or expert_id > self.end_expert_id:
+            return
+        expert_id = expert_id - self.start_expert_id
+
+        if shard_id not in ("w1", "w2", "w3"):
+            raise ValueError(
+                f"shard_id must be ['w1','w2','w3'] but " f"got {shard_id}."
+            )
+
+        # Special case for w8a8 scales.
+        if "scale" in weight_name or "offset" in weight_name:
+            self._load_w8a8_scale(
+                param.data,
+                loaded_weight,
+                weight_name,
+                shard_id,
+                expert_id,
+            )
+            return
+
+        if shard_id == "w2":
+            param.data[expert_id] = loaded_weight
+        elif shard_id == "w1":
+            param.data[expert_id][: self.intermediate_size, :] = loaded_weight
+        elif shard_id == "w3":
+            param.data[expert_id][self.intermediate_size :, :] = loaded_weight
+        else:
+            raise ValueError(f"Expected shard_id w1,w2 or w3 but got {shard_id}")
+
+    def _load_w8a8_scale(
+        self,
+        param: torch.nn.Parameter,
+        loaded_weight: torch.Tensor,
+        weight_name: str,
+        shard_id: str,
+        expert_id: int,
+    ) -> None:
+        param_data = param.data
+        expert_data = param.data[expert_id]
+        SHARD_ID_TO_SHARDED_DIM = {"w1": 0, "w2": 1, "w3": 0}
+        shard_dim = SHARD_ID_TO_SHARDED_DIM[shard_id]
+        if shard_id == "w2":
+            expert_data.copy_(loaded_weight)
+        elif shard_id in ("w1", "w3"):
+            # Index the loaded weight for tp sharding.
+            # gate_up_proj: "MergedColumnParallel", so tp sharding on output_dim
+            shard_size = expert_data.shape[shard_dim] // 2
+
+            if shard_id == "w1":
+                expert_data = expert_data.narrow(shard_dim, 0, shard_size)
+            # w3, up_proj: Load into second logical weight of w13.
+            else:
+                assert shard_id == "w3"
+                expert_data = expert_data.narrow(shard_dim, shard_size, shard_size)
+            expert_data.copy_(loaded_weight)
+
+    def forward(
+        self,
+        hidden_states: torch.Tensor,
+        topk_weights: torch.Tensor,
+        topk_idx: torch.Tensor,
+        reorder_topk_ids: torch.Tensor,
+        seg_indptr: torch.Tensor,
+        masked_m: torch.Tensor,
+        expected_m: int,
+        num_recv_tokens_per_expert: List[int],
+        forward_batch: ForwardBatch,
+    ):
+        assert self.quant_method is not None
+        assert self.activation == "silu"
+        output_dtype = torch.bfloat16
+
+        pertoken_scale = hidden_states[1]
+        hidden_states = hidden_states[0]
+
+        group_list_type = 1
+        seg_indptr = seg_indptr.to(torch.int64)
+
+        import torch_npu
+
+        # gmm1: gate_up_proj
+        hidden_states = torch_npu.npu_grouped_matmul(
+            x=[hidden_states],
+            weight=[self.w13_weight],
+            scale=[self.w13_weight_scale.to(output_dtype)],
+            per_token_scale=[pertoken_scale],
+            split_item=2,
+            group_list_type=group_list_type,
+            group_type=0,
+            group_list=seg_indptr,
+            output_dtype=output_dtype,
+        )[0]
+
+        # act_fn: swiglu
+        hidden_states = torch_npu.npu_swiglu(hidden_states)
+
+        hidden_states, swiglu_out_scale = torch_npu.npu_dynamic_quant(hidden_states)
+
+        # gmm2: down_proj
+        hidden_states = torch_npu.npu_grouped_matmul(
+            x=[hidden_states],
+            weight=[self.w2_weight],
+            scale=[self.w2_weight_scale.to(output_dtype)],
+            per_token_scale=[swiglu_out_scale],
+            split_item=2,
+            group_list_type=group_list_type,
+            group_type=0,
+            group_list=seg_indptr,
+            output_dtype=output_dtype,
+        )[0]
+
+        return hidden_states
 
 
 def get_moe_impl_class():
