import logging
from typing import Callable, List, Optional, Tuple

import torch
from torch.nn import Module
from vllm import _custom_ops as vllm_ops

from sglang.srt.custom_op import CustomOp
from sglang.srt.distributed import (
    get_tensor_model_parallel_rank,
    get_tensor_model_parallel_world_size,
)
from sglang.srt.layers.moe.ep_moe.kernels import (
    gelu_and_mul_triton_kernel,
    grouped_gemm_triton,
    post_reorder_triton_kernel,
    pre_reorder_triton_kernel,
    run_moe_ep_preproess,
    silu_and_mul_triton_kernel,
)
from sglang.srt.layers.moe.fused_moe_triton import FusedMoeWeightScaleSupported
from sglang.srt.layers.moe.fused_moe_triton.layer import FusedMoEMethodBase
from sglang.srt.layers.moe.topk import select_experts
from sglang.srt.layers.quantization.base_config import (
    QuantizationConfig,
    QuantizeMethodBase,
)
from sglang.srt.layers.quantization.fp8 import Fp8Config, Fp8MoEMethod
<<<<<<< HEAD
from sglang.srt.layers.quantization.fp8_utils import normalize_e4m3fn_to_e4m3fnuz
from sglang.srt.utils import get_bool_env_var, is_hip, set_weight_attrs

logger = logging.getLogger(__name__)

is_hip_ = is_hip()

if is_hip_:
    from aiter.fused_moe_bf16_asm import asm_moe
    from aiter.ops.shuffle import shuffle_weight
    from aiter import biased_grouped_topk
=======
from sglang.srt.utils import is_cuda, is_hip, set_weight_attrs

_is_cuda = is_cuda()

if _is_cuda:
    from sglang.srt.custom_op import scaled_fp8_quant as sgl_scaled_fp8_quant


logger = logging.getLogger(__name__)

_is_hip = is_hip()

>>>>>>> 6f43a9b9

class GroupedGemmRunner(torch.nn.Module):
    flashinfer_gemm_warpper = None

    def __init__(self, device, use_flashinfer: bool = False):
        super().__init__()
        self.device = device
        self.use_flashinfer = use_flashinfer
        if self.use_flashinfer and GroupedGemmRunner.flashinfer_gemm_warpper is None:
            GroupedGemmRunner._init_flashinfer_wrapper(device)

    @classmethod
    def _init_flashinfer_wrapper(cls, device):
        from flashinfer import SegmentGEMMWrapper

        workspace_buffer = torch.empty(
            128 * 1024 * 1024, dtype=torch.int8, device=device
        )
        cls.flashinfer_gemm_warpper = SegmentGEMMWrapper(workspace_buffer)

    # c = a * b
    def forward(
        self,
        a: torch.Tensor,
        b: torch.Tensor,
        c: torch.Tensor,
        batch_size: int,
        weight_column_major: bool,
        seg_indptr: Optional[torch.Tensor] = None,
        weight_indices: Optional[torch.Tensor] = None,
        use_fp8_w8a8: bool = False,
        scale_a: torch.Tensor = None,
        scale_b: torch.Tensor = None,
        block_shape: Optional[List[int]] = None,
    ):
        if self.use_flashinfer:
            # TODO: flashinfer
            assert False
            assert GroupedGemmRunner.flashinfer_gemm_warpper is not None
            c = GroupedGemmRunner.flashinfer_gemm_warpper.run(
                x=a,
                weights=b,
                batch_size=batch_size,
                weight_column_major=weight_column_major,
                seg_indptr=seg_indptr,
                weight_indices=weight_indices,
            )
        else:
            assert weight_column_major == True
            c = grouped_gemm_triton(
                a,
                b,
                c,
                batch_size,
                weight_column_major,
                seg_indptr,
                weight_indices,
                use_fp8_w8a8,
                scale_a,
                scale_b,
                block_shape=block_shape,
            )
        return c


class EPMoE(torch.nn.Module):
    """
    MoE Expert Parallel Impl


    """

    def __init__(
        self,
        num_experts: int,
        top_k: int,
        hidden_size: int,
        intermediate_size: int,
        params_dtype: Optional[torch.dtype] = None,
        renormalize: bool = True,
        use_grouped_topk: bool = False,
        num_expert_group: Optional[int] = None,
        topk_group: Optional[int] = None,
        quant_config: Optional[QuantizationConfig] = None,
        tp_size: Optional[int] = None,
        prefix: str = "",
        correction_bias: Optional[torch.Tensor] = None,
        custom_routing_function: Optional[Callable] = None,
        activation: str = "silu",
        num_shared_experts: Optional[int] = 0,
        routed_scaling_factor: Optional[float] = 1.0,
    ):
        super().__init__()

        if params_dtype is None:
            params_dtype = torch.get_default_dtype()

        self.tp_size = (
            tp_size if tp_size is not None else get_tensor_model_parallel_world_size()
        )
        self.tp_rank = get_tensor_model_parallel_rank()

        self.num_experts = num_experts
        self.num_shared_experts = num_shared_experts
        assert self.num_experts % self.tp_size == 0
        self.num_experts_per_partition = self.num_experts // self.tp_size
        self.start_expert_id = self.tp_rank * self.num_experts_per_partition
        self.end_expert_id = self.start_expert_id + self.num_experts_per_partition - 1

        self.top_k = top_k
        self.intermediate_size = intermediate_size
        self.renormalize = renormalize
        self.use_grouped_topk = use_grouped_topk
        if self.use_grouped_topk:
            assert num_expert_group is not None and topk_group is not None
        self.num_expert_group = num_expert_group
        self.topk_group = topk_group
        self.correction_bias = correction_bias
        self.custom_routing_function = custom_routing_function
        self.activation = activation

        if quant_config is None:
            self.quant_method: Optional[QuantizeMethodBase] = UnquantizedEPMoEMethod()
            self.use_fp8_w8a8 = False
            self.use_block_quant = False
            self.block_shape = None
            self.activation_scheme = None
        else:
            self.quant_method: Optional[QuantizeMethodBase] = Fp8EPMoEMethod(
                quant_config
            )
            self.use_fp8_w8a8 = True
            self.use_block_quant = getattr(self.quant_method, "block_quant", False)
            self.block_shape = (
                self.quant_method.quant_config.weight_block_size
                if self.use_block_quant
                else None
            )
            self.fp8_dtype = torch.float8_e4m3fn
            self.activation_scheme = quant_config.activation_scheme

        if is_hip_ and get_bool_env_var("CK_MOE"):
            self.routed_scaling_factor = routed_scaling_factor
            self.expert_mask = torch.zeros(
                (self.num_experts + self.num_shared_experts + 1),
                device="cuda",
                dtype=torch.int,
            )
            self.expert_mask[self.start_expert_id : self.end_expert_id + 1] = 1
            self.expert_mask[self.num_experts : -1] = 1
            self.num_experts_per_partition += self.num_shared_experts

        self.quant_method.create_weights(
            layer=self,
            num_experts_per_partition=self.num_experts_per_partition,
            hidden_size=hidden_size,
            intermediate_size=self.intermediate_size,
            params_dtype=params_dtype,
            weight_loader=self.weight_loader,
        )

        self.grouped_gemm_runner = None

    def forward(self, hidden_states: torch.Tensor, router_logits: torch.Tensor):
        assert self.quant_method is not None

        if is_hip_ and get_bool_env_var("CK_MOE"):
            # Matrix multiply.
            final_hidden_states = self.quant_method.apply(
                layer=self,
                x=hidden_states,
                router_logits=router_logits,
                top_k=self.top_k,
                renormalize=self.renormalize,
                use_grouped_topk=self.use_grouped_topk,
                topk_group=self.topk_group,
                num_expert_group=self.num_expert_group,
                custom_routing_function=self.custom_routing_function,
            )
            return final_hidden_states

        if self.grouped_gemm_runner is None:
            self.grouped_gemm_runner = GroupedGemmRunner(
                hidden_states.device,
                use_flashinfer=False,  # TODO: use flashinfer
            )

        topk_weights, topk_ids = select_experts(
            hidden_states=hidden_states,
            router_logits=router_logits,
            top_k=self.top_k,
            use_grouped_topk=self.use_grouped_topk,
            renormalize=self.renormalize,
            topk_group=self.topk_group,
            num_expert_group=self.num_expert_group,
            correction_bias=self.correction_bias,
            custom_routing_function=self.custom_routing_function,
        )

        reorder_topk_ids, src2dst, seg_indptr = run_moe_ep_preproess(
            topk_ids, self.num_experts
        )

        gateup_input = torch.empty(
            (int(hidden_states.shape[0] * self.top_k), hidden_states.shape[1]),
            device=hidden_states.device,
            dtype=(
                self.fp8_dtype
                if (self.use_fp8_w8a8 and not self.use_block_quant)
                else hidden_states.dtype
            ),
        )
        if self.activation_scheme == "dynamic" and not self.use_block_quant:
            max_value = (
                torch.max(hidden_states)
                .repeat(self.num_experts_per_partition)
                .to(torch.float32)
            )
            self.w13_input_scale = max_value / torch.finfo(self.fp8_dtype).max

        # PreReorder
        pre_reorder_triton_kernel[(hidden_states.shape[0],)](
            hidden_states,
            gateup_input,
            src2dst,
            topk_ids,
            self.w13_input_scale,
            self.start_expert_id,
            self.end_expert_id,
            self.top_k,
            hidden_states.shape[1],
            BLOCK_SIZE=512,
        )

        seg_indptr_cur_rank = seg_indptr[self.start_expert_id : self.end_expert_id + 2]
        weight_indices_cur_rank = torch.arange(
            0,
            self.num_experts_per_partition,
            device=hidden_states.device,
            dtype=torch.int64,
        )
        # GroupGemm-0
        gateup_output = torch.empty(
            gateup_input.shape[0],
            self.w13_weight.shape[1],
            device=hidden_states.device,
            dtype=hidden_states.dtype,
        )
        gateup_output = self.grouped_gemm_runner(
            a=gateup_input,
            b=self.w13_weight,
            c=gateup_output,
            batch_size=self.num_experts_per_partition,
            weight_column_major=True,
            seg_indptr=seg_indptr_cur_rank,
            weight_indices=weight_indices_cur_rank,
            use_fp8_w8a8=self.use_fp8_w8a8,
            scale_a=self.w13_input_scale,
            scale_b=(
                self.w13_weight_scale_inv
                if self.use_block_quant
                else self.w13_weight_scale
            ),
            block_shape=self.block_shape,
        )

        # Act
        down_input = torch.empty(
            gateup_output.shape[0],
            gateup_output.shape[1] // 2,
            device=gateup_output.device,
            dtype=(
                self.fp8_dtype
                if (self.use_fp8_w8a8 and not self.use_block_quant)
                else hidden_states.dtype
            ),
        )
        if self.w2_input_scale is None and not self.use_block_quant:
            self.w2_input_scale = torch.ones(
                self.num_experts_per_partition,
                dtype=torch.float32,
                device=hidden_states.device,
            )

        if self.activation == "silu":
            silu_and_mul_triton_kernel[(gateup_output.shape[0],)](
                gateup_output,
                down_input,
                gateup_output.shape[1],
                reorder_topk_ids,
                self.w2_input_scale,
                self.start_expert_id,
                self.end_expert_id,
                BLOCK_SIZE=512,
            )
        elif self.activation == "gelu":
            gelu_and_mul_triton_kernel[(gateup_output.shape[0],)](
                gateup_output,
                down_input,
                gateup_output.shape[1],
                reorder_topk_ids,
                self.w2_input_scale,
                self.start_expert_id,
                self.end_expert_id,
                BLOCK_SIZE=512,
            )
        else:
            raise ValueError(f"Unsupported activation: {self.activation=}")

        # GroupGemm-1
        down_output = torch.empty(
            down_input.shape[0],
            self.w2_weight.shape[1],
            device=hidden_states.device,
            dtype=hidden_states.dtype,
        )
        down_output = self.grouped_gemm_runner(
            a=down_input,
            b=self.w2_weight,
            c=down_output,
            batch_size=self.num_experts_per_partition,
            weight_column_major=True,
            seg_indptr=seg_indptr_cur_rank,
            weight_indices=weight_indices_cur_rank,
            use_fp8_w8a8=self.use_fp8_w8a8,
            scale_a=self.w2_input_scale,
            scale_b=(
                self.w2_weight_scale_inv
                if self.use_block_quant
                else self.w2_weight_scale
            ),
            block_shape=self.block_shape,
        )

        # PostReorder
        output = torch.empty_like(hidden_states)
        post_reorder_triton_kernel[(hidden_states.size(0),)](
            down_output,
            output,
            src2dst,
            topk_ids,
            topk_weights,
            self.start_expert_id,
            self.end_expert_id,
            self.top_k,
            hidden_states.size(1),
            BLOCK_SIZE=512,
        )
        return output

    @classmethod
    def make_expert_params_mapping(
        cls,
        ckpt_gate_proj_name: str,
        ckpt_down_proj_name: str,
        ckpt_up_proj_name: str,
        num_experts: int,
        num_shared_experts: Optional[int] = 0,
    ) -> List[Tuple[str, str, int, str]]:
        return [
            # (param_name, weight_name, expert_id, shard_id)
            (
                (
                    "experts.w13_"
                    if weight_name in [ckpt_gate_proj_name, ckpt_up_proj_name]
                    else "experts.w2_"
                ),
                f"experts.{expert_id}.{weight_name}.",
                expert_id,
                shard_id,
            )
            for expert_id in range(num_experts)
            for shard_id, weight_name in [
                ("w1", ckpt_gate_proj_name),
                ("w2", ckpt_down_proj_name),
                ("w3", ckpt_up_proj_name),

            ]
        ] + [
            (
                (
                    "experts.w13_"
                    if weight_name in [ckpt_gate_proj_name, ckpt_up_proj_name]
                    else "experts.w2_"
                ),
                f"shared_experts.{expert_id}.{weight_name}." if num_shared_experts >= 2 else f"shared_experts.{weight_name}.",
                -num_shared_experts + expert_id,
                shard_id,
            )
            for expert_id in range(num_shared_experts)
            for shard_id, weight_name in [
                ("w1", ckpt_gate_proj_name),
                ("w2", ckpt_down_proj_name),
                ("w3", ckpt_up_proj_name),
            ]
        ]
        
    def weight_loader(
        self,
        param: torch.nn.Parameter,
        loaded_weight: torch.Tensor,
        weight_name: str,
        shard_id: str,
        expert_id: int,
    ) -> None:
        if expert_id >= 0 and (expert_id < self.start_expert_id or expert_id > self.end_expert_id):
            return
        if expert_id >= 0:
            expert_id = expert_id - self.start_expert_id

        if shard_id not in ("w1", "w2", "w3"):
            raise ValueError(
                f"shard_id must be ['w1','w2','w3'] but " f"got {shard_id}."
            )

        # Special case for fp8 scales.
        if "scale" in weight_name:
            self._load_fp8_scale(
                param.data,
                loaded_weight,
                weight_name,
                shard_id,
                expert_id,
            )
            return

        if shard_id == "w2":
            param.data[expert_id] = loaded_weight
        elif shard_id == "w1":
            param.data[expert_id][: self.intermediate_size, :] = loaded_weight
        elif shard_id == "w3":
            param.data[expert_id][self.intermediate_size :, :] = loaded_weight
        else:
            raise ValueError(f"Expected shard_id w1,w2 or w3 but got {shard_id}")

    def _load_fp8_scale(
        self,
        param: torch.nn.Parameter,
        loaded_weight: torch.Tensor,
        weight_name: str,
        shard_id: str,
        expert_id: int,
    ) -> None:
        param_data = param.data

        # Input scales can be loaded directly and should be equal.
        if "input_scale" in weight_name:
            if (
                param_data[expert_id] != 1
                and (param_data[expert_id] - loaded_weight).abs() > 1e-5
            ):
                raise ValueError(
                    "input_scales of w1 and w3 of a layer "
                    f"must be equal. But got {param_data[expert_id]} "
                    f"vs. {loaded_weight}"
                )
            param_data[expert_id] = loaded_weight
        # Weight scales
        elif "weight_scale" in weight_name:
            if self.use_block_quant:
                block_n, block_k = self.block_shape[0], self.block_shape[1]
                if shard_id == "w1":
                    param_data[expert_id][
                        : (self.intermediate_size + block_n - 1) // block_n, :
                    ] = loaded_weight
                elif shard_id == "w3":
                    param_data[expert_id][
                        (self.intermediate_size + block_n - 1) // block_n :, :
                    ] = loaded_weight
                else:  # w2
                    param_data[expert_id] = loaded_weight
            # If we are in merged column case (gate_up_proj)
            else:
                if shard_id in ("w1", "w3"):
                    # We have to keep the weight scales of w1 and w3 because
                    # we need to re-quantize w1/w3 weights after weight loading.
                    idx = 0 if shard_id == "w1" else 1
                    param_data[expert_id][idx] = loaded_weight

                # If we are in the row parallel case (down_proj)
                else:
                    param_data[expert_id] = loaded_weight


class UnquantizedEPMoEMethod(FusedMoEMethodBase, CustomOp):

    def create_weights(
        self,
        layer: torch.nn.Module,
        num_experts_per_partition: int,
        hidden_size: int,
        intermediate_size: int,
        params_dtype: torch.dtype,
        **extra_weight_attrs,
    ):
        # Fused gate_up_proj (column parallel)
        w13_weight = torch.nn.Parameter(
            torch.empty(
                num_experts_per_partition,
                2 * intermediate_size,
                hidden_size,
                dtype=params_dtype,
            ),
            requires_grad=False,
        )
        layer.register_parameter("w13_weight", w13_weight)
        set_weight_attrs(w13_weight, extra_weight_attrs)

        # down_proj (row parallel)
        w2_weight = torch.nn.Parameter(
            torch.empty(
                num_experts_per_partition,
                hidden_size,
                intermediate_size,
                dtype=params_dtype,
            ),
            requires_grad=False,
        )
        layer.register_parameter("w2_weight", w2_weight)
        set_weight_attrs(w2_weight, extra_weight_attrs)

        # scale
        ones_tensor = torch.ones(num_experts_per_partition, dtype=torch.float32)
        w13_input_scale = torch.nn.Parameter(
            ones_tensor,
            requires_grad=False,
        )
        layer.register_parameter("w13_input_scale", w13_input_scale)
        set_weight_attrs(w13_input_scale, extra_weight_attrs)

        w2_input_scale = torch.nn.Parameter(
            ones_tensor,
            requires_grad=False,
        )
        layer.register_parameter("w2_input_scale", w2_input_scale)
        set_weight_attrs(w2_input_scale, extra_weight_attrs)

        w13_weight_scale = torch.nn.Parameter(
            ones_tensor,
            requires_grad=False,
        )
        layer.register_parameter("w13_weight_scale", w13_weight_scale)
        set_weight_attrs(w13_weight_scale, extra_weight_attrs)

        w2_weight_scale = torch.nn.Parameter(
            ones_tensor,
            requires_grad=False,
        )
        layer.register_parameter("w2_weight_scale", w2_weight_scale)
        set_weight_attrs(w2_weight_scale, extra_weight_attrs)

    def apply(
        self,
        layer: torch.nn.Module,
        x: torch.Tensor,
        router_logits: torch.Tensor,
        top_k: int,
        renormalize: bool,
        use_grouped_topk: bool,
        topk_group: Optional[int] = None,
        num_expert_group: Optional[int] = None,
        custom_routing_function: Optional[Callable] = None,
    ) -> torch.Tensor:
        raise NotImplementedError


class Fp8EPMoEMethod(Fp8MoEMethod):
    """MoE method for FP8.
    Supports loading FP8 checkpoints with static weight scale and
    dynamic/static activation scale.

    Args:
        quant_config: The quantization config.
    """

    def __init__(self, quant_config: Fp8Config):
        self.quant_config = quant_config
        self.block_quant = self.quant_config.weight_block_size is not None

    def create_weights(
        self,
        layer: Module,
        num_experts_per_partition: int,
        hidden_size: int,
        intermediate_size: int,
        params_dtype: torch.dtype,
        **extra_weight_attrs,
    ):

        if self.quant_config.is_checkpoint_fp8_serialized:
            params_dtype = torch.float8_e4m3fn

        tp_size = get_tensor_model_parallel_world_size()
        if self.block_quant:
            block_n, block_k = (
                self.quant_config.weight_block_size[0],
                self.quant_config.weight_block_size[1],
            )
            # NOTE(HandH1998): To ensure proper alignment of the block-wise quantization scales, the output_size of the weights for both the gate and up layers must be divisible by block_n.
            # Required by collum parallel or enabling merged weights
            if intermediate_size % block_n != 0:
                raise ValueError(
                    f"The output_size of gate's and up's weight = "
                    f"{intermediate_size} is not divisible by "
                    f"weight quantization block_n = {block_n}."
                )
            if tp_size > 1:
                # Required by row parallel
                if intermediate_size % block_k != 0:
                    raise ValueError(
                        f"The input_size of down's weight = "
                        f"{intermediate_size} is not divisible by "
                        f"weight quantization block_k = {block_k}."
                    )

        # WEIGHTS
        w13_weight = torch.nn.Parameter(
            torch.empty(
                num_experts_per_partition,
                2 * intermediate_size,
                hidden_size,
                dtype=params_dtype,
            ),
            requires_grad=False,
        )
        layer.register_parameter("w13_weight", w13_weight)
        set_weight_attrs(w13_weight, extra_weight_attrs)

        w2_weight = torch.nn.Parameter(
            torch.empty(
                num_experts_per_partition,
                hidden_size,
                intermediate_size,
                dtype=params_dtype,
            ),
            requires_grad=False,
        )
        layer.register_parameter("w2_weight", w2_weight)
        set_weight_attrs(w2_weight, extra_weight_attrs)

        # WEIGHT_SCALES
        if self.block_quant:
            w13_weight_scale = torch.nn.Parameter(
                torch.ones(
                    num_experts_per_partition,
                    2 * ((intermediate_size + block_n - 1) // block_n),
                    (hidden_size + block_k - 1) // block_k,
                    dtype=torch.float32,
                ),
                requires_grad=False,
            )
            w2_weight_scale = torch.nn.Parameter(
                torch.ones(
                    num_experts_per_partition,
                    (hidden_size + block_n - 1) // block_n,
                    (intermediate_size + block_k - 1) // block_k,
                    dtype=torch.float32,
                ),
                requires_grad=False,
            )
            layer.register_parameter("w13_weight_scale_inv", w13_weight_scale)
            layer.register_parameter("w2_weight_scale_inv", w2_weight_scale)
            assert self.quant_config.activation_scheme == "dynamic"
        else:
            # WEIGHT_SCALES
            # Allocate 2 scales for w1 and w3 respectively.
            w13_weight_scale = torch.nn.Parameter(
                torch.ones(num_experts_per_partition, 2, dtype=torch.float32),
                requires_grad=False,
            )
            layer.register_parameter("w13_weight_scale", w13_weight_scale)

            w2_weight_scale = torch.nn.Parameter(
                torch.ones(num_experts_per_partition, dtype=torch.float32),
                requires_grad=False,
            )
            layer.register_parameter("w2_weight_scale", w2_weight_scale)
        # Add the quantization method used (per tensor/grouped/channel)
        # to ensure the weight scales are loaded in properly
        extra_weight_attrs.update(
            {"quant_method": FusedMoeWeightScaleSupported.BLOCK.value}
            if self.block_quant
            else {"quant_method": FusedMoeWeightScaleSupported.TENSOR.value}
        )
        # If loading fp8 checkpoint, pass the weight loaders.
        # If loading an fp16 checkpoint, do not (we will quantize in
        #   process_weights_after_loading()
        if self.quant_config.is_checkpoint_fp8_serialized:
            set_weight_attrs(w13_weight_scale, extra_weight_attrs)
            set_weight_attrs(w2_weight_scale, extra_weight_attrs)

        # INPUT_SCALES
        if self.quant_config.activation_scheme == "static":
            if not self.quant_config.is_checkpoint_fp8_serialized:
                raise ValueError(
                    "Found static activation scheme for checkpoint that "
                    "was not serialized fp8."
                )

            w13_input_scale = torch.nn.Parameter(
                torch.ones(num_experts_per_partition, dtype=torch.float32),
                requires_grad=False,
            )
            layer.register_parameter("w13_input_scale", w13_input_scale)
            set_weight_attrs(w13_input_scale, extra_weight_attrs)

            w2_input_scale = torch.nn.Parameter(
                torch.ones(num_experts_per_partition, dtype=torch.float32),
                requires_grad=False,
            )
            layer.register_parameter("w2_input_scale", w2_input_scale)
            set_weight_attrs(w2_input_scale, extra_weight_attrs)

        else:
            layer.w13_input_scale = None
            layer.w2_input_scale = None

    def process_weights_after_loading(self, layer: Module) -> None:

        # If checkpoint is fp16, quantize in place.
        if not self.quant_config.is_checkpoint_fp8_serialized:
            # If rocm, use float8_e4m3fnuz as dtype
            fp8_dtype = torch.float8_e4m3fnuz if _is_hip else torch.float8_e4m3fn
            w13_weight = torch.empty_like(layer.w13_weight.data, dtype=fp8_dtype)
            w2_weight = torch.empty_like(layer.w2_weight.data, dtype=fp8_dtype)

            layer.w13_weight_scale = torch.nn.Parameter(
                torch.ones(
                    layer.num_experts_per_partition,
                    dtype=torch.float32,
                    device=w13_weight.device,
                ),
                requires_grad=False,
            )

            for expert in range(layer.num_experts_per_partition):
                if _is_cuda:
                    w13_weight[expert, :, :], layer.w13_weight_scale[expert] = (
                        sgl_scaled_fp8_quant(layer.w13_weight.data[expert, :, :])
                    )
                    w2_weight[expert, :, :], layer.w2_weight_scale[expert] = (
                        sgl_scaled_fp8_quant(layer.w2_weight.data[expert, :, :])
                    )
                else:
                    w13_weight[expert, :, :], layer.w13_weight_scale[expert] = (
                        vllm_ops.scaled_fp8_quant(layer.w13_weight.data[expert, :, :])
                    )
                    w2_weight[expert, :, :], layer.w2_weight_scale[expert] = (
                        vllm_ops.scaled_fp8_quant(layer.w2_weight.data[expert, :, :])
                    )
            layer.w13_weight = torch.nn.Parameter(w13_weight, requires_grad=False)
            layer.w2_weight = torch.nn.Parameter(w2_weight, requires_grad=False)
            return

        # If checkpoint is fp8, we need to handle that the
        # MoE kernels require single activation scale and single weight
        # scale for w13 per expert.
        else:
            if self.quant_config.activation_scheme == "static":
                if layer.w13_input_scale is None or layer.w2_input_scale is None:
                    raise ValueError(
                        "QuantConfig has static quantization, but found "
                        "activation scales are None."
                    )
                layer.w13_weight_scale = torch.nn.Parameter(
                    torch.max(layer.w13_weight_scale, dim=1).values,
                    requires_grad=False,
                )
        
        if self.block_quant:
            # If ROCm, normalize the weights and scales to e4m3fnuz
            if is_hip_:
                # activation_scheme: dynamic
                w13_weight, w13_weight_scale, _ = normalize_e4m3fn_to_e4m3fnuz(
                    weight=layer.w13_weight,
                    weight_scale=layer.w13_weight_scale_inv,
                    input_scale=None,
                )
                w2_weight, w2_weight_scale, _ = normalize_e4m3fn_to_e4m3fnuz(
                    weight=layer.w2_weight,
                    weight_scale=layer.w2_weight_scale_inv,
                    input_scale=None,
                )
                # Reset the parameter
                layer.w13_weight = torch.nn.Parameter(w13_weight, requires_grad=False)
                layer.w13_weight_scale_inv = torch.nn.Parameter(
                    w13_weight_scale, requires_grad=False
                )
                layer.w13_input_scale = None
                layer.w2_weight = torch.nn.Parameter(w2_weight, requires_grad=False)
                layer.w2_weight_scale_inv = torch.nn.Parameter(
                    w2_weight_scale, requires_grad=False
                )
                layer.w2_input_scale = None

                if get_bool_env_var("CK_MOE"):
                    # Pre-shuffle weights
                    layer.w13_weight.data = shuffle_weight(
                        layer.w13_weight.contiguous(), (16, 16)
                    )
                    layer.w2_weight.data = shuffle_weight(
                        layer.w2_weight.contiguous(), (16, 16)
                    )
            return

    def apply(
        self,
        layer: torch.nn.Module,
        x: torch.Tensor,
        router_logits: torch.Tensor,
        top_k: int,
        renormalize: bool,
        use_grouped_topk: bool,
        topk_group: Optional[int] = None,
        num_expert_group: Optional[int] = None,
        custom_routing_function: Optional[Callable] = None,
    ) -> torch.Tensor:
        if is_hip_ and get_bool_env_var("CK_MOE"):
            token = x.shape[0]
            biased_grouped_topk(router_logits,
                                layer.correction_bias,
                                layer.ns_topk_weights[:token],
                                layer.ns_topk_ids[:token],
                                num_expert_group,
                                topk_group,
                                renormalize,
                                layer.routed_scaling_factor
                                )
            topk_ids = layer.total_topk_ids[:token]
            topk_weights = layer.total_topk_weights[:token]

            if self.block_quant:
                return asm_moe(
                    x,
                    layer.w13_weight,
                    layer.w2_weight,
                    topk_weights,
                    topk_ids,
                    layer.w13_weight_scale_inv,
                    layer.w2_weight_scale_inv,
                    None,
                    None,
                    False,
                    None,
                    block_shape=tuple(self.quant_config.weight_block_size),
                    expert_mask=layer.expert_mask,
                )
            else:
                return asm_moe(
                    x,
                    layer.w13_weight,
                    layer.w2_weight,
                    topk_weights,
                    topk_ids,
                    layer.w13_weight_scale1,
                    layer.w2_weight_scale1,
                    None,
                    None,
                    False,
                )
        else:
            raise NotImplementedError<|MERGE_RESOLUTION|>--- conflicted
+++ resolved
@@ -26,32 +26,24 @@
     QuantizeMethodBase,
 )
 from sglang.srt.layers.quantization.fp8 import Fp8Config, Fp8MoEMethod
-<<<<<<< HEAD
 from sglang.srt.layers.quantization.fp8_utils import normalize_e4m3fn_to_e4m3fnuz
-from sglang.srt.utils import get_bool_env_var, is_hip, set_weight_attrs
+from sglang.srt.utils import is_cuda, is_hip, set_weight_attrs, get_bool_env_var
+
+_is_cuda = is_cuda()
+
+if _is_cuda:
+    from sglang.srt.custom_op import scaled_fp8_quant as sgl_scaled_fp8_quant
+
 
 logger = logging.getLogger(__name__)
 
-is_hip_ = is_hip()
+_is_hip = is_hip()
 
 if is_hip_:
     from aiter.fused_moe_bf16_asm import asm_moe
     from aiter.ops.shuffle import shuffle_weight
     from aiter import biased_grouped_topk
-=======
-from sglang.srt.utils import is_cuda, is_hip, set_weight_attrs
-
-_is_cuda = is_cuda()
-
-if _is_cuda:
-    from sglang.srt.custom_op import scaled_fp8_quant as sgl_scaled_fp8_quant
-
-
-logger = logging.getLogger(__name__)
-
-_is_hip = is_hip()
-
->>>>>>> 6f43a9b9
+
 
 class GroupedGemmRunner(torch.nn.Module):
     flashinfer_gemm_warpper = None
