--- conflicted
+++ resolved
@@ -783,17 +783,6 @@
 
 
 def get_moe_impl_class():
-<<<<<<< HEAD
-    if global_server_args_dict["enable_flashinfer_moe"]:
-        # Must come before EPMoE and DeepEPMoE because FusedMoE also supports enable_ep_moe and enable_deepep_moe
-        return FusedMoE
-    if global_server_args_dict["enable_deepep_moe"]:
-        return DeepEPMoE
-    if global_server_args_dict["enable_ep_moe"]:
-=======
-    if global_server_args_dict["moe_a2a_backend"].is_deepep():
-        return DeepEPMoE
-
     # NEW: Direct FP4 detection (bypasses EP requirements)
     # Check for FP4 quantization with TRTLLM flag, regardless of EP
     if global_server_args_dict.get("enable_flashinfer_trtllm_moe", False):
@@ -812,8 +801,10 @@
     if should_use_flashinfer_trtllm_moe():
         return FlashInferFusedMoE
     if global_server_args_dict["enable_flashinfer_cutlass_moe"]:
+        # Must come before EPMoE and DeepEPMoE because FusedMoE also supports enable_ep_moe and enable_deepep_moe
         return FusedMoE
+    if global_server_args_dict["moe_a2a_backend"].is_deepep():
+        return DeepEPMoE
     if get_moe_expert_parallel_world_size() > 1:
->>>>>>> 6337d905
         return EPMoE
     return FusedMoE