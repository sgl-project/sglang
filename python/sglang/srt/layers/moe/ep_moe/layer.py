--- conflicted
+++ resolved
@@ -5,16 +5,13 @@
 
 import torch
 
-<<<<<<< HEAD
+from sglang.srt import single_batch_overlap
 from sglang.srt.distributed.parallel_state import (
     get_moe_ep_group,
     get_moe_expert_parallel_world_size,
     get_world_group,
 )
-=======
-from sglang.srt import single_batch_overlap
 from sglang.srt.layers import deep_gemm_wrapper
->>>>>>> 3f4cc0af
 from sglang.srt.layers.moe import (
     get_deepep_mode,
     get_moe_a2a_backend,
@@ -30,33 +27,20 @@
 from sglang.srt.layers.moe.topk import TopKOutput
 from sglang.srt.layers.quantization.base_config import QuantizationConfig
 from sglang.srt.layers.quantization.fp8 import Fp8Config
-<<<<<<< HEAD
-from sglang.srt.layers.quantization.fp8_kernel import (
-    is_fp8_fnuz,
-    sglang_per_token_group_quant_fp8,
-)
+from sglang.srt.layers.quantization.fp8_kernel import is_fp8_fnuz
 from sglang.srt.managers.schedule_batch import global_server_args_dict
 from sglang.srt.model_executor.forward_batch_info import ForwardBatch
 from sglang.srt.offloader import get_offloader
+from sglang.srt.layers.quantization.w4afp8 import W4AFp8Config, W4AFp8MoEMethod
+from sglang.srt.single_batch_overlap import DownGemmOverlapArgs
 from sglang.srt.utils import (
     ceil_div,
-    dispose_tensor,
     get_bool_env_var,
     get_int_env_var,
     is_cuda,
     is_hip,
     is_npu,
 )
-from sglang.srt.layers.quantization.modelopt_quant import (
-    CUTEDSL_MOE_NVFP4_DISPATCH,
-    ModelOptNvFp4FusedMoEMethod,
-)
-=======
-from sglang.srt.layers.quantization.fp8_kernel import is_fp8_fnuz
->>>>>>> 3f4cc0af
-from sglang.srt.layers.quantization.w4afp8 import W4AFp8Config, W4AFp8MoEMethod
-from sglang.srt.single_batch_overlap import DownGemmOverlapArgs
-from sglang.srt.utils import get_bool_env_var, is_hip, is_npu
 
 if TYPE_CHECKING:
     from sglang.srt.layers.moe.token_dispatcher import (
