--- conflicted
+++ resolved
@@ -13,14 +13,6 @@
     get_moe_runner_backend,
     should_use_flashinfer_trtllm_moe,
 )
-<<<<<<< HEAD
-from sglang.srt.layers.moe.ep_moe.kernels import (
-    ep_gather,
-    ep_scatter,
-    tma_align_input_scale,
-)
-=======
->>>>>>> 41a11335
 from sglang.srt.layers.moe.fused_moe_triton.layer import FlashInferFusedMoE, FusedMoE
 from sglang.srt.layers.moe.token_dispatcher.deepep import (
     DeepEPLLCombineInput,
@@ -29,18 +21,7 @@
 from sglang.srt.layers.moe.topk import TopKOutput
 from sglang.srt.layers.quantization.base_config import QuantizationConfig
 from sglang.srt.layers.quantization.fp8 import Fp8Config
-<<<<<<< HEAD
-from sglang.srt.layers.quantization.fp8_kernel import (
-    is_fp8_fnuz,
-    sglang_per_token_group_quant_8bit,
-)
-from sglang.srt.layers.quantization.modelopt_quant import (
-    CUTEDSL_MOE_NVFP4_DISPATCH,
-    ModelOptNvFp4FusedMoEMethod,
-)
-=======
 from sglang.srt.layers.quantization.fp8_kernel import is_fp8_fnuz
->>>>>>> 41a11335
 from sglang.srt.layers.quantization.w4afp8 import W4AFp8Config, W4AFp8MoEMethod
 from sglang.srt.single_batch_overlap import DownGemmOverlapArgs
 from sglang.srt.utils import get_bool_env_var, is_hip, is_npu
@@ -338,59 +319,6 @@
         dispatch_output: DeepEPLLDispatchOutput,
     ):
         assert self.moe_runner_config.activation == "silu"
-<<<<<<< HEAD
-
-        # GroupGemm-0
-        num_groups, m, k = hidden_states_fp8[0].size()
-        n = self.w13_weight.size(1)
-        expected_m = min(expected_m, m)
-        gateup_output = torch.empty(
-            (num_groups, m, n), device=hidden_states_fp8[0].device, dtype=torch.bfloat16
-        )
-        deep_gemm_wrapper.grouped_gemm_nt_f8f8bf16_masked(
-            hidden_states_fp8,
-            self.w13_weight_fp8,
-            gateup_output,
-            masked_m,
-            expected_m,
-        )
-        dispose_tensor(hidden_states_fp8[0])
-
-        # Act
-        scale_block_size = 128
-        down_input, down_input_scale = sglang_per_token_group_quant_8bit(
-            x=gateup_output,
-            dst_dtype=self.fp8_dtype,
-            group_size=scale_block_size,
-            masked_m=masked_m,
-            column_major_scales=True,
-            scale_tma_aligned=True,
-            scale_ue8m0=deep_gemm_wrapper.DEEPGEMM_SCALE_UE8M0,
-            fuse_silu_and_mul=True,
-            enable_v2=True,
-        )
-        del gateup_output
-
-        # GroupGemm-1
-        n = self.w2_weight.size(1)
-        down_input_fp8 = (
-            down_input,
-            (
-                down_input_scale
-                if deep_gemm_wrapper.DEEPGEMM_SCALE_UE8M0
-                else deep_gemm_wrapper.get_mn_major_tma_aligned_tensor(down_input_scale)
-            ),
-        )
-        down_output = torch.empty(
-            (num_groups, m, n), device=down_input.device, dtype=torch.bfloat16
-        )
-        deep_gemm_wrapper.grouped_gemm_nt_f8f8bf16_masked(
-            down_input_fp8,
-            self.w2_weight_fp8,
-            down_output,
-            masked_m,
-            expected_m,
-=======
         assert isinstance(self.quant_method, W4AFp8MoEMethod)
         assert get_bool_env_var(
             "SGLANG_DEEPEP_BF16_DISPATCH"
@@ -398,7 +326,6 @@
         return self.quant_method.apply_deepep_ll(
             layer=self,
             dispatch_output=dispatch_output,
->>>>>>> 41a11335
         )
 
     def forward_npu(
