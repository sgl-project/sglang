--- conflicted
+++ resolved
@@ -150,9 +150,6 @@
         return c
 
 
-<<<<<<< HEAD
-class EPMoE(FusedMoE):
-=======
 def _get_tile_tokens_dim(num_tokens, top_k, num_experts):
     # Guess tokens per expert assuming perfect expert distribution first.
     num_tokens_per_expert = (num_tokens * top_k) // num_experts
@@ -163,8 +160,7 @@
     return tile_tokens_dim
 
 
-class EPMoE(torch.nn.Module):
->>>>>>> 2a1936de
+class EPMoE(FusedMoE):
     """
     MoE Expert Parallel Impl
 
@@ -749,7 +745,6 @@
             return
         expert_id = expert_id - self.start_expert_id
 
-<<<<<<< HEAD
         self._weight_loader_impl(
             param=param,
             loaded_weight=loaded_weight,
@@ -758,109 +753,6 @@
             expert_id=expert_id,
         )
         return
-=======
-        if shard_id not in ("w1", "w2", "w3"):
-            raise ValueError(
-                f"shard_id must be ['w1','w2','w3'] but " f"got {shard_id}."
-            )
-
-        # Special case for fp8 scales.
-        if "scale" in weight_name:
-            self._load_fp8_scale(
-                param.data,
-                loaded_weight,
-                weight_name,
-                shard_id,
-                expert_id,
-            )
-            return
-
-        # Flashinfer assumes w31 format for w13_weight. Same for the scales.
-        if use_flashinfer_trtllm_moe:
-            actual_shard_id = {"w1": "w3", "w3": "w1", "w2": "w2"}[shard_id]
-        else:
-            actual_shard_id = shard_id
-
-        if actual_shard_id == "w2":
-            param.data[expert_id] = loaded_weight
-        elif actual_shard_id == "w1":
-            param.data[expert_id][: self.intermediate_size, :] = loaded_weight
-        elif actual_shard_id == "w3":
-            param.data[expert_id][self.intermediate_size :, :] = loaded_weight
-        else:
-            raise ValueError(f"Expected shard_id w1,w2 or w3 but got {actual_shard_id}")
-
-    def _load_fp8_scale(
-        self,
-        param: torch.nn.Parameter,
-        loaded_weight: torch.Tensor,
-        weight_name: str,
-        shard_id: str,
-        expert_id: int,
-    ) -> None:
-        param_data = param.data
-
-        # Input scales can be loaded directly and should be equal.
-        if "input_scale" in weight_name:
-            if self.use_w4afp8:
-                if shard_id == "w1":
-                    param_data[expert_id][0] = loaded_weight
-                elif shard_id == "w3":
-                    param_data[expert_id][1] = loaded_weight
-                else:
-                    param_data[expert_id] = loaded_weight
-                return
-
-            if (
-                (shard_id == "w1" or shard_id == "w3")
-                and param_data[expert_id] != 1
-                and (param_data[expert_id] - loaded_weight).abs() > 1e-5
-            ):
-                raise ValueError(
-                    "input_scales of w1 and w3 of a layer "
-                    f"must be equal. But got {param_data[expert_id]} "
-                    f"vs. {loaded_weight}"
-                )
-            param_data[expert_id] = loaded_weight
-        # Weight scales
-        elif "weight_scale" in weight_name:
-            if self.use_block_quant:
-                if use_flashinfer_trtllm_moe:
-                    actual_shard_id = {"w1": "w3", "w3": "w1", "w2": "w2"}[shard_id]
-                else:
-                    actual_shard_id = shard_id
-
-                block_n, block_k = self.block_shape[0], self.block_shape[1]
-
-                if actual_shard_id == "w1":
-                    param_data[expert_id][
-                        : (self.intermediate_size + block_n - 1) // block_n, :
-                    ] = loaded_weight
-                elif actual_shard_id == "w3":
-                    param_data[expert_id][
-                        (self.intermediate_size + block_n - 1) // block_n :, :
-                    ] = loaded_weight
-                else:  # w2
-                    param_data[expert_id] = loaded_weight
-            elif self.use_w4afp8:
-                if shard_id == "w1":
-                    param_data[expert_id][: self.intermediate_size, :] = loaded_weight
-                elif shard_id == "w3":
-                    param_data[expert_id][self.intermediate_size :, :] = loaded_weight
-                else:
-                    param_data[expert_id] = loaded_weight
-            # If we are in merged column case (gate_up_proj)
-            else:
-                if shard_id in ("w1", "w3"):
-                    # We have to keep the weight scales of w1 and w3 because
-                    # we need to re-quantize w1/w3 weights after weight loading.
-                    idx = 0 if shard_id == "w1" else 1
-                    param_data[expert_id][idx] = loaded_weight
-
-                # If we are in the row parallel case (down_proj)
-                else:
-                    param_data[expert_id] = loaded_weight
->>>>>>> 2a1936de
 
 
 class DeepEPMoE(EPMoE):
