--- conflicted
+++ resolved
@@ -4,11 +4,8 @@
 from typing import TYPE_CHECKING, Any, Dict, Optional, Union
 
 import torch
-import triton
-import triton.language as tl
 
 from sglang.srt import single_batch_overlap
-from sglang.srt.distributed.parallel_state import get_moe_expert_parallel_world_size
 from sglang.srt.layers import deep_gemm_wrapper
 from sglang.srt.layers.moe import (
     get_deepep_mode,
@@ -24,19 +21,7 @@
 from sglang.srt.layers.moe.topk import TopKOutput
 from sglang.srt.layers.quantization.base_config import QuantizationConfig
 from sglang.srt.layers.quantization.fp8 import Fp8Config
-<<<<<<< HEAD
-from sglang.srt.layers.quantization.fp8_kernel import (
-    is_fp8_fnuz,
-    sglang_per_token_group_quant_8bit,
-    sglang_per_token_group_quant_fp8,
-)
-from sglang.srt.layers.quantization.modelopt_quant import (
-    CUTEDSL_MOE_NVFP4_DISPATCH,
-    ModelOptNvFp4FusedMoEMethod,
-)
-=======
 from sglang.srt.layers.quantization.fp8_kernel import is_fp8_fnuz
->>>>>>> 2e48584b
 from sglang.srt.layers.quantization.w4afp8 import W4AFp8Config, W4AFp8MoEMethod
 from sglang.srt.single_batch_overlap import DownGemmOverlapArgs
 from sglang.srt.utils import get_bool_env_var, is_hip, is_npu
@@ -216,18 +201,6 @@
                 get_moe_runner_backend().is_flashinfer_cutedsl()
                 and self.quant_config.get_name() == "modelopt_fp4"
             ):
-<<<<<<< HEAD
-                return self.forward_flashinfer_cutedsl(
-                    dispatch_output, down_gemm_overlap_args=down_gemm_overlap_args
-                )
-            assert deep_gemm_wrapper.ENABLE_JIT_DEEPGEMM and self.use_fp8_w8a8
-            assert down_gemm_overlap_args is None
-            return self.forward_deepgemm_masked(dispatch_output)
-        else:
-            raise ValueError(
-                f"Dispatch output format {dispatch_output.format} is not supported"
-            )
-=======
                 output = self.forward_flashinfer_cutedsl(
                     dispatch_output, down_gemm_overlap_args=down_gemm_overlap_args
                 )
@@ -246,7 +219,6 @@
             topk_ids=dispatch_output.topk_ids,
             topk_weights=dispatch_output.topk_weights,
         )
->>>>>>> 2e48584b
 
     def combine(
         self,
@@ -330,59 +302,6 @@
         dispatch_output: DeepEPLLDispatchOutput,
     ):
         assert self.moe_runner_config.activation == "silu"
-<<<<<<< HEAD
-
-        # GroupGemm-0
-        num_groups, m, k = hidden_states_fp8[0].size()
-        n = self.w13_weight.size(1)
-        expected_m = min(expected_m, m)
-        gateup_output = torch.empty(
-            (num_groups, m, n), device=hidden_states_fp8[0].device, dtype=torch.bfloat16
-        )
-        deep_gemm_wrapper.grouped_gemm_nt_f8f8bf16_masked(
-            hidden_states_fp8,
-            self.w13_weight_fp8,
-            gateup_output,
-            masked_m,
-            expected_m,
-        )
-        dispose_tensor(hidden_states_fp8[0])
-
-        # Act
-        scale_block_size = 128
-        down_input, down_input_scale = sglang_per_token_group_quant_8bit(
-            x=gateup_output,
-            dst_dtype=self.fp8_dtype,
-            group_size=scale_block_size,
-            masked_m=masked_m,
-            column_major_scales=True,
-            scale_tma_aligned=True,
-            scale_ue8m0=deep_gemm_wrapper.DEEPGEMM_SCALE_UE8M0,
-            fuse_silu_and_mul=True,
-            enable_v2=True,
-        )
-        del gateup_output
-
-        # GroupGemm-1
-        n = self.w2_weight.size(1)
-        down_input_fp8 = (
-            down_input,
-            (
-                down_input_scale
-                if deep_gemm_wrapper.DEEPGEMM_SCALE_UE8M0
-                else deep_gemm_wrapper.get_mn_major_tma_aligned_tensor(down_input_scale)
-            ),
-        )
-        down_output = torch.empty(
-            (num_groups, m, n), device=down_input.device, dtype=torch.bfloat16
-        )
-        deep_gemm_wrapper.grouped_gemm_nt_f8f8bf16_masked(
-            down_input_fp8,
-            self.w2_weight_fp8,
-            down_output,
-            masked_m,
-            expected_m,
-=======
         assert isinstance(self.quant_method, W4AFp8MoEMethod)
         assert get_bool_env_var(
             "SGLANG_DEEPEP_BF16_DISPATCH"
@@ -390,7 +309,6 @@
         return self.quant_method.apply_deepep_ll(
             layer=self,
             dispatch_output=dispatch_output,
->>>>>>> 2e48584b
         )
 
     def forward_npu(
