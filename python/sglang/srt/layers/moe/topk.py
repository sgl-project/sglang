--- conflicted
+++ resolved
@@ -195,7 +195,6 @@
 
         if use_grouped_topk:
             assert num_expert_group is not None and topk_group is not None
-<<<<<<< HEAD
 
         self.topk_config = TopKConfig(
             top_k=top_k,
@@ -207,19 +206,7 @@
             custom_routing_function=custom_routing_function,
             correction_bias=correction_bias,
             routed_scaling_factor=routed_scaling_factor,
-            apply_routed_scaling_factor_on_output=apply_routed_scaling_factor_on_output,
-        )
-=======
-        self.top_k = top_k
-        self.use_grouped_topk = use_grouped_topk
-        self.renormalize = renormalize
-        self.topk_group = topk_group
-        self.num_expert_group = num_expert_group
-        self.num_fused_shared_experts = num_fused_shared_experts
-        self.custom_routing_function = custom_routing_function
-        self.correction_bias = correction_bias
-        self.routed_scaling_factor = routed_scaling_factor
->>>>>>> dd001a54
+        )
 
         self.use_triton_kernels = get_moe_runner_backend().is_triton_kernel()
 
@@ -741,7 +728,6 @@
     *,
     num_token_non_padded: Optional[torch.Tensor] = None,
     expert_location_dispatch_info: Optional[ExpertLocationDispatchInfo] = None,
-<<<<<<< HEAD
 ) -> StandardTopKOutput:
 
     top_k = topk_config.top_k
@@ -754,13 +740,7 @@
     correction_bias = topk_config.correction_bias
     torch_native = topk_config.torch_native
     routed_scaling_factor = topk_config.routed_scaling_factor
-    apply_routed_scaling_factor_on_output = (
-        topk_config.apply_routed_scaling_factor_on_output
-    )
-
-=======
-) -> TopKOutput:
->>>>>>> dd001a54
+
     router_logits, correction_bias = (
         expert_location_dispatch.transform_select_experts_inputs(
             router_logits=router_logits,
