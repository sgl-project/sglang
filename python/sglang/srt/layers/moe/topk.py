--- conflicted
+++ resolved
@@ -292,7 +292,6 @@
 
         # NOTE: now npu_moe_gating_top_k can only support `group_count=256` pattern
         if global_num_experts == 256:
-<<<<<<< HEAD
 
             if self.topk_config.renormalize:
                 self.topk_config.renormalize = False
@@ -309,21 +308,13 @@
                     "routed_scaling_factor != 1 is not supported for npu_moe_gating_top_k, set to 1"
                 )
 
+            router_logits = router_logits.to(torch.float32)
             return torch_npu.npu_moe_gating_top_k(
                 router_logits,
                 k=self.topk_config.top_k,
-                bias=self.topk_config.correction_bias,
+                bias=self.topk_config.correction_bias.to(torch.float32),
                 k_group=self.topk_config.topk_group,
                 group_count=self.topk_config.num_expert_group,
-=======
-            router_logits = router_logits.to(torch.float32)
-            return torch_npu.npu_moe_gating_top_k(
-                router_logits,
-                k=self.top_k,
-                bias=self.correction_bias.to(torch.float32),
-                k_group=self.topk_group,
-                group_count=self.num_expert_group,
->>>>>>> 48b8b4c1
                 group_select_mode=1,
                 renorm=0,
                 norm_type=1,
