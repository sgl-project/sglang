--- conflicted
+++ resolved
@@ -42,16 +42,9 @@
     ExpertLocationDispatchInfo,
     topk_ids_logical_to_physical,
 )
-<<<<<<< HEAD
-from sglang.srt.layers.moe import (
-    get_moe_runner_backend,
-    should_use_flashinfer_trtllm_moe,
-)
-from sglang.srt.layers.moe.routed_experts_capturer import get_global_experts_capturer
-=======
 from sglang.srt.layers.dp_attention import is_allocation_symmetric
 from sglang.srt.layers.moe import get_moe_runner_backend
->>>>>>> 3594815a
+from sglang.srt.layers.moe.routed_experts_capturer import get_global_experts_capturer
 from sglang.srt.utils import (
     cpu_has_amx_support,
     get_bool_env_var,
@@ -295,28 +288,18 @@
             )
         else:
             self.topk_config.torch_native = False
-<<<<<<< HEAD
-            return select_experts(
-                hidden_states=hidden_states,
-                layer_id=self.layer_id,
-                router_logits=router_logits,
-                topk_config=self.topk_config,
-                num_token_non_padded=num_token_non_padded,
-                expert_location_dispatch_info=expert_location_dispatch_info,
-            )
-=======
             with use_symmetric_memory(
                 get_tp_group(), disabled=not is_allocation_symmetric()
             ):
                 topk_output = select_experts(
                     hidden_states=hidden_states,
+                    layer_id=self.layer_id,
                     router_logits=router_logits,
                     topk_config=self.topk_config,
                     num_token_non_padded=num_token_non_padded,
                     expert_location_dispatch_info=expert_location_dispatch_info,
                 )
             return topk_output
->>>>>>> 3594815a
 
     def forward_cpu(
         self,
@@ -945,14 +928,10 @@
         )
 
     get_global_expert_distribution_recorder().on_select_experts(topk_ids=topk_ids)
-<<<<<<< HEAD
     get_global_experts_capturer().capture(
         layer_id=layer_id,
         topk_ids=topk_ids,
     )
-    return StandardTopKOutput(topk_weights, topk_ids, router_logits)
-=======
-
     return StandardTopKOutput(topk_weights, topk_ids, router_logits)
 
 
@@ -977,5 +956,4 @@
         topk_ids = torch.empty(
             (num_rows, topk), dtype=torch.int32, device=input_tensor.device
         )
-        return topk_weights, topk_ids
->>>>>>> 3594815a
+        return topk_weights, topk_ids