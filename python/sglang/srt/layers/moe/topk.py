# Copyright 2024 SGLang Team
# Licensed under the Apache License, Version 2.0 (the "License");
# you may not use this file except in compliance with the License.
# You may obtain a copy of the License at
#
#     http://www.apache.org/licenses/LICENSE-2.0
#
# Unless required by applicable law or agreed to in writing, software
# distributed under the License is distributed on an "AS IS" BASIS,
# WITHOUT WARRANTIES OR CONDITIONS OF ANY KIND, either express or implied.
# See the License for the specific language governing permissions and
# limitations under the License.
# ==============================================================================

from __future__ import annotations

import logging
import math
from dataclasses import dataclass
from enum import Enum, auto
from typing import (
    TYPE_CHECKING,
    Callable,
    NamedTuple,
    Optional,
    Protocol,
    TypeGuard,
    runtime_checkable,
)

import torch

try:
    from triton_kernels.routing import GatherIndx, RoutingData, ScatterIndx, routing
except ImportError:
    pass

from sglang.srt.custom_op import CustomOp
from sglang.srt.distributed import get_tp_group
from sglang.srt.distributed.device_communicators.pynccl_allocator import (
    use_symmetric_memory,
)
from sglang.srt.eplb import expert_location_dispatch
from sglang.srt.eplb.expert_distribution import get_global_expert_distribution_recorder
from sglang.srt.eplb.expert_location_dispatch import (
    ExpertLocationDispatchInfo,
    topk_ids_logical_to_physical,
)
from sglang.srt.layers.dp_attention import is_allocation_symmetric
from sglang.srt.layers.moe import get_moe_runner_backend
from sglang.srt.layers.moe.routed_experts_capturer import get_global_experts_capturer
from sglang.srt.utils import (
    cpu_has_amx_support,
    get_bool_env_var,
    get_compiler_backend,
    is_cpu,
    is_cuda,
    is_hip,
    is_npu,
)
from sglang.srt.utils.patch_torch import register_fake_if_exists

if TYPE_CHECKING:
    from sglang.srt.layers.quantization import QuantizationConfig


logger = logging.getLogger(__name__)
_is_cuda = is_cuda()
_is_hip = is_hip()
_is_cpu = is_cpu()
_is_cpu_amx_available = cpu_has_amx_support()
_is_npu = is_npu()
_use_aiter = get_bool_env_var("SGLANG_USE_AITER") and _is_hip

if _is_cuda:
    from sgl_kernel import moe_fused_gate

    try:
        from sgl_kernel import kimi_k2_moe_fused_gate
    except ImportError as e:
        pass

if _is_cuda or _is_hip:
    from sgl_kernel import topk_softmax

    try:
        from sgl_kernel import topk_sigmoid
    except ImportError:
        pass
if _use_aiter:
    try:
        from aiter import biased_grouped_topk as aiter_biased_grouped_topk
    except ImportError:
        raise ImportError("aiter is required when SGLANG_USE_AITER is set to True")

# -------------------------------- TopKConfig ---------------------------------------


@dataclass
class TopKConfig:
    top_k: int
    use_grouped_topk: bool = False
    topk_group: Optional[int] = None
    num_expert_group: Optional[int] = None
    renormalize: bool = True
    num_fused_shared_experts: int = 0
    custom_routing_function: Optional[Callable] = None
    correction_bias: Optional[torch.Tensor] = None
    torch_native: bool = False
    routed_scaling_factor: Optional[float] = None
    apply_routed_scaling_factor_on_output: bool = False
    fused_shared_experts_scaling_factor: Optional[float] = None
    output_format: Optional[TopKOutputFormat] = None
    scoring_func: str = "softmax"


# -------------------------------- TopKOutput ---------------------------------------


class TopKOutputChecker:

    @staticmethod
    def format_is_standard(topk_output: TopKOutput) -> TypeGuard[StandardTopKOutput]:
        return topk_output.format.is_standard()

    @staticmethod
    def format_is_triton_kernels(
        topk_output: TopKOutput,
    ) -> TypeGuard[TritonKernelTopKOutput]:
        return topk_output.format.is_triton_kernels()

    @staticmethod
    def format_is_bypassed(topk_output: TopKOutput) -> TypeGuard[BypassedTopKOutput]:
        return topk_output.format.is_bypassed()


class TopKOutputFormat(Enum):
    STANDARD = auto()
    TRITON_KERNEL = auto()
    BYPASSED = auto()

    def is_standard(self) -> bool:
        return self == TopKOutputFormat.STANDARD

    def is_triton_kernels(self) -> bool:
        return self == TopKOutputFormat.TRITON_KERNEL

    def is_bypassed(self) -> bool:
        return self == TopKOutputFormat.BYPASSED


@runtime_checkable
class TopKOutput(Protocol):
    """Protocol for top-k outputs in different formats."""

    @property
    def format(self) -> TopKOutputFormat:
        """The format of the output."""
        ...


class StandardTopKOutput(NamedTuple):
    """Standard top-k output format."""

    topk_weights: torch.Tensor
    topk_ids: torch.Tensor
    router_logits: torch.Tensor

    @property
    def format(self) -> TopKOutputFormat:
        return TopKOutputFormat.STANDARD


class TritonKernelTopKOutput(NamedTuple):
    """Triton kernel top-k output format."""

    routing_data: RoutingData
    gather_indx: GatherIndx
    scatter_indx: ScatterIndx

    @property
    def format(self) -> TopKOutputFormat:
        return TopKOutputFormat.TRITON_KERNEL


class BypassedTopKOutput(NamedTuple):
    """Bypassed top-k output format."""

    hidden_states: torch.Tensor
    router_logits: torch.Tensor
    topk_config: TopKConfig
    num_token_non_padded: Optional[torch.Tensor] = None
    expert_location_dispatch_info: Optional[ExpertLocationDispatchInfo] = None

    @property
    def format(self) -> TopKOutputFormat:
        return TopKOutputFormat.BYPASSED


# -------------------------------- TopK ---------------------------------------


class TopK(CustomOp):
    """
    Parameters:
    --top_k: The all number of top experts selected per token, including the fused shared expert(s).
    --num_fused_shared_experts: num of shared experts, can be activate both in TP or EP mode.
    --routed_scaling_factor: the scaling factor for routed experts in topk_weights.
    --fused_shared_experts_scaling_factor: scaling factor for fused shared experts on AMD-platform.
    """

    def __init__(
        self,
        top_k: int,
        *,
        layer_id: Optional[int] = None,
        use_grouped_topk: bool = False,
        topk_group: Optional[int] = None,
        num_expert_group: Optional[int] = None,
        renormalize: bool = True,
        num_fused_shared_experts: int = 0,
        custom_routing_function: Optional[Callable] = None,
        scoring_func: str = "softmax",
        correction_bias: Optional[torch.Tensor] = None,
        quant_config: Optional[QuantizationConfig] = None,
        routed_scaling_factor: Optional[float] = None,
        apply_routed_scaling_factor_on_output: Optional[bool] = False,
        output_format: Optional[TopKOutputFormat] = None,
        fused_shared_experts_scaling_factor: Optional[float] = None,
    ):
        # NOTE: scoring_func is not used for now, but we keep it for future use
        # see https://github.com/sgl-project/sglang/pull/4505 for more details
        super().__init__()

        if use_grouped_topk:
            assert num_expert_group is not None and topk_group is not None

        self.layer_id = layer_id
        self.topk_config = TopKConfig(
            top_k=top_k,
            use_grouped_topk=use_grouped_topk,
            renormalize=renormalize,
            topk_group=topk_group,
            num_expert_group=num_expert_group,
            num_fused_shared_experts=num_fused_shared_experts,
            custom_routing_function=custom_routing_function,
            correction_bias=correction_bias,
            routed_scaling_factor=routed_scaling_factor,
            apply_routed_scaling_factor_on_output=apply_routed_scaling_factor_on_output,
            fused_shared_experts_scaling_factor=fused_shared_experts_scaling_factor,
            output_format=output_format,
            scoring_func=scoring_func,
        )

    def forward_native(
        self,
        hidden_states: torch.Tensor,
        router_logits: torch.Tensor,
        *,
        num_token_non_padded: Optional[torch.Tensor] = None,
        expert_location_dispatch_info: Optional[ExpertLocationDispatchInfo] = None,
    ) -> TopKOutput:
        self.topk_config.torch_native = True
        return select_experts(
            hidden_states=hidden_states,
            layer_id=self.layer_id,
            router_logits=router_logits,
            topk_config=self.topk_config,
            num_token_non_padded=num_token_non_padded,
            expert_location_dispatch_info=expert_location_dispatch_info,
        )

    def forward_cuda(
        self,
        hidden_states: torch.Tensor,
        router_logits: torch.Tensor,
        *,
        num_token_non_padded: Optional[torch.Tensor] = None,
        expert_location_dispatch_info: Optional[ExpertLocationDispatchInfo] = None,
    ) -> TopKOutput:
        if self.topk_config.output_format is not None:
            output_format = self.topk_config.output_format
        elif get_moe_runner_backend().is_triton_kernels():
            output_format = TopKOutputFormat.TRITON_KERNEL
        elif (
            get_moe_runner_backend().is_flashinfer_trtllm()
            or get_moe_runner_backend().is_flashinfer_mxfp4()
        ):
            output_format = TopKOutputFormat.BYPASSED
        else:
            output_format = TopKOutputFormat.STANDARD

        if output_format == TopKOutputFormat.TRITON_KERNEL:
            # renormalize=True is equivalent to sm_first=False
            routing_data, gather_idx, scatter_idx = routing(
                router_logits,
                self.topk_config.top_k,
                sm_first=not self.topk_config.renormalize,
            )
            return TritonKernelTopKOutput(routing_data, gather_idx, scatter_idx)
        elif output_format == TopKOutputFormat.BYPASSED:
            return BypassedTopKOutput(
                hidden_states=hidden_states,
                router_logits=router_logits,
                topk_config=self.topk_config,
                num_token_non_padded=num_token_non_padded,
                expert_location_dispatch_info=expert_location_dispatch_info,
            )
        else:
            self.topk_config.torch_native = False
            with use_symmetric_memory(
                get_tp_group(), disabled=not is_allocation_symmetric()
            ):
                topk_output = select_experts(
                    hidden_states=hidden_states,
                    layer_id=self.layer_id,
                    router_logits=router_logits,
                    topk_config=self.topk_config,
                    num_token_non_padded=num_token_non_padded,
                    expert_location_dispatch_info=expert_location_dispatch_info,
                )
            return topk_output

    def forward_cpu(
        self,
        hidden_states: torch.Tensor,
        router_logits: torch.Tensor,
        *,
        num_token_non_padded: Optional[torch.Tensor] = None,
        expert_location_dispatch_info: Optional[ExpertLocationDispatchInfo] = None,
    ) -> TopKOutput:
        return select_experts(
            hidden_states=hidden_states,
            layer_id=self.layer_id,
            router_logits=router_logits,
            topk_config=self.topk_config,
            num_token_non_padded=num_token_non_padded,
            expert_location_dispatch_info=expert_location_dispatch_info,
        )

    def forward_npu(
        self,
        hidden_states: torch.Tensor,
        router_logits: torch.Tensor,
        *,
        num_token_non_padded: Optional[torch.Tensor] = None,
        expert_location_dispatch_info: Optional[ExpertLocationDispatchInfo] = None,
    ) -> TopKOutput:

        from sglang.srt.hardware_backend.npu.moe.topk import fused_topk_npu

<<<<<<< HEAD
        if not use_grouped_topk and not torch_native:
            topk_weights, topk_ids, _ = torch_npu.npu_moe_gating_top_k_softmax(
                router_logits,
                k=self.topk_config.top_k,
            )

            if renormalize:
                topk_weights = l1_norm(
                    topk_weights
                    if self.topk_config.num_fused_shared_experts == 0
                    else topk_weights[:, :-1]
                )
            topk_weights = topk_weights.to(torch.float32)

            if expert_location_dispatch_info is not None:
                topk_ids = topk_ids_logical_to_physical(
                    topk_ids, expert_location_dispatch_info
                )
            get_global_expert_distribution_recorder().on_select_experts(
                topk_ids=topk_ids
            )

            return StandardTopKOutput(topk_weights, topk_ids, _)
        if use_grouped_topk and not torch_native and router_logits.shape[-1] == 256:
            # NOTE: now npu_moe_gating_top_k can only support `group_count=256` pattern
            routed_scaling_factor = self.topk_config.routed_scaling_factor or 1

            topk_weights, topk_ids, _ = torch_npu.npu_moe_gating_top_k(
                router_logits.to(torch.float32),
                k=self.topk_config.top_k,
                bias=self.topk_config.correction_bias.to(torch.float32),
                k_group=self.topk_config.topk_group,
                group_count=self.topk_config.num_expert_group,
                group_select_mode=1,
                renorm=0,
                norm_type=1,
                routed_scaling_factor=routed_scaling_factor,
                eps=float(1e-20),
            )

            if renormalize:
                topk_weights_sum = (
                    topk_weights.sum(dim=-1, keepdim=True)
                    if self.topk_config.num_fused_shared_experts == 0
                    else topk_weights[:, :-1].sum(dim=-1, keepdim=True)
                )
                topk_weights = topk_weights / topk_weights_sum

            if expert_location_dispatch_info is not None:
                topk_ids = topk_ids_logical_to_physical(
                    topk_ids, expert_location_dispatch_info
                )
            get_global_expert_distribution_recorder().on_select_experts(
                topk_ids=topk_ids
            )

            return StandardTopKOutput(topk_weights, topk_ids, _)
        else:
            self.topk_config.torch_native = True
            return select_experts(
                hidden_states=hidden_states,
                layer_id=self.layer_id,
                router_logits=router_logits,
                topk_config=self.topk_config,
                num_token_non_padded=num_token_non_padded,
                expert_location_dispatch_info=expert_location_dispatch_info,
            )
=======
        return fused_topk_npu(
            hidden_states=hidden_states,
            router_logits=router_logits,
            topk_config=self.topk_config,
            num_token_non_padded=num_token_non_padded,
            expert_location_dispatch_info=expert_location_dispatch_info,
        )
>>>>>>> 763888b5

    def empty_topk_output(self, device: torch.device) -> TopKOutput:
        topk = self.topk_config.top_k - self.topk_config.num_fused_shared_experts
        with use_symmetric_memory(
            get_tp_group(), disabled=not is_allocation_symmetric()
        ):
            topk_weights = torch.empty((0, topk), dtype=torch.float32, device=device)
            topk_ids = torch.full((0, topk), -1, dtype=torch.int32, device=device)
        # FIXME: router_logits should be of size (0, num_experts)
        router_logits = torch.empty((0, topk), dtype=torch.float32, device=device)
        return StandardTopKOutput(topk_weights, topk_ids, router_logits)


# ------------------------------- TopK implementation -------------------------------------


def fused_topk_torch_native(
    hidden_states: torch.Tensor,
    gating_output: torch.Tensor,
    topk: int,
    renormalize: bool,
    correction_bias: torch.Tensor = None,
    scoring_func: str = "softmax",
):
    def scoring_func_impl(gating_output: torch.Tensor) -> torch.Tensor:
        if scoring_func == "softmax":
            return gating_output.softmax(dim=-1)
        elif scoring_func == "sigmoid":
            return gating_output.sigmoid()
        else:
            raise ValueError(f"Invalid scoring function: {scoring_func}")

    if correction_bias is not None:
        n_routed_experts = gating_output.shape[-1]
        scores = scoring_func_impl(gating_output)
        scores_for_choice = scores.view(
            -1, n_routed_experts
        ) + correction_bias.unsqueeze(0)
        topk_ids = torch.topk(scores_for_choice, k=topk, dim=-1, sorted=False)[1]
        topk_weights = scores.gather(1, topk_ids)
    else:
        assert (
            hidden_states.shape[0] == gating_output.shape[0]
        ), f"Number of tokens mismatch, {hidden_states.shape=} vs {gating_output.shape=}"
        M, _ = hidden_states.shape
        topk_weights = torch.empty(
            M, topk, dtype=torch.float32, device=hidden_states.device
        )
        topk_ids = torch.empty(M, topk, dtype=torch.int32, device=hidden_states.device)
        topk_weights = scoring_func_impl(gating_output.float())
        topk_weights, topk_ids = torch.topk(topk_weights, topk, dim=-1)

    if renormalize:
        topk_weights = topk_weights / topk_weights.sum(dim=-1, keepdim=True)
    return topk_weights, topk_ids


def fused_topk_cpu(
    hidden_states: torch.Tensor,
    gating_output: torch.Tensor,
    topk: int,
    renormalize: bool,
    num_token_non_padded: Optional[torch.Tensor] = None,
    expert_location_dispatch_info: Optional[ExpertLocationDispatchInfo] = None,
    correction_bias: torch.Tensor = None,
    scoring_func: str = "softmax",
):
    topk_weights, topk_ids = torch.ops.sgl_kernel.topk_softmax_cpu(
        hidden_states=hidden_states,
        gating_output=gating_output,
        topk=topk,
        renormalize=renormalize,
    )
    topk_ids = topk_ids_logical_to_physical(topk_ids, expert_location_dispatch_info)
    _mask_topk_ids_padded_region(topk_ids, num_token_non_padded)
    return topk_weights, topk_ids


def apply_topk_weights_cpu(need_apply, topk_weights, inputs):
    if not need_apply:
        return inputs, topk_weights

    # TODO: fuse below processing in fused_experts_cpu kernel
    inputs = inputs * topk_weights.to(inputs.dtype)
    topk_weights = torch.ones_like(
        topk_weights, dtype=torch.float32
    )  # clear topk_weights as already applied

    return inputs, topk_weights


def fused_topk(
    hidden_states: torch.Tensor,
    gating_output: torch.Tensor,
    topk: int,
    renormalize: bool,
    correction_bias: Optional[torch.Tensor] = None,
    num_token_non_padded: Optional[torch.Tensor] = None,
    expert_location_dispatch_info: Optional[ExpertLocationDispatchInfo] = None,
    scoring_func: str = "softmax",
):
    assert hidden_states.shape[0] == gating_output.shape[0], "Number of tokens mismatch"

    M, _ = hidden_states.shape

    topk_weights = torch.empty(
        M, topk, dtype=torch.float32, device=hidden_states.device
    )
    topk_ids = torch.empty(M, topk, dtype=torch.int32, device=hidden_states.device)

    if scoring_func == "softmax":
        topk_softmax(
            topk_weights,
            topk_ids,
            gating_output,
            renormalize,
        )
    elif scoring_func == "sigmoid":
        topk_sigmoid(
            topk_weights,
            topk_ids,
            gating_output,
            renormalize,
            correction_bias,
        )
    else:
        raise ValueError(f"Invalid scoring function: {scoring_func}")

    topk_ids = topk_ids_logical_to_physical(topk_ids, expert_location_dispatch_info)
    _mask_topk_ids_padded_region(topk_ids, num_token_non_padded)
    return topk_weights, topk_ids


# This is used by the Deepseek V2/V3/R1 series models
@torch.compile(dynamic=True, backend=get_compiler_backend(), disable=_is_npu)
def grouped_topk_gpu(
    hidden_states: torch.Tensor,
    gating_output: torch.Tensor,
    topk: int,
    renormalize: bool,
    num_expert_group: Optional[int] = None,
    topk_group: Optional[int] = None,
    num_fused_shared_experts: int = 0,
    routed_scaling_factor: Optional[float] = None,
    num_token_non_padded: Optional[torch.Tensor] = None,
    expert_location_dispatch_info: Optional[ExpertLocationDispatchInfo] = None,
    apply_routed_scaling_factor_on_output: Optional[bool] = False,
):
    assert hidden_states.shape[0] == gating_output.shape[0], "Number of tokens mismatch"

    scores = torch.softmax(gating_output, dim=-1)
    num_token = scores.shape[0]
    num_experts = scores.shape[1]
    group_scores = (
        scores.view(num_token, num_expert_group, -1).max(dim=-1).values
    )  # [n, n_group]
    group_idx = torch.topk(group_scores, k=topk_group, dim=-1, sorted=False)[
        1
    ]  # [n, top_k_group]
    group_mask = torch.zeros_like(group_scores)  # [n, n_group]
    group_mask.scatter_(1, group_idx, 1)  # [n, n_group]
    score_mask = (
        group_mask.unsqueeze(-1)
        .expand(num_token, num_expert_group, scores.shape[-1] // num_expert_group)
        .reshape(num_token, -1)
    )  # [n, e]
    tmp_scores = scores.masked_fill(~score_mask.bool(), 0.0)  # [n, e]
    topk_weights, topk_ids = torch.topk(
        tmp_scores,
        k=topk,
        dim=-1,
        sorted=(True if num_fused_shared_experts > 0 else False),
    )
    if num_fused_shared_experts:
        topk_ids[:, -1] = torch.randint(
            low=num_experts,
            high=num_experts + num_fused_shared_experts,
            size=(topk_ids.size(0),),
            dtype=topk_ids.dtype,
            device=topk_ids.device,
        )
        if routed_scaling_factor is not None:
            topk_weights[:, -1] = (
                topk_weights[:, :-1].sum(dim=-1) / routed_scaling_factor
            )

    if renormalize:
        topk_weights_sum = (
            topk_weights.sum(dim=-1, keepdim=True)
            if num_fused_shared_experts == 0
            else topk_weights[:, :-1].sum(dim=-1, keepdim=True)
        )
        topk_weights = topk_weights / topk_weights_sum
        if apply_routed_scaling_factor_on_output:
            topk_weights *= routed_scaling_factor

    topk_weights, topk_ids = topk_weights.to(torch.float32), topk_ids.to(torch.int32)
    topk_ids = topk_ids_logical_to_physical(topk_ids, expert_location_dispatch_info)
    _mask_topk_ids_padded_region(topk_ids, num_token_non_padded)
    return topk_weights, topk_ids


def grouped_topk_cpu(
    hidden_states: torch.Tensor,
    gating_output: torch.Tensor,
    topk: int,
    renormalize: bool,
    num_expert_group: Optional[int] = None,
    topk_group: Optional[int] = None,
    num_fused_shared_experts: int = 0,
    routed_scaling_factor: Optional[float] = None,
    num_token_non_padded: Optional[torch.Tensor] = None,
    expert_location_dispatch_info: Optional[ExpertLocationDispatchInfo] = None,
    apply_routed_scaling_factor_on_output: Optional[bool] = False,
):
    assert not apply_routed_scaling_factor_on_output
    assert expert_location_dispatch_info is None
    return torch.ops.sgl_kernel.grouped_topk_cpu(
        hidden_states,
        gating_output,
        topk,
        renormalize,
        num_expert_group,
        topk_group,
        num_fused_shared_experts,
        routed_scaling_factor,
        num_token_non_padded,
    )


@torch.compile(dynamic=True, backend=get_compiler_backend(), disable=_is_npu)
def kimi_k2_biased_topk_impl(
    hidden_states: torch.Tensor,
    gating_output: torch.Tensor,
    correction_bias: torch.Tensor,
    topk: int,
    renormalize: bool,
    routed_scaling_factor: Optional[float] = None,
    num_token_non_padded: Optional[torch.Tensor] = None,
    expert_location_dispatch_info: Optional[ExpertLocationDispatchInfo] = None,
    apply_routed_scaling_factor_on_output: Optional[bool] = False,
):
    """
    Optimized version for num_expert_group=1 case (e.g., Kimi K2 with 384 experts).
    Simplifies the grouped topk logic by removing unnecessary group masking operations.
    Note: This function assumes num_fused_shared_experts=0.
    """
    assert hidden_states.shape[0] == gating_output.shape[0], "Number of tokens mismatch"

    scores = gating_output.sigmoid()
    num_token = scores.shape[0]

    # When num_expert_group=1, no need for group masking
    # Directly compute scores with correction bias
    tmp_scores = scores.view(num_token, -1) + correction_bias.unsqueeze(0)

    # Directly select topk experts (no need to sort since num_fused_shared_experts=0)
    _, topk_ids = torch.topk(tmp_scores, k=topk, dim=-1, sorted=False)
    topk_weights = scores.gather(1, topk_ids)

    if renormalize:
        topk_weights_sum = topk_weights.sum(dim=-1, keepdim=True)
        topk_weights = topk_weights / topk_weights_sum
        if apply_routed_scaling_factor_on_output:
            topk_weights *= routed_scaling_factor

    topk_weights, topk_ids = topk_weights.to(torch.float32), topk_ids.to(torch.int32)
    topk_ids = topk_ids_logical_to_physical(topk_ids, expert_location_dispatch_info)
    _mask_topk_ids_padded_region(topk_ids, num_token_non_padded)
    return topk_weights, topk_ids


@torch.compile(dynamic=True, backend=get_compiler_backend(), disable=_is_npu)
def biased_grouped_topk_impl(
    hidden_states: torch.Tensor,
    gating_output: torch.Tensor,
    correction_bias: torch.Tensor,
    topk: int,
    renormalize: bool,
    num_expert_group: Optional[int] = None,
    topk_group: Optional[int] = None,
    num_fused_shared_experts: int = 0,
    routed_scaling_factor: Optional[float] = None,
    num_token_non_padded: Optional[torch.Tensor] = None,
    expert_location_dispatch_info: Optional[ExpertLocationDispatchInfo] = None,
    apply_routed_scaling_factor_on_output: Optional[bool] = False,
):
    assert hidden_states.shape[0] == gating_output.shape[0], "Number of tokens mismatch"

    scores = gating_output.sigmoid()
    num_token = scores.shape[0]
    num_experts = scores.shape[1]
    scores_for_choice = scores.view(num_token, -1) + correction_bias.unsqueeze(0)
    group_scores = (
        scores_for_choice.view(num_token, num_expert_group, -1)
        .topk(2, dim=-1)[0]
        .sum(dim=-1)
    )  # [n, n_group]
    group_idx = torch.topk(group_scores, k=topk_group, dim=-1, sorted=False)[
        1
    ]  # [n, top_k_group]
    group_mask = torch.zeros_like(group_scores)  # [n, n_group]
    group_mask.scatter_(1, group_idx, 1)  # [n, n_group]
    score_mask = (
        group_mask.unsqueeze(-1)
        .expand(num_token, num_expert_group, scores.shape[-1] // num_expert_group)
        .reshape(num_token, -1)
    )  # [n, e]
    tmp_scores = scores_for_choice.masked_fill(
        ~score_mask.bool(), float("-inf")
    )  # [n, e]
    _, topk_ids = torch.topk(
        tmp_scores,
        k=topk,
        dim=-1,
        sorted=(True if num_fused_shared_experts > 0 else False),
    )
    topk_weights = scores.gather(1, topk_ids)

    if num_fused_shared_experts:
        topk_ids[:, -1] = torch.randint(
            low=num_experts,
            high=num_experts + num_fused_shared_experts,
            size=(topk_ids.size(0),),
            dtype=topk_ids.dtype,
            device=topk_ids.device,
        )
        if routed_scaling_factor is not None:
            topk_weights[:, -1] = (
                topk_weights[:, :-1].sum(dim=-1) / routed_scaling_factor
            )

    if renormalize:
        topk_weights_sum = (
            topk_weights.sum(dim=-1, keepdim=True)
            if num_fused_shared_experts == 0
            else topk_weights[:, :-1].sum(dim=-1, keepdim=True)
        )
        topk_weights = topk_weights / topk_weights_sum
        if apply_routed_scaling_factor_on_output:
            topk_weights *= routed_scaling_factor

    topk_weights, topk_ids = topk_weights.to(torch.float32), topk_ids.to(torch.int32)
    topk_ids = topk_ids_logical_to_physical(topk_ids, expert_location_dispatch_info)
    _mask_topk_ids_padded_region(topk_ids, num_token_non_padded)
    return topk_weights, topk_ids


def is_power_of_two(n):
    return n > 0 and math.log2(n).is_integer()


def _mask_topk_ids_padded_region(
    topk_ids: torch.Tensor,
    num_token_non_padded: Optional[torch.Tensor] = None,
):
    if num_token_non_padded is None:
        return
    indices = torch.arange(0, topk_ids.shape[0], device=topk_ids.device)
    topk_ids[indices >= num_token_non_padded, :] = -1


@torch.compile(dynamic=True, backend=get_compiler_backend())
def _biased_grouped_topk_postprocess(
    topk_ids, expert_location_dispatch_info, num_token_non_padded
):
    topk_ids = topk_ids_logical_to_physical(topk_ids, expert_location_dispatch_info)
    _mask_topk_ids_padded_region(topk_ids, num_token_non_padded)
    return topk_ids


def biased_grouped_topk_gpu(
    hidden_states: torch.Tensor,
    gating_output: torch.Tensor,
    correction_bias: torch.Tensor,
    topk: int,
    renormalize: bool,
    num_expert_group: Optional[int] = None,
    topk_group: Optional[int] = None,
    num_fused_shared_experts: int = 0,
    routed_scaling_factor: Optional[float] = None,
    num_token_non_padded: Optional[torch.Tensor] = None,
    expert_location_dispatch_info: Optional[ExpertLocationDispatchInfo] = None,
    apply_routed_scaling_factor_on_output: Optional[bool] = False,
):
    # TODO: moe_fused_gate kernel is not supported for num_fused_shared_experts > 0 now.
    if (
        _is_cuda
        and gating_output.shape[1] // num_expert_group
        <= 32  # moe_fused_gate kernel ensure that num_experts/num_expert_group does not exceed MAX_VPT=32 now. And when kernel can handle MAX_VPT > 32, we can remove this assertion.
        and is_power_of_two(correction_bias.shape[0])
    ):
        topk_weights, topk_ids = moe_fused_gate(
            gating_output.to(dtype=torch.float32),
            correction_bias,
            num_expert_group,
            topk_group,
            topk,
            num_fused_shared_experts,
            routed_scaling_factor if routed_scaling_factor is not None else 1.0,
            apply_routed_scaling_factor_on_output,
        )
        # TODO merge into kernel
        if (expert_location_dispatch_info is not None) or (
            num_token_non_padded is not None
        ):
            topk_ids = _biased_grouped_topk_postprocess(
                topk_ids, expert_location_dispatch_info, num_token_non_padded
            )
        return topk_weights, topk_ids
    elif _use_aiter:
        assert not apply_routed_scaling_factor_on_output, "Not implemented"
        token = gating_output.shape[0]
        device = gating_output.device
        assert (
            hidden_states.shape[0] == gating_output.shape[0]
        ), f"Number of tokens mismatch: hidden_states.shape[0] = {hidden_states.shape[0]}, gating_output.shape[0] = {gating_output.shape[0]}"
        topk_weights = torch.empty((token, topk), dtype=torch.float32, device=device)
        topk_ids = torch.empty((token, topk), dtype=torch.int32, device=device)
        aiter_biased_grouped_topk(
            gating_output,
            correction_bias.to(dtype=gating_output.dtype),
            topk_weights,
            topk_ids,
            num_expert_group,
            topk_group,
            renormalize,
            routed_scaling_factor if routed_scaling_factor is not None else 1.0,
        )
        return topk_weights, topk_ids
    else:
        # Use optimized path for Kimi K2 (384 experts with num_expert_group=1)
        num_experts = gating_output.shape[1]
        if _is_cuda and num_experts == 384 and num_expert_group == 1:
            return kimi_k2_moe_fused_gate(
                gating_output.to(dtype=torch.float32),
                correction_bias,
                topk=topk,
                renormalize=renormalize,
                routed_scaling_factor=routed_scaling_factor,
                apply_routed_scaling_factor_on_output=apply_routed_scaling_factor_on_output,
            )
        else:
            return biased_grouped_topk_impl(
                hidden_states,
                gating_output,
                correction_bias,
                topk,
                renormalize,
                num_expert_group,
                topk_group,
                num_fused_shared_experts=num_fused_shared_experts,
                routed_scaling_factor=routed_scaling_factor,
                num_token_non_padded=num_token_non_padded,
                expert_location_dispatch_info=expert_location_dispatch_info,
                apply_routed_scaling_factor_on_output=apply_routed_scaling_factor_on_output,
            )


def biased_grouped_topk_cpu(
    hidden_states: torch.Tensor,
    gating_output: torch.Tensor,
    correction_bias: torch.Tensor,
    topk: int,
    renormalize: bool,
    num_expert_group: Optional[int] = None,
    topk_group: Optional[int] = None,
    compiled: bool = True,
    num_fused_shared_experts: int = 0,
    routed_scaling_factor: Optional[float] = None,
    num_token_non_padded: Optional[torch.Tensor] = None,
    expert_location_dispatch_info: Optional[ExpertLocationDispatchInfo] = None,
    apply_routed_scaling_factor_on_output: Optional[bool] = False,
):
    assert expert_location_dispatch_info is None
    assert not apply_routed_scaling_factor_on_output, "Not implemented"
    return torch.ops.sgl_kernel.biased_grouped_topk_cpu(
        hidden_states,
        gating_output,
        correction_bias,
        topk,
        renormalize,
        num_expert_group,
        topk_group,
        num_fused_shared_experts,
        routed_scaling_factor,
        num_token_non_padded,
    )


if _is_cpu and _is_cpu_amx_available:
    biased_grouped_topk = biased_grouped_topk_cpu
    grouped_topk = grouped_topk_cpu
    fused_topk_native = fused_topk_cpu
    fused_topk = fused_topk_cpu
else:
    biased_grouped_topk = biased_grouped_topk_gpu
    grouped_topk = grouped_topk_gpu
    fused_topk_native = fused_topk_torch_native


def select_experts(
    hidden_states: torch.Tensor,
    router_logits: torch.Tensor,
    topk_config: TopKConfig,
    *,
    layer_id: Optional[int] = None,
    num_token_non_padded: Optional[torch.Tensor] = None,
    expert_location_dispatch_info: Optional[ExpertLocationDispatchInfo] = None,
) -> StandardTopKOutput:

    top_k = topk_config.top_k
    use_grouped_topk = topk_config.use_grouped_topk
    topk_group = topk_config.topk_group
    num_expert_group = topk_config.num_expert_group
    renormalize = topk_config.renormalize
    num_fused_shared_experts = topk_config.num_fused_shared_experts
    custom_routing_function = topk_config.custom_routing_function
    correction_bias = topk_config.correction_bias
    torch_native = topk_config.torch_native
    routed_scaling_factor = topk_config.routed_scaling_factor
    apply_routed_scaling_factor_on_output = (
        topk_config.apply_routed_scaling_factor_on_output
    )
    fused_shared_experts_scaling_factor = (
        topk_config.fused_shared_experts_scaling_factor
    )
    scoring_func = topk_config.scoring_func

    router_logits, correction_bias = (
        expert_location_dispatch.transform_select_experts_inputs(
            router_logits=router_logits,
            correction_bias=correction_bias,
            info=expert_location_dispatch_info,
        )
    )

    # DeepSeek V2/V3/R1 series models use grouped_top_k
    # remove num_fused_shared_experts from grouped_topk/biased_grouped_topk
    num_routed_topk = top_k - num_fused_shared_experts
    if use_grouped_topk:
        assert topk_group is not None
        assert num_expert_group is not None
        if correction_bias is None:
            topk_weights, topk_ids = grouped_topk(
                hidden_states=hidden_states,
                gating_output=router_logits,
                topk=num_routed_topk if _use_aiter else top_k,
                renormalize=renormalize,
                num_expert_group=num_expert_group,
                topk_group=topk_group,
                num_fused_shared_experts=num_fused_shared_experts,
                routed_scaling_factor=routed_scaling_factor,
                num_token_non_padded=num_token_non_padded,
                expert_location_dispatch_info=expert_location_dispatch_info,
                apply_routed_scaling_factor_on_output=apply_routed_scaling_factor_on_output,
            )
        else:
            topk_weights, topk_ids = biased_grouped_topk(
                hidden_states=hidden_states,
                gating_output=router_logits,
                correction_bias=correction_bias,
                topk=num_routed_topk if _use_aiter else top_k,
                renormalize=renormalize,
                num_expert_group=num_expert_group,
                topk_group=topk_group,
                num_fused_shared_experts=num_fused_shared_experts,
                routed_scaling_factor=routed_scaling_factor,
                num_token_non_padded=num_token_non_padded,
                expert_location_dispatch_info=expert_location_dispatch_info,
                apply_routed_scaling_factor_on_output=apply_routed_scaling_factor_on_output,
            )
    elif torch_native and custom_routing_function is None:
        assert (
            num_token_non_padded is None
        ), "num_token_non_padded is not yet supported in fused_topk_native"
        assert expert_location_dispatch_info is None
        assert not apply_routed_scaling_factor_on_output, "Not implemented"
        topk_weights, topk_ids = fused_topk_native(
            hidden_states=hidden_states,
            gating_output=router_logits,
            topk=num_routed_topk if _use_aiter else top_k,
            renormalize=renormalize,
            correction_bias=correction_bias,
            scoring_func=scoring_func,
        )
    elif custom_routing_function is None:
        assert not apply_routed_scaling_factor_on_output, "Not implemented"
        # Qwen3MOE uses fused_topk
        topk_weights, topk_ids = fused_topk(
            hidden_states=hidden_states,
            gating_output=router_logits,
            topk=num_routed_topk if _use_aiter else top_k,
            renormalize=renormalize,
            correction_bias=correction_bias,
            num_token_non_padded=num_token_non_padded,
            expert_location_dispatch_info=expert_location_dispatch_info,
            scoring_func=scoring_func,
        )
    else:
        assert (
            num_token_non_padded is None
        ), "num_token_non_padded is not yet supported in custom_routing_function"
        assert expert_location_dispatch_info is None
        assert not apply_routed_scaling_factor_on_output, "Not implemented"
        topk_weights, topk_ids = custom_routing_function(
            hidden_states=hidden_states,
            gating_output=router_logits,
            topk=num_routed_topk if _use_aiter else top_k,
            renormalize=renormalize,
        )

    if num_fused_shared_experts > 0 and _use_aiter:
        M, N = router_logits.shape
        scale_factor = (
            1.0
            if fused_shared_experts_scaling_factor is None
            else fused_shared_experts_scaling_factor
        )

        # Lazy import to avoid circular-import issues
        from sglang.srt.layers.moe.fused_moe_triton.fused_moe_triton_kernels import (
            fused_append_shared_experts,
        )

        topk_ids, topk_weights = fused_append_shared_experts(
            topk_ids,
            topk_weights,
            num_fused_shared_experts,
            scale_factor,
            N,  # base id for shared experts
        )

    get_global_expert_distribution_recorder().on_select_experts(topk_ids=topk_ids)
    get_global_experts_capturer().capture(
        layer_id=layer_id,
        topk_ids=topk_ids,
    )
    return StandardTopKOutput(topk_weights, topk_ids, router_logits)


# Register fake implementations for torch.compile support
if _is_cuda:

    @torch.library.register_fake("sgl_kernel::moe_fused_gate")
    def _moe_fused_gate(
        input_tensor,
        bias,
        num_expert_group,
        topk_group,
        topk,
        num_fused_shared_experts=0,
        routed_scaling_factor=0,
        apply_routed_scaling_factor_on_output=False,
    ):
        num_rows = input_tensor.shape[0]
        topk_weights = torch.empty(
            (num_rows, topk), dtype=torch.float32, device=input_tensor.device
        )
        topk_ids = torch.empty(
            (num_rows, topk), dtype=torch.int32, device=input_tensor.device
        )
        return topk_weights, topk_ids

    @register_fake_if_exists("sgl_kernel::kimi_k2_moe_fused_gate")
    def _kimi_k2_moe_fused_gate(
        input_tensor,
        bias,
        topk,
        renormalize,
        routed_scaling_factor,
        apply_routed_scaling_factor_on_output,
    ):
        num_rows = input_tensor.shape[0]
        topk_weights = input_tensor.new_empty(
            num_rows,
            topk,
            dtype=torch.float32,
        )
        topk_ids = input_tensor.new_empty(
            num_rows,
            topk,
            dtype=torch.int32,
        )
        return topk_weights, topk_ids<|MERGE_RESOLUTION|>--- conflicted
+++ resolved
@@ -349,75 +349,6 @@
 
         from sglang.srt.hardware_backend.npu.moe.topk import fused_topk_npu
 
-<<<<<<< HEAD
-        if not use_grouped_topk and not torch_native:
-            topk_weights, topk_ids, _ = torch_npu.npu_moe_gating_top_k_softmax(
-                router_logits,
-                k=self.topk_config.top_k,
-            )
-
-            if renormalize:
-                topk_weights = l1_norm(
-                    topk_weights
-                    if self.topk_config.num_fused_shared_experts == 0
-                    else topk_weights[:, :-1]
-                )
-            topk_weights = topk_weights.to(torch.float32)
-
-            if expert_location_dispatch_info is not None:
-                topk_ids = topk_ids_logical_to_physical(
-                    topk_ids, expert_location_dispatch_info
-                )
-            get_global_expert_distribution_recorder().on_select_experts(
-                topk_ids=topk_ids
-            )
-
-            return StandardTopKOutput(topk_weights, topk_ids, _)
-        if use_grouped_topk and not torch_native and router_logits.shape[-1] == 256:
-            # NOTE: now npu_moe_gating_top_k can only support `group_count=256` pattern
-            routed_scaling_factor = self.topk_config.routed_scaling_factor or 1
-
-            topk_weights, topk_ids, _ = torch_npu.npu_moe_gating_top_k(
-                router_logits.to(torch.float32),
-                k=self.topk_config.top_k,
-                bias=self.topk_config.correction_bias.to(torch.float32),
-                k_group=self.topk_config.topk_group,
-                group_count=self.topk_config.num_expert_group,
-                group_select_mode=1,
-                renorm=0,
-                norm_type=1,
-                routed_scaling_factor=routed_scaling_factor,
-                eps=float(1e-20),
-            )
-
-            if renormalize:
-                topk_weights_sum = (
-                    topk_weights.sum(dim=-1, keepdim=True)
-                    if self.topk_config.num_fused_shared_experts == 0
-                    else topk_weights[:, :-1].sum(dim=-1, keepdim=True)
-                )
-                topk_weights = topk_weights / topk_weights_sum
-
-            if expert_location_dispatch_info is not None:
-                topk_ids = topk_ids_logical_to_physical(
-                    topk_ids, expert_location_dispatch_info
-                )
-            get_global_expert_distribution_recorder().on_select_experts(
-                topk_ids=topk_ids
-            )
-
-            return StandardTopKOutput(topk_weights, topk_ids, _)
-        else:
-            self.topk_config.torch_native = True
-            return select_experts(
-                hidden_states=hidden_states,
-                layer_id=self.layer_id,
-                router_logits=router_logits,
-                topk_config=self.topk_config,
-                num_token_non_padded=num_token_non_padded,
-                expert_location_dispatch_info=expert_location_dispatch_info,
-            )
-=======
         return fused_topk_npu(
             hidden_states=hidden_states,
             router_logits=router_logits,
@@ -425,7 +356,6 @@
             num_token_non_padded=num_token_non_padded,
             expert_location_dispatch_info=expert_location_dispatch_info,
         )
->>>>>>> 763888b5
 
     def empty_topk_output(self, device: torch.device) -> TopKOutput:
         topk = self.topk_config.top_k - self.topk_config.num_fused_shared_experts
