--- conflicted
+++ resolved
@@ -11,12 +11,7 @@
     get_tensor_model_parallel_world_size,
     tensor_model_parallel_all_reduce,
 )
-<<<<<<< HEAD
-from sglang.srt.layers.amx_utils import _amx_process_weight_after_loading
-from sglang.srt.layers.moe.fused_moe_native import moe_forward_native
 from sglang.srt.layers.moe.topk import TopKOutput
-=======
->>>>>>> 3964b352
 from sglang.srt.layers.quantization.base_config import (
     QuantizationConfig,
     QuantizeMethodBase,
@@ -40,7 +35,6 @@
     BLOCK = "block"
 
 
-<<<<<<< HEAD
 class FusedMoEMethodBase(QuantizeMethodBase):
 
     @abstractmethod
@@ -293,8 +287,6 @@
     forward_native = forward_cpu
 
 
-=======
->>>>>>> 3964b352
 class FusedMoE(torch.nn.Module):
     """FusedMoE layer for MoE models.
 
