--- conflicted
+++ resolved
@@ -185,23 +185,6 @@
                 (self.num_experts,), -1, dtype=torch.int32, device="cpu"
             )
             # Create a expert map for the local experts
-<<<<<<< HEAD
-            assert num_experts % self.ep_size == 0
-            self.local_num_experts = num_experts // self.ep_size
-            self.expert_map[
-                self.ep_rank
-                * self.local_num_experts : (self.ep_rank + 1)
-                * self.local_num_experts
-            ] = torch.arange(0, self.local_num_experts, dtype=torch.int32, device="cpu")
-        else:
-            self.ep_size = 1
-            self.ep_rank = 0
-            self.local_num_experts = num_experts
-        self.routed_scaling_factor = routed_scaling_factor
-        assert intermediate_size % self.tp_size == 0
-        self.hidden_size = hidden_size
-        self.intermediate_size_per_partition = intermediate_size // self.tp_size
-=======
             self.expert_map_cpu[
                 self.moe_ep_rank
                 * self.num_local_experts : (self.moe_ep_rank + 1)
@@ -210,7 +193,6 @@
 
         assert intermediate_size % self.moe_tp_size == 0
         self.intermediate_size_per_partition = intermediate_size // self.moe_tp_size
->>>>>>> ecc9f3e4
         self.reduce_results = reduce_results
         self.use_presharded_weights = use_presharded_weights
 
@@ -248,17 +230,13 @@
             intermediate_size=self.intermediate_size_per_partition,
             intermediate_size_per_partition=self.intermediate_size_per_partition,
             params_dtype=params_dtype,
-<<<<<<< HEAD
-            weight_loader=self.weight_loader,
-            **moe_quant_params,
-=======
             weight_loader=(
                 self.weight_loader
                 if not use_weight_loader_fused
                 else self.weight_loader_fused
             ),
             with_bias=with_bias,
->>>>>>> ecc9f3e4
+            **moe_quant_params,
         )
 
     def _load_per_tensor_weight_scale(
