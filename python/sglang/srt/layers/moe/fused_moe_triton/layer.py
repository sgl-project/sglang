--- conflicted
+++ resolved
@@ -655,15 +655,10 @@
             else loaded_weight
         )
 
-<<<<<<< HEAD
         if shard_id not in ("w1", "w2", "w3", "w13"):
             raise ValueError(
-                f"shard_id must be ['w1','w2','w3', 'w13'] but " f"got {shard_id}."
-            )
-=======
-        if shard_id not in ("w1", "w2", "w3"):
-            raise ValueError(f"shard_id must be ['w1','w2','w3'] but got {shard_id}.")
->>>>>>> 73c0c66f
+                f"shard_id must be ['w1','w2','w3', 'w13'] but got {shard_id}."
+            )
 
         # Flashinfer assumes w31 format for w13_weight. Same for the scales.
         if self.use_flashinfer_trtllm_moe and (
