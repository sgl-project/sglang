--- conflicted
+++ resolved
@@ -519,7 +519,6 @@
                 self.quant_method.enable_flashinfer_moe = self.enable_flashinfer_moe
         assert self.quant_method is not None
 
-<<<<<<< HEAD
         moe_quant_params = {}
         if self.quant_method.__class__.__name__ in (
             "GPTQMarlinMoEMethod",
@@ -527,9 +526,8 @@
             "CompressedTensorsWNA16MoEMethod",
         ):
             moe_quant_params["intermediate_size_full"] = intermediate_size
-=======
+        
         self.quant_config = quant_config
->>>>>>> ccfa0841
         self.quant_method.create_weights(
             layer=self,
             num_experts=self.local_num_experts,
