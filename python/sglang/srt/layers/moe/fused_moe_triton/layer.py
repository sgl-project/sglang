# Adapted from https://github.com/vllm-project/vllm/blob/a6221a144af772fd1a68fe7e627935dc53e81738/vllm/model_executor/layers/fused_moe/layer.py

import datetime
import glob
import logging
import os
import sys
from enum import Enum
from typing import List, Optional, Tuple

import torch

from sglang.srt.distributed import (
    get_moe_expert_parallel_rank,
    get_moe_expert_parallel_world_size,
    get_moe_tensor_parallel_rank,
    get_moe_tensor_parallel_world_size,
    get_tp_group,
    tensor_model_parallel_all_reduce,
)
from sglang.srt.distributed.device_communicators.pynccl_allocator import (
    use_symmetric_memory,
)
from sglang.srt.eplb.expert_location import get_global_expert_location_metadata
from sglang.srt.layers.moe.topk import StandardTopKOutput
from sglang.srt.layers.moe.utils import should_use_flashinfer_trtllm_moe
from sglang.srt.layers.quantization.base_config import (
    QuantizationConfig,
    QuantizeMethodBase,
)
from sglang.srt.layers.quantization.unquant import UnquantizedFusedMoEMethod
from sglang.srt.managers.schedule_batch import global_server_args_dict
from sglang.srt.model_loader.weight_utils import narrow_padded_param_and_loaded_weight
from sglang.srt.utils import (
    cpu_has_amx_support,
    get_bool_env_var,
    is_cpu,
    is_flashinfer_available,
    is_hip,
    next_power_of_2,
)

if is_flashinfer_available():
    from flashinfer import (
        RoutingMethodType,
        fp4_quantize,
        reorder_rows_for_gated_act_gemm,
        shuffle_matrix_a,
        shuffle_matrix_sf_a,
    )


_is_hip = is_hip()
_is_cpu_amx_available = cpu_has_amx_support()
_is_cpu = is_cpu()
_use_aiter = get_bool_env_var("SGLANG_USE_AITER") and _is_hip



# Try to import FP4 TRTLLM function if flashinfer is available
trtllm_fp4_block_scale_moe = None
if should_use_flashinfer_trtllm_moe():
    try:
        from flashinfer.fused_moe import trtllm_fp4_block_scale_moe
    except ImportError:
        trtllm_fp4_block_scale_moe = None

logger = logging.getLogger(__name__)


def _is_fp4_quantization_enabled():
    """Check if ModelOpt FP4 quantization is enabled."""
    try:
        # Use the same simple check that works for class selection
        quantization = global_server_args_dict.get("quantization")
        return quantization == "modelopt_fp4"
    except:
        return False


def _get_tile_tokens_dim(num_tokens, top_k, num_experts):
    # Guess tokens per expert assuming perfect expert distribution first.
    num_tokens_per_expert = (num_tokens * top_k) // num_experts
    # And pad the number to the next power of 2.
    tile_tokens_dim = next_power_of_2(num_tokens_per_expert)
    # Cap to 8-64 tokens per CTA tile as it's the range supported by the kernel.
    tile_tokens_dim = min(max(tile_tokens_dim, 8), 64)
    return tile_tokens_dim


class FusedMoeWeightScaleSupported(Enum):
    TENSOR = "tensor"
    CHANNEL = "channel"
    GROUP = "group"
    BLOCK = "block"


class FusedMoE(torch.nn.Module):
    """FusedMoE layer for MoE models.

    This layer contains both MergedColumnParallel weights (gate_up_proj /
    w13) and RowParallelLinear weights (down_proj/ w2).

    Note: Mixtral uses w1, w2, and w3 for gate, up, and down_proj. We
    copy that naming convention here and handle any remapping in the
    load_weights function in each model implementation.

    Args:
        num_experts: Number of experts in the model
        top_k: Number of experts selected for each token
        hidden_size: Input hidden state size of the transformer
        intermediate_size: Intermediate size of the experts
        params_dtype: Data type for the parameters.
        reduce_results: Whether to all all_reduce on the output of the layer
        renomalize: Whether to renormalize the logits in the fused_moe kernel
        quant_config: Quantization configure.
        inplace: suggestion to compute inplace (modify input activation).
    """

    def __init__(
        self,
        num_experts: int,
        hidden_size: int,
        intermediate_size: int,
        layer_id: int,
        top_k: Optional[int] = None,
        num_fused_shared_experts: int = 0,
        params_dtype: Optional[torch.dtype] = None,
        reduce_results: bool = False,
        quant_config: Optional[QuantizationConfig] = None,
        tp_size: Optional[int] = None,
        prefix: str = "",
        activation: str = "silu",
        apply_router_weight_on_input: bool = False,
        use_presharded_weights: bool = False,
        inplace: bool = True,
        no_combine: bool = False,
        routed_scaling_factor: Optional[float] = None,
<<<<<<< HEAD
        enable_flashinfer_moe: Optional[bool] = False,
        enable_ep_moe: Optional[bool] = False,
        enable_fp8_activation: Optional[bool] = False,
        bias: bool = False,
        swiglu_alpha: Optional[float] = None,
        swiglu_beta: Optional[float] = None,
        pair_wise_act: bool = False,
=======
        enable_flashinfer_cutlass_moe: Optional[bool] = False,
>>>>>>> 873f384a
    ):
        super().__init__()

        if params_dtype is None:
            params_dtype = torch.get_default_dtype()

        self.layer_id = layer_id
        self.top_k = top_k
        self.hidden_size = hidden_size
        self.num_experts = num_experts
        self.num_fused_shared_experts = num_fused_shared_experts
        self.expert_map_cpu = None
        self.expert_map_gpu = None

        if enable_flashinfer_cutlass_moe and quant_config is None:
            logger.warning("Disable flashinfer MoE when quantization config is None.")
            enable_flashinfer_cutlass_moe = False

        self.enable_flashinfer_cutlass_moe = enable_flashinfer_cutlass_moe
        self.moe_ep_size = get_moe_expert_parallel_world_size()
        self.moe_ep_rank = get_moe_expert_parallel_rank()
        self.moe_tp_size = get_moe_tensor_parallel_world_size()
        self.moe_tp_rank = get_moe_tensor_parallel_rank()
        assert num_experts % self.moe_ep_size == 0
        self.num_local_experts = num_experts // self.moe_ep_size
        if self.moe_ep_size > 1:
            # TODO(ch-wan): support shared experts fusion
            # Create a tensor of size num_experts filled with -1
            self.expert_map_cpu = torch.full(
                (self.num_experts,), -1, dtype=torch.int32, device="cpu"
            )
            self.expert_map_cpu = torch.full(
                (self.num_experts,), -1, dtype=torch.int32, device="cpu"
            )
            # Create a expert map for the local experts
            self.expert_map_cpu[
                self.moe_ep_rank
                * self.num_local_experts : (self.moe_ep_rank + 1)
                * self.num_local_experts
            ] = torch.arange(0, self.num_local_experts, dtype=torch.int32, device="cpu")

        self.routed_scaling_factor = routed_scaling_factor
        assert intermediate_size % self.moe_tp_size == 0
        self.intermediate_size_per_partition = intermediate_size // self.moe_tp_size
        self.reduce_results = reduce_results
        self.activation = activation
        self.apply_router_weight_on_input = apply_router_weight_on_input
        self.use_presharded_weights = use_presharded_weights
        self.inplace = inplace
        self.no_combine = no_combine
        self.bias = bias
        self.pair_wise_act = pair_wise_act
        self.activation_dtype = torch.bfloat16 if not enable_fp8_activation else torch.float8_e4m3fn

        self.use_triton_kernels = (
            not _is_cpu and global_server_args_dict["enable_triton_kernel_moe"]
        )

        if quant_config is None:
            self.quant_method: Optional[QuantizeMethodBase] = UnquantizedFusedMoEMethod(
                self.use_triton_kernels
            )
        else:
            self.quant_method = quant_config.get_quant_method(self, prefix)
<<<<<<< HEAD
            if self.quant_method.__class__.__name__ == "ModelOptNvFp4FusedMoEMethod":
                self.quant_method.enable_flashinfer_moe = self.enable_flashinfer_moe
            elif self.quant_method.__class__.__name__ == "Mxfp4MoEMethod":
                self.quant_method.swiglu_alpha = swiglu_alpha
                self.quant_method.swiglu_beta = swiglu_beta
                self.quant_method.bias = bias
                self.quant_method.set_activation_dtype(self.activation_dtype)
=======
>>>>>>> 873f384a
        assert self.quant_method is not None

        self.quant_config = quant_config
        self.quant_method.create_weights(
            layer=self,
            num_experts=self.num_experts,
            num_local_experts=self.num_local_experts,
            hidden_size=hidden_size,
            # FIXME: figure out which intermediate_size to use
            intermediate_size=self.intermediate_size_per_partition,
            intermediate_size_per_partition=self.intermediate_size_per_partition,
            params_dtype=params_dtype,
            weight_loader=self.weight_loader,
            bias=self.bias,
        )

    def _load_per_tensor_weight_scale(
        self,
        shard_id: str,
        param: torch.nn.Parameter,
        loaded_weight: torch.Tensor,
        expert_id: int,
    ):
        param_data = param.data
        # for per tensor weight quantization
        if shard_id in ("w1", "w3"):
            # We have to keep the weight scales of w1 and w3 because
            # we need to re-quantize w1/w3 weights after weight loading.
            idx = 0 if shard_id == "w1" else 1
            param_data[expert_id][idx] = loaded_weight
        # If we are in the row parallel case (down_proj)
        elif shard_id == "w2":
            param_data[expert_id] = loaded_weight

    def _load_model_weight_or_group_weight_scale(
        self,
        shard_dim: int,
        expert_data: torch.Tensor,
        shard_id: str,
        loaded_weight: torch.Tensor,
        tp_rank: int,
    ):
        # Load grouped weight scales for group quantization
        # or model weights
        if shard_id == "w2":
            self._load_w2(
                shard_id=shard_id,
                shard_dim=shard_dim,
                loaded_weight=loaded_weight,
                expert_data=expert_data,
                tp_rank=tp_rank,
            )
        elif shard_id in ("w1", "w3"):
            self._load_w1_w3(
                shard_id=shard_id,
                shard_dim=shard_dim,
                loaded_weight=loaded_weight,
                expert_data=expert_data,
                tp_rank=tp_rank,
            )
        elif shard_id == "w13":
            self._load_w13(
                shard_id=shard_id,
                shard_dim=shard_dim,
                loaded_weight=loaded_weight,
                expert_data=expert_data,
                tp_rank=tp_rank,
            )

    def _load_per_channel_weight_scale(
        self,
        expert_data: torch.Tensor,
        shard_dim: int,
        shard_id: str,
        loaded_weight: torch.Tensor,
        tp_rank: int,
    ):
        # for per channel weight quantization
        if shard_id == "w2":
            expert_data.copy_(loaded_weight)
        elif shard_id in ("w1", "w3"):
            self._load_w1_w3(
                shard_id=shard_id,
                shard_dim=shard_dim,
                loaded_weight=loaded_weight,
                expert_data=expert_data,
                tp_rank=tp_rank,
            )

    def _load_w13(
        self,
        expert_data: torch.Tensor,
        shard_dim: int,
        shard_id: str,
        loaded_weight: torch.Tensor,
        tp_rank: int,
    ):
        shard_size = expert_data.shape[shard_dim]
        assert shard_id == "w13"
        loaded_weight = loaded_weight.narrow(shard_dim, shard_size * tp_rank, shard_size)
        expert_data.copy_(loaded_weight)

    def _load_w1_w3(
        self,
        expert_data: torch.Tensor,
        shard_dim: int,
        shard_id: str,
        loaded_weight: torch.Tensor,
        tp_rank: int,
    ):

        # Index the loaded weight for tp sharding.
        # gate_up_proj: "MergedColumnParallel", so tp sharding on output_dim
        shard_size = expert_data.shape[shard_dim] // 2

        # Narrow parameter and load.
        # w1, gate_proj: Load into first logical weight of w13.
        # w3, up_proj: Load into second logical weight of w13.
        # trtllm cutlass kernel assumes differently
        assert shard_id in ("w1", "w3")
        switch_w13 = getattr(self.quant_method, "load_up_proj_weight_first", False)
        if (switch_w13 and shard_id == "w1") or (not switch_w13 and shard_id == "w3"):
            start = shard_size
        else:
            start = 0

        if _is_cpu:
            expert_data, loaded_weight = narrow_padded_param_and_loaded_weight(
                expert_data,
                loaded_weight,
                start,
                shard_size * tp_rank,
                shard_dim,
                shard_size,
                not self.use_presharded_weights,
            )
        else:
            if not self.use_presharded_weights:
                if self.use_triton_kernels:
                    loaded_weight = loaded_weight.transpose(-2, -1)
                loaded_weight = loaded_weight.narrow(
                    shard_dim, shard_size * tp_rank, shard_size
                )

            expert_data = expert_data.narrow(shard_dim, start, shard_size)
        expert_data.copy_(loaded_weight)

    def _load_w2(
        self,
        expert_data: torch.Tensor,
        shard_dim: int,
        shard_id: str,
        loaded_weight: torch.Tensor,
        tp_rank: int,
    ):
        """Load w2 weights for down projection.

        Args:
            expert_data: The expert data tensor to load into
            shard_dim: The dimension to shard along
            shard_id: The shard ID (must be "w2")
            loaded_weight: The weight tensor to load from
            tp_rank: The tensor parallel rank
        """
        if not isinstance(expert_data, torch.Tensor) or not isinstance(
            loaded_weight, torch.Tensor
        ):
            raise ValueError("expert_data and loaded_weight must be torch.Tensor")

        if (
            self.quant_config is not None
            and "modelopt" in self.quant_config.get_name()
            and (expert_data.dim() != 2 or loaded_weight.dim() != 2)
        ):
            raise ValueError(
                f"Expected 2D tensors, got expert_data shape {expert_data.shape} and loaded_weight shape {loaded_weight.shape}"
            )

        if shard_id != "w2":
            raise ValueError(f"shard_id must be 'w2', got {shard_id}")

        # Index the loaded weight for tp sharding.
        # down_proj: "RowParallel" so tp sharding on input_dim
        # Narrow parameter and load.
        shard_size = expert_data.shape[shard_dim]

        tp_size = get_tensor_model_parallel_world_size()
        shard_start = int(tp_rank *loaded_weight.shape[shard_dim] / tp_size)

        if _is_cpu:
            expert_data, loaded_weight = narrow_padded_param_and_loaded_weight(
                expert_data,
                loaded_weight,
                0,  # param_data_start
                shard_start,
                shard_dim,
                shard_size,
                not self.use_presharded_weights,
            )
        else:
            if not self.use_presharded_weights:
                if self.use_triton_kernels:
                    loaded_weight = loaded_weight.transpose(-2, -1)
                if shard_start + shard_size > loaded_weight.shape[shard_dim]:
                    raise ValueError(
                        f"Shard size {shard_size} at rank {tp_rank} exceeds loaded_weight dimension {loaded_weight.shape[shard_dim]}"
                    )
                loaded_weight = loaded_weight.narrow(
                    shard_dim, shard_start, shard_size
                )

        # w2, down_proj: Load into only logical weight of w2.
        expert_data.copy_(loaded_weight)

    def _load_single_value(
        self, param: torch.nn.Parameter, loaded_weight: torch.Tensor, expert_id: int
    ):
        param_data = param.data

        # Input scales can be loaded directly and should be equal.
        param_data[expert_id] = loaded_weight

    def _load_g_idx(
        self,
        shard_id: str,
        expert_data: torch.Tensor,
        shard_dim: int,
        loaded_weight: torch.Tensor,
        tp_rank: int,
    ):

        if shard_id == "w2":
            self._load_w2(
                shard_id=shard_id,
                shard_dim=shard_dim,
                loaded_weight=loaded_weight,
                expert_data=expert_data,
                tp_rank=tp_rank,
            )
        else:
            assert shard_id in ("w1", "w3", "w13")
            expert_data.copy_(loaded_weight)

    def _map_global_expert_id_to_local_expert_id(self, expert_id: int) -> int:
        if self.expert_map_cpu is None:
            return expert_id
        return self.expert_map_cpu[expert_id].item()

    def weight_loader(
        self,
        param: torch.nn.Parameter,
        loaded_weight: torch.Tensor,
        weight_name: str,
        shard_id: str,
        expert_id: int,
    ) -> None:

        global_expert_location_metadata = get_global_expert_location_metadata()
        if global_expert_location_metadata is None:
            self._weight_loader_impl(
                param=param,
                loaded_weight=loaded_weight,
                weight_name=weight_name,
                shard_id=shard_id,
                expert_id=expert_id,
            )
            return

        if expert_id >= self.num_experts - self.num_fused_shared_experts:
            # This is a shared expert.
            physical_expert_ids = [expert_id]
        else:
            physical_expert_ids = (
                global_expert_location_metadata.logical_to_all_physical(
                    self.layer_id, expert_id
                )
            )

        for physical_expert_id in physical_expert_ids:
            self._weight_loader_physical(
                param=param,
                loaded_weight=loaded_weight,
                weight_name=weight_name,
                shard_id=shard_id,
                expert_id=physical_expert_id,
            )

    def _weight_loader_physical(
        self,
        param: torch.nn.Parameter,
        loaded_weight: torch.Tensor,
        weight_name: str,
        shard_id: str,
        expert_id: int,
    ) -> None:
        expert_id = self._map_global_expert_id_to_local_expert_id(expert_id)
        if expert_id == -1:
            return
        self._weight_loader_impl(
            param=param,
            loaded_weight=loaded_weight,
            weight_name=weight_name,
            shard_id=shard_id,
            expert_id=expert_id,
        )

    def _weight_loader_impl(
        self,
        param: torch.nn.Parameter,
        loaded_weight: torch.Tensor,
        weight_name: str,
        shard_id: str,
        expert_id: int,
    ) -> None:

        tp_rank = self.moe_tp_rank

        # compressed-tensors checkpoints with packed weights are stored flipped
        # TODO (mgoin): check self.quant_method.quant_config.quant_format
        # against known CompressionFormat enum values that have this quality
        loaded_weight = (
            loaded_weight.t().contiguous()
            if (
                self.quant_method.__class__.__name__
                == "CompressedTensorsWNA16MoEMethod"
            )
            else loaded_weight
        )

        if shard_id not in ("w1", "w2", "w3", "w13"):
            raise ValueError(
                f"shard_id must be ['w1','w2','w3','w13'] but " f"got {shard_id}."
            )

        # Flashinfer assumes w31 format for w13_weight. Same for the scales.
        if should_use_flashinfer_trtllm_moe():
            shard_id = {"w1": "w3", "w3": "w1", "w2": "w2"}[shard_id]

        WEIGHT_SCALE_SUPPORTED = [e.value for e in FusedMoeWeightScaleSupported]
        # Fetch the dim to shard the parameter/loaded weight
        # based on the shard id. This will be whatever
        # dimension intermediate_size is used.
        SHARD_ID_TO_SHARDED_DIM = {"w1": 0, "w2": 1, "w3": 0, "w13": 0}

        expert_data = param.data[expert_id]

        # is_transposed: if the dim to shard the weight
        # should be flipped. Required by GPTQ, compressed-tensors
        # should be whatever dimension intermediate_size is
        is_transposed = getattr(param, "is_transposed", False)
        shard_dim = SHARD_ID_TO_SHARDED_DIM[shard_id]
        if self.use_triton_kernels:
            is_transposed = True
        if is_transposed:
            shard_dim = int(not shard_dim)

        # Case input scale: input_scale loading is only supported for fp8
        if "input_scale" in weight_name:
            # INT4-FP8 (INT4 MoE Weight, FP8 Compute): Adjust input_scale for e4m3fnuz (AMD)
            if _is_hip and get_bool_env_var("SGLANG_INT4_WEIGHT"):
                loaded_weight = loaded_weight * 2.0

            # this is needed for compressed-tensors only
            loaded_weight = loaded_weight.to(param.data.device)

            if (
                "compressed" in self.quant_method.__class__.__name__.lower()
                and param.data[expert_id] != 1
                and (param.data[expert_id] - loaded_weight).abs() > 1e-5
            ):
                raise ValueError(
                    "input_scales of w1 and w3 of a layer "
                    f"must be equal. But got {param.data[expert_id]} "
                    f"vs. {loaded_weight}"
                )

            self._load_single_value(
                param=param, loaded_weight=loaded_weight, expert_id=expert_id
            )
            return

        # Case g_idx
        if "g_idx" in weight_name:
            self._load_g_idx(
                shard_dim=0,
                shard_id=shard_id,
                loaded_weight=loaded_weight,
                expert_data=expert_data,
                tp_rank=tp_rank,
            )
            return

        if "ModelOpt" in self.quant_method.__class__.__name__:
            # Determine per-tensor weight scale patterns based on variant
            is_fp4_variant = (
                "ModelOptNvFp4FusedMoEMethod" in self.quant_method.__class__.__name__
            )

            # FP4 uses "weight_scale_2" for per-tensor, FP8 uses "weight_scale" for per-tensor
            per_tensor_conditions = (
                "weight_scale_2" in weight_name
                if is_fp4_variant
                else "weight_scale" in weight_name
            ) or "input_scale" in weight_name

            if per_tensor_conditions:
                self._load_per_tensor_weight_scale(
                    shard_id=shard_id,
                    param=param,
                    loaded_weight=loaded_weight,
                    expert_id=expert_id,
                )
            elif "weight" in weight_name:
                self._load_model_weight_or_group_weight_scale(
                    shard_id=shard_id,
                    shard_dim=shard_dim,
                    loaded_weight=loaded_weight,
                    expert_data=expert_data,
                    tp_rank=tp_rank,
                )
            return

        # Case weight scales and zero_points
        if "scale" in weight_name or "zero" in weight_name or "offset" in weight_name:
            # load the weight scales and zp based on the quantization scheme
            # supported weight scales/zp can be found in
            # FusedMoeWeightScaleSupported
            # TODO @dsikka: once hardened, refactor to use vLLM Parameters
            # specific to each case
            quant_method = getattr(param, "quant_method", None)
            if quant_method == FusedMoeWeightScaleSupported.CHANNEL.value:
                # INT4-FP8 (INT4 MoE Weight, FP8 Compute): Adjust INT4 column-wise scaling number to e4m3fnuz (AMD)
                if _is_hip and get_bool_env_var("SGLANG_INT4_WEIGHT"):
                    loaded_weight = loaded_weight * 0.5

                self._load_per_channel_weight_scale(
                    shard_id=shard_id,
                    shard_dim=shard_dim,
                    loaded_weight=loaded_weight,
                    expert_data=expert_data,
                    tp_rank=tp_rank,
                )
            elif quant_method in [
                FusedMoeWeightScaleSupported.GROUP.value,
                FusedMoeWeightScaleSupported.BLOCK.value,
            ]:
                self._load_model_weight_or_group_weight_scale(
                    shard_id=shard_id,
                    shard_dim=shard_dim,
                    loaded_weight=loaded_weight,
                    expert_data=expert_data,
                    tp_rank=tp_rank,
                )
            elif quant_method == FusedMoeWeightScaleSupported.TENSOR.value:
                # INT4-FP8 (INT4 MoE Weight, FP8 Compute): Adjust FP8 per-tensor scaling number for e4m3fnuz (AMD)
                if _is_hip and get_bool_env_var("SGLANG_INT4_WEIGHT"):
                    loaded_weight = loaded_weight * 2.0

                self._load_per_tensor_weight_scale(
                    shard_id=shard_id,
                    param=param,
                    loaded_weight=loaded_weight,
                    expert_id=expert_id,
                )
            else:
                raise ValueError(
                    f"quant method must be one of {WEIGHT_SCALE_SUPPORTED}"
                )
            return

        # Case weight_shape
        if "weight_shape" in weight_name:
            # only required by compressed-tensors
            self._load_single_value(
                param=param, loaded_weight=loaded_weight, expert_id=expert_id
            )
            return

        is_weight = "weight" in weight_name or "blocks" in weight_name or weight_name.endswith(
            ("gate_proj", "up_proj", "down_proj", "gate_up_proj")
        )
        is_bias = "bias" in weight_name

        # Case model weights
        if is_weight and not is_bias:
            if loaded_weight.ndim > 2:
                loaded_weight = loaded_weight.reshape(loaded_weight.shape[0], -1)
            if shard_id == "w13":
                # Handle full gate_up_proj weight (w13)
                weight_param = param
                if weight_param is not None:
                    # Apply TP sharding to the full weight based on shard_dim
                    tp_size = get_tensor_model_parallel_world_size()
                    if tp_size > 1 and not self.use_presharded_weights:
                        # Split into gate and up parts
                        up_weight = loaded_weight[:loaded_weight.shape[0]//2, :]
                        gate_weight = loaded_weight[loaded_weight.shape[0]//2:, :]
                        assert up_weight.shape[0] == gate_weight.shape[0]
                        # Use shard_dim instead of hardcoded dim 0
                        weight_per_partition = up_weight.shape[shard_dim] // tp_size
                        start_idx = tp_rank * weight_per_partition
                        end_idx = start_idx + weight_per_partition
                        if self.pair_wise_act:
                            start_idx = tp_rank * weight_per_partition * 2
                            end_idx = start_idx + weight_per_partition * 2
                            up_gate_weight = torch.cat((up_weight, gate_weight), dim=0)
                            loaded_weight = up_gate_weight[start_idx:end_idx, :]
                        else:
                            up_weight = up_weight[start_idx:end_idx, :]
                            gate_weight = gate_weight[start_idx:end_idx, :]
                            loaded_weight = torch.cat((up_weight, gate_weight), dim=0)
                    # Load into w13_weight
                    weight_param.data[expert_id].copy_(loaded_weight)
            else:
                self._load_model_weight_or_group_weight_scale(
                    shard_id=shard_id,
                    shard_dim=shard_dim,
                    loaded_weight=loaded_weight,
                    expert_data=expert_data,
                    tp_rank=tp_rank,
                )
            return

        # Handle bias loading
        if is_bias:
            if shard_id == "w13":
                # Handle full gate_up_proj bias (w13)
                bias_param = param
                if bias_param is not None:
                    # Apply TP sharding to the full bias (bias is 1D, always shard along dim 0)
                    tp_size = get_tensor_model_parallel_world_size()
                    if tp_size > 1 and not self.use_presharded_weights:
                        # Split into gate and up parts
                        up_bias = loaded_weight[loaded_weight.shape[0]//2:]
                        gate_bias = loaded_weight[:loaded_weight.shape[0]//2]
                        assert gate_bias.shape[0] == up_bias.shape[0]
                        # For w13 bias, we shard along dim 0 (output dimension)
                        bias_per_partition = up_bias.shape[0] // tp_size
                        start_idx = tp_rank * bias_per_partition
                        end_idx = start_idx + bias_per_partition
                        if self.pair_wise_act:
                            start_idx = tp_rank * bias_per_partition * 2
                            end_idx = start_idx + bias_per_partition * 2
                            up_gate_bias = torch.cat((gate_bias, up_bias), dim=0)
                            loaded_weight = up_gate_bias[start_idx:end_idx]
                        else:
                            up_bias = up_bias[start_idx:end_idx]
                            gate_bias = gate_bias[start_idx:end_idx]
                            loaded_weight = torch.cat((gate_bias, up_bias), dim=0)
                    # Load into w13_bias
                    bias_param.data[expert_id].copy_(loaded_weight)
            elif shard_id in ("w1", "w3"):
                # For w1 and w3, we need to load bias into w13_bias
                bias_param = param
                if bias_param is not None:
                    # Apply TP sharding to individual w1/w3 bias
                    tp_size = get_tensor_model_parallel_world_size()
                    if tp_size > 1 and not self.use_presharded_weights:
                        # w1/w3 bias needs to be sharded along output dimension
                        bias_per_partition = loaded_weight.shape[0] // tp_size
                        start_idx = tp_rank * bias_per_partition
                        end_idx = start_idx + bias_per_partition
                        loaded_weight = loaded_weight[start_idx:end_idx]

                    if shard_id == "w1":
                        # Load into first half of w13_bias
                        bias_param.data[expert_id][:bias_param.data[expert_id].shape[0]//2] = loaded_weight
                    else:  # w3
                        # Load into second half of w13_bias
                        bias_param.data[expert_id][bias_param.data[expert_id].shape[0]//2:] = loaded_weight
            elif shard_id == "w2":
                # For w2, load bias into w2_bias (no TP sharding needed for w2 bias)
                bias_param = param
                if bias_param is not None:
                    # w2 bias is not sharded in TP (it's the output bias)
                    bias_param.data[expert_id] = loaded_weight
            return

    def forward(self, hidden_states: torch.Tensor, topk_output: StandardTopKOutput):
        assert self.quant_method is not None
<<<<<<< HEAD
        # Matrix multiply.
        final_hidden_states = self.quant_method.apply(
            layer=self,
            x=hidden_states,
            topk_output=topk_output,
            activation=self.activation,
            apply_router_weight_on_input=self.apply_router_weight_on_input,
            routed_scaling_factor=self.routed_scaling_factor,
            **(
                dict(
                    tp_rank=self.tp_rank,
                    tp_size=self.tp_size,
                    ep_rank=self.ep_rank,
                    ep_size=self.ep_size,
                )
                if self.quant_method.__class__.__name__ == "ModelOptNvFp4FusedMoEMethod"
                else (dict(top_k=self.top_k,)
                      if self.quant_method.__class__.__name__ in ("UnquantizedFusedMoEMethodOpenAI", "Mxfp4MoEMethod")
                      else {})
            ),
        )
=======

        if self.moe_ep_size > 1 and not self.enable_flashinfer_cutlass_moe:
            if self.expert_map_cpu is not None and self.expert_map_gpu is None:
                # If we are in EP mode, we need to move the expert map to GPU.
                self.expert_map_gpu = self.expert_map_cpu.to(device="cuda")

        if self.expert_map_gpu is not None:
            topk_output = topk_output._replace(
                topk_ids=self.expert_map_gpu[topk_output.topk_ids]
            )

        # Matrix multiply.
        with use_symmetric_memory(get_tp_group()) as sm:
            final_hidden_states = self.quant_method.apply(
                layer=self,
                x=hidden_states,
                topk_output=topk_output,
                activation=self.activation,
                apply_router_weight_on_input=self.apply_router_weight_on_input,
                routed_scaling_factor=self.routed_scaling_factor,
                **(
                    dict(
                        tp_rank=self.moe_tp_rank,
                        tp_size=self.moe_tp_size,
                        ep_rank=self.moe_ep_rank,
                        ep_size=self.moe_ep_size,
                    )
                    if self.quant_method.__class__.__name__
                    == "ModelOptNvFp4FusedMoEMethod"
                    else {}
                ),
            )
            sm.tag(final_hidden_states)
>>>>>>> 873f384a

        if self.reduce_results and (self.moe_tp_size > 1 or self.moe_ep_size > 1):
            final_hidden_states = tensor_model_parallel_all_reduce(final_hidden_states)

        return final_hidden_states

    @classmethod
    def make_expert_params_mapping(
        cls,
        ckpt_gate_proj_name: str,
        ckpt_down_proj_name: str,
        ckpt_up_proj_name: str,
        num_experts: int,
    ) -> List[Tuple[str, str, int, str]]:

        mappings = []
        for expert_id in range(num_experts):
            for shard_id, weight_name in [
                ("w1", ckpt_gate_proj_name),
                ("w2", ckpt_down_proj_name),
                ("w3", ckpt_up_proj_name),
            ]:
                # Add weight mapping
                param_name = (
                    "experts.w13_"
                    if weight_name in [ckpt_gate_proj_name, ckpt_up_proj_name]
                    else "experts.w2_"
                )
                mappings.append((
                    param_name,
                    f"experts.{expert_id}.{weight_name}.",
                    expert_id,
                    shard_id,
                ))

                # Add bias mapping
                bias_param_name = (
                    "experts.w13_bias"
                    if weight_name in [ckpt_gate_proj_name, ckpt_up_proj_name]
                    else "experts.w2_bias"
                )
                mappings.append((
                    bias_param_name,
                    f"experts.{expert_id}.{weight_name}_bias.",
                    expert_id,
                    shard_id,
                ))
        return mappings

    @classmethod
    def make_expert_input_scale_params_mapping(
        cls,
        num_experts: int,
    ) -> List[Tuple[str, str, int, str]]:
        # (param_name, weight_name, expert_id, shard_id)
        return [
            (
                "experts.w13_" if shard_id in ["w1", "w3"] else "experts.w2_",
                f"experts.{expert_id}.{shard_id}.",
                expert_id,
                shard_id,
            )
            for expert_id in range(num_experts)
            for shard_id in ["w1", "w2", "w3"]
        ]


class FlashInferFusedMoE(FusedMoE):
    def __init__(self, *args, **kwargs):
        renormalize = kwargs.pop("renormalize", True)
        num_fused_shared_experts = kwargs.pop("num_fused_shared_experts", 0)
        use_grouped_topk = kwargs.pop("use_grouped_topk", False)
        num_expert_group = kwargs.pop("num_expert_group", None)
        topk_group = kwargs.pop("topk_group", None)
        correction_bias = kwargs.pop("correction_bias", None)
        super().__init__(*args, **kwargs)
        self.renormalize = renormalize
        self.num_fused_shared_experts = num_fused_shared_experts
        self.use_grouped_topk = use_grouped_topk
        if self.use_grouped_topk:
            assert num_expert_group is not None and topk_group is not None
        self.num_expert_group = num_expert_group
        self.topk_group = topk_group
        self.correction_bias = correction_bias
        self.use_flashinfer_trtllm_moe = should_use_flashinfer_trtllm_moe()

    def forward(self, hidden_states: torch.Tensor, topk_output: tuple):
        assert self.use_flashinfer_trtllm_moe
        assert (
            self.activation == "silu"
        ), "Only silu is supported for flashinfer blockscale fp8 moe"
        assert self.quant_method is not None
        assert (
            self.renormalize
        ), "Renormalize is required for flashinfer blockscale fp8 moe"
        assert (
            self.num_fused_shared_experts == 0
        ), "Fused shared experts are not supported for flashinfer blockscale fp8 moe"

        # TRTLLM mode expects (TopK_config, router_logits) tuple
        if not isinstance(topk_output, tuple) or len(topk_output) != 2:
            raise ValueError(
                f"FlashInferFusedMoE expects (TopK_config, router_logits) tuple, got {type(topk_output)}"
            )
        _, router_logits = topk_output

        # Matrix multiply.
        final_hidden_states = self.quant_method.apply_with_router_logits(
            layer=self,
            x=hidden_states,
            router_logits=router_logits,
            activation=self.activation,
            routed_scaling_factor=self.routed_scaling_factor,
        )

        if self.reduce_results and (self.moe_tp_size > 1 or self.moe_ep_size > 1):
            final_hidden_states = tensor_model_parallel_all_reduce(final_hidden_states)

        return final_hidden_states


class FlashInferFP4MoE(FusedMoE):
    """FP4 TRTLLM MoE implementation using FlashInfer."""

    def __init__(self, *args, **kwargs):
        # Extract DeepSeek-specific parameters
        renormalize = kwargs.pop("renormalize", True)
        num_fused_shared_experts = kwargs.pop("num_fused_shared_experts", 0)
        use_grouped_topk = kwargs.pop("use_grouped_topk", False)
        num_expert_group = kwargs.pop("num_expert_group", None)
        topk_group = kwargs.pop("topk_group", None)
        correction_bias = kwargs.pop("correction_bias", None)

        # Extract additional TopK parameters that were previously extracted in forward
        routed_scaling_factor = kwargs.pop("routed_scaling_factor", None)

        super().__init__(*args, **kwargs)

        # Store DeepSeek parameters
        self.renormalize = renormalize
        self.num_fused_shared_experts = num_fused_shared_experts
        self.use_grouped_topk = use_grouped_topk
        self.num_expert_group = num_expert_group
        self.topk_group = topk_group
        self.correction_bias = correction_bias
        self.routed_scaling_factor = routed_scaling_factor

    # ---------------------------------------------------------------------
    # Helper: quantize hidden states to FP4 each forward pass
    # ---------------------------------------------------------------------
    def _quantize_hidden_states_fp4(self, hidden_states: torch.Tensor):
        """
        Quantize hidden states using global scale factor from quantization method.

        Global scale factor is set by ModelOptNvFp4FusedMoEMethod during weight loading.
        Only block scales are computed at runtime for efficiency.

        Returns (packed_fp4_uint8, scale_float8_e4m3fn_runtime, global_scale_float32)
        """

        # flashinfer.fp4_quantize returns (packed_uint8, scale_fp8)
        # Only the block scales are computed at runtime
        hs_fp4_bytes, hs_sf_bytes = fp4_quantize(
            hidden_states,
            self.w13_input_scale_quant,
            16,  # sf_vec_size
            False,  # use_ue8m0
            False,  # is_sf_swizzled_layout
        )

        hs_fp4 = hs_fp4_bytes.reshape(
            hidden_states.shape[0], hidden_states.shape[1] // 2
        )
        hs_sf = hs_sf_bytes.view(torch.float8_e4m3fn).reshape(-1)

        return hs_fp4, hs_sf

    def forward(self, hidden_states: torch.Tensor, topk_output):
        """Forward pass using FP4 TRTLLM kernel.

        Args:
            hidden_states: Input tensor
            topk_output: Should be tuple of (TopK_config, router_logits) for TRTLLM mode
        """

        # TRTLLM mode expects (TopK_config, router_logits) tuple
        if not isinstance(topk_output, tuple) or len(topk_output) != 2:
            raise ValueError(
                f"FlashInferFP4MoE expects (TopK_config, router_logits) tuple, got {type(topk_output)}"
            )

        _, router_logits = topk_output

        hs_fp4, hs_scale_linear = self._quantize_hidden_states_fp4(hidden_states)

        router_logits = router_logits.to(torch.float32)

        result = trtllm_fp4_block_scale_moe(
            routing_logits=router_logits,
            routing_bias=self.correction_bias.to(hidden_states.dtype),
            hidden_states=hs_fp4,
            hidden_states_scale=hs_scale_linear.view(torch.float8_e4m3fn).flatten(),
            gemm1_weights=self.gemm1_weights_fp4_shuffled.data,
            gemm1_weights_scale=self.gemm1_scales_fp4_shuffled.data.view(
                torch.float8_e4m3fn
            ),
            gemm2_weights=self.gemm2_weights_fp4_shuffled.data,
            gemm2_weights_scale=self.gemm2_scales_fp4_shuffled.data.view(
                torch.float8_e4m3fn
            ),
            output1_scale_scalar=self.g1_scale_c.data,
            output1_scale_gate_scalar=self.g1_alphas.data,
            output2_scale_scalar=self.g2_alphas.data,
            num_experts=self.num_experts,
            top_k=self.top_k,
            n_group=self.num_expert_group,
            topk_group=self.topk_group,
            intermediate_size=self.intermediate_size_per_partition,
            local_expert_offset=self.moe_ep_rank * self.num_local_experts,
            local_num_experts=self.num_local_experts,
            routed_scaling_factor=self.routed_scaling_factor,
            tile_tokens_dim=_get_tile_tokens_dim(
                hidden_states.shape[0], self.top_k, self.num_local_experts
            ),
            routing_method_type=RoutingMethodType.DeepSeekV3,
            do_finalize=True,
        )[0]

        return result


def get_fused_moe_impl_class():
    """Factory function to get the appropriate FusedMoE implementation class."""
    if should_use_flashinfer_trtllm_moe() and _is_fp4_quantization_enabled():
        # Use FP4 variant when FP4 quantization is enabled
        return FlashInferFP4MoE
    elif should_use_flashinfer_trtllm_moe():
        # Use regular FlashInfer variant for non-FP4 FlashInfer cases
        return FlashInferFusedMoE
    else:
        # Default case
        return FusedMoE<|MERGE_RESOLUTION|>--- conflicted
+++ resolved
@@ -136,7 +136,6 @@
         inplace: bool = True,
         no_combine: bool = False,
         routed_scaling_factor: Optional[float] = None,
-<<<<<<< HEAD
         enable_flashinfer_moe: Optional[bool] = False,
         enable_ep_moe: Optional[bool] = False,
         enable_fp8_activation: Optional[bool] = False,
@@ -144,9 +143,7 @@
         swiglu_alpha: Optional[float] = None,
         swiglu_beta: Optional[float] = None,
         pair_wise_act: bool = False,
-=======
         enable_flashinfer_cutlass_moe: Optional[bool] = False,
->>>>>>> 873f384a
     ):
         super().__init__()
 
@@ -211,7 +208,6 @@
             )
         else:
             self.quant_method = quant_config.get_quant_method(self, prefix)
-<<<<<<< HEAD
             if self.quant_method.__class__.__name__ == "ModelOptNvFp4FusedMoEMethod":
                 self.quant_method.enable_flashinfer_moe = self.enable_flashinfer_moe
             elif self.quant_method.__class__.__name__ == "Mxfp4MoEMethod":
@@ -219,8 +215,6 @@
                 self.quant_method.swiglu_beta = swiglu_beta
                 self.quant_method.bias = bias
                 self.quant_method.set_activation_dtype(self.activation_dtype)
-=======
->>>>>>> 873f384a
         assert self.quant_method is not None
 
         self.quant_config = quant_config
@@ -801,29 +795,6 @@
 
     def forward(self, hidden_states: torch.Tensor, topk_output: StandardTopKOutput):
         assert self.quant_method is not None
-<<<<<<< HEAD
-        # Matrix multiply.
-        final_hidden_states = self.quant_method.apply(
-            layer=self,
-            x=hidden_states,
-            topk_output=topk_output,
-            activation=self.activation,
-            apply_router_weight_on_input=self.apply_router_weight_on_input,
-            routed_scaling_factor=self.routed_scaling_factor,
-            **(
-                dict(
-                    tp_rank=self.tp_rank,
-                    tp_size=self.tp_size,
-                    ep_rank=self.ep_rank,
-                    ep_size=self.ep_size,
-                )
-                if self.quant_method.__class__.__name__ == "ModelOptNvFp4FusedMoEMethod"
-                else (dict(top_k=self.top_k,)
-                      if self.quant_method.__class__.__name__ in ("UnquantizedFusedMoEMethodOpenAI", "Mxfp4MoEMethod")
-                      else {})
-            ),
-        )
-=======
 
         if self.moe_ep_size > 1 and not self.enable_flashinfer_cutlass_moe:
             if self.expert_map_cpu is not None and self.expert_map_gpu is None:
@@ -853,11 +824,17 @@
                     )
                     if self.quant_method.__class__.__name__
                     == "ModelOptNvFp4FusedMoEMethod"
-                    else {}
+                    else (
+                        dict(
+                            top_k=self.top_k,
+                        )
+                        if self.quant_method.__class__.__name__
+                        in ("UnquantizedFusedMoEMethodOpenAI", "Mxfp4MoEMethod")
+                        else {}
+                    )
                 ),
             )
             sm.tag(final_hidden_states)
->>>>>>> 873f384a
 
         if self.reduce_results and (self.moe_tp_size > 1 or self.moe_ep_size > 1):
             final_hidden_states = tensor_model_parallel_all_reduce(final_hidden_states)
