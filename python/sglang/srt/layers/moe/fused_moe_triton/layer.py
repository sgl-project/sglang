# Adapted from https://github.com/vllm-project/vllm/blob/a6221a144af772fd1a68fe7e627935dc53e81738/vllm/model_executor/layers/fused_moe/layer.py

import logging
from enum import Enum
from typing import List, Optional, Tuple

import torch

from sglang.srt.distributed import (
    get_moe_expert_parallel_rank,
    get_moe_expert_parallel_world_size,
    get_moe_tensor_parallel_rank,
    get_moe_tensor_parallel_world_size,
    get_tp_group,
    tensor_model_parallel_all_reduce,
)
from sglang.srt.distributed.device_communicators.pynccl_allocator import (
    use_symmetric_memory,
)
from sglang.srt.eplb.expert_location import get_global_expert_location_metadata
from sglang.srt.layers.moe import (
    MoeRunnerConfig,
    get_moe_runner_backend,
    should_use_flashinfer_trtllm_moe,
)
from sglang.srt.layers.moe.topk import TopKOutput, TopKOutputChecker
from sglang.srt.layers.quantization.base_config import (
    QuantizationConfig,
    QuantizeMethodBase,
)
from sglang.srt.layers.quantization.unquant import UnquantizedFusedMoEMethod
from sglang.srt.managers.schedule_batch import global_server_args_dict
from sglang.srt.model_loader.weight_utils import narrow_padded_param_and_loaded_weight
from sglang.srt.utils import (
    cpu_has_amx_support,
    get_bool_env_var,
    is_cpu,
    is_flashinfer_available,
    is_hip,
    next_power_of_2,
    round_up,
)

if is_flashinfer_available():
    from flashinfer import (
        RoutingMethodType,
        fp4_quantize,
        reorder_rows_for_gated_act_gemm,
        shuffle_matrix_a,
        shuffle_matrix_sf_a,
    )

_is_hip = is_hip()
_is_cpu_amx_available = cpu_has_amx_support()
_is_cpu = is_cpu()


# Try to import FP4 TRTLLM function if flashinfer is available
trtllm_fp4_block_scale_moe = None
if should_use_flashinfer_trtllm_moe():
    try:
        from flashinfer.fused_moe import trtllm_fp4_block_scale_moe
    except ImportError:
        trtllm_fp4_block_scale_moe = None

logger = logging.getLogger(__name__)


def _is_fp4_quantization_enabled():
    """Check if ModelOpt FP4 quantization is enabled."""
    try:
        # Use the same simple check that works for class selection
        quantization = global_server_args_dict.get("quantization")
        return quantization == "modelopt_fp4"
    except:
        return False


def _get_tile_tokens_dim(num_tokens, top_k, num_experts):
    # Guess tokens per expert assuming perfect expert distribution first.
    num_tokens_per_expert = (num_tokens * top_k) // num_experts
    # And pad the number to the next power of 2.
    tile_tokens_dim = next_power_of_2(num_tokens_per_expert)
    # Cap to 8-64 tokens per CTA tile as it's the range supported by the kernel.
    tile_tokens_dim = min(max(tile_tokens_dim, 8), 64)
    return tile_tokens_dim


class FusedMoeWeightScaleSupported(Enum):
    TENSOR = "tensor"
    CHANNEL = "channel"
    GROUP = "group"
    BLOCK = "block"


class FusedMoE(torch.nn.Module):
    """FusedMoE layer for MoE models.

    This layer contains both MergedColumnParallel weights (gate_up_proj /
    w13) and RowParallelLinear weights (down_proj/ w2).

    Note: Mixtral uses w1, w2, and w3 for gate, up, and down_proj. We
    copy that naming convention here and handle any remapping in the
    load_weights function in each model implementation.

    Args:
        num_experts: Number of experts in the model
        top_k: Number of experts selected for each token
        hidden_size: Input hidden state size of the transformer
        intermediate_size: Intermediate size of the experts
        params_dtype: Data type for the parameters.
        reduce_results: Whether to all all_reduce on the output of the layer
        renomalize: Whether to renormalize the logits in the fused_moe kernel
        quant_config: Quantization configure.
        inplace: suggestion to compute inplace (modify input activation).
    """

    def __init__(
        self,
        num_experts: int,
        hidden_size: int,
        intermediate_size: int,
        layer_id: int,
        top_k: Optional[int] = None,
        num_fused_shared_experts: int = 0,
        params_dtype: Optional[torch.dtype] = None,
        reduce_results: bool = False,
        quant_config: Optional[QuantizationConfig] = None,
        prefix: str = "",
        activation: str = "silu",
        apply_router_weight_on_input: bool = False,
        use_presharded_weights: bool = False,
        inplace: bool = True,
        no_combine: bool = False,
        routed_scaling_factor: Optional[float] = None,
        activation_alpha: Optional[float] = None,
        swiglu_limit: Optional[float] = None,
        use_weight_loader_fused: bool = False,
        with_bias=False,
    ):
        super().__init__()

        if params_dtype is None:
            params_dtype = torch.get_default_dtype()

        self.layer_id = layer_id
        self.top_k = top_k
        self.num_experts = num_experts
        self.num_fused_shared_experts = num_fused_shared_experts
        self.expert_map_cpu = None
        self.expert_map_gpu = None

        self.moe_runner_config = MoeRunnerConfig(
            activation=activation,
            apply_router_weight_on_input=apply_router_weight_on_input,
            inplace=inplace,
            no_combine=no_combine,
            routed_scaling_factor=routed_scaling_factor,
            activation_alpha=activation_alpha,
            swiglu_limit=swiglu_limit,
        )

        enable_flashinfer_cutlass_moe = get_moe_runner_backend().is_flashinfer_cutlass()

        if enable_flashinfer_cutlass_moe and quant_config is None:
            logger.warning("Disable flashinfer MoE when quantization config is None.")
            enable_flashinfer_cutlass_moe = False

        self.enable_flashinfer_cutlass_moe = enable_flashinfer_cutlass_moe
        self.moe_ep_size = get_moe_expert_parallel_world_size()
        self.moe_ep_rank = get_moe_expert_parallel_rank()
        self.moe_tp_size = get_moe_tensor_parallel_world_size()
        self.moe_tp_rank = get_moe_tensor_parallel_rank()
        assert num_experts % self.moe_ep_size == 0
        self.num_local_experts = num_experts // self.moe_ep_size
        if self.moe_ep_size > 1:
            # TODO(ch-wan): support shared experts fusion
            # Create a tensor of size num_experts filled with -1
            self.expert_map_cpu = torch.full(
                (self.num_experts,), -1, dtype=torch.int32, device="cpu"
            )
            self.expert_map_cpu = torch.full(
                (self.num_experts,), -1, dtype=torch.int32, device="cpu"
            )
            # Create a expert map for the local experts
            self.expert_map_cpu[
                self.moe_ep_rank
                * self.num_local_experts : (self.moe_ep_rank + 1)
                * self.num_local_experts
            ] = torch.arange(0, self.num_local_experts, dtype=torch.int32, device="cpu")

        assert intermediate_size % self.moe_tp_size == 0
        self.intermediate_size_per_partition = intermediate_size // self.moe_tp_size
        self.reduce_results = reduce_results
        self.use_presharded_weights = use_presharded_weights

        self.use_triton_kernels = get_moe_runner_backend().is_triton_kernel()
        if quant_config is None:
            self.quant_method: Optional[QuantizeMethodBase] = UnquantizedFusedMoEMethod(
                self.use_triton_kernels
            )
        else:
            self.quant_method = quant_config.get_quant_method(self, prefix)
        assert self.quant_method is not None

        self.quant_config = quant_config
        self.use_enable_flashinfer_mxfp4_moe = global_server_args_dict.get(
            "enable_flashinfer_mxfp4_moe", False
        )
        if (
            self.quant_config is not None
            and self.quant_config.get_name() == "mxfp4"
            and self.use_enable_flashinfer_mxfp4_moe
        ):
            hidden_size = round_up(hidden_size, 256)
        self.hidden_size = hidden_size
        self.quant_method.create_weights(
            layer=self,
            num_experts=self.num_local_experts,
            hidden_size=hidden_size,
            # FIXME: figure out which intermediate_size to use
            intermediate_size=self.intermediate_size_per_partition,
            intermediate_size_per_partition=self.intermediate_size_per_partition,
            params_dtype=params_dtype,
            weight_loader=(
                self.weight_loader
                if not use_weight_loader_fused
                else self.weight_loader_fused
            ),
            with_bias=with_bias,
        )

    def _load_per_tensor_weight_scale(
        self,
        shard_id: str,
        param: torch.nn.Parameter,
        loaded_weight: torch.Tensor,
        expert_id: int,
    ):
        param_data = param.data
        # for per tensor weight quantization
        if shard_id in ("w1", "w3"):
            # We have to keep the weight scales of w1 and w3 because
            # we need to re-quantize w1/w3 weights after weight loading.
            idx = 0 if shard_id == "w1" else 1
            param_data[expert_id][idx] = loaded_weight
        # If we are in the row parallel case (down_proj)
        elif shard_id == "w2":
            param_data[expert_id] = loaded_weight

    def _load_model_weight_or_group_weight_scale(
        self,
        shard_dim: int,
        expert_data: torch.Tensor,
        shard_id: str,
        loaded_weight: torch.Tensor,
        tp_rank: int,
        is_bias: bool = False,
    ):
        # Load grouped weight scales for group quantization
        # or model weights
        if shard_id == "w2":
            self._load_w2(
                shard_id=shard_id,
                shard_dim=shard_dim,
                loaded_weight=loaded_weight,
                expert_data=expert_data,
                tp_rank=tp_rank,
                is_bias=is_bias,
            )
        elif shard_id in ("w1", "w3", "w13"):
            self._load_w13(
                shard_id=shard_id,
                shard_dim=shard_dim,
                loaded_weight=loaded_weight,
                expert_data=expert_data,
                tp_rank=tp_rank,
                is_bias=is_bias,
            )

    def _load_per_channel_weight_scale(
        self,
        expert_data: torch.Tensor,
        shard_dim: int,
        shard_id: str,
        loaded_weight: torch.Tensor,
        tp_rank: int,
    ):
        # for per channel weight quantization
        if shard_id == "w2":
            expert_data.copy_(loaded_weight)
        elif shard_id in ("w1", "w3"):
            self._load_w13(
                shard_id=shard_id,
                shard_dim=shard_dim,
                loaded_weight=loaded_weight,
                expert_data=expert_data,
                tp_rank=tp_rank,
            )

    def _load_w13(
        self,
        expert_data: torch.Tensor,
        shard_dim: int,
        shard_id: str,
        loaded_weight: torch.Tensor,
        tp_rank: int,
        is_bias: bool = False,
    ):

        # Index the loaded weight for tp sharding.
        # gate_up_proj: "MergedColumnParallel", so tp sharding on output_dim
        assert shard_id in {"w1", "w3", "w13"}

        if is_bias:
            # if this weight is a bias, the last dimension must be the sharded dimension
            shard_dim = -1

        if shard_id in {"w1", "w3"}:
            # non-fused version
            shard_size = expert_data.shape[shard_dim] // 2
        elif shard_id in {"w13"}:
            # fused version
            shard_size = expert_data.shape[shard_dim]
        else:
            raise NotImplementedError

        # Narrow parameter and load.
        # w1, gate_proj: Load into first logical weight of w13.
        # w3, up_proj: Load into second logical weight of w13.
        # trtllm cutlass kernel assumes differently
        switch_w13 = getattr(self.quant_method, "load_up_proj_weight_first", False)
        if (switch_w13 and shard_id == "w1") or (not switch_w13 and shard_id == "w3"):
            start = shard_size
        else:
            start = 0

        if _is_cpu:
            expert_data, loaded_weight = narrow_padded_param_and_loaded_weight(
                expert_data,
                loaded_weight,
                start,
                shard_size * tp_rank,
                shard_dim,
                shard_size,
                not self.use_presharded_weights,
            )
        else:
            if not self.use_presharded_weights:
                if not is_bias and self.use_triton_kernels:
                    # do not transpose for bias
                    loaded_weight = loaded_weight.transpose(-2, -1)
                loaded_weight = loaded_weight.narrow(
                    shard_dim, shard_size * tp_rank, shard_size
                )

            expert_data = expert_data.narrow(shard_dim, start, shard_size)
        expert_data.copy_(loaded_weight)

    def _load_w2(
        self,
        expert_data: torch.Tensor,
        shard_dim: int,
        shard_id: str,
        loaded_weight: torch.Tensor,
        tp_rank: int,
        is_bias: bool = False,
    ):
        """Load w2 weights for down projection.

        Args:
            expert_data: The expert data tensor to load into
            shard_dim: The dimension to shard along
            shard_id: The shard ID (must be "w2")
            loaded_weight: The weight tensor to load from
            tp_rank: The tensor parallel rank
        """
        if not isinstance(expert_data, torch.Tensor) or not isinstance(
            loaded_weight, torch.Tensor
        ):
            raise ValueError("expert_data and loaded_weight must be torch.Tensor")

        if (
            self.quant_config is not None
            and "modelopt" in self.quant_config.get_name()
            and (expert_data.dim() != 2 or loaded_weight.dim() != 2)
        ):
            raise ValueError(
                f"Expected 2D tensors, got expert_data shape {expert_data.shape} and loaded_weight shape {loaded_weight.shape}"
            )

        if shard_id != "w2":
            raise ValueError(f"shard_id must be 'w2', got {shard_id}")

        # Index the loaded weight for tp sharding.
        # down_proj: "RowParallel" so tp sharding on input_dim
        # Narrow parameter and load.
        if is_bias:
            # this expert_data is a bias, not weight,
            # for w2_weight_bias in TP, it does not need to be sharded
            shard_size = expert_data.shape[-1]
        else:
            # this parameter is a weight matrix
            # for w2 in TP, it shards the input_features, i.e., shard_dim=2
            shard_size = expert_data.shape[shard_dim]

        if _is_cpu:
            expert_data, loaded_weight = narrow_padded_param_and_loaded_weight(
                expert_data,
                loaded_weight,
                0,  # param_data_start
                shard_size * tp_rank,
                shard_dim,
                shard_size,
                not self.use_presharded_weights,
            )
        else:
            if not is_bias and not self.use_presharded_weights:
                if self.use_triton_kernels:
                    loaded_weight = loaded_weight.transpose(-2, -1)
                loaded_weight = loaded_weight.narrow(
                    shard_dim, shard_size * tp_rank, shard_size
                )

        # w2, down_proj: Load into only logical weight of w2.
        expert_data.copy_(loaded_weight)

    def _load_single_value(
        self, param: torch.nn.Parameter, loaded_weight: torch.Tensor, expert_id: int
    ):
        param_data = param.data

        # Input scales can be loaded directly and should be equal.
        param_data[expert_id] = loaded_weight

    def _load_g_idx(
        self,
        shard_id: str,
        expert_data: torch.Tensor,
        shard_dim: int,
        loaded_weight: torch.Tensor,
        tp_rank: int,
    ):

        if shard_id == "w2":
            self._load_w2(
                shard_id=shard_id,
                shard_dim=shard_dim,
                loaded_weight=loaded_weight,
                expert_data=expert_data,
                tp_rank=tp_rank,
            )
        else:
            assert shard_id in ("w1", "w3")
            expert_data.copy_(loaded_weight)

    def _map_global_expert_id_to_local_expert_id(self, expert_id: int) -> int:
        if self.expert_map_cpu is None:
            return expert_id
        return self.expert_map_cpu[expert_id].item()

    def weight_loader(
        self,
        param: torch.nn.Parameter,
        loaded_weight: torch.Tensor,
        weight_name: str,
        shard_id: str,
        expert_id: Optional[int],
    ) -> None:

        # if expert_id is None, then
        # all the experts are loaded at the same time
        if (
            not expert_id
            and self.quant_config is not None
            and self.quant_config.get_name() == "mxfp4"
        ):
            if "bias" in weight_name:
                dim1 = loaded_weight.shape[1]
                param.data[:, :dim1].copy_(loaded_weight)
            else:
                dim1 = loaded_weight.shape[1]
                dim2 = loaded_weight.shape[2]
                param.data[:, :dim1, :dim2].copy_(loaded_weight)
            return

        global_expert_location_metadata = get_global_expert_location_metadata()
        if global_expert_location_metadata is None:
            self._weight_loader_impl(
                param=param,
                loaded_weight=loaded_weight,
                weight_name=weight_name,
                shard_id=shard_id,
                expert_id=expert_id,
            )
            return

        if expert_id >= self.num_experts - self.num_fused_shared_experts:
            # This is a shared expert.
            physical_expert_ids = [expert_id]
        else:
            physical_expert_ids = (
                global_expert_location_metadata.logical_to_all_physical(
                    self.layer_id, expert_id
                )
            )

        for physical_expert_id in physical_expert_ids:
            self._weight_loader_physical(
                param=param,
                loaded_weight=loaded_weight,
                weight_name=weight_name,
                shard_id=shard_id,
                expert_id=physical_expert_id,
            )

    def _weight_loader_physical(
        self,
        param: torch.nn.Parameter,
        loaded_weight: torch.Tensor,
        weight_name: str,
        shard_id: str,
        expert_id: int,
    ) -> None:

        expert_id = self._map_global_expert_id_to_local_expert_id(expert_id)
        if expert_id == -1:
            return
        self._weight_loader_impl(
            param=param,
            loaded_weight=loaded_weight,
            weight_name=weight_name,
            shard_id=shard_id,
            expert_id=expert_id,
        )

    def _weight_loader_impl(
        self,
        param: torch.nn.Parameter,
        loaded_weight: torch.Tensor,
        weight_name: str,
        shard_id: str,
        expert_id: int,
    ) -> None:

        tp_rank = self.moe_tp_rank

        # compressed-tensors checkpoints with packed weights are stored flipped
        # TODO (mgoin): check self.quant_method.quant_config.quant_format
        # against known CompressionFormat enum values that have this quality
        loaded_weight = (
            loaded_weight.t().contiguous()
            if (
                self.quant_method.__class__.__name__
                == "CompressedTensorsWNA16MoEMethod"
            )
            else loaded_weight
        )

        if shard_id not in ("w1", "w2", "w3"):
            raise ValueError(
                f"shard_id must be ['w1','w2','w3'] but " f"got {shard_id}."
            )

        # Flashinfer assumes w31 format for w13_weight. Same for the scales.
        if should_use_flashinfer_trtllm_moe():
            shard_id = {"w1": "w3", "w3": "w1", "w2": "w2"}[shard_id]

        WEIGHT_SCALE_SUPPORTED = [e.value for e in FusedMoeWeightScaleSupported]
        # Fetch the dim to shard the parameter/loaded weight
        # based on the shard id. This will be whatever
        # dimension intermediate_size is used.
        SHARD_ID_TO_SHARDED_DIM = {"w1": 0, "w2": 1, "w3": 0}

        expert_data = param.data[expert_id]

        # is_transposed: if the dim to shard the weight
        # should be flipped. Required by GPTQ, compressed-tensors
        # should be whatever dimension intermediate_size is
        is_transposed = getattr(param, "is_transposed", False)
        shard_dim = SHARD_ID_TO_SHARDED_DIM[shard_id]
        if self.use_triton_kernels:
            is_transposed = True
        if is_transposed:
            shard_dim = int(not shard_dim)

        # Case input scale: input_scale loading is only supported for fp8
        if "input_scale" in weight_name:
            # INT4-FP8 (INT4 MoE Weight, FP8 Compute): Adjust input_scale for e4m3fnuz (AMD)
            if _is_hip and get_bool_env_var("SGLANG_INT4_WEIGHT"):
                loaded_weight = loaded_weight * 2.0

            # this is needed for compressed-tensors only
            loaded_weight = loaded_weight.to(param.data.device)

            if (
                "compressed" in self.quant_method.__class__.__name__.lower()
                and param.data[expert_id] != 1
                and (param.data[expert_id] - loaded_weight).abs() > 1e-5
            ):
                raise ValueError(
                    "input_scales of w1 and w3 of a layer "
                    f"must be equal. But got {param.data[expert_id]} "
                    f"vs. {loaded_weight}"
                )

            self._load_single_value(
                param=param, loaded_weight=loaded_weight, expert_id=expert_id
            )
            return

        # Case g_idx
        if "g_idx" in weight_name:
            self._load_g_idx(
                shard_dim=0,
                shard_id=shard_id,
                loaded_weight=loaded_weight,
                expert_data=expert_data,
                tp_rank=tp_rank,
            )
            return

        if "ModelOpt" in self.quant_method.__class__.__name__:
            # Determine per-tensor weight scale patterns based on variant
            is_fp4_variant = (
                "ModelOptNvFp4FusedMoEMethod" in self.quant_method.__class__.__name__
            )

            # FP4 uses "weight_scale_2" for per-tensor, FP8 uses "weight_scale" for per-tensor
            per_tensor_conditions = (
                "weight_scale_2" in weight_name
                if is_fp4_variant
                else "weight_scale" in weight_name
            ) or "input_scale" in weight_name

            if per_tensor_conditions:
                self._load_per_tensor_weight_scale(
                    shard_id=shard_id,
                    param=param,
                    loaded_weight=loaded_weight,
                    expert_id=expert_id,
                )
            elif "weight" in weight_name:
                self._load_model_weight_or_group_weight_scale(
                    shard_id=shard_id,
                    shard_dim=shard_dim,
                    loaded_weight=loaded_weight,
                    expert_data=expert_data,
                    tp_rank=tp_rank,
                )
            return

        # Case weight scales and zero_points
        if "scale" in weight_name or "zero" in weight_name or "offset" in weight_name:
            # load the weight scales and zp based on the quantization scheme
            # supported weight scales/zp can be found in
            # FusedMoeWeightScaleSupported
            # TODO @dsikka: once hardened, refactor to use vLLM Parameters
            # specific to each case
            quant_method = getattr(param, "quant_method", None)
            if quant_method == FusedMoeWeightScaleSupported.CHANNEL.value:
                # INT4-FP8 (INT4 MoE Weight, FP8 Compute): Adjust INT4 column-wise scaling number to e4m3fnuz (AMD)
                if _is_hip and get_bool_env_var("SGLANG_INT4_WEIGHT"):
                    loaded_weight = loaded_weight * 0.5

                self._load_per_channel_weight_scale(
                    shard_id=shard_id,
                    shard_dim=shard_dim,
                    loaded_weight=loaded_weight,
                    expert_data=expert_data,
                    tp_rank=tp_rank,
                )
            elif quant_method in [
                FusedMoeWeightScaleSupported.GROUP.value,
                FusedMoeWeightScaleSupported.BLOCK.value,
            ]:
                self._load_model_weight_or_group_weight_scale(
                    shard_id=shard_id,
                    shard_dim=shard_dim,
                    loaded_weight=loaded_weight,
                    expert_data=expert_data,
                    tp_rank=tp_rank,
                )
            elif quant_method == FusedMoeWeightScaleSupported.TENSOR.value:
                # INT4-FP8 (INT4 MoE Weight, FP8 Compute): Adjust FP8 per-tensor scaling number for e4m3fnuz (AMD)
                if _is_hip and get_bool_env_var("SGLANG_INT4_WEIGHT"):
                    loaded_weight = loaded_weight * 2.0

                self._load_per_tensor_weight_scale(
                    shard_id=shard_id,
                    param=param,
                    loaded_weight=loaded_weight,
                    expert_id=expert_id,
                )
            else:
                raise ValueError(
                    f"quant method must be one of {WEIGHT_SCALE_SUPPORTED}"
                )
            return

        # Case weight_shape
        if "weight_shape" in weight_name:
            # only required by compressed-tensors
            self._load_single_value(
                param=param, loaded_weight=loaded_weight, expert_id=expert_id
            )
            return

        # Case model weights
        if "weight" in weight_name:
            self._load_model_weight_or_group_weight_scale(
                shard_id=shard_id,
                shard_dim=shard_dim,
                loaded_weight=loaded_weight,
                expert_data=expert_data,
                tp_rank=tp_rank,
            )
            return

    def weight_loader_fused(
        self,
        param: torch.nn.Parameter,
        loaded_weight: torch.Tensor,
        weight_name: str,
        shard_id: str,
    ) -> None:
        tp_rank = self.moe_tp_rank

        if self.quant_config is not None and self.quant_config.get_name() == "mxfp4":
            if "bias" in weight_name:
                dim1 = loaded_weight.shape[1]
                param.data[:, :dim1].copy_(loaded_weight)
            elif "scale" in weight_name:
                param.data.copy_(loaded_weight)
            else:
                dim1 = loaded_weight.shape[1]
                dim2 = loaded_weight.shape[2]
                param.data[:, :dim1, :dim2].copy_(loaded_weight)
            return

        # compressed-tensors checkpoints with packed weights are stored flipped
        # TODO: check self.quant_method.quant_config.quant_format
        # against known CompressionFormat enum values that have this quality
        loaded_weight = (
            loaded_weight.t().contiguous()
            if (
                self.quant_method.__class__.__name__
                == "CompressedTensorsWNA16MoEMethod"
            )
            else loaded_weight
        )

        if shard_id not in ("w13", "w2"):
            raise ValueError(f"shard_id must be ['w13','w2'] but " f"got {shard_id}.")

        # Fetch the dim to shard the parameter/loaded weight
        # based on the shard id. This will be whatever
        # dimension intermediate_size is used.
        SHARD_ID_TO_SHARDED_DIM = {"w13": 1, "w2": 2}
        SHARD_ID_TO_SHARDED_DIM_TRANSPOSE = {"w13": 2, "w2": 1}

        expert_data = param.data
        is_bias = expert_data.dim() == 2

        # is_transposed: if the dim to shard the weight
        # should be flipped. Required by GPTQ, compressed-tensors
        # should be whatever dimension intermediate_size is
        is_transposed = getattr(param, "is_transposed", False)

        if self.use_triton_kernels:
            is_transposed = True
        shard_dim = (
            SHARD_ID_TO_SHARDED_DIM[shard_id]
            if not is_transposed
            else SHARD_ID_TO_SHARDED_DIM_TRANSPOSE[shard_id]
        )

        # Case model weights
        if "weight" in weight_name:
            self._load_model_weight_or_group_weight_scale(
                shard_id=shard_id,
                shard_dim=shard_dim,
                loaded_weight=loaded_weight,
                expert_data=expert_data,
                tp_rank=tp_rank,
                is_bias=is_bias,
            )
            return
        else:
            logging.warning(
                f"Unsupported weight_name {weight_name} for FusedMoE weight_loader_fused. Nothing is loaded."
            )

    def forward(self, hidden_states: torch.Tensor, topk_output: TopKOutput):
        origin_hidden_states_dim = hidden_states.shape[-1]
        if self.hidden_size != origin_hidden_states_dim:
            hidden_states = torch.nn.functional.pad(
                hidden_states,
                (0, self.hidden_size - origin_hidden_states_dim),
                mode="constant",
                value=0.0,
            )
        assert self.quant_method is not None

        if self.moe_ep_size > 1 and not self.enable_flashinfer_cutlass_moe:
            if self.expert_map_cpu is not None and self.expert_map_gpu is None:
                # If we are in EP mode, we need to move the expert map to GPU.
                self.expert_map_gpu = self.expert_map_cpu.to(device="cuda")

<<<<<<< HEAD
        if self.expert_map_gpu is not None:
            if TopKOutputChecker.format_is_standard(topk_output):
                topk_output = topk_output._replace(
                    topk_ids=self.expert_map_gpu[topk_output.topk_ids]
                )
            else:
                # TODO(ch-wan): support non-standard topk output
                pass
=======
        if self.expert_map_gpu is not None and isinstance(
            topk_output, StandardTopKOutput
        ):
            topk_output = topk_output._replace(
                topk_ids=self.expert_map_gpu[topk_output.topk_ids]
            )
>>>>>>> a9471542

        # Matrix multiply.
        with use_symmetric_memory(get_tp_group()) as sm:

            final_hidden_states = self.quant_method.apply(
                layer=self,
                x=hidden_states,
                topk_output=topk_output,
                moe_runner_config=self.moe_runner_config,
            )
            sm.tag(final_hidden_states)

        if self.reduce_results and (self.moe_tp_size > 1 or self.moe_ep_size > 1):
            final_hidden_states = tensor_model_parallel_all_reduce(final_hidden_states)

        return final_hidden_states[..., :origin_hidden_states_dim].contiguous()

    @classmethod
    def make_expert_params_mapping(
        cls,
        ckpt_gate_proj_name: str,
        ckpt_down_proj_name: str,
        ckpt_up_proj_name: str,
        num_experts: int,
    ) -> List[Tuple[str, str, int, str]]:

        return [
            # (param_name, weight_name, expert_id, shard_id)
            (
                (
                    "experts.w13_"
                    if weight_name in [ckpt_gate_proj_name, ckpt_up_proj_name]
                    else "experts.w2_"
                ),
                f"experts.{expert_id}.{weight_name}.",
                expert_id,
                shard_id,
            )
            for expert_id in range(num_experts)
            for shard_id, weight_name in [
                ("w1", ckpt_gate_proj_name),
                ("w2", ckpt_down_proj_name),
                ("w3", ckpt_up_proj_name),
            ]
        ]

    @classmethod
    def make_expert_params_mapping_fused(
        cls,
        ckpt_gate_up_proj_name: str,
        ckpt_down_proj_name: str,
        ckpt_gate_up_proj_bias_name: str,
        ckpt_down_proj_bias_name: str,
    ):
        return [
            ("experts.w13_weight", f"experts.{ckpt_gate_up_proj_name}", "w13"),
            (
                "experts.w13_weight_bias",
                f"experts.{ckpt_gate_up_proj_bias_name}",
                "w13",
            ),
            ("experts.w2_weight", f"experts.{ckpt_down_proj_name}", "w2"),
            ("experts.w2_weight_bias", f"experts.{ckpt_down_proj_bias_name}", "w2"),
        ]

    @classmethod
    def make_expert_params_mapping_fused_mxfp4(
        cls,
        ckpt_gate_up_proj_name: str,
        ckpt_down_proj_name: str,
        ckpt_gate_up_proj_bias_name: str,
        ckpt_down_proj_bias_name: str,
        ckpt_gate_up_proj_scale_name: str,
        ckpt_down_proj_scale_name: str,
    ):
        return [
            ("experts.w13_weight", f"experts.{ckpt_gate_up_proj_name}", "w13"),
            (
                "experts.w13_weight_bias",
                f"experts.{ckpt_gate_up_proj_bias_name}",
                "w13",
            ),
            ("experts.w2_weight", f"experts.{ckpt_down_proj_name}", "w2"),
            ("experts.w2_weight_bias", f"experts.{ckpt_down_proj_bias_name}", "w2"),
            (
                "experts.w13_weight_scale",
                f"experts.{ckpt_gate_up_proj_scale_name}",
                "w13",
            ),
            ("experts.w2_weight_scale", f"experts.{ckpt_down_proj_scale_name}", "w2"),
        ]

    @classmethod
    def make_expert_input_scale_params_mapping(
        cls,
        num_experts: int,
    ) -> List[Tuple[str, str, int, str]]:
        # (param_name, weight_name, expert_id, shard_id)
        return [
            (
                "experts.w13_" if shard_id in ["w1", "w3"] else "experts.w2_",
                f"experts.{expert_id}.{shard_id}.",
                expert_id,
                shard_id,
            )
            for expert_id in range(num_experts)
            for shard_id in ["w1", "w2", "w3"]
        ]


class FlashInferFusedMoE(FusedMoE):
    def __init__(self, *args, **kwargs):
        super().__init__(*args, **kwargs)
        self.use_flashinfer_trtllm_moe = should_use_flashinfer_trtllm_moe()

    def forward(self, hidden_states: torch.Tensor, topk_output: TopKOutput):
        assert self.use_flashinfer_trtllm_moe
        assert (
            self.activation == "silu"
        ), "Only silu is supported for flashinfer blockscale fp8 moe"
        assert self.quant_method is not None
        assert (
            self.renormalize
        ), "Renormalize is required for flashinfer blockscale fp8 moe"
        assert (
            self.num_fused_shared_experts == 0
        ), "Fused shared experts are not supported for flashinfer blockscale fp8 moe"

        assert TopKOutputChecker.format_is_bypassed(topk_output)

        # Matrix multiply.
        final_hidden_states = self.quant_method.apply_with_router_logits(
            layer=self,
            x=hidden_states,
            topk_output=topk_output,
            moe_runner_config=self.moe_runner_config,
        )

        if self.reduce_results and (self.moe_tp_size > 1 or self.moe_ep_size > 1):
            final_hidden_states = tensor_model_parallel_all_reduce(final_hidden_states)

        return final_hidden_states


class FlashInferFP4MoE(FusedMoE):
    """FP4 TRTLLM MoE implementation using FlashInfer."""

    def __init__(self, *args, **kwargs):
        super().__init__(*args, **kwargs)

    # ---------------------------------------------------------------------
    # Helper: quantize hidden states to FP4 each forward pass
    # ---------------------------------------------------------------------
    def _quantize_hidden_states_fp4(self, hidden_states: torch.Tensor):
        """
        Quantize hidden states using global scale factor from quantization method.

        Global scale factor is set by ModelOptNvFp4FusedMoEMethod during weight loading.
        Only block scales are computed at runtime for efficiency.

        Returns (packed_fp4_uint8, scale_float8_e4m3fn_runtime, global_scale_float32)
        """

        # flashinfer.fp4_quantize returns (packed_uint8, scale_fp8)
        # Only the block scales are computed at runtime
        hs_fp4_bytes, hs_sf_bytes = fp4_quantize(
            hidden_states,
            self.w13_input_scale_quant,
            16,  # sf_vec_size
            False,  # use_ue8m0
            False,  # is_sf_swizzled_layout
        )

        hs_fp4 = hs_fp4_bytes.reshape(
            hidden_states.shape[0], hidden_states.shape[1] // 2
        )
        hs_sf = hs_sf_bytes.view(torch.float8_e4m3fn).reshape(-1)

        return hs_fp4, hs_sf

    def forward(self, hidden_states: torch.Tensor, topk_output: TopKOutput):
        """Forward pass using FP4 TRTLLM kernel.

        Args:
            hidden_states: Input tensor
            topk_output: TopKOutput object with Bypassed format
        """
        assert TopKOutputChecker.format_is_bypassed(topk_output)

        router_logits = topk_output.router_logits
        topk_config = topk_output.topk_config

        hs_fp4, hs_scale_linear = self._quantize_hidden_states_fp4(hidden_states)

        router_logits = router_logits.to(torch.float32)

        result = trtllm_fp4_block_scale_moe(
            routing_logits=router_logits,
            routing_bias=topk_config.correction_bias.to(hidden_states.dtype),
            hidden_states=hs_fp4,
            hidden_states_scale=hs_scale_linear.view(torch.float8_e4m3fn).flatten(),
            gemm1_weights=self.gemm1_weights_fp4_shuffled.data,
            gemm1_weights_scale=self.gemm1_scales_fp4_shuffled.data.view(
                torch.float8_e4m3fn
            ),
            gemm1_bias=None,
            gemm1_alpha=None,
            gemm1_beta=None,
            gemm1_clamp_limit=None,
            gemm2_weights=self.gemm2_weights_fp4_shuffled.data,
            gemm2_weights_scale=self.gemm2_scales_fp4_shuffled.data.view(
                torch.float8_e4m3fn
            ),
            gemm2_bias=None,
            output1_scale_scalar=self.g1_scale_c.data,
            output1_scale_gate_scalar=self.g1_alphas.data,
            output2_scale_scalar=self.g2_alphas.data,
            num_experts=self.num_experts,
            top_k=topk_config.top_k,
            n_group=topk_config.num_expert_group,
            topk_group=topk_config.topk_group,
            intermediate_size=self.intermediate_size_per_partition,
            local_expert_offset=self.moe_ep_rank * self.num_local_experts,
            local_num_experts=self.num_local_experts,
            routed_scaling_factor=self.moe_runner_config.routed_scaling_factor,
            tile_tokens_dim=_get_tile_tokens_dim(
                hidden_states.shape[0], topk_config.top_k, self.num_local_experts
            ),
            routing_method_type=RoutingMethodType.DeepSeekV3,
            do_finalize=True,
        )[0]

        return result


def get_fused_moe_impl_class():
    """Factory function to get the appropriate FusedMoE implementation class."""
    if should_use_flashinfer_trtllm_moe() and _is_fp4_quantization_enabled():
        # Use FP4 variant when FP4 quantization is enabled
        return FlashInferFP4MoE
    elif should_use_flashinfer_trtllm_moe():
        # Use regular FlashInfer variant for non-FP4 FlashInfer cases
        return FlashInferFusedMoE
    else:
        # Default case
        return FusedMoE<|MERGE_RESOLUTION|>--- conflicted
+++ resolved
@@ -807,23 +807,13 @@
                 # If we are in EP mode, we need to move the expert map to GPU.
                 self.expert_map_gpu = self.expert_map_cpu.to(device="cuda")
 
-<<<<<<< HEAD
         if self.expert_map_gpu is not None:
             if TopKOutputChecker.format_is_standard(topk_output):
                 topk_output = topk_output._replace(
                     topk_ids=self.expert_map_gpu[topk_output.topk_ids]
                 )
-            else:
-                # TODO(ch-wan): support non-standard topk output
-                pass
-=======
-        if self.expert_map_gpu is not None and isinstance(
-            topk_output, StandardTopKOutput
-        ):
-            topk_output = topk_output._replace(
-                topk_ids=self.expert_map_gpu[topk_output.topk_ids]
-            )
->>>>>>> a9471542
+            elif TopKOutputChecker.format_is_triton_kernel(topk_output):
+                raise NotImplementedError()
 
         # Matrix multiply.
         with use_symmetric_memory(get_tp_group()) as sm:
