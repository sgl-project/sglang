# Adapted from https://github.com/vllm-project/vllm/blob/a6221a144af772fd1a68fe7e627935dc53e81738/vllm/model_executor/layers/fused_moe/layer.py

import logging
from enum import Enum
from typing import List, Optional, Tuple

import torch

from sglang.srt.distributed import (
    get_moe_expert_parallel_rank,
    get_moe_expert_parallel_world_size,
    get_moe_tensor_parallel_rank,
    get_moe_tensor_parallel_world_size,
    get_tp_group,
    tensor_model_parallel_all_reduce,
)
from sglang.srt.distributed.device_communicators.pynccl_allocator import (
    use_symmetric_memory,
)
from sglang.srt.eplb.expert_location import get_global_expert_location_metadata
from sglang.srt.layers.moe import (
    MoeRunnerConfig,
    get_moe_runner_backend,
    should_use_flashinfer_trtllm_moe,
)
from sglang.srt.layers.moe.topk import TopKOutput, TopKOutputChecker
from sglang.srt.layers.quantization.base_config import (
    QuantizationConfig,
    QuantizeMethodBase,
)
from sglang.srt.layers.quantization.unquant import UnquantizedFusedMoEMethod
from sglang.srt.managers.schedule_batch import global_server_args_dict
from sglang.srt.model_loader.weight_utils import narrow_padded_param_and_loaded_weight
from sglang.srt.utils import (
    cpu_has_amx_support,
    get_bool_env_var,
    is_cpu,
    is_flashinfer_available,
    is_hip,
    next_power_of_2,
    round_up,
)

if is_flashinfer_available():
    from flashinfer import (
        RoutingMethodType,
        fp4_quantize,
        reorder_rows_for_gated_act_gemm,
        shuffle_matrix_a,
        shuffle_matrix_sf_a,
    )

_is_hip = is_hip()
_is_cpu_amx_available = cpu_has_amx_support()
_is_cpu = is_cpu()


# Try to import FP4 TRTLLM function if flashinfer is available
trtllm_fp4_block_scale_moe = None
if should_use_flashinfer_trtllm_moe():
    try:
        from flashinfer.fused_moe import trtllm_fp4_block_scale_moe
    except ImportError:
        trtllm_fp4_block_scale_moe = None

logger = logging.getLogger(__name__)


def _is_fp4_quantization_enabled():
    """Check if ModelOpt FP4 quantization is enabled."""
    try:
        # Use the same simple check that works for class selection
        quantization = global_server_args_dict.get("quantization")
        return quantization == "modelopt_fp4"
    except:
        return False


def _get_tile_tokens_dim(num_tokens, top_k, num_experts):
    # Guess tokens per expert assuming perfect expert distribution first.
    num_tokens_per_expert = (num_tokens * top_k) // num_experts
    # And pad the number to the next power of 2.
    tile_tokens_dim = next_power_of_2(num_tokens_per_expert)
    # Cap to 8-64 tokens per CTA tile as it's the range supported by the kernel.
    tile_tokens_dim = min(max(tile_tokens_dim, 8), 64)
    return tile_tokens_dim


class FusedMoeWeightScaleSupported(Enum):
    TENSOR = "tensor"
    CHANNEL = "channel"
    GROUP = "group"
    BLOCK = "block"


class FusedMoE(torch.nn.Module):
    """FusedMoE layer for MoE models.

    This layer contains both MergedColumnParallel weights (gate_up_proj /
    w13) and RowParallelLinear weights (down_proj/ w2).

    Note: Mixtral uses w1, w2, and w3 for gate, up, and down_proj. We
    copy that naming convention here and handle any remapping in the
    load_weights function in each model implementation.

    Args:
        num_experts: Number of experts in the model
        top_k: Number of experts selected for each token
        hidden_size: Input hidden state size of the transformer
        intermediate_size: Intermediate size of the experts
        params_dtype: Data type for the parameters.
        reduce_results: Whether to all all_reduce on the output of the layer
        renomalize: Whether to renormalize the logits in the fused_moe kernel
        quant_config: Quantization configure.
        inplace: suggestion to compute inplace (modify input activation).
    """

    def __init__(
        self,
        num_experts: int,
        hidden_size: int,
        intermediate_size: int,
        layer_id: int,
        top_k: Optional[int] = None,
        num_fused_shared_experts: int = 0,
        params_dtype: Optional[torch.dtype] = None,
        reduce_results: bool = False,
        quant_config: Optional[QuantizationConfig] = None,
        prefix: str = "",
        activation: str = "silu",
        apply_router_weight_on_input: bool = False,
        use_presharded_weights: bool = False,
        inplace: bool = True,
        no_combine: bool = False,
        routed_scaling_factor: Optional[float] = None,
        alpha: Optional[float] = None,
        limit: Optional[float] = None,
        use_weight_loader_fused: bool = False,
        with_bias=False,
    ):
        super().__init__()

        if params_dtype is None:
            params_dtype = torch.get_default_dtype()

        self.layer_id = layer_id
        self.top_k = top_k
        self.hidden_size = hidden_size
        self.num_experts = num_experts
        self.num_fused_shared_experts = num_fused_shared_experts
        self.expert_map_cpu = None
        self.expert_map_gpu = None

        self.moe_runner_config = MoeRunnerConfig(
            activation=activation,
            apply_router_weight_on_input=apply_router_weight_on_input,
            inplace=inplace,
            no_combine=no_combine,
            routed_scaling_factor=routed_scaling_factor,
            alpha=alpha,
            limit=limit,
        )

        enable_flashinfer_cutlass_moe = get_moe_runner_backend().is_flashinfer_cutlass()

        if enable_flashinfer_cutlass_moe and quant_config is None:
            logger.warning("Disable flashinfer MoE when quantization config is None.")
            enable_flashinfer_cutlass_moe = False

        self.enable_flashinfer_cutlass_moe = enable_flashinfer_cutlass_moe
        self.moe_ep_size = get_moe_expert_parallel_world_size()
        self.moe_ep_rank = get_moe_expert_parallel_rank()
        self.moe_tp_size = get_moe_tensor_parallel_world_size()
        self.moe_tp_rank = get_moe_tensor_parallel_rank()
        assert num_experts % self.moe_ep_size == 0
        self.num_local_experts = num_experts // self.moe_ep_size
        if self.moe_ep_size > 1:
            # TODO(ch-wan): support shared experts fusion
            # Create a tensor of size num_experts filled with -1
            self.expert_map_cpu = torch.full(
                (self.num_experts,), -1, dtype=torch.int32, device="cpu"
            )
            self.expert_map_cpu = torch.full(
                (self.num_experts,), -1, dtype=torch.int32, device="cpu"
            )
            # Create a expert map for the local experts
            self.expert_map_cpu[
                self.moe_ep_rank
                * self.num_local_experts : (self.moe_ep_rank + 1)
                * self.num_local_experts
            ] = torch.arange(0, self.num_local_experts, dtype=torch.int32, device="cpu")

        assert intermediate_size % self.moe_tp_size == 0
        self.intermediate_size_per_partition = intermediate_size // self.moe_tp_size
        self.reduce_results = reduce_results
        self.use_presharded_weights = use_presharded_weights

        self.use_triton_kernels = get_moe_runner_backend().is_triton_kernel()
        if quant_config is None:
            self.quant_method: Optional[QuantizeMethodBase] = UnquantizedFusedMoEMethod(
                self.use_triton_kernels
            )
        else:
            self.quant_method = quant_config.get_quant_method(self, prefix)
        assert self.quant_method is not None

        self.quant_config = quant_config
<<<<<<< HEAD
        self.use_flashinfer_mxfp4_moe = get_moe_runner_backend().is_flashinfer_mxfp4()
=======
        self.use_enable_flashinfer_mxfp4_moe = global_server_args_dict.get(
            "enable_flashinfer_mxfp4_moe", False
        )
        # TODO maybe we should remove this `if`, since `Mxfp4MoEMethod` does another round-up logic
>>>>>>> 0edda320
        if (
            self.quant_config is not None
            and self.quant_config.get_name() == "mxfp4"
            and self.use_flashinfer_mxfp4_moe
        ):
            hidden_size = round_up(hidden_size, 256)
        self.quant_method.create_weights(
            layer=self,
            num_experts=self.num_local_experts,
            hidden_size=hidden_size,
            # FIXME: figure out which intermediate_size to use
            intermediate_size=self.intermediate_size_per_partition,
            intermediate_size_per_partition=self.intermediate_size_per_partition,
            params_dtype=params_dtype,
            weight_loader=(
                self.weight_loader
                if not use_weight_loader_fused
                else self.weight_loader_fused
            ),
            with_bias=with_bias,
        )

    def _load_per_tensor_weight_scale(
        self,
        shard_id: str,
        param: torch.nn.Parameter,
        loaded_weight: torch.Tensor,
        expert_id: int,
    ):
        param_data = param.data
        # for per tensor weight quantization
        if shard_id in ("w1", "w3"):
            # We have to keep the weight scales of w1 and w3 because
            # we need to re-quantize w1/w3 weights after weight loading.
            idx = 0 if shard_id == "w1" else 1
            param_data[expert_id][idx] = loaded_weight
        # If we are in the row parallel case (down_proj)
        elif shard_id == "w2":
            param_data[expert_id] = loaded_weight

    def _load_model_weight_or_group_weight_scale(
        self,
        shard_dim: int,
        expert_data: torch.Tensor,
        shard_id: str,
        loaded_weight: torch.Tensor,
        tp_rank: int,
        is_bias: bool = False,
    ):
        # Load grouped weight scales for group quantization
        # or model weights
        if shard_id == "w2":
            self._load_w2(
                shard_id=shard_id,
                shard_dim=shard_dim,
                loaded_weight=loaded_weight,
                expert_data=expert_data,
                tp_rank=tp_rank,
                is_bias=is_bias,
            )
        elif shard_id in ("w1", "w3", "w13"):
            self._load_w13(
                shard_id=shard_id,
                shard_dim=shard_dim,
                loaded_weight=loaded_weight,
                expert_data=expert_data,
                tp_rank=tp_rank,
                is_bias=is_bias,
            )

    def _load_per_channel_weight_scale(
        self,
        expert_data: torch.Tensor,
        shard_dim: int,
        shard_id: str,
        loaded_weight: torch.Tensor,
        tp_rank: int,
    ):
        # for per channel weight quantization
        if shard_id == "w2":
            expert_data.copy_(loaded_weight)
        elif shard_id in ("w1", "w3"):
            self._load_w13(
                shard_id=shard_id,
                shard_dim=shard_dim,
                loaded_weight=loaded_weight,
                expert_data=expert_data,
                tp_rank=tp_rank,
            )

    def _load_w13(
        self,
        expert_data: torch.Tensor,
        shard_dim: int,
        shard_id: str,
        loaded_weight: torch.Tensor,
        tp_rank: int,
        is_bias: bool = False,
    ):

        # Index the loaded weight for tp sharding.
        # gate_up_proj: "MergedColumnParallel", so tp sharding on output_dim
        assert shard_id in {"w1", "w3", "w13"}

        if is_bias:
            # if this weight is a bias, the last dimension must be the sharded dimension
            shard_dim = -1

        if shard_id in {"w1", "w3"}:
            # non-fused version
            shard_size = expert_data.shape[shard_dim] // 2
        elif shard_id in {"w13"}:
            # fused version
            shard_size = expert_data.shape[shard_dim]
        else:
            raise NotImplementedError

        # Narrow parameter and load.
        # w1, gate_proj: Load into first logical weight of w13.
        # w3, up_proj: Load into second logical weight of w13.
        # trtllm cutlass kernel assumes differently
        switch_w13 = getattr(self.quant_method, "load_up_proj_weight_first", False)
        if (switch_w13 and shard_id == "w1") or (not switch_w13 and shard_id == "w3"):
            start = shard_size
        else:
            start = 0

        if _is_cpu:
            expert_data, loaded_weight = narrow_padded_param_and_loaded_weight(
                expert_data,
                loaded_weight,
                start,
                shard_size * tp_rank,
                shard_dim,
                shard_size,
                not self.use_presharded_weights,
            )
        else:
            if not self.use_presharded_weights:
                if not is_bias and self.use_triton_kernels:
                    # do not transpose for bias
                    loaded_weight = loaded_weight.transpose(-2, -1)
                loaded_weight = loaded_weight.narrow(
                    shard_dim, shard_size * tp_rank, shard_size
                )

            expert_data = expert_data.narrow(shard_dim, start, shard_size)
        expert_data.copy_(loaded_weight)

    def _load_w2(
        self,
        expert_data: torch.Tensor,
        shard_dim: int,
        shard_id: str,
        loaded_weight: torch.Tensor,
        tp_rank: int,
        is_bias: bool = False,
    ):
        """Load w2 weights for down projection.

        Args:
            expert_data: The expert data tensor to load into
            shard_dim: The dimension to shard along
            shard_id: The shard ID (must be "w2")
            loaded_weight: The weight tensor to load from
            tp_rank: The tensor parallel rank
        """
        if not isinstance(expert_data, torch.Tensor) or not isinstance(
            loaded_weight, torch.Tensor
        ):
            raise ValueError("expert_data and loaded_weight must be torch.Tensor")

        if (
            self.quant_config is not None
            and "modelopt" in self.quant_config.get_name()
            and (expert_data.dim() != 2 or loaded_weight.dim() != 2)
        ):
            raise ValueError(
                f"Expected 2D tensors, got expert_data shape {expert_data.shape} and loaded_weight shape {loaded_weight.shape}"
            )

        if shard_id != "w2":
            raise ValueError(f"shard_id must be 'w2', got {shard_id}")

        # Index the loaded weight for tp sharding.
        # down_proj: "RowParallel" so tp sharding on input_dim
        # Narrow parameter and load.
        if is_bias:
            # this expert_data is a bias, not weight,
            # for w2_weight_bias in TP, it does not need to be sharded
            shard_size = expert_data.shape[-1]
        else:
            # this parameter is a weight matrix
            # for w2 in TP, it shards the input_features, i.e., shard_dim=2
            shard_size = expert_data.shape[shard_dim]

        if _is_cpu:
            expert_data, loaded_weight = narrow_padded_param_and_loaded_weight(
                expert_data,
                loaded_weight,
                0,  # param_data_start
                shard_size * tp_rank,
                shard_dim,
                shard_size,
                not self.use_presharded_weights,
            )
        else:
            if not is_bias and not self.use_presharded_weights:
                if self.use_triton_kernels:
                    loaded_weight = loaded_weight.transpose(-2, -1)
                loaded_weight = loaded_weight.narrow(
                    shard_dim, shard_size * tp_rank, shard_size
                )

        # w2, down_proj: Load into only logical weight of w2.
        expert_data.copy_(loaded_weight)

    def _load_single_value(
        self, param: torch.nn.Parameter, loaded_weight: torch.Tensor, expert_id: int
    ):
        param_data = param.data

        # Input scales can be loaded directly and should be equal.
        param_data[expert_id] = loaded_weight

    def _load_g_idx(
        self,
        shard_id: str,
        expert_data: torch.Tensor,
        shard_dim: int,
        loaded_weight: torch.Tensor,
        tp_rank: int,
    ):

        if shard_id == "w2":
            self._load_w2(
                shard_id=shard_id,
                shard_dim=shard_dim,
                loaded_weight=loaded_weight,
                expert_data=expert_data,
                tp_rank=tp_rank,
            )
        else:
            assert shard_id in ("w1", "w3")
            expert_data.copy_(loaded_weight)

    def _map_global_expert_id_to_local_expert_id(self, expert_id: int) -> int:
        if self.expert_map_cpu is None:
            return expert_id
        return self.expert_map_cpu[expert_id].item()

    def weight_loader(
        self,
        param: torch.nn.Parameter,
        loaded_weight: torch.Tensor,
        weight_name: str,
        shard_id: str,
        expert_id: Optional[int],
    ) -> None:

        # if expert_id is None, then
        # all the experts are loaded at the same time
        if (
            not expert_id
            and self.quant_config is not None
            and self.quant_config.get_name() == "mxfp4"
        ):
            if "bias" in weight_name:
                dim1 = loaded_weight.shape[1]
                param.data[:, :dim1].copy_(loaded_weight)
            else:
                dim1 = loaded_weight.shape[1]
                dim2 = loaded_weight.shape[2]
                param.data[:, :dim1, :dim2].copy_(loaded_weight)
            return

        global_expert_location_metadata = get_global_expert_location_metadata()
        if global_expert_location_metadata is None:
            self._weight_loader_impl(
                param=param,
                loaded_weight=loaded_weight,
                weight_name=weight_name,
                shard_id=shard_id,
                expert_id=expert_id,
            )
            return

        if expert_id >= self.num_experts - self.num_fused_shared_experts:
            # This is a shared expert.
            physical_expert_ids = [expert_id]
        else:
            physical_expert_ids = (
                global_expert_location_metadata.logical_to_all_physical(
                    self.layer_id, expert_id
                )
            )

        for physical_expert_id in physical_expert_ids:
            self._weight_loader_physical(
                param=param,
                loaded_weight=loaded_weight,
                weight_name=weight_name,
                shard_id=shard_id,
                expert_id=physical_expert_id,
            )

    def _weight_loader_physical(
        self,
        param: torch.nn.Parameter,
        loaded_weight: torch.Tensor,
        weight_name: str,
        shard_id: str,
        expert_id: int,
    ) -> None:

        expert_id = self._map_global_expert_id_to_local_expert_id(expert_id)
        if expert_id == -1:
            return
        self._weight_loader_impl(
            param=param,
            loaded_weight=loaded_weight,
            weight_name=weight_name,
            shard_id=shard_id,
            expert_id=expert_id,
        )

    def _weight_loader_impl(
        self,
        param: torch.nn.Parameter,
        loaded_weight: torch.Tensor,
        weight_name: str,
        shard_id: str,
        expert_id: int,
    ) -> None:

        tp_rank = self.moe_tp_rank

        # compressed-tensors checkpoints with packed weights are stored flipped
        # TODO (mgoin): check self.quant_method.quant_config.quant_format
        # against known CompressionFormat enum values that have this quality
        loaded_weight = (
            loaded_weight.t().contiguous()
            if (
                self.quant_method.__class__.__name__
                == "CompressedTensorsWNA16MoEMethod"
            )
            else loaded_weight
        )

        if shard_id not in ("w1", "w2", "w3"):
            raise ValueError(
                f"shard_id must be ['w1','w2','w3'] but " f"got {shard_id}."
            )

        # Flashinfer assumes w31 format for w13_weight. Same for the scales.
        if should_use_flashinfer_trtllm_moe():
            shard_id = {"w1": "w3", "w3": "w1", "w2": "w2"}[shard_id]

        WEIGHT_SCALE_SUPPORTED = [e.value for e in FusedMoeWeightScaleSupported]
        # Fetch the dim to shard the parameter/loaded weight
        # based on the shard id. This will be whatever
        # dimension intermediate_size is used.
        SHARD_ID_TO_SHARDED_DIM = {"w1": 0, "w2": 1, "w3": 0}

        expert_data = param.data[expert_id]

        # is_transposed: if the dim to shard the weight
        # should be flipped. Required by GPTQ, compressed-tensors
        # should be whatever dimension intermediate_size is
        is_transposed = getattr(param, "is_transposed", False)
        shard_dim = SHARD_ID_TO_SHARDED_DIM[shard_id]
        if self.use_triton_kernels:
            is_transposed = True
        if is_transposed:
            shard_dim = int(not shard_dim)

        # Case input scale: input_scale loading is only supported for fp8
        if "input_scale" in weight_name:
            # INT4-FP8 (INT4 MoE Weight, FP8 Compute): Adjust input_scale for e4m3fnuz (AMD)
            if _is_hip and get_bool_env_var("SGLANG_INT4_WEIGHT"):
                loaded_weight = loaded_weight * 2.0

            # this is needed for compressed-tensors only
            loaded_weight = loaded_weight.to(param.data.device)

            if (
                "compressed" in self.quant_method.__class__.__name__.lower()
                and param.data[expert_id] != 1
                and (param.data[expert_id] - loaded_weight).abs() > 1e-5
            ):
                raise ValueError(
                    "input_scales of w1 and w3 of a layer "
                    f"must be equal. But got {param.data[expert_id]} "
                    f"vs. {loaded_weight}"
                )

            self._load_single_value(
                param=param, loaded_weight=loaded_weight, expert_id=expert_id
            )
            return

        # Case g_idx
        if "g_idx" in weight_name:
            self._load_g_idx(
                shard_dim=0,
                shard_id=shard_id,
                loaded_weight=loaded_weight,
                expert_data=expert_data,
                tp_rank=tp_rank,
            )
            return

        if "ModelOpt" in self.quant_method.__class__.__name__:
            # Determine per-tensor weight scale patterns based on variant
            is_fp4_variant = (
                "ModelOptNvFp4FusedMoEMethod" in self.quant_method.__class__.__name__
            )

            # FP4 uses "weight_scale_2" for per-tensor, FP8 uses "weight_scale" for per-tensor
            per_tensor_conditions = (
                "weight_scale_2" in weight_name
                if is_fp4_variant
                else "weight_scale" in weight_name
            ) or "input_scale" in weight_name

            if per_tensor_conditions:
                self._load_per_tensor_weight_scale(
                    shard_id=shard_id,
                    param=param,
                    loaded_weight=loaded_weight,
                    expert_id=expert_id,
                )
            elif "weight" in weight_name:
                self._load_model_weight_or_group_weight_scale(
                    shard_id=shard_id,
                    shard_dim=shard_dim,
                    loaded_weight=loaded_weight,
                    expert_data=expert_data,
                    tp_rank=tp_rank,
                )
            return

        # Case weight scales and zero_points
        if "scale" in weight_name or "zero" in weight_name or "offset" in weight_name:
            # load the weight scales and zp based on the quantization scheme
            # supported weight scales/zp can be found in
            # FusedMoeWeightScaleSupported
            # TODO @dsikka: once hardened, refactor to use vLLM Parameters
            # specific to each case
            quant_method = getattr(param, "quant_method", None)
            if quant_method == FusedMoeWeightScaleSupported.CHANNEL.value:
                # INT4-FP8 (INT4 MoE Weight, FP8 Compute): Adjust INT4 column-wise scaling number to e4m3fnuz (AMD)
                if _is_hip and get_bool_env_var("SGLANG_INT4_WEIGHT"):
                    loaded_weight = loaded_weight * 0.5

                self._load_per_channel_weight_scale(
                    shard_id=shard_id,
                    shard_dim=shard_dim,
                    loaded_weight=loaded_weight,
                    expert_data=expert_data,
                    tp_rank=tp_rank,
                )
            elif quant_method in [
                FusedMoeWeightScaleSupported.GROUP.value,
                FusedMoeWeightScaleSupported.BLOCK.value,
            ]:
                self._load_model_weight_or_group_weight_scale(
                    shard_id=shard_id,
                    shard_dim=shard_dim,
                    loaded_weight=loaded_weight,
                    expert_data=expert_data,
                    tp_rank=tp_rank,
                )
            elif quant_method == FusedMoeWeightScaleSupported.TENSOR.value:
                # INT4-FP8 (INT4 MoE Weight, FP8 Compute): Adjust FP8 per-tensor scaling number for e4m3fnuz (AMD)
                if _is_hip and get_bool_env_var("SGLANG_INT4_WEIGHT"):
                    loaded_weight = loaded_weight * 2.0

                self._load_per_tensor_weight_scale(
                    shard_id=shard_id,
                    param=param,
                    loaded_weight=loaded_weight,
                    expert_id=expert_id,
                )
            else:
                raise ValueError(
                    f"quant method must be one of {WEIGHT_SCALE_SUPPORTED}"
                )
            return

        # Case weight_shape
        if "weight_shape" in weight_name:
            # only required by compressed-tensors
            self._load_single_value(
                param=param, loaded_weight=loaded_weight, expert_id=expert_id
            )
            return

        # Case model weights
        if "weight" in weight_name:
            self._load_model_weight_or_group_weight_scale(
                shard_id=shard_id,
                shard_dim=shard_dim,
                loaded_weight=loaded_weight,
                expert_data=expert_data,
                tp_rank=tp_rank,
            )
            return

    def weight_loader_fused(
        self,
        param: torch.nn.Parameter,
        loaded_weight: torch.Tensor,
        weight_name: str,
        shard_id: str,
    ) -> None:
        tp_rank = self.moe_tp_rank

        if self.quant_config is not None and self.quant_config.get_name() == "mxfp4":
            if "bias" in weight_name:
                dim1 = loaded_weight.shape[1]
                param.data[:, :dim1].copy_(loaded_weight)
            elif "scale" in weight_name:
                param.data.copy_(loaded_weight)
            else:
                dim1 = loaded_weight.shape[1]
                dim2 = loaded_weight.shape[2]
                param.data[:, :dim1, :dim2].copy_(loaded_weight)
            return

        # compressed-tensors checkpoints with packed weights are stored flipped
        # TODO: check self.quant_method.quant_config.quant_format
        # against known CompressionFormat enum values that have this quality
        loaded_weight = (
            loaded_weight.t().contiguous()
            if (
                self.quant_method.__class__.__name__
                == "CompressedTensorsWNA16MoEMethod"
            )
            else loaded_weight
        )

        if shard_id not in ("w13", "w2"):
            raise ValueError(f"shard_id must be ['w13','w2'] but " f"got {shard_id}.")

        # Fetch the dim to shard the parameter/loaded weight
        # based on the shard id. This will be whatever
        # dimension intermediate_size is used.
        SHARD_ID_TO_SHARDED_DIM = {"w13": 1, "w2": 2}
        SHARD_ID_TO_SHARDED_DIM_TRANSPOSE = {"w13": 2, "w2": 1}

        expert_data = param.data
        is_bias = expert_data.dim() == 2

        # is_transposed: if the dim to shard the weight
        # should be flipped. Required by GPTQ, compressed-tensors
        # should be whatever dimension intermediate_size is
        is_transposed = getattr(param, "is_transposed", False)

        if self.use_triton_kernels:
            is_transposed = True
        shard_dim = (
            SHARD_ID_TO_SHARDED_DIM[shard_id]
            if not is_transposed
            else SHARD_ID_TO_SHARDED_DIM_TRANSPOSE[shard_id]
        )

        # Case model weights
        if "weight" in weight_name:
            self._load_model_weight_or_group_weight_scale(
                shard_id=shard_id,
                shard_dim=shard_dim,
                loaded_weight=loaded_weight,
                expert_data=expert_data,
                tp_rank=tp_rank,
                is_bias=is_bias,
            )
            return
        else:
            logging.warning(
                f"Unsupported weight_name {weight_name} for FusedMoE weight_loader_fused. Nothing is loaded."
            )

    def forward(self, hidden_states: torch.Tensor, topk_output: TopKOutput):
        origin_hidden_states_dim = hidden_states.shape[-1]
        assert self.quant_method is not None

        if self.moe_ep_size > 1 and not self.enable_flashinfer_cutlass_moe:
            if self.expert_map_cpu is not None and self.expert_map_gpu is None:
                # If we are in EP mode, we need to move the expert map to GPU.
                self.expert_map_gpu = self.expert_map_cpu.to(device="cuda")

        if self.expert_map_gpu is not None:
            if TopKOutputChecker.format_is_standard(topk_output):
                topk_output = topk_output._replace(
                    topk_ids=self.expert_map_gpu[topk_output.topk_ids]
                )
            elif TopKOutputChecker.format_is_triton_kernel(topk_output):
                raise NotImplementedError()

        # Matrix multiply.
        with use_symmetric_memory(get_tp_group()) as sm:

            final_hidden_states = self.quant_method.apply(
                layer=self,
                x=hidden_states,
                topk_output=topk_output,
                moe_runner_config=self.moe_runner_config,
            )
            sm.tag(final_hidden_states)

        final_hidden_states = final_hidden_states[
            ..., :origin_hidden_states_dim
        ].contiguous()

        if self.reduce_results and (self.moe_tp_size > 1 or self.moe_ep_size > 1):
            final_hidden_states = tensor_model_parallel_all_reduce(final_hidden_states)

        return final_hidden_states

    @classmethod
    def make_expert_params_mapping(
        cls,
        ckpt_gate_proj_name: str,
        ckpt_down_proj_name: str,
        ckpt_up_proj_name: str,
        num_experts: int,
    ) -> List[Tuple[str, str, int, str]]:

        return [
            # (param_name, weight_name, expert_id, shard_id)
            (
                (
                    "experts.w13_"
                    if weight_name in [ckpt_gate_proj_name, ckpt_up_proj_name]
                    else "experts.w2_"
                ),
                f"experts.{expert_id}.{weight_name}.",
                expert_id,
                shard_id,
            )
            for expert_id in range(num_experts)
            for shard_id, weight_name in [
                ("w1", ckpt_gate_proj_name),
                ("w2", ckpt_down_proj_name),
                ("w3", ckpt_up_proj_name),
            ]
        ]

    @classmethod
    def make_expert_params_mapping_fused(
        cls,
        ckpt_gate_up_proj_name: str,
        ckpt_down_proj_name: str,
        ckpt_gate_up_proj_bias_name: str,
        ckpt_down_proj_bias_name: str,
    ):
        return [
            ("experts.w13_weight", f"experts.{ckpt_gate_up_proj_name}", "w13"),
            (
                "experts.w13_weight_bias",
                f"experts.{ckpt_gate_up_proj_bias_name}",
                "w13",
            ),
            ("experts.w2_weight", f"experts.{ckpt_down_proj_name}", "w2"),
            ("experts.w2_weight_bias", f"experts.{ckpt_down_proj_bias_name}", "w2"),
        ]

    @classmethod
    def make_expert_params_mapping_fused_mxfp4(
        cls,
        ckpt_gate_up_proj_name: str,
        ckpt_down_proj_name: str,
        ckpt_gate_up_proj_bias_name: str,
        ckpt_down_proj_bias_name: str,
        ckpt_gate_up_proj_scale_name: str,
        ckpt_down_proj_scale_name: str,
    ):
        return [
            ("experts.w13_weight", f"experts.{ckpt_gate_up_proj_name}", "w13"),
            (
                "experts.w13_weight_bias",
                f"experts.{ckpt_gate_up_proj_bias_name}",
                "w13",
            ),
            ("experts.w2_weight", f"experts.{ckpt_down_proj_name}", "w2"),
            ("experts.w2_weight_bias", f"experts.{ckpt_down_proj_bias_name}", "w2"),
            (
                "experts.w13_weight_scale",
                f"experts.{ckpt_gate_up_proj_scale_name}",
                "w13",
            ),
            ("experts.w2_weight_scale", f"experts.{ckpt_down_proj_scale_name}", "w2"),
        ]

    @classmethod
    def make_expert_input_scale_params_mapping(
        cls,
        num_experts: int,
    ) -> List[Tuple[str, str, int, str]]:
        # (param_name, weight_name, expert_id, shard_id)
        return [
            (
                "experts.w13_" if shard_id in ["w1", "w3"] else "experts.w2_",
                f"experts.{expert_id}.{shard_id}.",
                expert_id,
                shard_id,
            )
            for expert_id in range(num_experts)
            for shard_id in ["w1", "w2", "w3"]
        ]


class FlashInferFusedMoE(FusedMoE):
    def __init__(self, *args, **kwargs):
        super().__init__(*args, **kwargs)
        self.use_flashinfer_trtllm_moe = should_use_flashinfer_trtllm_moe()

    def forward(self, hidden_states: torch.Tensor, topk_output: TopKOutput):
        assert self.use_flashinfer_trtllm_moe
        assert (
            self.activation == "silu"
        ), "Only silu is supported for flashinfer blockscale fp8 moe"
        assert self.quant_method is not None
        assert (
            self.renormalize
        ), "Renormalize is required for flashinfer blockscale fp8 moe"
        assert (
            self.num_fused_shared_experts == 0
        ), "Fused shared experts are not supported for flashinfer blockscale fp8 moe"

        assert TopKOutputChecker.format_is_bypassed(topk_output)

        # Matrix multiply.
        final_hidden_states = self.quant_method.apply_with_router_logits(
            layer=self,
            x=hidden_states,
            topk_output=topk_output,
            moe_runner_config=self.moe_runner_config,
        )

        if self.reduce_results and (self.moe_tp_size > 1 or self.moe_ep_size > 1):
            final_hidden_states = tensor_model_parallel_all_reduce(final_hidden_states)

        return final_hidden_states


class FlashInferFP4MoE(FusedMoE):
    """FP4 TRTLLM MoE implementation using FlashInfer."""

    def __init__(self, *args, **kwargs):
        super().__init__(*args, **kwargs)

    # ---------------------------------------------------------------------
    # Helper: quantize hidden states to FP4 each forward pass
    # ---------------------------------------------------------------------
    def _quantize_hidden_states_fp4(self, hidden_states: torch.Tensor):
        """
        Quantize hidden states using global scale factor from quantization method.

        Global scale factor is set by ModelOptNvFp4FusedMoEMethod during weight loading.
        Only block scales are computed at runtime for efficiency.

        Returns (packed_fp4_uint8, scale_float8_e4m3fn_runtime, global_scale_float32)
        """

        # flashinfer.fp4_quantize returns (packed_uint8, scale_fp8)
        # Only the block scales are computed at runtime
        hs_fp4_bytes, hs_sf_bytes = fp4_quantize(
            hidden_states,
            self.w13_input_scale_quant,
            16,  # sf_vec_size
            False,  # use_ue8m0
            False,  # is_sf_swizzled_layout
        )

        hs_fp4 = hs_fp4_bytes.reshape(
            hidden_states.shape[0], hidden_states.shape[1] // 2
        )
        hs_sf = hs_sf_bytes.view(torch.float8_e4m3fn).reshape(-1)

        return hs_fp4, hs_sf

    def forward(self, hidden_states: torch.Tensor, topk_output: TopKOutput):
        """Forward pass using FP4 TRTLLM kernel.

        Args:
            hidden_states: Input tensor
            topk_output: TopKOutput object with Bypassed format
        """
        assert TopKOutputChecker.format_is_bypassed(topk_output)

        router_logits = topk_output.router_logits
        topk_config = topk_output.topk_config

        hs_fp4, hs_scale_linear = self._quantize_hidden_states_fp4(hidden_states)

        router_logits = router_logits.to(torch.float32)

        result = trtllm_fp4_block_scale_moe(
            routing_logits=router_logits,
            routing_bias=topk_config.correction_bias.to(hidden_states.dtype),
            hidden_states=hs_fp4,
            hidden_states_scale=hs_scale_linear.view(torch.float8_e4m3fn).flatten(),
            gemm1_weights=self.gemm1_weights_fp4_shuffled.data,
            gemm1_weights_scale=self.gemm1_scales_fp4_shuffled.data.view(
                torch.float8_e4m3fn
            ),
            gemm1_bias=None,
            gemm1_alpha=None,
            gemm1_beta=None,
            gemm1_clamp_limit=None,
            gemm2_weights=self.gemm2_weights_fp4_shuffled.data,
            gemm2_weights_scale=self.gemm2_scales_fp4_shuffled.data.view(
                torch.float8_e4m3fn
            ),
            gemm2_bias=None,
            output1_scale_scalar=self.g1_scale_c.data,
            output1_scale_gate_scalar=self.g1_alphas.data,
            output2_scale_scalar=self.g2_alphas.data,
            num_experts=self.num_experts,
            top_k=topk_config.top_k,
            n_group=topk_config.num_expert_group,
            topk_group=topk_config.topk_group,
            intermediate_size=self.intermediate_size_per_partition,
            local_expert_offset=self.moe_ep_rank * self.num_local_experts,
            local_num_experts=self.num_local_experts,
            routed_scaling_factor=self.moe_runner_config.routed_scaling_factor,
            tile_tokens_dim=_get_tile_tokens_dim(
                hidden_states.shape[0], topk_config.top_k, self.num_local_experts
            ),
            routing_method_type=RoutingMethodType.DeepSeekV3,
            do_finalize=True,
        )[0]

        return result


def get_fused_moe_impl_class():
    """Factory function to get the appropriate FusedMoE implementation class."""
    if should_use_flashinfer_trtllm_moe() and _is_fp4_quantization_enabled():
        # Use FP4 variant when FP4 quantization is enabled
        return FlashInferFP4MoE
    elif should_use_flashinfer_trtllm_moe():
        # Use regular FlashInfer variant for non-FP4 FlashInfer cases
        return FlashInferFusedMoE
    else:
        # Default case
        return FusedMoE<|MERGE_RESOLUTION|>--- conflicted
+++ resolved
@@ -205,14 +205,8 @@
         assert self.quant_method is not None
 
         self.quant_config = quant_config
-<<<<<<< HEAD
         self.use_flashinfer_mxfp4_moe = get_moe_runner_backend().is_flashinfer_mxfp4()
-=======
-        self.use_enable_flashinfer_mxfp4_moe = global_server_args_dict.get(
-            "enable_flashinfer_mxfp4_moe", False
-        )
         # TODO maybe we should remove this `if`, since `Mxfp4MoEMethod` does another round-up logic
->>>>>>> 0edda320
         if (
             self.quant_config is not None
             and self.quant_config.get_name() == "mxfp4"
