--- conflicted
+++ resolved
@@ -205,22 +205,12 @@
         assert self.quant_method is not None
 
         self.quant_config = quant_config
-<<<<<<< HEAD
-        if (
-            self.quant_config is not None
-            and self.quant_config.get_name() == "mxfp4"
-            and (
-                global_server_args_dict["enable_flashinfer_mxfp4_moe"]
-                or global_server_args_dict["enable_flashinfer_mxfp4_bf16_moe"]
-            )
-=======
         self.use_flashinfer_mxfp4_moe = get_moe_runner_backend().is_flashinfer_mxfp4()
         # TODO maybe we should remove this `if`, since `Mxfp4MoEMethod` does another round-up logic
         if (
             self.quant_config is not None
             and self.quant_config.get_name() == "mxfp4"
             and self.use_flashinfer_mxfp4_moe
->>>>>>> 87dab548
         ):
             hidden_size = round_up(hidden_size, 256)
         self.quant_method.create_weights(
