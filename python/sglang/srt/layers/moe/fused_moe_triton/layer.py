--- conflicted
+++ resolved
@@ -100,12 +100,6 @@
 
         self.enable_flashinfer_cutlass_moe = enable_flashinfer_cutlass_moe
         if enable_ep_moe:
-<<<<<<< HEAD
-=======
-            assert (
-                self.enable_flashinfer_cutlass_moe
-            ), "FusedMoE only supports EP with --enable-flashinfer-cutlass-moe"
->>>>>>> 2a1936de
             self.ep_size = self.tp_size
             self.ep_rank = self.tp_rank
             self.tp_size = 1
