--- conflicted
+++ resolved
@@ -9,6 +9,8 @@
 )
 from sglang.srt.layers.moe.fused_moe_triton.layer import (
     FusedMoE,
+    UnquantizedFusedMoEMethodOpenAI,
+    MXFP4FusedMoEMethodOpenAI,
     FusedMoeWeightScaleSupported,
 )
 
@@ -29,10 +31,9 @@
 
 __all__ = [
     "FusedMoE",
-<<<<<<< HEAD
-    "FusedMoEMethodBase", 
-=======
->>>>>>> a167fd0b
+    "FusedMoEMethodBase",
+    "UnquantizedFusedMoEMethodOpenAI",
+    "MXFP4FusedMoEMethodOpenAI",
     "FusedMoeWeightScaleSupported",
     "override_config",
     "get_config",
