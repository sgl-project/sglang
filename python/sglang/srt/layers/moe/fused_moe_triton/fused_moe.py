--- conflicted
+++ resolved
@@ -32,12 +32,8 @@
     is_cpu,
     is_cuda,
     is_hip,
-<<<<<<< HEAD
-    log_info_on_rank0,
+    next_power_of_2,
     supports_mx,
-=======
-    next_power_of_2,
->>>>>>> 4a883795
 )
 
 from sglang.srt.layers.quantization.mxfp4_utils import (dequant_mxfp4, quant_dequant_mxfp4)
@@ -1424,8 +1420,6 @@
         )
 
 
-<<<<<<< HEAD
-=======
 # _moe_sum_reduce_kernel kernel modified from https://github.com/ModelTC/lightllm/blob/main/lightllm/common/fused_moe/moe_sum_reduce.py
 @triton.jit
 def _moe_sum_reduce_kernel(
@@ -1517,7 +1511,6 @@
     torch.sum(x, dim=1, out=out)
     out.mul_(routed_scaling_factor)
 
->>>>>>> 4a883795
 
 def fused_experts_impl(
     hidden_states: torch.Tensor,
