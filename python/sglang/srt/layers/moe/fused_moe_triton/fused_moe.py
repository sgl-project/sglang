# Adapted from https://github.com/vllm-project/vllm/blob/a6221a144af772fd1a68fe7e627935dc53e81738/vllm/model_executor/layers/fused_moe/fused_moe.py

"""Fused MoE kernel."""

import functools
import json
import logging
import os
from typing import Any, Callable, Dict, List, Optional, Tuple

import torch
import triton
import triton.language as tl
from vllm import _custom_ops as vllm_ops

from sglang.srt.layers.moe.topk import select_experts
from sglang.srt.layers.quantization.fp8_kernel import per_token_group_quant_fp8
from sglang.srt.layers.quantization.int8_kernel import (
    per_token_group_quant_int8,
    per_token_quant_int8,
)
from sglang.srt.utils import (
    direct_register_custom_op,
    get_bool_env_var,
    get_device_name,
    is_cuda,
    is_hip,
)

_is_hip = is_hip()


logger = logging.getLogger(__name__)
padding_size = 128 if bool(int(os.getenv("MOE_PADDING", "0"))) else 0

enable_moe_align_block_size_triton = bool(
    int(os.getenv("ENABLE_MOE_ALIGN_BLOCK_SIZE_TRITON", "0"))
)

_is_cuda = is_cuda()

if _is_cuda:
    from sgl_kernel import gelu_and_mul, silu_and_mul

    from sglang.srt.custom_op import scaled_fp8_quant as sgl_scaled_fp8_quant
    from sglang.srt.layers.quantization.fp8_kernel import (
        sglang_per_token_group_quant_fp8,
    )

if _is_cuda or _is_hip:
    from sgl_kernel import moe_align_block_size as sgl_moe_align_block_size


@triton.jit
def fused_moe_kernel(
    # Pointers to matrices
    a_ptr,
    b_ptr,
    c_ptr,
    a_scale_ptr,
    b_scale_ptr,
    topk_weights_ptr,
    sorted_token_ids_ptr,
    expert_ids_ptr,
    num_tokens_post_padded_ptr,
    # Matrix dimensions
    N,
    K,
    EM,
    num_valid_tokens,
    # The stride variables represent how much to increase the ptr by when
    # moving by 1 element in a particular dimension. E.g. `stride_am` is
    # how much to increase `a_ptr` by to get the element one row down
    # (A has M rows).
    stride_am,
    stride_ak,
    stride_be,
    stride_bk,
    stride_bn,
    stride_cm,
    stride_cn,
    stride_asm,
    stride_ask,
    stride_bse,
    stride_bsk,
    stride_bsn,
    # Block size for block-wise quantization
    group_n: tl.constexpr,
    group_k: tl.constexpr,
    # Meta-parameters
    BLOCK_SIZE_M: tl.constexpr,
    BLOCK_SIZE_N: tl.constexpr,
    BLOCK_SIZE_K: tl.constexpr,
    GROUP_SIZE_M: tl.constexpr,
    MUL_ROUTED_WEIGHT: tl.constexpr,
    top_k: tl.constexpr,
    compute_type: tl.constexpr,
    use_fp8_w8a8: tl.constexpr,
    use_int8_w8a8: tl.constexpr,
    use_int8_w8a16: tl.constexpr,
    even_Ks: tl.constexpr,
):
    """
    Implements the fused computation for a Mixture of Experts (MOE) using
    token and expert matrices.

    Key Parameters:
    - A: The input tensor representing tokens with shape (*, K), where '*' can
        be any shape representing batches and K is the feature dimension of
        each token.
    - B: The stacked MOE weight tensor with shape (E, N, K), where E is
        the number of experts, K is the input feature dimension, and N is
        the output feature dimension.
    - C: The output cache tensor with shape (M, topk, N), where M is the
        total number of tokens post padding, topk is the number of times
        each token is repeated, and N is the output feature dimension.
    - sorted_token_ids: A tensor containing the sorted indices of tokens,
        repeated topk times and arranged by the expert index they are
        assigned to.
    - expert_ids: A tensor containing the indices of the expert for each
        block. It determines which expert matrix from B should be used for
        each block in A.

    This kernel performs the multiplication of a token by its corresponding
    expert matrix as determined by `expert_ids`. The sorting of
    `sorted_token_ids` by expert index and padding ensures divisibility by
    BLOCK_SIZE_M, which is necessary to maintain consistency in block matrix
    multiplication across different blocks processed by the same expert.
    """
    # -----------------------------------------------------------
    # Map program ids `pid` to the block of C it should compute.
    # This is done in a grouped ordering to promote L2 data reuse.
    pid = tl.program_id(axis=0)
    num_pid_m = tl.cdiv(EM, BLOCK_SIZE_M)
    num_pid_n = tl.cdiv(N, BLOCK_SIZE_N)
    num_pid_in_group = GROUP_SIZE_M * num_pid_n
    group_id = pid // num_pid_in_group
    first_pid_m = group_id * GROUP_SIZE_M
    group_size_m = min(num_pid_m - first_pid_m, GROUP_SIZE_M)
    pid_m = first_pid_m + ((pid % num_pid_in_group) % group_size_m)
    pid_n = (pid % num_pid_in_group) // group_size_m

    # ----------------------------------------------------------
    # Create pointers for the first blocks of A and B.
    # We will advance this pointer as we move in the K direction
    # and accumulate
    # `a_ptrs` is a block of [BLOCK_SIZE_M, BLOCK_SIZE_K] pointers
    # `b_ptrs` is a block of [BLOCK_SIZE_K, BLOCK_SIZE_N] pointers
    num_tokens_post_padded = tl.load(num_tokens_post_padded_ptr)
    if pid_m * BLOCK_SIZE_M >= num_tokens_post_padded:
        return
    offs_token_id = pid_m * BLOCK_SIZE_M + tl.arange(0, BLOCK_SIZE_M)
    offs_token = tl.load(sorted_token_ids_ptr + offs_token_id)
    token_mask = offs_token < num_valid_tokens

    offs_bn = (pid_n * BLOCK_SIZE_N + tl.arange(0, BLOCK_SIZE_N)) % N
    offs_k = tl.arange(0, BLOCK_SIZE_K)
    a_ptrs = a_ptr + (
        offs_token[:, None] // top_k * stride_am + offs_k[None, :] * stride_ak
    )

    off_experts = tl.load(expert_ids_ptr + pid_m)
    b_ptrs = (
        b_ptr
        + off_experts * stride_be
        + (offs_k[:, None] * stride_bk + offs_bn[None, :] * stride_bn)
    )
    if use_int8_w8a16:
        b_scale_ptrs = (
            b_scale_ptr + off_experts * stride_bse + offs_bn[None, :] * stride_bsn
        )
        b_scale = tl.load(b_scale_ptrs)

    if use_fp8_w8a8:
        # block-wise
        if group_k > 0 and group_n > 0:
            a_scale_ptrs = a_scale_ptr + (offs_token // top_k) * stride_asm
            offs_bsn = offs_bn // group_n
            b_scale_ptrs = (
                b_scale_ptr + off_experts * stride_bse + offs_bsn * stride_bsn
            )
        # tensor-wise
        else:
            a_scale = tl.load(a_scale_ptr)
            b_scale = tl.load(b_scale_ptr + off_experts)

    if use_int8_w8a8:
        # block-wise
        if group_k > 0 and group_n > 0:
            a_scale_ptrs = a_scale_ptr + (offs_token // top_k) * stride_asm
            offs_bsn = offs_bn // group_n
            b_scale_ptrs = (
                b_scale_ptr + off_experts * stride_bse + offs_bsn * stride_bsn
            )
        # channel-wise
        else:
            # Load per-column scale for weights
            b_scale_ptrs = (
                b_scale_ptr + off_experts * stride_bse + offs_bn[None, :] * stride_bsn
            )
            b_scale = tl.load(b_scale_ptrs)
            # Load per-token scale for activations
            a_scale_ptrs = a_scale_ptr + (offs_token // top_k) * stride_asm
            a_scale = tl.load(a_scale_ptrs, mask=token_mask, other=0.0)[:, None]

    # -----------------------------------------------------------
    # Iterate to compute a block of the C matrix.
    # We accumulate into a `[BLOCK_SIZE_M, BLOCK_SIZE_N]` block
    # of fp32 values for higher accuracy.
    # `accumulator` will be converted back to fp16 after the loop.
    accumulator = tl.zeros((BLOCK_SIZE_M, BLOCK_SIZE_N), dtype=tl.float32)

    for k in range(0, tl.cdiv(K, BLOCK_SIZE_K)):
        # Load the next block of A and B, generate a mask by checking the
        # K dimension.
        if even_Ks:
            a = tl.load(
                a_ptrs,
                mask=token_mask[:, None],
                other=0.0,
            )
            b = tl.load(b_ptrs)
        else:
            a = tl.load(
                a_ptrs,
                mask=token_mask[:, None] & (offs_k[None, :] < K - k * BLOCK_SIZE_K),
                other=0.0,
            )
            b = tl.load(b_ptrs, mask=offs_k[:, None] < K - k * BLOCK_SIZE_K, other=0.0)

        # We accumulate along the K dimension.
        if use_int8_w8a16:
            accumulator = tl.dot(a, b.to(compute_type), acc=accumulator)
        elif use_fp8_w8a8 or use_int8_w8a8:
            if group_k > 0 and group_n > 0:
                k_start = k * BLOCK_SIZE_K
                offs_ks = k_start // group_k
                a_scale = tl.load(
                    a_scale_ptrs + offs_ks * stride_ask, mask=token_mask, other=0.0
                )
                b_scale = tl.load(b_scale_ptrs + offs_ks * stride_bsk)

                accumulator += tl.dot(a, b) * a_scale[:, None] * b_scale[None, :]
            else:
                # fix out of shared memory issue
                if use_fp8_w8a8:
                    accumulator = tl.dot(a, b, acc=accumulator)
                else:
                    accumulator += tl.dot(a, b)
        else:
            accumulator += tl.dot(a, b)
        # Advance the ptrs to the next K block.
        a_ptrs += BLOCK_SIZE_K * stride_ak
        b_ptrs += BLOCK_SIZE_K * stride_bk

    if MUL_ROUTED_WEIGHT:
        moe_weight = tl.load(topk_weights_ptr + offs_token, mask=token_mask, other=0)
        accumulator = accumulator * moe_weight[:, None]
    if use_int8_w8a16:
        accumulator = (accumulator * b_scale).to(compute_type)
    elif use_fp8_w8a8 or use_int8_w8a8:
        if group_k > 0 and group_n > 0:
            accumulator = accumulator.to(compute_type)
        else:
            accumulator = (accumulator * a_scale * b_scale).to(compute_type)
    else:
        accumulator = accumulator.to(compute_type)
    # -----------------------------------------------------------
    # Write back the block of the output
    offs_cn = pid_n * BLOCK_SIZE_N + tl.arange(0, BLOCK_SIZE_N)
    c_ptrs = c_ptr + stride_cm * offs_token[:, None] + stride_cn * offs_cn[None, :]
    c_mask = token_mask[:, None] & (offs_cn[None, :] < N)
    tl.store(c_ptrs, accumulator, mask=c_mask)


def ceil_div(a, b):
    return (a + b - 1) // b


@triton.jit
def moe_align_block_size_stage1(
    topk_ids_ptr,
    tokens_cnts_ptr,
    num_experts: tl.constexpr,
    numel: tl.constexpr,
    tokens_per_thread: tl.constexpr,
):
    pid = tl.program_id(0)

    start_idx = pid * tokens_per_thread

    off_c = (pid + 1) * num_experts

    for i in range(tokens_per_thread):
        if start_idx + i < numel:
            idx = tl.load(topk_ids_ptr + start_idx + i)
            token_cnt = tl.load(tokens_cnts_ptr + off_c + idx)
            tl.store(tokens_cnts_ptr + off_c + idx, token_cnt + 1)


@triton.jit
def moe_align_block_size_stage2(
    tokens_cnts_ptr,
    num_experts: tl.constexpr,
):
    pid = tl.program_id(0)

    last_cnt = 0
    for i in range(1, num_experts + 1):
        token_cnt = tl.load(tokens_cnts_ptr + i * num_experts + pid)
        last_cnt = last_cnt + token_cnt
        tl.store(tokens_cnts_ptr + i * num_experts + pid, last_cnt)


@triton.jit
def moe_align_block_size_stage3(
    total_tokens_post_pad_ptr,
    tokens_cnts_ptr,
    cumsum_ptr,
    num_experts: tl.constexpr,
    block_size: tl.constexpr,
):
    last_cumsum = 0
    off_cnt = num_experts * num_experts
    for i in range(1, num_experts + 1):
        token_cnt = tl.load(tokens_cnts_ptr + off_cnt + i - 1)
        last_cumsum = last_cumsum + tl.cdiv(token_cnt, block_size) * block_size
        tl.store(cumsum_ptr + i, last_cumsum)
    tl.store(total_tokens_post_pad_ptr, last_cumsum)


@triton.jit
def moe_align_block_size_stage4(
    topk_ids_ptr,
    sorted_token_ids_ptr,
    expert_ids_ptr,
    tokens_cnts_ptr,
    cumsum_ptr,
    num_experts: tl.constexpr,
    block_size: tl.constexpr,
    numel: tl.constexpr,
    tokens_per_thread: tl.constexpr,
):
    pid = tl.program_id(0)
    start_idx = tl.load(cumsum_ptr + pid)
    end_idx = tl.load(cumsum_ptr + pid + 1)

    for i in range(start_idx, end_idx, block_size):
        tl.store(expert_ids_ptr + i // block_size, pid)

    start_idx = pid * tokens_per_thread
    off_t = pid * num_experts

    for i in range(start_idx, tl.minimum(start_idx + tokens_per_thread, numel)):
        expert_id = tl.load(topk_ids_ptr + i)
        token_cnt = tl.load(tokens_cnts_ptr + off_t + expert_id)
        rank_post_pad = token_cnt + tl.load(cumsum_ptr + expert_id)
        tl.store(sorted_token_ids_ptr + rank_post_pad, i)
        tl.store(tokens_cnts_ptr + off_t + expert_id, token_cnt + 1)


def moe_align_block_size_triton(
    topk_ids: torch.Tensor,
    num_experts: int,
    block_size: int,
    sorted_token_ids: torch.Tensor,
    expert_ids: torch.Tensor,
    num_tokens_post_pad: torch.Tensor,
) -> None:
    numel = topk_ids.numel()
    grid = (num_experts,)
    tokens_cnts = torch.zeros(
        (num_experts + 1, num_experts), dtype=torch.int32, device=topk_ids.device
    )
    cumsum = torch.zeros((num_experts + 1,), dtype=torch.int32, device=topk_ids.device)
    tokens_per_thread = ceil_div(numel, num_experts)

    moe_align_block_size_stage1[grid](
        topk_ids,
        tokens_cnts,
        num_experts,
        numel,
        tokens_per_thread,
    )
    moe_align_block_size_stage2[grid](
        tokens_cnts,
        num_experts,
    )
    moe_align_block_size_stage3[(1,)](
        num_tokens_post_pad,
        tokens_cnts,
        cumsum,
        num_experts,
        block_size,
    )
    moe_align_block_size_stage4[grid](
        topk_ids,
        sorted_token_ids,
        expert_ids,
        tokens_cnts,
        cumsum,
        num_experts,
        block_size,
        numel,
        tokens_per_thread,
    )


def moe_align_block_size(
    topk_ids: torch.Tensor, block_size: int, num_experts: int
) -> Tuple[torch.Tensor, torch.Tensor, torch.Tensor]:
    """
    Aligns the token distribution across experts to be compatible with block
    size for matrix multiplication.

    Parameters:
    - topk_ids: A tensor of shape [total_tokens, top_k] representing the
        top-k expert indices for each token.
    - block_size: The block size used in block matrix multiplication.
    - num_experts: The total number of experts.

    Returns:
    - sorted_token_ids: A tensor containing the sorted token indices according
        to their allocated expert.
    - expert_ids: A tensor indicating the assigned expert index for each block.
    - num_tokens_post_padded: The total number of tokens after padding,
        ensuring divisibility by block_size.

    This function pads the number of tokens that each expert needs to process
    so that it is divisible by block_size.
    Padding ensures that during block matrix multiplication, the dimensions
    align correctly.

    Example:
    Given topk_ids = [[2, 3, 4], [1, 2, 4], [1, 3, 4], [1, 2, 3]],
    block_size = 4, and num_experts = 4:
    - We initially have 12 tokens (after repeating 'top_k' times) and 4 experts,
        with each expert needing to process 3 tokens.
    - As block_size is 4, we pad 1 token for each expert.
    - First, flatten topk_ids to [2, 3, 4, 1, 2, 4, 1, 3, 4, 1, 2, 3].
    - Then append padding tokens [12, 12, 12, 12] for each block.
    - After sorting by expert index, we obtain token_ids
        [3, 6, 9, 12, 0, 4, 10, 12, 1, 7, 11, 12, 2, 5, 8, 12].
        Tokens 12 are non-existent (padding) and are ignored in
        the subsequent matrix multiplication.
    - The padding ensures that the total number of tokens is now divisible
        by block_size for proper block matrix operations.
    """
    max_num_tokens_padded = topk_ids.numel() + num_experts * (block_size - 1)
    sorted_ids = torch.empty(
        (max_num_tokens_padded,), dtype=torch.int32, device=topk_ids.device
    )
    sorted_ids.fill_(topk_ids.numel())
    max_num_m_blocks = triton.cdiv(max_num_tokens_padded, block_size)
    expert_ids = torch.empty(
        (max_num_m_blocks,), dtype=torch.int32, device=topk_ids.device
    )
    num_tokens_post_pad = torch.empty((1), dtype=torch.int32, device=topk_ids.device)

    if enable_moe_align_block_size_triton:
        moe_align_block_size_triton(
            topk_ids,
            num_experts,
            block_size,
            sorted_ids,
            expert_ids,
            num_tokens_post_pad,
        )
    else:
<<<<<<< HEAD
        token_cnts_buffer = torch.zeros(
            (num_experts + 1) * num_experts,
            dtype=torch.int32,
            device=topk_ids.device,
        )
        cumsum_buffer = torch.zeros(
            num_experts + 1, dtype=torch.int32, device=topk_ids.device
        )

        sgl_moe_align_block_size(
=======
        vllm_ops.moe_align_block_size(
>>>>>>> 6f43a9b9
            topk_ids,
            num_experts,
            block_size,
            sorted_ids,
            expert_ids,
            num_tokens_post_pad,
            token_cnts_buffer,
            cumsum_buffer,
        )

    return sorted_ids, expert_ids, num_tokens_post_pad


def invoke_fused_moe_kernel(
    A: torch.Tensor,
    B: torch.Tensor,
    C: torch.Tensor,
    A_scale: Optional[torch.Tensor],
    B_scale: Optional[torch.Tensor],
    topk_weights: torch.Tensor,
    topk_ids: torch.Tensor,
    sorted_token_ids: torch.Tensor,
    expert_ids: torch.Tensor,
    num_tokens_post_padded: torch.Tensor,
    mul_routed_weight: bool,
    top_k: int,
    config: Dict[str, Any],
    compute_type: tl.dtype,
    use_fp8_w8a8: bool,
    use_int8_w8a8: bool,
    use_int8_w8a16: bool,
    block_shape: Optional[List[int]] = None,
    no_combine: bool = False,
) -> None:
    assert topk_weights.stride(1) == 1
    assert sorted_token_ids.stride(0) == 1

    padded_size = 0
    if use_fp8_w8a8:
        assert B_scale is not None
        if block_shape is None:
            # activation tensor-wise fp8 quantization, dynamic or static
            padded_size = padding_size
            if _is_cuda:
                A, A_scale = sgl_scaled_fp8_quant(A, A_scale)
            else:
                A, A_scale = vllm_ops.scaled_fp8_quant(A, A_scale)
        else:
            # activation block-wise fp8 quantization
            assert len(block_shape) == 2
            block_n, block_k = block_shape[0], block_shape[1]
            if _is_cuda:
                A, A_scale = sglang_per_token_group_quant_fp8(A, block_k)
            else:
                A, A_scale = per_token_group_quant_fp8(A, block_k)
            assert triton.cdiv(A.shape[-1], block_k) == A_scale.shape[-1]
            assert triton.cdiv(B.shape[-2], block_n) == B_scale.shape[-2]
            assert triton.cdiv(B.shape[-1], block_k) == B_scale.shape[-1]
    elif use_int8_w8a8:
        assert B_scale is not None
        if block_shape is None:
            # activation channel-wise int8 quantization
            A, A_scale = per_token_quant_int8(A)
        else:
            # activation block-wise int8 quantization
            assert len(block_shape) == 2
            block_n, block_k = block_shape[0], block_shape[1]
            A, A_scale = per_token_group_quant_int8(A, block_k)
            assert triton.cdiv(A.shape[-1], block_k) == A_scale.shape[-1]
            assert triton.cdiv(B.shape[-2], block_n) == B_scale.shape[-2]
            assert triton.cdiv(B.shape[-1], block_k) == B_scale.shape[-1]
    elif use_int8_w8a16:
        assert B_scale is not None
    else:
        assert A_scale is None
        assert B_scale is None

    grid = lambda META: (
        triton.cdiv(sorted_token_ids.shape[0], META["BLOCK_SIZE_M"])
        * triton.cdiv(B.shape[1], META["BLOCK_SIZE_N"]),
    )

    K = B.shape[2] - padded_size
    if K % config["BLOCK_SIZE_K"] == 0:
        even_Ks = True
    else:
        even_Ks = False

    fused_moe_kernel[grid](
        A,
        B,
        C,
        A_scale,
        B_scale,
        topk_weights,
        sorted_token_ids,
        expert_ids,
        num_tokens_post_padded,
        B.shape[1],
        B.shape[2] - padded_size,
        sorted_token_ids.shape[0],
        topk_ids.numel(),
        A.stride(0),
        A.stride(1),
        B.stride(0),
        B.stride(2),
        B.stride(1),
        C.stride(1),
        C.stride(2),
        A_scale.stride(0) if A_scale is not None and A_scale.ndim == 2 else 0,
        A_scale.stride(1) if A_scale is not None and A_scale.ndim == 2 else 0,
        B_scale.stride(0) if B_scale is not None and B_scale.ndim >= 2 else 0,
        B_scale.stride(2) if B_scale is not None and B_scale.ndim == 3 else 0,
        B_scale.stride(1) if B_scale is not None and B_scale.ndim >= 2 else 0,
        0 if block_shape is None else block_shape[0],
        0 if block_shape is None else block_shape[1],
        MUL_ROUTED_WEIGHT=mul_routed_weight,
        top_k=top_k,
        compute_type=compute_type,
        use_fp8_w8a8=use_fp8_w8a8,
        use_int8_w8a8=use_int8_w8a8,
        use_int8_w8a16=use_int8_w8a16,
        even_Ks=even_Ks,
        **config,
    )


def get_config_file_name(
    E: int, N: int, dtype: Optional[str], block_shape: Optional[int] = None
) -> str:
    device_name = get_device_name().replace(" ", "_")
    dtype_selector = "" if not dtype else f",dtype={dtype}"
    block_shape_selector = (
        "" if not block_shape or not all(block_shape) else f",block_shape={block_shape}"
    )
    return f"E={E},N={N},device_name={device_name}{dtype_selector}{block_shape_selector}.json"


@functools.lru_cache
def get_moe_configs(
    E: int,
    N: int,
    dtype: Optional[str],
    block_n: Optional[int] = 0,
    block_k: Optional[int] = 0,
) -> Optional[Dict[int, Any]]:
    """
    Return optimized configurations for the fused MoE kernel.

    The return value will be a dictionary that maps an irregular grid of
    batch sizes to configurations of the fused_moe kernel. To evaluate the
    kernel on a given batch size bs, the closest batch size in the grid should
    be picked and the associated configuration chosen to invoke the kernel.
    """

    # First look up if an optimized configuration is available in the configs
    # directory
    json_file_name = get_config_file_name(E, N, dtype, [block_n, block_k])

    config_file_path = os.path.join(
        os.path.dirname(os.path.realpath(__file__)), "configs", json_file_name
    )
    if os.path.exists(config_file_path):
        with open(config_file_path) as f:
            logger.info("Using configuration from %s for MoE layer.", config_file_path)
            # If a configuration has been found, return it
            return {int(key): val for key, val in json.load(f).items()}

    # If no optimized configuration is available, we will use the default
    # configuration
    logger.warning(
        (
            "Using default MoE config. Performance might be sub-optimal! "
            "Config file not found at %s"
        ),
        config_file_path,
    )
    return None


def get_default_config(
    M: int,
    E: int,
    N: int,
    K: int,
    topk: int,
    dtype: Optional[str],
    is_marlin: bool,
    block_shape: Optional[List[int]] = None,
) -> Dict[str, int]:
    if dtype == "fp8_w8a8":
        if block_shape is None:
            config = {
                "BLOCK_SIZE_M": 128,
                "BLOCK_SIZE_N": 256,
                "BLOCK_SIZE_K": 128,
                "GROUP_SIZE_M": 32,
                "num_warps": 8,
                "num_stages": 2 if _is_hip else 4,
            }
            if M <= E:
                config = {
                    "BLOCK_SIZE_M": 64,
                    "BLOCK_SIZE_N": 128,
                    "BLOCK_SIZE_K": 128,
                    "GROUP_SIZE_M": 1,
                    "num_warps": 4,
                    "num_stages": 2 if _is_hip else 4,
                }
        else:
            # Block-wise quant: BLOCK_SIZE_K must be divisable by block_shape[1]
            config = {
                "BLOCK_SIZE_M": 64,
                "BLOCK_SIZE_N": block_shape[0],
                "BLOCK_SIZE_K": block_shape[1],
                "GROUP_SIZE_M": 32,
                "num_warps": 4,
                "num_stages": 2 if _is_hip else 3,
            }
    else:
        config = {
            "BLOCK_SIZE_M": 64,
            "BLOCK_SIZE_N": 64,
            "BLOCK_SIZE_K": 32,
            "GROUP_SIZE_M": 8,
        }
        # A heuristic: fused marlin works faster with this config for small M
        if M <= E or (is_marlin and M <= 32):
            config = {
                "BLOCK_SIZE_M": 16,
                "BLOCK_SIZE_N": 32,
                "BLOCK_SIZE_K": 64,
                "GROUP_SIZE_M": 1,
            }
    return config


def try_get_optimal_moe_config(
    w1_shape: Tuple[int, ...],
    w2_shape: Tuple[int, ...],
    top_k: int,
    dtype: Optional[str],
    M: int,
    is_marlin: bool = False,
    block_shape: Optional[List[int]] = None,
):
    from sglang.srt.layers.moe.fused_moe_triton import get_config

    override_config = get_config()
    if override_config:
        config = override_config
    else:
        # First try to load optimal config from the file
        E, _, N = w2_shape
        block_n = block_shape[0] if block_shape else 0
        block_k = block_shape[1] if block_shape else 0
        configs = get_moe_configs(E, N, dtype, block_n, block_k)

        if configs:
            # If an optimal configuration map has been found, look up the
            # optimal config
            config = configs[min(configs.keys(), key=lambda x: abs(x - M))]
        else:
            # Else use the default config
            config = get_default_config(
                M, E, N, w1_shape[2], top_k, dtype, is_marlin, block_shape
            )
    return config


def get_config_dtype_str(
    dtype: torch.dtype,
    use_int8_w8a16: Optional[bool] = False,
    use_fp8_w8a8: Optional[bool] = False,
    use_int8_w8a8: Optional[bool] = False,
):
    if use_fp8_w8a8:
        return "fp8_w8a8"
    elif use_int8_w8a8:
        return "int8_w8a8"
    elif use_int8_w8a16:
        return "int8_w8a16"
    elif dtype == torch.float:
        # avoiding cases where kernel fails when float32 MoE
        # use fp16/bfloat16 configs
        return "float32"
    return None


def inplace_fused_experts(
    hidden_states: torch.Tensor,
    w1: torch.Tensor,
    w2: torch.Tensor,
    topk_weights: torch.Tensor,
    topk_ids: torch.Tensor,
    activation: str = "silu",
    use_fp8_w8a8: bool = False,
    use_int8_w8a8: bool = False,
    use_int8_w8a16: bool = False,
    w1_scale: Optional[torch.Tensor] = None,
    w2_scale: Optional[torch.Tensor] = None,
    a1_scale: Optional[torch.Tensor] = None,
    a2_scale: Optional[torch.Tensor] = None,
    block_shape: Optional[List[int]] = None,
) -> None:
    fused_experts_impl(
        hidden_states,
        w1,
        w2,
        topk_weights,
        topk_ids,
        True,
        activation,
        use_fp8_w8a8,
        use_int8_w8a8,
        use_int8_w8a16,
        w1_scale,
        w2_scale,
        a1_scale,
        a2_scale,
        block_shape,
    )


def inplace_fused_experts_fake(
    hidden_states: torch.Tensor,
    w1: torch.Tensor,
    w2: torch.Tensor,
    topk_weights: torch.Tensor,
    topk_ids: torch.Tensor,
    activation: str = "silu",
    use_fp8_w8a8: bool = False,
    use_int8_w8a8: bool = False,
    use_int8_w8a16: bool = False,
    w1_scale: Optional[torch.Tensor] = None,
    w2_scale: Optional[torch.Tensor] = None,
    a1_scale: Optional[torch.Tensor] = None,
    a2_scale: Optional[torch.Tensor] = None,
    block_shape: Optional[List[int]] = None,
) -> None:
    pass


direct_register_custom_op(
    op_name="inplace_fused_experts",
    op_func=inplace_fused_experts,
    mutates_args=["hidden_states"],
    fake_impl=inplace_fused_experts_fake,
)


def outplace_fused_experts(
    hidden_states: torch.Tensor,
    w1: torch.Tensor,
    w2: torch.Tensor,
    topk_weights: torch.Tensor,
    topk_ids: torch.Tensor,
    activation: str = "silu",
    use_fp8_w8a8: bool = False,
    use_int8_w8a8: bool = False,
    use_int8_w8a16: bool = False,
    w1_scale: Optional[torch.Tensor] = None,
    w2_scale: Optional[torch.Tensor] = None,
    a1_scale: Optional[torch.Tensor] = None,
    a2_scale: Optional[torch.Tensor] = None,
    block_shape: Optional[List[int]] = None,
    no_combine: bool = False,
) -> torch.Tensor:
    return fused_experts_impl(
        hidden_states,
        w1,
        w2,
        topk_weights,
        topk_ids,
        False,
        activation,
        use_fp8_w8a8,
        use_int8_w8a8,
        use_int8_w8a16,
        w1_scale,
        w2_scale,
        a1_scale,
        a2_scale,
        block_shape,
        no_combine=no_combine,
    )


def outplace_fused_experts_fake(
    hidden_states: torch.Tensor,
    w1: torch.Tensor,
    w2: torch.Tensor,
    topk_weights: torch.Tensor,
    topk_ids: torch.Tensor,
    activation: str = "silu",
    use_fp8_w8a8: bool = False,
    use_int8_w8a8: bool = False,
    use_int8_w8a16: bool = False,
    w1_scale: Optional[torch.Tensor] = None,
    w2_scale: Optional[torch.Tensor] = None,
    a1_scale: Optional[torch.Tensor] = None,
    a2_scale: Optional[torch.Tensor] = None,
    block_shape: Optional[List[int]] = None,
    no_combine: bool = False,
) -> torch.Tensor:
    return torch.empty_like(hidden_states)


direct_register_custom_op(
    op_name="outplace_fused_experts",
    op_func=outplace_fused_experts,
    mutates_args=[],
    fake_impl=outplace_fused_experts_fake,
)


def fused_experts(
    hidden_states: torch.Tensor,
    w1: torch.Tensor,
    w2: torch.Tensor,
    topk_weights: torch.Tensor,
    topk_ids: torch.Tensor,
    inplace: bool = False,
    activation: str = "silu",
    use_fp8_w8a8: bool = False,
    use_int8_w8a8: bool = False,
    use_int8_w8a16: bool = False,
    w1_scale: Optional[torch.Tensor] = None,
    w2_scale: Optional[torch.Tensor] = None,
    a1_scale: Optional[torch.Tensor] = None,
    a2_scale: Optional[torch.Tensor] = None,
    block_shape: Optional[List[int]] = None,
    no_combine: bool = False,
):
    if inplace:
        assert not no_combine, "no combine + inplace makes no sense"
        torch.ops.sglang.inplace_fused_experts(
            hidden_states,
            w1,
            w2,
            topk_weights,
            topk_ids,
            activation,
            use_fp8_w8a8,
            use_int8_w8a8,
            use_int8_w8a16,
            w1_scale,
            w2_scale,
            a1_scale,
            a2_scale,
            block_shape,
        )
        return hidden_states
    else:
        return torch.ops.sglang.outplace_fused_experts(
            hidden_states,
            w1,
            w2,
            topk_weights,
            topk_ids,
            activation,
            use_fp8_w8a8,
            use_int8_w8a8,
            use_int8_w8a16,
            w1_scale,
            w2_scale,
            a1_scale,
            a2_scale,
            block_shape,
            no_combine=no_combine,
        )


def fused_experts_impl(
    hidden_states: torch.Tensor,
    w1: torch.Tensor,
    w2: torch.Tensor,
    topk_weights: torch.Tensor,
    topk_ids: torch.Tensor,
    inplace: bool = False,
    activation: str = "silu",
    use_fp8_w8a8: bool = False,
    use_int8_w8a8: bool = False,
    use_int8_w8a16: bool = False,
    w1_scale: Optional[torch.Tensor] = None,
    w2_scale: Optional[torch.Tensor] = None,
    a1_scale: Optional[torch.Tensor] = None,
    a2_scale: Optional[torch.Tensor] = None,
    block_shape: Optional[List[int]] = None,
    no_combine: bool = False,
):
    padded_size = padding_size
    if (
        not (use_fp8_w8a8 or use_int8_w8a8)
        or block_shape is not None
        or (_is_hip and get_bool_env_var("CK_MOE"))
    ):
        padded_size = 0

    # Check constraints.
    assert hidden_states.shape[1] == w1.shape[2] - padded_size, "Hidden size mismatch"
    assert topk_weights.shape == topk_ids.shape, "topk shape mismatch"
    assert hidden_states.is_contiguous(), "Hidden_states must be contiguous"
    assert w1.is_contiguous(), "Expert weights1 must be contiguous"
    assert w2.is_contiguous(), "Expert weights2 must be contiguous"
    assert hidden_states.dtype in [torch.float32, torch.float16, torch.bfloat16]

    num_tokens, _ = hidden_states.shape
    E, N, _ = w1.shape
    # We execute the fused_moe kernel in chunks to circumvent this issue:
    # https://github.com/vllm-project/vllm/issues/5938
    CHUNK_SIZE = 64 * 1024
    M = min(num_tokens, CHUNK_SIZE)
    config_dtype = get_config_dtype_str(
        use_fp8_w8a8=use_fp8_w8a8,
        use_int8_w8a8=use_int8_w8a8,
        use_int8_w8a16=use_int8_w8a16,
        dtype=hidden_states.dtype,
    )

    get_config_func = functools.partial(
        try_get_optimal_moe_config,
        w1.shape,
        (w2.shape[0], w2.shape[1], w2.shape[2] - padded_size),
        topk_ids.shape[1],
        config_dtype,
        block_shape=block_shape,
    )

    config = get_config_func(M)

    cache = torch.empty(
        M * topk_ids.shape[1] * max(N, w2.shape[1]),
        device=hidden_states.device,
        dtype=hidden_states.dtype,
    )
    intermediate_cache1 = cache[: M * topk_ids.shape[1] * N].view(
        (M, topk_ids.shape[1], N),
    )
    intermediate_cache2 = torch.empty(
        (M * topk_ids.shape[1], N // 2),
        device=hidden_states.device,
        dtype=hidden_states.dtype,
    )
    intermediate_cache3 = cache[: M * topk_ids.shape[1] * w2.shape[1]].view(
        (M, topk_ids.shape[1], w2.shape[1]),
    )

    compute_type = tl.bfloat16 if hidden_states.dtype == torch.bfloat16 else tl.float16

    if no_combine:
        assert not inplace
        out_hidden_states = torch.empty(
            (num_tokens, topk_ids.shape[1], w2.shape[1]),
            device=hidden_states.device,
            dtype=hidden_states.dtype,
        )
    elif inplace:
        out_hidden_states = hidden_states
    else:
        out_hidden_states = torch.empty_like(hidden_states)

    for chunk in range((num_tokens // CHUNK_SIZE) + 1):
        begin_chunk_idx, end_chunk_idx = (
            chunk * CHUNK_SIZE,
            min((chunk + 1) * CHUNK_SIZE, num_tokens),
        )
        curr_hidden_states = hidden_states[begin_chunk_idx:end_chunk_idx]
        tokens_in_chunk, _ = curr_hidden_states.shape

        if tokens_in_chunk == 0:
            break

        if tokens_in_chunk < CHUNK_SIZE and chunk > 0:
            # Adjust the intermediate cache size and config for the last
            # chunk. Note that in most cases we only have one chunk
            # so the cache size and config are already set correctly and
            # do not need to be adjusted.
            intermediate_cache1 = intermediate_cache1[:tokens_in_chunk]
            intermediate_cache2 = intermediate_cache2[:tokens_in_chunk]
            intermediate_cache3 = intermediate_cache3[:tokens_in_chunk]
            config = get_config_func(tokens_in_chunk)

        curr_topk_ids = topk_ids[begin_chunk_idx:end_chunk_idx]
        curr_topk_weights = topk_weights[begin_chunk_idx:end_chunk_idx]

        sorted_token_ids, expert_ids, num_tokens_post_padded = moe_align_block_size(
            curr_topk_ids, config["BLOCK_SIZE_M"], E
        )

        invoke_fused_moe_kernel(
            curr_hidden_states,
            w1,
            intermediate_cache1,
            a1_scale,
            w1_scale,
            curr_topk_weights,
            curr_topk_ids,
            sorted_token_ids,
            expert_ids,
            num_tokens_post_padded,
            False,
            topk_ids.shape[1],
            config,
            compute_type=compute_type,
            use_fp8_w8a8=use_fp8_w8a8,
            use_int8_w8a8=use_int8_w8a8,
            use_int8_w8a16=use_int8_w8a16,
            block_shape=block_shape,
        )
        if activation == "silu":
            if _is_cuda:
                silu_and_mul(intermediate_cache1.view(-1, N), intermediate_cache2)
            else:
                vllm_ops.silu_and_mul(
                    intermediate_cache2, intermediate_cache1.view(-1, N)
                )
        elif activation == "gelu":
            if _is_cuda:
                gelu_and_mul(intermediate_cache1.view(-1, N), intermediate_cache2)
            else:
                vllm_ops.gelu_and_mul(
                    intermediate_cache2, intermediate_cache1.view(-1, N)
                )
        else:
            raise ValueError(f"Unsupported activation: {activation=}")

        invoke_fused_moe_kernel(
            intermediate_cache2,
            w2,
            (
                intermediate_cache3
                if not no_combine and topk_ids.shape[1] != 1
                else out_hidden_states[begin_chunk_idx:end_chunk_idx]
            ),
            a2_scale,
            w2_scale,
            curr_topk_weights,
            curr_topk_ids,
            sorted_token_ids,
            expert_ids,
            num_tokens_post_padded,
            True,
            1,
            config,
            compute_type=compute_type,
            use_fp8_w8a8=use_fp8_w8a8,
            use_int8_w8a8=use_int8_w8a8,
            use_int8_w8a16=use_int8_w8a16,
            block_shape=block_shape,
        )

        if no_combine:
            pass
        elif _is_hip:
            vllm_ops.moe_sum(
                intermediate_cache3.view(*intermediate_cache3.shape),
                out_hidden_states[begin_chunk_idx:end_chunk_idx],
            )
        else:
            if topk_ids.shape[1] == 1:
                pass  # we write directly into out_hidden_states
            elif topk_ids.shape[1] == 2:
                torch.add(
                    intermediate_cache3[:, 0],
                    intermediate_cache3[:, 1],
                    out=out_hidden_states[begin_chunk_idx:end_chunk_idx],
                ).squeeze(dim=1)
            elif topk_ids.shape[1] > 2:
                torch.sum(
                    intermediate_cache3.view(*intermediate_cache3.shape),
                    dim=1,
                    out=out_hidden_states[begin_chunk_idx:end_chunk_idx],
                )

    return out_hidden_states


def fused_moe(
    hidden_states: torch.Tensor,
    w1: torch.Tensor,
    w2: torch.Tensor,
    gating_output: torch.Tensor,
    topk: int,
    renormalize: bool,
    inplace: bool = False,
    activation: str = "silu",
    use_grouped_topk: bool = False,
    num_expert_group: Optional[int] = None,
    topk_group: Optional[int] = None,
    custom_routing_function: Optional[Callable] = None,
    use_fp8_w8a8: bool = False,
    use_int8_w8a8: bool = False,
    use_int8_w8a16: bool = False,
    w1_scale: Optional[torch.Tensor] = None,
    w2_scale: Optional[torch.Tensor] = None,
    a1_scale: Optional[torch.Tensor] = None,
    a2_scale: Optional[torch.Tensor] = None,
    block_shape: Optional[List[int]] = None,
    no_combine: bool = False,
) -> torch.Tensor:
    """
    This function computes a Mixture of Experts (MoE) layer using two sets of
    weights, w1 and w2, and top-k gating mechanism.

    Parameters:
    - hidden_states (torch.Tensor): The input tensor to the MoE layer.
    - w1 (torch.Tensor): The first set of expert weights.
    - w2 (torch.Tensor): The second set of expert weights.
    - gating_output (torch.Tensor): The output of the gating operation
        (before softmax).
    - topk (int): The number of top-k experts to select.
    - renormalize (bool): If True, renormalize the top-k weights to sum to 1.
    - inplace (bool): If True, perform the operation in-place.
        Defaults to False.
    - num_expert_group: Optional[int]: additional parameter for grouped_topk
    - topk_group: Optional[int]: additional parameter for grouped_topk
    - use_grouped_topk: If True, use grouped_topk instead of fused_topk
        note: Deepseek V2/V3/R1 series models use grouped_topk
    - use_fp8_w8a8 (bool): If True, use fp8 arithmetic to compute the inner
        products for w1 and w2. Defaults to False.
    - use_int8_w8a8 (bool): If True, use int8 arithmetic to compute the inner
        products for w1 and w2. Defaults to False.
    - use_int8_w8a16 (bool): If True, use fp8 arithmetic to compute the inner
        products for w1 and w2. Defaults to False.
    - w1_scale (Optional[torch.Tensor]): Optional scale to be used for
        w1.
    - w2_scale (Optional[torch.Tensor]): Optional scale to be used for
        w2.
    - a1_scale (Optional[torch.Tensor]): Optional scale to be used for
        a1.
    - a2_scale (Optional[torch.Tensor]): Optional scale to be used for
        a2.
    - block_shape: (Optional[List[int]]): Optional block size for block-wise
        quantization.

    Returns:
    - torch.Tensor: The output tensor after applying the MoE layer.
    """
    # Check constraints.
    assert gating_output.shape[1] == w1.shape[0], "Number of experts mismatch"

    topk_weights, topk_ids = select_experts(
        hidden_states=hidden_states,
        router_logits=gating_output,
        use_grouped_topk=use_grouped_topk,
        top_k=topk,
        renormalize=renormalize,
        topk_group=topk_group,
        num_expert_group=num_expert_group,
        custom_routing_function=custom_routing_function,
    )

    return fused_experts(
        hidden_states,
        w1,
        w2,
        topk_weights,
        topk_ids,
        inplace=inplace,
        activation=activation,
        use_fp8_w8a8=use_fp8_w8a8,
        use_int8_w8a8=use_int8_w8a8,
        use_int8_w8a16=use_int8_w8a16,
        w1_scale=w1_scale,
        w2_scale=w2_scale,
        a1_scale=a1_scale,
        a2_scale=a2_scale,
        block_shape=block_shape,
        no_combine=no_combine,
    )<|MERGE_RESOLUTION|>--- conflicted
+++ resolved
@@ -467,7 +467,6 @@
             num_tokens_post_pad,
         )
     else:
-<<<<<<< HEAD
         token_cnts_buffer = torch.zeros(
             (num_experts + 1) * num_experts,
             dtype=torch.int32,
@@ -478,9 +477,6 @@
         )
 
         sgl_moe_align_block_size(
-=======
-        vllm_ops.moe_align_block_size(
->>>>>>> 6f43a9b9
             topk_ids,
             num_experts,
             block_size,
