# Adapted from https://github.com/vllm-project/vllm/blob/a6221a144af772fd1a68fe7e627935dc53e81738/vllm/model_executor/layers/fused_moe/fused_moe.py

"""Fused MoE kernel."""

import functools
import json
import logging
import os
from typing import Any, Callable, Dict, List, Optional, Tuple

import torch
import triton
import triton.language as tl
from sgl_kernel import moe_align_block_size as sgl_moe_align_block_size
from vllm import _custom_ops as ops

from sglang.srt.layers.moe.topk import select_experts
from sglang.srt.layers.quantization.fp8_kernel import per_token_group_quant_fp8
from sglang.srt.utils import direct_register_custom_op, get_device_name, is_hip

is_hip_ = is_hip()
logger = logging.getLogger(__name__)
padding_size = 128 if bool(int(os.getenv("MOE_PADDING", "0"))) else 0


@triton.jit
def fused_moe_kernel(
    # Pointers to matrices
    a_ptr,
    b_ptr,
    c_ptr,
    a_scale_ptr,
    b_scale_ptr,
    topk_weights_ptr,
    sorted_token_ids_ptr,
    expert_ids_ptr,
    num_tokens_post_padded_ptr,
    # Matrix dimensions
    N,
    K,
    EM,
    num_valid_tokens,
    # The stride variables represent how much to increase the ptr by when
    # moving by 1 element in a particular dimension. E.g. `stride_am` is
    # how much to increase `a_ptr` by to get the element one row down
    # (A has M rows).
    stride_am,
    stride_ak,
    stride_be,
    stride_bk,
    stride_bn,
    stride_cm,
    stride_cn,
    stride_asm,
    stride_ask,
    stride_bse,
    stride_bsk,
    stride_bsn,
    # Block size for block-wise quantization
    group_n: tl.constexpr,
    group_k: tl.constexpr,
    # Meta-parameters
    BLOCK_SIZE_M: tl.constexpr,
    BLOCK_SIZE_N: tl.constexpr,
    BLOCK_SIZE_K: tl.constexpr,
    GROUP_SIZE_M: tl.constexpr,
    MUL_ROUTED_WEIGHT: tl.constexpr,
    top_k: tl.constexpr,
    compute_type: tl.constexpr,
    use_fp8_w8a8: tl.constexpr,
    use_int8_w8a16: tl.constexpr,
    even_Ks: tl.constexpr,
):
    """
    Implements the fused computation for a Mixture of Experts (MOE) using
    token and expert matrices.

    Key Parameters:
    - A: The input tensor representing tokens with shape (*, K), where '*' can
        be any shape representing batches and K is the feature dimension of
        each token.
    - B: The stacked MOE weight tensor with shape (E, N, K), where E is
        the number of experts, K is the input feature dimension, and N is
        the output feature dimension.
    - C: The output cache tensor with shape (M, topk, N), where M is the
        total number of tokens post padding, topk is the number of times
        each token is repeated, and N is the output feature dimension.
    - sorted_token_ids: A tensor containing the sorted indices of tokens,
        repeated topk times and arranged by the expert index they are
        assigned to.
    - expert_ids: A tensor containing the indices of the expert for each
        block. It determines which expert matrix from B should be used for
        each block in A.
    This kernel performs the multiplication of a token by its corresponding
    expert matrix as determined by `expert_ids`. The sorting of
    `sorted_token_ids` by expert index and padding ensures divisibility by
    BLOCK_SIZE_M, which is necessary to maintain consistency in block matrix
    multiplication across different blocks processed by the same expert.
    """
    # -----------------------------------------------------------
    # Map program ids `pid` to the block of C it should compute.
    # This is done in a grouped ordering to promote L2 data reuse.
    pid = tl.program_id(axis=0)
    num_pid_m = tl.cdiv(EM, BLOCK_SIZE_M)
    num_pid_n = tl.cdiv(N, BLOCK_SIZE_N)
    num_pid_in_group = GROUP_SIZE_M * num_pid_n
    group_id = pid // num_pid_in_group
    first_pid_m = group_id * GROUP_SIZE_M
    group_size_m = min(num_pid_m - first_pid_m, GROUP_SIZE_M)
    pid_m = first_pid_m + ((pid % num_pid_in_group) % group_size_m)
    pid_n = (pid % num_pid_in_group) // group_size_m

    # ----------------------------------------------------------
    # Create pointers for the first blocks of A and B.
    # We will advance this pointer as we move in the K direction
    # and accumulate
    # `a_ptrs` is a block of [BLOCK_SIZE_M, BLOCK_SIZE_K] pointers
    # `b_ptrs` is a block of [BLOCK_SIZE_K, BLOCK_SIZE_N] pointers
    num_tokens_post_padded = tl.load(num_tokens_post_padded_ptr)
    if pid_m * BLOCK_SIZE_M >= num_tokens_post_padded:
        return
    offs_token_id = pid_m * BLOCK_SIZE_M + tl.arange(0, BLOCK_SIZE_M)
    offs_token = tl.load(sorted_token_ids_ptr + offs_token_id)
    token_mask = offs_token < num_valid_tokens

    offs_bn = (pid_n * BLOCK_SIZE_N + tl.arange(0, BLOCK_SIZE_N)) % N
    offs_k = tl.arange(0, BLOCK_SIZE_K)
    a_ptrs = a_ptr + (
        offs_token[:, None] // top_k * stride_am + offs_k[None, :] * stride_ak
    )

    off_experts = tl.load(expert_ids_ptr + pid_m)
    b_ptrs = (
        b_ptr
        + off_experts * stride_be
        + (offs_k[:, None] * stride_bk + offs_bn[None, :] * stride_bn)
    )
    if use_int8_w8a16:
        b_scale_ptrs = (
            b_scale_ptr + off_experts * stride_bse + offs_bn[None, :] * stride_bsn
        )
        b_scale = tl.load(b_scale_ptrs)

    if use_fp8_w8a8:
        if group_k > 0 and group_n > 0:
            a_scale_ptrs = a_scale_ptr + (offs_token // top_k) * stride_asm
            offs_bsn = offs_bn // group_n
            b_scale_ptrs = (
                b_scale_ptr + off_experts * stride_bse + offs_bsn * stride_bsn
            )
        else:
            a_scale = tl.load(a_scale_ptr)
            b_scale = tl.load(b_scale_ptr + off_experts)

    # -----------------------------------------------------------
    # Iterate to compute a block of the C matrix.
    # We accumulate into a `[BLOCK_SIZE_M, BLOCK_SIZE_N]` block
    # of fp32 values for higher accuracy.
    # `accumulator` will be converted back to fp16 after the loop.
    accumulator = tl.zeros((BLOCK_SIZE_M, BLOCK_SIZE_N), dtype=tl.float32)

    for k in range(0, tl.cdiv(K, BLOCK_SIZE_K)):
        # Load the next block of A and B, generate a mask by checking the
        # K dimension.
        if even_Ks:
            a = tl.load(
                a_ptrs,
                mask=token_mask[:, None],
                other=0.0,
            )
            b = tl.load(b_ptrs)
        else:
            a = tl.load(
                a_ptrs,
                mask=token_mask[:, None] & (offs_k[None, :] < K - k * BLOCK_SIZE_K),
                other=0.0,
            )
            b = tl.load(b_ptrs, mask=offs_k[:, None] < K - k * BLOCK_SIZE_K, other=0.0)

        # We accumulate along the K dimension.
        if use_int8_w8a16:
            accumulator = tl.dot(a, b.to(compute_type), acc=accumulator)
        elif use_fp8_w8a8:
            if group_k > 0 and group_n > 0:
                k_start = k * BLOCK_SIZE_K
                offs_ks = k_start // group_k
                a_scale = tl.load(
                    a_scale_ptrs + offs_ks * stride_ask, mask=token_mask, other=0.0
                )
                b_scale = tl.load(b_scale_ptrs + offs_ks * stride_bsk)

                accumulator += tl.dot(a, b) * a_scale[:, None] * b_scale[None, :]
            else:
                accumulator = tl.dot(a, b, acc=accumulator)
        else:
            accumulator += tl.dot(a, b)
        # Advance the ptrs to the next K block.
        a_ptrs += BLOCK_SIZE_K * stride_ak
        b_ptrs += BLOCK_SIZE_K * stride_bk

    if MUL_ROUTED_WEIGHT:
        moe_weight = tl.load(topk_weights_ptr + offs_token, mask=token_mask, other=0)
        accumulator = accumulator * moe_weight[:, None]
    if use_int8_w8a16:
        accumulator = (accumulator * b_scale).to(compute_type)
    elif use_fp8_w8a8:
        if group_k > 0 and group_n > 0:
            accumulator = accumulator.to(compute_type)
        else:
            accumulator = (accumulator * a_scale * b_scale).to(compute_type)
    else:
        accumulator = accumulator.to(compute_type)
    # -----------------------------------------------------------
    # Write back the block of the output
    offs_cn = pid_n * BLOCK_SIZE_N + tl.arange(0, BLOCK_SIZE_N)
    c_ptrs = c_ptr + stride_cm * offs_token[:, None] + stride_cn * offs_cn[None, :]
    c_mask = token_mask[:, None] & (offs_cn[None, :] < N)
    tl.store(c_ptrs, accumulator, mask=c_mask)


def moe_align_block_size(
    topk_ids: torch.Tensor, block_size: int, num_experts: int
) -> Tuple[torch.Tensor, torch.Tensor, torch.Tensor]:
    """
    Aligns the token distribution across experts to be compatible with block
    size for matrix multiplication.

    Parameters:
    - topk_ids: A tensor of shape [total_tokens, top_k] representing the
        top-k expert indices for each token.
    - block_size: The block size used in block matrix multiplication.
    - num_experts: The total number of experts.

    Returns:
    - sorted_token_ids: A tensor containing the sorted token indices according
        to their allocated expert.
    - expert_ids: A tensor indicating the assigned expert index for each block.
    - num_tokens_post_padded: The total number of tokens after padding,
        ensuring divisibility by block_size.

    This function pads the number of tokens that each expert needs to process
    so that it is divisible by block_size.
    Padding ensures that during block matrix multiplication, the dimensions
    align correctly.

    Example:
    Given topk_ids = [[2, 3, 4], [1, 2, 4], [1, 3, 4], [1, 2, 3]],
    block_size = 4, and num_experts = 4:
    - We initially have 12 tokens (after repeating 'top_k' times) and 4 experts,
        with each expert needing to process 3 tokens.
    - As block_size is 4, we pad 1 token for each expert.
    - First, flatten topk_ids to [2, 3, 4, 1, 2, 4, 1, 3, 4, 1, 2, 3].
    - Then append padding tokens [12, 12, 12, 12] for each block.
    - After sorting by expert index, we obtain token_ids
        [3, 6, 9, 12, 0, 4, 10, 12, 1, 7, 11, 12, 2, 5, 8, 12].
        Tokens 12 are non-existent (padding) and are ignored in
        the subsequent matrix multiplication.
    - The padding ensures that the total number of tokens is now divisible
        by block_size for proper block matrix operations.
    """
    max_num_tokens_padded = topk_ids.numel() + num_experts * (block_size - 1)
    sorted_ids = torch.empty(
        (max_num_tokens_padded,), dtype=torch.int32, device=topk_ids.device
    )
    sorted_ids.fill_(topk_ids.numel())
    max_num_m_blocks = triton.cdiv(max_num_tokens_padded, block_size)
    expert_ids = torch.empty(
        (max_num_m_blocks,), dtype=torch.int32, device=topk_ids.device
    )
    num_tokens_post_pad = torch.empty((1), dtype=torch.int32, device=topk_ids.device)
<<<<<<< HEAD
    # FIXME(zhyncs)
    if num_experts >= 256:
=======
    if not_hip and num_experts >= 224:
        token_cnts_buffer = torch.empty(
            (num_experts + 1) * num_experts, dtype=torch.int32, device=topk_ids.device
        )
        cumsum_buffer = torch.empty(
            num_experts + 1, dtype=torch.int32, device=topk_ids.device
        )

>>>>>>> 5276a675
        sgl_moe_align_block_size(
            topk_ids,
            num_experts,
            block_size,
            sorted_ids,
            expert_ids,
            num_tokens_post_pad,
            token_cnts_buffer,
            cumsum_buffer,
        )
    else:
        ops.moe_align_block_size(
            topk_ids,
            num_experts,
            block_size,
            sorted_ids,
            expert_ids,
            num_tokens_post_pad,
        )
    return sorted_ids, expert_ids, num_tokens_post_pad


def invoke_fused_moe_kernel(
    A: torch.Tensor,
    B: torch.Tensor,
    C: torch.Tensor,
    A_scale: Optional[torch.Tensor],
    B_scale: Optional[torch.Tensor],
    topk_weights: torch.Tensor,
    topk_ids: torch.Tensor,
    sorted_token_ids: torch.Tensor,
    expert_ids: torch.Tensor,
    num_tokens_post_padded: torch.Tensor,
    mul_routed_weight: bool,
    top_k: int,
    config: Dict[str, Any],
    compute_type: tl.dtype,
    use_fp8_w8a8: bool,
    use_int8_w8a16: bool,
    block_shape: Optional[List[int]] = None,
) -> None:
    assert topk_weights.stride(1) == 1
    assert sorted_token_ids.stride(0) == 1

    padded_size = 0
    if use_fp8_w8a8:
        padded_size = padding_size
        assert B_scale is not None
        if block_shape is None:
            A, A_scale = ops.scaled_fp8_quant(A, A_scale)
        else:
            assert len(block_shape) == 2
            block_n, block_k = block_shape[0], block_shape[1]
            A, A_scale = per_token_group_quant_fp8(A, block_k)
            assert triton.cdiv(A.shape[-1], block_k) == A_scale.shape[-1]
            assert triton.cdiv(B.shape[-2], block_n) == B_scale.shape[-2]
            assert triton.cdiv(B.shape[-1], block_k) == B_scale.shape[-1]
    elif use_int8_w8a16:
        assert B_scale is not None
    else:
        assert A_scale is None
        assert B_scale is None

    grid = lambda META: (
        triton.cdiv(sorted_token_ids.shape[0], META["BLOCK_SIZE_M"])
        * triton.cdiv(B.shape[1], META["BLOCK_SIZE_N"]),
    )

    K = B.shape[2] - padded_size
    if K % config["BLOCK_SIZE_K"] == 0:
        even_Ks = True
    else:
        even_Ks = False

    fused_moe_kernel[grid](
        A,
        B,
        C,
        A_scale,
        B_scale,
        topk_weights,
        sorted_token_ids,
        expert_ids,
        num_tokens_post_padded,
        B.shape[1],
        B.shape[2] - padded_size,
        sorted_token_ids.shape[0],
        topk_ids.numel(),
        A.stride(0),
        A.stride(1),
        B.stride(0),
        B.stride(2),
        B.stride(1),
        C.stride(1),
        C.stride(2),
        A_scale.stride(0) if A_scale is not None and A_scale.ndim == 2 else 0,
        A_scale.stride(1) if A_scale is not None and A_scale.ndim == 2 else 0,
        B_scale.stride(0) if B_scale is not None and B_scale.ndim >= 2 else 0,
        B_scale.stride(2) if B_scale is not None and B_scale.ndim == 3 else 0,
        B_scale.stride(1) if B_scale is not None and B_scale.ndim >= 2 else 0,
        0 if block_shape is None else block_shape[0],
        0 if block_shape is None else block_shape[1],
        MUL_ROUTED_WEIGHT=mul_routed_weight,
        top_k=top_k,
        compute_type=compute_type,
        use_fp8_w8a8=use_fp8_w8a8,
        use_int8_w8a16=use_int8_w8a16,
        even_Ks=even_Ks,
        **config,
    )


def get_config_file_name(E: int, N: int, dtype: Optional[str]) -> str:
    device_name = get_device_name().replace(" ", "_")
    dtype_selector = "" if not dtype else f",dtype={dtype}"
    return f"E={E},N={N},device_name={device_name}{dtype_selector}.json"


@functools.lru_cache
def get_moe_configs(E: int, N: int, dtype: Optional[str]) -> Optional[Dict[int, Any]]:
    """
    Return optimized configurations for the fused MoE kernel.

    The return value will be a dictionary that maps an irregular grid of
    batch sizes to configurations of the fused_moe kernel. To evaluate the
    kernel on a given batch size bs, the closest batch size in the grid should
    be picked and the associated configuration chosen to invoke the kernel.
    """

    # First look up if an optimized configuration is available in the configs
    # directory
    json_file_name = get_config_file_name(E, N, dtype)

    config_file_path = os.path.join(
        os.path.dirname(os.path.realpath(__file__)), "configs", json_file_name
    )
    if os.path.exists(config_file_path):
        with open(config_file_path) as f:
            logger.info("Using configuration from %s for MoE layer.", config_file_path)
            # If a configuration has been found, return it
            return {int(key): val for key, val in json.load(f).items()}

    # If no optimized configuration is available, we will use the default
    # configuration
    logger.warning(
        (
            "Using default MoE config. Performance might be sub-optimal! "
            "Config file not found at %s"
        ),
        config_file_path,
    )
    return None


def get_default_config(
    M: int,
    E: int,
    N: int,
    K: int,
    topk: int,
    dtype: Optional[str],
    is_marlin: bool,
) -> Dict[str, int]:
    if dtype == "fp8_w8a8":
        config = {
            "BLOCK_SIZE_M": 128,
            "BLOCK_SIZE_N": 256,
            "BLOCK_SIZE_K": 128,
            "GROUP_SIZE_M": 32,
            "num_warps": 8,
            "num_stages": 2 if is_hip_ else 4,
        }
        if M <= E:
            config = {
                "BLOCK_SIZE_M": 64,
                "BLOCK_SIZE_N": 128,
                "BLOCK_SIZE_K": 128,
                "GROUP_SIZE_M": 1,
                "num_warps": 4,
                "num_stages": 2 if is_hip_ else 4,
            }
    else:
        config = {
            "BLOCK_SIZE_M": 64,
            "BLOCK_SIZE_N": 64,
            "BLOCK_SIZE_K": 32,
            "GROUP_SIZE_M": 8,
        }
        # A heuristic: fused marlin works faster with this config for small M
        if M <= E or (is_marlin and M <= 32):
            config = {
                "BLOCK_SIZE_M": 16,
                "BLOCK_SIZE_N": 32,
                "BLOCK_SIZE_K": 64,
                "GROUP_SIZE_M": 1,
            }
    return config


def try_get_optimal_moe_config(
    w1_shape: Tuple[int, ...],
    w2_shape: Tuple[int, ...],
    top_k: int,
    dtype: Optional[str],
    M: int,
    is_marlin: bool = False,
    block_shape: Optional[List[int]] = None,
):
    from sglang.srt.layers.moe.fused_moe_triton import get_config

    override_config = get_config()
    if override_config:
        config = override_config
    else:
        # First try to load optimal config from the file
        E, _, N = w2_shape
        configs = get_moe_configs(E, N, dtype)

        if configs:
            # If an optimal configuration map has been found, look up the
            # optimal config
            config = configs[min(configs.keys(), key=lambda x: abs(x - M))]
        else:
            # Else use the default config
            config = get_default_config(M, E, N, w1_shape[2], top_k, dtype, is_marlin)
    # TODO(HandH1998): Optimize the configs of block-wise quant.
    # NOTE(HandH1998): For block-wise quant,
    # BLOCK_K must be divisable by block_shape[1]
    # BLOCK_N and BLOCK_M has no requirements
    if block_shape is not None:
        config["BLOCK_SIZE_N"] = block_shape[0]
        config["BLOCK_SIZE_K"] = block_shape[1]
    return config


def get_config_dtype_str(
    dtype: torch.dtype,
    use_int8_w8a16: Optional[bool] = False,
    use_fp8_w8a8: Optional[bool] = False,
):
    if use_fp8_w8a8:
        return "fp8_w8a8"
    elif use_int8_w8a16:
        return "int8_w8a16"
    elif dtype == torch.float:
        # avoiding cases where kernel fails when float32 MoE
        # use fp16/bfloat16 configs
        return "float32"
    return None


def inplace_fused_experts(
    hidden_states: torch.Tensor,
    w1: torch.Tensor,
    w2: torch.Tensor,
    topk_weights: torch.Tensor,
    topk_ids: torch.Tensor,
    use_fp8_w8a8: bool = False,
    use_int8_w8a16: bool = False,
    w1_scale: Optional[torch.Tensor] = None,
    w2_scale: Optional[torch.Tensor] = None,
    a1_scale: Optional[torch.Tensor] = None,
    a2_scale: Optional[torch.Tensor] = None,
    block_shape: Optional[List[int]] = None,
) -> None:
    fused_experts_impl(
        hidden_states,
        w1,
        w2,
        topk_weights,
        topk_ids,
        True,
        use_fp8_w8a8,
        use_int8_w8a16,
        w1_scale,
        w2_scale,
        a1_scale,
        a2_scale,
        block_shape,
    )


def inplace_fused_experts_fake(
    hidden_states: torch.Tensor,
    w1: torch.Tensor,
    w2: torch.Tensor,
    topk_weights: torch.Tensor,
    topk_ids: torch.Tensor,
    use_fp8_w8a8: bool = False,
    use_int8_w8a16: bool = False,
    w1_scale: Optional[torch.Tensor] = None,
    w2_scale: Optional[torch.Tensor] = None,
    a1_scale: Optional[torch.Tensor] = None,
    a2_scale: Optional[torch.Tensor] = None,
    block_shape: Optional[List[int]] = None,
) -> None:
    pass


direct_register_custom_op(
    op_name="inplace_fused_experts",
    op_func=inplace_fused_experts,
    mutates_args=["hidden_states"],
    fake_impl=inplace_fused_experts_fake,
)


def outplace_fused_experts(
    hidden_states: torch.Tensor,
    w1: torch.Tensor,
    w2: torch.Tensor,
    topk_weights: torch.Tensor,
    topk_ids: torch.Tensor,
    use_fp8_w8a8: bool = False,
    use_int8_w8a16: bool = False,
    w1_scale: Optional[torch.Tensor] = None,
    w2_scale: Optional[torch.Tensor] = None,
    a1_scale: Optional[torch.Tensor] = None,
    a2_scale: Optional[torch.Tensor] = None,
    block_shape: Optional[List[int]] = None,
) -> torch.Tensor:
    return fused_experts_impl(
        hidden_states,
        w1,
        w2,
        topk_weights,
        topk_ids,
        False,
        use_fp8_w8a8,
        use_int8_w8a16,
        w1_scale,
        w2_scale,
        a1_scale,
        a2_scale,
        block_shape,
    )


def outplace_fused_experts_fake(
    hidden_states: torch.Tensor,
    w1: torch.Tensor,
    w2: torch.Tensor,
    topk_weights: torch.Tensor,
    topk_ids: torch.Tensor,
    use_fp8_w8a8: bool = False,
    use_int8_w8a16: bool = False,
    w1_scale: Optional[torch.Tensor] = None,
    w2_scale: Optional[torch.Tensor] = None,
    a1_scale: Optional[torch.Tensor] = None,
    a2_scale: Optional[torch.Tensor] = None,
    block_shape: Optional[List[int]] = None,
) -> torch.Tensor:
    return torch.empty_like(hidden_states)


direct_register_custom_op(
    op_name="outplace_fused_experts",
    op_func=outplace_fused_experts,
    mutates_args=[],
    fake_impl=outplace_fused_experts_fake,
)


def fused_experts(
    hidden_states: torch.Tensor,
    w1: torch.Tensor,
    w2: torch.Tensor,
    topk_weights: torch.Tensor,
    topk_ids: torch.Tensor,
    inplace: bool = False,
    use_fp8_w8a8: bool = False,
    use_int8_w8a16: bool = False,
    w1_scale: Optional[torch.Tensor] = None,
    w2_scale: Optional[torch.Tensor] = None,
    a1_scale: Optional[torch.Tensor] = None,
    a2_scale: Optional[torch.Tensor] = None,
    block_shape: Optional[List[int]] = None,
):
    if inplace:
        torch.ops.sglang.inplace_fused_experts(
            hidden_states,
            w1,
            w2,
            topk_weights,
            topk_ids,
            use_fp8_w8a8,
            use_int8_w8a16,
            w1_scale,
            w2_scale,
            a1_scale,
            a2_scale,
            block_shape,
        )
        return hidden_states
    else:
        return torch.ops.sglang.outplace_fused_experts(
            hidden_states,
            w1,
            w2,
            topk_weights,
            topk_ids,
            use_fp8_w8a8,
            use_int8_w8a16,
            w1_scale,
            w2_scale,
            a1_scale,
            a2_scale,
            block_shape,
        )


def fused_experts_impl(
    hidden_states: torch.Tensor,
    w1: torch.Tensor,
    w2: torch.Tensor,
    topk_weights: torch.Tensor,
    topk_ids: torch.Tensor,
    inplace: bool = False,
    use_fp8_w8a8: bool = False,
    use_int8_w8a16: bool = False,
    w1_scale: Optional[torch.Tensor] = None,
    w2_scale: Optional[torch.Tensor] = None,
    a1_scale: Optional[torch.Tensor] = None,
    a2_scale: Optional[torch.Tensor] = None,
    block_shape: Optional[List[int]] = None,
):
    padded_size = padding_size
    if not use_fp8_w8a8:
        padded_size = 0

    # Check constraints.
    assert hidden_states.shape[1] == w1.shape[2] - padded_size, "Hidden size mismatch"
    assert topk_weights.shape == topk_ids.shape, "topk shape mismatch"
    assert hidden_states.is_contiguous(), "Hidden_states must be contiguous"
    assert w1.is_contiguous(), "Expert weights1 must be contiguous"
    assert w2.is_contiguous(), "Expert weights2 must be contiguous"
    assert hidden_states.dtype in [torch.float32, torch.float16, torch.bfloat16]

    num_tokens, _ = hidden_states.shape
    E, N, _ = w1.shape
    # We execute the fused_moe kernel in chunks to circumvent this issue:
    # https://github.com/vllm-project/vllm/issues/5938
    CHUNK_SIZE = 64 * 1024
    M = min(num_tokens, CHUNK_SIZE)
    config_dtype = get_config_dtype_str(
        use_fp8_w8a8=use_fp8_w8a8,
        use_int8_w8a16=use_int8_w8a16,
        dtype=hidden_states.dtype,
    )

    get_config_func = functools.partial(
        try_get_optimal_moe_config,
        w1.shape,
        (w2.shape[0], w2.shape[1], w2.shape[2] - padded_size),
        topk_ids.shape[1],
        config_dtype,
        block_shape=block_shape,
    )

    config = get_config_func(M)

    intermediate_cache1 = torch.empty(
        (M, topk_ids.shape[1], N),
        device=hidden_states.device,
        dtype=hidden_states.dtype,
    )
    intermediate_cache2 = torch.empty(
        (M * topk_ids.shape[1], N // 2),
        device=hidden_states.device,
        dtype=hidden_states.dtype,
    )
    intermediate_cache3 = torch.empty(
        (M, topk_ids.shape[1], w2.shape[1]),
        device=hidden_states.device,
        dtype=hidden_states.dtype,
    )

    compute_type = tl.bfloat16 if hidden_states.dtype == torch.bfloat16 else tl.float16

    if inplace:
        out_hidden_states = hidden_states
    else:
        out_hidden_states = torch.empty_like(hidden_states)

    for chunk in range((num_tokens // CHUNK_SIZE) + 1):
        begin_chunk_idx, end_chunk_idx = (
            chunk * CHUNK_SIZE,
            min((chunk + 1) * CHUNK_SIZE, num_tokens),
        )
        curr_hidden_states = hidden_states[begin_chunk_idx:end_chunk_idx]
        tokens_in_chunk, _ = curr_hidden_states.shape

        if tokens_in_chunk == 0:
            break

        if tokens_in_chunk < CHUNK_SIZE and chunk > 0:
            # Adjust the intermediate cache size and config for the last
            # chunk. Note that in most cases we only have one chunk
            # so the cache size and config are already set correctly and
            # do not need to be adjusted.
            intermediate_cache1 = intermediate_cache1[:tokens_in_chunk]
            intermediate_cache2 = intermediate_cache2[:tokens_in_chunk]
            intermediate_cache3 = intermediate_cache3[:tokens_in_chunk]
            config = get_config_func(tokens_in_chunk)

        curr_topk_ids = topk_ids[begin_chunk_idx:end_chunk_idx]
        curr_topk_weights = topk_weights[begin_chunk_idx:end_chunk_idx]

        sorted_token_ids, expert_ids, num_tokens_post_padded = moe_align_block_size(
            curr_topk_ids, config["BLOCK_SIZE_M"], E
        )

        invoke_fused_moe_kernel(
            curr_hidden_states,
            w1,
            intermediate_cache1,
            a1_scale,
            w1_scale,
            curr_topk_weights,
            curr_topk_ids,
            sorted_token_ids,
            expert_ids,
            num_tokens_post_padded,
            False,
            topk_ids.shape[1],
            config,
            compute_type=compute_type,
            use_fp8_w8a8=use_fp8_w8a8,
            use_int8_w8a16=use_int8_w8a16,
            block_shape=block_shape,
        )

        ops.silu_and_mul(intermediate_cache2, intermediate_cache1.view(-1, N))

        invoke_fused_moe_kernel(
            intermediate_cache2,
            w2,
            intermediate_cache3,
            a2_scale,
            w2_scale,
            curr_topk_weights,
            curr_topk_ids,
            sorted_token_ids,
            expert_ids,
            num_tokens_post_padded,
            True,
            1,
            config,
            compute_type=compute_type,
            use_fp8_w8a8=use_fp8_w8a8,
            use_int8_w8a16=use_int8_w8a16,
            block_shape=block_shape,
        )

        torch.sum(
            intermediate_cache3.view(*intermediate_cache3.shape),
            dim=1,
            out=out_hidden_states[begin_chunk_idx:end_chunk_idx],
        )
    return out_hidden_states


def fused_moe(
    hidden_states: torch.Tensor,
    w1: torch.Tensor,
    w2: torch.Tensor,
    gating_output: torch.Tensor,
    topk: int,
    renormalize: bool,
    inplace: bool = False,
    use_grouped_topk: bool = False,
    num_expert_group: Optional[int] = None,
    topk_group: Optional[int] = None,
    custom_routing_function: Optional[Callable] = None,
    use_fp8_w8a8: bool = False,
    use_int8_w8a16: bool = False,
    w1_scale: Optional[torch.Tensor] = None,
    w2_scale: Optional[torch.Tensor] = None,
    a1_scale: Optional[torch.Tensor] = None,
    a2_scale: Optional[torch.Tensor] = None,
    block_shape: Optional[List[int]] = None,
) -> torch.Tensor:
    """
    This function computes a Mixture of Experts (MoE) layer using two sets of
    weights, w1 and w2, and top-k gating mechanism.

    Parameters:
    - hidden_states (torch.Tensor): The input tensor to the MoE layer.
    - w1 (torch.Tensor): The first set of expert weights.
    - w2 (torch.Tensor): The second set of expert weights.
    - gating_output (torch.Tensor): The output of the gating operation
        (before softmax).
    - topk (int): The number of top-k experts to select.
    - renormalize (bool): If True, renormalize the top-k weights to sum to 1.
    - inplace (bool): If True, perform the operation in-place.
        Defaults to False.
    - num_expert_group: Optional[int]: additional parameter for grouped_topk
    - topk_group: Optional[int]: additional parameter for grouped_topk
    - use_grouped_topk: If True, use grouped_topk instead of fused_topk
        note: Deepseekv2 model uses grouped_topk
    - use_fp8_w8a8 (bool): If True, use fp8 arithmetic to compute the inner
        products for w1 and w2. Defaults to False.
    - use_int8_w8a16 (bool): If True, use fp8 arithmetic to compute the inner
        products for w1 and w2. Defaults to False.
    - w1_scale (Optional[torch.Tensor]): Optional scale to be used for
        w1.
    - w2_scale (Optional[torch.Tensor]): Optional scale to be used for
        w2.
    - a1_scale (Optional[torch.Tensor]): Optional scale to be used for
        a1.
    - a2_scale (Optional[torch.Tensor]): Optional scale to be used for
        a2.
    - block_shape: (Optional[List[int]]): Optional block size for block-wise
        quantization.

    Returns:
    - torch.Tensor: The output tensor after applying the MoE layer.
    """
    # Check constraints.
    assert gating_output.shape[1] == w1.shape[0], "Number of experts mismatch"

    topk_weights, topk_ids = select_experts(
        hidden_states=hidden_states,
        router_logits=gating_output,
        use_grouped_topk=use_grouped_topk,
        top_k=topk,
        renormalize=renormalize,
        topk_group=topk_group,
        num_expert_group=num_expert_group,
        custom_routing_function=custom_routing_function,
    )

    return fused_experts(
        hidden_states,
        w1,
        w2,
        topk_weights,
        topk_ids,
        inplace=inplace,
        use_fp8_w8a8=use_fp8_w8a8,
        use_int8_w8a16=use_int8_w8a16,
        w1_scale=w1_scale,
        w2_scale=w2_scale,
        a1_scale=a1_scale,
        a2_scale=a2_scale,
        block_shape=block_shape,
    )<|MERGE_RESOLUTION|>--- conflicted
+++ resolved
@@ -268,10 +268,6 @@
         (max_num_m_blocks,), dtype=torch.int32, device=topk_ids.device
     )
     num_tokens_post_pad = torch.empty((1), dtype=torch.int32, device=topk_ids.device)
-<<<<<<< HEAD
-    # FIXME(zhyncs)
-    if num_experts >= 256:
-=======
     if not_hip and num_experts >= 224:
         token_cnts_buffer = torch.empty(
             (num_experts + 1) * num_experts, dtype=torch.int32, device=topk_ids.device
@@ -280,7 +276,6 @@
             num_experts + 1, dtype=torch.int32, device=topk_ids.device
         )
 
->>>>>>> 5276a675
         sgl_moe_align_block_size(
             topk_ids,
             num_experts,
