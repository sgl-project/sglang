# Adapted from https://github.com/vllm-project/vllm/blob/a6221a144af772fd1a68fe7e627935dc53e81738/vllm/model_executor/layers/fused_moe/fused_moe.py

"""Fused MoE kernel."""

import functools
import json
import logging
import os
from typing import Any, Dict, List, Optional, Tuple

import torch
import triton
import triton.language as tl

from sglang.srt.layers.moe.topk import TopKOutput
from sglang.srt.layers.quantization.fp8_kernel import (
    per_token_group_quant_fp8,
    scaled_fp8_quant,
    sglang_per_token_group_quant_fp8,
)
from sglang.srt.layers.quantization.int8_kernel import (
    per_token_group_quant_int8,
    per_token_quant_int8,
    sglang_per_token_group_quant_int8,
)
from sglang.srt.utils import (
    ceil_div,
    cpu_has_amx_support,
    direct_register_custom_op,
    get_bool_env_var,
    get_device_name,
    is_cpu,
    is_cuda,
    is_hip,
    next_power_of_2,
)

_is_hip = is_hip()
_is_cuda = is_cuda()
_is_cpu_amx_available = cpu_has_amx_support()
_is_cpu = is_cpu()
_use_aiter = get_bool_env_var("SGLANG_USE_AITER") and _is_hip

if _is_cuda:
    from sgl_kernel import gelu_and_mul, silu_and_mul
elif _is_cpu and _is_cpu_amx_available:
    pass
elif _is_hip:
    from vllm import _custom_ops as vllm_ops  # gelu_and_mul, silu_and_mul

    if _use_aiter:
        try:
            from aiter import moe_sum
        except ImportError:
            raise ImportError("aiter is required when SGLANG_USE_AITER is set to True")


if _is_cuda or _is_hip:
    from sgl_kernel import moe_align_block_size as sgl_moe_align_block_size


logger = logging.getLogger(__name__)
padding_size = 128 if bool(int(os.getenv("SGLANG_MOE_PADDING", "0"))) else 0


@triton.jit
def write_zeros_to_output(
    c_ptr,
    stride_cm,
    stride_cn,
    pid_n,
    N,
    offs_token,
    token_mask,
    BLOCK_SIZE_M,
    BLOCK_SIZE_N,
    compute_type,
):
    accumulator = tl.zeros((BLOCK_SIZE_M, BLOCK_SIZE_N), dtype=compute_type)
    offs_cn = pid_n * BLOCK_SIZE_N + tl.arange(0, BLOCK_SIZE_N)
    c_ptrs = c_ptr + stride_cm * offs_token[:, None] + stride_cn * offs_cn[None, :]
    c_mask = token_mask[:, None] & (offs_cn[None, :] < N)
    tl.store(c_ptrs, accumulator, mask=c_mask)


@triton.jit
def fused_moe_kernel_gptq_awq(
    # Pointers to matrices
    a_ptr,
    b_ptr,
    c_ptr,
    b_scale_ptr,
    b_zp_ptr,
    topk_weights_ptr,
    sorted_token_ids_ptr,
    expert_ids_ptr,
    num_tokens_post_padded_ptr,
    # Matrix dimensions
    N: tl.constexpr,
    K: tl.constexpr,
    EM,
    num_valid_tokens,
    # The stride variables represent how much to increase the ptr by when
    # moving by 1 element in a particular dimension. E.g. `stride_am` is
    # how much to increase `a_ptr` by to get the element one row down
    # (A has M rows).
    stride_am,
    stride_ak,
    stride_be,
    stride_bk,
    stride_bn,
    stride_cm,
    stride_cn,
    stride_bse,
    stride_bsk,
    stride_bsn,
    stride_bze,
    stride_bzk,
    stride_bzn,
    group_size: tl.constexpr,
    # Meta-parameters
    BLOCK_SIZE_M: tl.constexpr,
    BLOCK_SIZE_N: tl.constexpr,
    BLOCK_SIZE_K: tl.constexpr,
    GROUP_SIZE_M: tl.constexpr,
    MUL_ROUTED_WEIGHT: tl.constexpr,
    top_k: tl.constexpr,
    compute_type: tl.constexpr,
    has_zp: tl.constexpr,
    use_int4_w4a16: tl.constexpr,
    use_int8_w8a16: tl.constexpr,
    even_Ks: tl.constexpr,
):
    """
    Implements the fused computation for a Mixture of Experts (MOE) using
    token and expert matrices.
    Key Parameters:
    - A: The input tensor representing tokens with shape (*, K), where '*' can
        be any shape representing batches and K is the feature dimension of
        each token.
    - B: The stacked MOE weight tensor with shape (E, N, K), where E is
        the number of experts, K is the input feature dimension, and N is
        the output feature dimension.
    - C: The output cache tensor with shape (M, topk, N), where M is the
        total number of tokens post padding, topk is the number of times
        each token is repeated, and N is the output feature dimension.
    - sorted_token_ids: A tensor containing the sorted indices of tokens,
        repeated topk times and arranged by the expert index they are
        assigned to.
    - expert_ids: A tensor containing the indices of the expert for each
        block. It determines which expert matrix from B should be used for
        each block in A.
    This kernel performs the multiplication of a token by its corresponding
    expert matrix as determined by `expert_ids`. The sorting of
    `sorted_token_ids` by expert index and padding ensures divisibility by
    BLOCK_SIZE_M, which is necessary to maintain consistency in block matrix
    multiplication across different blocks processed by the same expert.
    """
    # -----------------------------------------------------------
    # Map program ids `pid` to the block of C it should compute.
    # This is done in a grouped ordering to promote L2 data reuse.
    pid = tl.program_id(axis=0)
    num_pid_m = tl.cdiv(EM, BLOCK_SIZE_M)
    num_pid_n = tl.cdiv(N, BLOCK_SIZE_N)
    num_pid_in_group = GROUP_SIZE_M * num_pid_n
    group_id = pid // num_pid_in_group
    first_pid_m = group_id * GROUP_SIZE_M
    group_size_m = min(num_pid_m - first_pid_m, GROUP_SIZE_M)
    pid_m = first_pid_m + ((pid % num_pid_in_group) % group_size_m)
    pid_n = (pid % num_pid_in_group) // group_size_m

    # ----------------------------------------------------------
    # Create pointers for the first blocks of A and B.
    # We will advance this pointer as we move in the K direction
    # and accumulate
    # `a_ptrs` is a block of [BLOCK_SIZE_M, BLOCK_SIZE_K] pointers
    # `b_ptrs` is a block of [BLOCK_SIZE_K, BLOCK_SIZE_N] pointers
    num_tokens_post_padded = tl.load(num_tokens_post_padded_ptr)
    if pid_m * BLOCK_SIZE_M >= num_tokens_post_padded:
        return
    offs_token_id = pid_m * BLOCK_SIZE_M + tl.arange(0, BLOCK_SIZE_M).to(tl.int64)
    offs_token = tl.load(sorted_token_ids_ptr + offs_token_id)
    token_mask = offs_token < num_valid_tokens

    off_experts = tl.load(expert_ids_ptr + pid_m).to(tl.int64)
    if off_experts == -1:
        # -----------------------------------------------------------
        # Write back zeros to the output when the expert is not
        # in the current expert parallel rank.
        write_zeros_to_output(
            c_ptr,
            stride_cm,
            stride_cn,
            pid_n,
            N,
            offs_token,
            token_mask,
            BLOCK_SIZE_M,
            BLOCK_SIZE_N,
            compute_type,
        )
        return

    offs_bn = (pid_n * BLOCK_SIZE_N + tl.arange(0, BLOCK_SIZE_N).to(tl.int64)) % N
    offs_k = tl.arange(0, BLOCK_SIZE_K)
    a_ptrs = a_ptr + (
        offs_token[:, None] // top_k * stride_am + offs_k[None, :] * stride_ak
    )

    if use_int4_w4a16:
        b_ptrs = (
            b_ptr
            + off_experts * stride_be
            + (offs_k[:, None] // 2) * stride_bk
            + offs_bn[None, :] * stride_bn
        )
        b_shifter = (offs_k[:, None] % 2) * 4
    elif use_int8_w8a16:
        b_ptrs = (
            b_ptr
            + off_experts * stride_be
            + offs_k[:, None] * stride_bk
            + offs_bn[None, :] * stride_bn
        )

    if not has_zp and use_int4_w4a16:
        b_zp_num = 8
    if not has_zp and use_int8_w8a16:
        b_zp_num = 128
    elif has_zp and use_int4_w4a16:
        b_zp_shifter = (offs_bn[None, :] % 2) * 4

    # -----------------------------------------------------------
    # Iterate to compute a block of the C matrix.
    # We accumulate into a `[BLOCK_SIZE_M, BLOCK_SIZE_N]` block
    # of fp32 values for higher accuracy.
    # `accumulator` will be converted back to fp16 after the loop.
    accumulator = tl.zeros((BLOCK_SIZE_M, BLOCK_SIZE_N), dtype=tl.float32)
    for k in range(0, tl.cdiv(K, BLOCK_SIZE_K)):
        # Load the next block of A and B, generate a mask by checking the
        # K dimension.

        if not even_Ks:
            k_mask = offs_k[:, None] < K - k * BLOCK_SIZE_K
            k_other = 0.0
        else:
            k_mask = None
            k_other = None

        a = tl.load(
            a_ptrs,
            mask=token_mask[:, None] & (offs_k[None, :] < K - k * BLOCK_SIZE_K),
            other=0.0,
        )
        b = tl.load(b_ptrs)
        if use_int4_w4a16:
            b = (b >> b_shifter) & 0xF

        b_scale_ptrs = (
            b_scale_ptr
            + off_experts * stride_bse
            + offs_bn[None, :] * stride_bsn
            + ((offs_k[:, None] + BLOCK_SIZE_K * k) // group_size) * stride_bsk
        )
        b_scale = tl.load(b_scale_ptrs, mask=k_mask, other=k_other)
        b_scale = b_scale.to(tl.float32)

        if has_zp and use_int4_w4a16:
            offs_k_true = (offs_k[:, None] + BLOCK_SIZE_K * k) // group_size
            b_zp_ptrs = (
                b_zp_ptr
                + off_experts * stride_bze
                + (offs_bn[None, :] // 2) * stride_bzn
                + offs_k_true * stride_bzk
            )
            b_zp = tl.load(b_zp_ptrs, mask=k_mask, other=k_other)
            b_zp = (b_zp >> b_zp_shifter) & 0xF
            b_zp = b_zp.to(tl.float32)
        elif has_zp and use_int8_w8a16:
            offs_k_true = (offs_k[:, None] + BLOCK_SIZE_K * k) // group_size
            b_zp_ptrs = (
                b_zp_ptr
                + off_experts * stride_bze
                + offs_bn[None, :] * stride_bzn
                + offs_k_true * stride_bzk
            )
            b_zp = tl.load(b_zp_ptrs, mask=k_mask, other=k_other)
            b_zp = b_zp.to(tl.float32)

        # We accumulate along the K dimension.
        if has_zp:
            b = ((b.to(tl.float32) - b_zp) * b_scale).to(compute_type)
        else:
            b = ((b.to(tl.float32) - b_zp_num) * b_scale).to(compute_type)
        accumulator = tl.dot(a, b, acc=accumulator)

        # Advance the ptrs to the next K block.
        a_ptrs += BLOCK_SIZE_K * stride_ak
        if use_int4_w4a16:
            b_ptrs += (BLOCK_SIZE_K // 2) * stride_bk
        else:
            b_ptrs += BLOCK_SIZE_K * stride_bk

    if MUL_ROUTED_WEIGHT:
        moe_weight = tl.load(topk_weights_ptr + offs_token, mask=token_mask, other=0)
        accumulator = accumulator * moe_weight[:, None]

    accumulator = accumulator.to(compute_type)
    # -----------------------------------------------------------
    # Write back the block of the output
    offs_cn = pid_n * BLOCK_SIZE_N + tl.arange(0, BLOCK_SIZE_N)
    c_ptrs = c_ptr + stride_cm * offs_token[:, None] + stride_cn * offs_cn[None, :]
    c_mask = token_mask[:, None] & (offs_cn[None, :] < N)
    tl.store(c_ptrs, accumulator, mask=c_mask)


@triton.jit
def fused_moe_kernel(
    # Pointers to matrices
    a_ptr,
    b_ptr,
    c_ptr,
    a_scale_ptr,
    b_scale_ptr,
    topk_weights_ptr,
    sorted_token_ids_ptr,
    expert_ids_ptr,
    num_tokens_post_padded_ptr,
    # Matrix dimensions
    N,
    K,
    EM,
    num_valid_tokens,
    # The stride variables represent how much to increase the ptr by when
    # moving by 1 element in a particular dimension. E.g. `stride_am` is
    # how much to increase `a_ptr` by to get the element one row down
    # (A has M rows).
    stride_am,
    stride_ak,
    stride_be,
    stride_bk,
    stride_bn,
    stride_cm,
    stride_cn,
    stride_asm,
    stride_ask,
    stride_bse,
    stride_bsk,
    stride_bsn,
    # Block size for block-wise quantization
    group_n: tl.constexpr,
    group_k: tl.constexpr,
    # Meta-parameters
    BLOCK_SIZE_M: tl.constexpr,
    BLOCK_SIZE_N: tl.constexpr,
    BLOCK_SIZE_K: tl.constexpr,
    GROUP_SIZE_M: tl.constexpr,
    MUL_ROUTED_WEIGHT: tl.constexpr,
    top_k: tl.constexpr,
    compute_type: tl.constexpr,
    use_fp8_w8a8: tl.constexpr,
    use_int8_w8a8: tl.constexpr,
    use_int8_w8a16: tl.constexpr,
    per_channel_quant: tl.constexpr,
    even_Ks: tl.constexpr,
):
    """
    Implements the fused computation for a Mixture of Experts (MOE) using
    token and expert matrices.

    Key Parameters:
    - A: The input tensor representing tokens with shape (*, K), where '*' can
        be any shape representing batches and K is the feature dimension of
        each token.
    - B: The stacked MOE weight tensor with shape (E, N, K), where E is
        the number of experts, K is the input feature dimension, and N is
        the output feature dimension.
    - C: The output cache tensor with shape (M, topk, N), where M is the
        total number of tokens post padding, topk is the number of times
        each token is repeated, and N is the output feature dimension.
    - sorted_token_ids: A tensor containing the sorted indices of tokens,
        repeated topk times and arranged by the expert index they are
        assigned to.
    - expert_ids: A tensor containing the indices of the expert for each
        block. It determines which expert matrix from B should be used for
        each block in A.

    This kernel performs the multiplication of a token by its corresponding
    expert matrix as determined by `expert_ids`. The sorting of
    `sorted_token_ids` by expert index and padding ensures divisibility by
    BLOCK_SIZE_M, which is necessary to maintain consistency in block matrix
    multiplication across different blocks processed by the same expert.
    """
    # -----------------------------------------------------------
    # Map program ids `pid` to the block of C it should compute.
    # This is done in a grouped ordering to promote L2 data reuse.
    pid = tl.program_id(axis=0)
    num_pid_m = tl.cdiv(EM, BLOCK_SIZE_M)
    num_pid_n = tl.cdiv(N, BLOCK_SIZE_N)
    num_pid_in_group = GROUP_SIZE_M * num_pid_n
    group_id = pid // num_pid_in_group
    first_pid_m = group_id * GROUP_SIZE_M
    group_size_m = min(num_pid_m - first_pid_m, GROUP_SIZE_M)
    pid_m = first_pid_m + ((pid % num_pid_in_group) % group_size_m)
    pid_n = (pid % num_pid_in_group) // group_size_m

    # ----------------------------------------------------------
    # Create pointers for the first blocks of A and B.
    # We will advance this pointer as we move in the K direction
    # and accumulate
    # `a_ptrs` is a block of [BLOCK_SIZE_M, BLOCK_SIZE_K] pointers
    # `b_ptrs` is a block of [BLOCK_SIZE_K, BLOCK_SIZE_N] pointers
    num_tokens_post_padded = tl.load(num_tokens_post_padded_ptr)
    if pid_m * BLOCK_SIZE_M >= num_tokens_post_padded:
        return
    offs_token_id = pid_m * BLOCK_SIZE_M + tl.arange(0, BLOCK_SIZE_M).to(tl.int64)
    offs_token = tl.load(sorted_token_ids_ptr + offs_token_id)
    offs_token = offs_token.to(tl.int64)
    token_mask = offs_token < num_valid_tokens

    off_experts = tl.load(expert_ids_ptr + pid_m).to(tl.int64)

    if off_experts == -1:
        # -----------------------------------------------------------
        # Write back zeros to the output when the expert is not
        # in the current expert parallel rank.
        write_zeros_to_output(
            c_ptr,
            stride_cm,
            stride_cn,
            pid_n,
            N,
            offs_token,
            token_mask,
            BLOCK_SIZE_M,
            BLOCK_SIZE_N,
            compute_type,
        )
        return

    offs_bn = (pid_n * BLOCK_SIZE_N + tl.arange(0, BLOCK_SIZE_N).to(tl.int64)) % N
    offs_k = tl.arange(0, BLOCK_SIZE_K)
    a_ptrs = a_ptr + (
        offs_token[:, None] // top_k * stride_am + offs_k[None, :] * stride_ak
    )

    b_ptrs = (
        b_ptr
        + off_experts * stride_be
        + (offs_k[:, None] * stride_bk + offs_bn[None, :] * stride_bn)
    )
    if use_int8_w8a16:
        b_scale_ptrs = (
            b_scale_ptr + off_experts * stride_bse + offs_bn[None, :] * stride_bsn
        )
        b_scale = tl.load(b_scale_ptrs)

    if use_fp8_w8a8 or use_int8_w8a8:
        # block-wise
        if group_k > 0 and group_n > 0:
            a_scale_ptrs = a_scale_ptr + (offs_token // top_k) * stride_asm
            offs_bsn = offs_bn // group_n
            b_scale_ptrs = (
                b_scale_ptr + off_experts * stride_bse + offs_bsn * stride_bsn
            )
        # channel-wise
        elif per_channel_quant:
            b_scale_ptrs = (
                b_scale_ptr + off_experts * stride_bse + offs_bn[None, :] * stride_bsn
            )
            b_scale = tl.load(b_scale_ptrs)
            # Load per-token scale for activations
            a_scale_ptrs = a_scale_ptr + (offs_token // top_k) * stride_asm
            a_scale = tl.load(a_scale_ptrs, mask=token_mask, other=0.0)[:, None]
        # tensor-wise
        else:
            a_scale = tl.load(a_scale_ptr)
            b_scale = tl.load(b_scale_ptr + off_experts)

    # -----------------------------------------------------------
    # Iterate to compute a block of the C matrix.
    # We accumulate into a `[BLOCK_SIZE_M, BLOCK_SIZE_N]` block
    # of fp32 values for higher accuracy.
    # `accumulator` will be converted back to fp16 after the loop.
    accumulator = tl.zeros((BLOCK_SIZE_M, BLOCK_SIZE_N), dtype=tl.float32)

    for k in range(0, tl.cdiv(K, BLOCK_SIZE_K)):
        # Load the next block of A and B, generate a mask by checking the
        # K dimension.
        if even_Ks:
            a = tl.load(
                a_ptrs,
                mask=token_mask[:, None],
                other=0.0,
            )
            b = tl.load(b_ptrs)
        else:
            a = tl.load(
                a_ptrs,
                mask=token_mask[:, None] & (offs_k[None, :] < K - k * BLOCK_SIZE_K),
                other=0.0,
            )
            b = tl.load(b_ptrs, mask=offs_k[:, None] < K - k * BLOCK_SIZE_K, other=0.0)

        # We accumulate along the K dimension.
        if use_int8_w8a16:
            accumulator = tl.dot(a, b.to(compute_type), acc=accumulator)
        elif use_fp8_w8a8 or use_int8_w8a8:
            if group_k > 0 and group_n > 0:
                k_start = k * BLOCK_SIZE_K
                offs_ks = k_start // group_k
                a_scale = tl.load(
                    a_scale_ptrs + offs_ks * stride_ask, mask=token_mask, other=0.0
                )
                b_scale = tl.load(b_scale_ptrs + offs_ks * stride_bsk)

                accumulator += tl.dot(a, b) * a_scale[:, None] * b_scale[None, :]
            else:
                if use_fp8_w8a8:
                    accumulator = tl.dot(a, b, acc=accumulator)
                else:
                    accumulator += tl.dot(a, b)
        else:
            accumulator += tl.dot(a, b)
        # Advance the ptrs to the next K block.
        a_ptrs += BLOCK_SIZE_K * stride_ak
        b_ptrs += BLOCK_SIZE_K * stride_bk

    if MUL_ROUTED_WEIGHT:
        moe_weight = tl.load(topk_weights_ptr + offs_token, mask=token_mask, other=0)
        accumulator = accumulator * moe_weight[:, None]
    if use_int8_w8a16:
        accumulator = (accumulator * b_scale).to(compute_type)
    elif use_fp8_w8a8 or use_int8_w8a8:
        if group_k > 0 and group_n > 0:
            accumulator = accumulator.to(compute_type)
        else:
            accumulator = (accumulator * a_scale * b_scale).to(compute_type)
    else:
        accumulator = accumulator.to(compute_type)
    # -----------------------------------------------------------
    # Write back the block of the output
    offs_cn = pid_n * BLOCK_SIZE_N + tl.arange(0, BLOCK_SIZE_N)
    c_ptrs = c_ptr + stride_cm * offs_token[:, None] + stride_cn * offs_cn[None, :]
    c_mask = token_mask[:, None] & (offs_cn[None, :] < N)
    tl.store(c_ptrs, accumulator, mask=c_mask)


def moe_align_block_size(
    topk_ids: torch.Tensor, block_size: int, num_experts: int
) -> Tuple[torch.Tensor, torch.Tensor, torch.Tensor]:
    """
    Aligns the token distribution across experts to be compatible with block
    size for matrix multiplication.

    Parameters:
    - topk_ids: A tensor of shape [total_tokens, top_k] representing the
        top-k expert indices for each token.
    - block_size: The block size used in block matrix multiplication.
    - num_experts: The total number of experts.

    Returns:
    - sorted_token_ids: A tensor containing the sorted token indices according
        to their allocated expert.
    - expert_ids: A tensor indicating the assigned expert index for each block.
    - num_tokens_post_padded: The total number of tokens after padding,
        ensuring divisibility by block_size.

    This function pads the number of tokens that each expert needs to process
    so that it is divisible by block_size.
    Padding ensures that during block matrix multiplication, the dimensions
    align correctly.

    Example:
    Given topk_ids = [[2, 3, 4], [1, 2, 4], [1, 3, 4], [1, 2, 3]],
    block_size = 4, and num_experts = 4:
    - We initially have 12 tokens (after repeating 'top_k' times) and 4 experts,
        with each expert needing to process 3 tokens.
    - As block_size is 4, we pad 1 token for each expert.
    - First, flatten topk_ids to [2, 3, 4, 1, 2, 4, 1, 3, 4, 1, 2, 3].
    - Then append padding tokens [12, 12, 12, 12] for each block.
    - After sorting by expert index, we obtain token_ids
        [3, 6, 9, 12, 0, 4, 10, 12, 1, 7, 11, 12, 2, 5, 8, 12].
        Tokens 12 are non-existent (padding) and are ignored in
        the subsequent matrix multiplication.
    - The padding ensures that the total number of tokens is now divisible
        by block_size for proper block matrix operations.
    """
    max_num_tokens_padded = topk_ids.numel() + (num_experts + 1) * (block_size - 1)
    sorted_ids = torch.empty(
        (max_num_tokens_padded,), dtype=torch.int32, device=topk_ids.device
    )
    max_num_m_blocks = triton.cdiv(max_num_tokens_padded, block_size)
    expert_ids = torch.empty(
        (max_num_m_blocks,), dtype=torch.int32, device=topk_ids.device
    )
    num_tokens_post_pad = torch.empty((1), dtype=torch.int32, device=topk_ids.device)

    # In EP, expert_ids for filtered experts are -1. We have num_experts + 1 ids in total.
    cumsum_buffer = torch.empty(
        (num_experts + 2,), dtype=torch.int32, device=topk_ids.device
<<<<<<< HEAD
    )
    token_cnts_buffer = torch.empty(
        (num_experts + 1) * num_experts,
        dtype=torch.int32,
        device=topk_ids.device,
=======
>>>>>>> e179e0b7
    )

    # Threshold based on benchmark results
    fuse_sorted_ids_padding = sorted_ids.shape[0] <= 4096
    if not fuse_sorted_ids_padding:
        sorted_ids.fill_(topk_ids.numel())

    sgl_moe_align_block_size(
        topk_ids,
        num_experts + 1,
        block_size,
        sorted_ids,
        expert_ids,
        num_tokens_post_pad,
        cumsum_buffer,
        fuse_sorted_ids_padding,
    )
    return sorted_ids, expert_ids, num_tokens_post_pad


def invoke_fused_moe_kernel(
    A: torch.Tensor,
    B: torch.Tensor,
    C: torch.Tensor,
    A_scale: Optional[torch.Tensor],
    B_scale: Optional[torch.Tensor],
    B_zp: Optional[torch.Tensor],
    topk_weights: torch.Tensor,
    topk_ids: torch.Tensor,
    sorted_token_ids: torch.Tensor,
    expert_ids: torch.Tensor,
    num_tokens_post_padded: torch.Tensor,
    mul_routed_weight: bool,
    top_k: int,
    config: Dict[str, Any],
    compute_type: tl.dtype,
    use_fp8_w8a8: bool,
    use_int8_w8a8: bool,
    use_int8_w8a16: bool,
    use_int4_w4a16: bool,
    per_channel_quant: bool,
    block_shape: Optional[List[int]] = None,
    no_combine: bool = False,
) -> None:
    assert topk_weights.stride(1) == 1
    assert sorted_token_ids.stride(0) == 1

    padded_size = 0
    if use_fp8_w8a8:
        assert B_scale is not None
        if block_shape is None:
            # activation tensor-wise fp8 quantization, dynamic or static
            padded_size = padding_size
            # activations apply per-token quantization when weights apply per-channel quantization by default
            A, A_scale = scaled_fp8_quant(
                A, A_scale, use_per_token_if_dynamic=per_channel_quant
            )
        else:
            # activation block-wise fp8 quantization
            assert len(block_shape) == 2
            block_n, block_k = block_shape[0], block_shape[1]
            if _is_cuda:
                A, A_scale = sglang_per_token_group_quant_fp8(A, block_k)
            else:
                A, A_scale = per_token_group_quant_fp8(A, block_k)
            assert triton.cdiv(A.shape[-1], block_k) == A_scale.shape[-1]
            assert triton.cdiv(B.shape[-2], block_n) == B_scale.shape[-2]
            assert triton.cdiv(B.shape[-1], block_k) == B_scale.shape[-1]
    elif use_int8_w8a8:
        assert B_scale is not None
        if block_shape is None:
            # activation channel-wise int8 quantization
            assert (
                per_channel_quant
            ), "int8 quantization only supports channel-wise quantization except for block-wise quantization"
            A, A_scale = per_token_quant_int8(A)
        else:
            # activation block-wise int8 quantization
            assert len(block_shape) == 2
            block_n, block_k = block_shape[0], block_shape[1]
            if _is_cuda:
                A, A_scale = sglang_per_token_group_quant_int8(A, block_k)
            else:
                A, A_scale = per_token_group_quant_int8(A, block_k)
            assert triton.cdiv(A.shape[-1], block_k) == A_scale.shape[-1]
            assert triton.cdiv(B.shape[-2], block_n) == B_scale.shape[-2]
            assert triton.cdiv(B.shape[-1], block_k) == B_scale.shape[-1]
    elif use_int8_w8a16 or use_int4_w4a16:
        assert B_scale is not None
        assert block_shape is None or block_shape[0] == 0
    else:
        assert A_scale is None
        assert B_scale is None

    grid = lambda META: (
        triton.cdiv(sorted_token_ids.shape[0], META["BLOCK_SIZE_M"])
        * triton.cdiv(B.shape[1], META["BLOCK_SIZE_N"]),
    )

    K = B.shape[2] - padded_size
    if K % config["BLOCK_SIZE_K"] == 0:
        even_Ks = True
    else:
        even_Ks = False

    if (
        (use_int8_w8a16 or use_int4_w4a16)
        and block_shape is not None
        and block_shape[1] > 0
    ):
        assert B_scale is not None and B_scale.ndim == 3
        assert B_zp is None or B_zp.ndim == 3
        fused_moe_kernel_gptq_awq[grid](
            A,
            B,
            C,
            B_scale,
            B_zp,
            topk_weights,
            sorted_token_ids,
            expert_ids,
            num_tokens_post_padded,
            B.shape[1],
            A.shape[1],
            sorted_token_ids.shape[0],
            topk_ids.numel(),
            A.stride(0),
            A.stride(1),
            B.stride(0),
            B.stride(2),
            B.stride(1),
            C.stride(1),
            C.stride(2),
            B_scale.stride(0),
            B_scale.stride(2),
            B_scale.stride(1),
            B_zp.stride(0) if B_zp is not None else 0,
            B_zp.stride(2) if B_zp is not None else 0,
            B_zp.stride(1) if B_zp is not None else 0,
            group_size=block_shape[1],
            MUL_ROUTED_WEIGHT=mul_routed_weight,
            top_k=top_k,
            compute_type=compute_type,
            has_zp=B_zp is not None,
            use_int4_w4a16=use_int4_w4a16,
            use_int8_w8a16=use_int8_w8a16,
            even_Ks=even_Ks,
            **config,
        )

    else:

        fused_moe_kernel[grid](
            A,
            B,
            C,
            A_scale,
            B_scale,
            topk_weights,
            sorted_token_ids,
            expert_ids,
            num_tokens_post_padded,
            B.shape[1],
            B.shape[2] - padded_size,
            sorted_token_ids.shape[0],
            topk_ids.numel(),
            A.stride(0),
            A.stride(1),
            B.stride(0),
            B.stride(2),
            B.stride(1),
            C.stride(1),
            C.stride(2),
            A_scale.stride(0) if A_scale is not None and A_scale.ndim == 2 else 0,
            A_scale.stride(1) if A_scale is not None and A_scale.ndim == 2 else 0,
            B_scale.stride(0) if B_scale is not None and B_scale.ndim >= 2 else 0,
            B_scale.stride(2) if B_scale is not None and B_scale.ndim == 3 else 0,
            B_scale.stride(1) if B_scale is not None and B_scale.ndim >= 2 else 0,
            0 if block_shape is None else block_shape[0],
            0 if block_shape is None else block_shape[1],
            MUL_ROUTED_WEIGHT=mul_routed_weight,
            top_k=top_k,
            compute_type=compute_type,
            use_fp8_w8a8=use_fp8_w8a8,
            use_int8_w8a8=use_int8_w8a8,
            use_int8_w8a16=use_int8_w8a16,
            per_channel_quant=per_channel_quant,
            even_Ks=even_Ks,
            **config,
        )


def get_config_file_name(
    E: int, N: int, dtype: Optional[str], block_shape: Optional[int] = None
) -> str:
    device_name = get_device_name().replace(" ", "_")
    dtype_selector = "" if not dtype else f",dtype={dtype}"
    block_shape_selector = (
        "" if not block_shape or not all(block_shape) else f",block_shape={block_shape}"
    )
    return f"E={E},N={N},device_name={device_name}{dtype_selector}{block_shape_selector}.json"


@functools.lru_cache
def get_moe_configs(
    E: int,
    N: int,
    dtype: Optional[str],
    block_n: Optional[int] = 0,
    block_k: Optional[int] = 0,
) -> Optional[Dict[int, Any]]:
    """
    Return optimized configurations for the fused MoE kernel.

    The return value will be a dictionary that maps an irregular grid of
    batch sizes to configurations of the fused_moe kernel. To evaluate the
    kernel on a given batch size bs, the closest batch size in the grid should
    be picked and the associated configuration chosen to invoke the kernel.
    """
    # Supported Triton versions, should be sorted from the newest to the oldest
    supported_triton_versions = ["3.3.1", "3.2.0", "3.1.0"]

    # First look up if an optimized configuration is available in the configs
    # directory
    json_file_name = get_config_file_name(E, N, dtype, [block_n, block_k])

    # We found that using the fused_moe_kernel config from Triton 3.1.0 with Triton 3.2.0 results in negative performance gains,
    # so we also include the Triton version as a key for finding the fused_moe_kernel config to achieve the best performance.
    triton_version = triton.__version__
    version_dir = f"triton_{triton_version.replace('.', '_')}"
    config_file_path = os.path.join(
        os.path.dirname(os.path.realpath(__file__)),
        "configs",
        version_dir,
        json_file_name,
    )
    if os.path.exists(config_file_path):
        with open(config_file_path) as f:
            # Please note that although we find the config files, performance might still be suboptimal.
            # This is because the tuning environment might differ from your current environment.
            # For example, updating the Triton version might cause all old configs to become suboptimal.
            # To achieve the best performance, consider re-tuning the Triton fused MOE kernel in your environment.
            # For the tuning method, refer to: https://github.com/sgl-project/sglang/tree/main/benchmark/kernels/fused_moe_triton
            logger.info(f"Using MoE kernel config from {config_file_path}.")
            # If a configuration has been found, return it
            return {int(key): val for key, val in json.load(f).items()}

    # Searching for other triton versions that supports the same config
    for try_triton_version in supported_triton_versions:
        if try_triton_version == triton_version:
            continue
        try_config_file_path = os.path.join(
            os.path.dirname(os.path.realpath(__file__)),
            "configs",
            f"triton_{try_triton_version.replace('.', '_')}",
            json_file_name,
        )
        if os.path.exists(try_config_file_path):
            with open(try_config_file_path) as f:
                logger.warning(
                    f"Config file not found at {config_file_path}. Fallback to triton version {try_triton_version} and use MoE kernel config from {try_config_file_path}. Performance might be sub-optimal!",
                )
                # If a configuration has been found, return it
                return {int(key): val for key, val in json.load(f).items()}

    # If no optimized configuration is available, we will use the default
    # configuration
    logger.warning(
        (
            "Using default MoE kernel config. Performance might be sub-optimal! "
            "Config file not found at %s, you can create them with https://github.com/sgl-project/sglang/tree/main/benchmark/kernels/fused_moe_triton"
        ),
        config_file_path,
    )
    return None


def get_default_config(
    M: int,
    E: int,
    N: int,
    K: int,
    topk: int,
    dtype: Optional[str],
    is_marlin: bool,
    block_shape: Optional[List[int]] = None,
) -> Dict[str, int]:
    if dtype == "fp8_w8a8":
        if block_shape is None:
            config = {
                "BLOCK_SIZE_M": 128,
                "BLOCK_SIZE_N": 256,
                "BLOCK_SIZE_K": 128,
                "GROUP_SIZE_M": 32,
                "num_warps": 8,
                "num_stages": 2 if _is_hip else 4,
            }
            if M <= E:
                config = {
                    "BLOCK_SIZE_M": 64,
                    "BLOCK_SIZE_N": 128,
                    "BLOCK_SIZE_K": 128,
                    "GROUP_SIZE_M": 1,
                    "num_warps": 4,
                    "num_stages": 2 if _is_hip else 4,
                }
        else:
            # Block-wise quant: BLOCK_SIZE_K must be divisible by block_shape[1]
            config = {
                "BLOCK_SIZE_M": 64,
                "BLOCK_SIZE_N": block_shape[0],
                "BLOCK_SIZE_K": block_shape[1],
                "GROUP_SIZE_M": 32,
                "num_warps": 4,
                "num_stages": 2 if _is_hip else 3,
            }
    else:
        config = {
            "BLOCK_SIZE_M": 64,
            "BLOCK_SIZE_N": 64,
            "BLOCK_SIZE_K": 32,
            "GROUP_SIZE_M": 8,
        }
        # A heuristic: fused marlin works faster with this config for small M
        if M <= E or (is_marlin and M <= 32):
            config = {
                "BLOCK_SIZE_M": 16,
                "BLOCK_SIZE_N": 32,
                "BLOCK_SIZE_K": 64,
                "GROUP_SIZE_M": 1,
            }
    return config


def try_get_optimal_moe_config(
    w1_shape: Tuple[int, ...],
    w2_shape: Tuple[int, ...],
    top_k: int,
    dtype: Optional[str],
    M: int,
    is_marlin: bool = False,
    block_shape: Optional[List[int]] = None,
):
    from sglang.srt.layers.moe.fused_moe_triton import get_config

    override_config = get_config()
    if override_config:
        config = override_config
    else:
        # First try to load optimal config from the file
        E, _, N = w2_shape
        block_n = block_shape[0] if block_shape else 0
        block_k = block_shape[1] if block_shape else 0
        configs = get_moe_configs(E, N, dtype, block_n, block_k)

        if configs:
            # If an optimal configuration map has been found, look up the
            # optimal config
            config = configs[min(configs.keys(), key=lambda x: abs(x - M))]
        else:
            # Else use the default config
            config = get_default_config(
                M, E, N, w1_shape[2], top_k, dtype, is_marlin, block_shape
            )
    return config


def get_config_dtype_str(
    dtype: torch.dtype,
    use_int8_w8a16: Optional[bool] = False,
    use_int4_w4a16: Optional[bool] = False,
    use_fp8_w8a8: Optional[bool] = False,
    use_int8_w8a8: Optional[bool] = False,
):
    if use_fp8_w8a8:
        return "fp8_w8a8"
    elif use_int8_w8a8:
        return "int8_w8a8"
    elif use_int4_w4a16:
        return "int4_w4a16"
    elif use_int8_w8a16:
        return "int8_w8a16"
    elif dtype == torch.float:
        # avoiding cases where kernel fails when float32 MoE
        # use fp16/bfloat16 configs
        return "float32"
    return None


def inplace_fused_experts(
    hidden_states: torch.Tensor,
    w1: torch.Tensor,
    w2: torch.Tensor,
    topk_weights: torch.Tensor,
    topk_ids: torch.Tensor,
    activation: str = "silu",
    apply_router_weight_on_input: bool = False,
    use_fp8_w8a8: bool = False,
    use_int8_w8a8: bool = False,
    use_int8_w8a16: bool = False,
    use_int4_w4a16: bool = False,
    per_channel_quant: bool = False,
    w1_scale: Optional[torch.Tensor] = None,
    w2_scale: Optional[torch.Tensor] = None,
    w1_zp: Optional[torch.Tensor] = None,
    w2_zp: Optional[torch.Tensor] = None,
    a1_scale: Optional[torch.Tensor] = None,
    a2_scale: Optional[torch.Tensor] = None,
    block_shape: Optional[List[int]] = None,
    routed_scaling_factor: Optional[float] = None,
) -> None:
    fused_experts_impl(
        hidden_states,
        w1,
        w2,
        topk_weights,
        topk_ids,
        True,
        activation,
        apply_router_weight_on_input,
        use_fp8_w8a8,
        use_int8_w8a8,
        use_int8_w8a16,
        use_int4_w4a16,
        per_channel_quant,
        w1_scale,
        w2_scale,
        w1_zp,
        w2_zp,
        a1_scale,
        a2_scale,
        block_shape,
        False,
        routed_scaling_factor,
    )


def inplace_fused_experts_fake(
    hidden_states: torch.Tensor,
    w1: torch.Tensor,
    w2: torch.Tensor,
    topk_weights: torch.Tensor,
    topk_ids: torch.Tensor,
    activation: str = "silu",
    apply_router_weight_on_input: bool = False,
    use_fp8_w8a8: bool = False,
    use_int8_w8a8: bool = False,
    use_int8_w8a16: bool = False,
    use_int4_w4a16: bool = False,
    per_channel_quant: bool = False,
    w1_scale: Optional[torch.Tensor] = None,
    w2_scale: Optional[torch.Tensor] = None,
    w1_zp: Optional[torch.Tensor] = None,
    w2_zp: Optional[torch.Tensor] = None,
    a1_scale: Optional[torch.Tensor] = None,
    a2_scale: Optional[torch.Tensor] = None,
    block_shape: Optional[List[int]] = None,
    routed_scaling_factor: Optional[float] = None,
) -> None:
    pass


direct_register_custom_op(
    op_name="inplace_fused_experts",
    op_func=inplace_fused_experts,
    mutates_args=["hidden_states"],
    fake_impl=inplace_fused_experts_fake,
)


def outplace_fused_experts(
    hidden_states: torch.Tensor,
    w1: torch.Tensor,
    w2: torch.Tensor,
    topk_weights: torch.Tensor,
    topk_ids: torch.Tensor,
    activation: str = "silu",
    apply_router_weight_on_input: bool = False,
    use_fp8_w8a8: bool = False,
    use_int8_w8a8: bool = False,
    use_int8_w8a16: bool = False,
    use_int4_w4a16: bool = False,
    per_channel_quant: bool = False,
    w1_scale: Optional[torch.Tensor] = None,
    w2_scale: Optional[torch.Tensor] = None,
    w1_zp: Optional[torch.Tensor] = None,
    w2_zp: Optional[torch.Tensor] = None,
    a1_scale: Optional[torch.Tensor] = None,
    a2_scale: Optional[torch.Tensor] = None,
    block_shape: Optional[List[int]] = None,
    no_combine: bool = False,
    routed_scaling_factor: Optional[float] = None,
) -> torch.Tensor:
    return fused_experts_impl(
        hidden_states,
        w1,
        w2,
        topk_weights,
        topk_ids,
        False,
        activation,
        apply_router_weight_on_input,
        use_fp8_w8a8,
        use_int8_w8a8,
        use_int8_w8a16,
        use_int4_w4a16,
        per_channel_quant,
        w1_scale,
        w2_scale,
        w1_zp,
        w2_zp,
        a1_scale,
        a2_scale,
        block_shape,
        no_combine=no_combine,
        routed_scaling_factor=routed_scaling_factor,
    )


def outplace_fused_experts_fake(
    hidden_states: torch.Tensor,
    w1: torch.Tensor,
    w2: torch.Tensor,
    topk_weights: torch.Tensor,
    topk_ids: torch.Tensor,
    activation: str = "silu",
    apply_router_weight_on_input: bool = False,
    use_fp8_w8a8: bool = False,
    use_int8_w8a8: bool = False,
    use_int8_w8a16: bool = False,
    use_int4_w4a16: bool = False,
    per_channel_quant: bool = False,
    w1_scale: Optional[torch.Tensor] = None,
    w2_scale: Optional[torch.Tensor] = None,
    w1_zp: Optional[torch.Tensor] = None,
    w2_zp: Optional[torch.Tensor] = None,
    a1_scale: Optional[torch.Tensor] = None,
    a2_scale: Optional[torch.Tensor] = None,
    block_shape: Optional[List[int]] = None,
    no_combine: bool = False,
    routed_scaling_factor: Optional[float] = None,
) -> torch.Tensor:
    return torch.empty_like(hidden_states)


direct_register_custom_op(
    op_name="outplace_fused_experts",
    op_func=outplace_fused_experts,
    mutates_args=[],
    fake_impl=outplace_fused_experts_fake,
)


def fused_experts(
    hidden_states: torch.Tensor,
    w1: torch.Tensor,
    w2: torch.Tensor,
    topk_output: TopKOutput,
    inplace: bool = False,
    activation: str = "silu",
    apply_router_weight_on_input: bool = False,
    use_fp8_w8a8: bool = False,
    use_int8_w8a8: bool = False,
    use_int8_w8a16: bool = False,
    use_int4_w4a16: bool = False,
    per_channel_quant: bool = False,
    w1_scale: Optional[torch.Tensor] = None,
    w2_scale: Optional[torch.Tensor] = None,
    w1_zp: Optional[torch.Tensor] = None,
    w2_zp: Optional[torch.Tensor] = None,
    a1_scale: Optional[torch.Tensor] = None,
    a2_scale: Optional[torch.Tensor] = None,
    block_shape: Optional[List[int]] = None,
    no_combine: bool = False,
    routed_scaling_factor: Optional[float] = None,
):
    topk_weights, topk_ids, _ = topk_output
    if inplace:
        assert not no_combine, "no combine + inplace makes no sense"
        torch.ops.sglang.inplace_fused_experts(
            hidden_states,
            w1,
            w2,
            topk_weights,
            topk_ids,
            activation,
            apply_router_weight_on_input,
            use_fp8_w8a8,
            use_int8_w8a8,
            use_int8_w8a16,
            use_int4_w4a16,
            per_channel_quant,
            w1_scale,
            w2_scale,
            w1_zp,
            w2_zp,
            a1_scale,
            a2_scale,
            block_shape,
            routed_scaling_factor,
        )
        return hidden_states
    else:
        return torch.ops.sglang.outplace_fused_experts(
            hidden_states,
            w1,
            w2,
            topk_weights,
            topk_ids,
            activation,
            apply_router_weight_on_input,
            use_fp8_w8a8,
            use_int8_w8a8,
            use_int8_w8a16,
            use_int4_w4a16,
            per_channel_quant,
            w1_scale,
            w2_scale,
            w1_zp,
            w2_zp,
            a1_scale,
            a2_scale,
            block_shape,
            no_combine=no_combine,
            routed_scaling_factor=routed_scaling_factor,
        )


# _moe_sum_reduce_kernel kernel modified from https://github.com/ModelTC/lightllm/blob/main/lightllm/common/fused_moe/moe_sum_reduce.py
@triton.jit
def _moe_sum_reduce_kernel(
    input_ptr,
    input_stride_0,
    input_stride_1,
    input_stride_2,
    output_ptr,
    output_stride_0,
    output_stride_1,
    token_num: int,
    topk_num: int,
    hidden_dim: int,
    routed_scaling_factor: tl.constexpr,
    BLOCK_M: tl.constexpr,
    BLOCK_DIM: tl.constexpr,
    NUM_STAGE: tl.constexpr,
):
    input_stride_0 = tl.cast(input_stride_0, dtype=tl.int64)
    input_stride_1 = tl.cast(input_stride_1, dtype=tl.int64)
    output_stride_0 = tl.cast(output_stride_0, dtype=tl.int64)

    token_block_id = tl.program_id(0)
    dim_block_id = tl.program_id(1)

    token_start = token_block_id * BLOCK_M
    token_end = min((token_block_id + 1) * BLOCK_M, token_num)

    dim_start = dim_block_id * BLOCK_DIM
    dim_end = min((dim_block_id + 1) * BLOCK_DIM, hidden_dim)

    offs_dim = dim_start + tl.arange(0, BLOCK_DIM)

    for token_index in range(token_start, token_end):
        accumulator = tl.zeros((BLOCK_DIM,), dtype=tl.float32)
        input_t_ptr = input_ptr + token_index * input_stride_0 + offs_dim
        for i in tl.range(0, topk_num, num_stages=NUM_STAGE):
            tmp = tl.load(
                input_t_ptr + i * input_stride_1, mask=offs_dim < dim_end, other=0.0
            )
            accumulator += tmp
        accumulator = accumulator * routed_scaling_factor
        store_t_ptr = output_ptr + token_index * output_stride_0 + offs_dim
        tl.store(
            store_t_ptr,
            accumulator.to(input_ptr.dtype.element_ty),
            mask=offs_dim < dim_end,
        )


def moe_sum_reduce_triton(
    input: torch.Tensor, output: torch.Tensor, routed_scaling_factor: float
):
    assert input.is_contiguous()
    assert output.is_contiguous()

    token_num, topk_num, hidden_dim = input.shape
    assert output.shape[0] == token_num and output.shape[1] == hidden_dim

    BLOCK_M = 1
    BLOCK_DIM = 2048
    NUM_STAGE = 1
    num_warps = 8

    grid = (
        triton.cdiv(token_num, BLOCK_M),
        triton.cdiv(hidden_dim, BLOCK_DIM),
    )

    _moe_sum_reduce_kernel[grid](
        input,
        *input.stride(),
        output,
        *output.stride(),
        token_num=token_num,
        topk_num=topk_num,
        hidden_dim=hidden_dim,
        routed_scaling_factor=routed_scaling_factor,
        BLOCK_M=BLOCK_M,
        BLOCK_DIM=BLOCK_DIM,
        NUM_STAGE=NUM_STAGE,
        num_warps=num_warps,
    )
    return


@torch.compile
def moe_sum_reduce_torch_compile(x, out, routed_scaling_factor):
    torch.sum(x, dim=1, out=out)
    out.mul_(routed_scaling_factor)


def fused_experts_impl(
    hidden_states: torch.Tensor,
    w1: torch.Tensor,
    w2: torch.Tensor,
    topk_weights: torch.Tensor,
    topk_ids: torch.Tensor,
    inplace: bool = False,
    activation: str = "silu",
    apply_router_weight_on_input: bool = False,
    use_fp8_w8a8: bool = False,
    use_int8_w8a8: bool = False,
    use_int8_w8a16: bool = False,
    use_int4_w4a16: bool = False,
    per_channel_quant: bool = False,
    w1_scale: Optional[torch.Tensor] = None,
    w2_scale: Optional[torch.Tensor] = None,
    w1_zp: Optional[torch.Tensor] = None,
    w2_zp: Optional[torch.Tensor] = None,
    a1_scale: Optional[torch.Tensor] = None,
    a2_scale: Optional[torch.Tensor] = None,
    block_shape: Optional[List[int]] = None,
    no_combine: bool = False,
    routed_scaling_factor: Optional[float] = None,
):
    padded_size = padding_size
    if not (use_fp8_w8a8 or use_int8_w8a8) or block_shape is not None or _use_aiter:
        padded_size = 0

    # Check constraints.
    if use_int4_w4a16:
        assert hidden_states.shape[1] // 2 == w1.shape[2], "Hidden size mismatch"
    else:
        assert (
            hidden_states.shape[1] == w1.shape[2] - padded_size
        ), "Hidden size mismatch"
    assert topk_weights.shape == topk_ids.shape, "topk shape mismatch"
    assert hidden_states.is_contiguous(), "Hidden_states must be contiguous"
    assert w1.is_contiguous(), "Expert weights1 must be contiguous"
    assert w2.is_contiguous(), "Expert weights2 must be contiguous"
    assert hidden_states.dtype in [torch.float32, torch.float16, torch.bfloat16]

    num_tokens, _ = hidden_states.shape
    E, N, _ = w1.shape
    # We execute the fused_moe kernel in chunks to circumvent this issue:
    # https://github.com/vllm-project/vllm/issues/5938
    CHUNK_SIZE = 64 * 1024
    M = min(num_tokens, CHUNK_SIZE)
    config_dtype = get_config_dtype_str(
        use_fp8_w8a8=use_fp8_w8a8,
        use_int8_w8a8=use_int8_w8a8,
        use_int8_w8a16=use_int8_w8a16,
        use_int4_w4a16=use_int4_w4a16,
        dtype=hidden_states.dtype,
    )

    get_config_func = functools.partial(
        try_get_optimal_moe_config,
        w1.shape,
        (w2.shape[0], w2.shape[1], w2.shape[2] - padded_size),
        topk_ids.shape[1],
        config_dtype,
        block_shape=block_shape,
    )

    config = get_config_func(M)

    cache = torch.empty(
        M * topk_ids.shape[1] * max(N, w2.shape[1]),
        device=hidden_states.device,
        dtype=hidden_states.dtype,
    )
    intermediate_cache1 = cache[: M * topk_ids.shape[1] * N].view(
        (M, topk_ids.shape[1], N),
    )
    intermediate_cache2 = torch.empty(
        (M * topk_ids.shape[1], N // 2),
        device=hidden_states.device,
        dtype=hidden_states.dtype,
    )
    intermediate_cache3 = cache[: M * topk_ids.shape[1] * w2.shape[1]].view(
        (M, topk_ids.shape[1], w2.shape[1]),
    )

    compute_type = tl.bfloat16 if hidden_states.dtype == torch.bfloat16 else tl.float16

    if no_combine:
        assert not inplace
        out_hidden_states = torch.empty(
            (num_tokens, topk_ids.shape[1], w2.shape[1]),
            device=hidden_states.device,
            dtype=hidden_states.dtype,
        )
    elif inplace:
        out_hidden_states = hidden_states
    else:
        out_hidden_states = torch.empty_like(hidden_states)

    for chunk in range((num_tokens // CHUNK_SIZE) + 1):
        begin_chunk_idx, end_chunk_idx = (
            chunk * CHUNK_SIZE,
            min((chunk + 1) * CHUNK_SIZE, num_tokens),
        )
        curr_hidden_states = hidden_states[begin_chunk_idx:end_chunk_idx]
        tokens_in_chunk, _ = curr_hidden_states.shape

        if tokens_in_chunk == 0:
            break

        if tokens_in_chunk < CHUNK_SIZE and chunk > 0:
            # Adjust the intermediate cache size and config for the last
            # chunk. Note that in most cases we only have one chunk
            # so the cache size and config are already set correctly and
            # do not need to be adjusted.
            intermediate_cache1 = intermediate_cache1[:tokens_in_chunk]
            intermediate_cache2 = intermediate_cache2[
                : tokens_in_chunk * topk_ids.shape[1]
            ]
            intermediate_cache3 = intermediate_cache3[:tokens_in_chunk]
            config = get_config_func(tokens_in_chunk)

        curr_topk_ids = topk_ids[begin_chunk_idx:end_chunk_idx]
        curr_topk_weights = topk_weights[begin_chunk_idx:end_chunk_idx]

        sorted_token_ids, expert_ids, num_tokens_post_padded = moe_align_block_size(
            curr_topk_ids, config["BLOCK_SIZE_M"], E
        )

        invoke_fused_moe_kernel(
            curr_hidden_states,
            w1,
            intermediate_cache1,
            a1_scale,
            w1_scale,
            w1_zp,
            curr_topk_weights,
            curr_topk_ids,
            sorted_token_ids,
            expert_ids,
            num_tokens_post_padded,
            apply_router_weight_on_input,
            topk_ids.shape[1],
            config,
            compute_type=compute_type,
            use_fp8_w8a8=use_fp8_w8a8,
            use_int8_w8a8=use_int8_w8a8,
            use_int8_w8a16=use_int8_w8a16,
            use_int4_w4a16=use_int4_w4a16,
            per_channel_quant=per_channel_quant,
            block_shape=block_shape,
        )
        if activation == "silu":
            if _is_cuda:
                silu_and_mul(intermediate_cache1.view(-1, N), intermediate_cache2)
            else:
                vllm_ops.silu_and_mul(
                    intermediate_cache2, intermediate_cache1.view(-1, N)
                )
        elif activation == "gelu":
            if _is_cuda:
                gelu_and_mul(intermediate_cache1.view(-1, N), intermediate_cache2)
            else:
                vllm_ops.gelu_and_mul(
                    intermediate_cache2, intermediate_cache1.view(-1, N)
                )
        else:
            raise ValueError(f"Unsupported activation: {activation=}")

        invoke_fused_moe_kernel(
            intermediate_cache2,
            w2,
            (
                intermediate_cache3
                if not no_combine and topk_ids.shape[1] != 1
                else out_hidden_states[begin_chunk_idx:end_chunk_idx].unsqueeze(0)
            ),
            a2_scale,
            w2_scale,
            w2_zp,
            curr_topk_weights,
            curr_topk_ids,
            sorted_token_ids,
            expert_ids,
            num_tokens_post_padded,
            not apply_router_weight_on_input,
            1,
            config,
            compute_type=compute_type,
            use_fp8_w8a8=use_fp8_w8a8,
            use_int8_w8a8=use_int8_w8a8,
            use_int8_w8a16=use_int8_w8a16,
            use_int4_w4a16=use_int4_w4a16,
            per_channel_quant=per_channel_quant,
            block_shape=block_shape,
        )

        if routed_scaling_factor is None:
            routed_scaling_factor = 1.0

        if no_combine:
            pass
        elif _is_cuda:
            if topk_ids.shape[1] == 1 and routed_scaling_factor == 1.0:
                pass  # we write directly into out_hidden_states
            elif topk_ids.shape[1] == 2 and routed_scaling_factor == 1.0:
                torch.add(
                    intermediate_cache3[:, 0],
                    intermediate_cache3[:, 1],
                    out=out_hidden_states[begin_chunk_idx:end_chunk_idx],
                ).squeeze(dim=1)
            else:
                # According to micro benchmark results, torch.compile can get better performance for small token.
                if tokens_in_chunk <= 32:
                    moe_sum_reduce_torch_compile(
                        intermediate_cache3.view(*intermediate_cache3.shape),
                        out_hidden_states[begin_chunk_idx:end_chunk_idx],
                        routed_scaling_factor,
                    )
                else:
                    moe_sum_reduce_triton(
                        intermediate_cache3.view(*intermediate_cache3.shape),
                        out_hidden_states[begin_chunk_idx:end_chunk_idx],
                        routed_scaling_factor,
                    )
        elif _is_hip:
            if _use_aiter:
                moe_sum(
                    intermediate_cache3.view(*intermediate_cache3.shape),
                    out_hidden_states[begin_chunk_idx:end_chunk_idx],
                )
            else:
                vllm_ops.moe_sum(
                    intermediate_cache3.view(*intermediate_cache3.shape),
                    out_hidden_states[begin_chunk_idx:end_chunk_idx],
                )
        else:
            vllm_ops.moe_sum(
                intermediate_cache3.view(*intermediate_cache3.shape),
                out_hidden_states[begin_chunk_idx:end_chunk_idx],
            )

    return out_hidden_states


def fused_moe(
    hidden_states: torch.Tensor,
    w1: torch.Tensor,
    w2: torch.Tensor,
    topk_output: TopKOutput,
    inplace: bool = False,
    activation: str = "silu",
    apply_router_weight_on_input: bool = False,
    use_fp8_w8a8: bool = False,
    use_int8_w8a8: bool = False,
    use_int8_w8a16: bool = False,
    use_int4_w4a16: bool = False,
    per_channel_quant: bool = False,
    w1_scale: Optional[torch.Tensor] = None,
    w2_scale: Optional[torch.Tensor] = None,
    w1_zp: Optional[torch.Tensor] = None,
    w2_zp: Optional[torch.Tensor] = None,
    a1_scale: Optional[torch.Tensor] = None,
    a2_scale: Optional[torch.Tensor] = None,
    block_shape: Optional[List[int]] = None,
    no_combine: bool = False,
    routed_scaling_factor: Optional[float] = None,
) -> torch.Tensor:
    """
    This function computes a Mixture of Experts (MoE) layer using two sets of
    weights, w1 and w2, and top-k gating mechanism.

    Parameters:
    - hidden_states (torch.Tensor): The input tensor to the MoE layer.
    - w1 (torch.Tensor): The first set of expert weights.
    - w2 (torch.Tensor): The second set of expert weights.
    - topk_output (TopKOutput): The top-k output of the experts.
    - inplace (bool): If True, perform the operation in-place.
        Defaults to False.
    - use_fp8_w8a8 (bool): If True, use fp8 arithmetic to compute the inner
        products for w1 and w2. Defaults to False.
    - use_int8_w8a8 (bool): If True, use int8 arithmetic to compute the inner
        products for w1 and w2. Defaults to False.
    - use_int8_w8a16 (bool): If True, use fp8 arithmetic to compute the inner
        products for w1 and w2. Defaults to False.
    - use_int4_w4a16 (bool): If True, use matmul of int4 weight and bf16/fp16
        activation to compute the inner products for w1 and w2.
        Defaults to False.
    - w1_scale (Optional[torch.Tensor]): Optional scale to be used for
        w1.
    - w2_scale (Optional[torch.Tensor]): Optional scale to be used for
        w2.
    - a1_scale (Optional[torch.Tensor]): Optional scale to be used for
        a1.
    - a2_scale (Optional[torch.Tensor]): Optional scale to be used for
        a2.
    - block_shape: (Optional[List[int]]): Optional block size for block-wise
        quantization.

    Returns:
    - torch.Tensor: The output tensor after applying the MoE layer.
    """

    return fused_experts(
        hidden_states,
        w1,
        w2,
        topk_output,
        inplace=inplace,
        activation=activation,
        apply_router_weight_on_input=apply_router_weight_on_input,
        use_fp8_w8a8=use_fp8_w8a8,
        use_int8_w8a8=use_int8_w8a8,
        use_int8_w8a16=use_int8_w8a16,
        use_int4_w4a16=use_int4_w4a16,
        per_channel_quant=per_channel_quant,
        w1_scale=w1_scale,
        w2_scale=w2_scale,
        w1_zp=w1_zp,
        w2_zp=w2_zp,
        a1_scale=a1_scale,
        a2_scale=a2_scale,
        block_shape=block_shape,
        no_combine=no_combine,
        routed_scaling_factor=routed_scaling_factor,
    )<|MERGE_RESOLUTION|>--- conflicted
+++ resolved
@@ -599,14 +599,6 @@
     # In EP, expert_ids for filtered experts are -1. We have num_experts + 1 ids in total.
     cumsum_buffer = torch.empty(
         (num_experts + 2,), dtype=torch.int32, device=topk_ids.device
-<<<<<<< HEAD
-    )
-    token_cnts_buffer = torch.empty(
-        (num_experts + 1) * num_experts,
-        dtype=torch.int32,
-        device=topk_ids.device,
-=======
->>>>>>> e179e0b7
     )
 
     # Threshold based on benchmark results
