# Adapted from https://github.com/vllm-project/vllm/blob/a6221a144af772fd1a68fe7e627935dc53e81738/vllm/model_executor/layers/fused_moe/fused_moe.py

"""Fused MoE kernel."""

from __future__ import annotations

import functools
import json
import logging
import os
<<<<<<< HEAD
from dataclasses import dataclass, fields
from typing import Any, Dict, List, Optional, Tuple
=======
from typing import TYPE_CHECKING, Any, Dict, List, Optional, Tuple
>>>>>>> 9d54c6e6

import torch
import triton
import triton.language as tl
from sgl_kernel import machete_mm
from sgl_kernel.scalar_type import ScalarType, scalar_types

from sglang.srt.layers.moe.moe_runner import MoeRunnerConfig
from sglang.srt.layers.moe.topk import StandardTopKOutput
from sglang.srt.layers.quantization.fp8_kernel import (
    per_token_group_quant_fp8,
    scaled_fp8_quant,
    sglang_per_token_group_quant_fp8,
)
from sglang.srt.layers.quantization.int8_kernel import (
    per_token_group_quant_int8,
    per_token_quant_int8,
    sglang_per_token_group_quant_int8,
)
from sglang.srt.utils import (
    ceil_div,
    cpu_has_amx_support,
    direct_register_custom_op,
    get_bool_env_var,
    get_device_name,
    is_cpu,
    is_cuda,
    is_hip,
    next_power_of_2,
)

_is_hip = is_hip()
_is_cuda = is_cuda()
_is_cpu_amx_available = cpu_has_amx_support()
_is_cpu = is_cpu()
_use_aiter = get_bool_env_var("SGLANG_USE_AITER") and _is_hip

if _is_cuda:
    from sgl_kernel import gelu_and_mul, silu_and_mul
elif _is_cpu and _is_cpu_amx_available:
    pass
elif _is_hip:
    from vllm import _custom_ops as vllm_ops  # gelu_and_mul, silu_and_mul

    if _use_aiter:
        try:
            from aiter import moe_sum
        except ImportError:
            raise ImportError("aiter is required when SGLANG_USE_AITER is set to True")


if _is_cuda or _is_hip:
    from sgl_kernel import moe_align_block_size as sgl_moe_align_block_size


logger = logging.getLogger(__name__)
padding_size = 128 if bool(int(os.getenv("SGLANG_MOE_PADDING", "0"))) else 0


@triton.jit
def write_zeros_to_output(
    c_ptr,
    stride_cm,
    stride_cn,
    pid_n,
    N,
    offs_token,
    token_mask,
    BLOCK_SIZE_M,
    BLOCK_SIZE_N,
    compute_type,
):
    accumulator = tl.zeros((BLOCK_SIZE_M, BLOCK_SIZE_N), dtype=compute_type)
    offs_cn = pid_n * BLOCK_SIZE_N + tl.arange(0, BLOCK_SIZE_N)
    c_ptrs = c_ptr + stride_cm * offs_token[:, None] + stride_cn * offs_cn[None, :]
    c_mask = token_mask[:, None] & (offs_cn[None, :] < N)
    tl.store(c_ptrs, accumulator, mask=c_mask)


@triton.jit
def fused_moe_kernel_gptq_awq(
    # Pointers to matrices
    a_ptr,
    b_ptr,
    c_ptr,
    b_scale_ptr,
    b_zp_ptr,
    topk_weights_ptr,
    sorted_token_ids_ptr,
    expert_ids_ptr,
    num_tokens_post_padded_ptr,
    # Matrix dimensions
    N: tl.constexpr,
    K: tl.constexpr,
    EM,
    num_valid_tokens,
    # The stride variables represent how much to increase the ptr by when
    # moving by 1 element in a particular dimension. E.g. `stride_am` is
    # how much to increase `a_ptr` by to get the element one row down
    # (A has M rows).
    stride_am,
    stride_ak,
    stride_be,
    stride_bk,
    stride_bn,
    stride_cm,
    stride_cn,
    stride_bse,
    stride_bsk,
    stride_bsn,
    stride_bze,
    stride_bzk,
    stride_bzn,
    group_size: tl.constexpr,
    # Meta-parameters
    BLOCK_SIZE_M: tl.constexpr,
    BLOCK_SIZE_N: tl.constexpr,
    BLOCK_SIZE_K: tl.constexpr,
    GROUP_SIZE_M: tl.constexpr,
    MUL_ROUTED_WEIGHT: tl.constexpr,
    top_k: tl.constexpr,
    compute_type: tl.constexpr,
    has_zp: tl.constexpr,
    use_int4_w4a16: tl.constexpr,
    use_int8_w8a16: tl.constexpr,
    even_Ks: tl.constexpr,
):
    """
    Implements the fused computation for a Mixture of Experts (MOE) using
    token and expert matrices.
    Key Parameters:
    - A: The input tensor representing tokens with shape (*, K), where '*' can
        be any shape representing batches and K is the feature dimension of
        each token.
    - B: The stacked MOE weight tensor with shape (E, N, K), where E is
        the number of experts, K is the input feature dimension, and N is
        the output feature dimension.
    - C: The output cache tensor with shape (M, topk, N), where M is the
        total number of tokens post padding, topk is the number of times
        each token is repeated, and N is the output feature dimension.
    - sorted_token_ids: A tensor containing the sorted indices of tokens,
        repeated topk times and arranged by the expert index they are
        assigned to.
    - expert_ids: A tensor containing the indices of the expert for each
        block. It determines which expert matrix from B should be used for
        each block in A.
    This kernel performs the multiplication of a token by its corresponding
    expert matrix as determined by `expert_ids`. The sorting of
    `sorted_token_ids` by expert index and padding ensures divisibility by
    BLOCK_SIZE_M, which is necessary to maintain consistency in block matrix
    multiplication across different blocks processed by the same expert.
    """
    # -----------------------------------------------------------
    # Map program ids `pid` to the block of C it should compute.
    # This is done in a grouped ordering to promote L2 data reuse.
    pid = tl.program_id(axis=0)
    num_pid_m = tl.cdiv(EM, BLOCK_SIZE_M)
    num_pid_n = tl.cdiv(N, BLOCK_SIZE_N)
    num_pid_in_group = GROUP_SIZE_M * num_pid_n
    group_id = pid // num_pid_in_group
    first_pid_m = group_id * GROUP_SIZE_M
    group_size_m = min(num_pid_m - first_pid_m, GROUP_SIZE_M)
    pid_m = first_pid_m + ((pid % num_pid_in_group) % group_size_m)
    pid_n = (pid % num_pid_in_group) // group_size_m

    # ----------------------------------------------------------
    # Create pointers for the first blocks of A and B.
    # We will advance this pointer as we move in the K direction
    # and accumulate
    # `a_ptrs` is a block of [BLOCK_SIZE_M, BLOCK_SIZE_K] pointers
    # `b_ptrs` is a block of [BLOCK_SIZE_K, BLOCK_SIZE_N] pointers
    num_tokens_post_padded = tl.load(num_tokens_post_padded_ptr)
    if pid_m * BLOCK_SIZE_M >= num_tokens_post_padded:
        return
    offs_token_id = pid_m * BLOCK_SIZE_M + tl.arange(0, BLOCK_SIZE_M).to(tl.int64)
    offs_token = tl.load(sorted_token_ids_ptr + offs_token_id)
    token_mask = offs_token < num_valid_tokens

    off_experts = tl.load(expert_ids_ptr + pid_m).to(tl.int64)
    if off_experts == -1:
        # -----------------------------------------------------------
        # Write back zeros to the output when the expert is not
        # in the current expert parallel rank.
        write_zeros_to_output(
            c_ptr,
            stride_cm,
            stride_cn,
            pid_n,
            N,
            offs_token,
            token_mask,
            BLOCK_SIZE_M,
            BLOCK_SIZE_N,
            compute_type,
        )
        return

    offs_bn = (pid_n * BLOCK_SIZE_N + tl.arange(0, BLOCK_SIZE_N).to(tl.int64)) % N
    offs_k = tl.arange(0, BLOCK_SIZE_K)
    a_ptrs = a_ptr + (
        offs_token[:, None] // top_k * stride_am + offs_k[None, :] * stride_ak
    )

    if use_int4_w4a16:
        b_ptrs = (
            b_ptr
            + off_experts * stride_be
            + (offs_k[:, None] // 2) * stride_bk
            + offs_bn[None, :] * stride_bn
        )
        b_shifter = (offs_k[:, None] % 2) * 4
    elif use_int8_w8a16:
        b_ptrs = (
            b_ptr
            + off_experts * stride_be
            + offs_k[:, None] * stride_bk
            + offs_bn[None, :] * stride_bn
        )

    if not has_zp and use_int4_w4a16:
        b_zp_num = 8
    if not has_zp and use_int8_w8a16:
        b_zp_num = 128
    elif has_zp and use_int4_w4a16:
        b_zp_shifter = (offs_bn[None, :] % 2) * 4

    # -----------------------------------------------------------
    # Iterate to compute a block of the C matrix.
    # We accumulate into a `[BLOCK_SIZE_M, BLOCK_SIZE_N]` block
    # of fp32 values for higher accuracy.
    # `accumulator` will be converted back to fp16 after the loop.
    accumulator = tl.zeros((BLOCK_SIZE_M, BLOCK_SIZE_N), dtype=tl.float32)
    for k in range(0, tl.cdiv(K, BLOCK_SIZE_K)):
        # Load the next block of A and B, generate a mask by checking the
        # K dimension.

        if not even_Ks:
            k_mask = offs_k[:, None] < K - k * BLOCK_SIZE_K
            k_other = 0.0
        else:
            k_mask = None
            k_other = None

        a = tl.load(
            a_ptrs,
            mask=token_mask[:, None] & (offs_k[None, :] < K - k * BLOCK_SIZE_K),
            other=0.0,
        )
        b = tl.load(b_ptrs)
        if use_int4_w4a16:
            b = (b >> b_shifter) & 0xF

        b_scale_ptrs = (
            b_scale_ptr
            + off_experts * stride_bse
            + offs_bn[None, :] * stride_bsn
            + ((offs_k[:, None] + BLOCK_SIZE_K * k) // group_size) * stride_bsk
        )
        b_scale = tl.load(b_scale_ptrs, mask=k_mask, other=k_other)
        b_scale = b_scale.to(tl.float32)

        if has_zp and use_int4_w4a16:
            offs_k_true = (offs_k[:, None] + BLOCK_SIZE_K * k) // group_size
            b_zp_ptrs = (
                b_zp_ptr
                + off_experts * stride_bze
                + (offs_bn[None, :] // 2) * stride_bzn
                + offs_k_true * stride_bzk
            )
            b_zp = tl.load(b_zp_ptrs, mask=k_mask, other=k_other)
            b_zp = (b_zp >> b_zp_shifter) & 0xF
            b_zp = b_zp.to(tl.float32)
        elif has_zp and use_int8_w8a16:
            offs_k_true = (offs_k[:, None] + BLOCK_SIZE_K * k) // group_size
            b_zp_ptrs = (
                b_zp_ptr
                + off_experts * stride_bze
                + offs_bn[None, :] * stride_bzn
                + offs_k_true * stride_bzk
            )
            b_zp = tl.load(b_zp_ptrs, mask=k_mask, other=k_other)
            b_zp = b_zp.to(tl.float32)

        # We accumulate along the K dimension.
        if has_zp:
            b = ((b.to(tl.float32) - b_zp) * b_scale).to(compute_type)
        else:
            b = ((b.to(tl.float32) - b_zp_num) * b_scale).to(compute_type)
        accumulator = tl.dot(a, b, acc=accumulator)

        # Advance the ptrs to the next K block.
        a_ptrs += BLOCK_SIZE_K * stride_ak
        if use_int4_w4a16:
            b_ptrs += (BLOCK_SIZE_K // 2) * stride_bk
        else:
            b_ptrs += BLOCK_SIZE_K * stride_bk

    if MUL_ROUTED_WEIGHT:
        moe_weight = tl.load(topk_weights_ptr + offs_token, mask=token_mask, other=0)
        accumulator = accumulator * moe_weight[:, None]

    accumulator = accumulator.to(compute_type)
    # -----------------------------------------------------------
    # Write back the block of the output
    offs_cn = pid_n * BLOCK_SIZE_N + tl.arange(0, BLOCK_SIZE_N)
    c_ptrs = c_ptr + stride_cm * offs_token[:, None] + stride_cn * offs_cn[None, :]
    c_mask = token_mask[:, None] & (offs_cn[None, :] < N)
    tl.store(c_ptrs, accumulator, mask=c_mask)


@triton.jit
def fused_moe_kernel(
    # Pointers to matrices
    a_ptr,
    b_ptr,
    bias_ptr,
    c_ptr,
    a_scale_ptr,
    b_scale_ptr,
    topk_weights_ptr,
    sorted_token_ids_ptr,
    expert_ids_ptr,
    num_tokens_post_padded_ptr,
    # Matrix dimensions
    N,
    K,
    EM,
    num_valid_tokens,
    # The stride variables represent how much to increase the ptr by when
    # moving by 1 element in a particular dimension. E.g. `stride_am` is
    # how much to increase `a_ptr` by to get the element one row down
    # (A has M rows).
    stride_am,
    stride_ak,
    stride_be,
    stride_bk,
    stride_bn,
    stride_bias_e,
    stride_bias_n,
    stride_cm,
    stride_cn,
    stride_asm,
    stride_ask,
    stride_bse,
    stride_bsk,
    stride_bsn,
    # Block size for block-wise quantization
    group_n: tl.constexpr,
    group_k: tl.constexpr,
    # Meta-parameters
    BLOCK_SIZE_M: tl.constexpr,
    BLOCK_SIZE_N: tl.constexpr,
    BLOCK_SIZE_K: tl.constexpr,
    GROUP_SIZE_M: tl.constexpr,
    MUL_ROUTED_WEIGHT: tl.constexpr,
    top_k: tl.constexpr,
    compute_type: tl.constexpr,
    use_fp8_w8a8: tl.constexpr,
    use_int8_w8a8: tl.constexpr,
    use_int8_w8a16: tl.constexpr,
    per_channel_quant: tl.constexpr,
    even_Ks: tl.constexpr,
):
    """
    Implements the fused computation for a Mixture of Experts (MOE) using
    token and expert matrices.

    Key Parameters:
    - A: The input tensor representing tokens with shape (*, K), where '*' can
        be any shape representing batches and K is the feature dimension of
        each token.
    - B: The stacked MOE weight tensor with shape (E, N, K), where E is
        the number of experts, K is the input feature dimension, and N is
        the output feature dimension.
    - C: The output cache tensor with shape (M, topk, N), where M is the
        total number of tokens post padding, topk is the number of times
        each token is repeated, and N is the output feature dimension.
    - sorted_token_ids: A tensor containing the sorted indices of tokens,
        repeated topk times and arranged by the expert index they are
        assigned to.
    - expert_ids: A tensor containing the indices of the expert for each
        block. It determines which expert matrix from B should be used for
        each block in A.

    This kernel performs the multiplication of a token by its corresponding
    expert matrix as determined by `expert_ids`. The sorting of
    `sorted_token_ids` by expert index and padding ensures divisibility by
    BLOCK_SIZE_M, which is necessary to maintain consistency in block matrix
    multiplication across different blocks processed by the same expert.
    """
    # -----------------------------------------------------------
    # Map program ids `pid` to the block of C it should compute.
    # This is done in a grouped ordering to promote L2 data reuse.
    pid = tl.program_id(axis=0)
    num_pid_m = tl.cdiv(EM, BLOCK_SIZE_M)
    num_pid_n = tl.cdiv(N, BLOCK_SIZE_N)
    num_pid_in_group = GROUP_SIZE_M * num_pid_n
    group_id = pid // num_pid_in_group
    first_pid_m = group_id * GROUP_SIZE_M
    group_size_m = min(num_pid_m - first_pid_m, GROUP_SIZE_M)
    pid_m = first_pid_m + ((pid % num_pid_in_group) % group_size_m)
    pid_n = (pid % num_pid_in_group) // group_size_m

    # ----------------------------------------------------------
    # Create pointers for the first blocks of A and B.
    # We will advance this pointer as we move in the K direction
    # and accumulate
    # `a_ptrs` is a block of [BLOCK_SIZE_M, BLOCK_SIZE_K] pointers
    # `b_ptrs` is a block of [BLOCK_SIZE_K, BLOCK_SIZE_N] pointers
    num_tokens_post_padded = tl.load(num_tokens_post_padded_ptr)
    if pid_m * BLOCK_SIZE_M >= num_tokens_post_padded:
        return
    offs_token_id = pid_m * BLOCK_SIZE_M + tl.arange(0, BLOCK_SIZE_M).to(tl.int64)
    offs_token = tl.load(sorted_token_ids_ptr + offs_token_id)
    offs_token = offs_token.to(tl.int64)
    token_mask = offs_token < num_valid_tokens

    off_experts = tl.load(expert_ids_ptr + pid_m).to(tl.int64)

    if off_experts == -1:
        # -----------------------------------------------------------
        # Write back zeros to the output when the expert is not
        # in the current expert parallel rank.
        write_zeros_to_output(
            c_ptr,
            stride_cm,
            stride_cn,
            pid_n,
            N,
            offs_token,
            token_mask,
            BLOCK_SIZE_M,
            BLOCK_SIZE_N,
            compute_type,
        )
        return

    offs_bn = (pid_n * BLOCK_SIZE_N + tl.arange(0, BLOCK_SIZE_N).to(tl.int64)) % N
    offs_k = tl.arange(0, BLOCK_SIZE_K)
    a_ptrs = a_ptr + (
        offs_token[:, None] // top_k * stride_am + offs_k[None, :] * stride_ak
    )

    b_ptrs = (
        b_ptr
        + off_experts * stride_be
        + (offs_k[:, None] * stride_bk + offs_bn[None, :] * stride_bn)
    )
    if bias_ptr is not None:
        bias = tl.load(
            bias_ptr + off_experts * stride_bias_e + offs_bn[None, :] * stride_bias_n
        )
    if use_int8_w8a16:
        b_scale_ptrs = (
            b_scale_ptr + off_experts * stride_bse + offs_bn[None, :] * stride_bsn
        )
        b_scale = tl.load(b_scale_ptrs)

    if use_fp8_w8a8 or use_int8_w8a8:
        # block-wise
        if group_k > 0 and group_n > 0:
            a_scale_ptrs = a_scale_ptr + (offs_token // top_k) * stride_asm
            offs_bsn = offs_bn // group_n
            b_scale_ptrs = (
                b_scale_ptr + off_experts * stride_bse + offs_bsn * stride_bsn
            )
        # channel-wise
        elif per_channel_quant:
            b_scale_ptrs = (
                b_scale_ptr + off_experts * stride_bse + offs_bn[None, :] * stride_bsn
            )
            b_scale = tl.load(b_scale_ptrs)
            # Load per-token scale for activations
            a_scale_ptrs = a_scale_ptr + (offs_token // top_k) * stride_asm
            a_scale = tl.load(a_scale_ptrs, mask=token_mask, other=0.0)[:, None]
        # tensor-wise
        else:
            a_scale = tl.load(a_scale_ptr)
            b_scale = tl.load(b_scale_ptr + off_experts)

    # -----------------------------------------------------------
    # Iterate to compute a block of the C matrix.
    # We accumulate into a `[BLOCK_SIZE_M, BLOCK_SIZE_N]` block
    # of fp32 values for higher accuracy.
    # `accumulator` will be converted back to fp16 after the loop.
    accumulator = tl.zeros((BLOCK_SIZE_M, BLOCK_SIZE_N), dtype=tl.float32)

    for k in range(0, tl.cdiv(K, BLOCK_SIZE_K)):
        # Load the next block of A and B, generate a mask by checking the
        # K dimension.
        if even_Ks:
            a = tl.load(
                a_ptrs,
                mask=token_mask[:, None],
                other=0.0,
            )
            b = tl.load(b_ptrs)
        else:
            a = tl.load(
                a_ptrs,
                mask=token_mask[:, None] & (offs_k[None, :] < K - k * BLOCK_SIZE_K),
                other=0.0,
            )
            b = tl.load(b_ptrs, mask=offs_k[:, None] < K - k * BLOCK_SIZE_K, other=0.0)

        # We accumulate along the K dimension.
        if use_int8_w8a16:
            accumulator = tl.dot(a, b.to(compute_type), acc=accumulator)
        elif use_fp8_w8a8 or use_int8_w8a8:
            if group_k > 0 and group_n > 0:
                k_start = k * BLOCK_SIZE_K
                offs_ks = k_start // group_k
                a_scale = tl.load(
                    a_scale_ptrs + offs_ks * stride_ask, mask=token_mask, other=0.0
                )
                b_scale = tl.load(b_scale_ptrs + offs_ks * stride_bsk)

                accumulator += tl.dot(a, b) * a_scale[:, None] * b_scale[None, :]
            else:
                if use_fp8_w8a8:
                    accumulator = tl.dot(a, b, acc=accumulator)
                else:
                    accumulator += tl.dot(a, b)
        else:
            accumulator += tl.dot(a, b)
        # Advance the ptrs to the next K block.
        a_ptrs += BLOCK_SIZE_K * stride_ak
        b_ptrs += BLOCK_SIZE_K * stride_bk

    if use_int8_w8a16:
        accumulator *= b_scale
    elif use_fp8_w8a8 or use_int8_w8a8:
        if group_k == 0 or group_n == 0:
            accumulator *= a_scale * b_scale

    if bias_ptr is not None:
        accumulator += bias

    if MUL_ROUTED_WEIGHT:
        moe_weight = tl.load(topk_weights_ptr + offs_token, mask=token_mask, other=0)
        accumulator *= moe_weight[:, None]

    accumulator = accumulator.to(compute_type)
    # -----------------------------------------------------------
    # Write back the block of the output
    offs_cn = pid_n * BLOCK_SIZE_N + tl.arange(0, BLOCK_SIZE_N)
    c_ptrs = c_ptr + stride_cm * offs_token[:, None] + stride_cn * offs_cn[None, :]
    c_mask = token_mask[:, None] & (offs_cn[None, :] < N)
    tl.store(c_ptrs, accumulator, mask=c_mask)


def moe_align_block_size(
    topk_ids: torch.Tensor, block_size: int, num_experts: int
) -> Tuple[torch.Tensor, torch.Tensor, torch.Tensor]:
    """
    Aligns the token distribution across experts to be compatible with block
    size for matrix multiplication.

    Parameters:
    - topk_ids: A tensor of shape [total_tokens, top_k] representing the
        top-k expert indices for each token.
    - block_size: The block size used in block matrix multiplication.
    - num_experts: The total number of experts.

    Returns:
    - sorted_token_ids: A tensor containing the sorted token indices according
        to their allocated expert.
    - expert_ids: A tensor indicating the assigned expert index for each block.
    - num_tokens_post_padded: The total number of tokens after padding,
        ensuring divisibility by block_size.

    This function pads the number of tokens that each expert needs to process
    so that it is divisible by block_size.
    Padding ensures that during block matrix multiplication, the dimensions
    align correctly.

    Example:
    Given topk_ids = [[2, 3, 4], [1, 2, 4], [1, 3, 4], [1, 2, 3]],
    block_size = 4, and num_experts = 4:
    - We initially have 12 tokens (after repeating 'top_k' times) and 4 experts,
        with each expert needing to process 3 tokens.
    - As block_size is 4, we pad 1 token for each expert.
    - First, flatten topk_ids to [2, 3, 4, 1, 2, 4, 1, 3, 4, 1, 2, 3].
    - Then append padding tokens [12, 12, 12, 12] for each block.
    - After sorting by expert index, we obtain token_ids
        [3, 6, 9, 12, 0, 4, 10, 12, 1, 7, 11, 12, 2, 5, 8, 12].
        Tokens 12 are non-existent (padding) and are ignored in
        the subsequent matrix multiplication.
    - The padding ensures that the total number of tokens is now divisible
        by block_size for proper block matrix operations.
    """
    max_num_tokens_padded = topk_ids.numel() + (num_experts + 1) * (block_size - 1)
    sorted_ids = torch.empty(
        (max_num_tokens_padded,), dtype=torch.int32, device=topk_ids.device
    )
    max_num_m_blocks = triton.cdiv(max_num_tokens_padded, block_size)
    expert_ids = torch.empty(
        (max_num_m_blocks,), dtype=torch.int32, device=topk_ids.device
    )
    num_tokens_post_pad = torch.empty((1), dtype=torch.int32, device=topk_ids.device)

    # In EP, expert_ids for filtered experts are -1. We have num_experts + 1 ids in total.
    cumsum_buffer = torch.empty(
        (num_experts + 2,), dtype=torch.int32, device=topk_ids.device
    )

    # Threshold based on benchmark results
    fuse_sorted_ids_padding = sorted_ids.shape[0] <= 4096
    if not fuse_sorted_ids_padding:
        sorted_ids.fill_(topk_ids.numel())

    sgl_moe_align_block_size(
        topk_ids,
        num_experts + 1,
        block_size,
        sorted_ids,
        expert_ids,
        num_tokens_post_pad,
        cumsum_buffer,
        fuse_sorted_ids_padding,
    )
    return sorted_ids, expert_ids, num_tokens_post_pad


def invoke_fused_moe_kernel(
    A: torch.Tensor,
    B: torch.Tensor,
    bias: Optional[torch.Tensor],
    C: torch.Tensor,
    A_scale: Optional[torch.Tensor],
    B_scale: Optional[torch.Tensor],
    B_zp: Optional[torch.Tensor],
    topk_weights: torch.Tensor,
    topk_ids: torch.Tensor,
    sorted_token_ids: torch.Tensor,
    expert_ids: torch.Tensor,
    num_tokens_post_padded: torch.Tensor,
    mul_routed_weight: bool,
    top_k: int,
    config: Dict[str, Any],
    compute_type: tl.dtype,
    use_fp8_w8a8: bool,
    use_int8_w8a8: bool,
    use_int8_w8a16: bool,
    use_int4_w4a16: bool,
    per_channel_quant: bool,
    block_shape: Optional[List[int]] = None,
    no_combine: bool = False,
) -> None:
    assert topk_weights.stride(1) == 1
    assert sorted_token_ids.stride(0) == 1

    padded_size = 0
    if use_fp8_w8a8:
        assert B_scale is not None
        if block_shape is None:
            # activation tensor-wise fp8 quantization, dynamic or static
            padded_size = padding_size
            # activations apply per-token quantization when weights apply per-channel quantization by default
            A, A_scale = scaled_fp8_quant(
                A, A_scale, use_per_token_if_dynamic=per_channel_quant
            )
        else:
            # activation block-wise fp8 quantization
            assert len(block_shape) == 2
            block_n, block_k = block_shape[0], block_shape[1]
            if _is_cuda:
                A, A_scale = sglang_per_token_group_quant_fp8(A, block_k)
            else:
                A, A_scale = per_token_group_quant_fp8(A, block_k)
            assert triton.cdiv(A.shape[-1], block_k) == A_scale.shape[-1]
            assert triton.cdiv(B.shape[-2], block_n) == B_scale.shape[-2]
            assert triton.cdiv(B.shape[-1], block_k) == B_scale.shape[-1]
    elif use_int8_w8a8:
        assert B_scale is not None
        if block_shape is None:
            # activation channel-wise int8 quantization
            assert (
                per_channel_quant
            ), "int8 quantization only supports channel-wise quantization except for block-wise quantization"
            A, A_scale = per_token_quant_int8(A)
        else:
            # activation block-wise int8 quantization
            assert len(block_shape) == 2
            block_n, block_k = block_shape[0], block_shape[1]
            if _is_cuda:
                A, A_scale = sglang_per_token_group_quant_int8(A, block_k)
            else:
                A, A_scale = per_token_group_quant_int8(A, block_k)
            assert triton.cdiv(A.shape[-1], block_k) == A_scale.shape[-1]
            assert triton.cdiv(B.shape[-2], block_n) == B_scale.shape[-2]
            assert triton.cdiv(B.shape[-1], block_k) == B_scale.shape[-1]
    elif use_int8_w8a16 or use_int4_w4a16:
        assert B_scale is not None
        assert block_shape is None or block_shape[0] == 0
    else:
        assert A_scale is None
        assert B_scale is None

    grid = lambda META: (
        triton.cdiv(sorted_token_ids.shape[0], META["BLOCK_SIZE_M"])
        * triton.cdiv(B.shape[1], META["BLOCK_SIZE_N"]),
    )

    K = B.shape[2] - padded_size
    if K % config["BLOCK_SIZE_K"] == 0:
        even_Ks = True
    else:
        even_Ks = False

    if (
        (use_int8_w8a16 or use_int4_w4a16)
        and block_shape is not None
        and block_shape[1] > 0
    ):
        assert B_scale is not None and B_scale.ndim == 3
        assert B_zp is None or B_zp.ndim == 3
        assert bias is None
        fused_moe_kernel_gptq_awq[grid](
            A,
            B,
            C,
            B_scale,
            B_zp,
            topk_weights,
            sorted_token_ids,
            expert_ids,
            num_tokens_post_padded,
            B.shape[1],
            A.shape[1],
            sorted_token_ids.shape[0],
            topk_ids.numel(),
            A.stride(0),
            A.stride(1),
            B.stride(0),
            B.stride(2),
            B.stride(1),
            C.stride(1),
            C.stride(2),
            B_scale.stride(0),
            B_scale.stride(2),
            B_scale.stride(1),
            B_zp.stride(0) if B_zp is not None else 0,
            B_zp.stride(2) if B_zp is not None else 0,
            B_zp.stride(1) if B_zp is not None else 0,
            group_size=block_shape[1],
            MUL_ROUTED_WEIGHT=mul_routed_weight,
            top_k=top_k,
            compute_type=compute_type,
            has_zp=B_zp is not None,
            use_int4_w4a16=use_int4_w4a16,
            use_int8_w8a16=use_int8_w8a16,
            even_Ks=even_Ks,
            **config,
        )

    else:

        fused_moe_kernel[grid](
            A,
            B,
            bias,
            C,
            A_scale,
            B_scale,
            topk_weights,
            sorted_token_ids,
            expert_ids,
            num_tokens_post_padded,
            B.shape[1],
            B.shape[2] - padded_size,
            sorted_token_ids.shape[0],
            topk_ids.numel(),
            A.stride(0),
            A.stride(1),
            B.stride(0),
            B.stride(2),
            B.stride(1),
            bias.stride(0) if bias is not None else 0,
            bias.stride(1) if bias is not None else 0,
            C.stride(1),
            C.stride(2),
            A_scale.stride(0) if A_scale is not None and A_scale.ndim == 2 else 0,
            A_scale.stride(1) if A_scale is not None and A_scale.ndim == 2 else 0,
            B_scale.stride(0) if B_scale is not None and B_scale.ndim >= 2 else 0,
            B_scale.stride(2) if B_scale is not None and B_scale.ndim == 3 else 0,
            B_scale.stride(1) if B_scale is not None and B_scale.ndim >= 2 else 0,
            0 if block_shape is None else block_shape[0],
            0 if block_shape is None else block_shape[1],
            MUL_ROUTED_WEIGHT=mul_routed_weight,
            top_k=top_k,
            compute_type=compute_type,
            use_fp8_w8a8=use_fp8_w8a8,
            use_int8_w8a8=use_int8_w8a8,
            use_int8_w8a16=use_int8_w8a16,
            per_channel_quant=per_channel_quant,
            even_Ks=even_Ks,
            **config,
        )


def get_config_file_name(
    E: int, N: int, dtype: Optional[str], block_shape: Optional[int] = None
) -> str:
    device_name = get_device_name().replace(" ", "_")
    dtype_selector = "" if not dtype else f",dtype={dtype}"
    block_shape_selector = (
        "" if not block_shape or not all(block_shape) else f",block_shape={block_shape}"
    )
    return f"E={E},N={N},device_name={device_name}{dtype_selector}{block_shape_selector}.json"


@functools.lru_cache
def get_moe_configs(
    E: int,
    N: int,
    dtype: Optional[str],
    block_n: Optional[int] = 0,
    block_k: Optional[int] = 0,
) -> Optional[Dict[int, Any]]:
    """
    Return optimized configurations for the fused MoE kernel.

    The return value will be a dictionary that maps an irregular grid of
    batch sizes to configurations of the fused_moe kernel. To evaluate the
    kernel on a given batch size bs, the closest batch size in the grid should
    be picked and the associated configuration chosen to invoke the kernel.
    """
    # Supported Triton versions, should be sorted from the newest to the oldest
    supported_triton_versions = ["3.3.1", "3.2.0", "3.1.0"]

    # First look up if an optimized configuration is available in the configs
    # directory
    json_file_name = get_config_file_name(E, N, dtype, [block_n, block_k])

    # We found that using the fused_moe_kernel config from Triton 3.1.0 with Triton 3.2.0 results in negative performance gains,
    # so we also include the Triton version as a key for finding the fused_moe_kernel config to achieve the best performance.
    triton_version = triton.__version__
    version_dir = f"triton_{triton_version.replace('.', '_')}"
    config_file_path = os.path.join(
        os.path.dirname(os.path.realpath(__file__)),
        "configs",
        version_dir,
        json_file_name,
    )
    if os.path.exists(config_file_path):
        with open(config_file_path) as f:
            # Please note that although we find the config files, performance might still be suboptimal.
            # This is because the tuning environment might differ from your current environment.
            # For example, updating the Triton version might cause all old configs to become suboptimal.
            # To achieve the best performance, consider re-tuning the Triton fused MOE kernel in your environment.
            # For the tuning method, refer to: https://github.com/sgl-project/sglang/tree/main/benchmark/kernels/fused_moe_triton
            logger.info(f"Using MoE kernel config from {config_file_path}.")
            # If a configuration has been found, return it
            return {int(key): val for key, val in json.load(f).items()}

    # Searching for other triton versions that supports the same config
    for try_triton_version in supported_triton_versions:
        if try_triton_version == triton_version:
            continue
        try_config_file_path = os.path.join(
            os.path.dirname(os.path.realpath(__file__)),
            "configs",
            f"triton_{try_triton_version.replace('.', '_')}",
            json_file_name,
        )
        if os.path.exists(try_config_file_path):
            with open(try_config_file_path) as f:
                logger.warning(
                    f"Config file not found at {config_file_path}. Fallback to triton version {try_triton_version} and use MoE kernel config from {try_config_file_path}. Performance might be sub-optimal!",
                )
                # If a configuration has been found, return it
                return {int(key): val for key, val in json.load(f).items()}

    # If no optimized configuration is available, we will use the default
    # configuration
    logger.warning(
        (
            "Using default MoE kernel config. Performance might be sub-optimal! "
            "Config file not found at %s, you can create them with https://github.com/sgl-project/sglang/tree/main/benchmark/kernels/fused_moe_triton"
        ),
        config_file_path,
    )
    return None


def get_default_config(
    M: int,
    E: int,
    N: int,
    K: int,
    topk: int,
    dtype: Optional[str],
    is_marlin: bool,
    block_shape: Optional[List[int]] = None,
) -> Dict[str, int]:
    if dtype == "fp8_w8a8":
        if block_shape is None:
            config = {
                "BLOCK_SIZE_M": 128,
                "BLOCK_SIZE_N": 256,
                "BLOCK_SIZE_K": 128,
                "GROUP_SIZE_M": 32,
                "num_warps": 8,
                "num_stages": 2 if _is_hip else 4,
            }
            if M <= E:
                config = {
                    "BLOCK_SIZE_M": 64,
                    "BLOCK_SIZE_N": 128,
                    "BLOCK_SIZE_K": 128,
                    "GROUP_SIZE_M": 1,
                    "num_warps": 4,
                    "num_stages": 2 if _is_hip else 4,
                }
        else:
            # Block-wise quant: BLOCK_SIZE_K must be divisible by block_shape[1]
            config = {
                "BLOCK_SIZE_M": 64,
                "BLOCK_SIZE_N": block_shape[0],
                "BLOCK_SIZE_K": block_shape[1],
                "GROUP_SIZE_M": 32,
                "num_warps": 4,
                "num_stages": 2 if _is_hip else 3,
            }
    else:
        config = {
            "BLOCK_SIZE_M": 64,
            "BLOCK_SIZE_N": 64,
            "BLOCK_SIZE_K": 32,
            "GROUP_SIZE_M": 8,
        }
        # A heuristic: fused marlin works faster with this config for small M
        if M <= E or (is_marlin and M <= 32):
            config = {
                "BLOCK_SIZE_M": 16,
                "BLOCK_SIZE_N": 32,
                "BLOCK_SIZE_K": 64,
                "GROUP_SIZE_M": 1,
            }
    return config


def try_get_optimal_moe_config(
    w1_shape: Tuple[int, ...],
    w2_shape: Tuple[int, ...],
    top_k: int,
    dtype: Optional[str],
    M: int,
    is_marlin: bool = False,
    block_shape: Optional[List[int]] = None,
):
    from sglang.srt.layers.moe.fused_moe_triton import get_config

    override_config = get_config()
    if override_config:
        config = override_config
    else:
        # First try to load optimal config from the file
        E, _, N = w2_shape
        block_n = block_shape[0] if block_shape else 0
        block_k = block_shape[1] if block_shape else 0
        configs = get_moe_configs(E, N, dtype, block_n, block_k)

        if configs:
            # If an optimal configuration map has been found, look up the
            # optimal config
            config = configs[min(configs.keys(), key=lambda x: abs(x - M))]
        else:
            # Else use the default config
            config = get_default_config(
                M, E, N, w1_shape[2], top_k, dtype, is_marlin, block_shape
            )
    return config


def get_config_dtype_str(
    dtype: torch.dtype,
    use_int8_w8a16: Optional[bool] = False,
    use_int4_w4a16: Optional[bool] = False,
    use_fp8_w8a8: Optional[bool] = False,
    use_int8_w8a8: Optional[bool] = False,
):
    if use_fp8_w8a8:
        return "fp8_w8a8"
    elif use_int8_w8a8:
        return "int8_w8a8"
    elif use_int4_w4a16:
        return "int4_w4a16"
    elif use_int8_w8a16:
        return "int8_w8a16"
    elif dtype == torch.float:
        # avoiding cases where kernel fails when float32 MoE
        # use fp16/bfloat16 configs
        return "float32"
    return None


def inplace_fused_experts(
    hidden_states: torch.Tensor,
    w1: torch.Tensor,
    w2: torch.Tensor,
    topk_weights: torch.Tensor,
    topk_ids: torch.Tensor,
    b1: Optional[torch.Tensor] = None,
    b2: Optional[torch.Tensor] = None,
    activation: str = "silu",
    apply_router_weight_on_input: bool = False,
    use_fp8_w8a8: bool = False,
    use_int8_w8a8: bool = False,
    use_int8_w8a16: bool = False,
    use_int4_w4a16: bool = False,
    per_channel_quant: bool = False,
    w1_scale: Optional[torch.Tensor] = None,
    w2_scale: Optional[torch.Tensor] = None,
    w1_zp: Optional[torch.Tensor] = None,
    w2_zp: Optional[torch.Tensor] = None,
    a1_scale: Optional[torch.Tensor] = None,
    a2_scale: Optional[torch.Tensor] = None,
    block_shape: Optional[List[int]] = None,
    routed_scaling_factor: Optional[float] = None,
    gemm1_alpha: Optional[float] = None,
    gemm1_limit: Optional[float] = None,
) -> None:
    fused_experts_impl(
        hidden_states,
        w1,
        w2,
        topk_weights,
        topk_ids,
        b1,
        b2,
        True,
        activation,
        apply_router_weight_on_input,
        use_fp8_w8a8,
        use_int8_w8a8,
        use_int8_w8a16,
        use_int4_w4a16,
        per_channel_quant,
        w1_scale,
        w2_scale,
        w1_zp,
        w2_zp,
        a1_scale,
        a2_scale,
        block_shape,
        False,
        routed_scaling_factor,
        gemm1_alpha,
        gemm1_limit,
    )


def inplace_fused_experts_fake(
    hidden_states: torch.Tensor,
    w1: torch.Tensor,
    w2: torch.Tensor,
    topk_weights: torch.Tensor,
    topk_ids: torch.Tensor,
    b1: Optional[torch.Tensor] = None,
    b2: Optional[torch.Tensor] = None,
    activation: str = "silu",
    apply_router_weight_on_input: bool = False,
    use_fp8_w8a8: bool = False,
    use_int8_w8a8: bool = False,
    use_int8_w8a16: bool = False,
    use_int4_w4a16: bool = False,
    per_channel_quant: bool = False,
    w1_scale: Optional[torch.Tensor] = None,
    w2_scale: Optional[torch.Tensor] = None,
    w1_zp: Optional[torch.Tensor] = None,
    w2_zp: Optional[torch.Tensor] = None,
    a1_scale: Optional[torch.Tensor] = None,
    a2_scale: Optional[torch.Tensor] = None,
    block_shape: Optional[List[int]] = None,
    routed_scaling_factor: Optional[float] = None,
    gemm1_alpha: Optional[float] = None,
    gemm1_limit: Optional[float] = None,
) -> None:
    pass


direct_register_custom_op(
    op_name="inplace_fused_experts",
    op_func=inplace_fused_experts,
    mutates_args=["hidden_states"],
    fake_impl=inplace_fused_experts_fake,
)


def outplace_fused_experts(
    hidden_states: torch.Tensor,
    w1: torch.Tensor,
    w2: torch.Tensor,
    topk_weights: torch.Tensor,
    topk_ids: torch.Tensor,
    b1: Optional[torch.Tensor] = None,
    b2: Optional[torch.Tensor] = None,
    activation: str = "silu",
    apply_router_weight_on_input: bool = False,
    use_fp8_w8a8: bool = False,
    use_int8_w8a8: bool = False,
    use_int8_w8a16: bool = False,
    use_int4_w4a16: bool = False,
    per_channel_quant: bool = False,
    w1_scale: Optional[torch.Tensor] = None,
    w2_scale: Optional[torch.Tensor] = None,
    w1_zp: Optional[torch.Tensor] = None,
    w2_zp: Optional[torch.Tensor] = None,
    a1_scale: Optional[torch.Tensor] = None,
    a2_scale: Optional[torch.Tensor] = None,
    block_shape: Optional[List[int]] = None,
    no_combine: bool = False,
    routed_scaling_factor: Optional[float] = None,
    gemm1_alpha: Optional[float] = None,
    gemm1_limit: Optional[float] = None,
) -> torch.Tensor:
    return fused_experts_impl(
        hidden_states,
        w1,
        w2,
        topk_weights,
        topk_ids,
        b1,
        b2,
        False,
        activation,
        apply_router_weight_on_input,
        use_fp8_w8a8,
        use_int8_w8a8,
        use_int8_w8a16,
        use_int4_w4a16,
        per_channel_quant,
        w1_scale,
        w2_scale,
        w1_zp,
        w2_zp,
        a1_scale,
        a2_scale,
        block_shape,
        no_combine=no_combine,
        routed_scaling_factor=routed_scaling_factor,
        gemm1_alpha=gemm1_alpha,
        gemm1_limit=gemm1_limit,
    )


def outplace_fused_experts_fake(
    hidden_states: torch.Tensor,
    w1: torch.Tensor,
    w2: torch.Tensor,
    topk_weights: torch.Tensor,
    topk_ids: torch.Tensor,
    b1: Optional[torch.Tensor] = None,
    b2: Optional[torch.Tensor] = None,
    activation: str = "silu",
    apply_router_weight_on_input: bool = False,
    use_fp8_w8a8: bool = False,
    use_int8_w8a8: bool = False,
    use_int8_w8a16: bool = False,
    use_int4_w4a16: bool = False,
    per_channel_quant: bool = False,
    w1_scale: Optional[torch.Tensor] = None,
    w2_scale: Optional[torch.Tensor] = None,
    w1_zp: Optional[torch.Tensor] = None,
    w2_zp: Optional[torch.Tensor] = None,
    a1_scale: Optional[torch.Tensor] = None,
    a2_scale: Optional[torch.Tensor] = None,
    block_shape: Optional[List[int]] = None,
    no_combine: bool = False,
    routed_scaling_factor: Optional[float] = None,
    gemm1_alpha: Optional[float] = None,
    gemm1_limit: Optional[float] = None,
) -> torch.Tensor:
    return torch.empty_like(hidden_states)


direct_register_custom_op(
    op_name="outplace_fused_experts",
    op_func=outplace_fused_experts,
    mutates_args=[],
    fake_impl=outplace_fused_experts_fake,
)


def fused_experts(
    hidden_states: torch.Tensor,
    w1: torch.Tensor,
    w2: torch.Tensor,
    topk_output: StandardTopKOutput,
    moe_runner_config: MoeRunnerConfig,
    b1: Optional[torch.Tensor] = None,
    b2: Optional[torch.Tensor] = None,
    use_fp8_w8a8: bool = False,
    use_int8_w8a8: bool = False,
    use_int8_w8a16: bool = False,
    use_int4_w4a16: bool = False,
    per_channel_quant: bool = False,
    w1_scale: Optional[torch.Tensor] = None,
    w2_scale: Optional[torch.Tensor] = None,
    w1_zp: Optional[torch.Tensor] = None,
    w2_zp: Optional[torch.Tensor] = None,
    a1_scale: Optional[torch.Tensor] = None,
    a2_scale: Optional[torch.Tensor] = None,
    block_shape: Optional[List[int]] = None,
):
    topk_weights, topk_ids, _ = topk_output
    if moe_runner_config.inplace:
        assert not moe_runner_config.no_combine, "no combine + inplace makes no sense"
        torch.ops.sglang.inplace_fused_experts(
            hidden_states,
            w1,
            w2,
            topk_weights,
            topk_ids,
            b1,
            b2,
            moe_runner_config.activation,
            moe_runner_config.apply_router_weight_on_input,
            use_fp8_w8a8,
            use_int8_w8a8,
            use_int8_w8a16,
            use_int4_w4a16,
            per_channel_quant,
            w1_scale,
            w2_scale,
            w1_zp,
            w2_zp,
            a1_scale,
            a2_scale,
            block_shape,
            moe_runner_config.routed_scaling_factor,
            moe_runner_config.gemm1_alpha,
            moe_runner_config.gemm1_clamp_limit,
        )
        return hidden_states
    else:
        return torch.ops.sglang.outplace_fused_experts(
            hidden_states,
            w1,
            w2,
            topk_weights,
            topk_ids,
            b1,
            b2,
            moe_runner_config.activation,
            moe_runner_config.apply_router_weight_on_input,
            use_fp8_w8a8,
            use_int8_w8a8,
            use_int8_w8a16,
            use_int4_w4a16,
            per_channel_quant,
            w1_scale,
            w2_scale,
            w1_zp,
            w2_zp,
            a1_scale,
            a2_scale,
            block_shape,
            no_combine=moe_runner_config.no_combine,
            routed_scaling_factor=moe_runner_config.routed_scaling_factor,
            gemm1_alpha=moe_runner_config.gemm1_alpha,
            gemm1_limit=moe_runner_config.gemm1_clamp_limit,
        )


# _moe_sum_reduce_kernel kernel modified from https://github.com/ModelTC/lightllm/blob/main/lightllm/common/fused_moe/moe_sum_reduce.py
@triton.jit
def _moe_sum_reduce_kernel(
    input_ptr,
    input_stride_0,
    input_stride_1,
    input_stride_2,
    output_ptr,
    output_stride_0,
    output_stride_1,
    token_num: int,
    topk_num: int,
    hidden_dim: int,
    routed_scaling_factor: tl.constexpr,
    BLOCK_M: tl.constexpr,
    BLOCK_DIM: tl.constexpr,
    NUM_STAGE: tl.constexpr,
):
    input_stride_0 = tl.cast(input_stride_0, dtype=tl.int64)
    input_stride_1 = tl.cast(input_stride_1, dtype=tl.int64)
    output_stride_0 = tl.cast(output_stride_0, dtype=tl.int64)

    token_block_id = tl.program_id(0)
    dim_block_id = tl.program_id(1)

    token_start = token_block_id * BLOCK_M
    token_end = min((token_block_id + 1) * BLOCK_M, token_num)

    dim_start = dim_block_id * BLOCK_DIM
    dim_end = min((dim_block_id + 1) * BLOCK_DIM, hidden_dim)

    offs_dim = dim_start + tl.arange(0, BLOCK_DIM)

    for token_index in range(token_start, token_end):
        accumulator = tl.zeros((BLOCK_DIM,), dtype=tl.float32)
        input_t_ptr = input_ptr + token_index * input_stride_0 + offs_dim
        for i in tl.range(0, topk_num, num_stages=NUM_STAGE):
            tmp = tl.load(
                input_t_ptr + i * input_stride_1, mask=offs_dim < dim_end, other=0.0
            )
            accumulator += tmp
        accumulator = accumulator * routed_scaling_factor
        store_t_ptr = output_ptr + token_index * output_stride_0 + offs_dim
        tl.store(
            store_t_ptr,
            accumulator.to(input_ptr.dtype.element_ty),
            mask=offs_dim < dim_end,
        )


@triton.jit
def _moe_sum_reduce_with_reorder_topk_weight_kernel(
    input_ptr,
    input_stride_0,
    input_stride_1,
    output_ptr,
    output_stride_0,
    output_stride_1,
    reorder_token_pos_ptr,
    topk_weight_ptr,
    token_num: int,
    topk_num: int,
    hidden_dim: int,
    routed_scaling_factor: tl.constexpr,
    BLOCK_M: tl.constexpr,
    BLOCK_DIM: tl.constexpr,
    NUM_STAGE: tl.constexpr,
):
    input_stride_0 = tl.cast(input_stride_0, dtype=tl.int64)
    input_stride_1 = tl.cast(input_stride_1, dtype=tl.int64)
    output_stride_0 = tl.cast(output_stride_0, dtype=tl.int64)

    token_block_id = tl.program_id(0)
    dim_block_id = tl.program_id(1)

    token_start = token_block_id * BLOCK_M
    token_end = min((token_block_id + 1) * BLOCK_M, token_num)

    dim_start = dim_block_id * BLOCK_DIM
    dim_end = min((dim_block_id + 1) * BLOCK_DIM, hidden_dim)

    offs_dim = dim_start + tl.arange(0, BLOCK_DIM)

    for token_index in range(token_start, token_end):
        accumulator = tl.zeros((BLOCK_DIM,), dtype=tl.float32)
        input_t_ptr = input_ptr + offs_dim
        token_offset_0 = token_index * topk_num
        for i in tl.range(0, topk_num, num_stages=NUM_STAGE):
            token_offset = token_offset_0 + i
            i_real = tl.load(reorder_token_pos_ptr + token_offset)
            token_weight = tl.load(topk_weight_ptr + token_offset)

            tmp = tl.load(
                input_t_ptr + i_real * input_stride_0,
                mask=offs_dim < dim_end,
                other=0.0,
            )
            accumulator += tmp * token_weight
        accumulator = accumulator * routed_scaling_factor
        store_t_ptr = output_ptr + token_index * output_stride_0 + offs_dim
        tl.store(
            store_t_ptr,
            accumulator.to(input_ptr.dtype.element_ty),
            mask=offs_dim < dim_end,
        )


def moe_sum_reduce_triton(
    input: torch.Tensor,
    output: torch.Tensor,
    routed_scaling_factor: float,
    reorder_token_pos: torch.Tensor = None,
    topk_weights: torch.Tensor = None,
):
    assert input.is_contiguous()
    assert output.is_contiguous()

    if reorder_token_pos is None and topk_weights is None:
        token_num, topk_num, hidden_dim = input.shape
        assert output.shape[0] == token_num and output.shape[1] == hidden_dim

        BLOCK_M = 1
        BLOCK_DIM = 2048
        NUM_STAGE = 1
        num_warps = 8

        grid = (
            triton.cdiv(token_num, BLOCK_M),
            triton.cdiv(hidden_dim, BLOCK_DIM),
        )

        _moe_sum_reduce_kernel[grid](
            input,
            *input.stride(),
            output,
            *output.stride(),
            token_num=token_num,
            topk_num=topk_num,
            hidden_dim=hidden_dim,
            routed_scaling_factor=routed_scaling_factor,
            BLOCK_M=BLOCK_M,
            BLOCK_DIM=BLOCK_DIM,
            NUM_STAGE=NUM_STAGE,
            num_warps=num_warps,
        )
    else:
        token_num, topk_num, hidden_dim = (
            reorder_token_pos.shape[0],
            reorder_token_pos.shape[1],
            input.shape[1],
        )
        BLOCK_M = 1
        BLOCK_DIM = 2048
        NUM_STAGE = 1
        num_warps = 8

        grid = (
            triton.cdiv(token_num, BLOCK_M),
            triton.cdiv(hidden_dim, BLOCK_DIM),
        )

        _moe_sum_reduce_with_reorder_topk_weight_kernel[grid](
            input,
            *input.stride(),
            output,
            *output.stride(),
            reorder_token_pos_ptr=reorder_token_pos,
            topk_weight_ptr=topk_weights,
            token_num=token_num,
            topk_num=topk_num,
            hidden_dim=hidden_dim,
            routed_scaling_factor=routed_scaling_factor,
            BLOCK_M=BLOCK_M,
            BLOCK_DIM=BLOCK_DIM,
            NUM_STAGE=NUM_STAGE,
            num_warps=num_warps,
        )


@torch.compile
def moe_sum_reduce_torch_compile(x, out, routed_scaling_factor):
    torch.sum(x, dim=1, out=out)
    out.mul_(routed_scaling_factor)


@torch.compile
def swiglu_with_alpha_and_limit(x, gemm1_alpha, gemm1_limit):
    gate, up = x[..., ::2], x[..., 1::2]
    gate = gate.clamp(min=None, max=gemm1_limit)
    up = up.clamp(min=-gemm1_limit, max=gemm1_limit)
    return gate * torch.sigmoid(gate * gemm1_alpha) * (up + 1)


def fused_experts_impl(
    hidden_states: torch.Tensor,
    w1: torch.Tensor,
    w2: torch.Tensor,
    topk_weights: torch.Tensor,
    topk_ids: torch.Tensor,
    b1: Optional[torch.Tensor] = None,
    b2: Optional[torch.Tensor] = None,
    inplace: bool = False,
    activation: str = "silu",
    apply_router_weight_on_input: bool = False,
    use_fp8_w8a8: bool = False,
    use_int8_w8a8: bool = False,
    use_int8_w8a16: bool = False,
    use_int4_w4a16: bool = False,
    per_channel_quant: bool = False,
    w1_scale: Optional[torch.Tensor] = None,
    w2_scale: Optional[torch.Tensor] = None,
    w1_zp: Optional[torch.Tensor] = None,
    w2_zp: Optional[torch.Tensor] = None,
    a1_scale: Optional[torch.Tensor] = None,
    a2_scale: Optional[torch.Tensor] = None,
    block_shape: Optional[List[int]] = None,
    no_combine: bool = False,
    routed_scaling_factor: Optional[float] = None,
    gemm1_alpha: Optional[float] = None,
    gemm1_limit: Optional[float] = None,
):
    padded_size = padding_size
    if not (use_fp8_w8a8 or use_int8_w8a8) or block_shape is not None or _use_aiter:
        padded_size = 0

    # Check constraints.
    if use_int4_w4a16:
        assert hidden_states.shape[1] // 2 == w1.shape[2], "Hidden size mismatch"
    else:
        assert (
            hidden_states.shape[1] == w1.shape[2] - padded_size
        ), f"Hidden size mismatch"
    assert topk_weights.shape == topk_ids.shape, "topk shape mismatch"
    assert hidden_states.is_contiguous(), "Hidden_states must be contiguous"
    assert w1.is_contiguous(), "Expert weights1 must be contiguous"
    assert w2.is_contiguous(), "Expert weights2 must be contiguous"
    assert hidden_states.dtype in [torch.float32, torch.float16, torch.bfloat16]

    num_tokens, _ = hidden_states.shape
    E, N, _ = w1.shape
    # We execute the fused_moe kernel in chunks to circumvent this issue:
    # https://github.com/vllm-project/vllm/issues/5938
    CHUNK_SIZE = 64 * 1024
    M = min(num_tokens, CHUNK_SIZE)
    config_dtype = get_config_dtype_str(
        use_fp8_w8a8=use_fp8_w8a8,
        use_int8_w8a8=use_int8_w8a8,
        use_int8_w8a16=use_int8_w8a16,
        use_int4_w4a16=use_int4_w4a16,
        dtype=hidden_states.dtype,
    )

    get_config_func = functools.partial(
        try_get_optimal_moe_config,
        w1.shape,
        (w2.shape[0], w2.shape[1], w2.shape[2] - padded_size),
        topk_ids.shape[1],
        config_dtype,
        block_shape=block_shape,
    )

    config = get_config_func(M)

    cache = torch.empty(
        M * topk_ids.shape[1] * max(N, w2.shape[1]),
        device=hidden_states.device,
        dtype=hidden_states.dtype,
    )
    intermediate_cache1 = cache[: M * topk_ids.shape[1] * N].view(
        (M, topk_ids.shape[1], N),
    )
    intermediate_cache2 = torch.empty(
        (M * topk_ids.shape[1], N // 2),
        device=hidden_states.device,
        dtype=hidden_states.dtype,
    )
    intermediate_cache3 = cache[: M * topk_ids.shape[1] * w2.shape[1]].view(
        (M, topk_ids.shape[1], w2.shape[1]),
    )

    compute_type = tl.bfloat16 if hidden_states.dtype == torch.bfloat16 else tl.float16

    if no_combine:
        assert not inplace
        out_hidden_states = torch.empty(
            (num_tokens, topk_ids.shape[1], w2.shape[1]),
            device=hidden_states.device,
            dtype=hidden_states.dtype,
        )
    elif inplace:
        out_hidden_states = hidden_states
    else:
        out_hidden_states = torch.empty_like(hidden_states)

    for chunk in range((num_tokens // CHUNK_SIZE) + 1):
        begin_chunk_idx, end_chunk_idx = (
            chunk * CHUNK_SIZE,
            min((chunk + 1) * CHUNK_SIZE, num_tokens),
        )
        curr_hidden_states = hidden_states[begin_chunk_idx:end_chunk_idx]
        tokens_in_chunk, _ = curr_hidden_states.shape

        if tokens_in_chunk == 0:
            break

        if tokens_in_chunk < CHUNK_SIZE and chunk > 0:
            # Adjust the intermediate cache size and config for the last
            # chunk. Note that in most cases we only have one chunk
            # so the cache size and config are already set correctly and
            # do not need to be adjusted.
            intermediate_cache1 = intermediate_cache1[:tokens_in_chunk]
            intermediate_cache2 = intermediate_cache2[
                : tokens_in_chunk * topk_ids.shape[1]
            ]
            intermediate_cache3 = intermediate_cache3[:tokens_in_chunk]
            config = get_config_func(tokens_in_chunk)

        curr_topk_ids = topk_ids[begin_chunk_idx:end_chunk_idx]
        curr_topk_weights = topk_weights[begin_chunk_idx:end_chunk_idx]

        sorted_token_ids, expert_ids, num_tokens_post_padded = moe_align_block_size(
            curr_topk_ids, config["BLOCK_SIZE_M"], E
        )

        invoke_fused_moe_kernel(
            curr_hidden_states,
            w1,
            b1,
            intermediate_cache1,
            a1_scale,
            w1_scale,
            w1_zp,
            curr_topk_weights,
            curr_topk_ids,
            sorted_token_ids,
            expert_ids,
            num_tokens_post_padded,
            apply_router_weight_on_input,
            topk_ids.shape[1],
            config,
            compute_type=compute_type,
            use_fp8_w8a8=use_fp8_w8a8,
            use_int8_w8a8=use_int8_w8a8,
            use_int8_w8a16=use_int8_w8a16,
            use_int4_w4a16=use_int4_w4a16,
            per_channel_quant=per_channel_quant,
            block_shape=block_shape,
        )
        if activation == "silu":
            if gemm1_alpha is not None:
                assert gemm1_limit is not None
                intermediate_cache2 = swiglu_with_alpha_and_limit(
                    intermediate_cache1.view(-1, N),
                    gemm1_alpha,
                    gemm1_limit,
                )
            elif _is_cuda:
                silu_and_mul(intermediate_cache1.view(-1, N), intermediate_cache2)
            else:
                vllm_ops.silu_and_mul(
                    intermediate_cache2, intermediate_cache1.view(-1, N)
                )
        elif activation == "gelu":
            assert gemm1_alpha is None, "gemm1_alpha is not supported for gelu"
            assert gemm1_limit is None, "gemm1_limit is not supported for gelu"
            if _is_cuda:
                gelu_and_mul(intermediate_cache1.view(-1, N), intermediate_cache2)
            else:
                vllm_ops.gelu_and_mul(
                    intermediate_cache2, intermediate_cache1.view(-1, N)
                )
        else:
            raise ValueError(f"Unsupported activation: {activation=}")

        invoke_fused_moe_kernel(
            intermediate_cache2,
            w2,
            b2,
            (
                intermediate_cache3
                if not no_combine and topk_ids.shape[1] != 1
                else out_hidden_states[begin_chunk_idx:end_chunk_idx].unsqueeze(0)
            ),
            a2_scale,
            w2_scale,
            w2_zp,
            curr_topk_weights,
            curr_topk_ids,
            sorted_token_ids,
            expert_ids,
            num_tokens_post_padded,
            not apply_router_weight_on_input,
            1,
            config,
            compute_type=compute_type,
            use_fp8_w8a8=use_fp8_w8a8,
            use_int8_w8a8=use_int8_w8a8,
            use_int8_w8a16=use_int8_w8a16,
            use_int4_w4a16=use_int4_w4a16,
            per_channel_quant=per_channel_quant,
            block_shape=block_shape,
        )

        if routed_scaling_factor is None:
            routed_scaling_factor = 1.0

        if no_combine:
            pass
        elif _is_cuda:
            if topk_ids.shape[1] == 1 and routed_scaling_factor == 1.0:
                pass  # we write directly into out_hidden_states
            elif topk_ids.shape[1] == 2 and routed_scaling_factor == 1.0:
                torch.add(
                    intermediate_cache3[:, 0],
                    intermediate_cache3[:, 1],
                    out=out_hidden_states[begin_chunk_idx:end_chunk_idx],
                ).squeeze(dim=1)
            else:
                # According to micro benchmark results, torch.compile can get better performance for small token.
                if tokens_in_chunk <= 32:
                    moe_sum_reduce_torch_compile(
                        intermediate_cache3.view(*intermediate_cache3.shape),
                        out_hidden_states[begin_chunk_idx:end_chunk_idx],
                        routed_scaling_factor,
                    )
                else:
                    moe_sum_reduce_triton(
                        intermediate_cache3.view(*intermediate_cache3.shape),
                        out_hidden_states[begin_chunk_idx:end_chunk_idx],
                        routed_scaling_factor,
                    )
        elif _is_hip:
            if _use_aiter:
                moe_sum(
                    intermediate_cache3.view(*intermediate_cache3.shape),
                    out_hidden_states[begin_chunk_idx:end_chunk_idx],
                )
            else:
                vllm_ops.moe_sum(
                    intermediate_cache3.view(*intermediate_cache3.shape),
                    out_hidden_states[begin_chunk_idx:end_chunk_idx],
                )
        else:
            vllm_ops.moe_sum(
                intermediate_cache3.view(*intermediate_cache3.shape),
                out_hidden_states[begin_chunk_idx:end_chunk_idx],
            )

    return out_hidden_states


def fused_moe(
    hidden_states: torch.Tensor,
    w1: torch.Tensor,
    w2: torch.Tensor,
    topk_output: StandardTopKOutput,
    moe_runner_config: MoeRunnerConfig = MoeRunnerConfig(),
    b1: Optional[torch.Tensor] = None,
    b2: Optional[torch.Tensor] = None,
    use_fp8_w8a8: bool = False,
    use_int8_w8a8: bool = False,
    use_int8_w8a16: bool = False,
    use_int4_w4a16: bool = False,
    per_channel_quant: bool = False,
    w1_scale: Optional[torch.Tensor] = None,
    w2_scale: Optional[torch.Tensor] = None,
    w1_zp: Optional[torch.Tensor] = None,
    w2_zp: Optional[torch.Tensor] = None,
    a1_scale: Optional[torch.Tensor] = None,
    a2_scale: Optional[torch.Tensor] = None,
    block_shape: Optional[List[int]] = None,
) -> torch.Tensor:
    """
    This function computes a Mixture of Experts (MoE) layer using two sets of
    weights, w1 and w2, and top-k gating mechanism.

    Parameters:
    - hidden_states (torch.Tensor): The input tensor to the MoE layer.
    - w1 (torch.Tensor): The first set of expert weights.
    - w2 (torch.Tensor): The second set of expert weights.
    - topk_output (StandardTopKOutput): The top-k output of the experts.
    - moe_runner_config (MoeRunnerConfig): The configuration for the MoE runner.
    - b1 (Optional[torch.Tensor]): Optional bias for w1.
    - b2 (Optional[torch.Tensor]): Optional bias for w2.
    - use_fp8_w8a8 (bool): If True, use fp8 arithmetic to compute the inner
        products for w1 and w2. Defaults to False.
    - use_int8_w8a8 (bool): If True, use int8 arithmetic to compute the inner
        products for w1 and w2. Defaults to False.
    - use_int8_w8a16 (bool): If True, use fp8 arithmetic to compute the inner
        products for w1 and w2. Defaults to False.
    - use_int4_w4a16 (bool): If True, use matmul of int4 weight and bf16/fp16
        activation to compute the inner products for w1 and w2.
        Defaults to False.
    - w1_scale (Optional[torch.Tensor]): Optional scale to be used for
        w1.
    - w2_scale (Optional[torch.Tensor]): Optional scale to be used for
        w2.
    - a1_scale (Optional[torch.Tensor]): Optional scale to be used for
        a1.
    - a2_scale (Optional[torch.Tensor]): Optional scale to be used for
        a2.
    - block_shape: (Optional[List[int]]): Optional block size for block-wise
        quantization.
    - gemm1_alpha (Optional[float]): Optional gemm1_alpha for the activation
        function.
    - gemm1_limit (Optional[float]): Optional gemm1_limit for the swiglu activation
        function.

    Returns:
    - torch.Tensor: The output tensor after applying the MoE layer.
    """

    return fused_experts(
        hidden_states,
        w1,
        w2,
        topk_output,
        moe_runner_config=moe_runner_config,
        b1=b1,
        b2=b2,
        use_fp8_w8a8=use_fp8_w8a8,
        use_int8_w8a8=use_int8_w8a8,
        use_int8_w8a16=use_int8_w8a16,
        use_int4_w4a16=use_int4_w4a16,
        per_channel_quant=per_channel_quant,
        w1_scale=w1_scale,
        w2_scale=w2_scale,
        w1_zp=w1_zp,
        w2_zp=w2_zp,
        a1_scale=a1_scale,
        a2_scale=a2_scale,
        block_shape=block_shape,
<<<<<<< HEAD
        no_combine=no_combine,
        routed_scaling_factor=routed_scaling_factor,
        activation_alpha=activation_alpha,
        swiglu_limit=swiglu_limit,
    )


#######################################################################################


@triton.jit
def fill_moe_hidden_fp8_kernel(
    x_fp8_ptr,
    reorder_token_pos_ptr,
    x_ptr,
    sorted_ids_ptr,
    sorted_ids_len,
    BLOCK_M: tl.constexpr,
    invalid_id: tl.constexpr,
    num_topk: tl.constexpr,
    hidden_dim: tl.constexpr,
    BLOCK_K: tl.constexpr,
):
    pid = tl.program_id(0)

    if tl.load(sorted_ids_ptr + pid * BLOCK_M) == invalid_id:
        return
    token_id = pid * BLOCK_M + tl.arange(0, BLOCK_M)
    mask_token = token_id < tl.load(sorted_ids_len)

    ids = tl.load(sorted_ids_ptr + token_id, mask=mask_token, other=invalid_id)
    ids = ids.to(tl.int64)

    valid_mask = ids < invalid_id

    for k_idx in range(0, hidden_dim, BLOCK_K):
        k_range = k_idx + tl.arange(0, BLOCK_K)
        k_mask = k_range < hidden_dim

        a_ptr = x_ptr + (ids[:, None] // num_topk * hidden_dim + k_range[None, :])

        a = tl.load(a_ptr, mask=valid_mask[:, None] & k_mask[None, :], other=0.0)

        row_idx = pid * BLOCK_M + tl.arange(0, BLOCK_M)
        dst_ptr = x_fp8_ptr + (row_idx[:, None] * hidden_dim + k_range[None, :])
        # dst_ptr = x_fp8_ptr + (tl.arange(0, BLOCK_M)[:, None] * hidden_dim + k_range[None, :])

        tl.store(dst_ptr, a, mask=mask_token[:, None] & k_mask[None, :])

    # for reorder_token_pos
    # ids: [0,1,invalid,invalid,...,invalid]
    reorder_pos = reorder_token_pos_ptr + ids
    tl.store(reorder_pos, token_id, mask=valid_mask)


def fill_moe_hidden_fp8(
    x_fp8,
    reorder_token_pos,
    x,
    sorted_ids,
    valid_sorted_ids_len,
    BLOCK_M,
    invalid_id,
    num_topk,
):
    BLOCK_M = 1
    hidden_dim = x.shape[1]
    # sorted_ids_len = sorted_ids.numel()  # 使用元素总数
    sorted_ids_len = valid_sorted_ids_len

    grid = ((sorted_ids.shape[0] + BLOCK_M - 1) // BLOCK_M,)

    BLOCK_K = 512
    fill_moe_hidden_fp8_kernel[grid](
        x_fp8,
        reorder_token_pos,
        x,
        sorted_ids,
        sorted_ids_len,
        BLOCK_M,
        invalid_id,
        num_topk,
        hidden_dim,
        BLOCK_K,
    )


@triton.jit
def silu_and_mul_with_mask_kernel(
    x_ptr,
    mask_ptr,
    output_ptr,
    row_num,
    dim,
    stride_x_row,
    stride_x_col,
    stride_mask,
    stride_output_row,
    stride_output_col,
    BLOCK_SIZE_DIM: tl.constexpr,
    INVALID_ID: tl.constexpr,
):
    row_idx = tl.program_id(0)

    if row_idx >= row_num:
        return

    mask_val = tl.load(mask_ptr + row_idx * stride_mask)

    if mask_val == INVALID_ID:
        return

    for dim_offset in range(0, dim, BLOCK_SIZE_DIM):
        col_idx = dim_offset + tl.arange(0, BLOCK_SIZE_DIM)
        col_mask = col_idx < dim

        offs_x1 = row_idx * stride_x_row + col_idx * stride_x_col

        x1_ptr = x_ptr + offs_x1
        x1 = tl.load(x1_ptr, mask=col_mask, other=0.0).to(tl.float32)

        x2_ptr = x1_ptr + dim
        x2 = tl.load(x2_ptr, mask=col_mask, other=0.0).to(tl.float32)

        silu_val = x1 * tl.sigmoid(x1)  # SiLU(x) = x * sigmoid(x)
        result_val = silu_val.to(x2.dtype) * x2

        offs_out = row_idx * stride_output_row + col_idx * stride_output_col
        output_ptr_pos = output_ptr + offs_out
        tl.store(output_ptr_pos, result_val, mask=col_mask)


def silu_and_mul_with_mask(
    output: torch.Tensor,
    x: torch.Tensor,
    mask: torch.Tensor,
    invalid_id: int,
    BLOCK_SIZE_DIM: int = 256,
) -> torch.Tensor:
    """
    compute SiLU(x[:, :dim]) * x[:, dim:] with mask

    Args:
        x: [row_num, 2*dim]
        mask: [row_num]
        invalid_id: invalid id in mask
        BLOCK_SIZE_DIM: BLOCK_M size

    Returns: [row_num, dim]
    """
    assert x.dim() == 2, "x.dim() is not 2"
    row_num, two_dim = x.shape
    assert two_dim % 2 == 0, "x.dim[-1] % 2 != 0"
    dim = two_dim // 2

    grid = (row_num,)

    stride_x_row, stride_x_col = x.stride()
    stride_mask = mask.stride()[0] if mask.dim() > 1 else 0
    stride_output_row, stride_output_col = output.stride()

    BLOCK_SIZE_DIM = 256
    silu_and_mul_with_mask_kernel[grid](
        x,
        mask,
        output,
        row_num,
        dim,
        stride_x_row,
        stride_x_col,
        stride_mask,
        stride_output_row,
        stride_output_col,
        BLOCK_SIZE_DIM=BLOCK_SIZE_DIM,
        INVALID_ID=invalid_id,
    )

    return output


@dataclass
class MacheteTypes:
    act_type: torch.dtype
    weight_type: ScalarType
    output_type: Optional[torch.dtype]
    group_scale_type: Optional[torch.dtype]
    group_zero_type: Optional[torch.dtype]
    channel_scale_type: Optional[torch.dtype]
    token_scale_type: Optional[torch.dtype]


def fused_experts_machete_impl(
    hidden_states: torch.Tensor,
    w1: torch.Tensor,
    w2: torch.Tensor,
    topk_weights: torch.Tensor,
    topk_ids: torch.Tensor,
    inplace: bool = False,
    activation: str = "silu",
    w1_scale: Optional[torch.Tensor] = None,
    w2_scale: Optional[torch.Tensor] = None,
    w1_zp: Optional[torch.Tensor] = None,
    w2_zp: Optional[torch.Tensor] = None,
    no_combine: bool = False,
    has_zp: bool = True,
    routed_scaling_factor: Optional[float] = None,
    schedule: str = None,
):
    a_type = hidden_states.dtype
    types = MacheteTypes(
        act_type=torch.float8_e4m3fn,
        weight_type=scalar_types.uint4b8,
        output_type=a_type,
        group_scale_type=a_type,
        group_zero_type=None,
        channel_scale_type=None,
        token_scale_type=None,
    )

    num_tokens, _ = hidden_states.shape
    E, _, N = w1.shape  # N = 2 * moe_intermediate_size
    group_size = 128

    finfo = torch.finfo(torch.float8_e4m3fn)

    if no_combine:
        assert not inplace
        out_hidden_states = torch.empty(
            (num_tokens, topk_ids.shape[1], w2.shape[1]),
            device=hidden_states.device,
            dtype=hidden_states.dtype,
        )
    elif inplace:
        out_hidden_states = hidden_states
    else:
        out_hidden_states = torch.empty_like(hidden_states)

    # TODO: get_best_scheduler by tuning
    schedule_gateup = "256x16_2x1x1_TmaMI__TmaCoop_PersistentScheduler"
    schedule_down = schedule_gateup
    if schedule:
        schedule_gateup = schedule
        schedule_down = schedule
    BLOCK_SIZE_M = int(schedule_gateup.split("_")[0].split("x")[1])
    BLOCK_SIZE_M2 = int(schedule_down.split("_")[0].split("x")[1])
    if BLOCK_SIZE_M >= BLOCK_SIZE_M2:
        block_ratio_1 = 1
        block_ratio_2 = BLOCK_SIZE_M // BLOCK_SIZE_M2
    else:
        block_ratio_1 = BLOCK_SIZE_M2 // BLOCK_SIZE_M
        block_ratio_2 = 1

    def div_ceil(a, b):
        return (a + b - 1) // b * b

    sorted_token_ids, expert_ids, num_tokens_post_padded = moe_align_block_size(
        topk_ids, BLOCK_SIZE_M, E
    )
    valid_sorted_token_len = num_tokens_post_padded
    # hidden_states_fp8 = torch.empty([div_ceil(valid_sorted_token_len, BLOCK_SIZE_M), hidden_states.shape[1]], dtype=torch.float8_e4m3fn, device=hidden_states.device)
    hidden_states_fp8 = torch.empty(
        [div_ceil(sorted_token_ids.shape[0], BLOCK_SIZE_M), hidden_states.shape[1]],
        dtype=torch.float8_e4m3fn,
        device=hidden_states.device,
    )
    invalid_id = topk_ids.numel()
    num_topk = topk_ids.shape[1]
    reorder_token_pos = torch.empty(
        [num_tokens, num_topk], dtype=torch.int32, device=hidden_states.device
    )

    fill_moe_hidden_fp8(
        hidden_states_fp8,
        reorder_token_pos,
        hidden_states,
        sorted_token_ids,
        valid_sorted_token_len,
        BLOCK_SIZE_M,
        invalid_id,
        num_topk,
    )
    group_layout = expert_ids

    intermediate_cache1 = machete_mm(
        a=hidden_states_fp8,
        b_q=w1,
        b_type=types.weight_type,
        b_group_scales=w1_scale,
        b_group_zeros=w1_zp,
        b_group_size=group_size,
        b_channel_scales=None,
        a_token_scales=None,
        out_type=types.output_type,
        schedule=schedule_gateup,
        group_layout=group_layout,
        group_stride=block_ratio_1,
        valid_len=valid_sorted_token_len,
    )

    # mul_silu
    is_cache2_cast_fp8 = True
    dtype_cache2 = (
        intermediate_cache1.dtype if not is_cache2_cast_fp8 else torch.float8_e4m3fn
    )
    intermediate_cache2 = torch.empty(
        [intermediate_cache1.shape[0], N // 2],
        dtype=dtype_cache2,
        device=intermediate_cache1.device,
    )

    silu_and_mul_with_mask(
        intermediate_cache2,
        intermediate_cache1.view(-1, N),
        sorted_token_ids,
        invalid_id,
    )

    # down
    if not is_cache2_cast_fp8:
        intermediate_cache2_fp8 = torch.clamp(
            intermediate_cache2, finfo.min, finfo.max
        ).to(torch.float8_e4m3fn)
    else:
        intermediate_cache2_fp8 = intermediate_cache2
    intermediate_cache3 = machete_mm(
        a=intermediate_cache2_fp8,
        b_q=w2,
        b_type=types.weight_type,
        b_group_scales=w2_scale,
        b_group_zeros=w2_zp,
        b_group_size=group_size,
        b_channel_scales=None,
        a_token_scales=None,
        out_type=types.output_type,
        schedule=schedule_down,
        group_layout=group_layout,
        group_stride=block_ratio_2,
        valid_len=valid_sorted_token_len,
    )

    # reduce
    if routed_scaling_factor is None:
        routed_scaling_factor = 1.0

    # moe_reduce
    moe_sum_reduce_triton(
        intermediate_cache3.view(*intermediate_cache3.shape),
        out_hidden_states,
        routed_scaling_factor,
        reorder_token_pos=reorder_token_pos,
        topk_weights=topk_weights,
    )
    return out_hidden_states
=======
    )
>>>>>>> 9d54c6e6
<|MERGE_RESOLUTION|>--- conflicted
+++ resolved
@@ -8,12 +8,9 @@
 import json
 import logging
 import os
-<<<<<<< HEAD
-from dataclasses import dataclass, fields
-from typing import Any, Dict, List, Optional, Tuple
-=======
+
+from dataclasses import dataclass
 from typing import TYPE_CHECKING, Any, Dict, List, Optional, Tuple
->>>>>>> 9d54c6e6
 
 import torch
 import triton
@@ -1813,11 +1810,6 @@
         a1_scale=a1_scale,
         a2_scale=a2_scale,
         block_shape=block_shape,
-<<<<<<< HEAD
-        no_combine=no_combine,
-        routed_scaling_factor=routed_scaling_factor,
-        activation_alpha=activation_alpha,
-        swiglu_limit=swiglu_limit,
     )
 
 
@@ -2166,7 +2158,4 @@
         reorder_token_pos=reorder_token_pos,
         topk_weights=topk_weights,
     )
-    return out_hidden_states
-=======
-    )
->>>>>>> 9d54c6e6
+    return out_hidden_states