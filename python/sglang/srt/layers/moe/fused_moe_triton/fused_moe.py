--- conflicted
+++ resolved
@@ -24,20 +24,26 @@
     sglang_per_token_group_quant_int8,
 )
 from sglang.srt.utils import (
+    ceil_div,
+    cpu_has_amx_support,
     direct_register_custom_op,
     get_bool_env_var,
     get_device_name,
+    is_cpu,
     is_cuda,
     is_hip,
-    log_info_on_rank0,
     next_power_of_2,
 )
 
 _is_hip = is_hip()
 _is_cuda = is_cuda()
+_is_cpu_amx_available = cpu_has_amx_support()
+_is_cpu = is_cpu()
 
 if _is_cuda:
     from sgl_kernel import gelu_and_mul, silu_and_mul
+elif _is_cpu and _is_cpu_amx_available:
+    pass
 else:
     from vllm import _custom_ops as vllm_ops
     from vllm._custom_ops import scaled_fp8_quant
@@ -518,10 +524,6 @@
     tl.store(c_ptrs, accumulator, mask=c_mask)
 
 
-def ceil_div(a, b):
-    return (a + b - 1) // b
-
-
 @triton.jit
 def moe_align_block_size_stage1(
     topk_ids_ptr,
@@ -747,9 +749,11 @@
         by block_size for proper block matrix operations.
     """
     max_num_tokens_padded = topk_ids.numel() + num_experts * (block_size - 1)
-    sorted_ids, cumsum_buffer = init_sorted_ids_and_cumsum_buffer(
-        max_num_tokens_padded, topk_ids.numel(), num_experts, topk_ids.device
-    )
+    sorted_ids = torch.empty(
+        (max_num_tokens_padded,), dtype=torch.int32, device=topk_ids.device
+    )
+    sorted_ids.fill_(topk_ids.numel())
+
     max_num_m_blocks = triton.cdiv(max_num_tokens_padded, block_size)
     expert_ids = torch.empty(
         (max_num_m_blocks,), dtype=torch.int32, device=topk_ids.device
@@ -765,6 +769,9 @@
             num_tokens_post_pad,
         )
     else:
+        cumsum_buffer = torch.empty(
+            (num_experts + 1,), dtype=torch.int32, device=topk_ids.device
+        )
         token_cnts_buffer = torch.empty(
             (num_experts + 1) * num_experts,
             dtype=torch.int32,
@@ -1727,15 +1734,7 @@
     topk_output: TopKOutput,
     inplace: bool = False,
     activation: str = "silu",
-<<<<<<< HEAD
-    use_grouped_topk: bool = False,
-    num_expert_group: Optional[int] = None,
-    num_fused_shared_experts: int = 0,
-    topk_group: Optional[int] = None,
-    custom_routing_function: Optional[Callable] = None,
-=======
     apply_router_weight_on_input: bool = False,
->>>>>>> f62d75b6
     use_fp8_w8a8: bool = False,
     use_int8_w8a8: bool = False,
     use_int8_w8a16: bool = False,
@@ -1793,6 +1792,7 @@
         topk_output,
         inplace=inplace,
         activation=activation,
+        apply_router_weight_on_input=apply_router_weight_on_input,
         use_fp8_w8a8=use_fp8_w8a8,
         use_int8_w8a8=use_int8_w8a8,
         use_int8_w8a16=use_int8_w8a16,
