from __future__ import annotations

import functools
import logging
from contextlib import contextmanager
from typing import TYPE_CHECKING, Union

import torch
import triton
import triton.language as tl

from sglang.srt.distributed import (
    GroupCoordinator,
    get_tensor_model_parallel_world_size,
    get_tp_group,
    tensor_model_parallel_all_reduce,
)

logger = logging.getLogger(__name__)

if TYPE_CHECKING:
    from sglang.srt.model_executor.forward_batch_info import ForwardBatch

_ATTN_TP_GROUP = None
_ATTN_TP_RANK = None
_ATTN_TP_SIZE = None
_DP_RANK = None
_DP_SIZE = None


def compute_dp_attention_world_info(enable_dp_attention, tp_rank, tp_size, dp_size):
    if not enable_dp_attention:
        return tp_rank, tp_size, 0

    attn_tp_size = tp_size // dp_size
    dp_rank = tp_rank // attn_tp_size
    attn_tp_rank = tp_rank % attn_tp_size
    return attn_tp_rank, attn_tp_size, dp_rank


def initialize_dp_attention(
    enable_dp_attention: bool,
    tp_rank: int,
    tp_size: int,
    dp_size: int,
):
    global _ATTN_TP_GROUP, _ATTN_TP_RANK, _ATTN_TP_SIZE, _DP_RANK, _DP_SIZE

    from sglang.srt.layers.sampler import SYNC_TOKEN_IDS_ACROSS_TP

    _ATTN_TP_RANK, _ATTN_TP_SIZE, _DP_RANK = compute_dp_attention_world_info(
        enable_dp_attention, tp_rank, tp_size, dp_size
    )

    if enable_dp_attention:
        local_rank = tp_rank % (tp_size // dp_size)
        _DP_SIZE = dp_size
    else:
        local_rank = tp_rank
        _DP_SIZE = 1

    tp_group = get_tp_group()
    _ATTN_TP_GROUP = GroupCoordinator(
        [
            list(range(head, head + _ATTN_TP_SIZE))
            for head in range(0, tp_size, _ATTN_TP_SIZE)
        ],
<<<<<<< HEAD
        tp_group.local_rank,
=======
        local_rank,
>>>>>>> 988ab646
        torch.distributed.get_backend(tp_group.device_group),
        SYNC_TOKEN_IDS_ACROSS_TP,
        False,
        False,
        False,
        False,
        group_name="attention_tp",
    )


def get_attention_tp_group():
    assert _ATTN_TP_GROUP is not None, "dp attention not initialized!"
    return _ATTN_TP_GROUP


def get_attention_tp_rank():
    assert _ATTN_TP_RANK is not None, "dp attention not initialized!"
    return _ATTN_TP_RANK


def get_attention_tp_size():
    assert _ATTN_TP_SIZE is not None, "dp attention not initialized!"
    return _ATTN_TP_SIZE


def get_attention_dp_rank():
    assert _DP_RANK is not None, "dp attention not initialized!"
    return _DP_RANK


def get_attention_dp_size():
    assert _DP_SIZE is not None, "dp attention not initialized!"
    return _DP_SIZE


@contextmanager
def disable_dp_size():
    """Patch the tp group temporarily until this function ends.

    This method is for draft workers of speculative decoding to run draft model
    with different tp degree from that of target model workers.

    Args:
        tp_group (GroupCoordinator): the tp group coordinator
    """
    global _DP_SIZE
    assert _DP_SIZE is not None, "dp attention not initialized!"

    old_dp_size = _DP_SIZE
    _DP_SIZE = 1
    try:
        yield
    finally:
        _DP_SIZE = old_dp_size


def get_dp_local_info(forward_batch: ForwardBatch):
    dp_rank = get_attention_dp_rank()

    if forward_batch.dp_local_start_pos is None:
        cumtokens = torch.cumsum(forward_batch.global_num_tokens_gpu, dim=0)
        if dp_rank == 0:
            local_start_pos = torch.zeros_like(cumtokens[0])
        else:
            local_start_pos = cumtokens[dp_rank - 1]
        local_num_tokens = forward_batch.global_num_tokens_gpu[dp_rank]

        forward_batch.dp_local_start_pos = local_start_pos
        forward_batch.dp_local_num_tokens = local_num_tokens

    return forward_batch.dp_local_start_pos, forward_batch.dp_local_num_tokens


@triton.jit
def memcpy_triton_kernel(
    dst_ptr,
    src_ptr,
    offset_ptr,
    sz_ptr,
    offset_src,
    chunk_size,  # multiplied for offset and sz
    BLOCK_SIZE: tl.constexpr,
):
    pid = tl.program_id(axis=0).to(tl.int64)
    offset = tl.load(offset_ptr).to(tl.int64) * chunk_size
    sz = tl.load(sz_ptr).to(tl.int64) * chunk_size

    start_index = pid * BLOCK_SIZE
    offs = tl.arange(0, BLOCK_SIZE)
    mask = start_index + offs < sz

    if offset_src:
        data = tl.load(src_ptr + offset + start_index + offs, mask=mask)
        tl.store(dst_ptr + start_index + offs, data, mask=mask)
    else:
        data = tl.load(src_ptr + start_index + offs, mask=mask)
        tl.store(dst_ptr + offset + start_index + offs, data, mask=mask)


def prod(x):
    return functools.reduce(lambda a, b: a * b, x, 1)


def memcpy_triton(dst, src, dim, offset, sz, offset_src):
    max_size = min(src.numel(), dst.numel())
    assert dim == 0, "dim != 0 unsupported"
    assert src.shape[1:] == dst.shape[1:], "src and dst must have same shape"
    chunk_size = prod(src.shape[1:])
    BLOCK_SIZE = 8192
    grid = (triton.cdiv(max_size, BLOCK_SIZE),)

    memcpy_triton_kernel[grid](dst, src, offset, sz, offset_src, chunk_size, BLOCK_SIZE)


def _dp_gather(
    global_tokens: torch.Tensor,
    local_tokens: torch.Tensor,
    forward_batch: ForwardBatch,
    is_partial: bool,
):
    local_start_pos, local_num_tokens = get_dp_local_info(forward_batch)

    global_tokens.fill_(0)
    assert local_tokens.is_contiguous()
    assert global_tokens.is_contiguous()

    if local_tokens.shape[0] > 0 and (is_partial or get_attention_tp_rank() == 0):
        assert (
            global_tokens.untyped_storage().data_ptr()
            != local_tokens.untyped_storage().data_ptr()
        ), "aliasing between global_tokens and local_tokens not allowed"
        memcpy_triton(
            global_tokens, local_tokens, 0, local_start_pos, local_num_tokens, False
        )

    # Input IDs are in int 32. We should use inplace_all_reduce for local case becaues of custom all reduce.
    NUM_GPUS_PER_NODE = 8
    if (
        not local_tokens.dtype.is_floating_point
        and get_tensor_model_parallel_world_size() <= NUM_GPUS_PER_NODE
    ):
        torch.ops.sglang.inplace_all_reduce(
            global_tokens, group_name=get_tp_group().unique_name
        )

    else:
        global_tokens[:] = tensor_model_parallel_all_reduce(global_tokens)


def dp_gather_partial(
    global_tokens: torch.Tensor,
    local_tokens: torch.Tensor,
    forward_batch: ForwardBatch,
):
    _dp_gather(global_tokens, local_tokens, forward_batch, is_partial=True)


def dp_gather_replicate(
    global_tokens: torch.Tensor,
    local_tokens: torch.Tensor,
    forward_batch: ForwardBatch,
):
    _dp_gather(global_tokens, local_tokens, forward_batch, is_partial=False)


def dp_scatter(
    local_tokens: torch.Tensor,  # output
    global_tokens: torch.Tensor,  # input
    forward_batch: ForwardBatch,
):
    # local_num_tokens is not necessarily the same as local_tokens.shape[0],
    # since local_tokens may be padded for cuda graph
    local_start_pos, local_num_tokens = get_dp_local_info(forward_batch)

    local_tokens.fill_(0)
    assert local_tokens.is_contiguous()
    assert global_tokens.is_contiguous()
    if local_tokens.shape[0] > 0:
        assert (
            local_tokens.untyped_storage().data_ptr()
            != global_tokens.untyped_storage().data_ptr()
        ), "aliasing between local_tokens and global_tokens not allowed"
        memcpy_triton(
            local_tokens, global_tokens, 0, local_start_pos, local_num_tokens, True
        )<|MERGE_RESOLUTION|>--- conflicted
+++ resolved
@@ -65,11 +65,7 @@
             list(range(head, head + _ATTN_TP_SIZE))
             for head in range(0, tp_size, _ATTN_TP_SIZE)
         ],
-<<<<<<< HEAD
-        tp_group.local_rank,
-=======
         local_rank,
->>>>>>> 988ab646
         torch.distributed.get_backend(tp_group.device_group),
         SYNC_TOKEN_IDS_ACROSS_TP,
         False,
