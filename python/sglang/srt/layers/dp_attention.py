--- conflicted
+++ resolved
@@ -157,17 +157,15 @@
         return cls._device
 
     @classmethod
-<<<<<<< HEAD
     def is_dp_max_padding(cls) -> bool:
         return cls._dp_max_padding
-=======
+
     def set_is_extend_in_batch(cls, is_extend_in_batch: bool):
         cls._is_extend_in_batch = is_extend_in_batch
 
     @classmethod
     def get_is_extend_in_batch(cls) -> bool:
         return cls._is_extend_in_batch
->>>>>>> 2f6af1a3
 
 
 def set_dp_buffer_len(
@@ -213,17 +211,16 @@
     return _DpGatheredBufferWrapper.get_dp_device()
 
 
-<<<<<<< HEAD
 def is_dp_max_padding() -> bool:
     return _DpGatheredBufferWrapper.is_dp_max_padding()
-=======
+
+
 def set_is_extend_in_batch(is_extend_in_batch: bool):
     _DpGatheredBufferWrapper.set_is_extend_in_batch(is_extend_in_batch)
 
 
 def get_is_extend_in_batch() -> bool:
     return _DpGatheredBufferWrapper.get_is_extend_in_batch()
->>>>>>> 2f6af1a3
 
 
 def compute_dp_attention_world_info(enable_dp_attention, tp_rank, tp_size, dp_size):
