# Adapted from https://github.com/vllm-project/vllm/blob/v0.6.4.post1/vllm/model_executor/layers/quantization/fp8.py

from __future__ import annotations

import logging
from typing import TYPE_CHECKING, Any, Dict, List, Optional, Union

import torch
import torch.nn.functional as F
from torch.nn import Module
from torch.nn.parameter import Parameter

from sglang.environ import envs

try:
    from vllm.model_executor.layers.quantization.utils.marlin_utils_fp8 import (
        apply_fp8_marlin_linear,
        prepare_fp8_layer_for_marlin,
    )

    MARLIN_FP8_AVAILABLE = True
except ImportError:
    MARLIN_FP8_AVAILABLE = False

    def dummy_func(*args, **kwargs):
        raise ImportError(
            "marlin FP8 requires some operators from vllm. Please install vllm."
        )

    apply_fp8_marlin_linear = prepare_fp8_layer_for_marlin = dummy_func


from sglang.srt.distributed import get_tensor_model_parallel_world_size
from sglang.srt.layers.amx_utils import _amx_process_weight_after_loading
from sglang.srt.layers.moe import MoeRunner, MoeRunnerBackend, MoeRunnerConfig
from sglang.srt.layers.moe.moe_runner.triton import TritonMoeQuantInfo
from sglang.srt.layers.moe.token_dispatcher.base import DispatchOutputChecker
from sglang.srt.layers.parameter import (
    BlockQuantScaleParameter,
    ModelWeightParameter,
    PerTensorScaleParameter,
)
from sglang.srt.layers.quantization.base_config import (
    FusedMoEMethodBase,
    LinearMethodBase,
    QuantizationConfig,
    QuantizeMethodBase,
)
from sglang.srt.layers.quantization.fp8_kernel import (
    fp8_dtype,
    is_fp8_fnuz,
    per_token_group_quant_fp8,
    scaled_fp8_quant,
)
from sglang.srt.layers.quantization.fp8_utils import (
    apply_fp8_linear,
    can_auto_enable_marlin_fp8,
    cutlass_fp8_supported,
    dispatch_w8a8_block_fp8_linear,
    input_to_float8,
    normalize_e4m3fn_to_e4m3fnuz,
)
from sglang.srt.layers.quantization.kv_cache import BaseKVCacheMethod
from sglang.srt.layers.quantization.unquant import UnquantizedLinearMethod
from sglang.srt.layers.quantization.utils import (
    all_close_1d,
    convert_to_channelwise,
    is_layer_skipped,
    per_tensor_dequantize,
    requantize_with_max_scale,
)
from sglang.srt.utils import (
    cpu_has_amx_support,
    is_cpu,
    is_cuda,
    is_hip,
    is_npu,
<<<<<<< HEAD
    is_use_aiter,
=======
    is_sm90_supported,
    is_sm100_supported,
>>>>>>> a45d9a4e
    log_info_on_rank0,
    next_power_of_2,
    print_warning_once,
    set_weight_attrs,
    use_intel_amx_backend,
)

if TYPE_CHECKING:
    from sglang.srt.layers.moe.token_dispatcher import (
        CombineInput,
        DispatchOutput,
        StandardDispatchOutput,
    )
    from sglang.srt.layers.moe.topk import TopKOutput
    from sglang.srt.layers.quantization.w4afp8 import W4AFp8Config

_is_hip = is_hip()
_is_cuda = is_cuda()
_is_npu = is_npu()
_is_cpu_amx_available = cpu_has_amx_support()
_is_cpu = is_cpu()

_is_fp8_fnuz = is_fp8_fnuz()

_use_hip_int4 = envs.SGLANG_INT4_WEIGHT.value
_use_aiter = is_use_aiter()

if _is_hip and (_use_aiter or _use_hip_int4):
    from aiter import ActivationType, QuantType
    from aiter.fused_moe import fused_moe
    from aiter.ops.shuffle import shuffle_weight


ACTIVATION_SCHEMES = ["static", "dynamic"]

logger = logging.getLogger(__name__)


class Fp8Config(QuantizationConfig):
    """Config class for FP8."""

    def __init__(
        self,
        is_checkpoint_fp8_serialized: bool = False,
        activation_scheme: str = "dynamic",
        ignored_layers: Optional[List[str]] = None,
        weight_block_size: List[int] = None,
    ) -> None:
        self.is_checkpoint_fp8_serialized = is_checkpoint_fp8_serialized
        if is_checkpoint_fp8_serialized:
            log_info_on_rank0(logger, "Detected fp8 checkpoint.")
        if activation_scheme not in ACTIVATION_SCHEMES:
            raise ValueError(f"Unsupported activation scheme {activation_scheme}")
        self.activation_scheme = activation_scheme
        self.ignored_layers = ignored_layers or []
        if weight_block_size is not None:
            if not is_checkpoint_fp8_serialized:
                raise ValueError(
                    f"The block-wise quantization only supports fp8-serialized checkpoint for now."
                )
            if len(weight_block_size) != 2:
                raise ValueError(
                    f"The quantization block size of weight must have 2 dimensions, but got {len(weight_block_size)} dimensions."
                )
            if activation_scheme != "dynamic":
                raise ValueError(
                    f"The block-wise quantization only supports dynamic activation scheme for now, but got {activation_scheme} activation scheme."
                )
        self.weight_block_size = weight_block_size

    @classmethod
    def get_name(cls) -> str:
        return "fp8"

    @classmethod
    def get_supported_act_dtypes(cls) -> List[torch.dtype]:
        return [torch.bfloat16, torch.half]

    @classmethod
    def get_min_capability(cls) -> int:
        return 80

    @classmethod
    def get_config_filenames(cls) -> List[str]:
        return []

    @classmethod
    def from_config(cls, config: Dict[str, Any]) -> Fp8Config:
        quant_method = cls.get_from_keys(config, ["quant_method"])
        is_checkpoint_fp8_serialized = "fp8" in quant_method
        activation_scheme = cls.get_from_keys(config, ["activation_scheme"])
        ignored_layers = cls.get_from_keys_or(config, ["ignored_layers"], None)
        weight_block_size = cls.get_from_keys_or(config, ["weight_block_size"], None)
        return cls(
            is_checkpoint_fp8_serialized=is_checkpoint_fp8_serialized,
            activation_scheme=activation_scheme,
            ignored_layers=ignored_layers,
            weight_block_size=weight_block_size,
        )

    def get_quant_method(
        self, layer: torch.nn.Module, prefix: str
    ) -> Optional[QuantizeMethodBase]:
        from sglang.srt.layers.linear import LinearBase
        from sglang.srt.layers.moe.fused_moe_triton import FusedMoE

        if isinstance(layer, LinearBase):
            if is_layer_skipped(prefix, self.ignored_layers):
                return UnquantizedLinearMethod()
            return Fp8LinearMethod(self)
        elif isinstance(layer, FusedMoE):
            return Fp8MoEMethod(self)
        return None

    def get_scaled_act_names(self) -> List[str]:
        return []


class Fp8LinearMethod(LinearMethodBase):
    """Linear method for FP8.
    Supports loading FP8 checkpoints with static weight scale and
    dynamic/static activation scale.

    Also supports loading quantized FP16/BF16 model checkpoints with dynamic
    activation scaling. The weight scaling factor will be initialized after
    the model weights are loaded.

    Limitations:
    1. Only support per-tensor quantization due to torch._scaled_mm support.
    2. Only support float8_e4m3fn data type due to the limitation of
       torch._scaled_mm (https://github.com/pytorch/pytorch/blob/2e48b39603411a41c5025efbe52f89560b827825/aten/src/ATen/native/cuda/Blas.cpp#L854-L856)

    Args:
        quant_config: The quantization config.
    """

    def __init__(self, quant_config: Union[Fp8Config, W4AFp8Config]):
        self.quant_config = quant_config
        self.cutlass_fp8_supported = cutlass_fp8_supported()

        # For GPUs that lack FP8 hardware support, we can leverage the Marlin
        # kernel for fast weight-only FP8 quantization
<<<<<<< HEAD
        self.use_marlin = envs.SGLANG_FORCE_FP8_MARLIN.value and MARLIN_FP8_AVAILABLE
        # Disable marlin for ROCm
        if _is_hip:
            self.use_marlin = False
=======
        self.use_marlin = False
        if _is_cuda and MARLIN_FP8_AVAILABLE:
            force_marlin = get_bool_env_var("SGLANG_FORCE_FP8_MARLIN")
            auto_enable = can_auto_enable_marlin_fp8()
            self.use_marlin = force_marlin or auto_enable
>>>>>>> a45d9a4e

        self.block_quant = self.quant_config.weight_block_size is not None

        self.w8a8_block_fp8_linear = dispatch_w8a8_block_fp8_linear()

    def create_weights(
        self,
        layer: torch.nn.Module,
        input_size_per_partition: int,
        output_partition_sizes: List[int],
        input_size: int,
        output_size: int,
        params_dtype: torch.dtype,
        **extra_weight_attrs,
    ):
        output_size_per_partition = sum(output_partition_sizes)
        weight_loader = extra_weight_attrs.get("weight_loader")

        tp_size = get_tensor_model_parallel_world_size()
        if self.block_quant:
            block_n, block_k = (
                self.quant_config.weight_block_size[0],
                self.quant_config.weight_block_size[1],
            )
            # Required by row parallel
            if tp_size > 1 and input_size // input_size_per_partition == tp_size:
                if input_size_per_partition % block_k != 0:
                    raise ValueError(
                        f"Weight input_size_per_partition = "
                        f"{input_size_per_partition} is not divisible by "
                        f"weight quantization block_k = {block_k}."
                    )
            # Required by column parallel or enabling merged weights
            if (
                tp_size > 1 and output_size // output_size_per_partition == tp_size
            ) or len(output_partition_sizes) > 1:
                for output_partition_size in output_partition_sizes:
                    if output_partition_size % block_n != 0:
                        raise ValueError(
                            f"Weight output_partition_size = "
                            f"{output_partition_size} is not divisible by "
                            f"weight quantization block_n = {block_n}."
                        )

        layer.logical_widths = output_partition_sizes
        layer.input_size_per_partition = input_size_per_partition
        layer.output_size_per_partition = output_size_per_partition
        layer.orig_dtype = params_dtype

        # WEIGHT
        weight_dtype = (
            torch.float8_e4m3fn
            if self.quant_config.is_checkpoint_fp8_serialized
            else params_dtype
        )

        weight = ModelWeightParameter(
            data=torch.empty(
                output_size_per_partition, input_size_per_partition, dtype=weight_dtype
            ),
            input_dim=1,
            output_dim=0,
            weight_loader=weight_loader,
        )
        layer.register_parameter("weight", weight)

        # If checkpoint is serialized fp8, load them.
        # Otherwise, wait until process_weights_after_loading.
        if self.quant_config.is_checkpoint_fp8_serialized:
            # WEIGHT SCALE
            if self.block_quant:
                if hasattr(self.quant_config, "activation_scheme"):
                    assert self.quant_config.activation_scheme == "dynamic"
                elif hasattr(self.quant_config, "linear_activation_scheme"):
                    assert self.quant_config.linear_activation_scheme == "dynamic"
                scale = BlockQuantScaleParameter(
                    data=torch.empty(
                        (output_size_per_partition + block_n - 1) // block_n,
                        (input_size_per_partition + block_k - 1) // block_k,
                        dtype=torch.float32,
                    ),
                    input_dim=1,
                    output_dim=0,
                    weight_loader=weight_loader,
                )
                scale[:] = torch.finfo(torch.float32).min
                layer.register_parameter("weight_scale_inv", scale)
            else:
                scale = PerTensorScaleParameter(
                    data=torch.empty(len(output_partition_sizes), dtype=torch.float32),
                    weight_loader=weight_loader,
                )
                scale[:] = torch.finfo(torch.float32).min
                layer.register_parameter("weight_scale", scale)

            # INPUT ACTIVATION SCALE
            if (
                hasattr(self.quant_config, "activation_scheme")
                and self.quant_config.activation_scheme == "static"
            ) or (
                hasattr(self.quant_config, "linear_activation_scheme")
                and self.quant_config.linear_activation_scheme == "static"
            ):
                scale = PerTensorScaleParameter(
                    data=torch.empty(len(output_partition_sizes), dtype=torch.float32),
                    weight_loader=weight_loader,
                )

                scale[:] = torch.finfo(torch.float32).min
                layer.register_parameter("input_scale", scale)
            else:
                layer.register_parameter("input_scale", None)

    def process_weights_after_loading(self, layer: Module) -> None:
        if self.block_quant:
            # If ROCm, normalize the weights and scales to e4m3fnuz
            if _is_fp8_fnuz:
                # activation_scheme: dynamic
                weight, weight_scale, _ = normalize_e4m3fn_to_e4m3fnuz(
                    weight=layer.weight,
                    weight_scale=layer.weight_scale_inv,
                    input_scale=None,
                )
                layer.input_scale = None
            elif _is_cpu:
                assert (
                    _is_cpu_amx_available
                ), "Fp8LinearMethod on CPU requires that CPU has AMX support"
                _amx_process_weight_after_loading(layer, ["weight"])
                layer.weight_scale_inv = torch.nn.Parameter(
                    layer.weight_scale_inv.data, requires_grad=False
                )
                return
            else:
                weight, weight_scale = layer.weight.data, layer.weight_scale_inv.data
            layer.weight = Parameter(weight, requires_grad=False)
            layer.weight_scale_inv = Parameter(weight_scale, requires_grad=False)
        else:
            layer.weight = Parameter(layer.weight.data, requires_grad=False)

            # If checkpoint not serialized fp8, quantize the weights.
            if not self.quant_config.is_checkpoint_fp8_serialized:
                if self.cutlass_fp8_supported or self.use_marlin:
                    # apply per-channel quantization default as
                    # cutlass sgl-kernel and marlin only support per-channel scale
                    qweight, weight_scale = per_token_group_quant_fp8(
                        layer.weight, layer.weight.shape[-1]
                    )
                    weight_scale = weight_scale.t().contiguous()
                else:
                    # per-tensor quantization
                    qweight, weight_scale = input_to_float8(layer.weight)

                # Update the layer with the new values.
                layer.weight = Parameter(qweight.t(), requires_grad=False)
                layer.weight_scale = Parameter(weight_scale, requires_grad=False)
                layer.input_scale = None

            # If checkpoint is fp8, handle that there are N scales for N
            # shards in a fused module
            else:
                layer.weight_scale = Parameter(
                    layer.weight_scale.data, requires_grad=False
                )
                if (
                    hasattr(self.quant_config, "activation_scheme")
                    and self.quant_config.activation_scheme == "static"
                ) or (
                    hasattr(self.quant_config, "linear_activation_scheme")
                    and self.quant_config.linear_activation_scheme == "static"
                ):
                    layer.input_scale = Parameter(
                        layer.input_scale.data, requires_grad=False
                    )

                # cutlass sgl-kernel and marlin only support per-channel scale
                if self.cutlass_fp8_supported or self.use_marlin:
                    weight = layer.weight
                    weight_scale = convert_to_channelwise(
                        layer.weight_scale, layer.logical_widths
                    )
                else:
                    # Dequant -> Quant with max scale so we can run per tensor.
                    weight = layer.weight
                    weight_scale = layer.weight_scale
                    # If ROCm, normalize the weights and scales to e4m3fnuz
                    if _is_fp8_fnuz:
                        weight, weight_scale, input_scale = (
                            normalize_e4m3fn_to_e4m3fnuz(
                                weight=weight,
                                weight_scale=weight_scale,
                                input_scale=layer.input_scale,
                            )
                        )
                        if input_scale is not None:
                            layer.input_scale = Parameter(
                                input_scale, requires_grad=False
                            )

                    weight_scale, weight = requantize_with_max_scale(
                        weight=weight,
                        weight_scale=weight_scale,
                        logical_widths=layer.logical_widths,
                    )

                # Update layer with new values.
                layer.weight = Parameter(weight.t(), requires_grad=False)
                layer.weight_scale = Parameter(weight_scale, requires_grad=False)
                if (
                    hasattr(self.quant_config, "activation_scheme")
                    and self.quant_config.activation_scheme == "static"
                ) or (
                    hasattr(self.quant_config, "linear_activation_scheme")
                    and self.quant_config.linear_activation_scheme == "static"
                ):
                    layer.input_scale = Parameter(
                        layer.input_scale.max(), requires_grad=False
                    )

        if self.use_marlin:
            if self.block_quant:
                layer.weight_block_size = self.quant_config.weight_block_size
            prepare_fp8_layer_for_marlin(layer, not self.block_quant)
            # Activations not quantized for marlin.
            del layer.input_scale

    def apply(
        self,
        layer: torch.nn.Module,
        x: torch.Tensor,
        bias: Optional[torch.Tensor] = None,
    ) -> torch.Tensor:
        if self.use_marlin:
            return apply_fp8_marlin_linear(
                input=x,
                weight=layer.weight,
                weight_scale=layer.weight_scale,
                workspace=layer.workspace,
                size_n=layer.output_size_per_partition,
                size_k=layer.input_size_per_partition,
                bias=bias,
            )

        if self.block_quant:
            if use_intel_amx_backend(layer):
                return torch.ops.sgl_kernel.fp8_scaled_mm_cpu(
                    x,
                    layer.weight,
                    layer.weight_scale_inv,
                    self.quant_config.weight_block_size,
                    bias,
                    x.dtype,
                    True,  # is_vnni
                )

            return self.w8a8_block_fp8_linear(
                input=x,
                weight=layer.weight,
                block_size=self.quant_config.weight_block_size,
                weight_scale=layer.weight_scale_inv,
                input_scale=None,
                bias=bias,
            )

        return apply_fp8_linear(
            input=x,
            weight=layer.weight,
            weight_scale=layer.weight_scale,
            input_scale=layer.input_scale,
            bias=bias,
            cutlass_fp8_supported=self.cutlass_fp8_supported,
            use_per_token_if_dynamic=False,
        )


def get_tile_tokens_dim(num_tokens, top_k, num_experts):
    # Guess tokens per expert assuming perfect expert distribution first.
    num_tokens_per_expert = (num_tokens * top_k) // num_experts
    # And pad the number to the next power of 2.
    tile_tokens_dim = next_power_of_2(num_tokens_per_expert)
    # Cap to 8-64 tokens per CTA tile as it's the range supported by the kernel.
    tile_tokens_dim = min(max(tile_tokens_dim, 8), 64)
    return tile_tokens_dim


class Fp8MoEMethod(FusedMoEMethodBase):
    """MoE method for FP8.
    Supports loading FP8 checkpoints with static weight scale and
    dynamic/static activation scale.

    Also supports loading quantized FP16/BF16 model checkpoints with dynamic
    activation scaling. The weight scaling factor will be initialized after
    the model weights are loaded.

    Args:
        quant_config: The quantization config.
    """

    def __init__(self, quant_config: Fp8Config):
        self.quant_config = quant_config
        self.block_quant = self.quant_config.weight_block_size is not None
        self.cutlass_fp8_supported = cutlass_fp8_supported()
        self.use_cutlass_fused_experts_fp8 = (
            get_bool_env_var("SGLANG_CUTLASS_MOE")
            and self.cutlass_fp8_supported
            and self.block_quant
            and (is_sm100_supported() or is_sm90_supported())
        )

    def create_weights(
        self,
        layer: Module,
        num_experts: int,
        hidden_size: int,
        intermediate_size_per_partition: int,
        params_dtype: torch.dtype,
        **extra_weight_attrs,
    ):
        from sglang.srt.layers.moe.fused_moe_triton import FusedMoeWeightScaleSupported

        if self.quant_config.is_checkpoint_fp8_serialized:
            params_dtype = torch.uint32 if _use_hip_int4 else torch.float8_e4m3fn
        tp_size = get_tensor_model_parallel_world_size()
        if self.block_quant:
            block_n, block_k = (
                self.quant_config.weight_block_size[0],
                self.quant_config.weight_block_size[1],
            )
            # NOTE(HandH1998): To ensure proper alignment of the block-wise quantization scales, the output_size of the weights for both the gate and up layers must be divisible by block_n.
            # Required by column parallel or enabling merged weights
            if intermediate_size_per_partition % block_n != 0:
                raise ValueError(
                    f"The output_size of gate's and up's weight = "
                    f"{intermediate_size_per_partition} is not divisible by "
                    f"weight quantization block_n = {block_n}."
                )
            if tp_size > 1:
                # Required by row parallel
                if intermediate_size_per_partition % block_k != 0:
                    raise ValueError(
                        f"The input_size of down's weight = "
                        f"{intermediate_size_per_partition} is not divisible by "
                        f"weight quantization block_k = {block_k}."
                    )

        # WEIGHTS
        if _is_hip and _use_hip_int4:
            # INT4 MoE weight - INT32 packed
            w13_weight = torch.nn.Parameter(
                torch.empty(
                    num_experts,
                    2 * intermediate_size_per_partition,
                    hidden_size // 8,
                    dtype=params_dtype,
                ),
                requires_grad=False,
            )
            w2_weight = torch.nn.Parameter(
                torch.empty(
                    num_experts,
                    hidden_size,
                    intermediate_size_per_partition // 8,
                    dtype=params_dtype,
                ),
                requires_grad=False,
            )
        else:
            w13_weight = torch.nn.Parameter(
                torch.empty(
                    num_experts,
                    2 * intermediate_size_per_partition,
                    hidden_size,
                    dtype=params_dtype,
                ),
                requires_grad=False,
            )
            w2_weight = torch.nn.Parameter(
                torch.empty(
                    num_experts,
                    hidden_size,
                    intermediate_size_per_partition,
                    dtype=params_dtype,
                ),
                requires_grad=False,
            )

        layer.register_parameter("w13_weight", w13_weight)
        set_weight_attrs(w13_weight, extra_weight_attrs)

        layer.register_parameter("w2_weight", w2_weight)
        set_weight_attrs(w2_weight, extra_weight_attrs)

        # WEIGHT_SCALES
        if self.block_quant:
            w13_weight_scale = torch.nn.Parameter(
                torch.ones(
                    num_experts,
                    2 * ((intermediate_size_per_partition + block_n - 1) // block_n),
                    (hidden_size + block_k - 1) // block_k,
                    dtype=torch.float32,
                ),
                requires_grad=False,
            )
            w2_weight_scale = torch.nn.Parameter(
                torch.ones(
                    num_experts,
                    (hidden_size + block_n - 1) // block_n,
                    (intermediate_size_per_partition + block_k - 1) // block_k,
                    dtype=torch.float32,
                ),
                requires_grad=False,
            )
            layer.register_parameter("w13_weight_scale_inv", w13_weight_scale)
            layer.register_parameter("w2_weight_scale_inv", w2_weight_scale)
            assert self.quant_config.activation_scheme == "dynamic"
<<<<<<< HEAD
            if (
                envs.SGLANG_CUTLASS_MOE.value
                and self.cutlass_fp8_supported
                and (is_sm100_supported() or is_sm90_supported())
            ):
=======
            if self.use_cutlass_fused_experts_fp8:
>>>>>>> a45d9a4e
                self.ab_strides1 = torch.full(
                    (num_experts,),
                    hidden_size,
                    device=w13_weight.device,
                    dtype=torch.int64,
                )
                self.c_strides1 = torch.full(
                    (num_experts,),
                    2 * intermediate_size_per_partition,
                    device=w13_weight.device,
                    dtype=torch.int64,
                )
                self.ab_strides2 = torch.full(
                    (num_experts,),
                    intermediate_size_per_partition,
                    device=w2_weight.device,
                    dtype=torch.int64,
                )
                self.c_strides2 = torch.full(
                    (num_experts,),
                    hidden_size,
                    device=w2_weight.device,
                    dtype=torch.int64,
                )
                self.workspace = torch.empty(
                    90000, device=w13_weight.device, dtype=torch.uint8
                )
                self.a_ptr = torch.empty(
                    num_experts, device=w13_weight.device, dtype=torch.int64
                )
                self.b_ptr = torch.empty(
                    num_experts, device=w13_weight.device, dtype=torch.int64
                )
                self.out_ptr = torch.empty(
                    num_experts, device=w13_weight.device, dtype=torch.int64
                )
                self.a_scales_ptr = torch.empty(
                    num_experts, device=w13_weight.device, dtype=torch.int64
                )
                self.b_scales_ptr = torch.empty(
                    num_experts, device=w13_weight.device, dtype=torch.int64
                )
                self.expert_offsets = torch.empty(
                    num_experts + 1, device=w13_weight.device, dtype=torch.int32
                )
                self.problem_sizes1 = torch.empty(
                    num_experts, 3, device=w13_weight.device, dtype=torch.int32
                )
                self.problem_sizes2 = torch.empty(
                    num_experts, 3, device=w13_weight.device, dtype=torch.int32
                )

        else:
            # Allocate 2 scales for w1 and w3 respectively.
            # They will be combined to a single scale after weight loading.
            w13_weight_scale = torch.nn.Parameter(
                torch.ones(num_experts, 2, dtype=torch.float32), requires_grad=False
            )
            w2_weight_scale = torch.nn.Parameter(
                torch.ones(num_experts, dtype=torch.float32), requires_grad=False
            )
            layer.register_parameter("w13_weight_scale", w13_weight_scale)
            layer.register_parameter("w2_weight_scale", w2_weight_scale)

            if _is_hip:  # _use_aiter: TODO: add check back after triton kernel
                # ROCm - using column scaling, duplicate scaling numbers in case per tensor scaling
                w13_weight_scale1 = torch.nn.Parameter(
                    torch.ones(
                        num_experts,
                        2 * intermediate_size_per_partition,
                        dtype=torch.float32,
                    ),
                    requires_grad=False,
                )
                w2_weight_scale1 = torch.nn.Parameter(
                    torch.ones(num_experts, hidden_size, dtype=torch.float32),
                    requires_grad=False,
                )
                layer.register_parameter("w13_weight_scale1", w13_weight_scale1)
                layer.register_parameter("w2_weight_scale1", w2_weight_scale1)

        # Add the quantization method used (per tensor/grouped/channel)
        # to ensure the weight scales are loaded in properly
        extra_weight_attrs.update(
            {"quant_method": FusedMoeWeightScaleSupported.BLOCK.value}
            if self.block_quant
            else {"quant_method": FusedMoeWeightScaleSupported.TENSOR.value}
        )
        # If loading fp8 checkpoint, pass the weight loaders.
        # If loading an fp16 checkpoint, do not (we will quantize in
        #   process_weights_after_loading()
        if self.quant_config.is_checkpoint_fp8_serialized:
            set_weight_attrs(w13_weight_scale, extra_weight_attrs)
            set_weight_attrs(w2_weight_scale, extra_weight_attrs)

            if _is_hip and _use_hip_int4:
                extra_weight_attrs.update(
                    {"quant_method": FusedMoeWeightScaleSupported.CHANNEL.value}
                )
                set_weight_attrs(w13_weight_scale1, extra_weight_attrs)
                set_weight_attrs(w2_weight_scale1, extra_weight_attrs)

        # INPUT_SCALES
        if self.quant_config.activation_scheme == "static":
            if not self.quant_config.is_checkpoint_fp8_serialized:
                raise ValueError(
                    "Found static activation scheme for checkpoint that "
                    "was not serialized fp8."
                )

            w13_input_scale = torch.nn.Parameter(
                torch.ones(num_experts, dtype=torch.float32), requires_grad=False
            )
            layer.register_parameter("w13_input_scale", w13_input_scale)
            set_weight_attrs(w13_input_scale, extra_weight_attrs)

            w2_input_scale = torch.nn.Parameter(
                torch.ones(num_experts, dtype=torch.float32), requires_grad=False
            )
            layer.register_parameter("w2_input_scale", w2_input_scale)
            set_weight_attrs(w2_input_scale, extra_weight_attrs)

        else:
            layer.w13_input_scale = None
            layer.w2_input_scale = None

    def process_weights_after_loading(self, layer: Module) -> None:
        if _is_hip and _use_hip_int4:
            self.process_weights_hip_int4(layer)
            return

        # Block quant doesn't need to process weights after loading
        if self.block_quant:
            # If ROCm, normalize the weights and scales to e4m3fnuz
            if _is_fp8_fnuz:
                # activation_scheme: dynamic
                w13_weight, w13_weight_scale, _ = normalize_e4m3fn_to_e4m3fnuz(
                    weight=layer.w13_weight,
                    weight_scale=layer.w13_weight_scale_inv,
                    input_scale=None,
                )
                w2_weight, w2_weight_scale, _ = normalize_e4m3fn_to_e4m3fnuz(
                    weight=layer.w2_weight,
                    weight_scale=layer.w2_weight_scale_inv,
                    input_scale=None,
                )
                # Reset the parameter
                layer.w13_weight = torch.nn.Parameter(w13_weight, requires_grad=False)
                layer.w13_weight_scale_inv = torch.nn.Parameter(
                    w13_weight_scale, requires_grad=False
                )
                layer.w13_input_scale = None
                layer.w2_weight = torch.nn.Parameter(w2_weight, requires_grad=False)
                layer.w2_weight_scale_inv = torch.nn.Parameter(
                    w2_weight_scale, requires_grad=False
                )
                layer.w2_input_scale = None

            if _use_aiter:
                # Pre-shuffle weights
                layer.w13_weight.data = shuffle_weight(
                    layer.w13_weight.contiguous(), (16, 16)
                )
                layer.w2_weight.data = shuffle_weight(
                    layer.w2_weight.contiguous(), (16, 16)
                )

            if _is_cpu:
                assert (
                    _is_cpu_amx_available
                ), "Fp8MoEMethod on CPU requires that CPU has AMX support"
                _amx_process_weight_after_loading(layer, ["w13_weight", "w2_weight"])

            return

        # If checkpoint is fp16 or bfloat16, quantize in place.
        if not self.quant_config.is_checkpoint_fp8_serialized:
            # If ROCm, fp8_dtype will be float8_e4m3fnuz (MI300x HW)
            w13_weight = torch.empty_like(layer.w13_weight.data, dtype=fp8_dtype)
            w2_weight = torch.empty_like(layer.w2_weight.data, dtype=fp8_dtype)

            # Re-initialize w13_scale because we directly quantize
            # merged w13 weights and generate a single scaling factor.
            layer.w13_weight_scale = torch.nn.Parameter(
                torch.ones(
                    layer.num_local_experts,
                    dtype=torch.float32,
                    device=w13_weight.device,
                ),
                requires_grad=False,
            )
            for expert in range(layer.num_local_experts):
                w13_weight[expert, :, :], layer.w13_weight_scale[expert] = (
                    scaled_fp8_quant(layer.w13_weight.data[expert, :, :])
                )
                w2_weight[expert, :, :], layer.w2_weight_scale[expert] = (
                    scaled_fp8_quant(layer.w2_weight.data[expert, :, :])
                )
            layer.w13_weight = torch.nn.Parameter(w13_weight, requires_grad=False)
            layer.w2_weight = torch.nn.Parameter(w2_weight, requires_grad=False)

            if _is_hip:
                self.process_weights_hip_scale_padding(layer)
            return

        # If checkpoint is fp8, we need to handle that the
        # MoE kernels require single activation scale and single weight
        # scale for w13 per expert.
        else:
            # Fp8 moe kernels require a single activation scale.
            # We take the max of all the scales in case they differ.
            if self.quant_config.activation_scheme == "static":
                if layer.w13_input_scale is None or layer.w2_input_scale is None:
                    raise ValueError(
                        "QuantConfig has static quantization, but found "
                        "activation scales are None."
                    )
                if not all_close_1d(layer.w13_input_scale) or not all_close_1d(
                    layer.w2_input_scale
                ):
                    print_warning_once(
                        "Found input_scales that are not equal for "
                        "fp8 MoE layer. Using the maximum across experts "
                        "for each layer. "
                    )
                layer.w13_input_scale = torch.nn.Parameter(
                    layer.w13_input_scale.max(), requires_grad=False
                )
                layer.w2_input_scale = torch.nn.Parameter(
                    layer.w2_input_scale.max(), requires_grad=False
                )

            # If ROCm, normalize the weights and scales to e4m3fnuz
            if _is_fp8_fnuz:
                # Normalize the weights and scales
                w13_weight, w13_weight_scale, w13_input_scale = (
                    normalize_e4m3fn_to_e4m3fnuz(
                        layer.w13_weight, layer.w13_weight_scale, layer.w13_input_scale
                    )
                )
                w2_weight, w2_weight_scale, w2_input_scale = (
                    normalize_e4m3fn_to_e4m3fnuz(
                        layer.w2_weight, layer.w2_weight_scale, layer.w2_input_scale
                    )
                )
                # Reset the parameter
                layer.w13_weight = torch.nn.Parameter(w13_weight, requires_grad=False)
                layer.w13_weight_scale = torch.nn.Parameter(
                    w13_weight_scale, requires_grad=False
                )
                if w13_input_scale is not None:
                    layer.w13_input_scale = torch.nn.Parameter(
                        w13_input_scale, requires_grad=False
                    )
                layer.w2_weight = torch.nn.Parameter(w2_weight, requires_grad=False)
                layer.w2_weight_scale = torch.nn.Parameter(
                    w2_weight_scale, requires_grad=False
                )
                if w2_input_scale is not None:
                    layer.w2_input_scale = torch.nn.Parameter(
                        w2_input_scale, requires_grad=False
                    )
            # Fp8 moe kernel needs single weight scale for w13 per expert.
            # We take the max then dequant and requant each expert.
            assert layer.w13_weight_scale is not None
            shard_size = layer.intermediate_size_per_partition
            max_w13_scales = layer.w13_weight_scale.max(dim=1).values
            for expert_id in range(layer.num_local_experts):
                start = 0
                for shard_id in range(2):
                    dq_weight = per_tensor_dequantize(
                        layer.w13_weight[expert_id][start : start + shard_size, :],
                        layer.w13_weight_scale[expert_id][shard_id],
                    )
                    (
                        layer.w13_weight[expert_id][start : start + shard_size, :],
                        _,
                    ) = scaled_fp8_quant(dq_weight, max_w13_scales[expert_id])
                    start += shard_size

            layer.w13_weight_scale = torch.nn.Parameter(
                max_w13_scales, requires_grad=False
            )

            if _is_hip:
                self.process_weights_hip_scale_padding(layer)
            return

    def process_weights_hip_int4(self, layer: Module):
        # TODO: _use_aiter: add after triton kernel added
        # INT4-FP8 (INT4 MoE Weight, FP8 Compute)
        # Weight Permutation
        layer.w13_weight = torch.nn.Parameter(
            shuffle_weight(layer.w13_weight.data, (16, 16)),
            requires_grad=False,
        )
        torch.cuda.empty_cache()
        layer.w2_weight = torch.nn.Parameter(
            shuffle_weight(layer.w2_weight.data, (16, 16)),
            requires_grad=False,
        )
        torch.cuda.empty_cache()

        # INT4-FP8 : offset INT4 w13_weight_scale1 to single w13_weight_scale
        # Fp8 moe kernel needs single fp8 w13_weight_scale for w13 per expert.
        # We won't do requant each expert's fp8 weight (not direct available),
        # instead we adjust half of INT4 w13_weight_scale1 numbers
        assert layer.w13_weight_scale is not None
        shard_size = layer.intermediate_size_per_partition
        max_w13_scales = layer.w13_weight_scale.max(dim=1).values
        for expert_id in range(layer.num_local_experts):
            start = 0
            max_w13_scale_fp8 = max_w13_scales[expert_id]
            for shard_id in range(2):
                if layer.w13_weight_scale[expert_id][shard_id] != max_w13_scale_fp8:
                    int4_rescale = (
                        layer.w13_weight_scale[expert_id][shard_id] / max_w13_scale_fp8
                    )
                    layer.w13_weight_scale1[expert_id][
                        start : start + shard_size
                    ] *= int4_rescale
                start += shard_size

        layer.w13_weight_scale = torch.nn.Parameter(max_w13_scales, requires_grad=False)

        # special hack to asm_moe, which takes (weight_scale1 * weight_scale) as post GEMM scaling
        # optimal design - shall apply per-column weight_scale1 before GEMM, and weight_scale post
        for expert_id in range(layer.num_local_experts):
            layer.w13_weight_scale1[expert_id] *= max_w13_scales[expert_id]
            layer.w2_weight_scale1[expert_id] *= layer.w2_weight_scale[expert_id]

    def process_weights_hip_scale_padding(self, layer: Module):
        from sglang.srt.layers.moe.fused_moe_triton.fused_moe import (
            padding_size,  # Avoid circular import
        )

        if _use_aiter:
            layer.w13_weight = torch.nn.Parameter(
                shuffle_weight(layer.w13_weight.data, (16, 16)),
                requires_grad=False,
            )
            torch.cuda.empty_cache()
            layer.w2_weight = torch.nn.Parameter(
                shuffle_weight(layer.w2_weight.data, (16, 16)),
                requires_grad=False,
            )
            torch.cuda.empty_cache()

            # ROCm (_use_aiter): using column-wise scaling
            layer.w13_weight_scale1 *= layer.w13_weight_scale.unsqueeze(-1)
            layer.w2_weight_scale1 *= layer.w2_weight_scale.unsqueeze(-1)
        elif envs.SGLANG_MOE_PADDING.value:
            # If ROCm, apply weight padding (min. Mem channel contention) only if set
            layer.w13_weight = torch.nn.Parameter(
                F.pad(layer.w13_weight.data, (0, padding_size), "constant", 0),
                requires_grad=False,
            )
            torch.cuda.empty_cache()
            layer.w2_weight = torch.nn.Parameter(
                F.pad(layer.w2_weight.data, (0, padding_size), "constant", 0),
                requires_grad=False,
            )
            torch.cuda.empty_cache()

    def create_moe_runner(
        self, layer: torch.nn.Module, moe_runner_config: MoeRunnerConfig
    ):
        self.moe_runner_config = moe_runner_config
        self.runner = MoeRunner(MoeRunnerBackend.TRITON, moe_runner_config)

    def apply(
        self,
        layer: torch.nn.Module,
        dispatch_output: DispatchOutput,
    ) -> CombineInput:

        from sglang.srt.layers.moe.token_dispatcher import StandardCombineInput

        x = dispatch_output.hidden_states
        topk_output = dispatch_output.topk_output
        moe_runner_config = self.moe_runner_config

        if use_intel_amx_backend(layer):
            from sglang.srt.layers.moe.topk import apply_topk_weights_cpu

            topk_weights, topk_ids, _ = topk_output
            x, topk_weights = apply_topk_weights_cpu(
                moe_runner_config.apply_router_weight_on_input, topk_weights, x
            )

            output = torch.ops.sgl_kernel.fused_experts_cpu(
                x,
                layer.w13_weight,
                layer.w2_weight,
                topk_weights,
                topk_ids,
                False,  # inplace See [Note] inplace should be False in fused_experts.
                False,  # use_int8_w8a8
                True,  # use_fp8_w8a16
                layer.w13_weight_scale_inv,  # w1_scale
                layer.w2_weight_scale_inv,  # w2_scale
                self.quant_config.weight_block_size,  # block_size
                None,  # a1_scale
                None,  # a2_scale
                True,  # is_vnni
            )
            return StandardCombineInput(hidden_states=output)

        if _is_hip:
            ret = self.maybe_apply_hip_fused_experts(
                layer,
                x,
                topk_output,
                moe_runner_config.activation,
                moe_runner_config.no_combine,
            )
            if ret is not None:
                return StandardCombineInput(hidden_states=ret)

<<<<<<< HEAD
        if (
            envs.SGLANG_CUTLASS_MOE.value
            and self.cutlass_fp8_supported
            and self.block_quant
            and (is_sm100_supported() or is_sm90_supported())
        ):
=======
        if self.use_cutlass_fused_experts_fp8:
>>>>>>> a45d9a4e
            from sglang.srt.layers.moe.cutlass_moe import cutlass_fused_experts_fp8

            topk_weights, topk_ids, _ = topk_output
            output = cutlass_fused_experts_fp8(
                x,
                layer.w13_weight.transpose(1, 2),
                layer.w2_weight.transpose(1, 2),
                layer.w13_weight_scale_inv.transpose(1, 2),
                layer.w2_weight_scale_inv.transpose(1, 2),
                topk_weights,
                topk_ids,
                self.ab_strides1,
                self.c_strides1,
                self.ab_strides2,
                self.c_strides2,
                self.workspace,
                self.a_ptr,
                self.b_ptr,
                self.out_ptr,
                self.a_scales_ptr,
                self.b_scales_ptr,
                self.expert_offsets,
                self.problem_sizes1,
                self.problem_sizes2,
                use_fp8_blockscale=True,
            )
            return StandardCombineInput(hidden_states=output)

        quant_info = TritonMoeQuantInfo(
            w13_weight=layer.w13_weight,
            w2_weight=layer.w2_weight,
            use_fp8_w8a8=True,
            w13_scale=(
                layer.w13_weight_scale_inv
                if self.block_quant
                else layer.w13_weight_scale
            ),
            w2_scale=(
                layer.w2_weight_scale_inv if self.block_quant else layer.w2_weight_scale
            ),
            a13_scale=layer.w13_input_scale,
            a2_scale=layer.w2_input_scale,
            block_shape=self.quant_config.weight_block_size,
        )
        return self.runner.run(dispatch_output, quant_info)

    def apply_with_router_logits(
        self,
        layer: torch.nn.Module,
        dispatch_output: StandardDispatchOutput,
    ) -> torch.Tensor:
        x = dispatch_output.hidden_states
        topk_output = dispatch_output.topk_output

        activation = self.moe_runner_config.activation
        routed_scaling_factor = self.moe_runner_config.routed_scaling_factor

        from flashinfer.fused_moe import trtllm_fp8_block_scale_moe

        from sglang.srt.layers.moe.topk import TopKOutputChecker

        assert TopKOutputChecker.format_is_bypassed(topk_output)
        router_logits = topk_output.router_logits
        topk_config = topk_output.topk_config
        assert (
            activation == "silu"
        ), "Only silu is supported for flashinfer blockscale fp8 moe"
        a_q, a_sf = per_token_group_quant_fp8(x, self.quant_config.weight_block_size[1])
        # NOTE: scales of hidden states have to be transposed!
        a_sf_t = a_sf.t().contiguous()

        assert (
            topk_config.num_expert_group is not None
            and topk_config.topk_group is not None
        ), "Current trtllm_fp8_block_scale_moe kernel does not support these two arguments as None"

        correction_bias = (
            None
            if topk_config.correction_bias is None
            else topk_config.correction_bias.to(x.dtype)
        )

        return trtllm_fp8_block_scale_moe(
            routing_logits=router_logits.to(torch.float32),
            routing_bias=correction_bias,
            hidden_states=a_q,
            hidden_states_scale=a_sf_t,
            gemm1_weights=layer.w13_weight,
            gemm1_weights_scale=layer.w13_weight_scale_inv,
            gemm2_weights=layer.w2_weight,
            gemm2_weights_scale=layer.w2_weight_scale_inv,
            num_experts=layer.num_experts,
            top_k=topk_config.top_k,
            n_group=topk_config.num_expert_group,
            topk_group=topk_config.topk_group,
            intermediate_size=layer.w2_weight.shape[2],
            local_expert_offset=layer.moe_ep_rank * layer.num_local_experts,
            local_num_experts=layer.num_local_experts,
            routed_scaling_factor=(
                routed_scaling_factor if routed_scaling_factor is not None else 1.0
            ),
            tile_tokens_dim=get_tile_tokens_dim(
                x.shape[0], topk_config.top_k, layer.num_experts
            ),
            routing_method_type=2,  # DeepSeek-styled routing method
            use_shuffled_weight=False,
        )

    def maybe_apply_hip_fused_experts(
        self,
        layer: torch.nn.Module,
        x: torch.Tensor,
        topk_output: TopKOutput,
        activation: str = "silu",
        no_combine: bool = False,
    ) -> Optional[torch.Tensor]:
        topk_weights, topk_ids, _ = topk_output
        if _use_hip_int4:
            # TODO: add triton kernel and add check _use_aiter
            assert not no_combine, f"{no_combine=} is not supported."
            return fused_moe(
                x,
                layer.w13_weight,
                layer.w2_weight,
                topk_weights,
                topk_ids,
                quant_type=QuantType.per_Token,
                w1_scale=layer.w13_weight_scale1,
                w2_scale=layer.w2_weight_scale1,
                activation=(
                    ActivationType.Silu if activation == "silu" else ActivationType.Gelu
                ),
            )

        if _use_aiter:
            assert not no_combine, f"{no_combine=} is not supported."
            if self.block_quant:
                return fused_moe(
                    x,
                    layer.w13_weight,
                    layer.w2_weight,
                    topk_weights,
                    topk_ids,
                    w1_scale=layer.w13_weight_scale_inv,
                    w2_scale=layer.w2_weight_scale_inv,
                    quant_type=QuantType.per_128x128,
                    activation=(
                        ActivationType.Silu
                        if activation == "silu"
                        else ActivationType.Gelu
                    ),
                    expert_mask=None,
                )
            else:
                return fused_moe(
                    x,
                    layer.w13_weight,
                    layer.w2_weight,
                    topk_weights,
                    topk_ids,
                    quant_type=QuantType.per_Token,
                    w1_scale=layer.w13_weight_scale1,
                    w2_scale=layer.w2_weight_scale1,
                    activation=(
                        ActivationType.Silu
                        if activation == "silu"
                        else ActivationType.Gelu
                    ),
                )
        return None


class Fp8KVCacheMethod(BaseKVCacheMethod):
    """
    Supports loading kv-cache scaling factors from FP8 checkpoints.
    """

    def __init__(self, quant_config: Fp8Config):
        super().__init__(quant_config)<|MERGE_RESOLUTION|>--- conflicted
+++ resolved
@@ -75,12 +75,9 @@
     is_cuda,
     is_hip,
     is_npu,
-<<<<<<< HEAD
-    is_use_aiter,
-=======
     is_sm90_supported,
     is_sm100_supported,
->>>>>>> a45d9a4e
+    is_use_aiter,
     log_info_on_rank0,
     next_power_of_2,
     print_warning_once,
@@ -223,18 +220,11 @@
 
         # For GPUs that lack FP8 hardware support, we can leverage the Marlin
         # kernel for fast weight-only FP8 quantization
-<<<<<<< HEAD
-        self.use_marlin = envs.SGLANG_FORCE_FP8_MARLIN.value and MARLIN_FP8_AVAILABLE
-        # Disable marlin for ROCm
-        if _is_hip:
-            self.use_marlin = False
-=======
         self.use_marlin = False
         if _is_cuda and MARLIN_FP8_AVAILABLE:
-            force_marlin = get_bool_env_var("SGLANG_FORCE_FP8_MARLIN")
+            force_marlin = envs.SGLANG_FORCE_FP8_MARLIN.value
             auto_enable = can_auto_enable_marlin_fp8()
             self.use_marlin = force_marlin or auto_enable
->>>>>>> a45d9a4e
 
         self.block_quant = self.quant_config.weight_block_size is not None
 
@@ -650,15 +640,7 @@
             layer.register_parameter("w13_weight_scale_inv", w13_weight_scale)
             layer.register_parameter("w2_weight_scale_inv", w2_weight_scale)
             assert self.quant_config.activation_scheme == "dynamic"
-<<<<<<< HEAD
-            if (
-                envs.SGLANG_CUTLASS_MOE.value
-                and self.cutlass_fp8_supported
-                and (is_sm100_supported() or is_sm90_supported())
-            ):
-=======
             if self.use_cutlass_fused_experts_fp8:
->>>>>>> a45d9a4e
                 self.ab_strides1 = torch.full(
                     (num_experts,),
                     hidden_size,
@@ -1078,16 +1060,7 @@
             if ret is not None:
                 return StandardCombineInput(hidden_states=ret)
 
-<<<<<<< HEAD
-        if (
-            envs.SGLANG_CUTLASS_MOE.value
-            and self.cutlass_fp8_supported
-            and self.block_quant
-            and (is_sm100_supported() or is_sm90_supported())
-        ):
-=======
         if self.use_cutlass_fused_experts_fp8:
->>>>>>> a45d9a4e
             from sglang.srt.layers.moe.cutlass_moe import cutlass_fused_experts_fp8
 
             topk_weights, topk_ids, _ = topk_output
