# Adapted from https://github.com/vllm-project/vllm/blob/v0.6.4.post1/vllm/model_executor/layers/quantization/fp8.py

from __future__ import annotations

import logging
from typing import TYPE_CHECKING, Any, Dict, List, Optional, Union

import torch
import torch.nn.functional as F
from torch.nn import Module
from torch.nn.parameter import Parameter

from sglang.srt.distributed import get_tp_group
from sglang.srt.distributed.device_communicators.pynccl_allocator import (
    use_symmetric_memory,
)
from sglang.srt.layers.dp_attention import is_allocation_symmetric

try:
    import vllm.model_executor.layers.fused_moe.fused_marlin_moe
    from vllm.model_executor.layers.quantization.utils.marlin_utils_fp8 import (
        apply_fp8_marlin_linear,
        prepare_fp8_layer_for_marlin,
        prepare_moe_fp8_layer_for_marlin,
    )
    from vllm.scalar_type import scalar_types

    MARLIN_FP8_AVAILABLE = True
except ImportError:
    MARLIN_FP8_AVAILABLE = False

    def dummy_func(*args, **kwargs):
        raise ImportError(
            "marlin FP8 requires some operators from vllm. Please install vllm."
        )

    apply_fp8_marlin_linear = prepare_fp8_layer_for_marlin = (
        prepare_moe_fp8_layer_for_marlin
    ) = scalar_types = dummy_func


from sglang.srt.distributed import get_tensor_model_parallel_world_size, get_tp_group
from sglang.srt.distributed.device_communicators.pynccl_allocator import (
    use_symmetric_memory,
)
from sglang.srt.layers.amx_utils import _amx_process_weight_after_loading
from sglang.srt.layers.moe import MoeRunner, MoeRunnerBackend, MoeRunnerConfig
from sglang.srt.layers.moe.moe_runner.deep_gemm import DeepGemmMoeQuantInfo
from sglang.srt.layers.moe.moe_runner.triton import TritonMoeQuantInfo
from sglang.srt.layers.moe.utils import get_moe_runner_backend
from sglang.srt.layers.parameter import (
    BlockQuantScaleParameter,
    ModelWeightParameter,
    PerTensorScaleParameter,
)
from sglang.srt.layers.quantization.base_config import (
    FusedMoEMethodBase,
    LinearMethodBase,
    QuantizationConfig,
    QuantizeMethodBase,
)
from sglang.srt.layers.quantization.fp8_kernel import (
    fp8_dtype,
    is_fp8_fnuz,
    per_token_group_quant_fp8,
    scaled_fp8_quant,
)
from sglang.srt.layers.quantization.fp8_utils import (
    apply_fp8_linear,
    can_auto_enable_marlin_fp8,
    cutlass_fp8_supported,
    dispatch_w8a8_block_fp8_linear,
    input_to_float8,
    normalize_e4m3fn_to_e4m3fnuz,
)
from sglang.srt.layers.quantization.kv_cache import BaseKVCacheMethod
from sglang.srt.layers.quantization.unquant import UnquantizedLinearMethod
from sglang.srt.layers.quantization.utils import (
    all_close_1d,
    convert_to_channelwise,
    is_layer_skipped,
    per_tensor_dequantize,
    requantize_with_max_scale,
)
from sglang.srt.utils import (
    cpu_has_amx_support,
    get_bool_env_var,
    is_cpu,
    is_cuda,
    is_hip,
    is_npu,
    is_sm90_supported,
    is_sm100_supported,
    log_info_on_rank0,
    print_warning_once,
    set_weight_attrs,
    use_intel_amx_backend,
)

if TYPE_CHECKING:
    from sglang.srt.layers.moe.token_dispatcher import (
        CombineInput,
        DispatchOutput,
        StandardDispatchOutput,
    )
    from sglang.srt.layers.moe.topk import TopKOutput
    from sglang.srt.layers.quantization.w4afp8 import W4AFp8Config

_is_hip = is_hip()
_is_cuda = is_cuda()
_is_npu = is_npu()
_is_cpu_amx_available = cpu_has_amx_support()
_is_cpu = is_cpu()

_is_fp8_fnuz = is_fp8_fnuz()

_use_hip_int4 = get_bool_env_var("SGLANG_INT4_WEIGHT")
_use_aiter = get_bool_env_var("SGLANG_USE_AITER") and _is_hip

if _is_hip and (_use_aiter or _use_hip_int4):
    from aiter import ActivationType, QuantType
    from aiter.fused_moe import fused_moe
    from aiter.ops.shuffle import shuffle_weight


ACTIVATION_SCHEMES = ["static", "dynamic"]

logger = logging.getLogger(__name__)


class Fp8Config(QuantizationConfig):
    """Config class for FP8."""

    def __init__(
        self,
        is_checkpoint_fp8_serialized: bool = False,
        activation_scheme: str = "dynamic",
        ignored_layers: Optional[List[str]] = None,
        weight_block_size: List[int] = None,
    ) -> None:
        self.is_checkpoint_fp8_serialized = is_checkpoint_fp8_serialized
        if is_checkpoint_fp8_serialized:
            log_info_on_rank0(logger, "Detected fp8 checkpoint.")
        if activation_scheme not in ACTIVATION_SCHEMES:
            raise ValueError(f"Unsupported activation scheme {activation_scheme}")
        self.activation_scheme = activation_scheme
        self.ignored_layers = ignored_layers or []
        if weight_block_size is not None:
            if not is_checkpoint_fp8_serialized:
                raise ValueError(
                    f"The block-wise quantization only supports fp8-serialized checkpoint for now."
                )
            if len(weight_block_size) != 2:
                raise ValueError(
                    f"The quantization block size of weight must have 2 dimensions, but got {len(weight_block_size)} dimensions."
                )
            if activation_scheme != "dynamic":
                raise ValueError(
                    f"The block-wise quantization only supports dynamic activation scheme for now, but got {activation_scheme} activation scheme."
                )
        self.weight_block_size = weight_block_size

    @classmethod
    def get_name(cls) -> str:
        return "fp8"

    @classmethod
    def get_supported_act_dtypes(cls) -> List[torch.dtype]:
        return [torch.bfloat16, torch.half]

    @classmethod
    def get_min_capability(cls) -> int:
        return 80

    @classmethod
    def get_config_filenames(cls) -> List[str]:
        return []

    @classmethod
    def from_config(cls, config: Dict[str, Any]) -> Fp8Config:
        quant_method = cls.get_from_keys(config, ["quant_method"])
        is_checkpoint_fp8_serialized = "fp8" in quant_method
        activation_scheme = cls.get_from_keys(config, ["activation_scheme"])
        ignored_layers = cls.get_from_keys_or(config, ["ignored_layers"], None)
        weight_block_size = cls.get_from_keys_or(config, ["weight_block_size"], None)
        return cls(
            is_checkpoint_fp8_serialized=is_checkpoint_fp8_serialized,
            activation_scheme=activation_scheme,
            ignored_layers=ignored_layers,
            weight_block_size=weight_block_size,
        )

    def get_quant_method(
        self, layer: torch.nn.Module, prefix: str
    ) -> Optional[QuantizeMethodBase]:
        from sglang.srt.layers.linear import LinearBase
        from sglang.srt.layers.moe.fused_moe_triton import FusedMoE

        if isinstance(layer, LinearBase):
            if is_layer_skipped(prefix, self.ignored_layers):
                return UnquantizedLinearMethod()
            return Fp8LinearMethod(self)
        elif isinstance(layer, FusedMoE):
            return Fp8MoEMethod(self)
        return None

    def get_scaled_act_names(self) -> List[str]:
        return []


class Fp8LinearMethod(LinearMethodBase):
    """Linear method for FP8.
    Supports loading FP8 checkpoints with static weight scale and
    dynamic/static activation scale.

    Also supports loading quantized FP16/BF16 model checkpoints with dynamic
    activation scaling. The weight scaling factor will be initialized after
    the model weights are loaded.

    Limitations:
    1. Only support per-tensor quantization due to torch._scaled_mm support.
    2. Only support float8_e4m3fn data type due to the limitation of
       torch._scaled_mm (https://github.com/pytorch/pytorch/blob/2e48b39603411a41c5025efbe52f89560b827825/aten/src/ATen/native/cuda/Blas.cpp#L854-L856)

    Args:
        quant_config: The quantization config.
    """

    def __init__(self, quant_config: Union[Fp8Config, W4AFp8Config]):
        self.quant_config = quant_config
        self.cutlass_fp8_supported = cutlass_fp8_supported()

        # For GPUs that lack FP8 hardware support, we can leverage the Marlin
        # kernel for fast weight-only FP8 quantization
        self.use_marlin = False
        if _is_cuda and MARLIN_FP8_AVAILABLE:
            force_marlin = get_bool_env_var("SGLANG_FORCE_FP8_MARLIN")
            auto_enable = can_auto_enable_marlin_fp8()
            self.use_marlin = force_marlin or auto_enable

        self.block_quant = self.quant_config.weight_block_size is not None

        self.w8a8_block_fp8_linear = dispatch_w8a8_block_fp8_linear()

    def create_weights(
        self,
        layer: torch.nn.Module,
        input_size_per_partition: int,
        output_partition_sizes: List[int],
        input_size: int,
        output_size: int,
        params_dtype: torch.dtype,
        **extra_weight_attrs,
    ):
        output_size_per_partition = sum(output_partition_sizes)
        weight_loader = extra_weight_attrs.get("weight_loader")

        tp_size = get_tensor_model_parallel_world_size()
        if self.block_quant:
            block_n, block_k = (
                self.quant_config.weight_block_size[0],
                self.quant_config.weight_block_size[1],
            )
            # Required by row parallel
            if tp_size > 1 and input_size // input_size_per_partition == tp_size:
                if input_size_per_partition % block_k != 0:
                    raise ValueError(
                        f"Weight input_size_per_partition = "
                        f"{input_size_per_partition} is not divisible by "
                        f"weight quantization block_k = {block_k}."
                    )
            # Required by column parallel or enabling merged weights
            if (
                tp_size > 1 and output_size // output_size_per_partition == tp_size
            ) or len(output_partition_sizes) > 1:
                for output_partition_size in output_partition_sizes:
                    if output_partition_size % block_n != 0:
                        raise ValueError(
                            f"Weight output_partition_size = "
                            f"{output_partition_size} is not divisible by "
                            f"weight quantization block_n = {block_n}."
                        )

        layer.logical_widths = output_partition_sizes
        layer.input_size_per_partition = input_size_per_partition
        layer.output_size_per_partition = output_size_per_partition
        layer.orig_dtype = params_dtype

        # WEIGHT
        weight_dtype = (
            torch.float8_e4m3fn
            if self.quant_config.is_checkpoint_fp8_serialized
            else params_dtype
        )

        weight = ModelWeightParameter(
            data=torch.empty(
                output_size_per_partition, input_size_per_partition, dtype=weight_dtype
            ),
            input_dim=1,
            output_dim=0,
            weight_loader=weight_loader,
        )
        layer.register_parameter("weight", weight)

        # If checkpoint is serialized fp8, load them.
        # Otherwise, wait until process_weights_after_loading.
        if self.quant_config.is_checkpoint_fp8_serialized:
            # WEIGHT SCALE
            if self.block_quant:
                if hasattr(self.quant_config, "activation_scheme"):
                    assert self.quant_config.activation_scheme == "dynamic"
                elif hasattr(self.quant_config, "linear_activation_scheme"):
                    assert self.quant_config.linear_activation_scheme == "dynamic"
                scale = BlockQuantScaleParameter(
                    data=torch.empty(
                        (output_size_per_partition + block_n - 1) // block_n,
                        (input_size_per_partition + block_k - 1) // block_k,
                        dtype=torch.float32,
                    ),
                    input_dim=1,
                    output_dim=0,
                    weight_loader=weight_loader,
                )
                scale[:] = torch.finfo(torch.float32).min
                layer.register_parameter("weight_scale_inv", scale)
            else:
                scale = PerTensorScaleParameter(
                    data=torch.empty(len(output_partition_sizes), dtype=torch.float32),
                    weight_loader=weight_loader,
                )
                scale[:] = torch.finfo(torch.float32).min
                layer.register_parameter("weight_scale", scale)

            # INPUT ACTIVATION SCALE
            if (
                hasattr(self.quant_config, "activation_scheme")
                and self.quant_config.activation_scheme == "static"
            ) or (
                hasattr(self.quant_config, "linear_activation_scheme")
                and self.quant_config.linear_activation_scheme == "static"
            ):
                scale = PerTensorScaleParameter(
                    data=torch.empty(len(output_partition_sizes), dtype=torch.float32),
                    weight_loader=weight_loader,
                )

                scale[:] = torch.finfo(torch.float32).min
                layer.register_parameter("input_scale", scale)
            else:
                layer.register_parameter("input_scale", None)

    def process_weights_after_loading(self, layer: Module) -> None:
        if self.block_quant:
            # If ROCm, normalize the weights and scales to e4m3fnuz
            if _is_fp8_fnuz:
                # activation_scheme: dynamic
                weight, weight_scale, _ = normalize_e4m3fn_to_e4m3fnuz(
                    weight=layer.weight,
                    weight_scale=layer.weight_scale_inv,
                    input_scale=None,
                )
                layer.input_scale = None
            elif _is_cpu:
                assert (
                    _is_cpu_amx_available
                ), "Fp8LinearMethod on CPU requires that CPU has AMX support"
                _amx_process_weight_after_loading(layer, ["weight"])
                layer.weight_scale_inv = torch.nn.Parameter(
                    layer.weight_scale_inv.data, requires_grad=False
                )
                return
            else:
                weight, weight_scale = layer.weight.data, layer.weight_scale_inv.data
            layer.weight.data = weight.data
            layer.weight_scale_inv.data = weight_scale.data
        else:
            layer.weight = Parameter(layer.weight.data, requires_grad=False)

            # If checkpoint not serialized fp8, quantize the weights.
            if not self.quant_config.is_checkpoint_fp8_serialized:
                if self.cutlass_fp8_supported or self.use_marlin:
                    # apply per-channel quantization default as
                    # cutlass sgl-kernel and marlin only support per-channel scale
                    qweight, weight_scale = per_token_group_quant_fp8(
                        layer.weight, layer.weight.shape[-1]
                    )
                    weight_scale = weight_scale.t().contiguous()
                else:
                    # per-tensor quantization
                    qweight, weight_scale = input_to_float8(layer.weight)

                # Update the layer with the new values.
                layer.weight = Parameter(qweight.t(), requires_grad=False)
                layer.weight_scale = Parameter(weight_scale, requires_grad=False)
                layer.input_scale = None

            # If checkpoint is fp8, handle that there are N scales for N
            # shards in a fused module
            else:
                layer.weight_scale = Parameter(
                    layer.weight_scale.data, requires_grad=False
                )
                if (
                    hasattr(self.quant_config, "activation_scheme")
                    and self.quant_config.activation_scheme == "static"
                ) or (
                    hasattr(self.quant_config, "linear_activation_scheme")
                    and self.quant_config.linear_activation_scheme == "static"
                ):
                    layer.input_scale = Parameter(
                        layer.input_scale.data, requires_grad=False
                    )

                # cutlass sgl-kernel and marlin only support per-channel scale
                if self.cutlass_fp8_supported or self.use_marlin:
                    weight = layer.weight
                    weight_scale = convert_to_channelwise(
                        layer.weight_scale, layer.logical_widths
                    )
                else:
                    # Dequant -> Quant with max scale so we can run per tensor.
                    weight = layer.weight
                    weight_scale = layer.weight_scale
                    # If ROCm, normalize the weights and scales to e4m3fnuz
                    if _is_fp8_fnuz:
                        weight, weight_scale, input_scale = (
                            normalize_e4m3fn_to_e4m3fnuz(
                                weight=weight,
                                weight_scale=weight_scale,
                                input_scale=layer.input_scale,
                            )
                        )
                        if input_scale is not None:
                            layer.input_scale = Parameter(
                                input_scale, requires_grad=False
                            )

                    weight_scale, weight = requantize_with_max_scale(
                        weight=weight,
                        weight_scale=weight_scale,
                        logical_widths=layer.logical_widths,
                    )

                # Update layer with new values.
                layer.weight = Parameter(weight.t(), requires_grad=False)
                layer.weight_scale = Parameter(weight_scale, requires_grad=False)
                if (
                    hasattr(self.quant_config, "activation_scheme")
                    and self.quant_config.activation_scheme == "static"
                ) or (
                    hasattr(self.quant_config, "linear_activation_scheme")
                    and self.quant_config.linear_activation_scheme == "static"
                ):
                    layer.input_scale = Parameter(
                        layer.input_scale.max(), requires_grad=False
                    )

        if self.use_marlin:
            if self.block_quant:
                layer.weight_block_size = self.quant_config.weight_block_size
            prepare_fp8_layer_for_marlin(layer, not self.block_quant)
            # Activations not quantized for marlin.
            del layer.input_scale

    def apply(
        self,
        layer: torch.nn.Module,
        x: torch.Tensor,
        bias: Optional[torch.Tensor] = None,
    ) -> torch.Tensor:
        if self.use_marlin:
            return apply_fp8_marlin_linear(
                input=x,
                weight=layer.weight,
                weight_scale=layer.weight_scale,
                workspace=layer.workspace,
                size_n=layer.output_size_per_partition,
                size_k=layer.input_size_per_partition,
                bias=bias,
            )

        if self.block_quant:
            if use_intel_amx_backend(layer):
                return torch.ops.sgl_kernel.fp8_scaled_mm_cpu(
                    x,
                    layer.weight,
                    layer.weight_scale_inv,
                    self.quant_config.weight_block_size,
                    bias,
                    x.dtype,
                    True,  # is_vnni
                )

            if isinstance(x, tuple):
                return self.w8a8_block_fp8_linear(
                    input=x[0],
                    weight=layer.weight,
                    block_size=self.quant_config.weight_block_size,
                    weight_scale=layer.weight_scale_inv,
                    input_scale=x[1],
                    bias=bias,
                )

            return self.w8a8_block_fp8_linear(
                input=x,
                weight=layer.weight,
                block_size=self.quant_config.weight_block_size,
                weight_scale=layer.weight_scale_inv,
                input_scale=None,
                bias=bias,
            )

        return apply_fp8_linear(
            input=x,
            weight=layer.weight,
            weight_scale=layer.weight_scale,
            input_scale=layer.input_scale,
            bias=bias,
            cutlass_fp8_supported=self.cutlass_fp8_supported,
            use_per_token_if_dynamic=False,
        )


class Fp8MoEMethod(FusedMoEMethodBase):
    """MoE method for FP8.
    Supports loading FP8 checkpoints with static weight scale and
    dynamic/static activation scale.

    Also supports loading quantized FP16/BF16 model checkpoints with dynamic
    activation scaling. The weight scaling factor will be initialized after
    the model weights are loaded.

    Args:
        quant_config: The quantization config.
    """

    def __init__(self, quant_config: Fp8Config):
        self.quant_config = quant_config
        self.block_quant = self.quant_config.weight_block_size is not None
<<<<<<< HEAD
        self.cutlass_fp8_supported = cutlass_fp8_supported()
        self.use_cutlass_fused_experts_fp8 = (
            get_bool_env_var("SGLANG_CUTLASS_MOE")
            and self.cutlass_fp8_supported
            and self.block_quant
            and (is_sm100_supported() or is_sm90_supported())
        )
        self.use_marlin = False
        if _is_cuda and MARLIN_FP8_AVAILABLE:
            force_marlin = get_bool_env_var("SGLANG_FORCE_FP8_MARLIN")
            auto_enable = can_auto_enable_marlin_fp8()
            self.use_marlin = force_marlin or auto_enable
=======
        if get_moe_runner_backend().is_cutlass():
            assert (
                cutlass_fp8_supported()
            ), "cutlass_fp8 MoE requires CUDA 12.0+ with SM90 or CUDA 12.4+ with SM89"
            assert self.block_quant, "cutlass_fp8 MoE requires block quantization"
            assert is_sm100_supported() or is_sm90_supported()
>>>>>>> 85ae508e

    def create_weights(
        self,
        layer: Module,
        num_experts: int,
        hidden_size: int,
        intermediate_size_per_partition: int,
        params_dtype: torch.dtype,
        **extra_weight_attrs,
    ):
        from sglang.srt.layers.moe.fused_moe_triton import FusedMoeWeightScaleSupported

        layer.intermediate_size_per_partition = intermediate_size
        layer.hidden_size = hidden_size
        layer.num_experts = num_experts
        layer.orig_dtype = params_dtype
        layer.weight_block_size = None

        if self.quant_config.is_checkpoint_fp8_serialized:
            params_dtype = torch.uint32 if _use_hip_int4 else torch.float8_e4m3fn
        tp_size = get_tensor_model_parallel_world_size()
        if self.block_quant:
            assert self.quant_config.weight_block_size is not None
            layer.weight_block_size = self.quant_config.weight_block_size
            block_n, block_k = (
                self.quant_config.weight_block_size[0],
                self.quant_config.weight_block_size[1],
            )
            # NOTE(HandH1998): To ensure proper alignment of the block-wise quantization scales, the output_size of the weights for both the gate and up layers must be divisible by block_n.
            # Required by column parallel or enabling merged weights
            if intermediate_size_per_partition % block_n != 0:
                raise ValueError(
                    f"The output_size of gate's and up's weight = "
                    f"{intermediate_size_per_partition} is not divisible by "
                    f"weight quantization block_n = {block_n}."
                )
            if tp_size > 1:
                # Required by row parallel
                if intermediate_size_per_partition % block_k != 0:
                    raise ValueError(
                        f"The input_size of down's weight = "
                        f"{intermediate_size_per_partition} is not divisible by "
                        f"weight quantization block_k = {block_k}."
                    )

        # WEIGHTS
        if _is_hip and _use_hip_int4:
            # INT4 MoE weight - INT32 packed
            w13_weight = torch.nn.Parameter(
                torch.empty(
                    num_experts,
                    2 * intermediate_size_per_partition,
                    hidden_size // 8,
                    dtype=params_dtype,
                ),
                requires_grad=False,
            )
            w2_weight = torch.nn.Parameter(
                torch.empty(
                    num_experts,
                    hidden_size,
                    intermediate_size_per_partition // 8,
                    dtype=params_dtype,
                ),
                requires_grad=False,
            )
        else:
            w13_weight = torch.nn.Parameter(
                torch.empty(
                    num_experts,
                    2 * intermediate_size_per_partition,
                    hidden_size,
                    dtype=params_dtype,
                ),
                requires_grad=False,
            )
            w2_weight = torch.nn.Parameter(
                torch.empty(
                    num_experts,
                    hidden_size,
                    intermediate_size_per_partition,
                    dtype=params_dtype,
                ),
                requires_grad=False,
            )

        layer.register_parameter("w13_weight", w13_weight)
        set_weight_attrs(w13_weight, extra_weight_attrs)

        layer.register_parameter("w2_weight", w2_weight)
        set_weight_attrs(w2_weight, extra_weight_attrs)

        # WEIGHT_SCALES
        if self.block_quant:
            w13_weight_scale = torch.nn.Parameter(
                torch.ones(
                    num_experts,
                    2 * ((intermediate_size_per_partition + block_n - 1) // block_n),
                    (hidden_size + block_k - 1) // block_k,
                    dtype=torch.float32,
                ),
                requires_grad=False,
            )
            w2_weight_scale = torch.nn.Parameter(
                torch.ones(
                    num_experts,
                    (hidden_size + block_n - 1) // block_n,
                    (intermediate_size_per_partition + block_k - 1) // block_k,
                    dtype=torch.float32,
                ),
                requires_grad=False,
            )
            layer.register_parameter("w13_weight_scale_inv", w13_weight_scale)
            layer.register_parameter("w2_weight_scale_inv", w2_weight_scale)
            assert self.quant_config.activation_scheme == "dynamic"
            if get_moe_runner_backend().is_cutlass():
                self._ensure_cutlass_buffers_initialized(layer)

        else:
            # Allocate 2 scales for w1 and w3 respectively.
            # They will be combined to a single scale after weight loading.
            w13_weight_scale = torch.nn.Parameter(
                torch.ones(num_experts, 2, dtype=torch.float32), requires_grad=False
            )
            w2_weight_scale = torch.nn.Parameter(
                torch.ones(num_experts, dtype=torch.float32), requires_grad=False
            )
            layer.register_parameter("w13_weight_scale", w13_weight_scale)
            layer.register_parameter("w2_weight_scale", w2_weight_scale)

            if _is_hip:  # _use_aiter: TODO: add check back after triton kernel
                # ROCm - using column scaling, duplicate scaling numbers in case per tensor scaling
                w13_weight_scale1 = torch.nn.Parameter(
                    torch.ones(
                        num_experts,
                        2 * intermediate_size_per_partition,
                        dtype=torch.float32,
                    ),
                    requires_grad=False,
                )
                w2_weight_scale1 = torch.nn.Parameter(
                    torch.ones(num_experts, hidden_size, dtype=torch.float32),
                    requires_grad=False,
                )
                layer.register_parameter("w13_weight_scale1", w13_weight_scale1)
                layer.register_parameter("w2_weight_scale1", w2_weight_scale1)

        # Add the quantization method used (per tensor/grouped/channel)
        # to ensure the weight scales are loaded in properly
        extra_weight_attrs.update(
            {"quant_method": FusedMoeWeightScaleSupported.BLOCK.value}
            if self.block_quant
            else {"quant_method": FusedMoeWeightScaleSupported.TENSOR.value}
        )
        # If loading fp8 checkpoint, pass the weight loaders.
        # If loading an fp16 checkpoint, do not (we will quantize in
        #   process_weights_after_loading()
        if self.quant_config.is_checkpoint_fp8_serialized:
            set_weight_attrs(w13_weight_scale, extra_weight_attrs)
            set_weight_attrs(w2_weight_scale, extra_weight_attrs)

            if _is_hip and _use_hip_int4:
                extra_weight_attrs.update(
                    {"quant_method": FusedMoeWeightScaleSupported.CHANNEL.value}
                )
                set_weight_attrs(w13_weight_scale1, extra_weight_attrs)
                set_weight_attrs(w2_weight_scale1, extra_weight_attrs)

        # INPUT_SCALES
        if self.quant_config.activation_scheme == "static":
            if not self.quant_config.is_checkpoint_fp8_serialized:
                raise ValueError(
                    "Found static activation scheme for checkpoint that "
                    "was not serialized fp8."
                )

            w13_input_scale = torch.nn.Parameter(
                torch.ones(num_experts, dtype=torch.float32), requires_grad=False
            )
            layer.register_parameter("w13_input_scale", w13_input_scale)
            set_weight_attrs(w13_input_scale, extra_weight_attrs)

            w2_input_scale = torch.nn.Parameter(
                torch.ones(num_experts, dtype=torch.float32), requires_grad=False
            )
            layer.register_parameter("w2_input_scale", w2_input_scale)
            set_weight_attrs(w2_input_scale, extra_weight_attrs)

        else:
            layer.w13_input_scale = None
            layer.w2_input_scale = None

    def process_weights_after_loading(self, layer: Module) -> None:
        if _is_hip and _use_hip_int4:
            self.process_weights_hip_int4(layer)
            return

        # Block quant doesn't need to process weights after loading
        if self.block_quant:
            # If ROCm, normalize the weights and scales to e4m3fnuz
            if _is_fp8_fnuz:
                # activation_scheme: dynamic
                w13_weight, w13_weight_scale, _ = normalize_e4m3fn_to_e4m3fnuz(
                    weight=layer.w13_weight,
                    weight_scale=layer.w13_weight_scale_inv,
                    input_scale=None,
                )
                w2_weight, w2_weight_scale, _ = normalize_e4m3fn_to_e4m3fnuz(
                    weight=layer.w2_weight,
                    weight_scale=layer.w2_weight_scale_inv,
                    input_scale=None,
                )
                # Reset the parameter
                layer.w13_weight = torch.nn.Parameter(w13_weight, requires_grad=False)
                layer.w13_weight_scale_inv = torch.nn.Parameter(
                    w13_weight_scale, requires_grad=False
                )
                layer.w13_input_scale = None
                layer.w2_weight = torch.nn.Parameter(w2_weight, requires_grad=False)
                layer.w2_weight_scale_inv = torch.nn.Parameter(
                    w2_weight_scale, requires_grad=False
                )
                layer.w2_input_scale = None

            if _use_aiter:
                # Pre-shuffle weights
                layer.w13_weight.data = shuffle_weight(
                    layer.w13_weight.contiguous(), (16, 16)
                )
                layer.w2_weight.data = shuffle_weight(
                    layer.w2_weight.contiguous(), (16, 16)
                )

            if _is_cpu:
                assert (
                    _is_cpu_amx_available
                ), "Fp8MoEMethod on CPU requires that CPU has AMX support"
                _amx_process_weight_after_loading(layer, ["w13_weight", "w2_weight"])

        # If checkpoint is fp16 or bfloat16, quantize in place.
        elif not self.quant_config.is_checkpoint_fp8_serialized:
            # If ROCm, fp8_dtype will be float8_e4m3fnuz (MI300x HW)
            w13_weight = torch.empty_like(layer.w13_weight.data, dtype=fp8_dtype)
            w2_weight = torch.empty_like(layer.w2_weight.data, dtype=fp8_dtype)

            # Re-initialize w13_scale because we directly quantize
            # merged w13 weights and generate a single scaling factor.
            layer.w13_weight_scale = torch.nn.Parameter(
                torch.ones(
                    layer.num_local_experts,
                    dtype=torch.float32,
                    device=w13_weight.device,
                ),
                requires_grad=False,
            )
            for expert in range(layer.num_local_experts):
                w13_weight[expert, :, :], layer.w13_weight_scale[expert] = (
                    scaled_fp8_quant(layer.w13_weight.data[expert, :, :])
                )
                w2_weight[expert, :, :], layer.w2_weight_scale[expert] = (
                    scaled_fp8_quant(layer.w2_weight.data[expert, :, :])
                )
            layer.w13_weight = torch.nn.Parameter(w13_weight, requires_grad=False)
            layer.w2_weight = torch.nn.Parameter(w2_weight, requires_grad=False)

            if _is_hip:
                self.process_weights_hip_scale_padding(layer)

        # If checkpoint is fp8, we need to handle that the
        # MoE kernels require single activation scale and single weight
        # scale for w13 per expert.
        else:
            # Fp8 moe kernels require a single activation scale.
            # We take the max of all the scales in case they differ.
            if self.quant_config.activation_scheme == "static":
                if layer.w13_input_scale is None or layer.w2_input_scale is None:
                    raise ValueError(
                        "QuantConfig has static quantization, but found "
                        "activation scales are None."
                    )
                if not all_close_1d(layer.w13_input_scale) or not all_close_1d(
                    layer.w2_input_scale
                ):
                    print_warning_once(
                        "Found input_scales that are not equal for "
                        "fp8 MoE layer. Using the maximum across experts "
                        "for each layer. "
                    )
                layer.w13_input_scale = torch.nn.Parameter(
                    layer.w13_input_scale.max(), requires_grad=False
                )
                layer.w2_input_scale = torch.nn.Parameter(
                    layer.w2_input_scale.max(), requires_grad=False
                )

            # If ROCm, normalize the weights and scales to e4m3fnuz
            if _is_fp8_fnuz:
                # Normalize the weights and scales
                w13_weight, w13_weight_scale, w13_input_scale = (
                    normalize_e4m3fn_to_e4m3fnuz(
                        layer.w13_weight, layer.w13_weight_scale, layer.w13_input_scale
                    )
                )
                w2_weight, w2_weight_scale, w2_input_scale = (
                    normalize_e4m3fn_to_e4m3fnuz(
                        layer.w2_weight, layer.w2_weight_scale, layer.w2_input_scale
                    )
                )
                # Reset the parameter
                layer.w13_weight = torch.nn.Parameter(w13_weight, requires_grad=False)
                layer.w13_weight_scale = torch.nn.Parameter(
                    w13_weight_scale, requires_grad=False
                )
                if w13_input_scale is not None:
                    layer.w13_input_scale = torch.nn.Parameter(
                        w13_input_scale, requires_grad=False
                    )
                layer.w2_weight = torch.nn.Parameter(w2_weight, requires_grad=False)
                layer.w2_weight_scale = torch.nn.Parameter(
                    w2_weight_scale, requires_grad=False
                )
                if w2_input_scale is not None:
                    layer.w2_input_scale = torch.nn.Parameter(
                        w2_input_scale, requires_grad=False
                    )
            # Fp8 moe kernel needs single weight scale for w13 per expert.
            # We take the max then dequant and requant each expert.
            assert layer.w13_weight_scale is not None
            shard_size = layer.intermediate_size_per_partition
            max_w13_scales = layer.w13_weight_scale.max(dim=1).values
            for expert_id in range(layer.num_local_experts):
                start = 0
                for shard_id in range(2):
                    dq_weight = per_tensor_dequantize(
                        layer.w13_weight[expert_id][start : start + shard_size, :],
                        layer.w13_weight_scale[expert_id][shard_id],
                    )
                    (
                        layer.w13_weight[expert_id][start : start + shard_size, :],
                        _,
                    ) = scaled_fp8_quant(dq_weight, max_w13_scales[expert_id])
                    start += shard_size

            layer.w13_weight_scale = torch.nn.Parameter(
                max_w13_scales, requires_grad=False
            )

            if _is_hip:
                self.process_weights_hip_scale_padding(layer)

        if self.use_marlin:
            prepare_moe_fp8_layer_for_marlin(layer, False)
            # Activations not quantized for marlin.
            del layer.w13_input_scale
            del layer.w2_input_scale

    def process_weights_hip_int4(self, layer: Module):
        # TODO: _use_aiter: add after triton kernel added
        # INT4-FP8 (INT4 MoE Weight, FP8 Compute)
        # Weight Permutation
        layer.w13_weight = torch.nn.Parameter(
            shuffle_weight(layer.w13_weight.data, (16, 16)),
            requires_grad=False,
        )
        torch.cuda.empty_cache()
        layer.w2_weight = torch.nn.Parameter(
            shuffle_weight(layer.w2_weight.data, (16, 16)),
            requires_grad=False,
        )
        torch.cuda.empty_cache()

        # INT4-FP8 : offset INT4 w13_weight_scale1 to single w13_weight_scale
        # Fp8 moe kernel needs single fp8 w13_weight_scale for w13 per expert.
        # We won't do requant each expert's fp8 weight (not direct available),
        # instead we adjust half of INT4 w13_weight_scale1 numbers
        assert layer.w13_weight_scale is not None
        shard_size = layer.intermediate_size_per_partition
        max_w13_scales = layer.w13_weight_scale.max(dim=1).values
        for expert_id in range(layer.num_local_experts):
            start = 0
            max_w13_scale_fp8 = max_w13_scales[expert_id]
            for shard_id in range(2):
                if layer.w13_weight_scale[expert_id][shard_id] != max_w13_scale_fp8:
                    int4_rescale = (
                        layer.w13_weight_scale[expert_id][shard_id] / max_w13_scale_fp8
                    )
                    layer.w13_weight_scale1[expert_id][
                        start : start + shard_size
                    ] *= int4_rescale
                start += shard_size

        layer.w13_weight_scale = torch.nn.Parameter(max_w13_scales, requires_grad=False)

        # special hack to asm_moe, which takes (weight_scale1 * weight_scale) as post GEMM scaling
        # optimal design - shall apply per-column weight_scale1 before GEMM, and weight_scale post
        for expert_id in range(layer.num_local_experts):
            layer.w13_weight_scale1[expert_id] *= max_w13_scales[expert_id]
            layer.w2_weight_scale1[expert_id] *= layer.w2_weight_scale[expert_id]

    def process_weights_hip_scale_padding(self, layer: Module):
        from sglang.srt.layers.moe.fused_moe_triton.fused_moe import (
            padding_size,  # Avoid circular import
        )

        if _use_aiter:
            layer.w13_weight = torch.nn.Parameter(
                shuffle_weight(layer.w13_weight.data, (16, 16)),
                requires_grad=False,
            )
            torch.cuda.empty_cache()
            layer.w2_weight = torch.nn.Parameter(
                shuffle_weight(layer.w2_weight.data, (16, 16)),
                requires_grad=False,
            )
            torch.cuda.empty_cache()

            # ROCm (_use_aiter): using column-wise scaling
            layer.w13_weight_scale1 *= layer.w13_weight_scale.unsqueeze(-1)
            layer.w2_weight_scale1 *= layer.w2_weight_scale.unsqueeze(-1)
        elif get_bool_env_var("SGLANG_MOE_PADDING"):
            # If ROCm, apply weight padding (min. Mem channel contention) only if set
            layer.w13_weight = torch.nn.Parameter(
                F.pad(layer.w13_weight.data, (0, padding_size), "constant", 0),
                requires_grad=False,
            )
            torch.cuda.empty_cache()
            layer.w2_weight = torch.nn.Parameter(
                F.pad(layer.w2_weight.data, (0, padding_size), "constant", 0),
                requires_grad=False,
            )
            torch.cuda.empty_cache()

    def create_moe_runner(
        self, layer: torch.nn.Module, moe_runner_config: MoeRunnerConfig
    ):

        from sglang.srt.layers import deep_gemm_wrapper
        from sglang.srt.layers.moe.utils import (
            get_moe_a2a_backend,
            get_moe_runner_backend,
        )

        self.moe_runner_config = moe_runner_config
        moe_runner_backend = get_moe_runner_backend()

        if moe_runner_backend.is_auto():
            if deep_gemm_wrapper.ENABLE_JIT_DEEPGEMM and (
                get_moe_a2a_backend().is_deepep() or get_moe_a2a_backend().is_mooncake()
            ):
                moe_runner_backend = MoeRunnerBackend.DEEP_GEMM
            else:
                moe_runner_backend = MoeRunnerBackend.TRITON
        if moe_runner_backend.is_deep_gemm() or moe_runner_backend.is_triton():
            self.runner = MoeRunner(moe_runner_backend, moe_runner_config)
        else:
            # TODO(cwan): refactor other backends
            pass

    def apply(
        self,
        layer: torch.nn.Module,
        dispatch_output: DispatchOutput,
    ) -> CombineInput:

        from sglang.srt.layers.moe.token_dispatcher import StandardCombineInput

        x = dispatch_output.hidden_states
        moe_runner_config = self.moe_runner_config

        if use_intel_amx_backend(layer):
            from sglang.srt.layers.moe.topk import apply_topk_weights_cpu

            topk_weights, topk_ids, _ = dispatch_output.topk_output
            x, topk_weights = apply_topk_weights_cpu(
                moe_runner_config.apply_router_weight_on_input, topk_weights, x
            )

            output = torch.ops.sgl_kernel.fused_experts_cpu(
                x,
                layer.w13_weight,
                layer.w2_weight,
                topk_weights,
                topk_ids,
                False,  # inplace See [Note] inplace should be False in fused_experts.
                False,  # use_int8_w8a8
                True,  # use_fp8_w8a16
                layer.w13_weight_scale_inv,  # w1_scale
                layer.w2_weight_scale_inv,  # w2_scale
                self.quant_config.weight_block_size,  # block_size
                None,  # a1_scale
                None,  # a2_scale
                True,  # is_vnni
            )
            return StandardCombineInput(hidden_states=output)

        if _is_hip:
            ret = self.maybe_apply_hip_fused_experts(
                layer,
                x,
                dispatch_output.topk_output,
                moe_runner_config.activation,
                moe_runner_config.no_combine,
            )
            if ret is not None:
                return StandardCombineInput(hidden_states=ret)

<<<<<<< HEAD
        if self.use_marlin:
            assert (
                moe_runner_config.activation == "silu"
            ), "Only SiLU activation is supported."

            topk_weights, topk_ids, router_logits = topk_output

            return torch.ops.vllm.fused_marlin_moe(
                x,
                layer.w13_weight,
                layer.w2_weight,
                None,
                None,
                layer.w13_weight_scale,
                layer.w2_weight_scale,
                router_logits,
                topk_weights,
                topk_ids,
                quant_type_id=scalar_types.float8_e4m3fn.id,
                apply_router_weight_on_input=moe_runner_config.apply_router_weight_on_input,
                global_num_experts=layer.num_experts,
            )

        if self.use_cutlass_fused_experts_fp8:
=======
        if get_moe_runner_backend().is_cutlass():
>>>>>>> 85ae508e
            from sglang.srt.layers.moe.cutlass_moe import cutlass_fused_experts_fp8

            with use_symmetric_memory(
                get_tp_group(), disabled=not is_allocation_symmetric()
            ):
                symm_output = torch.empty_like(x)

            topk_weights, topk_ids, _ = dispatch_output.topk_output
            output = cutlass_fused_experts_fp8(
                x,
                layer.w13_weight.transpose(1, 2),
                layer.w2_weight.transpose(1, 2),
                layer.w13_weight_scale_inv.transpose(1, 2),
                layer.w2_weight_scale_inv.transpose(1, 2),
                topk_weights,
                topk_ids,
                self.ab_strides1,
                self.c_strides1,
                self.ab_strides2,
                self.c_strides2,
                self.workspace,
                self.a_ptr,
                self.b_ptr,
                self.out_ptr,
                self.a_scales_ptr,
                self.b_scales_ptr,
                self.expert_offsets,
                self.problem_sizes1,
                self.problem_sizes2,
                use_fp8_blockscale=True,
                output=symm_output,
            )
            return StandardCombineInput(hidden_states=output)

        if self.runner.runner_backend.is_deep_gemm():

            w13_weight = layer.w13_weight
            w2_weight = layer.w2_weight

            if self.block_quant:
                block_shape = self.quant_config.weight_block_size
                w13_scale = layer.w13_weight_scale_inv
                w2_scale = layer.w2_weight_scale_inv
            else:
                # Convert per-tensor quant to per-block quant by repeating scales for forward_deepgemm
                scale_block_size = 128
                block_shape = [scale_block_size, scale_block_size]
                w13_scale_n = (w13_weight.shape[1] - 1) // scale_block_size + 1
                w13_scale_k = (w13_weight.shape[2] - 1) // scale_block_size + 1
                w13_scale = (
                    layer.w13_weight_scale.unsqueeze(1)
                    .repeat_interleave(w13_scale_n, dim=1)
                    .unsqueeze(2)
                    .repeat_interleave(w13_scale_k, dim=2)
                )
                w2_scale_n = (w2_weight.shape[1] - 1) // scale_block_size + 1
                w2_scale_k = (w2_weight.shape[2] - 1) // scale_block_size + 1
                w2_scale = (
                    layer.w2_weight_scale.unsqueeze(1)
                    .repeat_interleave(w2_scale_n, dim=1)
                    .unsqueeze(2)
                    .repeat_interleave(w2_scale_k, dim=2)
                )
            quant_info = DeepGemmMoeQuantInfo(
                w13_weight=w13_weight,
                w2_weight=w2_weight,
                use_fp8=True,
                w13_scale=w13_scale,
                w2_scale=w2_scale,
                block_shape=block_shape,
            )
        elif self.runner.runner_backend.is_triton():
            quant_info = TritonMoeQuantInfo(
                w13_weight=layer.w13_weight,
                w2_weight=layer.w2_weight,
                use_fp8_w8a8=True,
                w13_scale=(
                    layer.w13_weight_scale_inv
                    if self.block_quant
                    else layer.w13_weight_scale
                ),
                w2_scale=(
                    layer.w2_weight_scale_inv
                    if self.block_quant
                    else layer.w2_weight_scale
                ),
                a13_scale=layer.w13_input_scale,
                a2_scale=layer.w2_input_scale,
                block_shape=self.quant_config.weight_block_size,
            )
        else:
            raise NotImplementedError(
                "Unsupported runner backend: %s" % self.runner.runner_backend
            )

        return self.runner.run(dispatch_output, quant_info)

    def _ensure_cutlass_buffers_initialized(self, layer: Module) -> None:
        if getattr(self, "_cutlass_buffers_ready", False):
            return

        device = layer.w13_weight.device
        num_experts = layer.w13_weight.shape[0]
        hidden_size = layer.w2_weight.shape[1]
        intermediate_size_per_partition = layer.intermediate_size_per_partition

        self.ab_strides1 = torch.full(
            (num_experts,), hidden_size, device=device, dtype=torch.int64
        )
        self.c_strides1 = torch.full(
            (num_experts,),
            2 * intermediate_size_per_partition,
            device=device,
            dtype=torch.int64,
        )
        self.ab_strides2 = torch.full(
            (num_experts,),
            intermediate_size_per_partition,
            device=device,
            dtype=torch.int64,
        )
        self.c_strides2 = torch.full(
            (num_experts,), hidden_size, device=device, dtype=torch.int64
        )
        self.workspace = torch.empty(90000, device=device, dtype=torch.uint8)
        self.a_ptr = torch.empty(num_experts, device=device, dtype=torch.int64)
        self.b_ptr = torch.empty(num_experts, device=device, dtype=torch.int64)
        self.out_ptr = torch.empty(num_experts, device=device, dtype=torch.int64)
        self.a_scales_ptr = torch.empty(num_experts, device=device, dtype=torch.int64)
        self.b_scales_ptr = torch.empty(num_experts, device=device, dtype=torch.int64)
        self.expert_offsets = torch.empty(
            num_experts + 1, device=device, dtype=torch.int32
        )
        self.problem_sizes1 = torch.empty(
            num_experts, 3, device=device, dtype=torch.int32
        )
        self.problem_sizes2 = torch.empty(
            num_experts, 3, device=device, dtype=torch.int32
        )

        self._cutlass_buffers_ready = True

    def apply_with_router_logits(
        self,
        layer: torch.nn.Module,
        dispatch_output: StandardDispatchOutput,
    ) -> torch.Tensor:
        x = dispatch_output.hidden_states
        topk_output = dispatch_output.topk_output

        activation = self.moe_runner_config.activation
        routed_scaling_factor = self.moe_runner_config.routed_scaling_factor

        from flashinfer.fused_moe import trtllm_fp8_block_scale_moe

        from sglang.srt.layers.moe.topk import TopKOutputChecker
        from sglang.srt.layers.moe.utils import RoutingMethodType

        assert TopKOutputChecker.format_is_bypassed(topk_output)
        router_logits = topk_output.router_logits
        topk_config = topk_output.topk_config
        assert (
            activation == "silu"
        ), "Only silu is supported for flashinfer blockscale fp8 moe"
        a_q, a_sf = per_token_group_quant_fp8(x, self.quant_config.weight_block_size[1])
        # NOTE: scales of hidden states have to be transposed!
        a_sf_t = a_sf.t().contiguous()

        correction_bias = (
            None
            if topk_config.correction_bias is None
            else topk_config.correction_bias.to(x.dtype)
        )

        routing_method_type = getattr(layer, "routing_method_type")

        with use_symmetric_memory(
            get_tp_group(), disabled=not is_allocation_symmetric()
        ):

            # FIXME: there is a bug in the trtllm_fp8_block_scale_moe.
            # It ignored the `output`` argument. https://github.com/flashinfer-ai/flashinfer/blob/da01b1bd8f9f22aec8c0eea189ad54860b034947/flashinfer/fused_moe/core.py#L1323-L1325
            # so we put the whole function under the ``use_symmetric_memory`` context manager.
            # If the bug is fixed, we can only put the output tensor allocation under the context manager.
            return trtllm_fp8_block_scale_moe(
                routing_logits=(
                    router_logits.to(torch.float32)
                    if routing_method_type == RoutingMethodType.DeepSeekV3
                    else router_logits
                ),
                routing_bias=correction_bias,
                hidden_states=a_q,
                hidden_states_scale=a_sf_t,
                gemm1_weights=layer.w13_weight,
                gemm1_weights_scale=layer.w13_weight_scale_inv,
                gemm2_weights=layer.w2_weight,
                gemm2_weights_scale=layer.w2_weight_scale_inv,
                num_experts=layer.num_experts,
                top_k=topk_config.top_k,
                n_group=topk_config.num_expert_group,
                topk_group=topk_config.topk_group,
                intermediate_size=layer.w2_weight.shape[2],
                local_expert_offset=layer.moe_ep_rank * layer.num_local_experts,
                local_num_experts=layer.num_local_experts,
                routed_scaling_factor=(
                    routed_scaling_factor if routed_scaling_factor is not None else 1.0
                ),
                tile_tokens_dim=None,
                routing_method_type=routing_method_type,
                use_shuffled_weight=False,
            )

    def maybe_apply_hip_fused_experts(
        self,
        layer: torch.nn.Module,
        x: torch.Tensor,
        topk_output: TopKOutput,
        activation: str = "silu",
        no_combine: bool = False,
    ) -> Optional[torch.Tensor]:
        topk_weights, topk_ids, _ = topk_output
        if _use_hip_int4:
            # TODO: add triton kernel and add check _use_aiter
            assert not no_combine, f"{no_combine=} is not supported."
            return fused_moe(
                x,
                layer.w13_weight,
                layer.w2_weight,
                topk_weights,
                topk_ids,
                quant_type=QuantType.per_Token,
                w1_scale=layer.w13_weight_scale1,
                w2_scale=layer.w2_weight_scale1,
                activation=(
                    ActivationType.Silu if activation == "silu" else ActivationType.Gelu
                ),
            )

        if _use_aiter:
            assert not no_combine, f"{no_combine=} is not supported."
            if self.block_quant:
                return fused_moe(
                    x,
                    layer.w13_weight,
                    layer.w2_weight,
                    topk_weights,
                    topk_ids,
                    w1_scale=layer.w13_weight_scale_inv,
                    w2_scale=layer.w2_weight_scale_inv,
                    quant_type=QuantType.per_128x128,
                    activation=(
                        ActivationType.Silu
                        if activation == "silu"
                        else ActivationType.Gelu
                    ),
                    expert_mask=layer.expert_mask_gpu,
                )
            else:
                return fused_moe(
                    x,
                    layer.w13_weight,
                    layer.w2_weight,
                    topk_weights,
                    topk_ids,
                    quant_type=QuantType.per_Token,
                    w1_scale=layer.w13_weight_scale1,
                    w2_scale=layer.w2_weight_scale1,
                    activation=(
                        ActivationType.Silu
                        if activation == "silu"
                        else ActivationType.Gelu
                    ),
                    expert_mask=layer.expert_mask_gpu,
                )
        return None


class Fp8KVCacheMethod(BaseKVCacheMethod):
    """
    Supports loading kv-cache scaling factors from FP8 checkpoints.
    """

    def __init__(self, quant_config: Fp8Config):
        super().__init__(quant_config)


if _is_cuda:

    @torch.library.register_fake("sgl_kernel::fp8_scaled_mm")
    def _(mat_a, mat_b, scales_a, scales_b, out_dtype, bias):
        return mat_a.new_empty((mat_a.shape[0], mat_b.shape[-1]), dtype=out_dtype)<|MERGE_RESOLUTION|>--- conflicted
+++ resolved
@@ -17,7 +17,6 @@
 from sglang.srt.layers.dp_attention import is_allocation_symmetric
 
 try:
-    import vllm.model_executor.layers.fused_moe.fused_marlin_moe
     from vllm.model_executor.layers.quantization.utils.marlin_utils_fp8 import (
         apply_fp8_marlin_linear,
         prepare_fp8_layer_for_marlin,
@@ -538,27 +537,17 @@
     def __init__(self, quant_config: Fp8Config):
         self.quant_config = quant_config
         self.block_quant = self.quant_config.weight_block_size is not None
-<<<<<<< HEAD
-        self.cutlass_fp8_supported = cutlass_fp8_supported()
-        self.use_cutlass_fused_experts_fp8 = (
-            get_bool_env_var("SGLANG_CUTLASS_MOE")
-            and self.cutlass_fp8_supported
-            and self.block_quant
-            and (is_sm100_supported() or is_sm90_supported())
-        )
         self.use_marlin = False
         if _is_cuda and MARLIN_FP8_AVAILABLE:
             force_marlin = get_bool_env_var("SGLANG_FORCE_FP8_MARLIN")
             auto_enable = can_auto_enable_marlin_fp8()
             self.use_marlin = force_marlin or auto_enable
-=======
         if get_moe_runner_backend().is_cutlass():
             assert (
                 cutlass_fp8_supported()
             ), "cutlass_fp8 MoE requires CUDA 12.0+ with SM90 or CUDA 12.4+ with SM89"
             assert self.block_quant, "cutlass_fp8 MoE requires block quantization"
             assert is_sm100_supported() or is_sm90_supported()
->>>>>>> 85ae508e
 
     def create_weights(
         self,
@@ -571,7 +560,7 @@
     ):
         from sglang.srt.layers.moe.fused_moe_triton import FusedMoeWeightScaleSupported
 
-        layer.intermediate_size_per_partition = intermediate_size
+        layer.intermediate_size_per_partition = intermediate_size_per_partition
         layer.hidden_size = hidden_size
         layer.num_experts = num_experts
         layer.orig_dtype = params_dtype
@@ -1065,13 +1054,12 @@
             if ret is not None:
                 return StandardCombineInput(hidden_states=ret)
 
-<<<<<<< HEAD
         if self.use_marlin:
             assert (
                 moe_runner_config.activation == "silu"
             ), "Only SiLU activation is supported."
 
-            topk_weights, topk_ids, router_logits = topk_output
+            topk_weights, topk_ids, router_logits = dispatch_output.topk_output
 
             return torch.ops.vllm.fused_marlin_moe(
                 x,
@@ -1089,10 +1077,7 @@
                 global_num_experts=layer.num_experts,
             )
 
-        if self.use_cutlass_fused_experts_fp8:
-=======
         if get_moe_runner_backend().is_cutlass():
->>>>>>> 85ae508e
             from sglang.srt.layers.moe.cutlass_moe import cutlass_fused_experts_fp8
 
             with use_symmetric_memory(
