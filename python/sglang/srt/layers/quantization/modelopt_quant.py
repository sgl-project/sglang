# Adapted from https://github.com/vllm-project/vllm/blob/main/vllm/model_executor/layers/quantization/modelopt.py
from __future__ import annotations

import logging
from typing import TYPE_CHECKING, Any, Dict, List, Optional

import torch
from torch.nn.parameter import Parameter

from sglang.srt.layers.moe.cutlass_moe_params import CutlassMoEParams, CutlassMoEType
from sglang.srt.layers.moe.utils import should_use_flashinfer_trtllm_moe
from sglang.srt.layers.parameter import ModelWeightParameter, PerTensorScaleParameter
from sglang.srt.layers.quantization.base_config import (
    FusedMoEMethodBase,
    LinearMethodBase,
    QuantizationConfig,
    QuantizeMethodBase,
)
from sglang.srt.layers.quantization.fp8_utils import (
    apply_fp8_linear,
    cutlass_fp8_supported,
    is_sm100_supported,
)
from sglang.srt.layers.quantization.kv_cache import BaseKVCacheMethod
from sglang.srt.layers.quantization.unquant import UnquantizedLinearMethod
from sglang.srt.layers.quantization.utils import (
    convert_to_channelwise,
    is_layer_skipped,
    per_tensor_dequantize,
    requantize_with_max_scale,
)
from sglang.srt.layers.radix_attention import RadixAttention
from sglang.srt.managers.schedule_batch import global_server_args_dict
from sglang.srt.utils import is_cuda, next_power_of_2

if TYPE_CHECKING:
    from sglang.srt.layers.moe.topk import TopKOutput

if is_cuda():
    from sgl_kernel import scaled_fp4_quant

try:
    from flashinfer import mm_fp4 as fp4_gemm
    from flashinfer import reorder_rows_for_gated_act_gemm, shuffle_matrix_sf_a

    enable_flashinfer_fp4_gemm = True
except ImportError:
    if is_cuda():
        from sgl_kernel import cutlass_scaled_fp4_mm as fp4_gemm
    else:
        fp4_gemm = None
    enable_flashinfer_fp4_gemm = False
    reorder_rows_for_gated_act_gemm = None
    shuffle_matrix_a = None
    shuffle_matrix_sf_a = None

try:
    from flashinfer.fused_moe import cutlass_fused_moe as flashinfer_cutlass_fused_moe
except ImportError:
    flashinfer_cutlass_fused_moe = None

# Initialize logger for the module
logger = logging.getLogger(__name__)

# Supported activation schemes for the current configuration
ACTIVATION_SCHEMES = ["static"]


class ModelOptFp8Config(QuantizationConfig):
    """Configuration for ModelOpt FP8 quantization, including serialization and compatibility checks."""

    def __init__(
        self,
        is_checkpoint_fp8_serialized: bool = False,
        kv_cache_quant_method: Optional[str] = None,
        exclude_modules: Optional[List[str]] = None,
    ) -> None:
        """
        Args:
            is_checkpoint_fp8_serialized (bool): Indicates if the checkpoint uses serialized FP8 format.
        """
        self.is_checkpoint_fp8_serialized = is_checkpoint_fp8_serialized
        self.kv_cache_quant_method = kv_cache_quant_method
        self.exclude_modules = exclude_modules
        if is_checkpoint_fp8_serialized:
            logger.warning(
                "Detected ModelOpt FP8 checkpoint. The format is experimental and subject to change."
            )

    @classmethod
    def get_name(cls) -> str:
        return "modelopt"

    @classmethod
    def get_supported_act_dtypes(cls) -> List[torch.dtype]:
        return [torch.bfloat16, torch.half]

    @classmethod
    def get_min_capability(cls) -> int:
        return 89  # Minimum hardware capability (e.g., Hopper GPUs).

    @classmethod
    def get_config_filenames(cls) -> List[str]:
        return ["hf_quant_config.json"]

    @classmethod
    def from_config(cls, config: Dict[str, Any]) -> ModelOptFp8Config:
        quant_method = cls.get_from_keys(config, ["quantization"]).get("quant_algo")
        kv_cache_quant_method = cls.get_from_keys(config, ["quantization"]).get(
            "kv_cache_quant_algo"
        )
        exclude_modules = cls.get_from_keys(config, ["quantization"]).get(
            "exclude_modules"
        )

        if "FP8" not in quant_method:
            raise ValueError(
                "ModelOpt only supports static FP8 quantization in SGLang. "
                "Check the `hf_quant_config.json` file for your model's configuration."
            )

        return cls(
            is_checkpoint_fp8_serialized=True,
            kv_cache_quant_method=kv_cache_quant_method,
            exclude_modules=exclude_modules,
        )

    def get_quant_method(
        self, layer: torch.nn.Module, prefix: str
    ) -> Optional[QuantizeMethodBase]:

        from sglang.srt.layers.linear import LinearBase
        from sglang.srt.layers.moe.fused_moe_triton import FusedMoE

        if self.exclude_modules and any(
            module in prefix
            or (
                prefix.startswith("language_model.")
                and module in prefix.removeprefix("language_model.")
            )
            for module in self.exclude_modules
        ):
            return None

        if isinstance(layer, LinearBase):
            return ModelOptFp8LinearMethod(self)
        if self.kv_cache_quant_method and isinstance(layer, RadixAttention):
            return ModelOptFp8KVCacheMethod(self)

        if isinstance(layer, FusedMoE):
            return ModelOptFp8MoEMethod(self)

        return None

    def get_scaled_act_names(self) -> List[str]:
        return []


class ModelOptFp8LinearMethod(LinearMethodBase):
    """Linear method for ModelOpt static FP8 quantization.

    Supports loading FP8 checkpoints with static weight and activation scales.
    Future support may include dynamic scales.

    **Limitations**:
    1. Only supports per-tensor quantization due to `torch._scaled_mm` limitations.
    2. Only supports the `float8_e4m3fn` data type.

    Args:
        quant_config (ModelOptFp8Config): The ModelOpt quantization configuration.
    """

    def __init__(self, quant_config: ModelOptFp8Config):
        super().__init__()
        self.quant_config = quant_config
        self.cutlass_fp8_supported = cutlass_fp8_supported()

    def create_weights(
        self,
        layer: torch.nn.Module,
        input_size_per_partition: int,
        output_partition_sizes: List[int],
        params_dtype: torch.dtype,
        **extra_weight_attrs,
    ) -> None:
        """Creates and registers weights, weight scales, and input scales for FP8 quantization."""
        output_size_per_partition = sum(output_partition_sizes)
        weight_loader = extra_weight_attrs.get("weight_loader")
        weight_dtype = (
            torch.float8_e4m3fn
            if self.quant_config.is_checkpoint_fp8_serialized
            else params_dtype
        )

        # Set layer attributes
        layer.logical_widths = output_partition_sizes
        layer.input_size_per_partition = input_size_per_partition
        layer.output_size_per_partition = output_size_per_partition

        # Register weight
        layer.register_parameter(
            "weight",
            ModelWeightParameter(
                data=torch.empty(
                    output_size_per_partition,
                    input_size_per_partition,
                    dtype=weight_dtype,
                ),
                input_dim=1,
                output_dim=0,
                weight_loader=weight_loader,
            ),
        )

        if self.quant_config.is_checkpoint_fp8_serialized:
            # Register weight and input scales
            for scale_name in ["weight_scale", "input_scale"]:
                layer.register_parameter(
                    scale_name,
                    PerTensorScaleParameter(
                        data=torch.full(
                            (len(output_partition_sizes),),
                            torch.finfo(torch.float32).min,
                            dtype=torch.float32,
                        ),
                        weight_loader=weight_loader,
                    ),
                )

    def process_weights_after_loading(self, layer: torch.nn.Module) -> None:
        """Requantizes weights after loading using the maximum scale."""
        max_w_scale, quantized_weight = requantize_with_max_scale(
            layer.weight, layer.weight_scale, layer.logical_widths
        )
        layer.weight = Parameter(quantized_weight.t(), requires_grad=False)
        # cutlass sgl-kernel only supports per-channel scale
        if self.cutlass_fp8_supported:
            max_w_scale = convert_to_channelwise(max_w_scale, layer.logical_widths)
        layer.weight_scale = Parameter(max_w_scale, requires_grad=False)
        layer.input_scale = Parameter(layer.input_scale.max(), requires_grad=False)

    def apply(
        self,
        layer: torch.nn.Module,
        x: torch.Tensor,
        bias: Optional[torch.Tensor] = None,
    ) -> torch.Tensor:
        """Applies FP8 linear transformation."""
        return apply_fp8_linear(
            input=x,
            weight=layer.weight,
            weight_scale=layer.weight_scale,
            input_scale=layer.input_scale,
            bias=bias,
            cutlass_fp8_supported=self.cutlass_fp8_supported,
        )


class ModelOptFp8KVCacheMethod(BaseKVCacheMethod):
    """
    Handles loading FP8 kv-cache scaling factors from modelopt quantized checkpoints.
    """

    def __init__(self, quant_config: ModelOptFp8Config):
        super().__init__(quant_config)


class ModelOptFp8MoEMethod(FusedMoEMethodBase):
    """MoE method for ModelOpt FP8.
    Supports loading FP8 checkpoints with static weight scale and activation scale.

    Args:
        quant_config: The ModelOpt quantization config.
    """

    def __init__(self, quant_config: ModelOptFp8Config):
        self.quant_config = quant_config
        self.cutlass_fp8_supported = cutlass_fp8_supported()

    def create_weights(
        self,
        layer: torch.nn.Module,
        num_experts: int,
        hidden_size: int,
        intermediate_size: int,
        params_dtype: torch.dtype,
        **extra_weight_attrs,
    ):
        from sglang.srt.layers.moe.fused_moe_triton import FusedMoeWeightScaleSupported

        # Use FP8 dtype if checkpoint is serialized, otherwise use the default dtype
        weight_dtype = (
            torch.float8_e4m3fn
            if self.quant_config.is_checkpoint_fp8_serialized
            else params_dtype
        )
        weight_loader = extra_weight_attrs.get("weight_loader")

        w13_weight = ModelWeightParameter(
            data=torch.empty(
                num_experts, 2 * intermediate_size, hidden_size, dtype=weight_dtype
            ),
            input_dim=2,
            output_dim=1,
            weight_loader=weight_loader,
        )
        layer.register_parameter("w13_weight", w13_weight)

        w2_weight = ModelWeightParameter(
            data=torch.empty(
                num_experts, hidden_size, intermediate_size, dtype=weight_dtype
            ),
            input_dim=2,
            output_dim=1,
            weight_loader=weight_loader,
        )
        layer.register_parameter("w2_weight", w2_weight)

        if self.quant_config.is_checkpoint_fp8_serialized:
            # WEIGHT SCALES - Per-tensor scaling for ModelOpts
            # Allocate 2 scales for w1 and w3 respectively.
            # They will be combined to a single scale after weight loading.
            w13_weight_scale = PerTensorScaleParameter(
                data=torch.full(
                    (num_experts, 2),
                    torch.finfo(torch.float32).min,
                    dtype=torch.float32,
                ),
                weight_loader=weight_loader,
            )
            w2_weight_scale = PerTensorScaleParameter(
                data=torch.full(
                    (num_experts,), torch.finfo(torch.float32).min, dtype=torch.float32
                ),
                weight_loader=weight_loader,
            )
            layer.register_parameter("w13_weight_scale", w13_weight_scale)
            layer.register_parameter("w2_weight_scale", w2_weight_scale)

            # Set weight loader attributes for scales
            extra_weight_attrs.update(
                {"quant_method": FusedMoeWeightScaleSupported.TENSOR.value}
            )

            # INPUT SCALES - Per-tensor scaling for ModelOpt
            w13_input_scale = PerTensorScaleParameter(
                data=torch.full((num_experts,), 1.0, dtype=torch.float32),
                weight_loader=weight_loader,
            )
            w2_input_scale = PerTensorScaleParameter(
                data=torch.full((num_experts,), 1.0, dtype=torch.float32),
                weight_loader=weight_loader,
            )
            layer.register_parameter("w13_input_scale", w13_input_scale)
            layer.register_parameter("w2_input_scale", w2_input_scale)

    def process_weights_after_loading(self, layer: torch.nn.Module) -> None:
        """Process FP8 MoE weights after loading from serialized checkpoint.

        Only supports pre-quantized checkpoints with FP8 weights and scales.
        """

        layer.w13_weight = Parameter(layer.w13_weight.data, requires_grad=False)
        layer.w2_weight = Parameter(layer.w2_weight.data, requires_grad=False)

        # Handle scale parameters
        if hasattr(layer, "w13_weight_scale") and layer.w13_weight_scale is not None:
            # Fp8 moe kernel needs single weight scale for w13 per expert.
            # We take the max of the w1 and w3 scales then dequant and requant each expert.
            if layer.w13_weight_scale.dim() == 2:  # Shape: (num_experts, 2)
                from sglang.srt.layers.quantization.fp8_kernel import scaled_fp8_quant

                # Get the maximum scale across w1 and w3 for each expert
                max_w13_scales = layer.w13_weight_scale.max(dim=1).values

                # Requantize each expert's weights using the combined scale
                # w13_weight has shape (num_experts, 2 * intermediate_size, hidden_size)
                # where the first intermediate_size rows are w1, the next are w3
                intermediate_size = layer.w13_weight.shape[1] // 2
                for expert_id in range(layer.w13_weight.shape[0]):
                    start = 0
                    for shard_id in range(2):  # w1 and w3
                        # Dequantize using the original scale for this shard
                        dq_weight = per_tensor_dequantize(
                            layer.w13_weight[expert_id][
                                start : start + intermediate_size, :
                            ],
                            layer.w13_weight_scale[expert_id][shard_id],
                        )
                        # Requantize using the combined max scale
                        (
                            layer.w13_weight[expert_id][
                                start : start + intermediate_size, :
                            ],
                            _,
                        ) = scaled_fp8_quant(dq_weight, max_w13_scales[expert_id])

                        start += intermediate_size

                # Update the scale parameter to be per-expert instead of per-shard
                layer.w13_weight_scale = Parameter(max_w13_scales, requires_grad=False)
            else:
                layer.w13_weight_scale = Parameter(
                    layer.w13_weight_scale.data, requires_grad=False
                )

        if hasattr(layer, "w2_weight_scale") and layer.w2_weight_scale is not None:
            layer.w2_weight_scale = Parameter(
                layer.w2_weight_scale.data, requires_grad=False
            )
        if hasattr(layer, "w13_input_scale") and layer.w13_input_scale is not None:
            layer.w13_input_scale = Parameter(
                layer.w13_input_scale.max(), requires_grad=False
            )
        if hasattr(layer, "w2_input_scale") and layer.w2_input_scale is not None:
            layer.w2_input_scale = Parameter(
                layer.w2_input_scale.max(), requires_grad=False
            )

    def apply(
        self,
        layer: torch.nn.Module,
        x: torch.Tensor,
        topk_output: TopKOutput,
        *,
        activation: str = "silu",
        apply_router_weight_on_input: bool = False,
        inplace: bool = True,
        no_combine: bool = False,
        routed_scaling_factor: Optional[float] = None,
    ) -> torch.Tensor:
        from sglang.srt.layers.moe.fused_moe_triton.fused_moe import fused_experts

        return fused_experts(
            x,
            layer.w13_weight,
            layer.w2_weight,
            topk_output=topk_output,
            inplace=inplace,
            activation=activation,
            use_fp8_w8a8=True,
            per_channel_quant=False,  # ModelOpt uses per-tensor quantization
            w1_scale=layer.w13_weight_scale,
            w2_scale=layer.w2_weight_scale,
            a1_scale=layer.w13_input_scale,
            a2_scale=layer.w2_input_scale,
            no_combine=no_combine,
        )


class ModelOptFp4Config(QuantizationConfig):
    """Config class for FP4."""

    def __init__(
        self,
        is_checkpoint_nvfp4_serialized: bool = False,
        kv_cache_quant_algo: str = None,
        group_size: int = None,
        exclude_modules: List[str] = None,
    ) -> None:
        self.is_checkpoint_nvfp4_serialized = is_checkpoint_nvfp4_serialized
        if is_checkpoint_nvfp4_serialized:
            logger.warning(
                "Detected nvfp4 checkpoint. Please note that the "
                "format is experimental and subject to change."
            )
        self.group_size = group_size
        self.kv_cache_quant_algo = kv_cache_quant_algo
        self.exclude_modules = exclude_modules

    @classmethod
    def get_name(cls) -> str:
        return "modelopt_fp4"

    @classmethod
    def get_supported_act_dtypes(cls) -> List[torch.dtype]:
        return [torch.bfloat16, torch.half, torch.float8_e4m3fn]

    @classmethod
    def get_min_capability(cls) -> int:
        return 100

    @classmethod
    def get_config_filenames(cls) -> List[str]:
        return ["hf_quant_config.json"]

    @classmethod
    def from_config(cls, config: Dict[str, Any]) -> ModelOptFp4Config:
        quant_config = cls.get_from_keys(config, ["quantization"])
        quant_method = quant_config["quant_algo"]
        if not quant_method in ["FP8", "NVFP4"]:
            raise ValueError(
                f"ModelOpt currently only supports: FP8, NVFP4"
                " quantizations in sglang. Please check the "
                "`hf_quant_config.json` file for your model's "
                "quant configuration."
            )
        is_checkpoint_nvfp4_serialized = "NVFP4" in quant_method
        kv_cache_quant_algo = quant_config["kv_cache_quant_algo"]
        if not kv_cache_quant_algo:
            kv_cache_quant_algo = "auto"
        group_size = quant_config["group_size"]
        exclude_modules = quant_config["exclude_modules"]
        if not (group_size and kv_cache_quant_algo and exclude_modules):
            logger.warning(
                f"group_size: {group_size},"
                f"kv_cache_quant_algo: {kv_cache_quant_algo},"
                f"exclude_modules: {exclude_modules}"
            )
            raise ValueError(
                "NVFP4 quantization requires group size and "
                "kv_cache_quant_algo specified in "
                "hf_quant_config.json"
            )
        return cls(
            is_checkpoint_nvfp4_serialized,
            kv_cache_quant_algo,
            group_size,
            exclude_modules,
        )

    def is_layer_excluded(self, prefix: str, exclude_modules: list):
        import regex as re

        for pattern in exclude_modules:
            regex_str = pattern.replace(".", r"\.").replace("*", r".*")
            if re.fullmatch(regex_str, prefix):
                return True
        return False

    def get_quant_method(
        self, layer: torch.nn.Module, prefix: str
    ) -> Optional[QuantizeMethodBase]:
        from sglang.srt.layers.linear import LinearBase
        from sglang.srt.layers.moe.fused_moe_triton import FusedMoE
        from sglang.srt.layers.moe.fused_moe_triton.layer import FlashInferFP4MoE

        if isinstance(layer, LinearBase):
            if is_layer_skipped(prefix, self.exclude_modules) or self.is_layer_excluded(
                prefix, self.exclude_modules
            ):
                return UnquantizedLinearMethod()
            return ModelOptFp4LinearMethod(self)
        if self.kv_cache_quant_algo and isinstance(layer, RadixAttention):
            return ModelOptFp8KVCacheMethod(self)
        elif isinstance(layer, FlashInferFP4MoE):
            # FlashInferFP4MoE needs the same quantization method but with compatible attribute handling
            return ModelOptNvFp4FusedMoEMethod(self)
        elif isinstance(layer, FusedMoE):
            return ModelOptNvFp4FusedMoEMethod(self)
        return None

    def get_scaled_act_names(self) -> List[str]:
        return []


class ModelOptFp4LinearMethod(LinearMethodBase):
    """Linear method for NVFP4.
    Supports loading NVFP4 checkpoints with the following structure:

    |Tensor Name           | datatype      |  shape      |
    |----------------------------------------------------|
    |input_scale           | torch.float32 | scalar      |
    |weight                | NVFP4(SE2M1)  | [1, X, y/2] |
    |weight_scale          | FP8-E4M3      | [X, Y]      |
    |weight_scale_2        | torch.float32 | scalar      |

    The weights are quantized per block of 16 elements.
    Args: quant_config: The ModelOpt quantization config.
    """

    def __init__(self, quant_config: ModelOptFp4Config):
        self.quant_config = quant_config

    def create_weights(
        self,
        layer: torch.nn.Module,
        input_size_per_partition: int,
        output_partition_sizes: List[int],
        input_size: int,
        output_size: int,
        params_dtype: torch.dtype,
        **extra_weight_attrs,
    ):
        del input_size, output_size
        if not self.quant_config.is_checkpoint_nvfp4_serialized:
            raise ValueError(
                "NVFP4 quantization was selected, "
                " dynamic quantization is not supported."
            )

        output_size_per_partition = sum(output_partition_sizes)
        weight_loader = extra_weight_attrs.get("weight_loader")

        layer.logical_widths = output_partition_sizes

        layer.input_size_per_partition = input_size_per_partition
        layer.output_size_per_partition = output_size_per_partition
        if input_size_per_partition % 16 != 0:
            raise ValueError(
                "Unsupported model when in features size is " "not multiple of 16"
            )

        weight_dtype = (
            torch.float8_e4m3fn
            if self.quant_config.is_checkpoint_nvfp4_serialized
            else params_dtype
        )

        weight = ModelWeightParameter(
            data=torch.empty(
                # 2 fp4 data is packed in one uint8 in the input dimension
                output_size_per_partition,
                input_size_per_partition // 2,
                dtype=torch.uint8,
            ),
            input_dim=1,
            output_dim=0,
            weight_loader=weight_loader,
        )
        layer.register_parameter("weight", weight)

        input_scale = PerTensorScaleParameter(
            data=torch.empty(len(output_partition_sizes), dtype=torch.float32),
            weight_loader=weight_loader,
        )

        layer.register_parameter("input_scale", input_scale)

        weight_scale_2 = PerTensorScaleParameter(
            data=torch.empty(len(output_partition_sizes), dtype=torch.float32),
            weight_loader=weight_loader,
        )
        layer.register_parameter("weight_scale_2", weight_scale_2)

        weight_scale = ModelWeightParameter(
            data=torch.empty(
                output_size_per_partition,
                input_size_per_partition // self.quant_config.group_size,
                dtype=weight_dtype,
            ),
            input_dim=1,
            output_dim=0,
            weight_loader=weight_loader,
        )

        layer.register_parameter("weight_scale", weight_scale)

    def process_weights_after_loading(self, layer: torch.nn.Module) -> None:
        input_scale_2 = layer.input_scale.max().to(torch.float32)
        weight_scale_2 = layer.weight_scale_2.max().to(torch.float32)
        layer.input_scale = Parameter(input_scale_2, requires_grad=False)
        layer.weight_scale_2 = Parameter(weight_scale_2, requires_grad=False)
        layer.alpha = Parameter(
            layer.input_scale * layer.weight_scale_2, requires_grad=False
        )
        layer.input_scale_inv = Parameter(
            (1 / input_scale_2).to(torch.float32), requires_grad=False
        )

        # Pad and blockwise interleave weight_scale
        scales = layer.weight_scale
        scale_ndim = scales.ndim
        if scale_ndim == 2:
            scales = scales.unsqueeze(0)
        assert scales.ndim == 3
        B, M, K = scales.shape
        round_up_multiple = lambda x, m: (x + m - 1) // m * m
        M_padded = round_up_multiple(M, 128)
        K_padded = round_up_multiple(K, 4)
        padded_scales = torch.zeros((B, M_padded, K_padded), dtype=scales.dtype)
        padded_scales[:B, :M, :K] = scales
        batches, rows, cols = padded_scales.shape
        assert rows % 128 == 0
        assert cols % 4 == 0
        padded_scales = padded_scales.reshape(batches, rows // 128, 4, 32, cols // 4, 4)
        padded_scales = padded_scales.permute((0, 1, 4, 3, 2, 5))
        padded_scales = padded_scales.contiguous().cuda()
        padded_scales = (
            padded_scales.reshape(M_padded, K_padded)
            if scale_ndim == 2
            else padded_scales.reshape(B, M_padded, K_padded)
        )
        layer.weight_scale_interleaved = Parameter(padded_scales, requires_grad=False)

    def apply(
        self,
        layer: torch.nn.Module,
        x: torch.Tensor,
        bias: Optional[torch.Tensor] = None,
    ) -> torch.Tensor:
        output_dtype = x.dtype
        x_m, _ = x.shape
        w_n, _ = layer.weight.shape
        output_shape = [x_m, w_n]

        # Quantize BF16 or FP16 to (FP4 and interleaved block scale)
        x_fp4, x_scale_interleaved = scaled_fp4_quant(x, layer.input_scale_inv)

        assert x_fp4.dtype == torch.uint8
        assert x_scale_interleaved.dtype == torch.float8_e4m3fn
        assert layer.weight.dtype == torch.uint8
        assert layer.weight_scale_interleaved.dtype == torch.float8_e4m3fn
        assert layer.alpha.dtype == torch.float32

        w = layer.weight
        w_scale_interleaved = layer.weight_scale_interleaved
        if enable_flashinfer_fp4_gemm:
            w = layer.weight.T
            w_scale_interleaved = layer.weight_scale_interleaved.T
        out = fp4_gemm(
            x_fp4,
            w,
            x_scale_interleaved,
            w_scale_interleaved,
            layer.alpha,
            output_dtype,
        )
        if bias is not None:
            out = out + bias
        return out.view(*output_shape)


class ModelOptNvFp4FusedMoEMethod(FusedMoEMethodBase):
    """
       MoE Method for FP4 Quantization with Blockscales and PerTensorScales
    Args:
        quant_config: NVFP4 Quant Config
    """

    def __init__(self, quant_config: ModelOptFp4Config):
        self.quant_config = quant_config
        if not is_sm100_supported():
            raise ValueError(
                "Current platform does not support NVFP4"
                " quantization. Please use Blackwell and"
                " above."
            )
        self.enable_flashinfer_trtllm_moe = should_use_flashinfer_trtllm_moe()

    @property
    def enable_flashinfer_cutlass_moe(self) -> bool:
        """Access the global enable_flashinfer_cutlass_moe setting."""
        return global_server_args_dict.get("enable_flashinfer_cutlass_moe", False)

    def create_weights(
        self,
        layer: torch.nn.Module,
        num_experts: int,
        hidden_size: int,
        intermediate_size_per_partition: int,
        params_dtype: torch.dtype,
        **extra_weight_attrs,
    ):
        if not self.quant_config.is_checkpoint_nvfp4_serialized:
            raise ValueError(
                "NVFP4 quantization was selected, "
                " dynamic quantization is not supported."
            )

        # TODO(ch-wan): check if this is needed
        layer.intermediate_size_per_partition = intermediate_size_per_partition
        layer.params_dtype = params_dtype
        layer.quant_config = self.quant_config

        weight_dtype = torch.uint8
        weight_scale_dtype = torch.float8_e4m3fn
        weight_loader = extra_weight_attrs.get("weight_loader")
        # GEMM 1
        w13_weight = ModelWeightParameter(
            data=torch.empty(
                layer.num_local_experts,
                2 * intermediate_size_per_partition,
                # 2 fp4 items are packed in the input dimension
                hidden_size // 2,
                dtype=weight_dtype,
            ),
            input_dim=1,
            output_dim=2,
            weight_loader=weight_loader,
        )
        layer.register_parameter("w13_weight", w13_weight)

        # GEMM 2
        w2_weight = ModelWeightParameter(
            data=torch.empty(
                layer.num_local_experts,
                hidden_size,
                # 2 fp4 items are packed in the input dimension
                intermediate_size_per_partition // 2,
                dtype=weight_dtype,
            ),
            input_dim=1,
            output_dim=2,
            weight_loader=weight_loader,
        )
        layer.register_parameter("w2_weight", w2_weight)

        w13_weight_scale = ModelWeightParameter(
            data=torch.empty(
                layer.num_local_experts,
                2 * intermediate_size_per_partition,
                # 2 fp4 items are packed in the input dimension
                hidden_size // self.quant_config.group_size,
                dtype=weight_scale_dtype,
            ),
            input_dim=1,
            output_dim=2,
            weight_loader=weight_loader,
        )
        layer.register_parameter("w13_weight_scale", w13_weight_scale)

        w2_weight_scale = ModelWeightParameter(
            data=torch.empty(
                layer.num_local_experts,
                hidden_size,
                # 2 fp4 items are packed in the input dimension
                intermediate_size_per_partition // self.quant_config.group_size,
                dtype=weight_scale_dtype,
            ),
            input_dim=1,
            output_dim=2,
            weight_loader=weight_loader,
        )
        layer.register_parameter("w2_weight_scale", w2_weight_scale)

        from sglang.srt.layers.moe.fused_moe_triton import FusedMoeWeightScaleSupported

        extra_weight_attrs.update(
            {"quant_method": FusedMoeWeightScaleSupported.BLOCK.value}
        )

        w13_weight_scale_2 = PerTensorScaleParameter(
            data=torch.empty(layer.num_local_experts, 2, dtype=torch.float32),
            weight_loader=weight_loader,
        )
        layer.register_parameter("w13_weight_scale_2", w13_weight_scale_2)

        w2_weight_scale_2 = PerTensorScaleParameter(
            data=torch.empty(layer.num_local_experts, dtype=torch.float32),
            weight_loader=weight_loader,
        )
        layer.register_parameter("w2_weight_scale_2", w2_weight_scale_2)

        extra_weight_attrs.update(
            {"quant_method": FusedMoeWeightScaleSupported.TENSOR.value}
        )

        w13_input_scale = PerTensorScaleParameter(
            data=torch.empty(layer.num_local_experts, 2, dtype=torch.float32),
            weight_loader=weight_loader,
        )
        layer.register_parameter("w13_input_scale", w13_input_scale)

        w2_input_scale = PerTensorScaleParameter(
            data=torch.empty(layer.num_local_experts, dtype=torch.float32),
            weight_loader=weight_loader,
        )
        layer.register_parameter("w2_input_scale", w2_input_scale)

    def swizzle_blockscale(self, scale: torch.Tensor):
        assert scale.dtype == torch.float8_e4m3fn
        # Pad and blockwise interleave weight_scale
        scale_ndim = scale.ndim
        if scale.ndim == 2:
            scale = scale.unsqueeze(0)
        assert scale.ndim == 3
        B, M, K = scale.shape
        round_up_multiple = lambda x, m: (x + m - 1) // m * m
        M_padded = round_up_multiple(M, 128)
        K_padded = round_up_multiple(K, 4)
        padded_scale = torch.zeros((B, M_padded, K_padded), dtype=scale.dtype)
        padded_scale[:B, :M, :K] = scale
        batches, rows, cols = padded_scale.shape
        assert rows % 128 == 0
        assert cols % 4 == 0
        padded_scale = padded_scale.reshape(batches, rows // 128, 4, 32, cols // 4, 4)
        swizzled_scale = padded_scale.permute((0, 1, 4, 3, 2, 5))
        swizzled_scale = swizzled_scale.contiguous().cuda()
        return (
            swizzled_scale.reshape(M_padded, K_padded)
            if scale_ndim == 2
            else swizzled_scale.reshape(B, M_padded, K_padded)
        )

    def prepare_static_weights_for_kernel(
        self,
        # args_dequant,
        # args,
        gemm1_weights,
        gemm2_weights,
        gemm1_scales_linear_fp4_bytes,
        gemm2_scales_linear_fp4_bytes,
        hidden_size,
        intermediate_size,
        num_experts,
    ):
        from flashinfer import (
            RoutingMethodType,
            e2m1_and_ufp8sf_scale_to_float,
            fp4_quantize,
            next_positive_power_of_2,
            reorder_rows_for_gated_act_gemm,
            shuffle_matrix_a,
            shuffle_matrix_sf_a,
        )

        """Prepare quantized weights for kernel (done offline with weights)."""
        epilogue_tile_m = 128  # FIXME: this depends on the kernel internals

        # Convert quantized weights to proper formats
        gemm1_weights_fp4 = gemm1_weights.view(torch.float8_e4m3fn).reshape(
            num_experts, 2 * intermediate_size, hidden_size // 2
        )  # packed fp4
        gemm1_scales_linear_fp4 = gemm1_scales_linear_fp4_bytes.view(
            torch.float8_e4m3fn
        ).reshape(
            num_experts, 2 * intermediate_size, hidden_size // 16
        )  # fp8 scaling factors

        gemm2_weights_fp4 = gemm2_weights.view(torch.float8_e4m3fn).reshape(
            num_experts, hidden_size, intermediate_size // 2
        )  # packed fp4
        gemm2_scales_linear_fp4 = gemm2_scales_linear_fp4_bytes.view(
            torch.float8_e4m3fn
        ).reshape(
            num_experts, hidden_size, intermediate_size // 16
        )  # fp8 scaling factors

        # Reorder rows of W1 and scales for fused gated activation
        gemm1_weights_fp4_interleaved = []
        gemm1_scales_fp4_interleaved = []
        for i in range(num_experts):
            gemm1_weights_fp4_interleaved.append(
                reorder_rows_for_gated_act_gemm(gemm1_weights_fp4[i].clone())
            )
            gemm1_scales_fp4_interleaved.append(
                reorder_rows_for_gated_act_gemm(gemm1_scales_linear_fp4[i].clone())
            )

        # Stack weights and scales for all experts
        gemm1_weights_fp4_interleaved = torch.stack(
            gemm1_weights_fp4_interleaved
        ).reshape(num_experts, 2 * intermediate_size, hidden_size // 2)
        gemm1_scales_fp4_interleaved = torch.stack(
            gemm1_scales_fp4_interleaved
        ).reshape(num_experts, 2 * intermediate_size, hidden_size // 16)

        # Shuffle weights and scaling factors for transposed mma output
        gemm1_weights_fp4_shuffled = []
        gemm1_scales_fp4_shuffled = []
        gemm2_weights_fp4_shuffled = []
        gemm2_scales_fp4_shuffled = []
        for i in range(num_experts):
            gemm1_weights_fp4_shuffled.append(
                shuffle_matrix_a(
                    gemm1_weights_fp4_interleaved[i].view(torch.uint8), epilogue_tile_m
                )
            )
            gemm1_scales_fp4_shuffled.append(
                shuffle_matrix_sf_a(
                    gemm1_scales_fp4_interleaved[i].view(torch.uint8), epilogue_tile_m
                )
            )

            gemm2_weights_fp4_shuffled.append(
                shuffle_matrix_a(
                    gemm2_weights_fp4[i].view(torch.uint8), epilogue_tile_m
                )
            )
            gemm2_scales_fp4_shuffled.append(
                shuffle_matrix_sf_a(
                    gemm2_scales_linear_fp4[i].view(torch.uint8), epilogue_tile_m
                )
            )

        # Stack weights for all experts
        gemm1_weights_fp4_shuffled = torch.stack(gemm1_weights_fp4_shuffled)
        gemm1_scales_fp4_shuffled = (
            torch.stack(gemm1_scales_fp4_shuffled)
            .view(torch.float8_e4m3fn)
            .reshape(num_experts, 2 * intermediate_size, hidden_size // 16)
        )

        gemm2_weights_fp4_shuffled = torch.stack(gemm2_weights_fp4_shuffled)
        gemm2_scales_fp4_shuffled = (
            torch.stack(gemm2_scales_fp4_shuffled)
            .view(torch.float8_e4m3fn)
            .reshape(num_experts, hidden_size, intermediate_size // 16)
        )
        return (
            gemm1_weights_fp4_shuffled,
            gemm1_scales_fp4_shuffled,
            gemm2_weights_fp4_shuffled,
            gemm2_scales_fp4_shuffled,
        )

    def process_weights_after_loading(self, layer: torch.nn.Module) -> None:
        """Process FP4 MoE weights after loading from serialized checkpoint.

        Only supports pre-quantized checkpoints with FP8 weights and scales.
        """

        # GEMM 1 scale processing
        if not torch.allclose(
            layer.w13_weight_scale_2[:, 0], layer.w13_weight_scale_2[:, 1]
        ):
            logger.warning_once(
                "w1_weight_scale_2 must match w3_weight_scale_2. "
                "Accuracy may be affected."
            )

        w13_weight_scale_2 = layer.w13_weight_scale_2[:, 0]
        layer.w13_weight_scale_2 = Parameter(w13_weight_scale_2, requires_grad=False)

        # Calculate input scales based on strategy
        if self.enable_flashinfer_cutlass_moe or self.enable_flashinfer_trtllm_moe:
            w13_input_scale = layer.w13_input_scale.max().to(torch.float32)
            w2_input_scale = layer.w2_input_scale.max().to(torch.float32)
        else:
            w13_input_scale = layer.w13_input_scale.max(dim=1).values.to(torch.float32)
            w2_input_scale = layer.w2_input_scale

        # Create shared parameters
        layer.g1_alphas = Parameter(
            (w13_input_scale * w13_weight_scale_2).to(torch.float32),
            requires_grad=False,
        )
        layer.g2_alphas = Parameter(
            (w2_input_scale * layer.w2_weight_scale_2).to(torch.float32),
            requires_grad=False,
        )
        layer.w13_input_scale_quant = Parameter(
            (1 / w13_input_scale).to(torch.float32), requires_grad=False
        )
        layer.w2_input_scale_quant = Parameter(
            (1 / w2_input_scale).to(torch.float32), requires_grad=False
        )

        # Validate weight scales
        for name, weight_scale in [
            ("w13", layer.w13_weight_scale),
            ("w2", layer.w2_weight_scale),
        ]:
            assert (
                weight_scale.shape[2] % 16 == 0
            ), f"Expected {name}_weight_scale.dim(2) to be divisible by 16"
            assert (
                weight_scale.dtype == torch.float8_e4m3fn
            ), f"{name} Weight Blockscale must be represented as FP8-E4M3"

        # Weight processing based on strategy
        if (
            self.enable_flashinfer_trtllm_moe
            and reorder_rows_for_gated_act_gemm is not None
            and shuffle_matrix_sf_a is not None
        ):
            # FlashInfer TRTLLM processing - handles both w13 and w2
            (
                gemm1_weights_fp4_shuffled,
                gemm1_scales_fp4_shuffled,
                gemm2_weights_fp4_shuffled,
                gemm2_scales_fp4_shuffled,
            ) = self.prepare_static_weights_for_kernel(
                layer.w13_weight,
                layer.w2_weight,
                layer.w13_weight_scale,
                layer.w2_weight_scale,
                layer.w2_weight.size(-2),  # hidden_size
                layer.w13_weight.size(-2) // 2,  # intermediate_size
                layer.w13_weight.size(0),  # num_experts
            )

            # Set flashinfer parameters
            layer.gemm1_weights_fp4_shuffled = Parameter(
                gemm1_weights_fp4_shuffled, requires_grad=False
            )
            layer.gemm2_weights_fp4_shuffled = Parameter(
                gemm2_weights_fp4_shuffled, requires_grad=False
            )
            layer.gemm1_scales_fp4_shuffled = Parameter(
                gemm1_scales_fp4_shuffled, requires_grad=False
            )
            layer.gemm2_scales_fp4_shuffled = Parameter(
                gemm2_scales_fp4_shuffled, requires_grad=False
            )

            # Additional parameter needed for TRT-LLM
            layer.g1_scale_c = Parameter(
                (layer.w2_input_scale_quant * layer.g1_alphas).to(torch.float32),
                requires_grad=False,
            )

            # Clean up weights that won't be used by TRT-LLM
            del (
                layer.w2_weight,
                layer.w2_weight_scale,
                layer.w13_weight,
                layer.w13_weight_scale,
            )

            logger.info_once("Applied flashinfer weight processing for both w13 and w2")

        else:
            # CUTLASS processing - handle w13 and w2 separately

            # Process w13 weights
            w13_blockscale_swizzled = self.swizzle_blockscale(layer.w13_weight_scale)
            layer.w13_blockscale_swizzled = Parameter(
                w13_blockscale_swizzled, requires_grad=False
            )
            layer.w13_weight = Parameter(layer.w13_weight.data, requires_grad=False)

            # Process w2 weights
            w2_blockscale_swizzled = self.swizzle_blockscale(layer.w2_weight_scale)
            layer.w2_blockscale_swizzled = Parameter(
                w2_blockscale_swizzled, requires_grad=False
            )
            layer.w2_weight = Parameter(layer.w2_weight.data, requires_grad=False)

            # Both flashinfer cutlass and regular cutlass use same processing for w2
            logger.info_once("Applied weight processing for both w13 and w2")

            # Set up CUTLASS MoE parameters
            device = layer.w13_weight.device
            layer.cutlass_moe_params = CutlassMoEParams(
                CutlassMoEType.BlockscaledFP4,
                device,
                num_experts=layer.num_experts,  # global num experts
                intermediate_size_per_partition=layer.w2_weight.shape[2] * 2,  # n
                hidden_size=layer.w13_weight.shape[2] * 2,
            )  # k

    @property
    def load_up_proj_weight_first(self) -> bool:
        # FlashInfer CUTLASS kernel assumes [Up, Gate] Proj as W13
        return self.enable_flashinfer_cutlass_moe

    def apply(
        self,
        layer: torch.nn.Module,
        x: torch.Tensor,
        topk_output: TopKOutput,
        *,
        activation: str = "silu",
        apply_router_weight_on_input: bool = False,
        inplace: bool = True,
        no_combine: bool = False,
        routed_scaling_factor: Optional[float] = None,
        ep_rank: Optional[int] = None,
        ep_size: Optional[int] = None,
        tp_rank: Optional[int] = None,
        tp_size: Optional[int] = None,
    ) -> torch.Tensor:
        assert activation == "silu", "Only SiLU activation is supported."

<<<<<<< HEAD
        if x.shape[0] == 0:
            return x

        if self.enable_flashinfer_moe:
=======
        # Check if this is a FlashInferFP4MoE layer that should handle its own forward
        if hasattr(layer, "gemm1_weights_fp4_shuffled"):
            # This layer was processed with flashinfer TRTLLM - delegate to its own forward
            return layer.forward(x, topk_output)

        if self.enable_flashinfer_cutlass_moe:
>>>>>>> 6337d905
            assert (
                not apply_router_weight_on_input
            ), "apply_router_weight_on_input is not supported for Flashinfer"
            # TRTLLM Cutlass moe takes in activations in BF16/Half/nvfp4 precision
            # and fp4 quantized weights loaded from the checkpoint

            topk_weights, topk_ids = topk_output.topk_weights, topk_output.topk_ids

            output = flashinfer_cutlass_fused_moe(
                x,
                topk_ids.to(torch.int),
                topk_weights,
                layer.w13_weight.view(torch.long),
                layer.w2_weight.view(torch.long),
                x.dtype,
                quant_scales=[
                    layer.w13_input_scale_quant,
                    layer.w13_blockscale_swizzled.view(torch.int32),
                    layer.g1_alphas,
                    layer.w2_input_scale_quant,
                    layer.w2_blockscale_swizzled.view(torch.int32),
                    layer.g2_alphas,
                ],
                ep_size=ep_size,
                ep_rank=ep_rank,
                tp_size=tp_size,
                tp_rank=tp_rank,
                tune_max_num_tokens=next_power_of_2(x.shape[0]),
            )[0]
            if routed_scaling_factor is not None:
                output *= routed_scaling_factor
            return output

        from sglang.srt.layers.moe.cutlass_moe import cutlass_moe_fp4

        topk_weights, topk_ids = topk_output.topk_weights, topk_output.topk_ids
        output = cutlass_moe_fp4(
            a=x,
            a1_gscale=layer.w13_input_scale_quant,
            w1_fp4=layer.w13_weight,
            w1_blockscale=layer.w13_blockscale_swizzled,
            w1_alphas=layer.g1_alphas,
            a2_gscale=layer.w2_input_scale_quant,
            w2_fp4=layer.w2_weight,
            w2_blockscale=layer.w2_blockscale_swizzled,
            w2_alphas=layer.g2_alphas,
            topk_weights=topk_weights,
            topk_ids=topk_ids,
            params=layer.cutlass_moe_params,
            apply_router_weight_on_input=apply_router_weight_on_input,
        ).to(x.dtype)
        if routed_scaling_factor is not None:
            output *= routed_scaling_factor
        return output<|MERGE_RESOLUTION|>--- conflicted
+++ resolved
@@ -1154,19 +1154,15 @@
     ) -> torch.Tensor:
         assert activation == "silu", "Only SiLU activation is supported."
 
-<<<<<<< HEAD
         if x.shape[0] == 0:
             return x
 
-        if self.enable_flashinfer_moe:
-=======
         # Check if this is a FlashInferFP4MoE layer that should handle its own forward
         if hasattr(layer, "gemm1_weights_fp4_shuffled"):
             # This layer was processed with flashinfer TRTLLM - delegate to its own forward
             return layer.forward(x, topk_output)
 
         if self.enable_flashinfer_cutlass_moe:
->>>>>>> 6337d905
             assert (
                 not apply_router_weight_on_input
             ), "apply_router_weight_on_input is not supported for Flashinfer"
