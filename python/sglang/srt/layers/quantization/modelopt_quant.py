# Adapted from https://github.com/vllm-project/vllm/blob/main/vllm/model_executor/layers/quantization/modelopt.py
from __future__ import annotations

import logging
from typing import TYPE_CHECKING, Any, Dict, List, Optional

import torch
from flashinfer.fused_moe.core import ActivationType
from torch.nn.parameter import Parameter

from sglang.srt.distributed import get_tp_group
from sglang.srt.distributed.device_communicators.pynccl_allocator import (
    use_symmetric_memory,
)
from sglang.srt.environ import envs
from sglang.srt.layers.dp_attention import is_allocation_symmetric
from sglang.srt.layers.moe import (
    MoeRunner,
    MoeRunnerBackend,
    MoeRunnerConfig,
    get_moe_runner_backend,
)
from sglang.srt.layers.moe.cutlass_moe_params import CutlassMoEParams, CutlassMoEType
from sglang.srt.layers.moe.moe_runner.triton import TritonMoeQuantInfo
from sglang.srt.layers.parameter import ModelWeightParameter, PerTensorScaleParameter
from sglang.srt.layers.quantization.base_config import (
    FusedMoEMethodBase,
    LinearMethodBase,
    QuantizationConfig,
    QuantizeMethodBase,
)
from sglang.srt.layers.quantization.fp8_kernel import scaled_fp8_quant
from sglang.srt.layers.quantization.fp8_utils import (
    apply_fp8_linear,
    cutlass_fp8_supported,
    is_blackwell_supported,
)
from sglang.srt.layers.quantization.kv_cache import BaseKVCacheMethod
from sglang.srt.layers.quantization.unquant import UnquantizedLinearMethod
from sglang.srt.layers.quantization.utils import (
    convert_to_channelwise,
    is_layer_skipped,
    per_tensor_dequantize,
    requantize_with_max_scale,
)
from sglang.srt.layers.radix_attention import RadixAttention
from sglang.srt.utils.common import (
    get_bool_env_var,
    is_cuda,
    is_sm120_supported,
    next_power_of_2,
)
from sglang.srt.utils.patch_torch import register_fake_if_exists

if TYPE_CHECKING:
    from sglang.srt.layers.moe.fused_moe_triton.layer import FusedMoE
    from sglang.srt.layers.moe.token_dispatcher import (
        CombineInput,
        StandardDispatchOutput,
    )
    from sglang.srt.single_batch_overlap import DownGemmOverlapArgs

try:
    if is_sm120_supported():
        from flashinfer import fp4_quantize
    else:
        from sgl_kernel import scaled_fp4_quant as fp4_quantize

except ImportError:
    fp4_quantize = None

try:
    from flashinfer import mm_fp4 as fp4_gemm
    from flashinfer import reorder_rows_for_gated_act_gemm, shuffle_matrix_sf_a

    enable_flashinfer_fp4_gemm = True
except ImportError:
    if is_cuda():
        from sgl_kernel import cutlass_scaled_fp4_mm as fp4_gemm
    else:
        fp4_gemm = None
    enable_flashinfer_fp4_gemm = False
    reorder_rows_for_gated_act_gemm = None
    shuffle_matrix_a = None
    shuffle_matrix_sf_a = None

try:
    from flashinfer.fused_moe import cutlass_fused_moe as flashinfer_cutlass_fused_moe
except ImportError:
    flashinfer_cutlass_fused_moe = None

# Initialize logger for the module
logger = logging.getLogger(__name__)


@torch.library.custom_op("sglang::fp4_gemm", mutates_args=())
def _sglang_fp4_gemm(
    input: torch.Tensor,
    weight: torch.Tensor,
    input_sf: torch.Tensor,
    weight_sf: torch.Tensor,
    alpha: torch.Tensor,
    out_dtype: torch.dtype,
    out_features: int,
) -> torch.Tensor:
    backend = FLASHINFER_FP4_GEMM_BACKEND if FLASHINFER_FP4_GEMM_BACKEND else "cutlass"
    if enable_flashinfer_fp4_gemm:
        return fp4_gemm(
            input, weight, input_sf, weight_sf, alpha, out_dtype, backend=backend
        )
    else:
        return fp4_gemm(input, weight, input_sf, weight_sf, alpha, out_dtype)


@torch.library.register_fake("sglang::fp4_gemm")
def _sglang_fp4_gemm_fake(
    input,
    weight,
    input_sf,
    weight_sf,
    alpha,
    out_dtype,
    out_features: int,
):
    M = input.shape[-2]
    N = int(out_features)
    return input.new_empty((M, N), dtype=out_dtype)


if is_cuda() and (not is_sm120_supported()) and (fp4_quantize is not None):

    @register_fake_if_exists("sgl_kernel::scaled_fp4_quant")
    def _sgl_kernel_scaled_fp4_quant_fake(
        output, input, output_scale, input_global_scale
    ):
        return


CUTEDSL_MOE_SCALAR_INPUT_SCALE = get_bool_env_var(
    "SGLANG_CUTEDSL_MOE_SCALAR_INPUT_SCALE", "true"
)

# TODO make it true by default when the DeepEP PR is merged
MOE_NVFP4_DISPATCH = envs.SGLANG_MOE_NVFP4_DISPATCH.get()
FLASHINFER_FP4_GEMM_BACKEND = envs.SGLANG_FLASHINFER_FP4_GEMM_BACKEND.get()
# Supported activation schemes for the current configuration
ACTIVATION_SCHEMES = ["static"]

ACT_STR_TO_TYPE_MAP = {
    "silu": ActivationType.Swiglu,  # This is the default
    "relu2": ActivationType.Relu2,
}


class ModelOptQuantConfig(QuantizationConfig):
    def __init__(
        self,
        kv_cache_quant_algo: Optional[str],
        exclude_modules: Optional[List[str]],
        packed_modules_mapping: Optional[Dict[str, List[str]]],
    ):
        super().__init__()
        self.packed_modules_mapping = packed_modules_mapping
        self.exclude_modules = exclude_modules or []
        self.kv_cache_quant_algo = kv_cache_quant_algo

    def _get_quant_method(
        self,
        layer: torch.nn.Module,
        prefix: str,
        *,
        Linear: type[LinearMethodBase],
        Moe: type[FusedMoEMethodBase],
    ) -> Optional[QuantizeMethodBase]:
        from sglang.srt.layers.linear import LinearBase
        from sglang.srt.layers.moe.fused_moe_triton import FusedMoE

        if isinstance(layer, LinearBase):
            if is_layer_skipped(
                prefix, self.exclude_modules, self.packed_modules_mapping
            ) or self.is_layer_excluded(prefix):
                return UnquantizedLinearMethod()
            return Linear(self)
        elif self.kv_cache_quant_algo and isinstance(layer, RadixAttention):
            return ModelOptFp8KVCacheMethod(self)
        elif isinstance(layer, FusedMoE):
            return Moe(self)
        return None

    @classmethod
    def get_config_filenames(cls) -> List[str]:
        return ["hf_quant_config.json"]

    def get_scaled_act_names(self) -> List[str]:
        return []


class ModelOptFp8Config(ModelOptQuantConfig):
    """Configuration for ModelOpt FP8 quantization, including serialization and compatibility checks."""

    def __init__(
        self,
        is_checkpoint_fp8_serialized: bool = False,
        kv_cache_quant_method: Optional[str] = None,
        exclude_modules: Optional[List[str]] = None,
        packed_modules_mapping: Optional[Dict[str, List[str]]] = None,
    ) -> None:
        """
        Args:
            is_checkpoint_fp8_serialized (bool): Indicates if the checkpoint uses serialized FP8 format.
        """
        super().__init__(kv_cache_quant_method, exclude_modules, packed_modules_mapping)
        self.is_checkpoint_fp8_serialized = is_checkpoint_fp8_serialized
        if is_checkpoint_fp8_serialized:
            logger.warning(
                "Detected ModelOpt FP8 checkpoint. The format is experimental and subject to change."
            )

    @classmethod
    def override_quantization_method(cls, hf_quant_config, user_quant):
        """Override quantization method based on the model's config."""
        return cls._modelopt_override_quantization_method(hf_quant_config, user_quant)

    @classmethod
    def get_name(cls) -> str:
        return "modelopt_fp8"

    @classmethod
    def get_supported_act_dtypes(cls) -> List[torch.dtype]:
        return [torch.bfloat16, torch.half]

    @classmethod
    def get_min_capability(cls) -> int:
        return 89  # Minimum hardware capability (e.g., Hopper GPUs).

    @classmethod
    def from_config(cls, config: Dict[str, Any]) -> ModelOptFp8Config:
        # Handle two different config formats:
        # 1. hf_quant_config.json format: {"quantization": {"quant_algo": "FP8", ...}}
        # 2. config.json quantization_config format: {"quant_algo": "FP8", ...}
        # In future modelopt will deprecate hf_quant_config.json, and only keep config.json.
        # For legacy reasons, we keep hf_quant_config.json for now.

        # Initialize variables
        kv_cache_quant_method = None
        exclude_modules = None

        # Try flat format first (config.json quantization_config - preferred format)
        quant_method = config.get("quant_algo")
        if quant_method is not None:
            # Flat format (config.json quantization_config)
            # For kv_cache, check if kv_cache_scheme exists and extract algo
            kv_cache_scheme = config.get("kv_cache_scheme")
            if (
                kv_cache_scheme
                and kv_cache_scheme.get("type") == "float"
                and kv_cache_scheme.get("num_bits") == 8
            ):
                kv_cache_quant_method = "FP8"

            # Map 'ignore' field to 'exclude_modules'
            exclude_modules = config.get("ignore")
        else:
            # Fall back to nested format (hf_quant_config.json - legacy format)
            try:
                quantization_section = cls.get_from_keys(config, ["quantization"])
                quant_method = quantization_section.get("quant_algo")
                kv_cache_quant_method = quantization_section.get("kv_cache_quant_algo")
                exclude_modules = quantization_section.get("exclude_modules")
            except ValueError:
                raise ValueError(
                    "Cannot find 'quant_algo' in the model's quantization config. "
                    "Expected either flat format (config.json) or nested format (hf_quant_config.json)."
                )
        if quant_method is None:
            raise ValueError(
                "Cannot find 'quant_algo' in the model's quantization config. "
            )
        if "FP8" not in quant_method:
            raise ValueError(
                "ModelOptFp8Config only supports static FP8 quantization in SGLang. "
                "For FP4 quantization, use ModelOptFp4Config. "
                "Check the quantization config for your model's configuration."
            )

        return cls(
            is_checkpoint_fp8_serialized=True,
            kv_cache_quant_method=kv_cache_quant_method,
            exclude_modules=exclude_modules,
            packed_modules_mapping=config.get("packed_modules_mapping"),
        )

    def is_layer_excluded(self, prefix: str) -> bool:
        if len(self.exclude_modules) == 0:
            return False
        return any(
            module in prefix
            or (
                prefix.startswith("language_model.")
                and module in prefix.removeprefix("language_model.")
            )
            for module in self.exclude_modules
        )

    def get_quant_method(
        self, layer: torch.nn.Module, prefix: str
    ) -> Optional[QuantizeMethodBase]:
        return self._get_quant_method(
            layer, prefix, Linear=ModelOptFp8LinearMethod, Moe=ModelOptFp8MoEMethod
        )


class ModelOptFp8LinearMethod(LinearMethodBase):
    """Linear method for ModelOpt static FP8 quantization.

    Supports loading FP8 checkpoints with static weight and activation scales.
    Future support may include dynamic scales.

    **Limitations**:
    1. Only supports per-tensor quantization due to `torch._scaled_mm` limitations.
    2. Only supports the `float8_e4m3fn` data type.

    Args:
        quant_config (ModelOptFp8Config): The ModelOpt quantization configuration.
    """

    def __init__(self, quant_config: ModelOptFp8Config):
        super().__init__()
        self.quant_config = quant_config
        self.cutlass_fp8_supported = cutlass_fp8_supported()

    def create_weights(
        self,
        layer: torch.nn.Module,
        input_size_per_partition: int,
        output_partition_sizes: List[int],
        params_dtype: torch.dtype,
        **extra_weight_attrs,
    ) -> None:
        """Creates and registers weights, weight scales, and input scales for FP8 quantization."""
        output_size_per_partition = sum(output_partition_sizes)
        weight_loader = extra_weight_attrs.get("weight_loader")
        weight_dtype = (
            torch.float8_e4m3fn
            if self.quant_config.is_checkpoint_fp8_serialized
            else params_dtype
        )

        # Set layer attributes
        layer.logical_widths = output_partition_sizes
        layer.input_size_per_partition = input_size_per_partition
        layer.output_size_per_partition = output_size_per_partition

        # Register weight
        layer.register_parameter(
            "weight",
            ModelWeightParameter(
                data=torch.empty(
                    output_size_per_partition,
                    input_size_per_partition,
                    dtype=weight_dtype,
                ),
                input_dim=1,
                output_dim=0,
                weight_loader=weight_loader,
            ),
        )

        if self.quant_config.is_checkpoint_fp8_serialized:
            # Register weight and input scales
            for scale_name in ["weight_scale", "input_scale"]:
                layer.register_parameter(
                    scale_name,
                    PerTensorScaleParameter(
                        data=torch.full(
                            (len(output_partition_sizes),),
                            torch.finfo(torch.float32).min,
                            dtype=torch.float32,
                        ),
                        weight_loader=weight_loader,
                    ),
                )

    def process_weights_after_loading(self, layer: torch.nn.Module) -> None:
        """Requantizes weights after loading using the maximum scale."""
        max_w_scale, quantized_weight = requantize_with_max_scale(
            layer.weight, layer.weight_scale, layer.logical_widths
        )
        layer.weight = Parameter(quantized_weight.t(), requires_grad=False)
        # cutlass sgl-kernel only supports per-channel scale
        if self.cutlass_fp8_supported:
            max_w_scale = convert_to_channelwise(max_w_scale, layer.logical_widths)
        layer.weight_scale = Parameter(max_w_scale, requires_grad=False)
        layer.input_scale = Parameter(layer.input_scale.max(), requires_grad=False)

    def apply(
        self,
        layer: torch.nn.Module,
        x: torch.Tensor,
        bias: Optional[torch.Tensor] = None,
    ) -> torch.Tensor:
        """Applies FP8 linear transformation."""
        return apply_fp8_linear(
            input=x,
            weight=layer.weight,
            weight_scale=layer.weight_scale,
            input_scale=layer.input_scale,
            bias=bias,
            cutlass_fp8_supported=self.cutlass_fp8_supported,
        )


class ModelOptFp8KVCacheMethod(BaseKVCacheMethod):
    """
    Handles loading FP8 kv-cache scaling factors from modelopt quantized checkpoints.
    """

    def __init__(self, quant_config: ModelOptFp8Config):
        super().__init__(quant_config)


class ModelOptFp8MoEMethod(FusedMoEMethodBase):
    """MoE method for ModelOpt FP8.
    Supports loading FP8 checkpoints with static weight scale and activation scale.

    Args:
        quant_config: The ModelOpt quantization config.
    """

    def __init__(self, quant_config: ModelOptFp8Config):
        self.quant_config = quant_config
        self.cutlass_fp8_supported = cutlass_fp8_supported()

    def create_weights(
        self,
        layer: torch.nn.Module,
        num_experts: int,
        hidden_size: int,
        intermediate_size_per_partition: int,
        params_dtype: torch.dtype,
        **extra_weight_attrs,
    ):
        from sglang.srt.layers.moe.fused_moe_triton import FusedMoeWeightScaleSupported

        # Use FP8 dtype if checkpoint is serialized, otherwise use the default dtype
        weight_dtype = (
            torch.float8_e4m3fn
            if self.quant_config.is_checkpoint_fp8_serialized
            else params_dtype
        )
        weight_loader = extra_weight_attrs.get("weight_loader")
        num_shards = 2 if layer.moe_runner_config.is_gated else 1
        intermediate_size = num_shards * intermediate_size_per_partition
        w13_weight = ModelWeightParameter(
            data=torch.empty(
                num_experts,
                intermediate_size,
                hidden_size,
                dtype=weight_dtype,
            ),
            input_dim=2,
            output_dim=1,
            weight_loader=weight_loader,
        )
        layer.register_parameter("w13_weight", w13_weight)

        w2_weight = ModelWeightParameter(
            data=torch.empty(
                num_experts,
                hidden_size,
                intermediate_size_per_partition,
                dtype=weight_dtype,
            ),
            input_dim=2,
            output_dim=1,
            weight_loader=weight_loader,
        )
        layer.register_parameter("w2_weight", w2_weight)

        if self.quant_config.is_checkpoint_fp8_serialized:
            # WEIGHT SCALES - Per-tensor scaling for ModelOpts
            # Allocate 2 scales for w1 and w3 respectively.
            # They will be combined to a single scale after weight loading.
            w13_scale_shape = (num_experts, num_shards)
            w13_weight_scale = PerTensorScaleParameter(
                data=torch.full(
                    w13_scale_shape,
                    torch.finfo(torch.float32).min,
                    dtype=torch.float32,
                ),
                weight_loader=weight_loader,
            )
            w2_weight_scale = PerTensorScaleParameter(
                data=torch.full(
                    (num_experts,), torch.finfo(torch.float32).min, dtype=torch.float32
                ),
                weight_loader=weight_loader,
            )
            layer.register_parameter("w13_weight_scale", w13_weight_scale)
            layer.register_parameter("w2_weight_scale", w2_weight_scale)

            # Set weight loader attributes for scales
            extra_weight_attrs.update(
                {"quant_method": FusedMoeWeightScaleSupported.TENSOR.value}
            )

            # INPUT SCALES - Per-tensor scaling for ModelOpt
            w13_input_scale = PerTensorScaleParameter(
                data=torch.full((num_experts,), 1.0, dtype=torch.float32),
                weight_loader=weight_loader,
            )
            w2_input_scale = PerTensorScaleParameter(
                data=torch.full((num_experts,), 1.0, dtype=torch.float32),
                weight_loader=weight_loader,
            )
            layer.register_parameter("w13_input_scale", w13_input_scale)
            layer.register_parameter("w2_input_scale", w2_input_scale)

    def process_weights_after_loading(self, layer: torch.nn.Module) -> None:
        """Process FP8 MoE weights after loading from serialized checkpoint.

        Only supports pre-quantized checkpoints with FP8 weights and scales.
        """

        layer.w13_weight = Parameter(layer.w13_weight.data, requires_grad=False)
        layer.w2_weight = Parameter(layer.w2_weight.data, requires_grad=False)

        # Handle scale parameters
        if hasattr(layer, "w13_weight_scale") and layer.w13_weight_scale is not None:
            # Fp8 moe kernel needs single weight scale for w13 per expert.
            # We take the max of the w1 and w3 scales then dequant and requant each expert.
            if layer.w13_weight_scale.dim() == 2:  # Shape: (num_experts, 2)
                # Get the maximum scale across w1 and w3 for each expert
                max_w13_scales = layer.w13_weight_scale.max(dim=1).values

                # Requantize each expert's weights using the combined scale
                # w13_weight has shape (num_experts, 2 * intermediate_size_per_partition, hidden_size)
                # where the first intermediate_size_per_partition rows are w1, the next are w3
                num_shards = 2 if layer.moe_runner_config.is_gated else 1
                intermediate_size_per_partition = (
                    layer.w13_weight.shape[1] // num_shards
                )
                for expert_id in range(layer.w13_weight.shape[0]):
                    start = 0
                    for shard_id in range(num_shards):  # (w1 and w3) or w13
                        # Dequantize using the original scale for this shard
                        dq_weight = per_tensor_dequantize(
                            layer.w13_weight[expert_id][
                                start : start + intermediate_size_per_partition, :
                            ],
                            layer.w13_weight_scale[expert_id][shard_id],
                        )
                        # Requantize using the combined max scale
                        (
                            layer.w13_weight[expert_id][
                                start : start + intermediate_size_per_partition, :
                            ],
                            _,
                        ) = scaled_fp8_quant(dq_weight, max_w13_scales[expert_id])

                        start += intermediate_size_per_partition

                # Update the scale parameter to be per-expert instead of per-shard
                layer.w13_weight_scale = Parameter(max_w13_scales, requires_grad=False)
            else:
                layer.w13_weight_scale = Parameter(
                    layer.w13_weight_scale.data, requires_grad=False
                )

        if hasattr(layer, "w2_weight_scale") and layer.w2_weight_scale is not None:
            layer.w2_weight_scale = Parameter(
                layer.w2_weight_scale.data, requires_grad=False
            )
        if hasattr(layer, "w13_input_scale") and layer.w13_input_scale is not None:
            layer.w13_input_scale = Parameter(
                layer.w13_input_scale.max(), requires_grad=False
            )
        if hasattr(layer, "w2_input_scale") and layer.w2_input_scale is not None:
            layer.w2_input_scale = Parameter(
                layer.w2_input_scale.max(), requires_grad=False
            )

        # Align FP8 weights to FlashInfer per-tensor kernel layout if enabled
        if get_moe_runner_backend().is_flashinfer_trtllm():
            from flashinfer import reorder_rows_for_gated_act_gemm, shuffle_matrix_a

            # 1) Swap W13 halves: [Up, Gate] -> [Gate, Up] expected by FI
            num_experts, two_n, hidden = layer.w13_weight.shape
            inter = two_n // 2
            w13_swapped = (
                layer.w13_weight.reshape(num_experts, 2, inter, hidden)
                .flip(dims=[1])
                .reshape(num_experts, two_n, hidden)
            )

            # 2) Reorder rows for fused gated activation (W13)
            w13_interleaved = [
                reorder_rows_for_gated_act_gemm(w13_swapped[i])
                for i in range(num_experts)
            ]
            w13_interleaved = torch.stack(w13_interleaved).reshape(
                num_experts, two_n, hidden
            )

            # 3) Shuffle weights for transposed MMA output (both W13, W2)
            epilogue_tile_m = 128
            w13_shuffled = [
                shuffle_matrix_a(w13_interleaved[i].view(torch.uint8), epilogue_tile_m)
                for i in range(num_experts)
            ]
            w2_shuffled = [
                shuffle_matrix_a(layer.w2_weight[i].view(torch.uint8), epilogue_tile_m)
                for i in range(num_experts)
            ]

            layer.w13_weight = Parameter(
                torch.stack(w13_shuffled).view(torch.float8_e4m3fn),
                requires_grad=False,
            )
            layer.w2_weight = Parameter(
                torch.stack(w2_shuffled).view(torch.float8_e4m3fn),
                requires_grad=False,
            )

        # Precompute and register per-expert output scaling factors for FI MoE
        if get_moe_runner_backend().is_flashinfer_trtllm():
            # Note: w13_input_scale and w2_input_scale are scalar Parameters post-reduction
            assert (
                hasattr(layer, "w13_input_scale") and layer.w13_input_scale is not None
            )
            assert hasattr(layer, "w2_input_scale") and layer.w2_input_scale is not None
            assert (
                hasattr(layer, "w13_weight_scale")
                and layer.w13_weight_scale is not None
            )
            assert (
                hasattr(layer, "w2_weight_scale") and layer.w2_weight_scale is not None
            )

            input_scale = layer.w13_input_scale.to(torch.float32)
            activation_scale = layer.w2_input_scale.to(torch.float32)
            w13_weight_scale = layer.w13_weight_scale.to(torch.float32)
            w2_weight_scale = layer.w2_weight_scale.to(torch.float32)

            output1_scales_scalar = (
                w13_weight_scale * input_scale * (1.0 / activation_scale)
            )
            output1_scales_gate_scalar = w13_weight_scale * input_scale
            output2_scales_scalar = activation_scale * w2_weight_scale

            layer.output1_scales_scalar = Parameter(
                output1_scales_scalar, requires_grad=False
            )
            layer.output1_scales_gate_scalar = Parameter(
                output1_scales_gate_scalar, requires_grad=False
            )
            layer.output2_scales_scalar = Parameter(
                output2_scales_scalar, requires_grad=False
            )
        elif get_moe_runner_backend().is_flashinfer_cutlass():
            assert (
                hasattr(layer, "w13_input_scale") and layer.w13_input_scale is not None
            )
            assert hasattr(layer, "w2_input_scale") and layer.w2_input_scale is not None
            assert (
                hasattr(layer, "w13_weight_scale")
                and layer.w13_weight_scale is not None
            )
            assert (
                hasattr(layer, "w2_weight_scale") and layer.w2_weight_scale is not None
            )

            input_scale = layer.w13_input_scale.to(torch.float32)
            activation_scale = layer.w2_input_scale.to(torch.float32)
            w13_weight_scale = layer.w13_weight_scale.to(torch.float32)
            w2_weight_scale = layer.w2_weight_scale.to(torch.float32)

            layer.fc1_dequant = Parameter(
                w13_weight_scale * input_scale, requires_grad=False
            )
            layer.fc2_quant = Parameter(
                activation_scale.reciprocal(), requires_grad=False
            )
            layer.fc2_dequant = Parameter(
                activation_scale * w2_weight_scale, requires_grad=False
            )
            layer.fc1_input_dequant = Parameter(input_scale, requires_grad=False)

    def create_moe_runner(
        self, layer: torch.nn.Module, moe_runner_config: MoeRunnerConfig
    ):
        self.moe_runner_config = moe_runner_config
        self.runner = MoeRunner(MoeRunnerBackend.TRITON, moe_runner_config)

    def apply(
        self,
        layer: torch.nn.Module,
        dispatch_output: StandardDispatchOutput,
    ) -> CombineInput:
        x = dispatch_output.hidden_states
        topk_output = dispatch_output.topk_output

        # Fast path: TRT-LLM FP8 per-tensor MoE using BYPASSED TopK routing
        from sglang.srt.layers.moe.topk import TopKOutputChecker

        if (
            get_moe_runner_backend().is_flashinfer_trtllm()
            and TopKOutputChecker.format_is_bypassed(topk_output)
        ):
            router_logits = topk_output.router_logits
            topk_config = topk_output.topk_config

            # Constraints
            assert (
                self.moe_runner_config.activation == "silu"
            ), "Only silu is supported for flashinfer fp8 moe"

            from flashinfer import RoutingMethodType
            from flashinfer.fused_moe import trtllm_fp8_per_tensor_scale_moe

            correction_bias = (
                None
                if topk_config.correction_bias is None
                else topk_config.correction_bias
            )
            # Pre-quantize activations to FP8 per-tensor using provided input scale
            x_fp8, _ = scaled_fp8_quant(x, layer.w13_input_scale)

            use_routing_scales_on_input = True
            routed_scaling_factor = self.moe_runner_config.routed_scaling_factor

            # Enforce Llama4 routing for ModelOpt FP8 MoE for now.
            # TODO(brayden): support other routing methods
            assert topk_config.top_k == 1, "ModelOpt FP8 MoE requires top_k==1"
            assert (
                not topk_config.num_expert_group
            ), "ModelOpt FP8 MoE does not support expert grouping"
            assert (
                not topk_config.topk_group
            ), "ModelOpt FP8 MoE does not support grouped top-k"
            routing_method_type = RoutingMethodType.Llama4

            # FlashInfer TRTLLM requires routing_logits (and bias) to be bfloat16
            routing_logits_cast = router_logits.to(torch.bfloat16)
            routing_bias_cast = (
                None if correction_bias is None else correction_bias.to(torch.bfloat16)
            )

            with use_symmetric_memory(
                get_tp_group(), disabled=not is_allocation_symmetric()
            ):
                # FIXME: there is a bug in the trtllm_fp8_block_scale_moe.
                # It ignored the `output`` argument. https://github.com/flashinfer-ai/flashinfer/blob/da01b1bd8f9f22aec8c0eea189ad54860b034947/flashinfer/fused_moe/core.py#L1323-L1325
                # so we put the whole function under the ``use_symmetric_memory`` context manager.
                # If the bug is fixed, we can only put the output tensor allocation under the context manager.
                output = trtllm_fp8_per_tensor_scale_moe(
                    routing_logits=routing_logits_cast,
                    routing_bias=routing_bias_cast,
                    hidden_states=x_fp8,
                    gemm1_weights=layer.w13_weight,
                    output1_scales_scalar=layer.output1_scales_scalar,
                    output1_scales_gate_scalar=layer.output1_scales_gate_scalar,
                    gemm2_weights=layer.w2_weight,
                    output2_scales_scalar=layer.output2_scales_scalar,
                    num_experts=layer.num_experts,
                    top_k=topk_config.top_k,
                    n_group=0,
                    topk_group=0,
                    intermediate_size=layer.w2_weight.shape[2],
                    local_expert_offset=layer.moe_ep_rank * layer.num_local_experts,
                    local_num_experts=layer.num_local_experts,
                    routed_scaling_factor=(
                        routed_scaling_factor
                        if routed_scaling_factor is not None
                        else 1.0
                    ),
                    use_routing_scales_on_input=use_routing_scales_on_input,
                    tile_tokens_dim=None,
                    routing_method_type=routing_method_type,
                )

            from sglang.srt.layers.moe.token_dispatcher import StandardCombineInput

            return StandardCombineInput(hidden_states=output)

        if get_moe_runner_backend().is_flashinfer_cutlass():
            activation = ACT_STR_TO_TYPE_MAP[self.moe_runner_config.activation]
            assert (
                (
                    activation is ActivationType.Relu2
                    and not self.moe_runner_config.is_gated
                )
                or activation is ActivationType.Swiglu
                and self.moe_runner_config.is_gated
            ), "Only Relu2 non-gated or Swiglu gated are supported for flashinfer cutlass fp8 moe"
            topk_weights, topk_ids = topk_output.topk_weights, topk_output.topk_ids
            x_fp8, _ = scaled_fp8_quant(x, layer.w13_input_scale)
            output_dtype = x.dtype
            original_col = x.shape[1]
            x_sf = None

            with use_symmetric_memory(
                get_tp_group(), disabled=not is_allocation_symmetric()
            ):
                symm_output = torch.empty(
                    x.shape[0], original_col, dtype=output_dtype, device=x.device
                )
            output = flashinfer_cutlass_fused_moe(
                output=symm_output,
                input=x_fp8,
                token_selected_experts=topk_ids.to(torch.int),
                token_final_scales=topk_weights,
                fc1_expert_weights=layer.w13_weight,
                fc2_expert_weights=layer.w2_weight,
                output_dtype=output_dtype,
                input_sf=x_sf,
                quant_scales=[
                    layer.fc1_dequant,
                    layer.fc2_quant,
                    layer.fc2_dequant,
                    layer.fc1_input_dequant,
                ],
                ep_size=layer.moe_ep_size,
                ep_rank=layer.moe_ep_rank,
                tp_size=layer.moe_tp_size,
                tp_rank=layer.moe_tp_rank,
                tune_max_num_tokens=next_power_of_2(x.shape[0]),
                activation_type=activation,
            )[0]

            from sglang.srt.layers.moe.token_dispatcher import StandardCombineInput

            return StandardCombineInput(hidden_states=output)

        quant_info = TritonMoeQuantInfo(
            w13_weight=layer.w13_weight,
            w2_weight=layer.w2_weight,
            use_fp8_w8a8=True,
            per_channel_quant=False,
            w13_scale=layer.w13_weight_scale,
            w2_scale=layer.w2_weight_scale,
            a13_scale=layer.w13_input_scale,
            a2_scale=layer.w2_input_scale,
        )

        return self.runner.run(dispatch_output, quant_info)


class ModelOptFp4Config(ModelOptQuantConfig):
    """Config class for FP4."""

    def __init__(
        self,
        is_checkpoint_nvfp4_serialized: bool = False,
        kv_cache_quant_algo: str = None,
        group_size: int = None,
        exclude_modules: List[str] = None,
        packed_modules_mapping: Optional[Dict[str, List[str]]] = None,
    ) -> None:
        super().__init__(kv_cache_quant_algo, exclude_modules, packed_modules_mapping)
        self.is_checkpoint_nvfp4_serialized = is_checkpoint_nvfp4_serialized
        if is_checkpoint_nvfp4_serialized:
            logger.warning(
                "Detected nvfp4 checkpoint. Please note that the "
                "format is experimental and subject to change."
            )
        self.group_size = group_size

    @classmethod
    def override_quantization_method(cls, hf_quant_config, user_quant):
        """Override quantization method based on the model's config."""
        return cls._modelopt_override_quantization_method(hf_quant_config, user_quant)

    @classmethod
    def get_name(cls) -> str:
        return "modelopt_fp4"

    @classmethod
    def get_supported_act_dtypes(cls) -> List[torch.dtype]:
        return [torch.bfloat16, torch.half, torch.float8_e4m3fn]

    @classmethod
    def get_min_capability(cls) -> int:
        return 100

    @staticmethod
    def common_group_size(cfg: dict) -> int:
        """Return the unique group_size across the config; raise if missing/mismatched."""
        sizes = set()

        # Top-level and 'quantization' block
        v = cfg.get("group_size")
        if isinstance(v, int):
            sizes.add(v)
        q = cfg.get("quantization")
        if isinstance(q, dict):
            v = q.get("group_size")
            if isinstance(v, int):
                sizes.add(v)

        # config_groups: accept group-level or nested dicts (e.g., weights/input_activations)
        for g in (cfg.get("config_groups") or {}).values():
            if isinstance(g, dict):
                v = g.get("group_size")
                if isinstance(v, int):
                    sizes.add(v)
                for sub in g.values():
                    if isinstance(sub, dict):
                        v = sub.get("group_size")
                        if isinstance(v, int):
                            sizes.add(v)

        if not sizes:
            raise ValueError("No group_size found in config.")
        if len(sizes) > 1:
            raise ValueError(f"Inconsistent group_size values: {sorted(sizes)}")
        return next(iter(sizes))

    @classmethod
    def from_config(cls, config: Dict[str, Any]) -> ModelOptFp4Config:
        # Handle two different config formats:
        # 1. hf_quant_config.json format: {"quantization": {"quant_algo": "NVFP4", ...}}
        # 2. config.json quantization_config format: {"quant_algo": "NVFP4", ...}
        # In future modelopt will deprecate hf_quant_config.json, and only keep config.json.
        # For legacy reasons, we keep hf_quant_config.json for now.

        # Initialize variables
        kv_cache_quant_algo = None
        group_size = None
        exclude_modules = []

        # Try flat format first (config.json quantization_config - preferred format)
        quant_method = config.get("quant_algo")
        if quant_method is not None:
            # Flat format (config.json quantization_config)
            # Note: FP4 models in config.json format may not have all the detailed fields
            # that are present in hf_quant_config.json, so we need to handle defaults
            kv_cache_quant_algo = config.get("kv_cache_quant_algo")
            if not kv_cache_quant_algo:
                # For config.json format, derive from kv_cache_scheme if available
                kv_cache_scheme = config.get("kv_cache_scheme")
                if (
                    kv_cache_scheme
                    and kv_cache_scheme.get("type") == "float"
                    and kv_cache_scheme.get("num_bits") == 8
                ):
                    kv_cache_quant_algo = "FP8"
                else:
                    kv_cache_quant_algo = "auto"

            group_size = config.get("group_size")
            # If group_size is not at top level, try to extract from config_groups
            if group_size is None:
                config_groups = config.get("config_groups", {})
                if config_groups:
                    # Get group_size from the first group's weights config
                    first_group = next(iter(config_groups.values()), {})
                    weights_config = first_group.get("weights", {})
                    group_size = weights_config.get("group_size")

            exclude_modules = config.get("ignore", [])
        else:
            # Fall back to nested format (hf_quant_config.json - legacy format)
            try:
                quant_config = cls.get_from_keys(config, ["quantization"])
                quant_method = quant_config["quant_algo"]
                kv_cache_quant_algo = quant_config.get("kv_cache_quant_algo")
                if not kv_cache_quant_algo:
                    kv_cache_quant_algo = "auto"
                group_size = ModelOptFp4Config.common_group_size(config)
                exclude_modules = quant_config.get("exclude_modules", [])
            except (ValueError, KeyError):
                raise ValueError(
                    "Cannot find 'quant_algo' in the model's quantization config. "
                    "Expected either flat format (config.json) or nested format (hf_quant_config.json)."
                )

        if not quant_method in ["FP8", "NVFP4"]:
            raise ValueError(
                f"ModelOpt currently only supports: FP8, NVFP4"
                " quantizations in sglang. Please check the "
                "quantization config for your model's configuration."
            )
        is_checkpoint_nvfp4_serialized = "NVFP4" in quant_method

        if group_size is None or exclude_modules is None:
            logger.warning(
                f"group_size: {group_size},"
                f"kv_cache_quant_algo: {kv_cache_quant_algo},"
                f"exclude_modules: {exclude_modules}"
            )
            raise ValueError(
                "NVFP4 quantization requires group_size and exclude_modules "
                "specified in the quantization config"
            )
        return cls(
            is_checkpoint_nvfp4_serialized,
            kv_cache_quant_algo,
            group_size,
            exclude_modules,
            config.get("packed_modules_mapping"),
        )

    def is_layer_excluded(self, prefix: str):
        import regex as re

        fused_patterns = ["q_a_proj", "q_b_proj", "kv_a_proj_with_mqa", "kv_b_proj"]
        prefix_split = prefix.split(".")
        for pattern in self.exclude_modules:
            regex_str = pattern.replace(".", r"\.").replace("*", r".*")
            pattern_split = pattern.split(".")
            if re.fullmatch(regex_str, prefix):
                return True
            elif (
                pattern_split[-1] in fused_patterns
                and pattern_split[-1] in prefix_split[-1]
            ):
                # Check if the last part of the excluded pattern is contained in the last part of the prefix
                # This handles fused modules like fused_qkv_a_proj_with_mqa that contain q_a_proj and kv_a_proj_with_mqa
                # e.g., model.layers.{i}.self_attn.{fused_weight_name}
                assert len(prefix_split) == 5 and len(pattern_split) == 5
                return True
        return False

    def get_quant_method(self, layer: torch.nn.Module, prefix: str):
        return self._get_quant_method(
            layer,
            prefix,
            Linear=ModelOptFp4LinearMethod,
            Moe=ModelOptNvFp4FusedMoEMethod,  # FlashInferFP4MoE needs the same quantization method but with compatible attribute handling
        )


class ModelOptFp4LinearMethod(LinearMethodBase):
    """Linear method for NVFP4.
    Supports loading NVFP4 checkpoints with the following structure:

    |Tensor Name           | datatype      |  shape      |
    |----------------------------------------------------|
    |input_scale           | torch.float32 | scalar      |
    |weight                | NVFP4(SE2M1)  | [1, X, y/2] |
    |weight_scale          | FP8-E4M3      | [X, Y]      |
    |weight_scale_2        | torch.float32 | scalar      |

    The weights are quantized per block of 16 elements.
    Args: quant_config: The ModelOpt quantization config.
    """

    def __init__(self, quant_config: ModelOptFp4Config):
        self.quant_config = quant_config

    def create_weights(
        self,
        layer: torch.nn.Module,
        input_size_per_partition: int,
        output_partition_sizes: List[int],
        input_size: int,
        output_size: int,
        params_dtype: torch.dtype,
        **extra_weight_attrs,
    ):
        del input_size, output_size
        if not self.quant_config.is_checkpoint_nvfp4_serialized:
            raise ValueError(
                "NVFP4 quantization was selected, "
                " dynamic quantization is not supported."
            )

        output_size_per_partition = sum(output_partition_sizes)
        weight_loader = extra_weight_attrs.get("weight_loader")

        layer.logical_widths = output_partition_sizes

        layer.input_size_per_partition = input_size_per_partition
        layer.output_size_per_partition = output_size_per_partition
        if input_size_per_partition % 16 != 0:
            raise ValueError(
                "Unsupported model when in features size is " "not multiple of 16"
            )

        weight_dtype = (
            torch.float8_e4m3fn
            if self.quant_config.is_checkpoint_nvfp4_serialized
            else params_dtype
        )

        weight = ModelWeightParameter(
            data=torch.empty(
                # 2 fp4 data is packed in one uint8 in the input dimension
                output_size_per_partition,
                input_size_per_partition // 2,
                dtype=torch.uint8,
            ),
            input_dim=1,
            output_dim=0,
            weight_loader=weight_loader,
        )
        layer.register_parameter("weight", weight)

        input_scale = PerTensorScaleParameter(
            data=torch.empty(len(output_partition_sizes), dtype=torch.float32),
            weight_loader=weight_loader,
        )

        layer.register_parameter("input_scale", input_scale)

        weight_scale_2 = PerTensorScaleParameter(
            data=torch.empty(len(output_partition_sizes), dtype=torch.float32),
            weight_loader=weight_loader,
        )
        layer.register_parameter("weight_scale_2", weight_scale_2)

        weight_scale = ModelWeightParameter(
            data=torch.empty(
                output_size_per_partition,
                input_size_per_partition // self.quant_config.group_size,
                dtype=weight_dtype,
            ),
            input_dim=1,
            output_dim=0,
            weight_loader=weight_loader,
        )

        layer.register_parameter("weight_scale", weight_scale)

    def process_weights_after_loading(self, layer: torch.nn.Module) -> None:
        input_scale_2 = layer.input_scale.max().to(torch.float32)
        weight_scale_2 = layer.weight_scale_2.max().to(torch.float32)
        layer.input_scale = Parameter(input_scale_2, requires_grad=False)
        layer.weight_scale_2 = Parameter(weight_scale_2, requires_grad=False)
        layer.alpha = Parameter(
            layer.input_scale * layer.weight_scale_2, requires_grad=False
        )
        layer.input_scale_inv = Parameter(
            (1 / input_scale_2).to(torch.float32), requires_grad=False
        )
        if FLASHINFER_FP4_GEMM_BACKEND == "trtllm":
            # FlashInfer TRTLLM FP4 GEMM requires a different weight layout.
            # FlashInfer provides nvfp4_quantize to quantize + shuffle the
            # layout but we use our own quantization so we have to call
            # shuffles ourselves.
            from flashinfer import shuffle_matrix_a, shuffle_matrix_sf_a

            weight = layer.weight
            scale = layer.weight_scale
            epilogue_tile_m = 128
            weight = shuffle_matrix_a(weight.view(torch.uint8), epilogue_tile_m)
            scale = (
                shuffle_matrix_sf_a(scale.view(torch.uint8), epilogue_tile_m)
                .reshape(scale.shape)
                .view(torch.float8_e4m3fn)
            )

            layer.weight_scale_interleaved = Parameter(scale, requires_grad=False)
            layer.weight = Parameter(weight, requires_grad=False)
            return
        # Pad and blockwise interleave weight_scale
        scales = layer.weight_scale
        scale_ndim = scales.ndim
        if scale_ndim == 2:
            scales = scales.unsqueeze(0)
        assert scales.ndim == 3
        B, M, K = scales.shape
        round_up_multiple = lambda x, m: (x + m - 1) // m * m
        M_padded = round_up_multiple(M, 128)
        K_padded = round_up_multiple(K, 4)
        padded_scales = torch.zeros((B, M_padded, K_padded), dtype=scales.dtype)
        padded_scales[:B, :M, :K] = scales
        batches, rows, cols = padded_scales.shape
        assert rows % 128 == 0
        assert cols % 4 == 0
        padded_scales = padded_scales.reshape(batches, rows // 128, 4, 32, cols // 4, 4)
        padded_scales = padded_scales.permute((0, 1, 4, 3, 2, 5))
        padded_scales = padded_scales.contiguous().cuda()
        padded_scales = (
            padded_scales.reshape(M_padded, K_padded)
            if scale_ndim == 2
            else padded_scales.reshape(B, M_padded, K_padded)
        )
        layer.weight_scale_interleaved = Parameter(padded_scales, requires_grad=False)

    def apply(
        self,
        layer: torch.nn.Module,
        x: torch.Tensor,
        bias: Optional[torch.Tensor] = None,
    ) -> torch.Tensor:
        output_dtype = x.dtype
        x_m, _ = x.shape
        w_n, _ = layer.weight.shape
        output_shape = [x_m, w_n]

        # Quantize BF16 or FP16 to (FP4 and interleaved block scale)
        x_fp4, x_scale_interleaved = fp4_quantize(x, layer.input_scale_inv)

        assert x_fp4.dtype == torch.uint8
        assert layer.weight.dtype == torch.uint8
        assert layer.weight_scale_interleaved.dtype == torch.float8_e4m3fn
        assert layer.alpha.dtype == torch.float32

        w = layer.weight
        w_scale_interleaved = layer.weight_scale_interleaved
        if enable_flashinfer_fp4_gemm:
            w = layer.weight.T
            w_scale_interleaved = layer.weight_scale_interleaved.T
        # TODO(shuw@nvidia.com)
        # Remove the default after flashinfer bumped to 0.5.1
        backend = (
            FLASHINFER_FP4_GEMM_BACKEND if FLASHINFER_FP4_GEMM_BACKEND else "cutlass"
        )
        out = _sglang_fp4_gemm(
            x_fp4,
            w,
            x_scale_interleaved,
            w_scale_interleaved,
            layer.alpha,
            output_dtype,
            w_n,
        )
        if bias is not None:
            out = out + bias
        return out.view(*output_shape)


class ModelOptNvFp4FusedMoEMethod(FusedMoEMethodBase):
    """
       MoE Method for FP4 Quantization with Blockscales and PerTensorScales
    Args:
        quant_config: NVFP4 Quant Config
    """

    def __init__(self, quant_config: ModelOptFp4Config):
        self.quant_config = quant_config
        if not is_blackwell_supported():
            raise ValueError(
                "Current platform does not support NVFP4"
                " quantization. Please use Blackwell and"
                " above."
            )
        self.enable_flashinfer_trtllm_moe = (
            get_moe_runner_backend().is_flashinfer_trtllm()
        )
        self._cache_permute_indices = {}

    @property
    def enable_flashinfer_cutlass_moe(self) -> bool:
        from sglang.srt.layers.moe import get_moe_runner_backend

        """Access the global enable_flashinfer_cutlass_moe setting."""
        return get_moe_runner_backend().is_flashinfer_cutlass()

    @property
    def enable_flashinfer_cutedsl_moe(self) -> bool:
        from sglang.srt.layers.moe import get_moe_runner_backend

        """Access the global enable_flashinfer_cutedsl_moe setting."""
        return get_moe_runner_backend().is_flashinfer_cutedsl()

    def create_weights(
        self,
        layer: torch.nn.Module,
        num_experts: int,
        hidden_size: int,
        intermediate_size_per_partition: int,
        params_dtype: torch.dtype,
        **extra_weight_attrs,
    ):
        if not self.quant_config.is_checkpoint_nvfp4_serialized:
            raise ValueError(
                "NVFP4 quantization was selected, "
                " dynamic quantization is not supported."
            )

        # TODO(ch-wan): check if this is needed
        layer.intermediate_size_per_partition = intermediate_size_per_partition
        layer.params_dtype = params_dtype
        layer.quant_config = self.quant_config

        weight_dtype = torch.uint8
        weight_scale_dtype = torch.float8_e4m3fn
        weight_loader = extra_weight_attrs.get("weight_loader")
        # GEMM 1
        num_shards = 2 if layer.moe_runner_config.is_gated else 1

        w13_weight = ModelWeightParameter(
            data=torch.empty(
                layer.num_local_experts,
                num_shards * intermediate_size_per_partition,
                # 2 fp4 items are packed in the input dimension
                hidden_size // 2,
                dtype=weight_dtype,
            ),
            input_dim=1,
            output_dim=2,
            weight_loader=weight_loader,
        )
        layer.register_parameter("w13_weight", w13_weight)

        # GEMM 2
        w2_weight = ModelWeightParameter(
            data=torch.empty(
                layer.num_local_experts,
                hidden_size,
                # 2 fp4 items are packed in the input dimension
                intermediate_size_per_partition // 2,
                dtype=weight_dtype,
            ),
            input_dim=1,
            output_dim=2,
            weight_loader=weight_loader,
        )
        layer.register_parameter("w2_weight", w2_weight)

        w13_weight_scale = ModelWeightParameter(
            data=torch.empty(
                layer.num_local_experts,
                num_shards * intermediate_size_per_partition,
                hidden_size // self.quant_config.group_size,
                dtype=weight_scale_dtype,
            ),
            input_dim=1,
            output_dim=2,
            weight_loader=weight_loader,
        )
        layer.register_parameter("w13_weight_scale", w13_weight_scale)

        # Only use `swizzle_blockscale` for shapes, not for real content
        layer.w13_blockscale_swizzled = Parameter(
            self.swizzle_blockscale(layer.w13_weight_scale), requires_grad=False
        )

        w2_weight_scale = ModelWeightParameter(
            data=torch.empty(
                layer.num_local_experts,
                hidden_size,
                intermediate_size_per_partition // self.quant_config.group_size,
                dtype=weight_scale_dtype,
            ),
            input_dim=1,
            output_dim=2,
            weight_loader=weight_loader,
        )
        layer.register_parameter("w2_weight_scale", w2_weight_scale)

        layer.w2_blockscale_swizzled = Parameter(
            self.swizzle_blockscale(layer.w2_weight_scale), requires_grad=False
        )

        from sglang.srt.layers.moe.fused_moe_triton import FusedMoeWeightScaleSupported

        extra_weight_attrs.update(
            {"quant_method": FusedMoeWeightScaleSupported.BLOCK.value}
        )

        w13_weight_scale_shape = (
            (layer.num_local_experts, 2)
            if layer.moe_runner_config.is_gated
            else (layer.num_local_experts,)
        )
        w13_weight_scale_2 = PerTensorScaleParameter(
            data=torch.empty(w13_weight_scale_shape, dtype=torch.float32),
            weight_loader=weight_loader,
        )
        layer.register_parameter("w13_weight_scale_2", w13_weight_scale_2)

        w2_weight_scale_2 = PerTensorScaleParameter(
            data=torch.empty(layer.num_local_experts, dtype=torch.float32),
            weight_loader=weight_loader,
        )
        layer.register_parameter("w2_weight_scale_2", w2_weight_scale_2)

        extra_weight_attrs.update(
            {"quant_method": FusedMoeWeightScaleSupported.TENSOR.value}
        )

        w13_input_scale_shape = (layer.num_experts, num_shards)
        w13_input_scale = PerTensorScaleParameter(
            data=torch.empty(w13_input_scale_shape, dtype=torch.float32),
            weight_loader=weight_loader,
        )
        w13_input_scale._sglang_require_global_experts = True
        layer.register_parameter("w13_input_scale", w13_input_scale)

        w2_input_scale = PerTensorScaleParameter(
            data=torch.empty(layer.num_experts, dtype=torch.float32),
            weight_loader=weight_loader,
        )
        w2_input_scale._sglang_require_global_experts = True
        layer.register_parameter("w2_input_scale", w2_input_scale)

    def swizzle_blockscale(self, scale: torch.Tensor):
        assert scale.dtype == torch.float8_e4m3fn
        # Pad and blockwise interleave weight_scale
        scale_ndim = scale.ndim
        if scale.ndim == 2:
            scale = scale.unsqueeze(0)
        assert scale.ndim == 3
        B, M, K = scale.shape
        round_up_multiple = lambda x, m: (x + m - 1) // m * m
        M_padded = round_up_multiple(M, 128)
        K_padded = round_up_multiple(K, 4)
        padded_scale = torch.zeros((B, M_padded, K_padded), dtype=scale.dtype)
        padded_scale[:B, :M, :K] = scale
        batches, rows, cols = padded_scale.shape
        assert rows % 128 == 0
        assert cols % 4 == 0
        padded_scale = padded_scale.reshape(batches, rows // 128, 4, 32, cols // 4, 4)
        swizzled_scale = padded_scale.permute((0, 1, 4, 3, 2, 5))
        swizzled_scale = swizzled_scale.contiguous().cuda()
        return (
            swizzled_scale.reshape(M_padded, K_padded)
            if scale_ndim == 2
            else swizzled_scale.reshape(B, M_padded, K_padded)
        )

    def prepare_static_weights_for_kernel(
        self,
        # args_dequant,
        # args,
        gemm1_weights,
        gemm2_weights,
        gemm1_scales_linear_fp4_bytes,
        gemm2_scales_linear_fp4_bytes,
        hidden_size,
        intermediate_size,
        num_experts,
    ):
        from flashinfer import nvfp4_block_scale_interleave
        from flashinfer.fused_moe.core import (
            _maybe_get_cached_w3_w1_permute_indices,
            get_w2_permute_indices_with_cache,
        )

        """Prepare quantized weights for kernel (done offline with weights)."""
        epilogue_tile_m = 128  # FIXME: this depends on the kernel internals

        # Convert quantized weights to proper formats
        gemm1_weights_fp4 = gemm1_weights.view(torch.float8_e4m3fn).reshape(
            num_experts, 2 * intermediate_size, hidden_size // 2
        )  # packed fp4
        gemm1_scales_linear_fp4 = gemm1_scales_linear_fp4_bytes.view(
            torch.float8_e4m3fn
        ).reshape(
            num_experts, 2 * intermediate_size, hidden_size // 16
        )  # fp8 scaling factors

        gemm2_weights_fp4 = gemm2_weights.view(torch.float8_e4m3fn).reshape(
            num_experts, hidden_size, intermediate_size // 2
        )  # packed fp4
        gemm2_scales_linear_fp4 = gemm2_scales_linear_fp4_bytes.view(
            torch.float8_e4m3fn
        ).reshape(
            num_experts, hidden_size, intermediate_size // 16
        )  # fp8 scaling factors

        gemm1_weights_fp4_shuffled = []
        gemm1_scales_fp4_shuffled = []
        gemm2_weights_fp4_shuffled = []
        gemm2_scales_fp4_shuffled = []
        for i in range(num_experts):
            # Calculate the permute indices for the following:
            # 1. Reorder rows of W1 and scales for fused gated activation
            # 2. Shuffle weights and scaling factors for transposed mma output
            # for both w3_w1 and w2 weights and scale factors
            permute_indices = _maybe_get_cached_w3_w1_permute_indices(
                self._cache_permute_indices,
                gemm1_weights_fp4[i].view(torch.uint8),
                epilogue_tile_m,
            )
            gemm1_weights_fp4_shuffled.append(
                gemm1_weights_fp4[i]
                .view(torch.uint8)[permute_indices.to(gemm1_weights_fp4.device)]
                .contiguous()
            )

            permute_sf_indices = _maybe_get_cached_w3_w1_permute_indices(
                self._cache_permute_indices,
                gemm1_scales_linear_fp4[i].view(torch.uint8),
                epilogue_tile_m,
                num_elts_per_sf=16,
            )
            gemm1_scales_fp4_shuffled.append(
                nvfp4_block_scale_interleave(
                    gemm1_scales_linear_fp4[i]
                    .view(torch.uint8)[
                        permute_sf_indices.to(gemm1_scales_linear_fp4.device)
                    ]
                    .contiguous()
                )
            )

            permute_indices = get_w2_permute_indices_with_cache(
                self._cache_permute_indices,
                gemm2_weights_fp4[i].view(torch.uint8),
                epilogue_tile_m,
            )
            gemm2_weights_fp4_shuffled.append(
                gemm2_weights_fp4[i]
                .view(torch.uint8)[permute_indices.to(gemm2_weights_fp4.device)]
                .contiguous()
            )

            permute_sf_indices = get_w2_permute_indices_with_cache(
                self._cache_permute_indices,
                gemm2_scales_linear_fp4[i].view(torch.uint8),
                epilogue_tile_m,
                num_elts_per_sf=16,
            )
            gemm2_scales_fp4_shuffled.append(
                nvfp4_block_scale_interleave(
                    gemm2_scales_linear_fp4[i]
                    .view(torch.uint8)[
                        permute_sf_indices.to(gemm2_scales_linear_fp4.device)
                    ]
                    .contiguous()
                )
            )

        # Stack weights for all experts
        gemm1_weights_fp4_shuffled = torch.stack(gemm1_weights_fp4_shuffled)
        gemm1_scales_fp4_shuffled = (
            torch.stack(gemm1_scales_fp4_shuffled)
            .view(torch.float8_e4m3fn)
            .reshape(num_experts, 2 * intermediate_size, hidden_size // 16)
        )

        gemm2_weights_fp4_shuffled = torch.stack(gemm2_weights_fp4_shuffled)
        gemm2_scales_fp4_shuffled = (
            torch.stack(gemm2_scales_fp4_shuffled)
            .view(torch.float8_e4m3fn)
            .reshape(num_experts, hidden_size, intermediate_size // 16)
        )
        return (
            gemm1_weights_fp4_shuffled,
            gemm1_scales_fp4_shuffled,
            gemm2_weights_fp4_shuffled,
            gemm2_scales_fp4_shuffled,
        )

    def process_weights_after_loading(self, layer: torch.nn.Module) -> None:
        """Process FP4 MoE weights after loading from serialized checkpoint.

        Only supports pre-quantized checkpoints with FP8 weights and scales.
        """

        # GEMM 1 scale processing
        if layer.moe_runner_config.is_gated:
            if not torch.allclose(
                layer.w13_weight_scale_2[:, 0], layer.w13_weight_scale_2[:, 1]
            ):
                logger.warning_once(
                    "w1_weight_scale_2 must match w3_weight_scale_2. "
                    "Accuracy may be affected."
                )

            w13_weight_scale_2 = layer.w13_weight_scale_2[:, 0]
        else:
            w13_weight_scale_2 = layer.w13_weight_scale_2[:]
        layer.w13_weight_scale_2 = Parameter(w13_weight_scale_2, requires_grad=False)

        # Calculate input scales based on strategy
        if self.enable_flashinfer_cutlass_moe or self.enable_flashinfer_trtllm_moe:
            w13_input_scale = layer.w13_input_scale.max().to(torch.float32)
            w2_input_scale = layer.w2_input_scale.max().to(torch.float32)
        elif self.enable_flashinfer_cutedsl_moe:
            # All-expert-one-input-scale is mathematically different from default per-expert-input-scale
            # Thus we allow users to switch the flag to do thorough testing
            if CUTEDSL_MOE_SCALAR_INPUT_SCALE:
                w13_input_scale = (
                    layer.w13_input_scale.max()
                    .to(torch.float32)
                    .repeat(layer.w13_input_scale.shape[0])
                )
            else:
                w13_input_scale = layer.w13_input_scale.max(dim=1).values.to(
                    torch.float32
                )

            w2_input_scale = layer.w2_input_scale

            def _slice_scale(w):
                assert w.shape == (layer.num_experts,)
                assert layer.moe_ep_size * layer.num_local_experts == layer.num_experts
                return w[
                    layer.moe_ep_rank
                    * layer.num_local_experts : (layer.moe_ep_rank + 1)
                    * layer.num_local_experts
                ]

            w13_input_scale = _slice_scale(w13_input_scale)
            w2_input_scale = _slice_scale(w2_input_scale)

            if MOE_NVFP4_DISPATCH:
                assert torch.all(w13_input_scale == w13_input_scale[0])
                w13_input_scale = w13_input_scale[0]
        else:
            w13_input_scale = layer.w13_input_scale.max(dim=-1).values.to(torch.float32)
            w2_input_scale = layer.w2_input_scale

        # Create shared parameters
        layer.g1_alphas = Parameter(
            (w13_input_scale * w13_weight_scale_2).to(torch.float32),
            requires_grad=False,
        )
        layer.g2_alphas = Parameter(
            (w2_input_scale * layer.w2_weight_scale_2).to(torch.float32),
            requires_grad=False,
        )
        layer.w13_input_scale_quant = Parameter(
            (1 / w13_input_scale).to(torch.float32), requires_grad=False
        )
        layer.w2_input_scale_quant = Parameter(
            (1 / w2_input_scale).to(torch.float32), requires_grad=False
        )

        layer.dispatcher.set_quant_config(
            {
                "input_global_scale": (
                    layer.w13_input_scale_quant if MOE_NVFP4_DISPATCH else None
                )
            }
        )
        assert_dim = 2 if layer.moe_runner_config.is_gated else 1
        # Validate weight scales
        for name, weight_scale in [
            ("w13", layer.w13_weight_scale),
            ("w2", layer.w2_weight_scale),
        ]:
            assert (
                weight_scale.shape[assert_dim] % 16 == 0
            ), f"Expected {name}_weight_scale.dim({assert_dim}) to be divisible by 16"
            assert (
                weight_scale.dtype == torch.float8_e4m3fn
            ), f"{name} Weight Blockscale must be represented as FP8-E4M3"

        # Weight processing based on strategy
        if (
            self.enable_flashinfer_trtllm_moe
            and reorder_rows_for_gated_act_gemm is not None
            and shuffle_matrix_sf_a is not None
        ):
            # FlashInfer TRTLLM processing - handles both w13 and w2
            (
                gemm1_weights_fp4_shuffled,
                gemm1_scales_fp4_shuffled,
                gemm2_weights_fp4_shuffled,
                gemm2_scales_fp4_shuffled,
            ) = self.prepare_static_weights_for_kernel(
                layer.w13_weight,
                layer.w2_weight,
                layer.w13_weight_scale,
                layer.w2_weight_scale,
                layer.w2_weight.size(-2),  # hidden_size
                layer.w13_weight.size(-2) // 2,  # intermediate_size
                layer.w13_weight.size(0),  # num_experts
            )

            # Set flashinfer parameters
            layer.gemm1_weights_fp4_shuffled = Parameter(
                gemm1_weights_fp4_shuffled, requires_grad=False
            )
            layer.gemm2_weights_fp4_shuffled = Parameter(
                gemm2_weights_fp4_shuffled, requires_grad=False
            )
            layer.gemm1_scales_fp4_shuffled = Parameter(
                gemm1_scales_fp4_shuffled, requires_grad=False
            )
            layer.gemm2_scales_fp4_shuffled = Parameter(
                gemm2_scales_fp4_shuffled, requires_grad=False
            )

            # Additional parameter needed for TRT-LLM
            layer.g1_scale_c = Parameter(
                (layer.w2_input_scale_quant * layer.g1_alphas).to(torch.float32),
                requires_grad=False,
            )

            # Clean up weights that won't be used by TRT-LLM
            del (
                layer.w2_weight,
                layer.w2_weight_scale,
                layer.w13_weight,
                layer.w13_weight_scale,
            )

        else:
            # CUTLASS processing - handle w13 and w2 separately

            # Process w13 weights
            w13_blockscale_swizzled = self.swizzle_blockscale(layer.w13_weight_scale)
            del layer.w13_weight_scale
            layer.w13_blockscale_swizzled.data.copy_(w13_blockscale_swizzled)
            layer.w13_weight = Parameter(layer.w13_weight.data, requires_grad=False)

            # Process w2 weights
            w2_blockscale_swizzled = self.swizzle_blockscale(layer.w2_weight_scale)
            del layer.w2_weight_scale
            layer.w2_blockscale_swizzled.data.copy_(w2_blockscale_swizzled)
            layer.w2_weight = Parameter(layer.w2_weight.data, requires_grad=False)

            # Both flashinfer cutlass and regular cutlass use same processing for w2

            # Set up CUTLASS MoE parameters
            device = layer.w13_weight.device
            layer.cutlass_moe_params = CutlassMoEParams(
                CutlassMoEType.BlockscaledFP4,
                device,
                num_experts=layer.num_experts,  # global num experts
                intermediate_size_per_partition=layer.w2_weight.shape[2] * 2,  # n
                hidden_size=layer.w13_weight.shape[2] * 2,
            )  # k

    @property
    def load_up_proj_weight_first(self) -> bool:
        # FlashInfer CUTLASS kernel assumes [Up, Gate] Proj as W13
        return self.enable_flashinfer_cutlass_moe and self.moe_runner_config.is_gated

    def create_moe_runner(
        self, layer: torch.nn.Module, moe_runner_config: MoeRunnerConfig
    ):
        self.moe_runner_config = moe_runner_config

    def apply(
        self,
        layer: FusedMoE,
        dispatch_output: StandardDispatchOutput,
    ) -> CombineInput:

        x = dispatch_output.hidden_states
        x_sf = dispatch_output.hidden_states_scale
        topk_output = dispatch_output.topk_output

        activation = self.moe_runner_config.activation

        assert (
            activation in ACT_STR_TO_TYPE_MAP
        ), f"{activation=} missing from {ACT_STR_TO_TYPE_MAP.keys()=}"
        moe_runner_config = self.moe_runner_config

        # Check if this is a FlashInferFP4MoE layer that should handle its own forward
        if hasattr(layer, "gemm1_weights_fp4_shuffled"):
            # This layer was processed with flashinfer TRTLLM - delegate to its own forward
            from sglang.srt.layers.moe.token_dispatcher import StandardCombineInput

            return StandardCombineInput(hidden_states=layer.forward(x, topk_output))

        if self.enable_flashinfer_cutlass_moe:
            assert (
                not moe_runner_config.apply_router_weight_on_input
            ), "apply_router_weight_on_input is not supported for Flashinfer"
            # TRTLLM Cutlass moe takes in activations in BF16/Half/nvfp4 precision
            # and fp4 quantized weights loaded from the checkpoint
            topk_weights, topk_ids = topk_output.topk_weights, topk_output.topk_ids

            output_dtype = torch.bfloat16

            # If x_sf is not None, x is FP4 packed (half size), so we need * 2
            # If x_sf is None, x is not packed, so output_col = x.shape[1]
            output_col = x.shape[1] * 2 if x_sf is not None else x.shape[1]

            with use_symmetric_memory(
                get_tp_group(), disabled=not is_allocation_symmetric()
            ):
                symm_output = torch.empty(
<<<<<<< HEAD
                    x.shape[0],
                    x.shape[1] * (2 if layer.moe_runner_config.is_gated else 1),
                    dtype=output_dtype,
                    device=x.device,
=======
                    x.shape[0], output_col, dtype=output_dtype, device=x.device
>>>>>>> 21af8e73
                )

            output = flashinfer_cutlass_fused_moe(
                output=symm_output,
                input=x,
                token_selected_experts=topk_ids.to(torch.int),
                token_final_scales=topk_weights,
                fc1_expert_weights=layer.w13_weight.view(torch.long),
                fc2_expert_weights=layer.w2_weight.view(torch.long),
                output_dtype=output_dtype,
                input_sf=x_sf,
                quant_scales=[
                    layer.w13_input_scale_quant,
                    layer.w13_blockscale_swizzled.view(torch.int32),
                    layer.g1_alphas,
                    layer.w2_input_scale_quant,
                    layer.w2_blockscale_swizzled.view(torch.int32),
                    layer.g2_alphas,
                ],
                ep_size=layer.moe_ep_size,
                ep_rank=layer.moe_ep_rank,
                tp_size=layer.moe_tp_size,
                tp_rank=layer.moe_tp_rank,
                tune_max_num_tokens=next_power_of_2(x.shape[0]),
                activation_type=ACT_STR_TO_TYPE_MAP[activation],
            )[0]

            from sglang.srt.layers.moe.token_dispatcher import StandardCombineInput

            return StandardCombineInput(hidden_states=output)

        from sglang.srt.layers.moe.cutlass_moe import cutlass_moe_fp4

        topk_weights, topk_ids = topk_output.topk_weights, topk_output.topk_ids
        output = cutlass_moe_fp4(
            a=x,
            a1_gscale=layer.w13_input_scale_quant,
            w1_fp4=layer.w13_weight,
            w1_blockscale=layer.w13_blockscale_swizzled,
            w1_alphas=layer.g1_alphas,
            a2_gscale=layer.w2_input_scale_quant,
            w2_fp4=layer.w2_weight,
            w2_blockscale=layer.w2_blockscale_swizzled,
            w2_alphas=layer.g2_alphas,
            topk_weights=topk_weights,
            topk_ids=topk_ids,
            params=layer.cutlass_moe_params,
            apply_router_weight_on_input=moe_runner_config.apply_router_weight_on_input,
        ).to(x.dtype)
        # Scale by routed_scaling_factor is fused into select_experts.
        from sglang.srt.layers.moe.token_dispatcher import StandardCombineInput

        return StandardCombineInput(hidden_states=output)

    def apply_without_routing_weights(
        self,
        layer: FusedMoE,
        x: tuple[torch.Tensor, Optional[torch.Tensor]],
        masked_m: torch.Tensor,
        moe_runner_config: MoeRunnerConfig,
    ) -> torch.Tensor:
        assert (
            moe_runner_config.activation == "silu"
        ), "Only SiLU activation is supported."

        assert self.enable_flashinfer_cutedsl_moe, "only support flashinfer cutedsl moe"
        assert (
            not moe_runner_config.apply_router_weight_on_input
        ), "apply_router_weight_on_input is not supported for Flashinfer"

        from sglang.srt.layers.moe.flashinfer_cutedsl_moe import (
            flashinfer_cutedsl_moe_masked,
        )

        down_gemm_overlap_args: Optional[DownGemmOverlapArgs] = getattr(
            layer, "down_gemm_overlap_args", None
        )

        out = flashinfer_cutedsl_moe_masked(
            hidden_states=x,
            input_global_scale=(
                None if MOE_NVFP4_DISPATCH else layer.w13_input_scale_quant
            ),
            w1=layer.w13_weight,
            w1_blockscale=layer.w13_blockscale_swizzled,
            w1_alpha=layer.g1_alphas,
            w2=layer.w2_weight,
            a2_global_scale=layer.w2_input_scale_quant,
            w2_blockscale=layer.w2_blockscale_swizzled,
            w2_alpha=layer.g2_alphas,
            masked_m=masked_m,
            **(
                dict(
                    down_sm_count=down_gemm_overlap_args.num_sms,
                    down_signals=down_gemm_overlap_args.signal,
                    down_start_event=down_gemm_overlap_args.start_event,
                )
                if down_gemm_overlap_args is not None
                else {}
            ),
        )
        return out<|MERGE_RESOLUTION|>--- conflicted
+++ resolved
@@ -1756,20 +1756,18 @@
 
             # If x_sf is not None, x is FP4 packed (half size), so we need * 2
             # If x_sf is None, x is not packed, so output_col = x.shape[1]
-            output_col = x.shape[1] * 2 if x_sf is not None else x.shape[1]
-
+            output_col = x.shape[1]
+            if x_sf is not None and layer.moe_runner_config.is_gated:
+              output_col *= 2
             with use_symmetric_memory(
                 get_tp_group(), disabled=not is_allocation_symmetric()
             ):
                 symm_output = torch.empty(
-<<<<<<< HEAD
                     x.shape[0],
-                    x.shape[1] * (2 if layer.moe_runner_config.is_gated else 1),
+                    output_col,
                     dtype=output_dtype,
                     device=x.device,
-=======
                     x.shape[0], output_col, dtype=output_dtype, device=x.device
->>>>>>> 21af8e73
                 )
 
             output = flashinfer_cutlass_fused_moe(
