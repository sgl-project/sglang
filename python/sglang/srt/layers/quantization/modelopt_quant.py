--- conflicted
+++ resolved
@@ -9,7 +9,6 @@
 from torch.nn.parameter import Parameter
 
 from sglang.srt.distributed import get_tp_group
-from sglang.srt.environ import envs
 from sglang.srt.distributed.device_communicators.pynccl_allocator import (
     use_symmetric_memory,
 )
@@ -149,13 +148,7 @@
 )
 
 # TODO make it true by default when the DeepEP PR is merged
-<<<<<<< HEAD
-CUTEDSL_MOE_NVFP4_DISPATCH = get_bool_env_var(
-    "SGLANG_CUTEDSL_MOE_NVFP4_DISPATCH", "false"
-)
-=======
 MOE_NVFP4_DISPATCH = envs.SGLANG_MOE_NVFP4_DISPATCH.get()
->>>>>>> cd1c1fa5
 FLASHINFER_FP4_GEMM_BACKEND = envs.SGLANG_FLASHINFER_FP4_GEMM_BACKEND.get()
 # Supported activation schemes for the current configuration
 ACTIVATION_SCHEMES = ["static"]
@@ -1154,10 +1147,7 @@
             # layout but we use our own quantization so we have to call
             # shuffles ourselves.
             from flashinfer import shuffle_matrix_a, shuffle_matrix_sf_a
-<<<<<<< HEAD
-=======
-
->>>>>>> cd1c1fa5
+
             weight = layer.weight
             scale = layer.weight_scale
             epilogue_tile_m = 128
@@ -1220,32 +1210,19 @@
         if enable_flashinfer_fp4_gemm:
             w = layer.weight.T
             w_scale_interleaved = layer.weight_scale_interleaved.T
-<<<<<<< HEAD
-        backend = (
-            FLASHINFER_FP4_GEMM_BACKEND
-            if FLASHINFER_FP4_GEMM_BACKEND
-            else "cutlass"
-        )
-        out = fp4_gemm(
-=======
         # TODO(shuw@nvidia.com)
         # Remove the default after flashinfer bumped to 0.5.1
         backend = (
             FLASHINFER_FP4_GEMM_BACKEND if FLASHINFER_FP4_GEMM_BACKEND else "cutlass"
         )
         out = _sglang_fp4_gemm(
->>>>>>> cd1c1fa5
             x_fp4,
             w,
             x_scale_interleaved,
             w_scale_interleaved,
             layer.alpha,
             output_dtype,
-<<<<<<< HEAD
-            **(dict(backend=backend)),
-=======
             w_n,
->>>>>>> cd1c1fa5
         )
         if bias is not None:
             out = out + bias
