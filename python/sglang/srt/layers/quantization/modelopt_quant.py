# Adapted from https://github.com/vllm-project/vllm/blob/main/vllm/model_executor/layers/quantization/modelopt.py
from __future__ import annotations

import logging
from typing import TYPE_CHECKING, Any, Dict, List, Optional

import torch
from torch.nn.parameter import Parameter

from sglang.srt.distributed import get_tp_group
from sglang.srt.distributed.device_communicators.pynccl_allocator import (
    use_symmetric_memory,
)
from sglang.srt.environ import envs
from sglang.srt.layers.dp_attention import (
    get_dp_global_num_tokens,
    get_local_dp_buffer,
    is_allocation_symmetric,
)
from sglang.srt.layers.moe import (
    MoeRunner,
    MoeRunnerBackend,
    MoeRunnerConfig,
    get_moe_runner_backend,
    should_use_flashinfer_cutlass_moe_fp4_allgather,
)
from sglang.srt.layers.moe.cutlass_moe_params import CutlassMoEParams, CutlassMoEType
from sglang.srt.layers.moe.moe_runner.cutlass import CutlassMoeQuantInfo
from sglang.srt.layers.moe.moe_runner.triton import TritonMoeQuantInfo
from sglang.srt.layers.parameter import ModelWeightParameter, PerTensorScaleParameter
from sglang.srt.layers.quantization.base_config import (
    FusedMoEMethodBase,
    LinearMethodBase,
    QuantizationConfig,
    QuantizeMethodBase,
)
from sglang.srt.layers.quantization.fp8_kernel import scaled_fp8_quant
from sglang.srt.layers.quantization.fp8_utils import (
    apply_fp8_linear,
    cutlass_fp8_supported,
    is_blackwell_supported,
)
from sglang.srt.layers.quantization.kv_cache import BaseKVCacheMethod
from sglang.srt.layers.quantization.unquant import UnquantizedLinearMethod
from sglang.srt.layers.quantization.utils import (
    convert_to_channelwise,
    is_layer_skipped,
    per_tensor_dequantize,
    requantize_with_max_scale,
)
from sglang.srt.layers.radix_attention import RadixAttention
from sglang.srt.utils import get_bool_env_var, is_cuda, next_power_of_2
from sglang.srt.utils.common import is_sm120_supported

if TYPE_CHECKING:
    from sglang.srt.layers.moe.fused_moe_triton.layer import FusedMoE
    from sglang.srt.layers.moe.token_dispatcher import (
        CombineInput,
        StandardDispatchOutput,
    )
    from sglang.srt.single_batch_overlap import DownGemmOverlapArgs

try:
    if is_sm120_supported():
        from flashinfer import fp4_quantize
    else:
        from sgl_kernel import scaled_fp4_quant as fp4_quantize

    from flashinfer import fp4_quantize as fp4_quantize_flashinfer
except ImportError:
    fp4_quantize = None

try:
    from flashinfer import mm_fp4 as fp4_gemm
    from flashinfer import reorder_rows_for_gated_act_gemm, shuffle_matrix_sf_a

    enable_flashinfer_fp4_gemm = True
except ImportError:
    if is_cuda():
        from sgl_kernel import cutlass_scaled_fp4_mm as fp4_gemm
    else:
        fp4_gemm = None
    enable_flashinfer_fp4_gemm = False
    reorder_rows_for_gated_act_gemm = None
    shuffle_matrix_a = None
    shuffle_matrix_sf_a = None

try:
    from flashinfer.fused_moe import cutlass_fused_moe as flashinfer_cutlass_fused_moe
except ImportError:
    flashinfer_cutlass_fused_moe = None

# Initialize logger for the module
logger = logging.getLogger(__name__)

CUTEDSL_MOE_SCALAR_INPUT_SCALE = get_bool_env_var(
    "SGLANG_CUTEDSL_MOE_SCALAR_INPUT_SCALE", "true"
)

# TODO make it true by default when the DeepEP PR is merged
CUTEDSL_MOE_NVFP4_DISPATCH = get_bool_env_var(
    "SGLANG_CUTEDSL_MOE_NVFP4_DISPATCH", "false"
)
FLASHINFER_FP4_GEMM_BACKEND = envs.SGLANG_FLASHINFER_FP4_GEMM_BACKEND.get()
# Supported activation schemes for the current configuration
ACTIVATION_SCHEMES = ["static"]


class ModelOptQuantConfig(QuantizationConfig):
    def __init__(
        self,
        kv_cache_quant_algo: Optional[str],
        exclude_modules: Optional[List[str]],
        packed_modules_mapping: Optional[Dict[str, List[str]]],
    ):
        super().__init__()
        self.packed_modules_mapping = packed_modules_mapping
        self.exclude_modules = exclude_modules or []
        self.kv_cache_quant_algo = kv_cache_quant_algo

    def _get_quant_method(
        self,
        layer: torch.nn.Module,
        prefix: str,
        *,
        Linear: type[LinearMethodBase],
        Moe: type[FusedMoEMethodBase],
    ) -> Optional[QuantizeMethodBase]:
        from sglang.srt.layers.linear import LinearBase
        from sglang.srt.layers.moe.fused_moe_triton import FusedMoE

        if isinstance(layer, LinearBase):
            if is_layer_skipped(
                prefix, self.exclude_modules, self.packed_modules_mapping
            ) or self.is_layer_excluded(prefix):
                return UnquantizedLinearMethod()
            return Linear(self)
        elif self.kv_cache_quant_algo and isinstance(layer, RadixAttention):
            return ModelOptFp8KVCacheMethod(self)
        elif isinstance(layer, FusedMoE):
            return Moe(self)
        return None

    @classmethod
    def get_config_filenames(cls) -> List[str]:
        return ["hf_quant_config.json"]

    def get_scaled_act_names(self) -> List[str]:
        return []


class ModelOptFp8Config(ModelOptQuantConfig):
    """Configuration for ModelOpt FP8 quantization, including serialization and compatibility checks."""

    def __init__(
        self,
        is_checkpoint_fp8_serialized: bool = False,
        kv_cache_quant_method: Optional[str] = None,
        exclude_modules: Optional[List[str]] = None,
        packed_modules_mapping: Optional[Dict[str, List[str]]] = None,
    ) -> None:
        """
        Args:
            is_checkpoint_fp8_serialized (bool): Indicates if the checkpoint uses serialized FP8 format.
        """
        super().__init__(kv_cache_quant_method, exclude_modules, packed_modules_mapping)
        self.is_checkpoint_fp8_serialized = is_checkpoint_fp8_serialized
        if is_checkpoint_fp8_serialized:
            logger.warning(
                "Detected ModelOpt FP8 checkpoint. The format is experimental and subject to change."
            )

    @classmethod
    def override_quantization_method(cls, hf_quant_config, user_quant):
        """Override quantization method based on the model's config."""
        return cls._modelopt_override_quantization_method(hf_quant_config, user_quant)

    @classmethod
    def get_name(cls) -> str:
        return "modelopt_fp8"

    @classmethod
    def get_supported_act_dtypes(cls) -> List[torch.dtype]:
        return [torch.bfloat16, torch.half]

    @classmethod
    def get_min_capability(cls) -> int:
        return 89  # Minimum hardware capability (e.g., Hopper GPUs).

    @classmethod
    def from_config(cls, config: Dict[str, Any]) -> ModelOptFp8Config:
        # Handle two different config formats:
        # 1. hf_quant_config.json format: {"quantization": {"quant_algo": "FP8", ...}}
        # 2. config.json quantization_config format: {"quant_algo": "FP8", ...}
        # In future modelopt will deprecate hf_quant_config.json, and only keep config.json.
        # For legacy reasons, we keep hf_quant_config.json for now.

        # Initialize variables
        kv_cache_quant_method = None
        exclude_modules = None

        # Try flat format first (config.json quantization_config - preferred format)
        quant_method = config.get("quant_algo")
        if quant_method is not None:
            # Flat format (config.json quantization_config)
            # For kv_cache, check if kv_cache_scheme exists and extract algo
            kv_cache_scheme = config.get("kv_cache_scheme")
            if (
                kv_cache_scheme
                and kv_cache_scheme.get("type") == "float"
                and kv_cache_scheme.get("num_bits") == 8
            ):
                kv_cache_quant_method = "FP8"

            # Map 'ignore' field to 'exclude_modules'
            exclude_modules = config.get("ignore")
        else:
            # Fall back to nested format (hf_quant_config.json - legacy format)
            try:
                quantization_section = cls.get_from_keys(config, ["quantization"])
                quant_method = quantization_section.get("quant_algo")
                kv_cache_quant_method = quantization_section.get("kv_cache_quant_algo")
                exclude_modules = quantization_section.get("exclude_modules")
            except ValueError:
                raise ValueError(
                    "Cannot find 'quant_algo' in the model's quantization config. "
                    "Expected either flat format (config.json) or nested format (hf_quant_config.json)."
                )
        if quant_method is None:
            raise ValueError(
                "Cannot find 'quant_algo' in the model's quantization config. "
            )
        if "FP8" not in quant_method:
            raise ValueError(
                "ModelOptFp8Config only supports static FP8 quantization in SGLang. "
                "For FP4 quantization, use ModelOptFp4Config. "
                "Check the quantization config for your model's configuration."
            )

        return cls(
            is_checkpoint_fp8_serialized=True,
            kv_cache_quant_method=kv_cache_quant_method,
            exclude_modules=exclude_modules,
            packed_modules_mapping=config.get("packed_modules_mapping"),
        )

    def is_layer_excluded(self, prefix: str) -> bool:
        if len(self.exclude_modules) == 0:
            return False
        return any(
            module in prefix
            or (
                prefix.startswith("language_model.")
                and module in prefix.removeprefix("language_model.")
            )
            for module in self.exclude_modules
        )

    def get_quant_method(
        self, layer: torch.nn.Module, prefix: str
    ) -> Optional[QuantizeMethodBase]:
        return self._get_quant_method(
            layer, prefix, Linear=ModelOptFp8LinearMethod, Moe=ModelOptFp8MoEMethod
        )


class ModelOptFp8LinearMethod(LinearMethodBase):
    """Linear method for ModelOpt static FP8 quantization.

    Supports loading FP8 checkpoints with static weight and activation scales.
    Future support may include dynamic scales.

    **Limitations**:
    1. Only supports per-tensor quantization due to `torch._scaled_mm` limitations.
    2. Only supports the `float8_e4m3fn` data type.

    Args:
        quant_config (ModelOptFp8Config): The ModelOpt quantization configuration.
    """

    def __init__(self, quant_config: ModelOptFp8Config):
        super().__init__()
        self.quant_config = quant_config
        self.cutlass_fp8_supported = cutlass_fp8_supported()

    def create_weights(
        self,
        layer: torch.nn.Module,
        input_size_per_partition: int,
        output_partition_sizes: List[int],
        params_dtype: torch.dtype,
        **extra_weight_attrs,
    ) -> None:
        """Creates and registers weights, weight scales, and input scales for FP8 quantization."""
        output_size_per_partition = sum(output_partition_sizes)
        weight_loader = extra_weight_attrs.get("weight_loader")
        weight_dtype = (
            torch.float8_e4m3fn
            if self.quant_config.is_checkpoint_fp8_serialized
            else params_dtype
        )

        # Set layer attributes
        layer.logical_widths = output_partition_sizes
        layer.input_size_per_partition = input_size_per_partition
        layer.output_size_per_partition = output_size_per_partition

        # Register weight
        layer.register_parameter(
            "weight",
            ModelWeightParameter(
                data=torch.empty(
                    output_size_per_partition,
                    input_size_per_partition,
                    dtype=weight_dtype,
                ),
                input_dim=1,
                output_dim=0,
                weight_loader=weight_loader,
            ),
        )

        if self.quant_config.is_checkpoint_fp8_serialized:
            # Register weight and input scales
            for scale_name in ["weight_scale", "input_scale"]:
                layer.register_parameter(
                    scale_name,
                    PerTensorScaleParameter(
                        data=torch.full(
                            (len(output_partition_sizes),),
                            torch.finfo(torch.float32).min,
                            dtype=torch.float32,
                        ),
                        weight_loader=weight_loader,
                    ),
                )

    def process_weights_after_loading(self, layer: torch.nn.Module) -> None:
        """Requantizes weights after loading using the maximum scale."""
        max_w_scale, quantized_weight = requantize_with_max_scale(
            layer.weight, layer.weight_scale, layer.logical_widths
        )
        layer.weight = Parameter(quantized_weight.t(), requires_grad=False)
        # cutlass sgl-kernel only supports per-channel scale
        if self.cutlass_fp8_supported:
            max_w_scale = convert_to_channelwise(max_w_scale, layer.logical_widths)
        layer.weight_scale = Parameter(max_w_scale, requires_grad=False)
        layer.input_scale = Parameter(layer.input_scale.max(), requires_grad=False)

    def apply(
        self,
        layer: torch.nn.Module,
        x: torch.Tensor,
        bias: Optional[torch.Tensor] = None,
    ) -> torch.Tensor:
        """Applies FP8 linear transformation."""
        return apply_fp8_linear(
            input=x,
            weight=layer.weight,
            weight_scale=layer.weight_scale,
            input_scale=layer.input_scale,
            bias=bias,
            cutlass_fp8_supported=self.cutlass_fp8_supported,
        )


class ModelOptFp8KVCacheMethod(BaseKVCacheMethod):
    """
    Handles loading FP8 kv-cache scaling factors from modelopt quantized checkpoints.
    """

    def __init__(self, quant_config: ModelOptFp8Config):
        super().__init__(quant_config)


class ModelOptFp8MoEMethod(FusedMoEMethodBase):
    """MoE method for ModelOpt FP8.
    Supports loading FP8 checkpoints with static weight scale and activation scale.

    Args:
        quant_config: The ModelOpt quantization config.
    """

    def __init__(self, quant_config: ModelOptFp8Config):
        self.quant_config = quant_config
        self.cutlass_fp8_supported = cutlass_fp8_supported()

    def create_weights(
        self,
        layer: torch.nn.Module,
        num_experts: int,
        hidden_size: int,
        intermediate_size_per_partition: int,
        params_dtype: torch.dtype,
        **extra_weight_attrs,
    ):
        from sglang.srt.layers.moe.fused_moe_triton import FusedMoeWeightScaleSupported

        # Use FP8 dtype if checkpoint is serialized, otherwise use the default dtype
        weight_dtype = (
            torch.float8_e4m3fn
            if self.quant_config.is_checkpoint_fp8_serialized
            else params_dtype
        )
        weight_loader = extra_weight_attrs.get("weight_loader")

        w13_weight = ModelWeightParameter(
            data=torch.empty(
                num_experts,
                2 * intermediate_size_per_partition,
                hidden_size,
                dtype=weight_dtype,
            ),
            input_dim=2,
            output_dim=1,
            weight_loader=weight_loader,
        )
        layer.register_parameter("w13_weight", w13_weight)

        w2_weight = ModelWeightParameter(
            data=torch.empty(
                num_experts,
                hidden_size,
                intermediate_size_per_partition,
                dtype=weight_dtype,
            ),
            input_dim=2,
            output_dim=1,
            weight_loader=weight_loader,
        )
        layer.register_parameter("w2_weight", w2_weight)

        if self.quant_config.is_checkpoint_fp8_serialized:
            # WEIGHT SCALES - Per-tensor scaling for ModelOpts
            # Allocate 2 scales for w1 and w3 respectively.
            # They will be combined to a single scale after weight loading.
            w13_weight_scale = PerTensorScaleParameter(
                data=torch.full(
                    (num_experts, 2),
                    torch.finfo(torch.float32).min,
                    dtype=torch.float32,
                ),
                weight_loader=weight_loader,
            )
            w2_weight_scale = PerTensorScaleParameter(
                data=torch.full(
                    (num_experts,), torch.finfo(torch.float32).min, dtype=torch.float32
                ),
                weight_loader=weight_loader,
            )
            layer.register_parameter("w13_weight_scale", w13_weight_scale)
            layer.register_parameter("w2_weight_scale", w2_weight_scale)

            # Set weight loader attributes for scales
            extra_weight_attrs.update(
                {"quant_method": FusedMoeWeightScaleSupported.TENSOR.value}
            )

            # INPUT SCALES - Per-tensor scaling for ModelOpt
            w13_input_scale = PerTensorScaleParameter(
                data=torch.full((num_experts,), 1.0, dtype=torch.float32),
                weight_loader=weight_loader,
            )
            w2_input_scale = PerTensorScaleParameter(
                data=torch.full((num_experts,), 1.0, dtype=torch.float32),
                weight_loader=weight_loader,
            )
            layer.register_parameter("w13_input_scale", w13_input_scale)
            layer.register_parameter("w2_input_scale", w2_input_scale)

    def process_weights_after_loading(self, layer: torch.nn.Module) -> None:
        """Process FP8 MoE weights after loading from serialized checkpoint.

        Only supports pre-quantized checkpoints with FP8 weights and scales.
        """

        layer.w13_weight = Parameter(layer.w13_weight.data, requires_grad=False)
        layer.w2_weight = Parameter(layer.w2_weight.data, requires_grad=False)

        # Handle scale parameters
        if hasattr(layer, "w13_weight_scale") and layer.w13_weight_scale is not None:
            # Fp8 moe kernel needs single weight scale for w13 per expert.
            # We take the max of the w1 and w3 scales then dequant and requant each expert.
            if layer.w13_weight_scale.dim() == 2:  # Shape: (num_experts, 2)
                # Get the maximum scale across w1 and w3 for each expert
                max_w13_scales = layer.w13_weight_scale.max(dim=1).values

                # Requantize each expert's weights using the combined scale
                # w13_weight has shape (num_experts, 2 * intermediate_size_per_partition, hidden_size)
                # where the first intermediate_size_per_partition rows are w1, the next are w3
                intermediate_size_per_partition = layer.w13_weight.shape[1] // 2
                for expert_id in range(layer.w13_weight.shape[0]):
                    start = 0
                    for shard_id in range(2):  # w1 and w3
                        # Dequantize using the original scale for this shard
                        dq_weight = per_tensor_dequantize(
                            layer.w13_weight[expert_id][
                                start : start + intermediate_size_per_partition, :
                            ],
                            layer.w13_weight_scale[expert_id][shard_id],
                        )
                        # Requantize using the combined max scale
                        (
                            layer.w13_weight[expert_id][
                                start : start + intermediate_size_per_partition, :
                            ],
                            _,
                        ) = scaled_fp8_quant(dq_weight, max_w13_scales[expert_id])

                        start += intermediate_size_per_partition

                # Update the scale parameter to be per-expert instead of per-shard
                layer.w13_weight_scale = Parameter(max_w13_scales, requires_grad=False)
            else:
                layer.w13_weight_scale = Parameter(
                    layer.w13_weight_scale.data, requires_grad=False
                )

        if hasattr(layer, "w2_weight_scale") and layer.w2_weight_scale is not None:
            layer.w2_weight_scale = Parameter(
                layer.w2_weight_scale.data, requires_grad=False
            )
        if hasattr(layer, "w13_input_scale") and layer.w13_input_scale is not None:
            layer.w13_input_scale = Parameter(
                layer.w13_input_scale.max(), requires_grad=False
            )
        if hasattr(layer, "w2_input_scale") and layer.w2_input_scale is not None:
            layer.w2_input_scale = Parameter(
                layer.w2_input_scale.max(), requires_grad=False
            )

        # Align FP8 weights to FlashInfer per-tensor kernel layout if enabled
        if get_moe_runner_backend().is_flashinfer_trtllm():
            from flashinfer import reorder_rows_for_gated_act_gemm, shuffle_matrix_a

            # 1) Swap W13 halves: [Up, Gate] -> [Gate, Up] expected by FI
            num_experts, two_n, hidden = layer.w13_weight.shape
            inter = two_n // 2
            w13_swapped = (
                layer.w13_weight.reshape(num_experts, 2, inter, hidden)
                .flip(dims=[1])
                .reshape(num_experts, two_n, hidden)
            )

            # 2) Reorder rows for fused gated activation (W13)
            w13_interleaved = [
                reorder_rows_for_gated_act_gemm(w13_swapped[i])
                for i in range(num_experts)
            ]
            w13_interleaved = torch.stack(w13_interleaved).reshape(
                num_experts, two_n, hidden
            )

            # 3) Shuffle weights for transposed MMA output (both W13, W2)
            epilogue_tile_m = 128
            w13_shuffled = [
                shuffle_matrix_a(w13_interleaved[i].view(torch.uint8), epilogue_tile_m)
                for i in range(num_experts)
            ]
            w2_shuffled = [
                shuffle_matrix_a(layer.w2_weight[i].view(torch.uint8), epilogue_tile_m)
                for i in range(num_experts)
            ]

            layer.w13_weight = Parameter(
                torch.stack(w13_shuffled).view(torch.float8_e4m3fn),
                requires_grad=False,
            )
            layer.w2_weight = Parameter(
                torch.stack(w2_shuffled).view(torch.float8_e4m3fn),
                requires_grad=False,
            )

        # Precompute and register per-expert output scaling factors for FI MoE
        if get_moe_runner_backend().is_flashinfer_trtllm():
            # Note: w13_input_scale and w2_input_scale are scalar Parameters post-reduction
            assert (
                hasattr(layer, "w13_input_scale") and layer.w13_input_scale is not None
            )
            assert hasattr(layer, "w2_input_scale") and layer.w2_input_scale is not None
            assert (
                hasattr(layer, "w13_weight_scale")
                and layer.w13_weight_scale is not None
            )
            assert (
                hasattr(layer, "w2_weight_scale") and layer.w2_weight_scale is not None
            )

            input_scale = layer.w13_input_scale.to(torch.float32)
            activation_scale = layer.w2_input_scale.to(torch.float32)
            w13_weight_scale = layer.w13_weight_scale.to(torch.float32)
            w2_weight_scale = layer.w2_weight_scale.to(torch.float32)

            output1_scales_scalar = (
                w13_weight_scale * input_scale * (1.0 / activation_scale)
            )
            output1_scales_gate_scalar = w13_weight_scale * input_scale
            output2_scales_scalar = activation_scale * w2_weight_scale

            layer.output1_scales_scalar = Parameter(
                output1_scales_scalar, requires_grad=False
            )
            layer.output1_scales_gate_scalar = Parameter(
                output1_scales_gate_scalar, requires_grad=False
            )
            layer.output2_scales_scalar = Parameter(
                output2_scales_scalar, requires_grad=False
            )

    def create_moe_runner(
        self, layer: torch.nn.Module, moe_runner_config: MoeRunnerConfig
    ):
        self.moe_runner_config = moe_runner_config
        self.runner = MoeRunner(MoeRunnerBackend.TRITON, moe_runner_config)

    def apply(
        self,
        layer: torch.nn.Module,
        dispatch_output: StandardDispatchOutput,
    ) -> CombineInput:
        x = dispatch_output.hidden_states
        topk_output = dispatch_output.topk_output

        # Fast path: TRT-LLM FP8 per-tensor MoE using BYPASSED TopK routing
        from sglang.srt.layers.moe.topk import TopKOutputChecker

        if (
            get_moe_runner_backend().is_flashinfer_trtllm()
            and TopKOutputChecker.format_is_bypassed(topk_output)
        ):
            router_logits = topk_output.router_logits
            topk_config = topk_output.topk_config

            # Constraints
            assert (
                self.moe_runner_config.activation == "silu"
            ), "Only silu is supported for flashinfer fp8 moe"

            from flashinfer import RoutingMethodType
            from flashinfer.fused_moe import trtllm_fp8_per_tensor_scale_moe

            correction_bias = (
                None
                if topk_config.correction_bias is None
                else topk_config.correction_bias
            )
            # Pre-quantize activations to FP8 per-tensor using provided input scale
            x_fp8, _ = scaled_fp8_quant(x, layer.w13_input_scale)

            use_routing_scales_on_input = True
            routed_scaling_factor = self.moe_runner_config.routed_scaling_factor

            # Enforce Llama4 routing for ModelOpt FP8 MoE for now.
            # TODO(brayden): support other routing methods
            assert topk_config.top_k == 1, "ModelOpt FP8 MoE requires top_k==1"
            assert (
                not topk_config.num_expert_group
            ), "ModelOpt FP8 MoE does not support expert grouping"
            assert (
                not topk_config.topk_group
            ), "ModelOpt FP8 MoE does not support grouped top-k"
            routing_method_type = RoutingMethodType.Llama4

            # FlashInfer TRTLLM requires routing_logits (and bias) to be bfloat16
            routing_logits_cast = router_logits.to(torch.bfloat16)
            routing_bias_cast = (
                None if correction_bias is None else correction_bias.to(torch.bfloat16)
            )

            with use_symmetric_memory(
                get_tp_group(), disabled=not is_allocation_symmetric()
            ):
                # FIXME: there is a bug in the trtllm_fp8_block_scale_moe.
                # It ignored the `output`` argument. https://github.com/flashinfer-ai/flashinfer/blob/da01b1bd8f9f22aec8c0eea189ad54860b034947/flashinfer/fused_moe/core.py#L1323-L1325
                # so we put the whole function under the ``use_symmetric_memory`` context manager.
                # If the bug is fixed, we can only put the output tensor allocation under the context manager.
                output = trtllm_fp8_per_tensor_scale_moe(
                    routing_logits=routing_logits_cast,
                    routing_bias=routing_bias_cast,
                    hidden_states=x_fp8,
                    gemm1_weights=layer.w13_weight,
                    output1_scales_scalar=layer.output1_scales_scalar,
                    output1_scales_gate_scalar=layer.output1_scales_gate_scalar,
                    gemm2_weights=layer.w2_weight,
                    output2_scales_scalar=layer.output2_scales_scalar,
                    num_experts=layer.num_experts,
                    top_k=topk_config.top_k,
                    n_group=0,
                    topk_group=0,
                    intermediate_size=layer.w2_weight.shape[2],
                    local_expert_offset=layer.moe_ep_rank * layer.num_local_experts,
                    local_num_experts=layer.num_local_experts,
                    routed_scaling_factor=(
                        routed_scaling_factor
                        if routed_scaling_factor is not None
                        else 1.0
                    ),
                    use_routing_scales_on_input=use_routing_scales_on_input,
                    tile_tokens_dim=None,
                    routing_method_type=routing_method_type,
                )

            from sglang.srt.layers.moe.token_dispatcher import StandardCombineInput

            return StandardCombineInput(hidden_states=output)

        quant_info = TritonMoeQuantInfo(
            w13_weight=layer.w13_weight,
            w2_weight=layer.w2_weight,
            use_fp8_w8a8=True,
            per_channel_quant=False,
            w13_scale=layer.w13_weight_scale,
            w2_scale=layer.w2_weight_scale,
            a13_scale=layer.w13_input_scale,
            a2_scale=layer.w2_input_scale,
        )

        return self.runner.run(dispatch_output, quant_info)


class ModelOptFp4Config(ModelOptQuantConfig):
    """Config class for FP4."""

    def __init__(
        self,
        is_checkpoint_nvfp4_serialized: bool = False,
        kv_cache_quant_algo: str = None,
        group_size: int = None,
        exclude_modules: List[str] = None,
        packed_modules_mapping: Optional[Dict[str, List[str]]] = None,
    ) -> None:
        super().__init__(kv_cache_quant_algo, exclude_modules, packed_modules_mapping)
        self.is_checkpoint_nvfp4_serialized = is_checkpoint_nvfp4_serialized
        if is_checkpoint_nvfp4_serialized:
            logger.warning(
                "Detected nvfp4 checkpoint. Please note that the "
                "format is experimental and subject to change."
            )
        self.group_size = group_size

    @classmethod
    def override_quantization_method(cls, hf_quant_config, user_quant):
        """Override quantization method based on the model's config."""
        return cls._modelopt_override_quantization_method(hf_quant_config, user_quant)

    @classmethod
    def get_name(cls) -> str:
        return "modelopt_fp4"

    @classmethod
    def get_supported_act_dtypes(cls) -> List[torch.dtype]:
        return [torch.bfloat16, torch.half, torch.float8_e4m3fn]

    @classmethod
    def get_min_capability(cls) -> int:
        return 100

    @staticmethod
    def common_group_size(cfg: dict) -> int:
        """Return the unique group_size across the config; raise if missing/mismatched."""
        sizes = set()

        # Top-level and 'quantization' block
        v = cfg.get("group_size")
        if isinstance(v, int):
            sizes.add(v)
        q = cfg.get("quantization")
        if isinstance(q, dict):
            v = q.get("group_size")
            if isinstance(v, int):
                sizes.add(v)

        # config_groups: accept group-level or nested dicts (e.g., weights/input_activations)
        for g in (cfg.get("config_groups") or {}).values():
            if isinstance(g, dict):
                v = g.get("group_size")
                if isinstance(v, int):
                    sizes.add(v)
                for sub in g.values():
                    if isinstance(sub, dict):
                        v = sub.get("group_size")
                        if isinstance(v, int):
                            sizes.add(v)

        if not sizes:
            raise ValueError("No group_size found in config.")
        if len(sizes) > 1:
            raise ValueError(f"Inconsistent group_size values: {sorted(sizes)}")
        return next(iter(sizes))

    @classmethod
    def from_config(cls, config: Dict[str, Any]) -> ModelOptFp4Config:
        # Handle two different config formats:
        # 1. hf_quant_config.json format: {"quantization": {"quant_algo": "NVFP4", ...}}
        # 2. config.json quantization_config format: {"quant_algo": "NVFP4", ...}
        # In future modelopt will deprecate hf_quant_config.json, and only keep config.json.
        # For legacy reasons, we keep hf_quant_config.json for now.

        # Initialize variables
        kv_cache_quant_algo = None
        group_size = None
        exclude_modules = []

        # Try flat format first (config.json quantization_config - preferred format)
        quant_method = config.get("quant_algo")
        if quant_method is not None:
            # Flat format (config.json quantization_config)
            # Note: FP4 models in config.json format may not have all the detailed fields
            # that are present in hf_quant_config.json, so we need to handle defaults
            kv_cache_quant_algo = config.get("kv_cache_quant_algo")
            if not kv_cache_quant_algo:
                # For config.json format, derive from kv_cache_scheme if available
                kv_cache_scheme = config.get("kv_cache_scheme")
                if (
                    kv_cache_scheme
                    and kv_cache_scheme.get("type") == "float"
                    and kv_cache_scheme.get("num_bits") == 8
                ):
                    kv_cache_quant_algo = "FP8"
                else:
                    kv_cache_quant_algo = "auto"

            group_size = config.get("group_size")
            # If group_size is not at top level, try to extract from config_groups
            if group_size is None:
                config_groups = config.get("config_groups", {})
                if config_groups:
                    # Get group_size from the first group's weights config
                    first_group = next(iter(config_groups.values()), {})
                    weights_config = first_group.get("weights", {})
                    group_size = weights_config.get("group_size")

            exclude_modules = config.get("ignore", [])
        else:
            # Fall back to nested format (hf_quant_config.json - legacy format)
            try:
                quant_config = cls.get_from_keys(config, ["quantization"])
                quant_method = quant_config["quant_algo"]
                kv_cache_quant_algo = quant_config.get("kv_cache_quant_algo")
                if not kv_cache_quant_algo:
                    kv_cache_quant_algo = "auto"
                group_size = ModelOptFp4Config.common_group_size(config)
                exclude_modules = quant_config.get("exclude_modules", [])
            except (ValueError, KeyError):
                raise ValueError(
                    "Cannot find 'quant_algo' in the model's quantization config. "
                    "Expected either flat format (config.json) or nested format (hf_quant_config.json)."
                )

        if not quant_method in ["FP8", "NVFP4"]:
            raise ValueError(
                f"ModelOpt currently only supports: FP8, NVFP4"
                " quantizations in sglang. Please check the "
                "quantization config for your model's configuration."
            )
        is_checkpoint_nvfp4_serialized = "NVFP4" in quant_method

        if group_size is None or exclude_modules is None:
            logger.warning(
                f"group_size: {group_size},"
                f"kv_cache_quant_algo: {kv_cache_quant_algo},"
                f"exclude_modules: {exclude_modules}"
            )
            raise ValueError(
                "NVFP4 quantization requires group_size and exclude_modules "
                "specified in the quantization config"
            )
        return cls(
            is_checkpoint_nvfp4_serialized,
            kv_cache_quant_algo,
            group_size,
            exclude_modules,
            config.get("packed_modules_mapping"),
        )

    def is_layer_excluded(self, prefix: str):
        import regex as re

        fused_patterns = ["q_a_proj", "q_b_proj", "kv_a_proj_with_mqa", "kv_b_proj"]
        prefix_split = prefix.split(".")
        for pattern in self.exclude_modules:
            regex_str = pattern.replace(".", r"\.").replace("*", r".*")
            pattern_split = pattern.split(".")
            if re.fullmatch(regex_str, prefix):
                return True
            elif (
                pattern_split[-1] in fused_patterns
                and pattern_split[-1] in prefix_split[-1]
            ):
                # Check if the last part of the excluded pattern is contained in the last part of the prefix
                # This handles fused modules like fused_qkv_a_proj_with_mqa that contain q_a_proj and kv_a_proj_with_mqa
                # e.g., model.layers.{i}.self_attn.{fused_weight_name}
                assert len(prefix_split) == 5 and len(pattern_split) == 5
                return True
        return False

    def get_quant_method(self, layer: torch.nn.Module, prefix: str):
        return self._get_quant_method(
            layer,
            prefix,
            Linear=ModelOptFp4LinearMethod,
            Moe=ModelOptNvFp4FusedMoEMethod,  # FlashInferFP4MoE needs the same quantization method but with compatible attribute handling
        )


class ModelOptFp4LinearMethod(LinearMethodBase):
    """Linear method for NVFP4.
    Supports loading NVFP4 checkpoints with the following structure:

    |Tensor Name           | datatype      |  shape      |
    |----------------------------------------------------|
    |input_scale           | torch.float32 | scalar      |
    |weight                | NVFP4(SE2M1)  | [1, X, y/2] |
    |weight_scale          | FP8-E4M3      | [X, Y]      |
    |weight_scale_2        | torch.float32 | scalar      |

    The weights are quantized per block of 16 elements.
    Args: quant_config: The ModelOpt quantization config.
    """

    def __init__(self, quant_config: ModelOptFp4Config):
        self.quant_config = quant_config

    def create_weights(
        self,
        layer: torch.nn.Module,
        input_size_per_partition: int,
        output_partition_sizes: List[int],
        input_size: int,
        output_size: int,
        params_dtype: torch.dtype,
        **extra_weight_attrs,
    ):
        del input_size, output_size
        if not self.quant_config.is_checkpoint_nvfp4_serialized:
            raise ValueError(
                "NVFP4 quantization was selected, "
                " dynamic quantization is not supported."
            )

        output_size_per_partition = sum(output_partition_sizes)
        weight_loader = extra_weight_attrs.get("weight_loader")

        layer.logical_widths = output_partition_sizes

        layer.input_size_per_partition = input_size_per_partition
        layer.output_size_per_partition = output_size_per_partition
        if input_size_per_partition % 16 != 0:
            raise ValueError(
                "Unsupported model when in features size is " "not multiple of 16"
            )

        weight_dtype = (
            torch.float8_e4m3fn
            if self.quant_config.is_checkpoint_nvfp4_serialized
            else params_dtype
        )

        weight = ModelWeightParameter(
            data=torch.empty(
                # 2 fp4 data is packed in one uint8 in the input dimension
                output_size_per_partition,
                input_size_per_partition // 2,
                dtype=torch.uint8,
            ),
            input_dim=1,
            output_dim=0,
            weight_loader=weight_loader,
        )
        layer.register_parameter("weight", weight)

        input_scale = PerTensorScaleParameter(
            data=torch.empty(len(output_partition_sizes), dtype=torch.float32),
            weight_loader=weight_loader,
        )

        layer.register_parameter("input_scale", input_scale)

        weight_scale_2 = PerTensorScaleParameter(
            data=torch.empty(len(output_partition_sizes), dtype=torch.float32),
            weight_loader=weight_loader,
        )
        layer.register_parameter("weight_scale_2", weight_scale_2)

        weight_scale = ModelWeightParameter(
            data=torch.empty(
                output_size_per_partition,
                input_size_per_partition // self.quant_config.group_size,
                dtype=weight_dtype,
            ),
            input_dim=1,
            output_dim=0,
            weight_loader=weight_loader,
        )

        layer.register_parameter("weight_scale", weight_scale)

    def process_weights_after_loading(self, layer: torch.nn.Module) -> None:
        input_scale_2 = layer.input_scale.max().to(torch.float32)
        weight_scale_2 = layer.weight_scale_2.max().to(torch.float32)
        layer.input_scale = Parameter(input_scale_2, requires_grad=False)
        layer.weight_scale_2 = Parameter(weight_scale_2, requires_grad=False)
        layer.alpha = Parameter(
            layer.input_scale * layer.weight_scale_2, requires_grad=False
        )
        layer.input_scale_inv = Parameter(
            (1 / input_scale_2).to(torch.float32), requires_grad=False
        )
        if FLASHINFER_FP4_GEMM_BACKEND == "trtllm":
            # FlashInfer TRTLLM FP4 GEMM requires a different weight layout.
            # FlashInfer provides nvfp4_quantize to quantize + shuffle the
            # layout but we use our own quantization so we have to call
            # shuffles ourselves.
            from flashinfer import shuffle_matrix_a, shuffle_matrix_sf_a

            weight = layer.weight
            scale = layer.weight_scale
            epilogue_tile_m = 128
            weight = shuffle_matrix_a(weight.view(torch.uint8), epilogue_tile_m)
            scale = (
                shuffle_matrix_sf_a(scale.view(torch.uint8), epilogue_tile_m)
                .reshape(scale.shape)
                .view(torch.float8_e4m3fn)
            )

            layer.weight_scale_interleaved = Parameter(scale, requires_grad=False)
            layer.weight = Parameter(weight, requires_grad=False)
            return
        # Pad and blockwise interleave weight_scale
        scales = layer.weight_scale
        scale_ndim = scales.ndim
        if scale_ndim == 2:
            scales = scales.unsqueeze(0)
        assert scales.ndim == 3
        B, M, K = scales.shape
        round_up_multiple = lambda x, m: (x + m - 1) // m * m
        M_padded = round_up_multiple(M, 128)
        K_padded = round_up_multiple(K, 4)
        padded_scales = torch.zeros((B, M_padded, K_padded), dtype=scales.dtype)
        padded_scales[:B, :M, :K] = scales
        batches, rows, cols = padded_scales.shape
        assert rows % 128 == 0
        assert cols % 4 == 0
        padded_scales = padded_scales.reshape(batches, rows // 128, 4, 32, cols // 4, 4)
        padded_scales = padded_scales.permute((0, 1, 4, 3, 2, 5))
        padded_scales = padded_scales.contiguous().cuda()
        padded_scales = (
            padded_scales.reshape(M_padded, K_padded)
            if scale_ndim == 2
            else padded_scales.reshape(B, M_padded, K_padded)
        )
        layer.weight_scale_interleaved = Parameter(padded_scales, requires_grad=False)

    def apply(
        self,
        layer: torch.nn.Module,
        x: torch.Tensor,
        bias: Optional[torch.Tensor] = None,
    ) -> torch.Tensor:
        output_dtype = x.dtype
        x_m, _ = x.shape
        w_n, _ = layer.weight.shape
        output_shape = [x_m, w_n]

        # Quantize BF16 or FP16 to (FP4 and interleaved block scale)
        x_fp4, x_scale_interleaved = fp4_quantize(x, layer.input_scale_inv)

        assert x_fp4.dtype == torch.uint8
        assert layer.weight.dtype == torch.uint8
        assert layer.weight_scale_interleaved.dtype == torch.float8_e4m3fn
        assert layer.alpha.dtype == torch.float32

        w = layer.weight
        w_scale_interleaved = layer.weight_scale_interleaved
        if enable_flashinfer_fp4_gemm:
            w = layer.weight.T
            w_scale_interleaved = layer.weight_scale_interleaved.T
        # TODO(shuw@nvidia.com)
        # Remove the default after flashinfer bumped to 0.5.1
        backend = (
            FLASHINFER_FP4_GEMM_BACKEND if FLASHINFER_FP4_GEMM_BACKEND else "cutlass"
        )
        out = fp4_gemm(
            x_fp4,
            w,
            x_scale_interleaved,
            w_scale_interleaved,
            layer.alpha,
            output_dtype,
            **(dict(backend=backend)),
        )
        if bias is not None:
            out = out + bias
        return out.view(*output_shape)


class ModelOptNvFp4FusedMoEMethod(FusedMoEMethodBase):
    """
       MoE Method for FP4 Quantization with Blockscales and PerTensorScales
    Args:
        quant_config: NVFP4 Quant Config
    """

    def __init__(self, quant_config: ModelOptFp4Config):
        self.quant_config = quant_config
        if not is_blackwell_supported():
            raise ValueError(
                "Current platform does not support NVFP4"
                " quantization. Please use Blackwell and"
                " above."
            )
        self.enable_flashinfer_trtllm_moe = (
            get_moe_runner_backend().is_flashinfer_trtllm()
        )
        self._cache_permute_indices = {}

    @property
    def enable_flashinfer_cutlass_moe(self) -> bool:
        from sglang.srt.layers.moe import get_moe_runner_backend

        """Access the global enable_flashinfer_cutlass_moe setting."""
        return get_moe_runner_backend().is_flashinfer_cutlass()

    @property
    def enable_flashinfer_cutedsl_moe(self) -> bool:
        from sglang.srt.layers.moe import get_moe_runner_backend

        """Access the global enable_flashinfer_cutedsl_moe setting."""
        return get_moe_runner_backend().is_flashinfer_cutedsl()

    def create_weights(
        self,
        layer: torch.nn.Module,
        num_experts: int,
        hidden_size: int,
        intermediate_size_per_partition: int,
        params_dtype: torch.dtype,
        **extra_weight_attrs,
    ):
        if not self.quant_config.is_checkpoint_nvfp4_serialized:
            raise ValueError(
                "NVFP4 quantization was selected, "
                " dynamic quantization is not supported."
            )

        # TODO(ch-wan): check if this is needed
        layer.intermediate_size_per_partition = intermediate_size_per_partition
        layer.params_dtype = params_dtype
        layer.quant_config = self.quant_config

        weight_dtype = torch.uint8
        weight_scale_dtype = torch.float8_e4m3fn
        weight_loader = extra_weight_attrs.get("weight_loader")
        # GEMM 1
        w13_weight = ModelWeightParameter(
            data=torch.empty(
                layer.num_local_experts,
                2 * intermediate_size_per_partition,
                # 2 fp4 items are packed in the input dimension
                hidden_size // 2,
                dtype=weight_dtype,
            ),
            input_dim=1,
            output_dim=2,
            weight_loader=weight_loader,
        )
        layer.register_parameter("w13_weight", w13_weight)

        # GEMM 2
        w2_weight = ModelWeightParameter(
            data=torch.empty(
                layer.num_local_experts,
                hidden_size,
                # 2 fp4 items are packed in the input dimension
                intermediate_size_per_partition // 2,
                dtype=weight_dtype,
            ),
            input_dim=1,
            output_dim=2,
            weight_loader=weight_loader,
        )
        layer.register_parameter("w2_weight", w2_weight)

        w13_weight_scale = ModelWeightParameter(
            data=torch.empty(
                layer.num_local_experts,
                2 * intermediate_size_per_partition,
                hidden_size // self.quant_config.group_size,
                dtype=weight_scale_dtype,
            ),
            input_dim=1,
            output_dim=2,
            weight_loader=weight_loader,
        )
        layer.register_parameter("w13_weight_scale", w13_weight_scale)

        # Only use `swizzle_blockscale` for shapes, not for real content
        layer.w13_blockscale_swizzled = Parameter(
            self.swizzle_blockscale(layer.w13_weight_scale), requires_grad=False
        )

        w2_weight_scale = ModelWeightParameter(
            data=torch.empty(
                layer.num_local_experts,
                hidden_size,
                intermediate_size_per_partition // self.quant_config.group_size,
                dtype=weight_scale_dtype,
            ),
            input_dim=1,
            output_dim=2,
            weight_loader=weight_loader,
        )
        layer.register_parameter("w2_weight_scale", w2_weight_scale)

        layer.w2_blockscale_swizzled = Parameter(
            self.swizzle_blockscale(layer.w2_weight_scale), requires_grad=False
        )

        from sglang.srt.layers.moe.fused_moe_triton import FusedMoeWeightScaleSupported

        extra_weight_attrs.update(
            {"quant_method": FusedMoeWeightScaleSupported.BLOCK.value}
        )

        w13_weight_scale_2 = PerTensorScaleParameter(
            data=torch.empty(layer.num_local_experts, 2, dtype=torch.float32),
            weight_loader=weight_loader,
        )
        layer.register_parameter("w13_weight_scale_2", w13_weight_scale_2)

        w2_weight_scale_2 = PerTensorScaleParameter(
            data=torch.empty(layer.num_local_experts, dtype=torch.float32),
            weight_loader=weight_loader,
        )
        layer.register_parameter("w2_weight_scale_2", w2_weight_scale_2)

        extra_weight_attrs.update(
            {"quant_method": FusedMoeWeightScaleSupported.TENSOR.value}
        )

        w13_input_scale = PerTensorScaleParameter(
            data=torch.empty(layer.num_experts, 2, dtype=torch.float32),
            weight_loader=weight_loader,
        )
        w13_input_scale._sglang_require_global_experts = True
        layer.register_parameter("w13_input_scale", w13_input_scale)

        w2_input_scale = PerTensorScaleParameter(
            data=torch.empty(layer.num_experts, dtype=torch.float32),
            weight_loader=weight_loader,
        )
        w2_input_scale._sglang_require_global_experts = True
        layer.register_parameter("w2_input_scale", w2_input_scale)

    def swizzle_blockscale(self, scale: torch.Tensor):
        assert scale.dtype == torch.float8_e4m3fn
        # Pad and blockwise interleave weight_scale
        scale_ndim = scale.ndim
        if scale.ndim == 2:
            scale = scale.unsqueeze(0)
        assert scale.ndim == 3
        B, M, K = scale.shape
        round_up_multiple = lambda x, m: (x + m - 1) // m * m
        M_padded = round_up_multiple(M, 128)
        K_padded = round_up_multiple(K, 4)
        padded_scale = torch.zeros((B, M_padded, K_padded), dtype=scale.dtype)
        padded_scale[:B, :M, :K] = scale
        batches, rows, cols = padded_scale.shape
        assert rows % 128 == 0
        assert cols % 4 == 0
        padded_scale = padded_scale.reshape(batches, rows // 128, 4, 32, cols // 4, 4)
        swizzled_scale = padded_scale.permute((0, 1, 4, 3, 2, 5))
        swizzled_scale = swizzled_scale.contiguous().cuda()
        return (
            swizzled_scale.reshape(M_padded, K_padded)
            if scale_ndim == 2
            else swizzled_scale.reshape(B, M_padded, K_padded)
        )

    def prepare_static_weights_for_kernel(
        self,
        # args_dequant,
        # args,
        gemm1_weights,
        gemm2_weights,
        gemm1_scales_linear_fp4_bytes,
        gemm2_scales_linear_fp4_bytes,
        hidden_size,
        intermediate_size,
        num_experts,
    ):
        from flashinfer import nvfp4_block_scale_interleave
        from flashinfer.fused_moe.core import (
            _maybe_get_cached_w3_w1_permute_indices,
            get_w2_permute_indices_with_cache,
        )

        """Prepare quantized weights for kernel (done offline with weights)."""
        epilogue_tile_m = 128  # FIXME: this depends on the kernel internals

        # Convert quantized weights to proper formats
        gemm1_weights_fp4 = gemm1_weights.view(torch.float8_e4m3fn).reshape(
            num_experts, 2 * intermediate_size, hidden_size // 2
        )  # packed fp4
        gemm1_scales_linear_fp4 = gemm1_scales_linear_fp4_bytes.view(
            torch.float8_e4m3fn
        ).reshape(
            num_experts, 2 * intermediate_size, hidden_size // 16
        )  # fp8 scaling factors

        gemm2_weights_fp4 = gemm2_weights.view(torch.float8_e4m3fn).reshape(
            num_experts, hidden_size, intermediate_size // 2
        )  # packed fp4
        gemm2_scales_linear_fp4 = gemm2_scales_linear_fp4_bytes.view(
            torch.float8_e4m3fn
        ).reshape(
            num_experts, hidden_size, intermediate_size // 16
        )  # fp8 scaling factors

        gemm1_weights_fp4_shuffled = []
        gemm1_scales_fp4_shuffled = []
        gemm2_weights_fp4_shuffled = []
        gemm2_scales_fp4_shuffled = []
        for i in range(num_experts):
            # Calculate the permute indices for the following:
            # 1. Reorder rows of W1 and scales for fused gated activation
            # 2. Shuffle weights and scaling factors for transposed mma output
            # for both w3_w1 and w2 weights and scale factors
            permute_indices = _maybe_get_cached_w3_w1_permute_indices(
                self._cache_permute_indices,
                gemm1_weights_fp4[i].view(torch.uint8),
                epilogue_tile_m,
            )
            gemm1_weights_fp4_shuffled.append(
                gemm1_weights_fp4[i]
                .view(torch.uint8)[permute_indices.to(gemm1_weights_fp4.device)]
                .contiguous()
            )

            permute_sf_indices = _maybe_get_cached_w3_w1_permute_indices(
                self._cache_permute_indices,
                gemm1_scales_linear_fp4[i].view(torch.uint8),
                epilogue_tile_m,
                num_elts_per_sf=16,
            )
            gemm1_scales_fp4_shuffled.append(
                nvfp4_block_scale_interleave(
                    gemm1_scales_linear_fp4[i]
                    .view(torch.uint8)[
                        permute_sf_indices.to(gemm1_scales_linear_fp4.device)
                    ]
                    .contiguous()
                )
            )

            permute_indices = get_w2_permute_indices_with_cache(
                self._cache_permute_indices,
                gemm2_weights_fp4[i].view(torch.uint8),
                epilogue_tile_m,
            )
            gemm2_weights_fp4_shuffled.append(
                gemm2_weights_fp4[i]
                .view(torch.uint8)[permute_indices.to(gemm2_weights_fp4.device)]
                .contiguous()
            )

            permute_sf_indices = get_w2_permute_indices_with_cache(
                self._cache_permute_indices,
                gemm2_scales_linear_fp4[i].view(torch.uint8),
                epilogue_tile_m,
                num_elts_per_sf=16,
            )
            gemm2_scales_fp4_shuffled.append(
                nvfp4_block_scale_interleave(
                    gemm2_scales_linear_fp4[i]
                    .view(torch.uint8)[
                        permute_sf_indices.to(gemm2_scales_linear_fp4.device)
                    ]
                    .contiguous()
                )
            )

        # Stack weights for all experts
        gemm1_weights_fp4_shuffled = torch.stack(gemm1_weights_fp4_shuffled)
        gemm1_scales_fp4_shuffled = (
            torch.stack(gemm1_scales_fp4_shuffled)
            .view(torch.float8_e4m3fn)
            .reshape(num_experts, 2 * intermediate_size, hidden_size // 16)
        )

        gemm2_weights_fp4_shuffled = torch.stack(gemm2_weights_fp4_shuffled)
        gemm2_scales_fp4_shuffled = (
            torch.stack(gemm2_scales_fp4_shuffled)
            .view(torch.float8_e4m3fn)
            .reshape(num_experts, hidden_size, intermediate_size // 16)
        )
        return (
            gemm1_weights_fp4_shuffled,
            gemm1_scales_fp4_shuffled,
            gemm2_weights_fp4_shuffled,
            gemm2_scales_fp4_shuffled,
        )

    def process_weights_after_loading(self, layer: torch.nn.Module) -> None:
        """Process FP4 MoE weights after loading from serialized checkpoint.

        Only supports pre-quantized checkpoints with FP8 weights and scales.
        """

        # GEMM 1 scale processing
        if not torch.allclose(
            layer.w13_weight_scale_2[:, 0], layer.w13_weight_scale_2[:, 1]
        ):
            logger.warning_once(
                "w1_weight_scale_2 must match w3_weight_scale_2. "
                "Accuracy may be affected."
            )

        w13_weight_scale_2 = layer.w13_weight_scale_2[:, 0]
        layer.w13_weight_scale_2 = Parameter(w13_weight_scale_2, requires_grad=False)

        # Calculate input scales based on strategy
        if self.enable_flashinfer_cutlass_moe or self.enable_flashinfer_trtllm_moe:
            w13_input_scale = layer.w13_input_scale.max().to(torch.float32)
            w2_input_scale = layer.w2_input_scale.max().to(torch.float32)
        elif self.enable_flashinfer_cutedsl_moe:
            # All-expert-one-input-scale is mathematically different from default per-expert-input-scale
            # Thus we allow users to switch the flag to do thorough testing
            if CUTEDSL_MOE_SCALAR_INPUT_SCALE:
                w13_input_scale = (
                    layer.w13_input_scale.max()
                    .to(torch.float32)
                    .repeat(layer.w13_input_scale.shape[0])
                )
            else:
                w13_input_scale = layer.w13_input_scale.max(dim=1).values.to(
                    torch.float32
                )

            w2_input_scale = layer.w2_input_scale

            def _slice_scale(w):
                assert w.shape == (layer.num_experts,)
                assert layer.moe_ep_size * layer.num_local_experts == layer.num_experts
                return w[
                    layer.moe_ep_rank
                    * layer.num_local_experts : (layer.moe_ep_rank + 1)
                    * layer.num_local_experts
                ]

            w13_input_scale = _slice_scale(w13_input_scale)
            w2_input_scale = _slice_scale(w2_input_scale)

            if CUTEDSL_MOE_NVFP4_DISPATCH:
                assert torch.all(w13_input_scale == w13_input_scale[0])
                w13_input_scale = w13_input_scale[0]
        else:
            w13_input_scale = layer.w13_input_scale.max(dim=1).values.to(torch.float32)
            w2_input_scale = layer.w2_input_scale

        # Create shared parameters
        layer.g1_alphas = Parameter(
            (w13_input_scale * w13_weight_scale_2).to(torch.float32),
            requires_grad=False,
        )
        layer.g2_alphas = Parameter(
            (w2_input_scale * layer.w2_weight_scale_2).to(torch.float32),
            requires_grad=False,
        )
        layer.w13_input_scale_quant = Parameter(
            (1 / w13_input_scale).to(torch.float32), requires_grad=False
        )
        layer.w2_input_scale_quant = Parameter(
            (1 / w2_input_scale).to(torch.float32), requires_grad=False
        )

        layer.dispatcher.set_quant_config(
            {
                "input_global_scale": (
                    layer.w13_input_scale_quant if CUTEDSL_MOE_NVFP4_DISPATCH else None
                )
            }
        )

        # Validate weight scales
        for name, weight_scale in [
            ("w13", layer.w13_weight_scale),
            ("w2", layer.w2_weight_scale),
        ]:
            assert (
                weight_scale.shape[2] % 16 == 0
            ), f"Expected {name}_weight_scale.dim(2) to be divisible by 16"
            assert (
                weight_scale.dtype == torch.float8_e4m3fn
            ), f"{name} Weight Blockscale must be represented as FP8-E4M3"

        # Weight processing based on strategy
        if (
            self.enable_flashinfer_trtllm_moe
            and reorder_rows_for_gated_act_gemm is not None
            and shuffle_matrix_sf_a is not None
        ):
            # FlashInfer TRTLLM processing - handles both w13 and w2
            (
                gemm1_weights_fp4_shuffled,
                gemm1_scales_fp4_shuffled,
                gemm2_weights_fp4_shuffled,
                gemm2_scales_fp4_shuffled,
            ) = self.prepare_static_weights_for_kernel(
                layer.w13_weight,
                layer.w2_weight,
                layer.w13_weight_scale,
                layer.w2_weight_scale,
                layer.w2_weight.size(-2),  # hidden_size
                layer.w13_weight.size(-2) // 2,  # intermediate_size
                layer.w13_weight.size(0),  # num_experts
            )

            # Set flashinfer parameters
            layer.gemm1_weights_fp4_shuffled = Parameter(
                gemm1_weights_fp4_shuffled, requires_grad=False
            )
            layer.gemm2_weights_fp4_shuffled = Parameter(
                gemm2_weights_fp4_shuffled, requires_grad=False
            )
            layer.gemm1_scales_fp4_shuffled = Parameter(
                gemm1_scales_fp4_shuffled, requires_grad=False
            )
            layer.gemm2_scales_fp4_shuffled = Parameter(
                gemm2_scales_fp4_shuffled, requires_grad=False
            )

            # Additional parameter needed for TRT-LLM
            layer.g1_scale_c = Parameter(
                (layer.w2_input_scale_quant * layer.g1_alphas).to(torch.float32),
                requires_grad=False,
            )

            # Clean up weights that won't be used by TRT-LLM
            del (
                layer.w2_weight,
                layer.w2_weight_scale,
                layer.w13_weight,
                layer.w13_weight_scale,
            )

        else:
            # CUTLASS processing - handle w13 and w2 separately

            # Process w13 weights
            w13_blockscale_swizzled = self.swizzle_blockscale(layer.w13_weight_scale)
            del layer.w13_weight_scale
            layer.w13_blockscale_swizzled.data.copy_(w13_blockscale_swizzled)
            layer.w13_weight = Parameter(layer.w13_weight.data, requires_grad=False)

            # Process w2 weights
            w2_blockscale_swizzled = self.swizzle_blockscale(layer.w2_weight_scale)
            del layer.w2_weight_scale
            layer.w2_blockscale_swizzled.data.copy_(w2_blockscale_swizzled)
            layer.w2_weight = Parameter(layer.w2_weight.data, requires_grad=False)

            # Both flashinfer cutlass and regular cutlass use same processing for w2

            # Set up CUTLASS MoE parameters
            device = layer.w13_weight.device
            layer.cutlass_moe_params = CutlassMoEParams(
                CutlassMoEType.BlockscaledFP4,
                device,
                num_experts=layer.num_experts,  # global num experts
                intermediate_size_per_partition=layer.w2_weight.shape[2] * 2,  # n
                hidden_size=layer.w13_weight.shape[2] * 2,
            )  # k

    @property
    def load_up_proj_weight_first(self) -> bool:
        # FlashInfer CUTLASS kernel assumes [Up, Gate] Proj as W13
        return self.enable_flashinfer_cutlass_moe

    def create_moe_runner(
        self, layer: torch.nn.Module, moe_runner_config: MoeRunnerConfig
    ):
        self.moe_runner_config = moe_runner_config

    def apply(
        self,
        layer: FusedMoE,
        dispatch_output: StandardDispatchOutput,
        forward_shared_experts=None,
        alt_stream=None,
    ) -> CombineInput:

        x = dispatch_output.hidden_states
        topk_output = dispatch_output.topk_output

        assert (
            self.moe_runner_config.activation == "silu"
        ), "Only SiLU activation is supported."

        moe_runner_config = self.moe_runner_config

        # Check if this is a FlashInferFP4MoE layer that should handle its own forward
        if hasattr(layer, "gemm1_weights_fp4_shuffled"):
            # This layer was processed with flashinfer TRTLLM - delegate to its own forward
            from sglang.srt.layers.moe.token_dispatcher import StandardCombineInput

            return StandardCombineInput(hidden_states=layer.forward(x, topk_output))

        if self.enable_flashinfer_cutlass_moe:
            assert (
                not moe_runner_config.apply_router_weight_on_input
            ), "apply_router_weight_on_input is not supported for Flashinfer"
            # TRTLLM Cutlass moe takes in activations in BF16/Half/nvfp4 precision
            # and fp4 quantized weights loaded from the checkpoint
            topk_weights, topk_ids = topk_output.topk_weights, topk_output.topk_ids

            output_dtype = x.dtype
            original_col = x.shape[1]
            x_sf = None

            if should_use_flashinfer_cutlass_moe_fp4_allgather():
                from flashinfer import nvfp4_block_scale_interleave

                # Quantize before comm, swizzle after.
                with use_symmetric_memory(
                    get_tp_group(), disabled=not is_allocation_symmetric()
                ):
                    if x.shape[0] > 0:
                        x, x_sf = fp4_quantize_flashinfer(
                            x, layer.w13_input_scale_quant, is_sf_swizzled_layout=False
                        )
                    else:
                        x_col = x.shape[1]
                        x = torch.zeros(
                            0, x_col // 2, dtype=torch.uint8, device=x.device
                        )
                        x_sf = torch.zeros(
                            0, x_col // 16, dtype=torch.uint8, device=x.device
                        )
                topk_weights, topk_ids, x, x_sf = get_tp_group().all_gatherv(
                    [topk_weights, topk_ids, x, x_sf], sizes=get_dp_global_num_tokens()
                )
                x_sf = nvfp4_block_scale_interleave(x_sf)

            with use_symmetric_memory(
                get_tp_group(), disabled=not is_allocation_symmetric()
            ):
                symm_output = torch.empty(
                    x.shape[0], original_col, dtype=output_dtype, device=x.device
                )

            output = flashinfer_cutlass_fused_moe(
                output=symm_output,
                input=x,
                token_selected_experts=topk_ids.to(torch.int),
                token_final_scales=topk_weights,
                fc1_expert_weights=layer.w13_weight.view(torch.long),
                fc2_expert_weights=layer.w2_weight.view(torch.long),
                output_dtype=output_dtype,
                input_sf=x_sf,
                quant_scales=[
                    layer.w13_input_scale_quant,
                    layer.w13_blockscale_swizzled.view(torch.int32),
                    layer.g1_alphas,
                    layer.w2_input_scale_quant,
                    layer.w2_blockscale_swizzled.view(torch.int32),
                    layer.g2_alphas,
                ],
                ep_size=layer.moe_ep_size,
                ep_rank=layer.moe_ep_rank,
                tp_size=layer.moe_tp_size,
                tp_rank=layer.moe_tp_rank,
                tune_max_num_tokens=next_power_of_2(x.shape[0]),
            )[0]
            if should_use_flashinfer_cutlass_moe_fp4_allgather():
                output, global_output = get_local_dp_buffer(), output

                if forward_shared_experts is not None:
                    alt_stream.wait_stream(torch.cuda.current_stream())
                    with torch.cuda.stream(alt_stream):
                        forward_shared_experts()

                get_tp_group().reduce_scatterv(
                    global_output, output=output, sizes=get_dp_global_num_tokens()
                )

                if forward_shared_experts is not None:
                    torch.cuda.current_stream().wait_stream(alt_stream)

            from sglang.srt.layers.moe.token_dispatcher import StandardCombineInput

            return StandardCombineInput(hidden_states=output)

        params = layer.cutlass_moe_params
        topk_weights, topk_ids = topk_output.topk_weights, topk_output.topk_ids
        quant_info = CutlassMoeQuantInfo(
            moe_type=CutlassMoEType.BlockscaledFP4,
            w13_weight=layer.w13_weight,
            w2_weight=layer.w2_weight,
            w1_blockscale=layer.w13_blockscale_swizzled,
            w2_blockscale=layer.w2_blockscale_swizzled,
<<<<<<< HEAD
            w1_alpha=layer.g1_alphas,
            w2_alpha=layer.g2_alphas,
            a1_gscale=layer.w13_input_scale_quant,
            a2_gscale=layer.w2_input_scale_quant,
            expert_offsets=params.expert_offsets,
            problem_sizes1=params.problem_sizes1,
            problem_sizes2=params.problem_sizes2,
            params=params,
        )
        return self.runner.run(dispatch_output, quant_info)
=======
            w2_alphas=layer.g2_alphas,
            topk_weights=topk_weights,
            topk_ids=topk_ids,
            params=layer.cutlass_moe_params,
            apply_router_weight_on_input=moe_runner_config.apply_router_weight_on_input,
        ).to(x.dtype)
        # Scale by routed_scaling_factor is fused into select_experts.
        from sglang.srt.layers.moe.token_dispatcher import StandardCombineInput

        return StandardCombineInput(hidden_states=output)
>>>>>>> 585c417f

    def apply_without_routing_weights(
        self,
        layer: FusedMoE,
        x: tuple[torch.Tensor, Optional[torch.Tensor]],
        masked_m: torch.Tensor,
        moe_runner_config: MoeRunnerConfig,
        down_gemm_overlap_args: Optional["DownGemmOverlapArgs"],
    ) -> torch.Tensor:
        assert (
            moe_runner_config.activation == "silu"
        ), "Only SiLU activation is supported."

        assert self.enable_flashinfer_cutedsl_moe, "only support flashinfer cutedsl moe"
        assert (
            not moe_runner_config.apply_router_weight_on_input
        ), "apply_router_weight_on_input is not supported for Flashinfer"

        from sglang.srt.layers.moe.flashinfer_cutedsl_moe import (
            flashinfer_cutedsl_moe_masked,
        )

        out = flashinfer_cutedsl_moe_masked(
            hidden_states=x,
            input_global_scale=(
                None if CUTEDSL_MOE_NVFP4_DISPATCH else layer.w13_input_scale_quant
            ),
            w1=layer.w13_weight,
            w1_blockscale=layer.w13_blockscale_swizzled,
            w1_alpha=layer.g1_alphas,
            w2=layer.w2_weight,
            a2_global_scale=layer.w2_input_scale_quant,
            w2_blockscale=layer.w2_blockscale_swizzled,
            w2_alpha=layer.g2_alphas,
            masked_m=masked_m,
            **(
                dict(
                    down_sm_count=down_gemm_overlap_args.num_sms,
                    down_signals=down_gemm_overlap_args.signal,
                    down_start_event=down_gemm_overlap_args.start_event,
                )
                if down_gemm_overlap_args is not None
                else {}
            ),
        )
        return out<|MERGE_RESOLUTION|>--- conflicted
+++ resolved
@@ -1698,7 +1698,6 @@
             w2_weight=layer.w2_weight,
             w1_blockscale=layer.w13_blockscale_swizzled,
             w2_blockscale=layer.w2_blockscale_swizzled,
-<<<<<<< HEAD
             w1_alpha=layer.g1_alphas,
             w2_alpha=layer.g2_alphas,
             a1_gscale=layer.w13_input_scale_quant,
@@ -1709,18 +1708,6 @@
             params=params,
         )
         return self.runner.run(dispatch_output, quant_info)
-=======
-            w2_alphas=layer.g2_alphas,
-            topk_weights=topk_weights,
-            topk_ids=topk_ids,
-            params=layer.cutlass_moe_params,
-            apply_router_weight_on_input=moe_runner_config.apply_router_weight_on_input,
-        ).to(x.dtype)
-        # Scale by routed_scaling_factor is fused into select_experts.
-        from sglang.srt.layers.moe.token_dispatcher import StandardCombineInput
-
-        return StandardCombineInput(hidden_states=output)
->>>>>>> 585c417f
 
     def apply_without_routing_weights(
         self,
