# Adapted from https://github.com/vllm-project/vllm/blob/main/vllm/model_executor/layers/quantization/modelopt.py
from __future__ import annotations

import logging
from typing import TYPE_CHECKING, Any, Callable, Dict, List, Optional

import torch
from torch.nn.parameter import Parameter

from sglang.srt.layers.moe.cutlass_moe_params import CutlassMoEParams, CutlassMoEType
from sglang.srt.layers.parameter import ModelWeightParameter, PerTensorScaleParameter
from sglang.srt.layers.quantization.base_config import (
    FusedMoEMethodBase,
    LinearMethodBase,
    QuantizationConfig,
    QuantizeMethodBase,
)
from sglang.srt.layers.quantization.fp8_utils import (
    apply_fp8_linear,
    cutlass_fp8_supported,
    is_sm100_supported,
)
from sglang.srt.layers.quantization.kv_cache import BaseKVCacheMethod
from sglang.srt.layers.quantization.unquant import UnquantizedLinearMethod
from sglang.srt.layers.quantization.utils import (
    convert_to_channelwise,
    is_layer_skipped,
    per_tensor_dequantize,
    requantize_with_max_scale,
)
from sglang.srt.layers.radix_attention import RadixAttention
from sglang.srt.utils import dispose_tensor, is_cuda, next_power_of_2

if TYPE_CHECKING:
    from sglang.srt.layers.moe.topk import TopKOutput

if is_cuda():
    from sgl_kernel import scaled_fp4_quant

try:
    from flashinfer import mm_fp4 as fp4_gemm

    enable_flashinfer_fp4_gemm = True
except ImportError:
    if is_cuda():
        from sgl_kernel import cutlass_scaled_fp4_mm as fp4_gemm
    else:
        fp4_gemm = None
    enable_flashinfer_fp4_gemm = False

try:
    from flashinfer.fused_moe import cutlass_fused_moe as flashinfer_cutlass_fused_moe
except ImportError:
    flashinfer_cutlass_fused_moe = None

# Initialize logger for the module
logger = logging.getLogger(__name__)

# Supported activation schemes for the current configuration
ACTIVATION_SCHEMES = ["static"]


class ModelOptFp8Config(QuantizationConfig):
    """Configuration for ModelOpt FP8 quantization, including serialization and compatibility checks."""

    def __init__(
        self,
        is_checkpoint_fp8_serialized: bool = False,
        kv_cache_quant_method: Optional[str] = None,
        exclude_modules: Optional[List[str]] = None,
    ) -> None:
        """
        Args:
            is_checkpoint_fp8_serialized (bool): Indicates if the checkpoint uses serialized FP8 format.
        """
        self.is_checkpoint_fp8_serialized = is_checkpoint_fp8_serialized
        self.kv_cache_quant_method = kv_cache_quant_method
        self.exclude_modules = exclude_modules
        if is_checkpoint_fp8_serialized:
            logger.warning(
                "Detected ModelOpt FP8 checkpoint. The format is experimental and subject to change."
            )

    @classmethod
    def get_name(cls) -> str:
        return "modelopt"

    @classmethod
    def get_supported_act_dtypes(cls) -> List[torch.dtype]:
        return [torch.bfloat16, torch.half]

    @classmethod
    def get_min_capability(cls) -> int:
        return 89  # Minimum hardware capability (e.g., Hopper GPUs).

    @classmethod
    def get_config_filenames(cls) -> List[str]:
        return ["hf_quant_config.json"]

    @classmethod
    def from_config(cls, config: Dict[str, Any]) -> ModelOptFp8Config:
        quant_method = cls.get_from_keys(config, ["quantization"]).get("quant_algo")
        kv_cache_quant_method = cls.get_from_keys(config, ["quantization"]).get(
            "kv_cache_quant_algo"
        )
        exclude_modules = cls.get_from_keys(config, ["quantization"]).get(
            "exclude_modules"
        )

        if "FP8" not in quant_method:
            raise ValueError(
                "ModelOpt only supports static FP8 quantization in SGLang. "
                "Check the `hf_quant_config.json` file for your model's configuration."
            )

        return cls(
            is_checkpoint_fp8_serialized=True,
            kv_cache_quant_method=kv_cache_quant_method,
            exclude_modules=exclude_modules,
        )

    def get_quant_method(
        self, layer: torch.nn.Module, prefix: str
    ) -> Optional[QuantizeMethodBase]:

        from sglang.srt.layers.linear import LinearBase
        from sglang.srt.layers.moe.fused_moe_triton import FusedMoE

        if self.exclude_modules and any(
            module in prefix
            or (
                prefix.startswith("language_model.")
                and module in prefix.removeprefix("language_model.")
            )
            for module in self.exclude_modules
        ):
            return None

        if isinstance(layer, LinearBase):
            return ModelOptFp8LinearMethod(self)
        if self.kv_cache_quant_method and isinstance(layer, RadixAttention):
            return ModelOptFp8KVCacheMethod(self)

        if isinstance(layer, FusedMoE):
            return ModelOptFp8MoEMethod(self)

        return None

    def get_scaled_act_names(self) -> List[str]:
        return []


class ModelOptFp8LinearMethod(LinearMethodBase):
    """Linear method for ModelOpt static FP8 quantization.

    Supports loading FP8 checkpoints with static weight and activation scales.
    Future support may include dynamic scales.

    **Limitations**:
    1. Only supports per-tensor quantization due to `torch._scaled_mm` limitations.
    2. Only supports the `float8_e4m3fn` data type.

    Args:
        quant_config (ModelOptFp8Config): The ModelOpt quantization configuration.
    """

    def __init__(self, quant_config: ModelOptFp8Config):
        super().__init__()
        self.quant_config = quant_config
        self.cutlass_fp8_supported = cutlass_fp8_supported()

    def create_weights(
        self,
        layer: torch.nn.Module,
        input_size_per_partition: int,
        output_partition_sizes: List[int],
        params_dtype: torch.dtype,
        **extra_weight_attrs,
    ) -> None:
        """Creates and registers weights, weight scales, and input scales for FP8 quantization."""
        output_size_per_partition = sum(output_partition_sizes)
        weight_loader = extra_weight_attrs.get("weight_loader")
        weight_dtype = (
            torch.float8_e4m3fn
            if self.quant_config.is_checkpoint_fp8_serialized
            else params_dtype
        )

        # Set layer attributes
        layer.logical_widths = output_partition_sizes
        layer.input_size_per_partition = input_size_per_partition
        layer.output_size_per_partition = output_size_per_partition

        # Register weight
        layer.register_parameter(
            "weight",
            ModelWeightParameter(
                data=torch.empty(
                    output_size_per_partition,
                    input_size_per_partition,
                    dtype=weight_dtype,
                ),
                input_dim=1,
                output_dim=0,
                weight_loader=weight_loader,
            ),
        )

        if self.quant_config.is_checkpoint_fp8_serialized:
            # Register weight and input scales
            for scale_name in ["weight_scale", "input_scale"]:
                layer.register_parameter(
                    scale_name,
                    PerTensorScaleParameter(
                        data=torch.full(
                            (len(output_partition_sizes),),
                            torch.finfo(torch.float32).min,
                            dtype=torch.float32,
                        ),
                        weight_loader=weight_loader,
                    ),
                )

    def process_weights_after_loading(self, layer: torch.nn.Module) -> None:
        """Requantizes weights after loading using the maximum scale."""
        max_w_scale, quantized_weight = requantize_with_max_scale(
            layer.weight, layer.weight_scale, layer.logical_widths
        )
        layer.weight = Parameter(quantized_weight.t(), requires_grad=False)
        # cutlass sgl-kernel only supports per-channel scale
        if self.cutlass_fp8_supported:
            max_w_scale = convert_to_channelwise(max_w_scale, layer.logical_widths)
        layer.weight_scale = Parameter(max_w_scale, requires_grad=False)
        layer.input_scale = Parameter(layer.input_scale.max(), requires_grad=False)

    def apply(
        self,
        layer: torch.nn.Module,
        x: torch.Tensor,
        bias: Optional[torch.Tensor] = None,
    ) -> torch.Tensor:
        """Applies FP8 linear transformation."""
        return apply_fp8_linear(
            input=x,
            weight=layer.weight,
            weight_scale=layer.weight_scale,
            input_scale=layer.input_scale,
            bias=bias,
            cutlass_fp8_supported=self.cutlass_fp8_supported,
        )


class ModelOptFp8KVCacheMethod(BaseKVCacheMethod):
    """
    Handles loading FP8 kv-cache scaling factors from modelopt quantized checkpoints.
    """

    def __init__(self, quant_config: ModelOptFp8Config):
        super().__init__(quant_config)


class ModelOptFp8MoEMethod(FusedMoEMethodBase):
    """MoE method for ModelOpt FP8.
    Supports loading FP8 checkpoints with static weight scale and activation scale.

    Args:
        quant_config: The ModelOpt quantization config.
    """

    def __init__(self, quant_config: ModelOptFp8Config):
        self.quant_config = quant_config
        self.cutlass_fp8_supported = cutlass_fp8_supported()

    def create_weights(
        self,
        layer: torch.nn.Module,
        num_experts: int,
        hidden_size: int,
        intermediate_size: int,
        params_dtype: torch.dtype,
        **extra_weight_attrs,
    ):
        from sglang.srt.layers.moe.fused_moe_triton import FusedMoeWeightScaleSupported

        # Use FP8 dtype if checkpoint is serialized, otherwise use the default dtype
        weight_dtype = (
            torch.float8_e4m3fn
            if self.quant_config.is_checkpoint_fp8_serialized
            else params_dtype
        )
        weight_loader = extra_weight_attrs.get("weight_loader")

        w13_weight = ModelWeightParameter(
            data=torch.empty(
                num_experts, 2 * intermediate_size, hidden_size, dtype=weight_dtype
            ),
            input_dim=2,
            output_dim=1,
            weight_loader=weight_loader,
        )
        layer.register_parameter("w13_weight", w13_weight)

        w2_weight = ModelWeightParameter(
            data=torch.empty(
                num_experts, hidden_size, intermediate_size, dtype=weight_dtype
            ),
            input_dim=2,
            output_dim=1,
            weight_loader=weight_loader,
        )
        layer.register_parameter("w2_weight", w2_weight)

        if self.quant_config.is_checkpoint_fp8_serialized:
            # WEIGHT SCALES - Per-tensor scaling for ModelOpts
            # Allocate 2 scales for w1 and w3 respectively.
            # They will be combined to a single scale after weight loading.
            w13_weight_scale = PerTensorScaleParameter(
                data=torch.full(
                    (num_experts, 2),
                    torch.finfo(torch.float32).min,
                    dtype=torch.float32,
                ),
                weight_loader=weight_loader,
            )
            w2_weight_scale = PerTensorScaleParameter(
                data=torch.full(
                    (num_experts,), torch.finfo(torch.float32).min, dtype=torch.float32
                ),
                weight_loader=weight_loader,
            )
            layer.register_parameter("w13_weight_scale", w13_weight_scale)
            layer.register_parameter("w2_weight_scale", w2_weight_scale)

            # Set weight loader attributes for scales
            extra_weight_attrs.update(
                {"quant_method": FusedMoeWeightScaleSupported.TENSOR.value}
            )

            # INPUT SCALES - Per-tensor scaling for ModelOpt
            w13_input_scale = PerTensorScaleParameter(
                data=torch.full((num_experts,), 1.0, dtype=torch.float32),
                weight_loader=weight_loader,
            )
            w2_input_scale = PerTensorScaleParameter(
                data=torch.full((num_experts,), 1.0, dtype=torch.float32),
                weight_loader=weight_loader,
            )
            layer.register_parameter("w13_input_scale", w13_input_scale)
            layer.register_parameter("w2_input_scale", w2_input_scale)

    def process_weights_after_loading(self, layer: torch.nn.Module) -> None:
        """Process FP8 MoE weights after loading from serialized checkpoint.

        Only supports pre-quantized checkpoints with FP8 weights and scales.
        """

        layer.w13_weight = Parameter(layer.w13_weight.data, requires_grad=False)
        layer.w2_weight = Parameter(layer.w2_weight.data, requires_grad=False)

        # Handle scale parameters
        if hasattr(layer, "w13_weight_scale") and layer.w13_weight_scale is not None:
            # Fp8 moe kernel needs single weight scale for w13 per expert.
            # We take the max of the w1 and w3 scales then dequant and requant each expert.
            if layer.w13_weight_scale.dim() == 2:  # Shape: (num_experts, 2)
                from sglang.srt.layers.quantization.fp8_kernel import scaled_fp8_quant

                # Get the maximum scale across w1 and w3 for each expert
                max_w13_scales = layer.w13_weight_scale.max(dim=1).values

                # Requantize each expert's weights using the combined scale
                # w13_weight has shape (num_experts, 2 * intermediate_size, hidden_size)
                # where the first intermediate_size rows are w1, the next are w3
                intermediate_size = layer.w13_weight.shape[1] // 2
                for expert_id in range(layer.w13_weight.shape[0]):
                    start = 0
                    for shard_id in range(2):  # w1 and w3
                        # Dequantize using the original scale for this shard
                        dq_weight = per_tensor_dequantize(
                            layer.w13_weight[expert_id][
                                start : start + intermediate_size, :
                            ],
                            layer.w13_weight_scale[expert_id][shard_id],
                        )
                        # Requantize using the combined max scale
                        (
                            layer.w13_weight[expert_id][
                                start : start + intermediate_size, :
                            ],
                            _,
                        ) = scaled_fp8_quant(dq_weight, max_w13_scales[expert_id])

                        start += intermediate_size

                # Update the scale parameter to be per-expert instead of per-shard
                layer.w13_weight_scale = Parameter(max_w13_scales, requires_grad=False)
            else:
                layer.w13_weight_scale = Parameter(
                    layer.w13_weight_scale.data, requires_grad=False
                )

        if hasattr(layer, "w2_weight_scale") and layer.w2_weight_scale is not None:
            layer.w2_weight_scale = Parameter(
                layer.w2_weight_scale.data, requires_grad=False
            )
        if hasattr(layer, "w13_input_scale") and layer.w13_input_scale is not None:
            layer.w13_input_scale = Parameter(
                layer.w13_input_scale.max(), requires_grad=False
            )
        if hasattr(layer, "w2_input_scale") and layer.w2_input_scale is not None:
            layer.w2_input_scale = Parameter(
                layer.w2_input_scale.max(), requires_grad=False
            )

    def apply(
        self,
        layer: torch.nn.Module,
        x: torch.Tensor,
        topk_output: TopKOutput,
        *,
        activation: str = "silu",
        apply_router_weight_on_input: bool = False,
        inplace: bool = True,
        no_combine: bool = False,
        routed_scaling_factor: Optional[float] = None,
    ) -> torch.Tensor:
        from sglang.srt.layers.moe.fused_moe_triton.fused_moe import fused_experts

        return fused_experts(
            x,
            layer.w13_weight,
            layer.w2_weight,
            topk_output=topk_output,
            inplace=inplace,
            activation=activation,
            use_fp8_w8a8=True,
            per_channel_quant=False,  # ModelOpt uses per-tensor quantization
            w1_scale=layer.w13_weight_scale,
            w2_scale=layer.w2_weight_scale,
            a1_scale=layer.w13_input_scale,
            a2_scale=layer.w2_input_scale,
            no_combine=no_combine,
        )


class ModelOptFp4Config(QuantizationConfig):
    """Config class for FP4."""

    def __init__(
        self,
        is_checkpoint_nvfp4_serialized: bool = False,
        kv_cache_quant_algo: str = None,
        group_size: int = None,
        exclude_modules: List[str] = None,
    ) -> None:
        self.is_checkpoint_nvfp4_serialized = is_checkpoint_nvfp4_serialized
        if is_checkpoint_nvfp4_serialized:
            logger.warning(
                "Detected nvfp4 checkpoint. Please note that the "
                "format is experimental and subject to change."
            )
        self.group_size = group_size
        self.kv_cache_quant_algo = kv_cache_quant_algo
        self.exclude_modules = exclude_modules

    @classmethod
    def get_name(cls) -> str:
        return "modelopt_fp4"

    @classmethod
    def get_supported_act_dtypes(cls) -> List[torch.dtype]:
        return [torch.bfloat16, torch.half, torch.float8_e4m3fn]

    @classmethod
    def get_min_capability(cls) -> int:
        return 100

    @classmethod
    def get_config_filenames(cls) -> List[str]:
        return ["hf_quant_config.json"]

    @classmethod
    def from_config(cls, config: Dict[str, Any]) -> ModelOptFp4Config:
        quant_config = cls.get_from_keys(config, ["quantization"])
        quant_method = quant_config["quant_algo"]
        if not quant_method in ["FP8", "NVFP4"]:
            raise ValueError(
                f"ModelOpt currently only supports: FP8, NVFP4"
                " quantizations in sglang. Please check the "
                "`hf_quant_config.json` file for your model's "
                "quant configuration."
            )
        is_checkpoint_nvfp4_serialized = "NVFP4" in quant_method
        kv_cache_quant_algo = quant_config["kv_cache_quant_algo"]
        if not kv_cache_quant_algo:
            kv_cache_quant_algo = "auto"
        group_size = quant_config["group_size"]
        exclude_modules = quant_config["exclude_modules"]
        if not (group_size and kv_cache_quant_algo and exclude_modules):
            logger.warning(
                f"group_size: {group_size},"
                f"kv_cache_quant_algo: {kv_cache_quant_algo},"
                f"exclude_modules: {exclude_modules}"
            )
            raise ValueError(
                "NVFP4 quantization requires group size and "
                "kv_cache_quant_algo specified in "
                "hf_quant_config.json"
            )
        return cls(
            is_checkpoint_nvfp4_serialized,
            kv_cache_quant_algo,
            group_size,
            exclude_modules,
        )

    def is_layer_excluded(self, prefix: str, exclude_modules: list):
        import regex as re

        for pattern in exclude_modules:
            regex_str = pattern.replace(".", r"\.").replace("*", r".*")
            if re.fullmatch(regex_str, prefix):
                return True
        return False

    def get_quant_method(
        self, layer: torch.nn.Module, prefix: str
    ) -> Optional[QuantizeMethodBase]:
        from sglang.srt.layers.linear import LinearBase
        from sglang.srt.layers.moe.fused_moe_triton import FusedMoE

        if isinstance(layer, LinearBase):
            if is_layer_skipped(prefix, self.exclude_modules) or self.is_layer_excluded(
                prefix, self.exclude_modules
            ):
                return UnquantizedLinearMethod()
            return ModelOptFp4LinearMethod(self)
        if self.kv_cache_quant_algo and isinstance(layer, RadixAttention):
            return ModelOptFp8KVCacheMethod(self)
        elif isinstance(layer, FusedMoE):
            return ModelOptNvFp4FusedMoEMethod(self)
        return None

    def get_scaled_act_names(self) -> List[str]:
        return []


class ModelOptFp4LinearMethod(LinearMethodBase):
    """Linear method for NVFP4.
    Supports loading NVFP4 checkpoints with the following structure:

    |Tensor Name           | datatype      |  shape      |
    |----------------------------------------------------|
    |input_scale           | torch.float32 | scalar      |
    |weight                | NVFP4(SE2M1)  | [1, X, y/2] |
    |weight_scale          | FP8-E4M3      | [X, Y]      |
    |weight_scale_2        | torch.float32 | scalar      |

    The weights are quantized per block of 16 elements.
    Args: quant_config: The ModelOpt quantization config.
    """

    def __init__(self, quant_config: ModelOptFp4Config):
        self.quant_config = quant_config

    def create_weights(
        self,
        layer: torch.nn.Module,
        input_size_per_partition: int,
        output_partition_sizes: List[int],
        input_size: int,
        output_size: int,
        params_dtype: torch.dtype,
        **extra_weight_attrs,
    ):
        del input_size, output_size
        if not self.quant_config.is_checkpoint_nvfp4_serialized:
            raise ValueError(
                "NVFP4 quantization was selected, "
                " dynamic quantization is not supported."
            )

        output_size_per_partition = sum(output_partition_sizes)
        weight_loader = extra_weight_attrs.get("weight_loader")

        layer.logical_widths = output_partition_sizes

        layer.input_size_per_partition = input_size_per_partition
        layer.output_size_per_partition = output_size_per_partition
        if input_size_per_partition % 16 != 0:
            raise ValueError(
                "Unsupported model when in features size is " "not multiple of 16"
            )

        weight_dtype = (
            torch.float8_e4m3fn
            if self.quant_config.is_checkpoint_nvfp4_serialized
            else params_dtype
        )

        weight = ModelWeightParameter(
            data=torch.empty(
                # 2 fp4 data is packed in one uint8 in the input dimension
                output_size_per_partition,
                input_size_per_partition // 2,
                dtype=torch.uint8,
            ),
            input_dim=1,
            output_dim=0,
            weight_loader=weight_loader,
        )
        layer.register_parameter("weight", weight)

        input_scale = PerTensorScaleParameter(
            data=torch.empty(len(output_partition_sizes), dtype=torch.float32),
            weight_loader=weight_loader,
        )

        layer.register_parameter("input_scale", input_scale)

        weight_scale_2 = PerTensorScaleParameter(
            data=torch.empty(len(output_partition_sizes), dtype=torch.float32),
            weight_loader=weight_loader,
        )
        layer.register_parameter("weight_scale_2", weight_scale_2)

        weight_scale = ModelWeightParameter(
            data=torch.empty(
                output_size_per_partition,
                input_size_per_partition // self.quant_config.group_size,
                dtype=weight_dtype,
            ),
            input_dim=1,
            output_dim=0,
            weight_loader=weight_loader,
        )

        layer.register_parameter("weight_scale", weight_scale)

    def process_weights_after_loading(self, layer: torch.nn.Module) -> None:
        input_scale_2 = layer.input_scale.max().to(torch.float32)
        weight_scale_2 = layer.weight_scale_2.max().to(torch.float32)
        layer.input_scale = Parameter(input_scale_2, requires_grad=False)
        layer.weight_scale_2 = Parameter(weight_scale_2, requires_grad=False)
        layer.alpha = Parameter(
            layer.input_scale * layer.weight_scale_2, requires_grad=False
        )
        layer.input_scale_inv = Parameter(
            (1 / input_scale_2).to(torch.float32), requires_grad=False
        )

        # Pad and blockwise interleave weight_scale
        scales = layer.weight_scale
        scale_ndim = scales.ndim
        if scale_ndim == 2:
            scales = scales.unsqueeze(0)
        assert scales.ndim == 3
        B, M, K = scales.shape
        round_up_multiple = lambda x, m: (x + m - 1) // m * m
        M_padded = round_up_multiple(M, 128)
        K_padded = round_up_multiple(K, 4)
        padded_scales = torch.zeros((B, M_padded, K_padded), dtype=scales.dtype)
        padded_scales[:B, :M, :K] = scales
        batches, rows, cols = padded_scales.shape
        assert rows % 128 == 0
        assert cols % 4 == 0
        padded_scales = padded_scales.reshape(batches, rows // 128, 4, 32, cols // 4, 4)
        padded_scales = padded_scales.permute((0, 1, 4, 3, 2, 5))
        padded_scales = padded_scales.contiguous().cuda()
        padded_scales = (
            padded_scales.reshape(M, K)
            if scale_ndim == 2
            else padded_scales.reshape(B, M, K)
        )
        layer.weight_scale_interleaved = Parameter(padded_scales, requires_grad=False)

    def apply(
        self,
        layer: torch.nn.Module,
        x: torch.Tensor,
        bias: Optional[torch.Tensor] = None,
    ) -> torch.Tensor:
        output_dtype = x.dtype
        x_m, _ = x.shape
        w_n, _ = layer.weight.shape
        output_shape = [x_m, w_n]

        # Quantize BF16 or FP16 to (FP4 and interleaved block scale)
        x_fp4, x_scale_interleaved = scaled_fp4_quant(x, layer.input_scale_inv)

        assert x_fp4.dtype == torch.uint8
        assert x_scale_interleaved.dtype == torch.float8_e4m3fn
        assert layer.weight.dtype == torch.uint8
        assert layer.weight_scale_interleaved.dtype == torch.float8_e4m3fn
        assert layer.alpha.dtype == torch.float32

        w = layer.weight
        w_scale_interleaved = layer.weight_scale_interleaved
        if enable_flashinfer_fp4_gemm:
            w = layer.weight.T
            w_scale_interleaved = layer.weight_scale_interleaved.T
        out = fp4_gemm(
            x_fp4,
            w,
            x_scale_interleaved,
            w_scale_interleaved,
            layer.alpha,
            output_dtype,
        )
        if bias is not None:
            out = out + bias
        return out.view(*output_shape)


class ModelOptNvFp4FusedMoEMethod(FusedMoEMethodBase):
    """
       MoE Method for FP4 Quantization with Blockscales and PerTensorScales
    Args:
        quant_config: NVFP4 Quant Config
    """

    def __init__(self, quant_config: ModelOptFp4Config):
        self.quant_config = quant_config
        if not is_sm100_supported():
            raise ValueError(
                "Current platform does not support NVFP4"
                " quantization. Please use Blackwell and"
                " above."
            )
        self.enable_flashinfer_cutlass_moe = False

    def create_weights(
        self,
        layer: torch.nn.Module,
        num_experts: int,
        hidden_size: int,
        intermediate_size_per_partition: int,
        params_dtype: torch.dtype,
        **extra_weight_attrs,
    ):
        if not self.quant_config.is_checkpoint_nvfp4_serialized:
            raise ValueError(
                "NVFP4 quantization was selected, "
                " dynamic quantization is not supported."
            )

        layer.num_experts = num_experts
        layer.params_dtype = params_dtype
        layer.quant_config = self.quant_config
        weight_dtype = torch.uint8
        weight_scale_dtype = torch.float8_e4m3fn
        weight_loader = extra_weight_attrs.get("weight_loader")
        # GEMM 1
        w13_weight = ModelWeightParameter(
            data=torch.empty(
                num_experts,
                2 * intermediate_size_per_partition,
                # 2 fp4 items are packed in the input dimension
                hidden_size // 2,
                dtype=weight_dtype,
            ),
            input_dim=1,
            output_dim=2,
            weight_loader=weight_loader,
        )
        layer.register_parameter("w13_weight", w13_weight)

        # GEMM 2
        w2_weight = ModelWeightParameter(
            data=torch.empty(
                num_experts,
                hidden_size,
                # 2 fp4 items are packed in the input dimension
                intermediate_size_per_partition // 2,
                dtype=weight_dtype,
            ),
            input_dim=1,
            output_dim=2,
            weight_loader=weight_loader,
        )
        layer.register_parameter("w2_weight", w2_weight)

        w13_weight_scale = ModelWeightParameter(
            data=torch.empty(
                num_experts,
                2 * intermediate_size_per_partition,
                # 2 fp4 items are packed in the input dimension
                hidden_size // self.quant_config.group_size,
                dtype=weight_scale_dtype,
            ),
            input_dim=1,
            output_dim=2,
            weight_loader=weight_loader,
        )
        layer.register_parameter("w13_weight_scale", w13_weight_scale)

        # Only use `swizzle_blockscale` for shapes, not for real content
        layer.w13_blockscale_swizzled = Parameter(
            self.swizzle_blockscale(layer.w13_weight_scale), requires_grad=False
        )

        w2_weight_scale = ModelWeightParameter(
            data=torch.empty(
                num_experts,
                hidden_size,
                # 2 fp4 items are packed in the input dimension
                intermediate_size_per_partition // self.quant_config.group_size,
                dtype=weight_scale_dtype,
            ),
            input_dim=1,
            output_dim=2,
            weight_loader=weight_loader,
        )
        layer.register_parameter("w2_weight_scale", w2_weight_scale)

        layer.w2_blockscale_swizzled = Parameter(
            self.swizzle_blockscale(layer.w2_weight_scale), requires_grad=False
        )

        from sglang.srt.layers.moe.fused_moe_triton import FusedMoeWeightScaleSupported

        extra_weight_attrs.update(
            {"quant_method": FusedMoeWeightScaleSupported.BLOCK.value}
        )

        w13_weight_scale_2 = PerTensorScaleParameter(
            data=torch.empty(num_experts, 2, dtype=torch.float32),
            weight_loader=weight_loader,
        )
        layer.register_parameter("w13_weight_scale_2", w13_weight_scale_2)

        w2_weight_scale_2 = PerTensorScaleParameter(
            data=torch.empty(num_experts, dtype=torch.float32),
            weight_loader=weight_loader,
        )
        layer.register_parameter("w2_weight_scale_2", w2_weight_scale_2)

        extra_weight_attrs.update(
            {"quant_method": FusedMoeWeightScaleSupported.TENSOR.value}
        )

        w13_input_scale = PerTensorScaleParameter(
            data=torch.empty(num_experts, 2, dtype=torch.float32),
            weight_loader=weight_loader,
        )
        layer.register_parameter("w13_input_scale", w13_input_scale)

        w2_input_scale = PerTensorScaleParameter(
            data=torch.empty(num_experts, dtype=torch.float32),
            weight_loader=weight_loader,
        )
        layer.register_parameter("w2_input_scale", w2_input_scale)

    def swizzle_blockscale(self, scale: torch.tensor):
        assert scale.dtype == torch.float8_e4m3fn
        # Pad and blockwise interleave weight_scale
        scale_ndim = scale.ndim
        if scale.ndim == 2:
            scale = scale.unsqueeze(0)
        assert scale.ndim == 3
        B, M, K = scale.shape
        round_up_multiple = lambda x, m: (x + m - 1) // m * m
        M_padded = round_up_multiple(M, 128)
        K_padded = round_up_multiple(K, 4)
        padded_scale = torch.zeros((B, M_padded, K_padded), dtype=scale.dtype)
        padded_scale[:B, :M, :K] = scale
        batches, rows, cols = padded_scale.shape
        assert rows % 128 == 0
        assert cols % 4 == 0
        padded_scale = padded_scale.reshape(batches, rows // 128, 4, 32, cols // 4, 4)
        swizzled_scale = padded_scale.permute((0, 1, 4, 3, 2, 5))
        swizzled_scale = swizzled_scale.contiguous().cuda()
        return (
            swizzled_scale.reshape(M, K)
            if scale_ndim == 2
            else swizzled_scale.reshape(B, M, K)
        )

    def process_weights_after_loading(self, layer: torch.nn.Module) -> None:

        # GEMM 1
        if not torch.allclose(
            layer.w13_weight_scale_2[:, 0], layer.w13_weight_scale_2[:, 1]
        ):
            logger.warning_once(
                "w1_weight_scale_2 must match w3_weight_scale_2. "
                "Accuracy may be affected."
            )

        w13_weight_scale_2 = layer.w13_weight_scale_2[:, 0]
        layer.w13_weight_scale_2 = Parameter(w13_weight_scale_2, requires_grad=False)

        if self.enable_flashinfer_cutlass_moe:
            w13_input_scale = layer.w13_input_scale.max().to(torch.float32)
        else:
            w13_input_scale = layer.w13_input_scale.max(dim=1).values.to(torch.float32)
        layer.g1_alphas = Parameter(
            (w13_input_scale * w13_weight_scale_2).to(torch.float32),
            requires_grad=False,
        )

        assert (
            layer.w13_weight_scale.shape[2] % 16 == 0
        ), "Expected weight_scale.dim(1) to be divisible by 16"
        assert (
            layer.w13_weight_scale.dtype == torch.float8_e4m3fn
        ), "Weight Blockscale must be represented as FP8-E4M3"
        w13_blockscale_swizzled = self.swizzle_blockscale(layer.w13_weight_scale)

<<<<<<< HEAD
        layer.w13_blockscale_swizzled.data.copy_(w13_blockscale_swizzled)
        dispose_tensor(layer.w13_weight_scale.data)  # TODO remove?
=======
        layer.w13_blockscale_swizzled = Parameter(
            w13_blockscale_swizzled, requires_grad=False
        )
>>>>>>> 2e1d2d7e
        del layer.w13_weight_scale

        # This is for quantization, so we need to invert it.
        layer.w13_input_scale_quant = Parameter(
            (1 / w13_input_scale).to(torch.float32), requires_grad=False
        )

        layer.w13_weight = Parameter(layer.w13_weight.data, requires_grad=False)

        # GEMM 2
        if self.enable_flashinfer_cutlass_moe:
            w2_input_scale = layer.w2_input_scale.max().to(torch.float32)
        else:
            w2_input_scale = layer.w2_input_scale

        layer.g2_alphas = Parameter(
            (w2_input_scale * layer.w2_weight_scale_2).to(torch.float32),
            requires_grad=False,
        )

        # This is for quantization, so we need to invert it.
        layer.w2_input_scale_quant = Parameter(
            (1 / w2_input_scale).to(torch.float32), requires_grad=False
        )

        assert (
            layer.w2_weight_scale.shape[2] % 16 == 0
        ), "Expected weight_scale.dim(1) to be divisible by 16"
        assert (
            layer.w2_weight_scale.dtype == torch.float8_e4m3fn
        ), "Weight Blockscale must be represented as FP8-E4M3"
        w2_blockscale_swizzled = self.swizzle_blockscale(layer.w2_weight_scale)

<<<<<<< HEAD
        layer.w2_blockscale_swizzled.data.copy_(w2_blockscale_swizzled)
        dispose_tensor(layer.w2_weight_scale.data)  # TODO remove?
=======
        layer.w2_blockscale_swizzled = Parameter(
            w2_blockscale_swizzled, requires_grad=False
        )
>>>>>>> 2e1d2d7e
        del layer.w2_weight_scale
        layer.w2_weight = Parameter(layer.w2_weight.data, requires_grad=False)

        device = layer.w13_weight.device
        layer.cutlass_moe_params = CutlassMoEParams(
            CutlassMoEType.BlockscaledFP4,
            device,
            num_experts=layer.num_experts,  # global num experts
            intermediate_size_per_partition=layer.w2_weight.shape[2] * 2,  # n
            hidden_size=layer.w13_weight.shape[2] * 2,
        )  # k

    @property
    def load_up_proj_weight_first(self) -> bool:
        # FlashInfer CUTLASS kernel assumes [Up, Gate] Proj as W13
        return self.enable_flashinfer_cutlass_moe

    def apply(
        self,
        layer: torch.nn.Module,
        x: torch.Tensor,
        topk_output: TopKOutput,
        *,
        activation: str = "silu",
        apply_router_weight_on_input: bool = False,
        inplace: bool = True,
        no_combine: bool = False,
        routed_scaling_factor: Optional[float] = None,
        ep_rank: Optional[int] = None,
        ep_size: Optional[int] = None,
        tp_rank: Optional[int] = None,
        tp_size: Optional[int] = None,
    ) -> torch.Tensor:
        assert activation == "silu", "Only SiLU activation is supported."

<<<<<<< HEAD
        if x.shape[0] == 0:
            return x

        if self.enable_flashinfer_moe:
=======
        if self.enable_flashinfer_cutlass_moe:
>>>>>>> 2e1d2d7e
            assert (
                not apply_router_weight_on_input
            ), "apply_router_weight_on_input is not supported for Flashinfer"
            # TRTLLM Cutlass moe takes in activations in BF16/Half/nvfp4 precision
            # and fp4 quantized weights loaded from the checkpoint
            topk_weights, topk_ids, _ = topk_output
            output = flashinfer_cutlass_fused_moe(
                x,
                topk_ids.to(torch.int),
                topk_weights,
                layer.w13_weight.view(torch.long),
                layer.w2_weight.view(torch.long),
                x.dtype,
                quant_scales=[
                    layer.w13_input_scale_quant,
                    layer.w13_blockscale_swizzled.view(torch.int32),
                    layer.g1_alphas,
                    layer.w2_input_scale_quant,
                    layer.w2_blockscale_swizzled.view(torch.int32),
                    layer.g2_alphas,
                ],
                ep_size=ep_size,
                ep_rank=ep_rank,
                tp_size=tp_size,
                tp_rank=tp_rank,
                tune_max_num_tokens=next_power_of_2(x.shape[0]),
            )[0]
            if routed_scaling_factor is not None:
                output *= routed_scaling_factor
            return output

        from sglang.srt.layers.moe.cutlass_moe import cutlass_moe_fp4

        topk_weights, topk_ids, _ = topk_output
        output = cutlass_moe_fp4(
            a=x,
            a1_gscale=layer.w13_input_scale_quant,
            w1_fp4=layer.w13_weight,
            w1_blockscale=layer.w13_blockscale_swizzled,
            w1_alphas=layer.g1_alphas,
            a2_gscale=layer.w2_input_scale_quant,
            w2_fp4=layer.w2_weight,
            w2_blockscale=layer.w2_blockscale_swizzled,
            w2_alphas=layer.g2_alphas,
            topk_weights=topk_weights,
            topk_ids=topk_ids,
            params=layer.cutlass_moe_params,
            apply_router_weight_on_input=apply_router_weight_on_input,
        ).to(x.dtype)
        if routed_scaling_factor is not None:
            output *= routed_scaling_factor
        return output<|MERGE_RESOLUTION|>--- conflicted
+++ resolved
@@ -906,14 +906,8 @@
         ), "Weight Blockscale must be represented as FP8-E4M3"
         w13_blockscale_swizzled = self.swizzle_blockscale(layer.w13_weight_scale)
 
-<<<<<<< HEAD
         layer.w13_blockscale_swizzled.data.copy_(w13_blockscale_swizzled)
         dispose_tensor(layer.w13_weight_scale.data)  # TODO remove?
-=======
-        layer.w13_blockscale_swizzled = Parameter(
-            w13_blockscale_swizzled, requires_grad=False
-        )
->>>>>>> 2e1d2d7e
         del layer.w13_weight_scale
 
         # This is for quantization, so we need to invert it.
@@ -947,14 +941,8 @@
         ), "Weight Blockscale must be represented as FP8-E4M3"
         w2_blockscale_swizzled = self.swizzle_blockscale(layer.w2_weight_scale)
 
-<<<<<<< HEAD
         layer.w2_blockscale_swizzled.data.copy_(w2_blockscale_swizzled)
         dispose_tensor(layer.w2_weight_scale.data)  # TODO remove?
-=======
-        layer.w2_blockscale_swizzled = Parameter(
-            w2_blockscale_swizzled, requires_grad=False
-        )
->>>>>>> 2e1d2d7e
         del layer.w2_weight_scale
         layer.w2_weight = Parameter(layer.w2_weight.data, requires_grad=False)
 
@@ -990,14 +978,7 @@
     ) -> torch.Tensor:
         assert activation == "silu", "Only SiLU activation is supported."
 
-<<<<<<< HEAD
-        if x.shape[0] == 0:
-            return x
-
-        if self.enable_flashinfer_moe:
-=======
         if self.enable_flashinfer_cutlass_moe:
->>>>>>> 2e1d2d7e
             assert (
                 not apply_router_weight_on_input
             ), "apply_router_weight_on_input is not supported for Flashinfer"
