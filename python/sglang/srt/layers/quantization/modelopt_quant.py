# Adapted from https://github.com/vllm-project/vllm/blob/main/vllm/model_executor/layers/quantization/modelopt.py
from __future__ import annotations

import importlib.util
import logging
from typing import TYPE_CHECKING, Any, Callable, Dict, List, Optional, Union

import torch
from torch.nn.parameter import Parameter

from sglang.srt.layers.moe.cutlass_moe_params import CutlassMoEParams, CutlassMoEType
from sglang.srt.layers.moe.utils import should_use_flashinfer_trtllm_moe
from sglang.srt.layers.parameter import ModelWeightParameter, PerTensorScaleParameter
from sglang.srt.layers.quantization.base_config import (
    FusedMoEMethodBase,
    LinearMethodBase,
    QuantizationConfig,
    QuantizeMethodBase,
)
from sglang.srt.layers.quantization.fp8_utils import (
    apply_fp8_linear,
    cutlass_fp8_supported,
    is_sm100_supported,
)
from sglang.srt.layers.quantization.kv_cache import BaseKVCacheMethod
from sglang.srt.layers.quantization.unquant import UnquantizedLinearMethod
from sglang.srt.layers.quantization.utils import (
    convert_to_channelwise,
    is_layer_skipped,
    per_tensor_dequantize,
    requantize_with_max_scale,
)
from sglang.srt.layers.radix_attention import RadixAttention
from sglang.srt.managers.schedule_batch import global_server_args_dict
from sglang.srt.utils import is_cuda, next_power_of_2

if TYPE_CHECKING:
    from sglang.srt.layers.moe.topk import TopKOutput

if is_cuda():
    from sgl_kernel import scaled_fp4_quant

try:
    from flashinfer import mm_fp4 as fp4_gemm
    from flashinfer import (
        reorder_rows_for_gated_act_gemm,
        shuffle_matrix_a,
        shuffle_matrix_sf_a,
    )

    enable_flashinfer_fp4_gemm = True
except ImportError:
    if is_cuda():
        from sgl_kernel import cutlass_scaled_fp4_mm as fp4_gemm
    else:
        fp4_gemm = None
    enable_flashinfer_fp4_gemm = False
    reorder_rows_for_gated_act_gemm = None
    shuffle_matrix_a = None
    shuffle_matrix_sf_a = None

try:
    from flashinfer.fused_moe import cutlass_fused_moe as flashinfer_cutlass_fused_moe
except ImportError:
    flashinfer_cutlass_fused_moe = None

# Initialize logger for the module
logger = logging.getLogger(__name__)

# Supported activation schemes for the current configuration
ACTIVATION_SCHEMES = ["static"]


class ModelOptFp8Config(QuantizationConfig):
    """Configuration for ModelOpt FP8 quantization, including serialization and compatibility checks."""

    def __init__(
        self,
        is_checkpoint_fp8_serialized: bool = False,
        kv_cache_quant_method: Optional[str] = None,
        exclude_modules: Optional[List[str]] = None,
    ) -> None:
        """
        Args:
            is_checkpoint_fp8_serialized (bool): Indicates if the checkpoint uses serialized FP8 format.
        """
        self.is_checkpoint_fp8_serialized = is_checkpoint_fp8_serialized
        self.kv_cache_quant_method = kv_cache_quant_method
        self.exclude_modules = exclude_modules
        if is_checkpoint_fp8_serialized:
            logger.warning(
                "Detected ModelOpt FP8 checkpoint. The format is experimental and subject to change."
            )

    @classmethod
    def get_name(cls) -> str:
        return "modelopt"

    @classmethod
    def get_supported_act_dtypes(cls) -> List[torch.dtype]:
        return [torch.bfloat16, torch.half]

    @classmethod
    def get_min_capability(cls) -> int:
        return 89  # Minimum hardware capability (e.g., Hopper GPUs).

    @classmethod
    def get_config_filenames(cls) -> List[str]:
        return ["hf_quant_config.json"]

    @classmethod
    def from_config(cls, config: Dict[str, Any]) -> ModelOptFp8Config:
        quant_method = cls.get_from_keys(config, ["quantization"]).get("quant_algo")
        kv_cache_quant_method = cls.get_from_keys(config, ["quantization"]).get(
            "kv_cache_quant_algo"
        )
        exclude_modules = cls.get_from_keys(config, ["quantization"]).get(
            "exclude_modules"
        )

        if "FP8" not in quant_method:
            raise ValueError(
                "ModelOpt only supports static FP8 quantization in SGLang. "
                "Check the `hf_quant_config.json` file for your model's configuration."
            )

        return cls(
            is_checkpoint_fp8_serialized=True,
            kv_cache_quant_method=kv_cache_quant_method,
            exclude_modules=exclude_modules,
        )

    def get_quant_method(
        self, layer: torch.nn.Module, prefix: str
    ) -> Optional[QuantizeMethodBase]:

        from sglang.srt.layers.linear import LinearBase
        from sglang.srt.layers.moe.fused_moe_triton import FusedMoE

        if self.exclude_modules and any(
            module in prefix
            or (
                prefix.startswith("language_model.")
                and module in prefix.removeprefix("language_model.")
            )
            for module in self.exclude_modules
        ):
            return None

        if isinstance(layer, LinearBase):
            return ModelOptFp8LinearMethod(self)
        if self.kv_cache_quant_method and isinstance(layer, RadixAttention):
            return ModelOptFp8KVCacheMethod(self)

        if isinstance(layer, FusedMoE):
            return ModelOptFp8MoEMethod(self)

        return None

    def get_scaled_act_names(self) -> List[str]:
        return []


class ModelOptFp8LinearMethod(LinearMethodBase):
    """Linear method for ModelOpt static FP8 quantization.

    Supports loading FP8 checkpoints with static weight and activation scales.
    Future support may include dynamic scales.

    **Limitations**:
    1. Only supports per-tensor quantization due to `torch._scaled_mm` limitations.
    2. Only supports the `float8_e4m3fn` data type.

    Args:
        quant_config (ModelOptFp8Config): The ModelOpt quantization configuration.
    """

    def __init__(self, quant_config: ModelOptFp8Config):
        super().__init__()
        self.quant_config = quant_config
        self.cutlass_fp8_supported = cutlass_fp8_supported()

    def create_weights(
        self,
        layer: torch.nn.Module,
        input_size_per_partition: int,
        output_partition_sizes: List[int],
        params_dtype: torch.dtype,
        **extra_weight_attrs,
    ) -> None:
        """Creates and registers weights, weight scales, and input scales for FP8 quantization."""
        output_size_per_partition = sum(output_partition_sizes)
        weight_loader = extra_weight_attrs.get("weight_loader")
        weight_dtype = (
            torch.float8_e4m3fn
            if self.quant_config.is_checkpoint_fp8_serialized
            else params_dtype
        )

        # Set layer attributes
        layer.logical_widths = output_partition_sizes
        layer.input_size_per_partition = input_size_per_partition
        layer.output_size_per_partition = output_size_per_partition

        # Register weight
        layer.register_parameter(
            "weight",
            ModelWeightParameter(
                data=torch.empty(
                    output_size_per_partition,
                    input_size_per_partition,
                    dtype=weight_dtype,
                ),
                input_dim=1,
                output_dim=0,
                weight_loader=weight_loader,
            ),
        )

        if self.quant_config.is_checkpoint_fp8_serialized:
            # Register weight and input scales
            for scale_name in ["weight_scale", "input_scale"]:
                layer.register_parameter(
                    scale_name,
                    PerTensorScaleParameter(
                        data=torch.full(
                            (len(output_partition_sizes),),
                            torch.finfo(torch.float32).min,
                            dtype=torch.float32,
                        ),
                        weight_loader=weight_loader,
                    ),
                )

    def process_weights_after_loading(self, layer: torch.nn.Module) -> None:
        """Requantizes weights after loading using the maximum scale."""
        max_w_scale, quantized_weight = requantize_with_max_scale(
            layer.weight, layer.weight_scale, layer.logical_widths
        )
        layer.weight = Parameter(quantized_weight.t(), requires_grad=False)
        # cutlass sgl-kernel only supports per-channel scale
        if self.cutlass_fp8_supported:
            max_w_scale = convert_to_channelwise(max_w_scale, layer.logical_widths)
        layer.weight_scale = Parameter(max_w_scale, requires_grad=False)
        layer.input_scale = Parameter(layer.input_scale.max(), requires_grad=False)

    def apply(
        self,
        layer: torch.nn.Module,
        x: torch.Tensor,
        bias: Optional[torch.Tensor] = None,
    ) -> torch.Tensor:
        """Applies FP8 linear transformation."""
        return apply_fp8_linear(
            input=x,
            weight=layer.weight,
            weight_scale=layer.weight_scale,
            input_scale=layer.input_scale,
            bias=bias,
            cutlass_fp8_supported=self.cutlass_fp8_supported,
        )


class ModelOptFp8KVCacheMethod(BaseKVCacheMethod):
    """
    Handles loading FP8 kv-cache scaling factors from modelopt quantized checkpoints.
    """

    def __init__(self, quant_config: ModelOptFp8Config):
        super().__init__(quant_config)


class ModelOptFp8MoEMethod(FusedMoEMethodBase):
    """MoE method for ModelOpt FP8.
    Supports loading FP8 checkpoints with static weight scale and activation scale.

    Args:
        quant_config: The ModelOpt quantization config.
    """

    def __init__(self, quant_config: ModelOptFp8Config):
        self.quant_config = quant_config
        self.cutlass_fp8_supported = cutlass_fp8_supported()

    def create_weights(
        self,
        layer: torch.nn.Module,
        num_experts: int,
        hidden_size: int,
        intermediate_size: int,
        params_dtype: torch.dtype,
        **extra_weight_attrs,
    ):
        from sglang.srt.layers.moe.fused_moe_triton import FusedMoeWeightScaleSupported

        # Use FP8 dtype if checkpoint is serialized, otherwise use the default dtype
        weight_dtype = (
            torch.float8_e4m3fn
            if self.quant_config.is_checkpoint_fp8_serialized
            else params_dtype
        )
        weight_loader = extra_weight_attrs.get("weight_loader")

        w13_weight = ModelWeightParameter(
            data=torch.empty(
                num_experts, 2 * intermediate_size, hidden_size, dtype=weight_dtype
            ),
            input_dim=2,
            output_dim=1,
            weight_loader=weight_loader,
        )
        layer.register_parameter("w13_weight", w13_weight)

        w2_weight = ModelWeightParameter(
            data=torch.empty(
                num_experts, hidden_size, intermediate_size, dtype=weight_dtype
            ),
            input_dim=2,
            output_dim=1,
            weight_loader=weight_loader,
        )
        layer.register_parameter("w2_weight", w2_weight)

        if self.quant_config.is_checkpoint_fp8_serialized:
            # WEIGHT SCALES - Per-tensor scaling for ModelOpts
            # Allocate 2 scales for w1 and w3 respectively.
            # They will be combined to a single scale after weight loading.
            w13_weight_scale = PerTensorScaleParameter(
                data=torch.full(
                    (num_experts, 2),
                    torch.finfo(torch.float32).min,
                    dtype=torch.float32,
                ),
                weight_loader=weight_loader,
            )
            w2_weight_scale = PerTensorScaleParameter(
                data=torch.full(
                    (num_experts,), torch.finfo(torch.float32).min, dtype=torch.float32
                ),
                weight_loader=weight_loader,
            )
            layer.register_parameter("w13_weight_scale", w13_weight_scale)
            layer.register_parameter("w2_weight_scale", w2_weight_scale)

            # Set weight loader attributes for scales
            extra_weight_attrs.update(
                {"quant_method": FusedMoeWeightScaleSupported.TENSOR.value}
            )

            # INPUT SCALES - Per-tensor scaling for ModelOpt
            w13_input_scale = PerTensorScaleParameter(
                data=torch.full((num_experts,), 1.0, dtype=torch.float32),
                weight_loader=weight_loader,
            )
            w2_input_scale = PerTensorScaleParameter(
                data=torch.full((num_experts,), 1.0, dtype=torch.float32),
                weight_loader=weight_loader,
            )
            layer.register_parameter("w13_input_scale", w13_input_scale)
            layer.register_parameter("w2_input_scale", w2_input_scale)

    def process_weights_after_loading(self, layer: torch.nn.Module) -> None:
        """Process FP8 MoE weights after loading from serialized checkpoint.

        Only supports pre-quantized checkpoints with FP8 weights and scales.
        """

        layer.w13_weight = Parameter(layer.w13_weight.data, requires_grad=False)
        layer.w2_weight = Parameter(layer.w2_weight.data, requires_grad=False)

        # Handle scale parameters
        if hasattr(layer, "w13_weight_scale") and layer.w13_weight_scale is not None:
            # Fp8 moe kernel needs single weight scale for w13 per expert.
            # We take the max of the w1 and w3 scales then dequant and requant each expert.
            if layer.w13_weight_scale.dim() == 2:  # Shape: (num_experts, 2)
                from sglang.srt.layers.quantization.fp8_kernel import scaled_fp8_quant

                # Get the maximum scale across w1 and w3 for each expert
                max_w13_scales = layer.w13_weight_scale.max(dim=1).values

                # Requantize each expert's weights using the combined scale
                # w13_weight has shape (num_experts, 2 * intermediate_size, hidden_size)
                # where the first intermediate_size rows are w1, the next are w3
                intermediate_size = layer.w13_weight.shape[1] // 2
                for expert_id in range(layer.w13_weight.shape[0]):
                    start = 0
                    for shard_id in range(2):  # w1 and w3
                        # Dequantize using the original scale for this shard
                        dq_weight = per_tensor_dequantize(
                            layer.w13_weight[expert_id][
                                start : start + intermediate_size, :
                            ],
                            layer.w13_weight_scale[expert_id][shard_id],
                        )
                        # Requantize using the combined max scale
                        (
                            layer.w13_weight[expert_id][
                                start : start + intermediate_size, :
                            ],
                            _,
                        ) = scaled_fp8_quant(dq_weight, max_w13_scales[expert_id])

                        start += intermediate_size

                # Update the scale parameter to be per-expert instead of per-shard
                layer.w13_weight_scale = Parameter(max_w13_scales, requires_grad=False)
            else:
                layer.w13_weight_scale = Parameter(
                    layer.w13_weight_scale.data, requires_grad=False
                )

        if hasattr(layer, "w2_weight_scale") and layer.w2_weight_scale is not None:
            layer.w2_weight_scale = Parameter(
                layer.w2_weight_scale.data, requires_grad=False
            )
        if hasattr(layer, "w13_input_scale") and layer.w13_input_scale is not None:
            layer.w13_input_scale = Parameter(
                layer.w13_input_scale.max(), requires_grad=False
            )
        if hasattr(layer, "w2_input_scale") and layer.w2_input_scale is not None:
            layer.w2_input_scale = Parameter(
                layer.w2_input_scale.max(), requires_grad=False
            )

    def apply(
        self,
        layer: torch.nn.Module,
        x: torch.Tensor,
        topk_output: TopKOutput,
        *,
        activation: str = "silu",
        apply_router_weight_on_input: bool = False,
        inplace: bool = True,
        no_combine: bool = False,
        routed_scaling_factor: Optional[float] = None,
    ) -> torch.Tensor:
        from sglang.srt.layers.moe.fused_moe_triton.fused_moe import fused_experts

        return fused_experts(
            x,
            layer.w13_weight,
            layer.w2_weight,
            topk_output=topk_output,
            inplace=inplace,
            activation=activation,
            use_fp8_w8a8=True,
            per_channel_quant=False,  # ModelOpt uses per-tensor quantization
            w1_scale=layer.w13_weight_scale,
            w2_scale=layer.w2_weight_scale,
            a1_scale=layer.w13_input_scale,
            a2_scale=layer.w2_input_scale,
            no_combine=no_combine,
        )


class ModelOptFp4Config(QuantizationConfig):
    """Config class for FP4."""

    def __init__(
        self,
        is_checkpoint_nvfp4_serialized: bool = False,
        kv_cache_quant_algo: str = None,
        group_size: int = None,
        exclude_modules: List[str] = None,
    ) -> None:
        self.is_checkpoint_nvfp4_serialized = is_checkpoint_nvfp4_serialized
        if is_checkpoint_nvfp4_serialized:
            logger.warning(
                "Detected nvfp4 checkpoint. Please note that the "
                "format is experimental and subject to change."
            )
        self.group_size = group_size
        self.kv_cache_quant_algo = kv_cache_quant_algo
        self.exclude_modules = exclude_modules

    @classmethod
    def get_name(cls) -> str:
        return "modelopt_fp4"

    @classmethod
    def get_supported_act_dtypes(cls) -> List[torch.dtype]:
        return [torch.bfloat16, torch.half, torch.float8_e4m3fn]

    @classmethod
    def get_min_capability(cls) -> int:
        return 100

    @classmethod
    def get_config_filenames(cls) -> List[str]:
        return ["hf_quant_config.json"]

    @classmethod
    def from_config(cls, config: Dict[str, Any]) -> ModelOptFp4Config:
        quant_config = cls.get_from_keys(config, ["quantization"])
        quant_method = quant_config["quant_algo"]
        if not quant_method in ["FP8", "NVFP4"]:
            raise ValueError(
                f"ModelOpt currently only supports: FP8, NVFP4"
                " quantizations in sglang. Please check the "
                "`hf_quant_config.json` file for your model's "
                "quant configuration."
            )
        is_checkpoint_nvfp4_serialized = "NVFP4" in quant_method
        kv_cache_quant_algo = quant_config["kv_cache_quant_algo"]
        if not kv_cache_quant_algo:
            kv_cache_quant_algo = "auto"
        group_size = quant_config["group_size"]
        exclude_modules = quant_config["exclude_modules"]
        if not (group_size and kv_cache_quant_algo and exclude_modules):
            logger.warning(
                f"group_size: {group_size},"
                f"kv_cache_quant_algo: {kv_cache_quant_algo},"
                f"exclude_modules: {exclude_modules}"
            )
            raise ValueError(
                "NVFP4 quantization requires group size and "
                "kv_cache_quant_algo specified in "
                "hf_quant_config.json"
            )
        return cls(
            is_checkpoint_nvfp4_serialized,
            kv_cache_quant_algo,
            group_size,
            exclude_modules,
        )

    def is_layer_excluded(self, prefix: str, exclude_modules: list):
        import regex as re

        for pattern in exclude_modules:
            regex_str = pattern.replace(".", r"\.").replace("*", r".*")
            if re.fullmatch(regex_str, prefix):
                return True
        return False

    def get_quant_method(
        self, layer: torch.nn.Module, prefix: str
    ) -> Optional[QuantizeMethodBase]:
        from sglang.srt.layers.linear import LinearBase
        from sglang.srt.layers.moe.fused_moe_triton import FusedMoE
        from sglang.srt.layers.moe.fused_moe_triton.layer import FlashInferFP4MoE

        if isinstance(layer, LinearBase):
            if is_layer_skipped(prefix, self.exclude_modules) or self.is_layer_excluded(
                prefix, self.exclude_modules
            ):
                return UnquantizedLinearMethod()
            return ModelOptFp4LinearMethod(self)
        if self.kv_cache_quant_algo and isinstance(layer, RadixAttention):
            return ModelOptFp8KVCacheMethod(self)
        elif isinstance(layer, FlashInferFP4MoE):
            # FlashInferFP4MoE needs the same quantization method but with compatible attribute handling
            return ModelOptNvFp4FusedMoEMethod(self)
        elif isinstance(layer, FusedMoE):
            return ModelOptNvFp4FusedMoEMethod(self)
        return None

    def get_scaled_act_names(self) -> List[str]:
        return []


class ModelOptFp4LinearMethod(LinearMethodBase):
    """Linear method for NVFP4.
    Supports loading NVFP4 checkpoints with the following structure:

    |Tensor Name           | datatype      |  shape      |
    |----------------------------------------------------|
    |input_scale           | torch.float32 | scalar      |
    |weight                | NVFP4(SE2M1)  | [1, X, y/2] |
    |weight_scale          | FP8-E4M3      | [X, Y]      |
    |weight_scale_2        | torch.float32 | scalar      |

    The weights are quantized per block of 16 elements.
    Args: quant_config: The ModelOpt quantization config.
    """

    def __init__(self, quant_config: ModelOptFp4Config):
        self.quant_config = quant_config

    def create_weights(
        self,
        layer: torch.nn.Module,
        input_size_per_partition: int,
        output_partition_sizes: List[int],
        input_size: int,
        output_size: int,
        params_dtype: torch.dtype,
        **extra_weight_attrs,
    ):
        del input_size, output_size
        if not self.quant_config.is_checkpoint_nvfp4_serialized:
            raise ValueError(
                "NVFP4 quantization was selected, "
                " dynamic quantization is not supported."
            )

        output_size_per_partition = sum(output_partition_sizes)
        weight_loader = extra_weight_attrs.get("weight_loader")

        layer.logical_widths = output_partition_sizes

        layer.input_size_per_partition = input_size_per_partition
        layer.output_size_per_partition = output_size_per_partition
        if input_size_per_partition % 16 != 0:
            raise ValueError(
                "Unsupported model when in features size is " "not multiple of 16"
            )

        weight_dtype = (
            torch.float8_e4m3fn
            if self.quant_config.is_checkpoint_nvfp4_serialized
            else params_dtype
        )

        weight = ModelWeightParameter(
            data=torch.empty(
                # 2 fp4 data is packed in one uint8 in the input dimension
                output_size_per_partition,
                input_size_per_partition // 2,
                dtype=torch.uint8,
            ),
            input_dim=1,
            output_dim=0,
            weight_loader=weight_loader,
        )
        layer.register_parameter("weight", weight)

        input_scale = PerTensorScaleParameter(
            data=torch.empty(len(output_partition_sizes), dtype=torch.float32),
            weight_loader=weight_loader,
        )

        layer.register_parameter("input_scale", input_scale)

        weight_scale_2 = PerTensorScaleParameter(
            data=torch.empty(len(output_partition_sizes), dtype=torch.float32),
            weight_loader=weight_loader,
        )
        layer.register_parameter("weight_scale_2", weight_scale_2)

        weight_scale = ModelWeightParameter(
            data=torch.empty(
                output_size_per_partition,
                input_size_per_partition // self.quant_config.group_size,
                dtype=weight_dtype,
            ),
            input_dim=1,
            output_dim=0,
            weight_loader=weight_loader,
        )

        layer.register_parameter("weight_scale", weight_scale)

    def process_weights_after_loading(self, layer: torch.nn.Module) -> None:
        input_scale_2 = layer.input_scale.max().to(torch.float32)
        weight_scale_2 = layer.weight_scale_2.max().to(torch.float32)
        layer.input_scale = Parameter(input_scale_2, requires_grad=False)
        layer.weight_scale_2 = Parameter(weight_scale_2, requires_grad=False)
        layer.alpha = Parameter(
            layer.input_scale * layer.weight_scale_2, requires_grad=False
        )
        layer.input_scale_inv = Parameter(
            (1 / input_scale_2).to(torch.float32), requires_grad=False
        )

        # Pad and blockwise interleave weight_scale
        scales = layer.weight_scale
        scale_ndim = scales.ndim
        if scale_ndim == 2:
            scales = scales.unsqueeze(0)
        assert scales.ndim == 3
        B, M, K = scales.shape
        round_up_multiple = lambda x, m: (x + m - 1) // m * m
        M_padded = round_up_multiple(M, 128)
        K_padded = round_up_multiple(K, 4)
        padded_scales = torch.zeros((B, M_padded, K_padded), dtype=scales.dtype)
        padded_scales[:B, :M, :K] = scales
        batches, rows, cols = padded_scales.shape
        assert rows % 128 == 0
        assert cols % 4 == 0
        padded_scales = padded_scales.reshape(batches, rows // 128, 4, 32, cols // 4, 4)
        padded_scales = padded_scales.permute((0, 1, 4, 3, 2, 5))
        padded_scales = padded_scales.contiguous().cuda()
        padded_scales = (
            padded_scales.reshape(M, K)
            if scale_ndim == 2
            else padded_scales.reshape(B, M, K)
        )
        layer.weight_scale_interleaved = Parameter(padded_scales, requires_grad=False)

    def apply(
        self,
        layer: torch.nn.Module,
        x: torch.Tensor,
        bias: Optional[torch.Tensor] = None,
    ) -> torch.Tensor:
        output_dtype = x.dtype
        x_m, _ = x.shape
        w_n, _ = layer.weight.shape
        output_shape = [x_m, w_n]

        # Quantize BF16 or FP16 to (FP4 and interleaved block scale)
        x_fp4, x_scale_interleaved = scaled_fp4_quant(x, layer.input_scale_inv)

        assert x_fp4.dtype == torch.uint8
        assert x_scale_interleaved.dtype == torch.float8_e4m3fn
        assert layer.weight.dtype == torch.uint8
        assert layer.weight_scale_interleaved.dtype == torch.float8_e4m3fn
        assert layer.alpha.dtype == torch.float32

        w = layer.weight
        w_scale_interleaved = layer.weight_scale_interleaved
        if enable_flashinfer_fp4_gemm:
            w = layer.weight.T
            w_scale_interleaved = layer.weight_scale_interleaved.T
        out = fp4_gemm(
            x_fp4,
            w,
            x_scale_interleaved,
            w_scale_interleaved,
            layer.alpha,
            output_dtype,
        )
        if bias is not None:
            out = out + bias
        return out.view(*output_shape)


class ModelOptNvFp4FusedMoEMethod(FusedMoEMethodBase):
    """
       MoE Method for FP4 Quantization with Blockscales and PerTensorScales
    Args:
        quant_config: NVFP4 Quant Config
    """

    def __init__(self, quant_config: ModelOptFp4Config):
        self.quant_config = quant_config
        if not is_sm100_supported():
            raise ValueError(
                "Current platform does not support NVFP4"
                " quantization. Please use Blackwell and"
                " above."
            )
        self.enable_flashinfer_trtllm_moe = should_use_flashinfer_trtllm_moe()

    @property
    def enable_flashinfer_cutlass_moe(self) -> bool:
        """Access the global enable_flashinfer_cutlass_moe setting."""
        return global_server_args_dict.get("enable_flashinfer_cutlass_moe", False)

    def create_weights(
        self,
        layer: torch.nn.Module,
        num_experts: int,
        hidden_size: int,
        intermediate_size_per_partition: int,
        params_dtype: torch.dtype,
        **extra_weight_attrs,
    ):
        if not self.quant_config.is_checkpoint_nvfp4_serialized:
            raise ValueError(
                "NVFP4 quantization was selected, "
                " dynamic quantization is not supported."
            )

        # TODO(ch-wan): check if this is needed
        layer.num_experts = num_experts
        layer.num_local_experts = num_experts
        layer.intermediate_size_per_partition = intermediate_size_per_partition
        layer.params_dtype = params_dtype
        layer.quant_config = self.quant_config

        weight_dtype = torch.uint8
        weight_scale_dtype = torch.float8_e4m3fn
        weight_loader = extra_weight_attrs.get("weight_loader")
        # GEMM 1
        w13_weight = ModelWeightParameter(
            data=torch.empty(
                layer.num_local_experts,
                2 * intermediate_size_per_partition,
                # 2 fp4 items are packed in the input dimension
                hidden_size // 2,
                dtype=weight_dtype,
            ),
            input_dim=1,
            output_dim=2,
            weight_loader=weight_loader,
        )
        layer.register_parameter("w13_weight", w13_weight)

        # GEMM 2
        w2_weight = ModelWeightParameter(
            data=torch.empty(
                layer.num_local_experts,
                hidden_size,
                # 2 fp4 items are packed in the input dimension
                intermediate_size_per_partition // 2,
                dtype=weight_dtype,
            ),
            input_dim=1,
            output_dim=2,
            weight_loader=weight_loader,
        )
        layer.register_parameter("w2_weight", w2_weight)

        w13_weight_scale = ModelWeightParameter(
            data=torch.empty(
                layer.num_local_experts,
                2 * intermediate_size_per_partition,
                # 2 fp4 items are packed in the input dimension
                hidden_size // self.quant_config.group_size,
                dtype=weight_scale_dtype,
            ),
            input_dim=1,
            output_dim=2,
            weight_loader=weight_loader,
        )
        layer.register_parameter("w13_weight_scale", w13_weight_scale)

        # Only use `swizzle_blockscale` for shapes, not for real content
        layer.w13_blockscale_swizzled = Parameter(
            self.swizzle_blockscale(layer.w13_weight_scale), requires_grad=False
        )

        w2_weight_scale = ModelWeightParameter(
            data=torch.empty(
                layer.num_local_experts,
                hidden_size,
                # 2 fp4 items are packed in the input dimension
                intermediate_size_per_partition // self.quant_config.group_size,
                dtype=weight_scale_dtype,
            ),
            input_dim=1,
            output_dim=2,
            weight_loader=weight_loader,
        )
        layer.register_parameter("w2_weight_scale", w2_weight_scale)

        layer.w2_blockscale_swizzled = Parameter(
            self.swizzle_blockscale(layer.w2_weight_scale), requires_grad=False
        )

        from sglang.srt.layers.moe.fused_moe_triton import FusedMoeWeightScaleSupported

        extra_weight_attrs.update(
            {"quant_method": FusedMoeWeightScaleSupported.BLOCK.value}
        )

        w13_weight_scale_2 = PerTensorScaleParameter(
            data=torch.empty(layer.num_local_experts, 2, dtype=torch.float32),
            weight_loader=weight_loader,
        )
        layer.register_parameter("w13_weight_scale_2", w13_weight_scale_2)

        w2_weight_scale_2 = PerTensorScaleParameter(
            data=torch.empty(layer.num_local_experts, dtype=torch.float32),
            weight_loader=weight_loader,
        )
        layer.register_parameter("w2_weight_scale_2", w2_weight_scale_2)

        extra_weight_attrs.update(
            {"quant_method": FusedMoeWeightScaleSupported.TENSOR.value}
        )

        w13_input_scale = PerTensorScaleParameter(
            data=torch.empty(layer.num_local_experts, 2, dtype=torch.float32),
            weight_loader=weight_loader,
        )
        layer.register_parameter("w13_input_scale", w13_input_scale)

        w2_input_scale = PerTensorScaleParameter(
            data=torch.empty(layer.num_local_experts, dtype=torch.float32),
            weight_loader=weight_loader,
        )
        layer.register_parameter("w2_input_scale", w2_input_scale)

    def swizzle_blockscale(self, scale: torch.Tensor):
        assert scale.dtype == torch.float8_e4m3fn
        # Pad and blockwise interleave weight_scale
        scale_ndim = scale.ndim
        if scale.ndim == 2:
            scale = scale.unsqueeze(0)
        assert scale.ndim == 3
        B, M, K = scale.shape
        round_up_multiple = lambda x, m: (x + m - 1) // m * m
        M_padded = round_up_multiple(M, 128)
        K_padded = round_up_multiple(K, 4)
        padded_scale = torch.zeros((B, M_padded, K_padded), dtype=scale.dtype)
        padded_scale[:B, :M, :K] = scale
        batches, rows, cols = padded_scale.shape
        assert rows % 128 == 0
        assert cols % 4 == 0
        padded_scale = padded_scale.reshape(batches, rows // 128, 4, 32, cols // 4, 4)
        swizzled_scale = padded_scale.permute((0, 1, 4, 3, 2, 5))
        swizzled_scale = swizzled_scale.contiguous().cuda()
        return (
            swizzled_scale.reshape(M, K)
            if scale_ndim == 2
            else swizzled_scale.reshape(B, M, K)
        )

    def prepare_static_weights_for_kernel(
        self,
        # args_dequant,
        # args,
        gemm1_weights,
        gemm2_weights,
        gemm1_scales_linear_fp4_bytes,
        gemm2_scales_linear_fp4_bytes,
        hidden_size,
        intermediate_size,
        num_experts,
    ):
        from flashinfer import (
            RoutingMethodType,
            e2m1_and_ufp8sf_scale_to_float,
            fp4_quantize,
            next_positive_power_of_2,
            reorder_rows_for_gated_act_gemm,
            shuffle_matrix_a,
            shuffle_matrix_sf_a,
        )

        """Prepare quantized weights for kernel (done offline with weights)."""
        epilogue_tile_m = 128  # FIXME: this depends on the kernel internals

        # Convert quantized weights to proper formats
        gemm1_weights_fp4 = gemm1_weights.view(torch.float8_e4m3fn).reshape(
            num_experts, 2 * intermediate_size, hidden_size // 2
        )  # packed fp4
        gemm1_scales_linear_fp4 = gemm1_scales_linear_fp4_bytes.view(
            torch.float8_e4m3fn
        ).reshape(
            num_experts, 2 * intermediate_size, hidden_size // 16
        )  # fp8 scaling factors

        gemm2_weights_fp4 = gemm2_weights.view(torch.float8_e4m3fn).reshape(
            num_experts, hidden_size, intermediate_size // 2
        )  # packed fp4
        gemm2_scales_linear_fp4 = gemm2_scales_linear_fp4_bytes.view(
            torch.float8_e4m3fn
        ).reshape(
            num_experts, hidden_size, intermediate_size // 16
        )  # fp8 scaling factors

        # Reorder rows of W1 and scales for fused gated activation
        gemm1_weights_fp4_interleaved = []
        gemm1_scales_fp4_interleaved = []
        for i in range(num_experts):
            gemm1_weights_fp4_interleaved.append(
                reorder_rows_for_gated_act_gemm(gemm1_weights_fp4[i].clone())
            )
            gemm1_scales_fp4_interleaved.append(
                reorder_rows_for_gated_act_gemm(gemm1_scales_linear_fp4[i].clone())
            )

        # Stack weights and scales for all experts
        gemm1_weights_fp4_interleaved = torch.stack(
            gemm1_weights_fp4_interleaved
        ).reshape(num_experts, 2 * intermediate_size, hidden_size // 2)
        gemm1_scales_fp4_interleaved = torch.stack(
            gemm1_scales_fp4_interleaved
        ).reshape(num_experts, 2 * intermediate_size, hidden_size // 16)

        # Shuffle weights and scaling factors for transposed mma output
        gemm1_weights_fp4_shuffled = []
        gemm1_scales_fp4_shuffled = []
        gemm2_weights_fp4_shuffled = []
        gemm2_scales_fp4_shuffled = []
        for i in range(num_experts):
            gemm1_weights_fp4_shuffled.append(
                shuffle_matrix_a(
                    gemm1_weights_fp4_interleaved[i].view(torch.uint8), epilogue_tile_m
                )
            )
            gemm1_scales_fp4_shuffled.append(
                shuffle_matrix_sf_a(
                    gemm1_scales_fp4_interleaved[i].view(torch.uint8), epilogue_tile_m
                )
            )

            gemm2_weights_fp4_shuffled.append(
                shuffle_matrix_a(
                    gemm2_weights_fp4[i].view(torch.uint8), epilogue_tile_m
                )
            )
            gemm2_scales_fp4_shuffled.append(
                shuffle_matrix_sf_a(
                    gemm2_scales_linear_fp4[i].view(torch.uint8), epilogue_tile_m
                )
            )

        # Stack weights for all experts
        gemm1_weights_fp4_shuffled = torch.stack(gemm1_weights_fp4_shuffled)
        gemm1_scales_fp4_shuffled = (
            torch.stack(gemm1_scales_fp4_shuffled)
            .view(torch.float8_e4m3fn)
            .reshape(num_experts, 2 * intermediate_size, hidden_size // 16)
        )

        gemm2_weights_fp4_shuffled = torch.stack(gemm2_weights_fp4_shuffled)
        gemm2_scales_fp4_shuffled = (
            torch.stack(gemm2_scales_fp4_shuffled)
            .view(torch.float8_e4m3fn)
            .reshape(num_experts, hidden_size, intermediate_size // 16)
        )
        return (
            gemm1_weights_fp4_shuffled,
            gemm1_scales_fp4_shuffled,
            gemm2_weights_fp4_shuffled,
            gemm2_scales_fp4_shuffled,
        )

    def process_weights_after_loading(self, layer: torch.nn.Module) -> None:
        """Process FP4 MoE weights after loading from serialized checkpoint.

        Only supports pre-quantized checkpoints with FP8 weights and scales.
        """

        # GEMM 1 scale processing
        if not torch.allclose(
            layer.w13_weight_scale_2[:, 0], layer.w13_weight_scale_2[:, 1]
        ):
            logger.warning_once(
                "w1_weight_scale_2 must match w3_weight_scale_2. "
                "Accuracy may be affected."
            )

        w13_weight_scale_2 = layer.w13_weight_scale_2[:, 0]
        layer.w13_weight_scale_2 = Parameter(w13_weight_scale_2, requires_grad=False)

        # Calculate input scales based on strategy
        if self.enable_flashinfer_cutlass_moe or self.enable_flashinfer_trtllm_moe:
            w13_input_scale = layer.w13_input_scale.max().to(torch.float32)
            w2_input_scale = layer.w2_input_scale.max().to(torch.float32)
        else:
            w13_input_scale = layer.w13_input_scale.max(dim=1).values.to(torch.float32)
            w2_input_scale = layer.w2_input_scale

        # Create shared parameters
        layer.g1_alphas = Parameter(
            (w13_input_scale * w13_weight_scale_2).to(torch.float32),
            requires_grad=False,
        )
<<<<<<< HEAD

        assert (
            layer.w13_weight_scale.shape[2] % 16 == 0
        ), "Expected weight_scale.dim(1) to be divisible by 16"
        assert (
            layer.w13_weight_scale.dtype == torch.float8_e4m3fn
        ), "Weight Blockscale must be represented as FP8-E4M3"
        w13_blockscale_swizzled = self.swizzle_blockscale(layer.w13_weight_scale)

        layer.w13_blockscale_swizzled.data.copy_(w13_blockscale_swizzled)
        del layer.w13_weight_scale

        # This is for quantization, so we need to invert it.
=======
        layer.g2_alphas = Parameter(
            (w2_input_scale * layer.w2_weight_scale_2).to(torch.float32),
            requires_grad=False,
        )
>>>>>>> 1bd53168
        layer.w13_input_scale_quant = Parameter(
            (1 / w13_input_scale).to(torch.float32), requires_grad=False
        )
        layer.w2_input_scale_quant = Parameter(
            (1 / w2_input_scale).to(torch.float32), requires_grad=False
        )

        # Validate weight scales
        for name, weight_scale in [
            ("w13", layer.w13_weight_scale),
            ("w2", layer.w2_weight_scale),
        ]:
            assert (
                weight_scale.shape[2] % 16 == 0
            ), f"Expected {name}_weight_scale.dim(2) to be divisible by 16"
            assert (
                weight_scale.dtype == torch.float8_e4m3fn
            ), f"{name} Weight Blockscale must be represented as FP8-E4M3"

        # Weight processing based on strategy
        if (
            self.enable_flashinfer_trtllm_moe
            and reorder_rows_for_gated_act_gemm is not None
            and shuffle_matrix_sf_a is not None
        ):
            # FlashInfer TRTLLM processing - handles both w13 and w2
            (
                gemm1_weights_fp4_shuffled,
                gemm1_scales_fp4_shuffled,
                gemm2_weights_fp4_shuffled,
                gemm2_scales_fp4_shuffled,
            ) = self.prepare_static_weights_for_kernel(
                layer.w13_weight,
                layer.w2_weight,
                layer.w13_weight_scale,
                layer.w2_weight_scale,
                layer.w2_weight.size(-2),  # hidden_size
                layer.w13_weight.size(-2) // 2,  # intermediate_size
                layer.w13_weight.size(0),  # num_experts
            )

            # Set flashinfer parameters
            layer.gemm1_weights_fp4_shuffled = Parameter(
                gemm1_weights_fp4_shuffled, requires_grad=False
            )
            layer.gemm2_weights_fp4_shuffled = Parameter(
                gemm2_weights_fp4_shuffled, requires_grad=False
            )
            layer.gemm1_scales_fp4_shuffled = Parameter(
                gemm1_scales_fp4_shuffled, requires_grad=False
            )
            layer.gemm2_scales_fp4_shuffled = Parameter(
                gemm2_scales_fp4_shuffled, requires_grad=False
            )

            # Additional parameter needed for TRT-LLM
            layer.g1_scale_c = Parameter(
                (layer.w2_input_scale_quant * layer.g1_alphas).to(torch.float32),
                requires_grad=False,
            )

            # Clean up weights that won't be used by TRT-LLM
            del (
                layer.w2_weight,
                layer.w2_weight_scale,
                layer.w13_weight,
                layer.w13_weight_scale,
            )

            print("Applied flashinfer weight processing for both w13 and w2")

<<<<<<< HEAD
        layer.w2_blockscale_swizzled.data.copy_(w2_blockscale_swizzled)
        del layer.w2_weight_scale
        layer.w2_weight = Parameter(layer.w2_weight.data, requires_grad=False)
=======
        else:
            # CUTLASS processing - handle w13 and w2 separately

            # Process w13 weights
            w13_blockscale_swizzled = self.swizzle_blockscale(layer.w13_weight_scale)
            layer.w13_blockscale_swizzled = Parameter(
                w13_blockscale_swizzled, requires_grad=False
            )
            layer.w13_weight = Parameter(layer.w13_weight.data, requires_grad=False)

            # Process w2 weights
            w2_blockscale_swizzled = self.swizzle_blockscale(layer.w2_weight_scale)
            layer.w2_blockscale_swizzled = Parameter(
                w2_blockscale_swizzled, requires_grad=False
            )
            layer.w2_weight = Parameter(layer.w2_weight.data, requires_grad=False)

            # Both flashinfer cutlass and regular cutlass use same processing for w2
            print("Applied weight processing for both w13 and w2")
>>>>>>> 1bd53168

            # Set up CUTLASS MoE parameters
            device = layer.w13_weight.device
            layer.cutlass_moe_params = CutlassMoEParams(
                CutlassMoEType.BlockscaledFP4,
                device,
                num_experts=layer.num_experts,  # global num experts
                intermediate_size_per_partition=layer.w2_weight.shape[2] * 2,  # n
                hidden_size=layer.w13_weight.shape[2] * 2,
            )  # k

    @property
    def load_up_proj_weight_first(self) -> bool:
        # FlashInfer CUTLASS kernel assumes [Up, Gate] Proj as W13
        return self.enable_flashinfer_cutlass_moe

    def apply(
        self,
        layer: torch.nn.Module,
        x: torch.Tensor,
        topk_output: TopKOutput,
        *,
        activation: str = "silu",
        apply_router_weight_on_input: bool = False,
        inplace: bool = True,
        no_combine: bool = False,
        routed_scaling_factor: Optional[float] = None,
        ep_rank: Optional[int] = None,
        ep_size: Optional[int] = None,
        tp_rank: Optional[int] = None,
        tp_size: Optional[int] = None,
    ) -> torch.Tensor:
        assert activation == "silu", "Only SiLU activation is supported."

        # Check if this is a FlashInferFP4MoE layer that should handle its own forward
        if hasattr(layer, "gemm1_weights_fp4_shuffled"):
            # This layer was processed with flashinfer TRTLLM - delegate to its own forward
            return layer.forward(x, topk_output)

        if self.enable_flashinfer_cutlass_moe:
            assert (
                not apply_router_weight_on_input
            ), "apply_router_weight_on_input is not supported for Flashinfer"
            # TRTLLM Cutlass moe takes in activations in BF16/Half/nvfp4 precision
            # and fp4 quantized weights loaded from the checkpoint

            topk_weights, topk_ids = topk_output.topk_weights, topk_output.topk_ids

            output = flashinfer_cutlass_fused_moe(
                x,
                topk_ids.to(torch.int),
                topk_weights,
                layer.w13_weight.view(torch.long),
                layer.w2_weight.view(torch.long),
                x.dtype,
                quant_scales=[
                    layer.w13_input_scale_quant,
                    layer.w13_blockscale_swizzled.view(torch.int32),
                    layer.g1_alphas,
                    layer.w2_input_scale_quant,
                    layer.w2_blockscale_swizzled.view(torch.int32),
                    layer.g2_alphas,
                ],
                ep_size=ep_size,
                ep_rank=ep_rank,
                tp_size=tp_size,
                tp_rank=tp_rank,
                tune_max_num_tokens=next_power_of_2(x.shape[0]),
            )[0]
            if routed_scaling_factor is not None:
                output *= routed_scaling_factor
            return output

        from sglang.srt.layers.moe.cutlass_moe import cutlass_moe_fp4

        topk_weights, topk_ids = topk_output.topk_weights, topk_output.topk_ids
        output = cutlass_moe_fp4(
            a=x,
            a1_gscale=layer.w13_input_scale_quant,
            w1_fp4=layer.w13_weight,
            w1_blockscale=layer.w13_blockscale_swizzled,
            w1_alphas=layer.g1_alphas,
            a2_gscale=layer.w2_input_scale_quant,
            w2_fp4=layer.w2_weight,
            w2_blockscale=layer.w2_blockscale_swizzled,
            w2_alphas=layer.g2_alphas,
            topk_weights=topk_weights,
            topk_ids=topk_ids,
            params=layer.cutlass_moe_params,
            apply_router_weight_on_input=apply_router_weight_on_input,
        ).to(x.dtype)
        if routed_scaling_factor is not None:
            output *= routed_scaling_factor
        return output<|MERGE_RESOLUTION|>--- conflicted
+++ resolved
@@ -1042,26 +1042,10 @@
             (w13_input_scale * w13_weight_scale_2).to(torch.float32),
             requires_grad=False,
         )
-<<<<<<< HEAD
-
-        assert (
-            layer.w13_weight_scale.shape[2] % 16 == 0
-        ), "Expected weight_scale.dim(1) to be divisible by 16"
-        assert (
-            layer.w13_weight_scale.dtype == torch.float8_e4m3fn
-        ), "Weight Blockscale must be represented as FP8-E4M3"
-        w13_blockscale_swizzled = self.swizzle_blockscale(layer.w13_weight_scale)
-
-        layer.w13_blockscale_swizzled.data.copy_(w13_blockscale_swizzled)
-        del layer.w13_weight_scale
-
-        # This is for quantization, so we need to invert it.
-=======
         layer.g2_alphas = Parameter(
             (w2_input_scale * layer.w2_weight_scale_2).to(torch.float32),
             requires_grad=False,
         )
->>>>>>> 1bd53168
         layer.w13_input_scale_quant = Parameter(
             (1 / w13_input_scale).to(torch.float32), requires_grad=False
         )
@@ -1133,11 +1117,6 @@
 
             print("Applied flashinfer weight processing for both w13 and w2")
 
-<<<<<<< HEAD
-        layer.w2_blockscale_swizzled.data.copy_(w2_blockscale_swizzled)
-        del layer.w2_weight_scale
-        layer.w2_weight = Parameter(layer.w2_weight.data, requires_grad=False)
-=======
         else:
             # CUTLASS processing - handle w13 and w2 separately
 
@@ -1157,7 +1136,6 @@
 
             # Both flashinfer cutlass and regular cutlass use same processing for w2
             print("Applied weight processing for both w13 and w2")
->>>>>>> 1bd53168
 
             # Set up CUTLASS MoE parameters
             device = layer.w13_weight.device
