--- conflicted
+++ resolved
@@ -28,10 +28,7 @@
 from sglang.srt.layers.quantization.fp8_utils import (
     apply_fp8_linear,
     cutlass_fp8_supported,
-<<<<<<< HEAD
-=======
     is_blackwell_supported,
->>>>>>> 899453ac
 )
 from sglang.srt.layers.quantization.kv_cache import BaseKVCacheMethod
 from sglang.srt.layers.quantization.unquant import UnquantizedLinearMethod
@@ -907,11 +904,7 @@
 
     def __init__(self, quant_config: ModelOptFp4Config):
         self.quant_config = quant_config
-<<<<<<< HEAD
-        if not is_blackwell():
-=======
         if not is_blackwell_supported():
->>>>>>> 899453ac
             raise ValueError(
                 "Current platform does not support NVFP4"
                 " quantization. Please use Blackwell and"
