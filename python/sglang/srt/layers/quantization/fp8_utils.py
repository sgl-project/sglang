from typing import Callable, List, Optional, Tuple

import einops
import torch

from sglang.srt.layers.quantization.fp8_kernel import sglang_per_token_group_quant_fp8
from sglang.srt.layers.utils import is_sm100_supported

try:
    from vllm import _custom_ops as ops

    VLLM_AVAILABLE = True
except ImportError:
    VLLM_AVAILABLE = False

from sglang.srt.layers.quantization.deep_gemm import _ENABLE_JIT_DEEPGEMM
from sglang.srt.layers.quantization.fp8_kernel import (
    fp8_dtype,
    fp8_max,
    is_fp8_fnuz,
    per_token_group_quant_fp8,
    scaled_fp8_quant,
    sglang_per_token_quant_fp8,
    static_quant_fp8,
    w8a8_block_fp8_matmul_deepgemm,
    w8a8_block_fp8_matmul_triton,
)
from sglang.srt.utils import (
    get_bool_env_var,
    get_cuda_version,
    get_device_capability,
    is_cuda,
    is_flashinfer_available,
    is_hip,
)

_is_hip = is_hip()
_is_cuda = is_cuda()
_is_fp8_fnuz = is_fp8_fnuz()

<<<<<<< HEAD
use_aiter_moe = get_bool_env_var("SGLANG_AITER_MOE")

if _is_hip and use_aiter_moe:
    from aiter import gemm_a8w8_blockscale
=======
_use_aiter = get_bool_env_var("SGLANG_USE_AITER") and _is_hip

if _use_aiter:
    from aiter import gemm_a8w8_blockscale_CK
>>>>>>> f5599ef1

if _is_cuda:
    from sgl_kernel import fp8_blockwise_scaled_mm, fp8_scaled_mm

use_vllm_cutlass_w8a8_fp8_kernel = get_bool_env_var("USE_VLLM_CUTLASS_W8A8_FP8_KERNEL")

# Input scaling factors are no longer optional in _scaled_mm starting
# from pytorch 2.5. Allocating a dummy tensor to pass as input_scale
TORCH_DEVICE_IDENTITY = None


def use_rowwise_torch_scaled_mm():
    _TORCH_VERSION = torch.__version__.split("+")[0]
    try:
        _TORCH_VERSION_TUPLE = tuple(map(int, _TORCH_VERSION.split(".")[:3]))
    except ValueError:
        _TORCH_VERSION_TUPLE = (0, 0, 0)
    if _is_hip:
        # The condition to determine if it is on a platform that supports
        # torch._scaled_mm rowwise feature.
        # The condition is determined once as the operations
        # are time consuming.
        return get_device_capability() >= (9, 4) and _TORCH_VERSION_TUPLE >= (2, 7, 0)
    return False


USE_ROWWISE_TORCH_SCALED_MM = use_rowwise_torch_scaled_mm()


def cutlass_fp8_supported():
    if not _is_cuda:
        return False
    major, minor = get_device_capability()
    cuda_version = get_cuda_version()
    if major >= 9:
        return cuda_version >= (12, 0)
    elif major == 8 and minor == 9:
        return cuda_version >= (12, 4)
    return False


def normalize_e4m3fn_to_e4m3fnuz(
    weight: torch.Tensor,
    weight_scale: torch.Tensor,
    input_scale: Optional[torch.Tensor] = None,
) -> Tuple[torch.Tensor, torch.Tensor, Optional[torch.Tensor]]:
    assert weight.dtype == torch.float8_e4m3fn
    # The bits pattern 10000000(-128) represents zero in e4m3fn
    # but NaN in e4m3fnuz. So here we set it to 0.
    # https://onnx.ai/onnx/technical/float8.html
    weight_as_int8 = weight.view(torch.int8)
    ROCM_FP8_NAN_AS_INT = -128
    weight_as_int8[weight_as_int8 == ROCM_FP8_NAN_AS_INT] = 0
    weight = weight_as_int8.view(torch.float8_e4m3fnuz)

    # For the same bits representation, e4m3fnuz value is half of
    # the e4m3fn value, so we should double the scaling factor to
    # get the same dequantized value.
    # https://onnx.ai/onnx/technical/float8.html
    weight_scale = weight_scale * 2.0
    if input_scale is not None:
        input_scale = input_scale * 2.0
    return weight, weight_scale, input_scale


def cutlass_block_fp8_supported() -> bool:
    if not get_bool_env_var("SGLANG_SUPPORT_CUTLASS_BLOCK_FP8"):
        return False
    if _is_cuda:
        major, minor = torch.cuda.get_device_capability()
        sm_version = major * 10 + minor
        cuda_version = tuple(map(int, torch.version.cuda.split(".")))
        if cuda_version >= (12, 0) and sm_version >= 90:
            return True
    return False


CUTLASS_BLOCK_FP8_SUPPORTED = cutlass_block_fp8_supported()
ENABLE_FLASHINFER_GEMM = (
    get_bool_env_var("SGLANG_ENABLE_FLASHINFER_GEMM")
    and is_sm100_supported()
    and is_flashinfer_available()
)
if ENABLE_FLASHINFER_GEMM:
    from flashinfer.gemm import gemm_fp8_nt_groupwise


def dispatch_w8a8_block_fp8_linear() -> Callable:
    if ENABLE_FLASHINFER_GEMM:
        return flashinfer_gemm_w8a8_block_fp8_linear
    elif CUTLASS_BLOCK_FP8_SUPPORTED:
        return cutlass_w8a8_block_fp8_linear_with_fallback
    elif _use_aiter:
        return aiter_w8a8_block_fp8_linear
    elif _ENABLE_JIT_DEEPGEMM and not get_bool_env_var(
        "SGLANG_HACK_W8A8_BLOCK_FP8_DISABLE_DEEPGEMM"
    ):
        return deepgemm_w8a8_block_fp8_linear_with_fallback
    else:
        return triton_w8a8_block_fp8_linear


def flashinfer_gemm_w8a8_block_fp8_linear(
    input: torch.Tensor,
    weight: torch.Tensor,
    block_size: List[int],
    weight_scale: torch.Tensor,
    input_scale: Optional[torch.Tensor] = None,
    bias: Optional[torch.Tensor] = None,
) -> torch.Tensor:
    assert input_scale is None

    input_2d = input.view(-1, input.shape[-1])
    output_shape = [*input.shape[:-1], weight.shape[0]]

    q_input, x_scale = sglang_per_token_group_quant_fp8(
        input_2d, block_size[1], column_major_scales=False
    )

    output = gemm_fp8_nt_groupwise(
        q_input,
        weight,
        x_scale,
        weight_scale,
        scale_major_mode="K",
        out_dtype=input_2d.dtype,
    )

    if bias is not None:
        output += bias

    return output.to(dtype=input_2d.dtype).view(*output_shape)


def cutlass_w8a8_block_fp8_linear_with_fallback(
    input: torch.Tensor,
    weight: torch.Tensor,
    block_size: List[int],
    weight_scale: torch.Tensor,
    input_scale: Optional[torch.Tensor] = None,
    bias: Optional[torch.Tensor] = None,
) -> torch.Tensor:
    assert input_scale is None

    # TODO: add more robust shape check here
    shape_supported = weight.shape[0] % 128 == 0 and weight.shape[1] % 128 == 0

    if not shape_supported:
        # fallback to triton
        return triton_w8a8_block_fp8_linear(
            input, weight, block_size, weight_scale, input_scale, bias
        )

    input_2d = input.view(-1, input.shape[-1])
    output_shape = [*input.shape[:-1], weight.shape[0]]

    q_input, x_scale = per_token_group_quant_fp8(
        input_2d, block_size[1], column_major_scales=True
    )
    output = fp8_blockwise_scaled_mm(
        q_input, weight.T, x_scale, weight_scale.T, out_dtype=input_2d.dtype
    )
    if bias is not None:
        output += bias
    return output.to(dtype=input_2d.dtype).view(*output_shape)


def deepgemm_w8a8_block_fp8_linear_with_fallback(
    input: torch.Tensor,
    weight: torch.Tensor,
    block_size: List[int],
    weight_scale: torch.Tensor,
    input_scale: Optional[torch.Tensor] = None,
    bias: Optional[torch.Tensor] = None,
) -> torch.Tensor:
    assert input_scale is None

    output_dtype = input.dtype
    dtype_supported = output_dtype == torch.bfloat16

    # TODO: https://github.com/sgl-project/sglang/pull/6890#issuecomment-2943395737
    shape_supported = weight.shape[0] % 64 == 0 and weight.shape[1] % 128 == 0

    if not (shape_supported and dtype_supported):
        # fall back to triton
        return triton_w8a8_block_fp8_linear(
            input, weight, block_size, weight_scale, input_scale, bias
        )

    input_2d = input.view(-1, input.shape[-1])
    output_shape = [*input.shape[:-1], weight.shape[0]]

    q_input, x_scale = sglang_per_token_group_quant_fp8(
        input_2d,
        block_size[1],
        column_major_scales=True,
        scale_tma_aligned=True,
        scale_ue8m0=True,
    )

    if get_bool_env_var("SGLANG_HACK_W8A8_DEEPGEMM_EXTRA_SANITY_CHECK"):
        _sanity_check_scale("x_scale", x_scale)
        _sanity_check_scale("weight_scale", weight_scale)

    output = w8a8_block_fp8_matmul_deepgemm(
        q_input, weight, x_scale, weight_scale, block_size, output_dtype=output_dtype
    )
    if bias is not None:
        output += bias
    return output.to(dtype=output_dtype).view(*output_shape)


def _sanity_check_scale(name, x):
    x_ceil = _ceil_to_ue8m0(x)
    assert torch.all(x == x_ceil), f"{name=} {x=} {x_ceil=}"


# COPIED FROM DEEPGEMM
def _ceil_to_ue8m0(x: torch.Tensor):
    # NOTE view -> reshape
    # NOTE remove to allow cuda graph
    # assert x.reshape(-1).amax().item() > 0
    return torch.pow(2.0, torch.ceil(torch.log2(x.abs())))


def aiter_w8a8_block_fp8_linear(
    input: torch.Tensor,
    weight: torch.Tensor,
    block_size: List[int],
    weight_scale: torch.Tensor,
    input_scale: Optional[torch.Tensor] = None,
    bias: Optional[torch.Tensor] = None,
) -> torch.Tensor:
    assert input_scale is None
    input_2d = input.view(-1, input.shape[-1])
    output_shape = [*input.shape[:-1], weight.shape[0]]

    q_input, x_scale = per_token_group_quant_fp8(
        input_2d, block_size[1], column_major_scales=False
    )
    output = gemm_a8w8_blockscale_CK(
        q_input, weight, x_scale, weight_scale, dtype=input.dtype
    )

    if bias is not None:
        output += bias

    return output.to(dtype=input_2d.dtype).view(*output_shape)


def triton_w8a8_block_fp8_linear(
    input: torch.Tensor,
    weight: torch.Tensor,
    block_size: List[int],
    weight_scale: torch.Tensor,
    input_scale: Optional[torch.Tensor] = None,
    bias: Optional[torch.Tensor] = None,
) -> torch.Tensor:
    raise Exception("why come to triton_w8a8_block_fp8_linear")
    assert input_scale is None
    input_2d = input.view(-1, input.shape[-1])
    output_shape = [*input.shape[:-1], weight.shape[0]]

    q_input, x_scale = per_token_group_quant_fp8(
        input_2d, block_size[1], column_major_scales=False
    )
    output = w8a8_block_fp8_matmul_triton(
        q_input, weight, x_scale, weight_scale, block_size, output_dtype=input_2d.dtype
    )
    if bias is not None:
        output += bias
    return output.to(dtype=input_2d.dtype).view(*output_shape)


def input_to_float8(
    x: torch.Tensor, dtype: torch.dtype = fp8_dtype
) -> Tuple[torch.Tensor, torch.Tensor]:
    """This function quantizes input values to float8 values with tensor-wise quantization."""
    min_val, max_val = x.aminmax()
    amax = torch.maximum(min_val.abs(), max_val.abs()).float().clamp(min=1e-12)

    if _is_fp8_fnuz:
        dtype = fp8_dtype
        fp_max = fp8_max
    else:
        finfo = torch.finfo(dtype)
        fp_max = finfo.max

    scale = fp_max / amax
    x_scl_sat = (x.float() * scale).clamp(min=-fp_max, max=fp_max)
    return x_scl_sat.to(dtype).contiguous(), scale.float().reciprocal()


def block_quant_to_tensor_quant(
    x_q_block: torch.Tensor,
    x_s: torch.Tensor,
    block_size: List[int],
) -> Tuple[torch.Tensor, torch.Tensor]:
    """This function converts block-wise quantization to tensor-wise quantization.
    The inputs are block-wise quantization tensor `x_q_block`, block-wise quantization scale
    and the block size.
    The outputs are tensor-wise quantization tensor and tensor-wise quantization scale.
    Note only float8 is supported for now.
    """
    block_n, block_k = block_size[0], block_size[1]
    n, k = x_q_block.shape
    n_tiles = (n + block_n - 1) // block_n
    k_tiles = (k + block_k - 1) // block_k
    assert n_tiles == x_s.shape[0]
    assert k_tiles == x_s.shape[1]

    x_dq_block = x_q_block.to(torch.float32)

    x_dq_block_tiles = [
        [
            x_dq_block[
                j * block_n : min((j + 1) * block_n, n),
                i * block_k : min((i + 1) * block_k, k),
            ]
            for i in range(k_tiles)
        ]
        for j in range(n_tiles)
    ]

    for i in range(k_tiles):
        for j in range(n_tiles):
            x_dq_block_tiles[j][i][:, :] = x_dq_block_tiles[j][i] * x_s[j][i]

    x_q_tensor, scale = (
        scaled_fp8_quant(x_dq_block)
        if _is_cuda
        else input_to_float8(x_dq_block, dtype=x_q_block.dtype)
    )
    return x_q_tensor, scale


def block_quant_dequant(
    x_q_block: torch.Tensor,
    x_s: torch.Tensor,
    block_size: List[int],
    dtype: torch.dtype,
) -> torch.Tensor:
    """This function converts block-wise quantization to unquantized.
    The inputs are block-wise quantization tensor `x_q_block`, block-wise quantization scale
    and the block size.
    The output is an unquantized tensor with dtype.
    """
    block_n, block_k = block_size[0], block_size[1]
    *_, n, k = x_q_block.shape

    x_scale_repeat = einops.repeat(
        x_s,
        "... n_scale k_scale -> ... (n_scale block_n) (k_scale block_k)",
        block_n=block_n,
        block_k=block_k,
    )
    x_scale_repeat = x_scale_repeat[..., :n, :k]
    return (x_q_block.to(torch.float32) * x_scale_repeat).to(dtype)


def channel_quant_to_tensor_quant(
    x_q_channel: torch.Tensor,
    x_s: torch.Tensor,
) -> Tuple[torch.Tensor, torch.Tensor]:
    x_dq_channel = x_q_channel.to(torch.float32) * x_s
    x_q_tensor, scale = (
        scaled_fp8_quant(x_dq_channel)
        if _is_cuda
        else input_to_float8(x_dq_channel, dtype=x_q_channel.dtype)
    )
    return x_q_tensor, scale


def _process_scaled_mm_output(output, input_2d_shape, output_shape):
    if type(output) is tuple and len(output) == 2:
        output = output[0]
    return torch.narrow(output, 0, 0, input_2d_shape[0]).view(*output_shape)


def _apply_fallback_scaled_mm(
    qinput,
    weight,
    x_scale,
    weight_scale,
    input_2d_shape,
    output_shape,
    bias,
    input_dtype,
):
    global TORCH_DEVICE_IDENTITY
    if TORCH_DEVICE_IDENTITY is None:
        TORCH_DEVICE_IDENTITY = torch.ones(1, dtype=torch.float32, device=weight.device)

    output = torch._scaled_mm(
        qinput,
        weight,
        scale_a=TORCH_DEVICE_IDENTITY,
        scale_b=TORCH_DEVICE_IDENTITY,
        out_dtype=torch.float32,
    )

    output = _process_scaled_mm_output(output, input_2d_shape, output_shape)
    x_scale = torch.narrow(x_scale, 0, 0, input_2d_shape[0])

    output = output * x_scale * weight_scale.t()
    if bias is not None:
        output = output + bias
    return output.to(dtype=input_dtype)


def apply_fp8_linear(
    input: torch.Tensor,
    weight: torch.Tensor,
    weight_scale: torch.Tensor,
    input_scale: Optional[torch.Tensor] = None,
    input_scale_ub: Optional[torch.Tensor] = None,
    bias: Optional[torch.Tensor] = None,
    cutlass_fp8_supported: bool = cutlass_fp8_supported(),
    use_per_token_if_dynamic: bool = False,
    pad_output: Optional[bool] = None,
    compressed_tensor_quant: bool = False,
) -> torch.Tensor:
    # Note: we pad the input because torch._scaled_mm is more performant
    # for matrices with batch dimension > 16.
    # This could change in the future.
    # We also don't pad when using torch.compile,
    # as it breaks with dynamic shapes.
    if pad_output is None:
        pad_output = not get_bool_env_var("SGLANG_ENABLE_TORCH_COMPILE")
    output_padding = 17 if pad_output else None

    # View input as 2D matrix for fp8 methods
    input_2d = input.view(-1, input.shape[-1])
    output_shape = [*input.shape[:-1], weight.shape[1]]

    if compressed_tensor_quant:
        # cutlass_scaled_mm supports per tensor/channel W and per tensor/token A
        # for sgl-kernel fp8_scaled_mm, it support per channel W now
        if cutlass_fp8_supported and weight_scale.numel() == weight.shape[1]:
            qinput, x_scale = scaled_fp8_quant(
                input_2d,
                input_scale,
                use_per_token_if_dynamic=use_per_token_if_dynamic,
            )

            # Fused GEMM_DQ
            if VLLM_AVAILABLE and use_vllm_cutlass_w8a8_fp8_kernel:
                # Fall back to vllm cutlass w8a8 fp8 kernel
                output = ops.cutlass_scaled_mm(
                    qinput,
                    weight,
                    out_dtype=input.dtype,
                    scale_a=x_scale,
                    scale_b=weight_scale,
                    bias=bias,
                )
            else:
                assert (
                    weight_scale.numel() == weight.shape[1]
                ), "cutlass w8a8 fp8 sgl-kernel only supports per-channel scale"
                output = fp8_scaled_mm(
                    qinput,
                    weight,
                    x_scale,
                    weight_scale,
                    out_dtype=input.dtype,
                    bias=bias,
                )
            return output.view(*output_shape)

        # torch.scaled_mm supports per tensor weights + activations only
        # so fallback to naive if per channel or per token
        else:
            # Maybe apply padding to output, see comment in __init__
            qinput, x_scale = (
                scaled_fp8_quant(
                    input_2d,
                    input_scale,
                    num_token_padding=output_padding,
                    use_per_token_if_dynamic=use_per_token_if_dynamic,
                )
                if _is_cuda
                else ops.scaled_fp8_quant(
                    input_2d,
                    input_scale,
                    num_token_padding=output_padding,
                    use_per_token_if_dynamic=use_per_token_if_dynamic,
                )
            )

            per_tensor_weights = weight_scale.numel() == 1
            per_tensor_activations = x_scale.numel() == 1

            if per_tensor_weights and per_tensor_activations:
                # Fused GEMM_DQ
                output = torch._scaled_mm(
                    qinput,
                    weight,
                    out_dtype=input.dtype,
                    scale_a=x_scale,
                    scale_b=weight_scale,
                    bias=bias,
                )
                return _process_scaled_mm_output(output, input_2d.shape, output_shape)

            elif (
                use_per_token_if_dynamic
                and not per_tensor_weights
                and not per_tensor_activations
                and USE_ROWWISE_TORCH_SCALED_MM
            ):
                # For now validated on ROCm platform
                # fp8 rowwise scaling in torch._scaled_mm is introduced in
                # https://github.com/pytorch/pytorch/pull/144432 using hipBLASLt
                # and ROCm 6.3, which only exists in torch 2.7 and above.
                # For CUDA platform please validate if the
                # torch._scaled_mm support rowwise scaled GEMM
                # Fused GEMM_DQ Rowwise GEMM
                output = torch._scaled_mm(
                    qinput,
                    weight,
                    out_dtype=input.dtype,
                    scale_a=x_scale,
                    scale_b=weight_scale.t(),
                    bias=bias,
                )
                return _process_scaled_mm_output(output, input_2d.shape, output_shape)

            else:
                # Fallback for channelwise case, where we use unfused DQ
                # due to limitations with scaled_mm

                # Symmetric quantized GEMM by definition computes the following:
                #   C = (s_x * X) (s_w * W) + bias
                # This is equivalent to dequantizing the weights and activations
                # before applying a GEMM.
                #
                # In order to compute quantized operands, a quantized kernel
                # will rewrite the above like so:
                #   C = s_w * s_x * (X * W) + bias
                #
                # For the scaled_mm fallback case, we break this down, since it
                # does not support s_w being a vector.
                return _apply_fallback_scaled_mm(
                    qinput,
                    weight,
                    x_scale,
                    weight_scale,
                    input_2d.shape,
                    output_shape,
                    bias,
                    input.dtype,
                )
    else:
        # cutlass w8a8 fp8 sgl-kernel only supports per-token scale
        if input_scale is not None:
            assert input_scale.numel() == 1
            # broadcast per-tensor scale to per-token scale when supporting cutlass
            qinput, x_scale = static_quant_fp8(
                input_2d, input_scale, repeat_scale=cutlass_fp8_supported
            )
        else:
            # default use per-token quantization if dynamic
            if _is_cuda:
                qinput, x_scale = sglang_per_token_quant_fp8(input_2d)
            else:
                # TODO(kkhuang): temporarily enforce per-tensor activation scaling if weight is per-tensor scaling
                # final solution should be: 1. add support to per-tensor activation scaling.
                # 2. solve the torch.compile error from weight_scale.numel() == 1 and x_scale.numel() > 1 (below line#308)
                if _is_hip and weight_scale.numel() == 1:
                    qinput, x_scale = ops.scaled_fp8_quant(
                        input_2d,
                        input_scale,
                        use_per_token_if_dynamic=use_per_token_if_dynamic,
                    )
                else:
                    qinput, x_scale = per_token_group_quant_fp8(
                        input_2d, group_size=input_2d.shape[1]
                    )

        if cutlass_fp8_supported:
            try:
                if VLLM_AVAILABLE and use_vllm_cutlass_w8a8_fp8_kernel:
                    # Fall back to vllm cutlass w8a8 fp8 kernel
                    output = ops.cutlass_scaled_mm(
                        qinput,
                        weight,
                        out_dtype=input.dtype,
                        scale_a=x_scale,
                        scale_b=weight_scale,
                        bias=bias,
                    )
                else:
                    assert (
                        weight_scale.numel() == weight.shape[1]
                    ), "cutlass w8a8 fp8 sgl-kernel only supports per-channel scale"
                    output = fp8_scaled_mm(
                        qinput,
                        weight,
                        x_scale,
                        weight_scale,
                        out_dtype=input.dtype,
                        bias=bias,
                    )
                return output.view(*output_shape)
            except (ImportError, NameError, AttributeError):
                pass

        # torch.scaled_mm supports per tensor weights + activations only
        # so fallback to naive if per channel or per token
        per_tensor_weights = weight_scale.numel() == 1
        per_tensor_activations = x_scale.numel() == 1

        if per_tensor_weights and per_tensor_activations:
            # Fused GEMM_DQ
            output = torch._scaled_mm(
                qinput,
                weight,
                out_dtype=input.dtype,
                scale_a=x_scale,
                scale_b=weight_scale,
                bias=bias,
            )
            return _process_scaled_mm_output(output, input_2d.shape, output_shape)

        else:
            # Fallback for channelwise case, where we use unfused DQ
            # due to limitations with scaled_mm

            # Symmetric quantized GEMM by definition computes the following:
            #   C = (s_x * X) (s_w * W) + bias
            # This is equivalent to dequantizing the weights and activations
            # before applying a GEMM.
            #
            # In order to compute quantized operands, a quantized kernel
            # will rewrite the above like so:
            #   C = s_w * s_x * (X * W) + bias
            #
            # For the scaled_mm fallback case, we break this down, since it
            # does not support s_w being a vector.
            return _apply_fallback_scaled_mm(
                qinput,
                weight,
                x_scale,
                weight_scale,
                input_2d.shape,
                output_shape,
                bias,
                input.dtype,
            )<|MERGE_RESOLUTION|>--- conflicted
+++ resolved
@@ -38,17 +38,10 @@
 _is_cuda = is_cuda()
 _is_fp8_fnuz = is_fp8_fnuz()
 
-<<<<<<< HEAD
-use_aiter_moe = get_bool_env_var("SGLANG_AITER_MOE")
-
-if _is_hip and use_aiter_moe:
-    from aiter import gemm_a8w8_blockscale
-=======
 _use_aiter = get_bool_env_var("SGLANG_USE_AITER") and _is_hip
 
 if _use_aiter:
     from aiter import gemm_a8w8_blockscale_CK
->>>>>>> f5599ef1
 
 if _is_cuda:
     from sgl_kernel import fp8_blockwise_scaled_mm, fp8_scaled_mm
