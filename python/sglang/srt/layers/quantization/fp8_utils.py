--- conflicted
+++ resolved
@@ -1,6 +1,7 @@
+import os
+from curses import flash
 from typing import Callable, List, Optional, Tuple
 
-import einops
 import torch
 
 from sglang.srt.layers.quantization.fp8_kernel import sglang_per_token_group_quant_fp8
@@ -37,6 +38,7 @@
 _is_cuda = is_cuda()
 _is_fp8_fnuz = is_fp8_fnuz()
 
+
 use_aiter_moe = get_bool_env_var("SGLANG_AITER_MOE")
 
 if _is_hip and use_aiter_moe:
@@ -141,9 +143,7 @@
         return cutlass_w8a8_block_fp8_linear_with_fallback
     elif _is_hip and use_aiter_moe:
         return aiter_w8a8_block_fp8_linear
-    elif _ENABLE_JIT_DEEPGEMM and not get_bool_env_var(
-        "SGLANG_HACK_W8A8_BLOCK_FP8_DISABLE_DEEPGEMM"
-    ):
+    elif _ENABLE_JIT_DEEPGEMM:
         return deepgemm_w8a8_block_fp8_linear_with_fallback
     else:
         return triton_w8a8_block_fp8_linear
@@ -227,15 +227,8 @@
     output_dtype = input.dtype
     dtype_supported = output_dtype == torch.bfloat16
 
-<<<<<<< HEAD
-    # TODO: add more robust shape check here
-    # shape_supported = weight.shape[0] % 128 == 0 and weight.shape[1] % 128 == 0
-    # NOTE MODIFIED
-    shape_supported = True
-=======
     # TODO: https://github.com/sgl-project/sglang/pull/6890#issuecomment-2943395737
     shape_supported = weight.shape[0] % 64 == 0 and weight.shape[1] % 128 == 0
->>>>>>> 562f279a
 
     if not (shape_supported and dtype_supported):
         # fall back to triton
@@ -251,32 +244,13 @@
         block_size[1],
         column_major_scales=True,
         scale_tma_aligned=True,
-        scale_ue8m0=True,
-    )
-
-    if get_bool_env_var("SGLANG_HACK_W8A8_DEEPGEMM_EXTRA_SANITY_CHECK"):
-        _sanity_check_scale("x_scale", x_scale)
-        _sanity_check_scale("weight_scale", weight_scale)
-
+    )
     output = w8a8_block_fp8_matmul_deepgemm(
         q_input, weight, x_scale, weight_scale, block_size, output_dtype=output_dtype
     )
     if bias is not None:
         output += bias
     return output.to(dtype=output_dtype).view(*output_shape)
-
-
-def _sanity_check_scale(name, x):
-    x_ceil = _ceil_to_ue8m0(x)
-    assert torch.all(x == x_ceil), f"{name=} {x=} {x_ceil=}"
-
-
-# COPIED FROM DEEPGEMM
-def _ceil_to_ue8m0(x: torch.Tensor):
-    # NOTE view -> reshape
-    # NOTE remove to allow cuda graph
-    # assert x.reshape(-1).amax().item() > 0
-    return torch.pow(2.0, torch.ceil(torch.log2(x.abs())))
 
 
 def aiter_w8a8_block_fp8_linear(
@@ -315,7 +289,6 @@
     input_scale: Optional[torch.Tensor] = None,
     bias: Optional[torch.Tensor] = None,
 ) -> torch.Tensor:
-    raise Exception("why come to triton_w8a8_block_fp8_linear")
     assert input_scale is None
     input_2d = input.view(-1, input.shape[-1])
     output_shape = [*input.shape[:-1], weight.shape[0]]
@@ -405,16 +378,27 @@
     The output is an unquantized tensor with dtype.
     """
     block_n, block_k = block_size[0], block_size[1]
-    *_, n, k = x_q_block.shape
-
-    x_scale_repeat = einops.repeat(
-        x_s,
-        "... n_scale k_scale -> ... (n_scale block_n) (k_scale block_k)",
-        block_n=block_n,
-        block_k=block_k,
-    )
-    x_scale_repeat = x_scale_repeat[..., :n, :k]
-    return (x_q_block.to(torch.float32) * x_scale_repeat).to(dtype)
+    n, k = x_q_block.shape
+    n_tiles = (n + block_n - 1) // block_n
+    k_tiles = (k + block_k - 1) // block_k
+    assert n_tiles == x_s.shape[0]
+    assert k_tiles == x_s.shape[1]
+
+    x_dq_block = torch.empty_like(x_q_block, dtype=dtype)
+
+    for j in range(n_tiles):
+        for i in range(k_tiles):
+            x_q_block_tile = x_q_block[
+                j * block_n : min((j + 1) * block_n, n),
+                i * block_k : min((i + 1) * block_k, k),
+            ]
+            x_dq_block_tile = x_dq_block[
+                j * block_n : min((j + 1) * block_n, n),
+                i * block_k : min((i + 1) * block_k, k),
+            ]
+            x_dq_block_tile[:, :] = x_q_block_tile.to(torch.float32) * x_s[j][i]
+
+    return x_dq_block
 
 
 def channel_quant_to_tensor_quant(
