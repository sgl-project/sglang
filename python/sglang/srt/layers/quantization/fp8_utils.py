import os
from curses import flash
from typing import Callable, List, Optional, Tuple

import torch

from sglang.math_utils import align
from sglang.srt.layers.quantization.fp8_kernel import sglang_per_token_group_quant_fp8
from sglang.srt.layers.utils import is_sm100_supported

try:
    from vllm import _custom_ops as ops

    VLLM_AVAILABLE = True
except ImportError:
    VLLM_AVAILABLE = False

from sglang.srt.layers.quantization.deep_gemm import _ENABLE_JIT_DEEPGEMM
from sglang.srt.layers.quantization.fp8_kernel import (
    fp8_dtype,
    fp8_max,
    is_fp8_fnuz,
    per_token_group_quant_fp8,
    scaled_fp8_quant,
    sglang_per_token_quant_fp8,
    static_quant_fp8,
    w8a8_block_fp8_matmul_deepgemm,
    w8a8_block_fp8_matmul_triton,
)
from sglang.srt.utils import (
    get_bool_env_var,
    get_cuda_version,
    get_device_capability,
    is_cuda,
    is_flashinfer_available,
    is_hip,
)

_is_hip = is_hip()
_is_cuda = is_cuda()
_is_fp8_fnuz = is_fp8_fnuz()

_use_aiter = get_bool_env_var("SGLANG_USE_AITER") and _is_hip

if _use_aiter:
    from aiter import gemm_a8w8_blockscale_CK

if _is_cuda:
    from sgl_kernel import fp8_blockwise_scaled_mm, fp8_scaled_mm

use_vllm_cutlass_w8a8_fp8_kernel = get_bool_env_var("USE_VLLM_CUTLASS_W8A8_FP8_KERNEL")

# Input scaling factors are no longer optional in _scaled_mm starting
# from pytorch 2.5. Allocating a dummy tensor to pass as input_scale
TORCH_DEVICE_IDENTITY = None


def use_rowwise_torch_scaled_mm():
    _TORCH_VERSION = torch.__version__.split("+")[0]
    try:
        _TORCH_VERSION_TUPLE = tuple(map(int, _TORCH_VERSION.split(".")[:3]))
    except ValueError:
        _TORCH_VERSION_TUPLE = (0, 0, 0)
    if _is_hip:
        # The condition to determine if it is on a platform that supports
        # torch._scaled_mm rowwise feature.
        # The condition is determined once as the operations
        # are time consuming.
        return get_device_capability() >= (9, 4) and _TORCH_VERSION_TUPLE >= (2, 7, 0)
    return False


USE_ROWWISE_TORCH_SCALED_MM = use_rowwise_torch_scaled_mm()


def cutlass_fp8_supported():
    if not _is_cuda:
        return False
    major, minor = get_device_capability()
    cuda_version = get_cuda_version()
    if major >= 9:
        return cuda_version >= (12, 0)
    elif major == 8 and minor == 9:
        return cuda_version >= (12, 4)
    return False


def normalize_e4m3fn_to_e4m3fnuz(
    weight: torch.Tensor,
    weight_scale: torch.Tensor,
    input_scale: Optional[torch.Tensor] = None,
) -> Tuple[torch.Tensor, torch.Tensor, Optional[torch.Tensor]]:
    assert weight.dtype == torch.float8_e4m3fn
    # The bits pattern 10000000(-128) represents zero in e4m3fn
    # but NaN in e4m3fnuz. So here we set it to 0.
    # https://onnx.ai/onnx/technical/float8.html
    weight_as_int8 = weight.view(torch.int8)
    ROCM_FP8_NAN_AS_INT = -128
    weight_as_int8[weight_as_int8 == ROCM_FP8_NAN_AS_INT] = 0
    weight = weight_as_int8.view(torch.float8_e4m3fnuz)

    # For the same bits representation, e4m3fnuz value is half of
    # the e4m3fn value, so we should double the scaling factor to
    # get the same dequantized value.
    # https://onnx.ai/onnx/technical/float8.html
    weight_scale = weight_scale * 2.0
    if input_scale is not None:
        input_scale = input_scale * 2.0
    return weight, weight_scale, input_scale


def cutlass_block_fp8_supported() -> bool:
    if not get_bool_env_var("SGLANG_SUPPORT_CUTLASS_BLOCK_FP8"):
        return False
    if _is_cuda:
        major, minor = torch.cuda.get_device_capability()
        sm_version = major * 10 + minor
        cuda_version = tuple(map(int, torch.version.cuda.split(".")))
        if cuda_version >= (12, 0) and sm_version >= 90:
            return True
    return False


CUTLASS_BLOCK_FP8_SUPPORTED = cutlass_block_fp8_supported()
ENABLE_FLASHINFER_GEMM = (
    get_bool_env_var("SGLANG_ENABLE_FLASHINFER_GEMM")
    and is_sm100_supported()
    and is_flashinfer_available()
)
if ENABLE_FLASHINFER_GEMM:
    from flashinfer.gemm import gemm_fp8_nt_groupwise


def dispatch_w8a8_block_fp8_linear() -> Callable:
    if ENABLE_FLASHINFER_GEMM:
        return flashinfer_gemm_w8a8_block_fp8_linear
    elif CUTLASS_BLOCK_FP8_SUPPORTED:
        return cutlass_w8a8_block_fp8_linear_with_fallback
    elif _use_aiter:
        return aiter_w8a8_block_fp8_linear
    elif _ENABLE_JIT_DEEPGEMM:
        return deepgemm_w8a8_block_fp8_linear_with_fallback
    else:
        return triton_w8a8_block_fp8_linear


def flashinfer_gemm_w8a8_block_fp8_linear(
    input: torch.Tensor,
    weight: torch.Tensor,
    block_size: List[int],
    weight_scale: torch.Tensor,
    input_scale: Optional[torch.Tensor] = None,
    bias: Optional[torch.Tensor] = None,
) -> torch.Tensor:
    assert input_scale is None

    input_2d = input.view(-1, input.shape[-1])
    output_shape = [*input.shape[:-1], weight.shape[0]]

    q_input, x_scale = sglang_per_token_group_quant_fp8(
        input_2d, block_size[1], column_major_scales=False
    )

    output = gemm_fp8_nt_groupwise(
        q_input,
        weight,
        x_scale,
        weight_scale,
        scale_major_mode="K",
        out_dtype=input_2d.dtype,
    )

    if bias is not None:
        output += bias

    return output.to(dtype=input_2d.dtype).view(*output_shape)


def cutlass_w8a8_block_fp8_linear_with_fallback(
    input: torch.Tensor,
    weight: torch.Tensor,
    block_size: List[int],
    weight_scale: torch.Tensor,
    input_scale: Optional[torch.Tensor] = None,
    bias: Optional[torch.Tensor] = None,
) -> torch.Tensor:
    assert input_scale is None

    # TODO: add more robust shape check here
    shape_supported = weight.shape[0] % 128 == 0 and weight.shape[1] % 128 == 0

    if not shape_supported:
        # fallback to triton
        return triton_w8a8_block_fp8_linear(
            input, weight, block_size, weight_scale, input_scale, bias
        )

    input_2d = input.view(-1, input.shape[-1])
    output_shape = [*input.shape[:-1], weight.shape[0]]

    q_input, x_scale = per_token_group_quant_fp8(
        input_2d, block_size[1], column_major_scales=True
    )
    output = fp8_blockwise_scaled_mm(
        q_input, weight.T, x_scale, weight_scale.T, out_dtype=input_2d.dtype
    )
    if bias is not None:
        output += bias
    return output.to(dtype=input_2d.dtype).view(*output_shape)


def deepgemm_w8a8_block_fp8_linear_with_fallback(
    input: torch.Tensor,
    weight: torch.Tensor,
    block_size: List[int],
    weight_scale: torch.Tensor,
    input_scale: Optional[torch.Tensor] = None,
    bias: Optional[torch.Tensor] = None,
) -> torch.Tensor:
    assert input_scale is None

    output_dtype = input.dtype
    dtype_supported = output_dtype == torch.bfloat16

    # TODO: https://github.com/sgl-project/sglang/pull/6890#issuecomment-2943395737
    shape_supported = weight.shape[0] % 64 == 0 and weight.shape[1] % 128 == 0

    if not (shape_supported and dtype_supported):
        # fall back to triton
        return triton_w8a8_block_fp8_linear(
            input, weight, block_size, weight_scale, input_scale, bias
        )

    input_2d = input.view(-1, input.shape[-1])
    output_shape = [*input.shape[:-1], weight.shape[0]]

    q_input, x_scale = sglang_per_token_group_quant_fp8(
        input_2d,
        block_size[1],
        column_major_scales=True,
        scale_tma_aligned=True,
    )

    if get_bool_env_var("SGLANG_W8A8_DEEPGEMM_SANITY_CHECK_UE8M0"):
        _check_ue8m0("x_scale", x_scale)
        _check_ue8m0("weight_scale", weight_scale)

    output = w8a8_block_fp8_matmul_deepgemm(
        q_input, weight, x_scale, weight_scale, block_size, output_dtype=output_dtype
    )
    if bias is not None:
        output += bias
    return output.to(dtype=output_dtype).view(*output_shape)


def _check_ue8m0(name, x):
    x_ceil = ceil_to_ue8m0(x)
    assert torch.all(x == x_ceil), f"{name=} {x=} {x_ceil=}"


def aiter_w8a8_block_fp8_linear(
    input: torch.Tensor,
    weight: torch.Tensor,
    block_size: List[int],
    weight_scale: torch.Tensor,
    input_scale: Optional[torch.Tensor] = None,
    bias: Optional[torch.Tensor] = None,
) -> torch.Tensor:
    assert input_scale is None
    input_2d = input.view(-1, input.shape[-1])
    output_shape = [*input.shape[:-1], weight.shape[0]]

    q_input, x_scale = per_token_group_quant_fp8(
        input_2d, block_size[1], column_major_scales=False
    )
    output = gemm_a8w8_blockscale_CK(
        q_input, weight, x_scale, weight_scale, dtype=input.dtype
    )

    if bias is not None:
        output += bias

    return output.to(dtype=input_2d.dtype).view(*output_shape)


def triton_w8a8_block_fp8_linear(
    input: torch.Tensor,
    weight: torch.Tensor,
    block_size: List[int],
    weight_scale: torch.Tensor,
    input_scale: Optional[torch.Tensor] = None,
    bias: Optional[torch.Tensor] = None,
) -> torch.Tensor:
    assert input_scale is None
    input_2d = input.view(-1, input.shape[-1])
    output_shape = [*input.shape[:-1], weight.shape[0]]

    q_input, x_scale = per_token_group_quant_fp8(
        input_2d, block_size[1], column_major_scales=False
    )
    output = w8a8_block_fp8_matmul_triton(
        q_input, weight, x_scale, weight_scale, block_size, output_dtype=input_2d.dtype
    )
    if bias is not None:
        output += bias
    return output.to(dtype=input_2d.dtype).view(*output_shape)


def input_to_float8(
    x: torch.Tensor, dtype: torch.dtype = fp8_dtype
) -> Tuple[torch.Tensor, torch.Tensor]:
    """This function quantizes input values to float8 values with tensor-wise quantization."""
    min_val, max_val = x.aminmax()
    amax = torch.maximum(min_val.abs(), max_val.abs()).float().clamp(min=1e-12)

    if _is_fp8_fnuz:
        dtype = fp8_dtype
        fp_max = fp8_max
    else:
        finfo = torch.finfo(dtype)
        fp_max = finfo.max

    scale = fp_max / amax
    x_scl_sat = (x.float() * scale).clamp(min=-fp_max, max=fp_max)
    return x_scl_sat.to(dtype).contiguous(), scale.float().reciprocal()


def block_quant_to_tensor_quant(
    x_q_block: torch.Tensor,
    x_s: torch.Tensor,
    block_size: List[int],
) -> Tuple[torch.Tensor, torch.Tensor]:
    """This function converts block-wise quantization to tensor-wise quantization.
    The inputs are block-wise quantization tensor `x_q_block`, block-wise quantization scale
    and the block size.
    The outputs are tensor-wise quantization tensor and tensor-wise quantization scale.
    Note only float8 is supported for now.
    """
    block_n, block_k = block_size[0], block_size[1]
    n, k = x_q_block.shape
    n_tiles = (n + block_n - 1) // block_n
    k_tiles = (k + block_k - 1) // block_k
    assert n_tiles == x_s.shape[0]
    assert k_tiles == x_s.shape[1]

    x_dq_block = x_q_block.to(torch.float32)

    x_dq_block_tiles = [
        [
            x_dq_block[
                j * block_n : min((j + 1) * block_n, n),
                i * block_k : min((i + 1) * block_k, k),
            ]
            for i in range(k_tiles)
        ]
        for j in range(n_tiles)
    ]

    for i in range(k_tiles):
        for j in range(n_tiles):
            x_dq_block_tiles[j][i][:, :] = x_dq_block_tiles[j][i] * x_s[j][i]

    x_q_tensor, scale = (
        scaled_fp8_quant(x_dq_block)
        if _is_cuda
        else input_to_float8(x_dq_block, dtype=x_q_block.dtype)
    )
    return x_q_tensor, scale


def block_quant_dequant(
    x_q_block: torch.Tensor,
    x_s: torch.Tensor,
    block_size: List[int],
    dtype: torch.dtype,
) -> torch.Tensor:
    """This function converts block-wise quantization to unquantized.
    The inputs are block-wise quantization tensor `x_q_block`, block-wise quantization scale
    and the block size.
    The output is an unquantized tensor with dtype.
    """
    block_n, block_k = block_size[0], block_size[1]
    *_, n, k = x_q_block.shape

    # ... n_scale k_scale -> ... (n_scale block_n) (k_scale block_k)
    x_scale_repeat = x_s.repeat_interleave(block_n, dim=-2).repeat_interleave(
        block_k, dim=-1
    )
    x_scale_repeat = x_scale_repeat[..., :n, :k]

    return (x_q_block.to(torch.float32) * x_scale_repeat).to(dtype)


<<<<<<< HEAD
def requant_weight_ue8m0_inplace(weight, weight_scale_inv, weight_block_size):
    assert isinstance(weight, torch.nn.Parameter)
    assert isinstance(weight_scale_inv, torch.nn.Parameter)
    weight.data, weight_scale_inv.data = _requant_weight_ue8m0(
        weight, weight_scale_inv, weight_block_size
    )


def _requant_weight_ue8m0(
    weight: torch.Tensor,
    weight_scale_inv: torch.Tensor,
    weight_block_size: List[int],
):
    assert weight_block_size == [128, 128]

    *_, n, k = weight.shape

    weight_dequant = block_quant_dequant(
        weight,
        weight_scale_inv,
        weight_block_size,
        torch.bfloat16,
    )

    weight_dequant_flat = weight_dequant.view((-1, k))
    out_w_flat, out_s_flat = per_block_cast_to_fp8(weight_dequant_flat)

    out_w = out_w_flat.view(weight.shape)
    out_s = out_s_flat.view(weight_scale_inv.shape)

    # NOTE copy and modified from DeepGEMM
    def _transform_scale(sf, mn: int):
        import deep_gemm.utils.layout

        sf = sf.index_select(-2, torch.arange(mn, device=sf.device) // 128)
        sf = deep_gemm.utils.layout.get_col_major_tma_aligned_packed_tensor(sf)
        return sf

    out_s = _transform_scale(out_s, mn=out_w.shape[-2])

    return out_w, out_s


# COPIED FROM DeepGEMM
def per_block_cast_to_fp8(x: torch.Tensor) -> Tuple[torch.Tensor, torch.Tensor]:
    assert x.dim() == 2
    m, n = x.shape
    x_padded = torch.zeros(
        (align(m, 128), align(n, 128)), dtype=x.dtype, device=x.device
    )
    x_padded[:m, :n] = x
    x_view = x_padded.view(-1, 128, x_padded.size(1) // 128, 128)
    x_amax = x_view.abs().float().amax(dim=(1, 3), keepdim=True).clamp(1e-4)
    sf = ceil_to_ue8m0(x_amax / 448.0)
    x_scaled = (x_view * (1.0 / sf)).to(torch.float8_e4m3fn)
    return x_scaled.view_as(x_padded)[:m, :n].contiguous(), sf.view(
        x_view.size(0), x_view.size(2)
    )


=======
>>>>>>> 0f1dfa1e
# COPIED FROM DeepGEMM
def ceil_to_ue8m0(x: torch.Tensor):
    return torch.pow(2.0, torch.ceil(torch.log2(x.abs())))


def channel_quant_to_tensor_quant(
    x_q_channel: torch.Tensor,
    x_s: torch.Tensor,
) -> Tuple[torch.Tensor, torch.Tensor]:
    x_dq_channel = x_q_channel.to(torch.float32) * x_s
    x_q_tensor, scale = (
        scaled_fp8_quant(x_dq_channel)
        if _is_cuda
        else input_to_float8(x_dq_channel, dtype=x_q_channel.dtype)
    )
    return x_q_tensor, scale


def _process_scaled_mm_output(output, input_2d_shape, output_shape):
    if type(output) is tuple and len(output) == 2:
        output = output[0]
    return torch.narrow(output, 0, 0, input_2d_shape[0]).view(*output_shape)


def _apply_fallback_scaled_mm(
    qinput,
    weight,
    x_scale,
    weight_scale,
    input_2d_shape,
    output_shape,
    bias,
    input_dtype,
):
    global TORCH_DEVICE_IDENTITY
    if TORCH_DEVICE_IDENTITY is None:
        TORCH_DEVICE_IDENTITY = torch.ones(1, dtype=torch.float32, device=weight.device)

    output = torch._scaled_mm(
        qinput,
        weight,
        scale_a=TORCH_DEVICE_IDENTITY,
        scale_b=TORCH_DEVICE_IDENTITY,
        out_dtype=torch.float32,
    )

    output = _process_scaled_mm_output(output, input_2d_shape, output_shape)
    x_scale = torch.narrow(x_scale, 0, 0, input_2d_shape[0])

    output = output * x_scale * weight_scale.t()
    if bias is not None:
        output = output + bias
    return output.to(dtype=input_dtype)


def apply_fp8_linear(
    input: torch.Tensor,
    weight: torch.Tensor,
    weight_scale: torch.Tensor,
    input_scale: Optional[torch.Tensor] = None,
    input_scale_ub: Optional[torch.Tensor] = None,
    bias: Optional[torch.Tensor] = None,
    cutlass_fp8_supported: bool = cutlass_fp8_supported(),
    use_per_token_if_dynamic: bool = False,
    pad_output: Optional[bool] = None,
    compressed_tensor_quant: bool = False,
) -> torch.Tensor:
    # Note: we pad the input because torch._scaled_mm is more performant
    # for matrices with batch dimension > 16.
    # This could change in the future.
    # We also don't pad when using torch.compile,
    # as it breaks with dynamic shapes.
    if pad_output is None:
        pad_output = not get_bool_env_var("SGLANG_ENABLE_TORCH_COMPILE")
    output_padding = 17 if pad_output else None

    # View input as 2D matrix for fp8 methods
    input_2d = input.view(-1, input.shape[-1])
    output_shape = [*input.shape[:-1], weight.shape[1]]

    if compressed_tensor_quant:
        # cutlass_scaled_mm supports per tensor/channel W and per tensor/token A
        # for sgl-kernel fp8_scaled_mm, it support per channel W now
        if cutlass_fp8_supported and weight_scale.numel() == weight.shape[1]:
            qinput, x_scale = scaled_fp8_quant(
                input_2d,
                input_scale,
                use_per_token_if_dynamic=use_per_token_if_dynamic,
            )

            # Fused GEMM_DQ
            if VLLM_AVAILABLE and use_vllm_cutlass_w8a8_fp8_kernel:
                # Fall back to vllm cutlass w8a8 fp8 kernel
                output = ops.cutlass_scaled_mm(
                    qinput,
                    weight,
                    out_dtype=input.dtype,
                    scale_a=x_scale,
                    scale_b=weight_scale,
                    bias=bias,
                )
            else:
                assert (
                    weight_scale.numel() == weight.shape[1]
                ), "cutlass w8a8 fp8 sgl-kernel only supports per-channel scale"
                output = fp8_scaled_mm(
                    qinput,
                    weight,
                    x_scale,
                    weight_scale,
                    out_dtype=input.dtype,
                    bias=bias,
                )
            return output.view(*output_shape)

        # torch.scaled_mm supports per tensor weights + activations only
        # so fallback to naive if per channel or per token
        else:
            # Maybe apply padding to output, see comment in __init__
            qinput, x_scale = (
                scaled_fp8_quant(
                    input_2d,
                    input_scale,
                    num_token_padding=output_padding,
                    use_per_token_if_dynamic=use_per_token_if_dynamic,
                )
                if _is_cuda
                else ops.scaled_fp8_quant(
                    input_2d,
                    input_scale,
                    num_token_padding=output_padding,
                    use_per_token_if_dynamic=use_per_token_if_dynamic,
                )
            )

            per_tensor_weights = weight_scale.numel() == 1
            per_tensor_activations = x_scale.numel() == 1

            if per_tensor_weights and per_tensor_activations:
                # Fused GEMM_DQ
                output = torch._scaled_mm(
                    qinput,
                    weight,
                    out_dtype=input.dtype,
                    scale_a=x_scale,
                    scale_b=weight_scale,
                    bias=bias,
                )
                return _process_scaled_mm_output(output, input_2d.shape, output_shape)

            elif (
                use_per_token_if_dynamic
                and not per_tensor_weights
                and not per_tensor_activations
                and USE_ROWWISE_TORCH_SCALED_MM
            ):
                # For now validated on ROCm platform
                # fp8 rowwise scaling in torch._scaled_mm is introduced in
                # https://github.com/pytorch/pytorch/pull/144432 using hipBLASLt
                # and ROCm 6.3, which only exists in torch 2.7 and above.
                # For CUDA platform please validate if the
                # torch._scaled_mm support rowwise scaled GEMM
                # Fused GEMM_DQ Rowwise GEMM
                output = torch._scaled_mm(
                    qinput,
                    weight,
                    out_dtype=input.dtype,
                    scale_a=x_scale,
                    scale_b=weight_scale.t(),
                    bias=bias,
                )
                return _process_scaled_mm_output(output, input_2d.shape, output_shape)

            else:
                # Fallback for channelwise case, where we use unfused DQ
                # due to limitations with scaled_mm

                # Symmetric quantized GEMM by definition computes the following:
                #   C = (s_x * X) (s_w * W) + bias
                # This is equivalent to dequantizing the weights and activations
                # before applying a GEMM.
                #
                # In order to compute quantized operands, a quantized kernel
                # will rewrite the above like so:
                #   C = s_w * s_x * (X * W) + bias
                #
                # For the scaled_mm fallback case, we break this down, since it
                # does not support s_w being a vector.
                return _apply_fallback_scaled_mm(
                    qinput,
                    weight,
                    x_scale,
                    weight_scale,
                    input_2d.shape,
                    output_shape,
                    bias,
                    input.dtype,
                )
    else:
        # cutlass w8a8 fp8 sgl-kernel only supports per-token scale
        if input_scale is not None:
            assert input_scale.numel() == 1
            # broadcast per-tensor scale to per-token scale when supporting cutlass
            qinput, x_scale = static_quant_fp8(
                input_2d, input_scale, repeat_scale=cutlass_fp8_supported
            )
        else:
            # default use per-token quantization if dynamic
            if _is_cuda:
                qinput, x_scale = sglang_per_token_quant_fp8(input_2d)
            else:
                # TODO(kkhuang): temporarily enforce per-tensor activation scaling if weight is per-tensor scaling
                # final solution should be: 1. add support to per-tensor activation scaling.
                # 2. solve the torch.compile error from weight_scale.numel() == 1 and x_scale.numel() > 1 (below line#308)
                if _is_hip and weight_scale.numel() == 1:
                    qinput, x_scale = ops.scaled_fp8_quant(
                        input_2d,
                        input_scale,
                        use_per_token_if_dynamic=use_per_token_if_dynamic,
                    )
                else:
                    qinput, x_scale = per_token_group_quant_fp8(
                        input_2d, group_size=input_2d.shape[1]
                    )

        if cutlass_fp8_supported:
            try:
                if VLLM_AVAILABLE and use_vllm_cutlass_w8a8_fp8_kernel:
                    # Fall back to vllm cutlass w8a8 fp8 kernel
                    output = ops.cutlass_scaled_mm(
                        qinput,
                        weight,
                        out_dtype=input.dtype,
                        scale_a=x_scale,
                        scale_b=weight_scale,
                        bias=bias,
                    )
                else:
                    assert (
                        weight_scale.numel() == weight.shape[1]
                    ), "cutlass w8a8 fp8 sgl-kernel only supports per-channel scale"
                    output = fp8_scaled_mm(
                        qinput,
                        weight,
                        x_scale,
                        weight_scale,
                        out_dtype=input.dtype,
                        bias=bias,
                    )
                return output.view(*output_shape)
            except (ImportError, NameError, AttributeError):
                pass

        # torch.scaled_mm supports per tensor weights + activations only
        # so fallback to naive if per channel or per token
        per_tensor_weights = weight_scale.numel() == 1
        per_tensor_activations = x_scale.numel() == 1

        if per_tensor_weights and per_tensor_activations:
            # Fused GEMM_DQ
            output = torch._scaled_mm(
                qinput,
                weight,
                out_dtype=input.dtype,
                scale_a=x_scale,
                scale_b=weight_scale,
                bias=bias,
            )
            return _process_scaled_mm_output(output, input_2d.shape, output_shape)

        else:
            # Fallback for channelwise case, where we use unfused DQ
            # due to limitations with scaled_mm

            # Symmetric quantized GEMM by definition computes the following:
            #   C = (s_x * X) (s_w * W) + bias
            # This is equivalent to dequantizing the weights and activations
            # before applying a GEMM.
            #
            # In order to compute quantized operands, a quantized kernel
            # will rewrite the above like so:
            #   C = s_w * s_x * (X * W) + bias
            #
            # For the scaled_mm fallback case, we break this down, since it
            # does not support s_w being a vector.
            return _apply_fallback_scaled_mm(
                qinput,
                weight,
                x_scale,
                weight_scale,
                input_2d.shape,
                output_shape,
                bias,
                input.dtype,
            )<|MERGE_RESOLUTION|>--- conflicted
+++ resolved
@@ -391,7 +391,6 @@
     return (x_q_block.to(torch.float32) * x_scale_repeat).to(dtype)
 
 
-<<<<<<< HEAD
 def requant_weight_ue8m0_inplace(weight, weight_scale_inv, weight_block_size):
     assert isinstance(weight, torch.nn.Parameter)
     assert isinstance(weight_scale_inv, torch.nn.Parameter)
@@ -452,8 +451,6 @@
     )
 
 
-=======
->>>>>>> 0f1dfa1e
 # COPIED FROM DeepGEMM
 def ceil_to_ue8m0(x: torch.Tensor):
     return torch.pow(2.0, torch.ceil(torch.log2(x.abs())))
