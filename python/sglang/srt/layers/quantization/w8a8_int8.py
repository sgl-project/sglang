from __future__ import annotations

import importlib
import sys
from types import MappingProxyType
from typing import Any, Callable, Dict, List, Mapping, Optional, Tuple, Union, cast

import torch
from torch.nn.parameter import Parameter

from sglang.srt.distributed import (
    get_tensor_model_parallel_rank,
    get_tensor_model_parallel_world_size,
)
from sglang.srt.layers.amx_utils import _amx_process_weight_after_loading
from sglang.srt.layers.parameter import (
    ChannelQuantScaleParameter,
    ModelWeightParameter,
    PerTensorScaleParameter,
)
from sglang.srt.layers.quantization.base_config import (
    FusedMoEMethodBase,
    LinearMethodBase,
    QuantizationConfig,
    QuantizeMethodBase,
)
from sglang.srt.layers.quantization.compressed_tensors.utils import should_ignore_layer
from sglang.srt.layers.quantization.int8_kernel import per_token_quant_int8
from sglang.srt.layers.quantization.unquant import UnquantizedLinearMethod
from sglang.srt.utils import (
    apply_module_patch,
    cpu_has_amx_support,
    is_cpu,
    is_cuda,
    is_npu,
    set_weight_attrs,
    use_intel_amx_backend,
)

_is_cuda = is_cuda()
_is_cpu_amx_available = cpu_has_amx_support()
_is_cpu = is_cpu()
if _is_cuda:
    from sgl_kernel import int8_scaled_mm
_is_npu = is_npu()

if _is_npu:
    import torch_npu

    try:
        from mindie_turbo import _ops as ops
        from mindie_turbo.quantize.quant_utils import quant_per_tensor
    except ImportError:
        useMindIETurbo = False
    else:
        useMindIETurbo = True


# func refers to RMSNorm.__init__
def npu_wrapper_rmsnorm_init(func):
    def init(self, hidden_size: int, **extra_args) -> None:
        func(self, hidden_size, **extra_args)
        self.ignore_anti = True
        # The Ascend w8a8_int8 quantization requires adding a bias in rmsnorm
        self.bias = torch.nn.Parameter(torch.zeros(hidden_size), requires_grad=False)

    return init


# func refers to RMSNorm.forward_oot
def npu_wrapper_rmsnorm_forward(func):
    def _rmsnorm_forward_oot(
        self,
        x: torch.Tensor,
        residual: Optional[torch.Tensor] = None,
    ) -> Union[torch.Tensor, Tuple[torch.Tensor, torch.Tensor]]:
        if not x.is_contiguous():
            x = x.contiguous()
        original_dtype = x.dtype
        x = x.to(torch.float32)
        if residual is not None:
            x = x + residual.to(torch.float32)
            residual = x.to(original_dtype)

        x = (
            torch_npu.npu_rms_norm(
                x, self.weight.to(torch.float32), self.variance_epsilon
            )[0]
            + self.bias
        )

        if residual is None:
            return x.to(original_dtype)
        return x.to(original_dtype), residual

    return _rmsnorm_forward_oot


def npu_fused_experts(
    hidden_states: torch.Tensor,
    w13: torch.Tensor,
    w13_scale: torch.Tensor,
    w2: torch.Tensor,
    w2_scale: torch.Tensor,
    topk_weights: torch.Tensor,
    topk_ids: torch.Tensor,
    top_k: int,
):
    original_shape = hidden_states.shape
    original_dtype = hidden_states.dtype
    scale_dtype = original_dtype if original_dtype == torch.bfloat16 else torch.float32
    if len(original_shape) == 3:
        hidden_states = hidden_states.view(-1, hidden_states.shape[-1])
    num_tokens = hidden_states.shape[0]
    num_experts = w13.shape[0]
    row_idx_len = num_tokens * top_k
    row_idx = (
        torch.arange(0, row_idx_len, dtype=torch.int32, device=topk_weights.device)
        .view(top_k, -1)
        .permute(1, 0)
        .contiguous()
    )
    hidden_states, expanded_row_idx, expanded_expert_idx = (
        torch_npu.npu_moe_init_routing(
            hidden_states, row_idx=row_idx, expert_idx=topk_ids, active_num=num_tokens
        )
    )
    expert_tokens = torch_npu.npu_moe_compute_expert_tokens(
        expanded_expert_idx, num_experts
    )
    expert_tokens = expert_tokens.to(torch.int64)
    # gmm1: gate_up_proj
    hidden_states, pertoken_scale = torch_npu.npu_dynamic_quant(hidden_states)
    hidden_states = torch_npu.npu_grouped_matmul(
        x=[hidden_states],
        weight=[w13],
        scale=[w13_scale.to(scale_dtype)],
        per_token_scale=[pertoken_scale],
        split_item=2,
        group_list_type=0,
        group_type=0,
        group_list=expert_tokens,
        output_dtype=original_dtype,
    )[0]
    # act_fn: swiglu
    hidden_states = torch_npu.npu_swiglu(hidden_states)
    hidden_states, pertoken_scale = torch_npu.npu_dynamic_quant(hidden_states)
    # gmm2: down_proj
    hidden_states = torch_npu.npu_grouped_matmul(
        x=[hidden_states],
        weight=[w2],
        scale=[w2_scale.to(scale_dtype)],
        per_token_scale=[pertoken_scale],
        split_item=2,
        group_list_type=0,
        group_type=0,
        group_list=expert_tokens,
        output_dtype=original_dtype,
    )[0]

    final_hidden_states = torch_npu.npu_moe_finalize_routing(
        hidden_states,
        skip1=None,
        skip2=None,
        bias=None,
        scales=topk_weights,
        expanded_src_to_dst_row=expanded_row_idx,
        export_for_source_row=topk_ids,
    )
    if len(original_shape) == 3:
        final_hidden_states = final_hidden_states.view(original_shape)
    return final_hidden_states


class W8A8Int8Config(QuantizationConfig):
    """Config class for W8A8 Int8 Quantization.

    - Weight: static, per-channel, symmetric
    - Activation: dynamic, per-token, symmetric
    """

<<<<<<< HEAD
    def __init__(self, quant_config: Dict[str, Any] = None):
        super().__init__()
        if quant_config is None:
            pass
        else:
            self.quant_description = quant_config
            self.is_dynamic = quant_config.get("is_dynamic", False)
            if _is_npu:
                if (
                    "packed_modules_mapping" in quant_config
                    and quant_config["packed_modules_mapping"] is not None
                ):
                    self.packed_modules_mapping = quant_config["packed_modules_mapping"]

                # Ascend w8a8_int8 quantization with bias, use wrappers to isolate the effects between models
                for name in self.quant_description.keys():
                    if "norm.bias" in name:
                        apply_module_patch(
                            "sglang.srt.layers.layernorm.RMSNorm",
                            "__init__",
                            [npu_wrapper_rmsnorm_init],
                        )
                        apply_module_patch(
                            "sglang.srt.layers.layernorm.RMSNorm",
                            "forward_npu",
                            [npu_wrapper_rmsnorm_forward],
                        )
=======
    def __init__(self, quant_config: Dict[str, Any] = {}):
        super().__init__()
        self.quant_description = quant_config
        self.is_dynamic = quant_config.get("is_dynamic", False)
        ignore = cast(List[str], quant_config.get("ignore", []))
        self.ignore = ignore if ignore is not None else []
        packed_modules_mapping = quant_config.get("packed_modules_mapping", {})
        self.packed_modules_mapping = (
            packed_modules_mapping if packed_modules_mapping is not None else {}
        )

        if _is_npu:
            # Ascend w8a8_int8 quantization with bias, use wrappers to isolate the effects between models
            for name in self.quant_description.keys():
                if "norm.bias" in name:
                    apply_module_patch(
                        "sglang.srt.layers.layernorm.RMSNorm",
                        "__init__",
                        [npu_wrapper_rmsnorm_init],
                    )
                    apply_module_patch(
                        "sglang.srt.layers.layernorm.RMSNorm",
                        "forward_npu",
                        [npu_wrapper_rmsnorm_forward],
                    )
>>>>>>> d0510f08

    @classmethod
    def get_supported_act_dtypes(cls) -> List[torch.dtype]:
        return (
            [torch.float16, torch.bfloat16]
            if not _is_npu
            else [torch.int8, torch.float16, torch.bfloat16]
        )

    @classmethod
    def get_min_capability(cls) -> int:
        if _is_npu:
            raise NotImplementedError(
                'NPU hardware does not support "get_min_capability" feature.'
            )
        else:
            return 75

    @classmethod
    def get_name(self) -> str:
        return "w8a8_int8"

    @classmethod
    def get_config_filenames(cls) -> List[str]:
        return []

    @classmethod
    def from_config(cls, config: Dict[str, Any]) -> W8A8Int8Config:
        return cls(config)

    def get_quant_method(
        self,
        layer: torch.nn.Module,
        prefix: str,
    ) -> Optional[QuantizeMethodBase]:
        from sglang.srt.layers.linear import LinearBase, UnquantizedLinearMethod
        from sglang.srt.layers.moe.fused_moe_triton import FusedMoE

        if _is_npu:
            if isinstance(layer, LinearBase):
                prefix_in_quant_config = prefix
                proj_name = prefix.split(".")[-1]
                if proj_name in self.packed_modules_mapping:
                    prefix_in_quant_config = prefix.replace(
                        proj_name, self.packed_modules_mapping[proj_name][0]
                    )
                self.is_dynamic = (
                    self.quant_description[prefix_in_quant_config + ".weight"]
                    == "W8A8_DYNAMIC"
                )
                if self.is_layer_skipped(prefix, self.packed_modules_mapping):
                    return UnquantizedLinearMethod()
                return (
                    NPU_W8A8DynamicLinearMethod(self)
                    if self.is_dynamic
                    else NPU_W8A8LinearMethod(self)
                )
            elif isinstance(layer, FusedMoE):
                return NPU_W8A8MoEMethod(self)
            return None

        if should_ignore_layer(
            prefix, ignore=self.ignore, fused_mapping=self.packed_modules_mapping
        ):
            return UnquantizedLinearMethod()
        if isinstance(layer, LinearBase):
            return W8A8Int8LinearMethod(self)
        elif isinstance(layer, FusedMoE):
            return W8A8Int8MoEMethod(self)
        return None

    def is_layer_skipped(
        self, prefix: str, fused_mapping: Mapping[str, List[str]] = MappingProxyType({})
    ):
        # adapted from vllm.model_executor.layers.quantization.utils.quant_utils.is_layer_skipped
        proj_name = prefix.split(".")[-1]
        if proj_name in fused_mapping:
            shard_prefixes = [
                prefix.replace(proj_name, shard_proj_name)
                for shard_proj_name in fused_mapping[proj_name]
            ]

            is_skipped = None
            for shard_prefix in shard_prefixes:
                is_shard_skipped = (
                    self.quant_description[shard_prefix + ".weight"] == "FLOAT"
                )

                if is_skipped is None:
                    is_skipped = is_shard_skipped
                elif is_shard_skipped != is_skipped:
                    raise ValueError(
                        f"Detected some but not all shards of {prefix} "
                        "are quantized. All shards of fused layers "
                        "to have the same precision."
                    )
        else:
            is_skipped = self.quant_description[prefix + ".weight"] == "FLOAT"

        assert is_skipped is not None
        return is_skipped

    def get_scaled_act_names(self) -> List[str]:
        return []


class W8A8Int8LinearMethod(LinearMethodBase):

    def __init__(self, quantization_config: W8A8Int8Config):
        self.quantization_config = quantization_config

    def process_weights_after_loading(self, layer: torch.nn.Module) -> None:
        if _is_cpu:
            assert (
                _is_cpu_amx_available
            ), "W8A8Int8LinearMethod on CPU requires that CPU has AMX support"
            _amx_process_weight_after_loading(layer, ["weight"])
            return

        layer.weight = Parameter(layer.weight.t(), requires_grad=False)
        layer.weight_scale = Parameter(layer.weight_scale.data, requires_grad=False)

    def create_weights(
        self,
        layer: torch.nn.Module,
        input_size_per_partition: int,
        output_partition_sizes: List[int],
        input_size: int,
        output_size: int,
        params_dtype: torch.dtype,
        **extra_weight_attrs,
    ):

        weight_loader = extra_weight_attrs.get("weight_loader")
        self.logical_widths = output_partition_sizes

        weight = ModelWeightParameter(
            data=torch.empty(
                sum(output_partition_sizes), input_size_per_partition, dtype=torch.int8
            ),
            input_dim=1,
            output_dim=0,
            weight_loader=weight_loader,
        )
        layer.register_parameter("weight", weight)

        weight_scale = ChannelQuantScaleParameter(
            data=torch.empty((sum(output_partition_sizes), 1), dtype=torch.float32),
            output_dim=0,
            weight_loader=weight_loader,
        )
        layer.register_parameter("weight_scale", weight_scale)

    def apply(
        self,
        layer: torch.nn.Module,
        x: torch.Tensor,
        bias: Optional[torch.Tensor] = None,
    ):
        if use_intel_amx_backend(layer):
            return torch.ops.sgl_kernel.int8_scaled_mm_with_quant(
                x,
                layer.weight,
                layer.weight_scale,
                bias,
                x.dtype,
                True,  # is_vnni
            )

        x_q, x_scale = per_token_quant_int8(x)

        return int8_scaled_mm(
            x_q, layer.weight, x_scale, layer.weight_scale, out_dtype=x.dtype, bias=bias
        )


class W8A8Int8MoEMethod(FusedMoEMethodBase):
    """MoE method for INT8.
    Supports loading INT8 checkpoints with static weight scale and
    dynamic/static activation scale.
    Also supports loading quantized FP16/BF16 model checkpoints with dynamic
    activation scaling. The weight scaling factor will be initialized after
    the model weights are loaded.
    Args:
        quant_config: The quantization config.
    """

    def __init__(self, quant_config: W8A8Int8Config):
        self.quant_config = quant_config

    def create_weights(
        self,
        layer: torch.nn.Module,
        num_experts: int,
        hidden_size: int,
        intermediate_size: int,
        params_dtype: torch.dtype,
        **extra_weight_attrs,
    ):
        from sglang.srt.layers.moe.fused_moe_triton import FusedMoeWeightScaleSupported

        tp_size = get_tensor_model_parallel_world_size()

        # WEIGHTS
        w13_weight = torch.nn.Parameter(
            torch.empty(
                num_experts, 2 * intermediate_size, hidden_size, dtype=torch.int8
            ),
            requires_grad=False,
        )
        layer.register_parameter("w13_weight", w13_weight)
        set_weight_attrs(w13_weight, extra_weight_attrs)

        w2_weight = torch.nn.Parameter(
            torch.empty(num_experts, hidden_size, intermediate_size, dtype=torch.int8),
            requires_grad=False,
        )
        layer.register_parameter("w2_weight", w2_weight)
        set_weight_attrs(w2_weight, extra_weight_attrs)

        w13_weight_scale = torch.nn.Parameter(
            torch.ones(num_experts, 2 * intermediate_size, 1, dtype=torch.float32),
            requires_grad=False,
        )
        w2_weight_scale = torch.nn.Parameter(
            torch.ones(num_experts, hidden_size, 1, dtype=torch.float32),
            requires_grad=False,
        )
        layer.register_parameter("w13_weight_scale", w13_weight_scale)
        layer.register_parameter("w2_weight_scale", w2_weight_scale)

        extra_weight_attrs.update(
            {"quant_method": FusedMoeWeightScaleSupported.CHANNEL.value}
        )

        set_weight_attrs(w13_weight_scale, extra_weight_attrs)
        set_weight_attrs(w2_weight_scale, extra_weight_attrs)

        w13_input_scale = None
        layer.register_parameter("w13_input_scale", w13_input_scale)

        w2_input_scale = None
        layer.register_parameter("w2_input_scale", w2_input_scale)

    def process_weights_after_loading(self, layer: torch.nn.Module) -> None:
        if _is_cpu:
            assert (
                _is_cpu_amx_available
            ), "W8A8Int8MoEMethod on CPU requires that CPU has AMX support"
            _amx_process_weight_after_loading(layer, ["w13_weight", "w2_weight"])
            return

        layer.w13_weight = Parameter(layer.w13_weight, requires_grad=False)
        layer.w2_weight = Parameter(layer.w2_weight, requires_grad=False)
        layer.w13_weight_scale = Parameter(
            layer.w13_weight_scale.data, requires_grad=False
        )
        layer.w2_weight_scale = Parameter(
            layer.w2_weight_scale.data, requires_grad=False
        )

    def apply(
        self,
        layer: torch.nn.Module,
        x: torch.Tensor,
        router_logits: torch.Tensor,
        top_k: int,
        renormalize: bool,
        use_grouped_topk: bool,
        topk_group: Optional[int] = None,
        num_expert_group: Optional[int] = None,
        num_fused_shared_experts: int = 0,
        custom_routing_function: Optional[Callable] = None,
        correction_bias: Optional[torch.Tensor] = None,
        activation: str = "silu",
        apply_router_weight_on_input: bool = False,
        inplace: bool = True,
        no_combine: bool = False,
        routed_scaling_factor: Optional[float] = None,
    ) -> torch.Tensor:
        from sglang.srt.layers.moe.fused_moe_triton.fused_moe import fused_experts
        from sglang.srt.layers.moe.topk import select_experts

        # Expert selection
        topk_weights, topk_ids = select_experts(
            hidden_states=x,
            router_logits=router_logits,
            use_grouped_topk=use_grouped_topk,
            top_k=top_k,
            renormalize=renormalize,
            topk_group=topk_group,
            num_expert_group=num_expert_group,
            num_fused_shared_experts=num_fused_shared_experts,
            custom_routing_function=custom_routing_function,
            correction_bias=correction_bias,
            routed_scaling_factor=routed_scaling_factor,
        )

        if use_intel_amx_backend(layer):
            from sglang.srt.layers.moe.topk import apply_topk_weights_cpu

            x, topk_weights = apply_topk_weights_cpu(
                apply_router_weight_on_input, topk_weights, x
            )
            return torch.ops.sgl_kernel.fused_experts_cpu(
                x,
                layer.w13_weight,
                layer.w2_weight,
                topk_weights,
                topk_ids,
                False,  # inplace See [Note] inplace should be False in fused_experts.
                True,  # use_int8_w8a8
                False,  # use_fp8_w8a16
                layer.w13_weight_scale,  # w1_scale
                layer.w2_weight_scale,  # w2_scale
                None,  # block_size
                layer.w13_input_scale,  # a1_scale
                layer.w2_input_scale,  # a2_scale
                True,  # is_vnni
            )

        return fused_experts(
            x,
            layer.w13_weight,
            layer.w2_weight,
            topk_weights=topk_weights,
            topk_ids=topk_ids,
            inplace=inplace,
            activation=activation,
            apply_router_weight_on_input=apply_router_weight_on_input,
            use_int8_w8a8=True,
            per_channel_quant=True,
            w1_scale=(layer.w13_weight_scale),
            w2_scale=(layer.w2_weight_scale),
            a1_scale=layer.w13_input_scale,
            a2_scale=layer.w2_input_scale,
            no_combine=no_combine,
            routed_scaling_factor=routed_scaling_factor,
        )


class NPU_W8A8LinearMethodImpl:
    """Linear method for NPU W8A8."""

    def __init__(self) -> None:
        # aclnn quant matmul requires to transpose matrix B, set to true by default.
        self.transpose_weight = True

    @staticmethod
    def get_weight(
        input_size: int,
        output_size: int,
        params_dtype: torch.dtype = torch.bfloat16,
    ) -> Dict[str, Any]:
        params_dict = {"weight": torch.empty(output_size, input_size, dtype=torch.int8)}
        return params_dict

    @staticmethod
    def get_pertensor_param(params_dtype: torch.dtype) -> Dict[str, Any]:
        params_dict = {}
        params_dict["input_scale"] = torch.empty(1, dtype=params_dtype)
        params_dict["input_offset"] = torch.empty(1, dtype=torch.int8)
        return params_dict

    @staticmethod
    def get_perchannel_param(
        output_size: int,
        params_dtype: torch.dtype,
    ) -> Dict[str, Any]:
        params_dict = {}
        params_dict["quant_bias"] = torch.empty(output_size, dtype=torch.int32)
        if params_dtype == torch.bfloat16:
            params_dict["deq_scale"] = torch.empty(output_size, dtype=torch.float32)
        elif params_dtype == torch.float16:
            params_dict["deq_scale"] = torch.empty(output_size, dtype=torch.int64)
        params_dict["weight_scale"] = torch.empty(output_size, 1, dtype=params_dtype)
        params_dict["weight_offset"] = torch.empty(output_size, 1, dtype=params_dtype)
        return params_dict

    @staticmethod
    def apply(
        layer: torch.nn.Module,
        x: torch.Tensor,
        bias: Optional[torch.Tensor] = None,
        tp_rank: Optional[int] = 0,
    ) -> torch.Tensor:
        original_dtype = x.dtype
        if original_dtype != torch.int8:
            x = torch_npu.npu_quantize(
                x,
                layer.aclnn_input_scale,
                layer.aclnn_input_offset,
                torch.qint8,
                -1,
                True,
            )

        quant_bias = layer.quant_bias if tp_rank == 0 else None
        return torch_npu.npu_quant_matmul(
            x,
            layer.weight,
            layer.deq_scale,
            bias=quant_bias,
            output_dtype=original_dtype,
        )

    def process_weights_after_loading(self, layer):
        expanding_factor = layer.weight.data.shape[1]
        layer.aclnn_input_scale = torch.nn.Parameter(
            layer.input_scale.data.repeat(expanding_factor).to(device="npu"),
            requires_grad=False,
        )
        layer.aclnn_input_offset = torch.nn.Parameter(
            layer.input_offset.data.repeat(expanding_factor).to(device="npu"),
            requires_grad=False,
        )
        if self.transpose_weight:
            layer.weight.data = layer.weight.data.transpose(0, 1).contiguous()
        layer.weight_scale.data = torch.flatten(layer.weight_scale.data)
        layer.weight_offset.data = torch.flatten(layer.weight_offset.data)


class NPU_W8A8LinearMethodMTImpl:
    """Linear method for NPU W8A8."""

    def __init__(self) -> None:
        self.transpose_weight = True

    @staticmethod
    def get_weight(
        input_size: int,
        output_size: int,
        params_dtype: torch.dtype = torch.bfloat16,
    ) -> Dict[str, Any]:
        params_dict = {"weight": torch.empty(output_size, input_size, dtype=torch.int8)}
        return params_dict

    @staticmethod
    def get_pertensor_param(params_dtype: torch.dtype) -> Dict[str, Any]:
        params_dict = {}
        params_dict["input_scale"] = torch.empty(1, dtype=params_dtype)
        params_dict["input_offset"] = torch.empty(1, dtype=torch.int8)
        return params_dict

    @staticmethod
    def get_perchannel_param(
        output_size: int,
        params_dtype: torch.dtype,
    ) -> Dict[str, Any]:
        params_dict = {}
        params_dict["quant_bias"] = torch.empty(output_size, dtype=torch.int32)
        if params_dtype == torch.bfloat16:
            params_dict["deq_scale"] = torch.empty(output_size, dtype=torch.float32)
        elif params_dtype == torch.float16:
            params_dict["deq_scale"] = torch.empty(output_size, dtype=torch.int64)
        params_dict["weight_scale"] = torch.empty(output_size, 1, dtype=params_dtype)
        params_dict["weight_offset"] = torch.empty(output_size, 1, dtype=params_dtype)
        return params_dict

    @staticmethod
    def apply(
        layer: torch.nn.Module,
        x: torch.Tensor,
        bias: Optional[torch.Tensor] = None,
        tp_rank: Optional[int] = 0,
    ) -> torch.Tensor:
        original_dtype = x.dtype
        if original_dtype != torch.int8:
            x = quant_per_tensor(x, layer.input_scale, layer.input_offset)

        quant_bias = layer.quant_bias if tp_rank == 0 else None
        return ops.quant_matmul(
            x=x, weight=layer.weight, deq_scale=layer.deq_scale, deq_bias=quant_bias
        )

    def process_weights_after_loading(self, layer):
        layer.aclnn_deq_scale = torch.nn.Parameter(
            torch_npu.npu_trans_quant_param(layer.deq_scale.npu()).to(device="npu"),
            requires_grad=False,
        )


class NPU_W8A8LinearMethod(LinearMethodBase):
    """Linear method for NPU quantization.

    This class search for specific quantization
    implementation supported on NPU hardware for linear methods.

    Args:
        quant_config: The NPU quantization config.
    """

    def __init__(self, quantization_config: W8A8Int8Config) -> None:
        self.quantization_config = quantization_config
        self.quant_method = (
            NPU_W8A8LinearMethodMTImpl()
            if useMindIETurbo
            else NPU_W8A8LinearMethodImpl()
        )

    def create_weights(
        self,
        layer: torch.nn.Module,
        input_size_per_partition: int,
        output_partition_sizes: List[int],
        input_size: int,
        output_size: int,
        params_dtype: torch.dtype,
        **extra_weight_attrs,
    ) -> None:
        output_size_per_partition = sum(output_partition_sizes)
        weight_loader = extra_weight_attrs.get("weight_loader")

        weight_dict = self.quant_method.get_weight(
            input_size_per_partition, output_size_per_partition, params_dtype
        )
        for weight_name, weight_param in weight_dict.items():
            param = torch.nn.Parameter(weight_param, requires_grad=False)
            set_weight_attrs(param, {"input_dim": 1, "output_dim": 0})
            layer.register_parameter(weight_name, param)
            set_weight_attrs(param, extra_weight_attrs)

        pertensor_dict = self.quant_method.get_pertensor_param(params_dtype)
        for pertensor_name, pertensor_param in pertensor_dict.items():
            param = PerTensorScaleParameter(
                data=pertensor_param, weight_loader=weight_loader
            )
            # disable warning
            param.ignore_warning = True
            layer.register_parameter(pertensor_name, param)

        perchannel_dict = self.quant_method.get_perchannel_param(
            output_size_per_partition, params_dtype
        )
        for perchannel_name, perchannel_param in perchannel_dict.items():
            param = torch.nn.Parameter(perchannel_param, requires_grad=False)
            set_weight_attrs(param, {"output_dim": 0})
            layer.register_parameter(perchannel_name, param)
            set_weight_attrs(param, extra_weight_attrs)

    def process_weights_after_loading(self, layer: torch.nn.Module) -> None:
        if hasattr(self.quant_method, "process_weights_after_loading"):
            self.quant_method.process_weights_after_loading(layer)

    def apply(
        self,
        layer: torch.nn.Module,
        x: torch.Tensor,
        bias: Optional[torch.Tensor] = None,
    ) -> torch.Tensor:
        if isinstance(layer, RowParallelLinear):
            tp_rank = get_tensor_model_parallel_rank()
            return self.quant_method.apply(layer, x, bias, tp_rank)
        return self.quant_method.apply(layer, x, bias)


class NPU_W8A8DynamicLinearMethodImpl:
    """Linear method for NPU W8A8_DYNAMIC."""

    def __init__(self):
        self.transpose_weight = True

    @staticmethod
    def get_weight(
        input_size: int, output_size: int, params_dtype: torch.dtype
    ) -> Dict[str, Any]:
        params_dict = {"weight": torch.empty(output_size, input_size, dtype=torch.int8)}
        return params_dict

    @staticmethod
    def get_pertensor_param(params_dtype: torch.dtype) -> Dict[str, Any]:
        return {}

    @staticmethod
    def get_perchannel_param(
        output_size: int,
        params_dtype: torch.dtype,
    ) -> Dict[str, Any]:
        params_dict = {}
        params_dict["weight_scale"] = torch.empty(output_size, 1, dtype=params_dtype)
        params_dict["weight_offset"] = torch.empty(output_size, 1, dtype=params_dtype)
        return params_dict

    @staticmethod
    def apply(
        layer: torch.nn.Module,
        x: torch.Tensor,
        bias: Optional[torch.Tensor] = None,
        tp_rank: Optional[int] = 0,
    ) -> torch.Tensor:
        original_dtype = x.dtype
        # use ATB quantize
        quant_out, dynamic_scale = torch_npu.npu_dynamic_quant(x)
        return torch_npu.npu_quant_matmul(
            quant_out,
            layer.weight,
            layer.weight_scale,
            pertoken_scale=dynamic_scale,
            bias=bias,
            output_dtype=original_dtype,
        )

    def process_weights_after_loading(self, layer):
        if self.transpose_weight:
            layer.weight.data = layer.weight.data.transpose(0, 1).contiguous()
        layer.weight_scale.data = layer.weight_scale.data.flatten()
        layer.weight_scale_fp32 = layer.weight_scale.data.to(torch.float32)
        layer.weight_offset.data = layer.weight_offset.data.flatten()


class NPU_W8A8DynamicLinearMethod(LinearMethodBase):
    """Linear method for NPU quantization.

    This class search for specific quantization
    implementations supported on NPU hardware for linear methods.

    Args:
        quant_config: The NPU quantization config.
    """

    def __init__(self, quantization_config: W8A8Int8Config) -> None:
        self.quantization_config = quantization_config
        self.quant_method = NPU_W8A8DynamicLinearMethodImpl()

    def create_weights(
        self,
        layer: torch.nn.Module,
        input_size_per_partition: int,
        output_partition_sizes: List[int],
        input_size: int,
        output_size: int,
        params_dtype: torch.dtype,
        **extra_weight_attrs,
    ) -> None:
        output_size_per_partition = sum(output_partition_sizes)
        weight_loader = extra_weight_attrs.get("weight_loader")

        weight_dict = self.quant_method.get_weight(
            input_size_per_partition, output_size_per_partition, params_dtype
        )
        for weight_name, weight_param in weight_dict.items():
            param = torch.nn.Parameter(weight_param, requires_grad=False)
            set_weight_attrs(param, {"input_dim": 1, "output_dim": 0})
            layer.register_parameter(weight_name, param)
            set_weight_attrs(param, extra_weight_attrs)

        pertensor_dict = self.quant_method.get_pertensor_param(params_dtype)
        for pertensor_name, pertensor_param in pertensor_dict.items():
            param = PerTensorScaleParameter(
                data=pertensor_param, weight_loader=weight_loader
            )
            # disable warning
            param.ignore_warning = True
            layer.register_parameter(pertensor_name, param)

        perchannel_dict = self.quant_method.get_perchannel_param(
            output_size_per_partition, params_dtype
        )
        for perchannel_name, perchannel_param in perchannel_dict.items():
            param = torch.nn.Parameter(perchannel_param, requires_grad=False)
            set_weight_attrs(param, {"output_dim": 0})
            layer.register_parameter(perchannel_name, param)
            set_weight_attrs(param, extra_weight_attrs)

    def process_weights_after_loading(self, layer: torch.nn.Module) -> None:
        if hasattr(self.quant_method, "process_weights_after_loading"):
            self.quant_method.process_weights_after_loading(layer)

    def apply(
        self,
        layer: torch.nn.Module,
        x: torch.Tensor,
        bias: Optional[torch.Tensor] = None,
    ) -> torch.Tensor:
        from sglang.srt.layers.linear import RowParallelLinear

        if isinstance(layer, RowParallelLinear):
            tp_rank = get_tensor_model_parallel_rank()
            return self.quant_method.apply(layer, x, bias, tp_rank)
        return self.quant_method.apply(layer, x, bias)


class NPU_W8A8MoEMethod(FusedMoEMethodBase):
    """MoE method for NPU quantization.

    This class search for specific quantization
    implementations supported on NPU hardware for moe methods.

    Args:
        quant_config: The NPU quantization config.
    """

    def __init__(self, quantization_config: W8A8Int8Config) -> None:
        self.quantization_config = quantization_config
        self.quant_method = self

    def create_weights(
        self,
        layer: torch.nn.Module,
        num_experts: int,
        hidden_size: int,
        intermediate_size: List[int],
        params_dtype: torch.dtype,
        **extra_weight_attrs,
    ) -> None:
        from sglang.srt.layers.moe.fused_moe_triton import FusedMoeWeightScaleSupported

        self.num_experts = num_experts
        extra_weight_attrs.update(
            {"quant_method": FusedMoeWeightScaleSupported.CHANNEL.value}
        )

        # weight
        w13_weight = torch.nn.Parameter(
            torch.empty(
                num_experts, 2 * intermediate_size, hidden_size, dtype=torch.int8
            ),
            requires_grad=False,
        )
        layer.register_parameter("w13_weight", w13_weight)
        set_weight_attrs(w13_weight, extra_weight_attrs)
        w2_weight = torch.nn.Parameter(
            torch.empty(num_experts, hidden_size, intermediate_size, dtype=torch.int8),
            requires_grad=False,
        )
        layer.register_parameter("w2_weight", w2_weight)
        set_weight_attrs(w2_weight, extra_weight_attrs)
        # scale
        w13_weight_scale = torch.nn.Parameter(
            torch.empty(num_experts, 2 * intermediate_size, 1, dtype=torch.float32),
            requires_grad=False,
        )
        layer.register_parameter("w13_weight_scale", w13_weight_scale)
        set_weight_attrs(w13_weight_scale, extra_weight_attrs)
        w2_weight_scale = torch.nn.Parameter(
            torch.empty(num_experts, hidden_size, 1, dtype=torch.float32),
            requires_grad=False,
        )
        layer.register_parameter("w2_weight_scale", w2_weight_scale)
        set_weight_attrs(w2_weight_scale, extra_weight_attrs)
        # offset
        w13_weight_offset = torch.nn.Parameter(
            torch.empty(num_experts, 2 * intermediate_size, 1, dtype=torch.float32),
            requires_grad=False,
        )
        layer.register_parameter("w13_weight_offset", w13_weight_offset)
        set_weight_attrs(w13_weight_offset, extra_weight_attrs)
        w2_weight_offset = torch.nn.Parameter(
            torch.empty(num_experts, hidden_size, 1, dtype=torch.float32),
            requires_grad=False,
        )
        layer.register_parameter("w2_weight_offset", w2_weight_offset)
        set_weight_attrs(w2_weight_offset, extra_weight_attrs)

    def process_weights_after_loading(self, layer: torch.nn.Module) -> None:
        layer.w13_weight = Parameter(
            layer.w13_weight.data.transpose(1, 2).contiguous(), requires_grad=False
        )
        layer.w2_weight = Parameter(
            layer.w2_weight.data.transpose(1, 2).contiguous(), requires_grad=False
        )
        layer.w13_weight_scale = Parameter(
            layer.w13_weight_scale.data.squeeze(-1).contiguous(), requires_grad=False
        )
        layer.w2_weight_scale = Parameter(
            layer.w2_weight_scale.data.squeeze(-1).contiguous(), requires_grad=False
        )
        layer.w13_weight_offset = Parameter(
            layer.w13_weight_offset.data.squeeze(-1).contiguous(), requires_grad=False
        )
        layer.w2_weight_offset = Parameter(
            layer.w2_weight_offset.data.squeeze(-1).contiguous(), requires_grad=False
        )

    def apply(
        self,
        layer,
        x,
        router_logits,
        top_k,
        renormalize,
        use_grouped_topk,
        topk_group,
        num_expert_group,
        num_fused_shared_experts,
        custom_routing_function,
        correction_bias,
        activation,
        apply_router_weight_on_input,
        routed_scaling_factor,
        **kwargs,
    ) -> torch.Tensor:
        from sglang.srt.layers.moe.topk import select_experts

        global_num_experts = router_logits.shape[-1]
        # NOTE: now npu_moe_gating_top_k can only support `group_count=256` pattern
        if global_num_experts == 256:
            topk_weights, topk_ids, _ = torch_npu.npu_moe_gating_top_k(
                router_logits,
                k=top_k,
                bias=correction_bias,
                k_group=topk_group,
                group_count=num_expert_group,
                group_select_mode=1,
                renorm=0,
                norm_type=1,
                routed_scaling_factor=1,
                eps=float(1e-20),
            )
        else:
            topk_weights, topk_ids = select_experts(
                hidden_states=x,
                router_logits=router_logits,
                use_grouped_topk=use_grouped_topk,
                top_k=top_k,
                renormalize=renormalize,
                topk_group=topk_group,
                num_expert_group=num_expert_group,
                num_fused_shared_experts=num_fused_shared_experts,
                custom_routing_function=custom_routing_function,
                correction_bias=correction_bias,
                torch_native=True,
                routed_scaling_factor=routed_scaling_factor,
            )
        topk_ids = topk_ids.to(torch.int32)
        topk_weights = topk_weights.to(x.dtype)
        return npu_fused_experts(
            hidden_states=x,
            w13=layer.w13_weight,
            w13_scale=layer.w13_weight_scale,
            w2=layer.w2_weight,
            w2_scale=layer.w2_weight_scale,
            topk_weights=topk_weights,
            topk_ids=topk_ids,
            top_k=top_k,
        )<|MERGE_RESOLUTION|>--- conflicted
+++ resolved
@@ -179,21 +179,21 @@
     - Activation: dynamic, per-token, symmetric
     """
 
-<<<<<<< HEAD
-    def __init__(self, quant_config: Dict[str, Any] = None):
+    def __init__(self, quant_config: Dict[str, Any] = {}):
         super().__init__()
         if quant_config is None:
             pass
         else:
             self.quant_description = quant_config
             self.is_dynamic = quant_config.get("is_dynamic", False)
+            ignore = cast(List[str], quant_config.get("ignore", []))
+            self.ignore = ignore if ignore is not None else []
+            packed_modules_mapping = quant_config.get("packed_modules_mapping", {})
+            self.packed_modules_mapping = (
+                packed_modules_mapping if packed_modules_mapping is not None else {}
+            )
+
             if _is_npu:
-                if (
-                    "packed_modules_mapping" in quant_config
-                    and quant_config["packed_modules_mapping"] is not None
-                ):
-                    self.packed_modules_mapping = quant_config["packed_modules_mapping"]
-
                 # Ascend w8a8_int8 quantization with bias, use wrappers to isolate the effects between models
                 for name in self.quant_description.keys():
                     if "norm.bias" in name:
@@ -207,33 +207,6 @@
                             "forward_npu",
                             [npu_wrapper_rmsnorm_forward],
                         )
-=======
-    def __init__(self, quant_config: Dict[str, Any] = {}):
-        super().__init__()
-        self.quant_description = quant_config
-        self.is_dynamic = quant_config.get("is_dynamic", False)
-        ignore = cast(List[str], quant_config.get("ignore", []))
-        self.ignore = ignore if ignore is not None else []
-        packed_modules_mapping = quant_config.get("packed_modules_mapping", {})
-        self.packed_modules_mapping = (
-            packed_modules_mapping if packed_modules_mapping is not None else {}
-        )
-
-        if _is_npu:
-            # Ascend w8a8_int8 quantization with bias, use wrappers to isolate the effects between models
-            for name in self.quant_description.keys():
-                if "norm.bias" in name:
-                    apply_module_patch(
-                        "sglang.srt.layers.layernorm.RMSNorm",
-                        "__init__",
-                        [npu_wrapper_rmsnorm_init],
-                    )
-                    apply_module_patch(
-                        "sglang.srt.layers.layernorm.RMSNorm",
-                        "forward_npu",
-                        [npu_wrapper_rmsnorm_forward],
-                    )
->>>>>>> d0510f08
 
     @classmethod
     def get_supported_act_dtypes(cls) -> List[torch.dtype]:
