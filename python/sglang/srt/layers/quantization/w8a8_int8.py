from __future__ import annotations

import importlib
import sys
from types import MappingProxyType
from typing import Any, Callable, Dict, List, Mapping, Optional, Tuple, Union, cast

import torch
from torch.nn.parameter import Parameter

from sglang.srt.distributed import (
    get_tensor_model_parallel_rank,
    get_tensor_model_parallel_world_size,
)
from sglang.srt.layers.amx_utils import _amx_process_weight_after_loading
from sglang.srt.layers.parameter import (
    ChannelQuantScaleParameter,
    ModelWeightParameter,
    PerTensorScaleParameter,
)
from sglang.srt.layers.quantization.base_config import (
    FusedMoEMethodBase,
    LinearMethodBase,
    QuantizationConfig,
    QuantizeMethodBase,
)
from sglang.srt.layers.quantization.compressed_tensors.utils import should_ignore_layer
from sglang.srt.layers.quantization.int8_kernel import per_token_quant_int8
from sglang.srt.layers.quantization.unquant import UnquantizedLinearMethod
from sglang.srt.utils import (
    apply_module_patch,
    cpu_has_amx_support,
    is_cpu,
    is_cuda,
    is_npu,
    set_weight_attrs,
    use_intel_amx_backend,
)

_is_cuda = is_cuda()
_is_cpu_amx_available = cpu_has_amx_support()
_is_cpu = is_cpu()
if _is_cuda:
    from sgl_kernel import int8_scaled_mm
_is_npu = is_npu()

if _is_npu:
    import torch_npu

    try:
        from mindie_turbo import _ops as ops
        from mindie_turbo.quantize.quant_utils import quant_per_tensor
    except ImportError:
        useMindIETurbo = False
    else:
        useMindIETurbo = True


# func refers to RMSNorm.__init__
def npu_wrapper_rmsnorm_init(func):
    def init(self, hidden_size: int, **extra_args) -> None:
        func(self, hidden_size, **extra_args)
        self.ignore_anti = True
        # The Ascend w8a8_int8 quantization requires adding a bias in rmsnorm
        self.bias = torch.nn.Parameter(torch.zeros(hidden_size), requires_grad=False)

    return init


# func refers to RMSNorm.forward_oot
def npu_wrapper_rmsnorm_forward(func):
    def _rmsnorm_forward_oot(
        self,
        x: torch.Tensor,
        residual: Optional[torch.Tensor] = None,
    ) -> Union[torch.Tensor, Tuple[torch.Tensor, torch.Tensor]]:
        if not x.is_contiguous():
            x = x.contiguous()
        original_dtype = x.dtype
        x = x.to(torch.float32)
        if residual is not None:
            x = x + residual.to(torch.float32)
            residual = x.to(original_dtype)

        x = (
            torch_npu.npu_rms_norm(
                x, self.weight.to(torch.float32), self.variance_epsilon
            )[0]
            + self.bias
        )

        if residual is None:
            return x.to(original_dtype)
        return x.to(original_dtype), residual

    return _rmsnorm_forward_oot


def npu_fused_experts(
    hidden_states: torch.Tensor,
    w13: torch.Tensor,
    w13_scale: torch.Tensor,
    w2: torch.Tensor,
    w2_scale: torch.Tensor,
    topk_weights: torch.Tensor,
    topk_ids: torch.Tensor,
    top_k: int,
):
    original_shape = hidden_states.shape
    original_dtype = hidden_states.dtype
    scale_dtype = original_dtype if original_dtype == torch.bfloat16 else torch.float32
    if len(original_shape) == 3:
        hidden_states = hidden_states.view(-1, hidden_states.shape[-1])
    num_tokens = hidden_states.shape[0]
    num_experts = w13.shape[0]
    row_idx_len = num_tokens * top_k
    row_idx = (
        torch.arange(0, row_idx_len, dtype=torch.int32, device=topk_weights.device)
        .view(top_k, -1)
        .permute(1, 0)
        .contiguous()
    )
    hidden_states, expanded_row_idx, expanded_expert_idx = (
        torch_npu.npu_moe_init_routing(
            hidden_states, row_idx=row_idx, expert_idx=topk_ids, active_num=num_tokens
        )
    )
    expert_tokens = torch_npu.npu_moe_compute_expert_tokens(
        expanded_expert_idx, num_experts
    )
    expert_tokens = expert_tokens.to(torch.int64)
    # gmm1: gate_up_proj
    hidden_states, pertoken_scale = torch_npu.npu_dynamic_quant(hidden_states)
    hidden_states = torch_npu.npu_grouped_matmul(
        x=[hidden_states],
        weight=[w13],
        scale=[w13_scale.to(scale_dtype)],
        per_token_scale=[pertoken_scale],
        split_item=2,
        group_list_type=0,
        group_type=0,
        group_list=expert_tokens,
        output_dtype=original_dtype,
    )[0]
    # act_fn: swiglu
    hidden_states = torch_npu.npu_swiglu(hidden_states)
    hidden_states, pertoken_scale = torch_npu.npu_dynamic_quant(hidden_states)
    # gmm2: down_proj
    hidden_states = torch_npu.npu_grouped_matmul(
        x=[hidden_states],
        weight=[w2],
        scale=[w2_scale.to(scale_dtype)],
        per_token_scale=[pertoken_scale],
        split_item=2,
        group_list_type=0,
        group_type=0,
        group_list=expert_tokens,
        output_dtype=original_dtype,
    )[0]

    final_hidden_states = torch_npu.npu_moe_finalize_routing(
        hidden_states,
        skip1=None,
        skip2=None,
        bias=None,
        scales=topk_weights,
        expanded_src_to_dst_row=expanded_row_idx,
        export_for_source_row=topk_ids,
    )
    if len(original_shape) == 3:
        final_hidden_states = final_hidden_states.view(original_shape)
    return final_hidden_states


class W8A8Int8Config(QuantizationConfig):
    """Config class for W8A8 Int8 Quantization.

    - Weight: static, per-channel, symmetric
    - Activation: dynamic, per-token, symmetric
    """

    def __init__(self, quant_config: Dict[str, Any] = {}):
        super().__init__()
        self.quant_description = quant_config
        self.is_dynamic = quant_config.get("is_dynamic", False)
        ignore = cast(List[str], quant_config.get("ignore", []))
        self.ignore = ignore if ignore is not None else []
        packed_modules_mapping = quant_config.get("packed_modules_mapping", {})
        self.packed_modules_mapping = (
            packed_modules_mapping if packed_modules_mapping is not None else {}
        )

        if _is_npu:
            # Ascend w8a8_int8 quantization with bias, use wrappers to isolate the effects between models
            for name in self.quant_description.keys():
                if "norm.bias" in name:
                    apply_module_patch(
                        "sglang.srt.layers.layernorm.RMSNorm",
                        "__init__",
                        [npu_wrapper_rmsnorm_init],
                    )
                    apply_module_patch(
                        "sglang.srt.layers.layernorm.RMSNorm",
                        "forward_npu",
                        [npu_wrapper_rmsnorm_forward],
                    )

    @classmethod
    def get_supported_act_dtypes(cls) -> List[torch.dtype]:
        return (
            [torch.float16, torch.bfloat16]
            if not _is_npu
            else [torch.int8, torch.float16, torch.bfloat16]
        )

    @classmethod
    def get_min_capability(cls) -> int:
        if _is_npu:
            raise NotImplementedError(
                'NPU hardware does not support "get_min_capability" feature.'
            )
        else:
            return 75

    @classmethod
    def get_name(self) -> str:
        return "w8a8_int8"

    @classmethod
    def get_config_filenames(cls) -> List[str]:
        return []

    @classmethod
    def from_config(cls, config: Dict[str, Any]) -> W8A8Int8Config:
        return cls(config)

    def get_quant_method(
        self,
        layer: torch.nn.Module,
        prefix: str,
<<<<<<< HEAD
    ) -> Optional["QuantizeMethodBase"]:
        from sglang.srt.layers.linear import LinearBase, UnquantizedLinearMethod
=======
    ) -> Optional[QuantizeMethodBase]:
        from sglang.srt.layers.linear import LinearBase
>>>>>>> 49b87774
        from sglang.srt.layers.moe.fused_moe_triton import FusedMoE

        if _is_npu:
            if isinstance(layer, LinearBase):
                prefix_in_quant_config = prefix
                proj_name = prefix.split(".")[-1]
                if proj_name in self.packed_modules_mapping:
                    prefix_in_quant_config = prefix.replace(
                        proj_name, self.packed_modules_mapping[proj_name][0]
                    )
                self.is_dynamic = (
                    self.quant_description[prefix_in_quant_config + ".weight"]
                    == "W8A8_DYNAMIC"
                )
                if self.is_layer_skipped(prefix, self.packed_modules_mapping):
                    return UnquantizedLinearMethod()
                return (
                    NPU_W8A8DynamicLinearMethod(self)
                    if self.is_dynamic
                    else NPU_W8A8LinearMethod(self)
                )
            elif isinstance(layer, FusedMoE):
                return NPU_W8A8MoEMethod(self)
            return None

        if should_ignore_layer(
            prefix, ignore=self.ignore, fused_mapping=self.packed_modules_mapping
        ):
            return UnquantizedLinearMethod()
        if isinstance(layer, LinearBase):
            return W8A8Int8LinearMethod(self)
        elif isinstance(layer, FusedMoE):
            return W8A8Int8MoEMethod(self)
        return None

    def is_layer_skipped(
        self, prefix: str, fused_mapping: Mapping[str, List[str]] = MappingProxyType({})
    ):
        # adapted from vllm.model_executor.layers.quantization.utils.quant_utils.is_layer_skipped
        proj_name = prefix.split(".")[-1]
        if proj_name in fused_mapping:
            shard_prefixes = [
                prefix.replace(proj_name, shard_proj_name)
                for shard_proj_name in fused_mapping[proj_name]
            ]

            is_skipped = None
            for shard_prefix in shard_prefixes:
                is_shard_skipped = (
                    self.quant_description[shard_prefix + ".weight"] == "FLOAT"
                )

                if is_skipped is None:
                    is_skipped = is_shard_skipped
                elif is_shard_skipped != is_skipped:
                    raise ValueError(
                        f"Detected some but not all shards of {prefix} "
                        "are quantized. All shards of fused layers "
                        "to have the same precision."
                    )
        else:
            is_skipped = self.quant_description[prefix + ".weight"] == "FLOAT"

        assert is_skipped is not None
        return is_skipped

    def get_scaled_act_names(self) -> List[str]:
        return []


class W8A8Int8LinearMethod(LinearMethodBase):

    def __init__(self, quantization_config: W8A8Int8Config):
        self.quantization_config = quantization_config

    def process_weights_after_loading(self, layer: torch.nn.Module) -> None:
        if _is_cpu:
            assert (
                _is_cpu_amx_available
            ), "W8A8Int8LinearMethod on CPU requires that CPU has AMX support"
            _amx_process_weight_after_loading(layer, ["weight"])
            return

        layer.weight = Parameter(layer.weight.t(), requires_grad=False)
        layer.weight_scale = Parameter(layer.weight_scale.data, requires_grad=False)

    def create_weights(
        self,
        layer: torch.nn.Module,
        input_size_per_partition: int,
        output_partition_sizes: List[int],
        input_size: int,
        output_size: int,
        params_dtype: torch.dtype,
        **extra_weight_attrs,
    ):

        weight_loader = extra_weight_attrs.get("weight_loader")
        self.logical_widths = output_partition_sizes

        weight = ModelWeightParameter(
            data=torch.empty(
                sum(output_partition_sizes), input_size_per_partition, dtype=torch.int8
            ),
            input_dim=1,
            output_dim=0,
            weight_loader=weight_loader,
        )
        layer.register_parameter("weight", weight)

        weight_scale = ChannelQuantScaleParameter(
            data=torch.empty((sum(output_partition_sizes), 1), dtype=torch.float32),
            output_dim=0,
            weight_loader=weight_loader,
        )
        layer.register_parameter("weight_scale", weight_scale)

    def apply(
        self,
        layer: torch.nn.Module,
        x: torch.Tensor,
        bias: Optional[torch.Tensor] = None,
    ):
        if use_intel_amx_backend(layer):
            return torch.ops.sgl_kernel.int8_scaled_mm_with_quant(
                x,
                layer.weight,
                layer.weight_scale,
                bias,
                x.dtype,
                True,  # is_vnni
            )

        x_q, x_scale = per_token_quant_int8(x)

        return int8_scaled_mm(
            x_q, layer.weight, x_scale, layer.weight_scale, out_dtype=x.dtype, bias=bias
        )


class W8A8Int8MoEMethod(FusedMoEMethodBase):
    """MoE method for INT8.
    Supports loading INT8 checkpoints with static weight scale and
    dynamic/static activation scale.
    Also supports loading quantized FP16/BF16 model checkpoints with dynamic
    activation scaling. The weight scaling factor will be initialized after
    the model weights are loaded.
    Args:
        quant_config: The quantization config.
    """

    def __init__(self, quant_config: W8A8Int8Config):
        self.quant_config = quant_config

    def create_weights(
        self,
        layer: torch.nn.Module,
        num_experts: int,
        hidden_size: int,
        intermediate_size: int,
        params_dtype: torch.dtype,
        **extra_weight_attrs,
    ):
        from sglang.srt.layers.moe.fused_moe_triton import FusedMoeWeightScaleSupported

        tp_size = get_tensor_model_parallel_world_size()

        # WEIGHTS
        w13_weight = torch.nn.Parameter(
            torch.empty(
                num_experts, 2 * intermediate_size, hidden_size, dtype=torch.int8
            ),
            requires_grad=False,
        )
        layer.register_parameter("w13_weight", w13_weight)
        set_weight_attrs(w13_weight, extra_weight_attrs)

        w2_weight = torch.nn.Parameter(
            torch.empty(num_experts, hidden_size, intermediate_size, dtype=torch.int8),
            requires_grad=False,
        )
        layer.register_parameter("w2_weight", w2_weight)
        set_weight_attrs(w2_weight, extra_weight_attrs)

        w13_weight_scale = torch.nn.Parameter(
            torch.ones(num_experts, 2 * intermediate_size, 1, dtype=torch.float32),
            requires_grad=False,
        )
        w2_weight_scale = torch.nn.Parameter(
            torch.ones(num_experts, hidden_size, 1, dtype=torch.float32),
            requires_grad=False,
        )
        layer.register_parameter("w13_weight_scale", w13_weight_scale)
        layer.register_parameter("w2_weight_scale", w2_weight_scale)

        extra_weight_attrs.update(
            {"quant_method": FusedMoeWeightScaleSupported.CHANNEL.value}
        )

        set_weight_attrs(w13_weight_scale, extra_weight_attrs)
        set_weight_attrs(w2_weight_scale, extra_weight_attrs)

        w13_input_scale = None
        layer.register_parameter("w13_input_scale", w13_input_scale)

        w2_input_scale = None
        layer.register_parameter("w2_input_scale", w2_input_scale)

    def process_weights_after_loading(self, layer: torch.nn.Module) -> None:
        if _is_cpu:
            assert (
                _is_cpu_amx_available
            ), "W8A8Int8MoEMethod on CPU requires that CPU has AMX support"
            _amx_process_weight_after_loading(layer, ["w13_weight", "w2_weight"])
            return

        layer.w13_weight = Parameter(layer.w13_weight, requires_grad=False)
        layer.w2_weight = Parameter(layer.w2_weight, requires_grad=False)
        layer.w13_weight_scale = Parameter(
            layer.w13_weight_scale.data, requires_grad=False
        )
        layer.w2_weight_scale = Parameter(
            layer.w2_weight_scale.data, requires_grad=False
        )

    def apply(
        self,
        layer: torch.nn.Module,
        x: torch.Tensor,
        router_logits: torch.Tensor,
        top_k: int,
        renormalize: bool,
        use_grouped_topk: bool,
        topk_group: Optional[int] = None,
        num_expert_group: Optional[int] = None,
        num_fused_shared_experts: int = 0,
        custom_routing_function: Optional[Callable] = None,
        correction_bias: Optional[torch.Tensor] = None,
        activation: str = "silu",
        apply_router_weight_on_input: bool = False,
        inplace: bool = True,
        no_combine: bool = False,
        routed_scaling_factor: Optional[float] = None,
    ) -> torch.Tensor:
        from sglang.srt.layers.moe.fused_moe_triton.fused_moe import fused_experts
        from sglang.srt.layers.moe.topk import select_experts

        # Expert selection
        topk_weights, topk_ids = select_experts(
            hidden_states=x,
            router_logits=router_logits,
            use_grouped_topk=use_grouped_topk,
            top_k=top_k,
            renormalize=renormalize,
            topk_group=topk_group,
            num_expert_group=num_expert_group,
            num_fused_shared_experts=num_fused_shared_experts,
            custom_routing_function=custom_routing_function,
            correction_bias=correction_bias,
            routed_scaling_factor=routed_scaling_factor,
        )

        if use_intel_amx_backend(layer):
            return torch.ops.sgl_kernel.fused_experts_cpu(
                x,
                layer.w13_weight,
                layer.w2_weight,
                topk_weights,
                topk_ids,
                False,  # inplace See [Note] inplace should be False in fused_experts.
                True,  # use_int8_w8a8
                False,  # use_fp8_w8a16
                layer.w13_weight_scale,  # w1_scale
                layer.w2_weight_scale,  # w2_scale
                None,  # block_size
                layer.w13_input_scale,  # a1_scale
                layer.w2_input_scale,  # a2_scale
                True,  # is_vnni
            )

        return fused_experts(
            x,
            layer.w13_weight,
            layer.w2_weight,
            topk_weights=topk_weights,
            topk_ids=topk_ids,
            inplace=inplace,
            activation=activation,
            apply_router_weight_on_input=apply_router_weight_on_input,
            use_int8_w8a8=True,
            per_channel_quant=True,
            w1_scale=(layer.w13_weight_scale),
            w2_scale=(layer.w2_weight_scale),
            a1_scale=layer.w13_input_scale,
            a2_scale=layer.w2_input_scale,
            no_combine=no_combine,
            routed_scaling_factor=routed_scaling_factor,
        )


class NPU_W8A8LinearMethodImpl:
    """Linear method for NPU W8A8."""

    def __init__(self) -> None:
        # aclnn quant matmul requires to transpose matrix B, set to true by default.
        self.transpose_weight = True

    @staticmethod
    def get_weight(
        input_size: int,
        output_size: int,
        params_dtype: torch.dtype = torch.bfloat16,
    ) -> Dict[str, Any]:
        params_dict = {"weight": torch.empty(output_size, input_size, dtype=torch.int8)}
        return params_dict

    @staticmethod
    def get_pertensor_param(params_dtype: torch.dtype) -> Dict[str, Any]:
        params_dict = {}
        params_dict["input_scale"] = torch.empty(1, dtype=params_dtype)
        params_dict["input_offset"] = torch.empty(1, dtype=torch.int8)
        return params_dict

    @staticmethod
    def get_perchannel_param(
        output_size: int,
        params_dtype: torch.dtype,
    ) -> Dict[str, Any]:
        params_dict = {}
        params_dict["quant_bias"] = torch.empty(output_size, dtype=torch.int32)
        if params_dtype == torch.bfloat16:
            params_dict["deq_scale"] = torch.empty(output_size, dtype=torch.float32)
        elif params_dtype == torch.float16:
            params_dict["deq_scale"] = torch.empty(output_size, dtype=torch.int64)
        params_dict["weight_scale"] = torch.empty(output_size, 1, dtype=params_dtype)
        params_dict["weight_offset"] = torch.empty(output_size, 1, dtype=params_dtype)
        return params_dict

    @staticmethod
    def apply(
        layer: torch.nn.Module,
        x: torch.Tensor,
        bias: Optional[torch.Tensor] = None,
        tp_rank: Optional[int] = 0,
    ) -> torch.Tensor:
        original_dtype = x.dtype
        if original_dtype != torch.int8:
            x = torch_npu.npu_quantize(
                x,
                layer.aclnn_input_scale,
                layer.aclnn_input_offset,
                torch.qint8,
                -1,
                True,
            )

        quant_bias = layer.quant_bias if tp_rank == 0 else None
        return torch_npu.npu_quant_matmul(
            x,
            layer.weight,
            layer.deq_scale,
            bias=quant_bias,
            output_dtype=original_dtype,
        )

    def process_weights_after_loading(self, layer):
        expanding_factor = layer.weight.data.shape[1]
        layer.aclnn_input_scale = torch.nn.Parameter(
            layer.input_scale.data.repeat(expanding_factor).to(device="npu"),
            requires_grad=False,
        )
        layer.aclnn_input_offset = torch.nn.Parameter(
            layer.input_offset.data.repeat(expanding_factor).to(device="npu"),
            requires_grad=False,
        )
        if self.transpose_weight:
            layer.weight.data = layer.weight.data.transpose(0, 1).contiguous()
        layer.weight_scale.data = torch.flatten(layer.weight_scale.data)
        layer.weight_offset.data = torch.flatten(layer.weight_offset.data)


class NPU_W8A8LinearMethodMTImpl:
    """Linear method for NPU W8A8."""

    def __init__(self) -> None:
        self.transpose_weight = True

    @staticmethod
    def get_weight(
        input_size: int,
        output_size: int,
        params_dtype: torch.dtype = torch.bfloat16,
    ) -> Dict[str, Any]:
        params_dict = {"weight": torch.empty(output_size, input_size, dtype=torch.int8)}
        return params_dict

    @staticmethod
    def get_pertensor_param(params_dtype: torch.dtype) -> Dict[str, Any]:
        params_dict = {}
        params_dict["input_scale"] = torch.empty(1, dtype=params_dtype)
        params_dict["input_offset"] = torch.empty(1, dtype=torch.int8)
        return params_dict

    @staticmethod
    def get_perchannel_param(
        output_size: int,
        params_dtype: torch.dtype,
    ) -> Dict[str, Any]:
        params_dict = {}
        params_dict["quant_bias"] = torch.empty(output_size, dtype=torch.int32)
        if params_dtype == torch.bfloat16:
            params_dict["deq_scale"] = torch.empty(output_size, dtype=torch.float32)
        elif params_dtype == torch.float16:
            params_dict["deq_scale"] = torch.empty(output_size, dtype=torch.int64)
        params_dict["weight_scale"] = torch.empty(output_size, 1, dtype=params_dtype)
        params_dict["weight_offset"] = torch.empty(output_size, 1, dtype=params_dtype)
        return params_dict

    @staticmethod
    def apply(
        layer: torch.nn.Module,
        x: torch.Tensor,
        bias: Optional[torch.Tensor] = None,
        tp_rank: Optional[int] = 0,
    ) -> torch.Tensor:
        original_dtype = x.dtype
        if original_dtype != torch.int8:
            x = quant_per_tensor(x, layer.input_scale, layer.input_offset)

        quant_bias = layer.quant_bias if tp_rank == 0 else None
        return ops.quant_matmul(
            x=x, weight=layer.weight, deq_scale=layer.deq_scale, deq_bias=quant_bias
        )

    def process_weights_after_loading(self, layer):
        layer.aclnn_deq_scale = torch.nn.Parameter(
            torch_npu.npu_trans_quant_param(layer.deq_scale.npu()).to(device="npu"),
            requires_grad=False,
        )


class NPU_W8A8LinearMethod(LinearMethodBase):
    """Linear method for NPU quantization.

    This class search for specific quantization
    implementation supported on NPU hardware for linear methods.

    Args:
        quant_config: The NPU quantization config.
    """

    def __init__(self, quantization_config: W8A8Int8Config) -> None:
        self.quantization_config = quantization_config
        self.quant_method = (
            NPU_W8A8LinearMethodMTImpl()
            if useMindIETurbo
            else NPU_W8A8LinearMethodImpl()
        )

    def create_weights(
        self,
        layer: torch.nn.Module,
        input_size_per_partition: int,
        output_partition_sizes: List[int],
        input_size: int,
        output_size: int,
        params_dtype: torch.dtype,
        **extra_weight_attrs,
    ) -> None:
        output_size_per_partition = sum(output_partition_sizes)
        weight_loader = extra_weight_attrs.get("weight_loader")

        weight_dict = self.quant_method.get_weight(
            input_size_per_partition, output_size_per_partition, params_dtype
        )
        for weight_name, weight_param in weight_dict.items():
            param = torch.nn.Parameter(weight_param, requires_grad=False)
            set_weight_attrs(param, {"input_dim": 1, "output_dim": 0})
            layer.register_parameter(weight_name, param)
            set_weight_attrs(param, extra_weight_attrs)

        pertensor_dict = self.quant_method.get_pertensor_param(params_dtype)
        for pertensor_name, pertensor_param in pertensor_dict.items():
            param = PerTensorScaleParameter(
                data=pertensor_param, weight_loader=weight_loader
            )
            # disable warning
            param.ignore_warning = True
            layer.register_parameter(pertensor_name, param)

        perchannel_dict = self.quant_method.get_perchannel_param(
            output_size_per_partition, params_dtype
        )
        for perchannel_name, perchannel_param in perchannel_dict.items():
            param = torch.nn.Parameter(perchannel_param, requires_grad=False)
            set_weight_attrs(param, {"output_dim": 0})
            layer.register_parameter(perchannel_name, param)
            set_weight_attrs(param, extra_weight_attrs)

    def process_weights_after_loading(self, layer: torch.nn.Module) -> None:
        if hasattr(self.quant_method, "process_weights_after_loading"):
            self.quant_method.process_weights_after_loading(layer)

    def apply(
        self,
        layer: torch.nn.Module,
        x: torch.Tensor,
        bias: Optional[torch.Tensor] = None,
    ) -> torch.Tensor:
        if isinstance(layer, RowParallelLinear):
            tp_rank = get_tensor_model_parallel_rank()
            return self.quant_method.apply(layer, x, bias, tp_rank)
        return self.quant_method.apply(layer, x, bias)


class NPU_W8A8DynamicLinearMethodImpl:
    """Linear method for NPU W8A8_DYNAMIC."""

    def __init__(self):
        self.transpose_weight = True

    @staticmethod
    def get_weight(
        input_size: int, output_size: int, params_dtype: torch.dtype
    ) -> Dict[str, Any]:
        params_dict = {"weight": torch.empty(output_size, input_size, dtype=torch.int8)}
        return params_dict

    @staticmethod
    def get_pertensor_param(params_dtype: torch.dtype) -> Dict[str, Any]:
        return {}

    @staticmethod
    def get_perchannel_param(
        output_size: int,
        params_dtype: torch.dtype,
    ) -> Dict[str, Any]:
        params_dict = {}
        params_dict["weight_scale"] = torch.empty(output_size, 1, dtype=params_dtype)
        params_dict["weight_offset"] = torch.empty(output_size, 1, dtype=params_dtype)
        return params_dict

    @staticmethod
    def apply(
        layer: torch.nn.Module,
        x: torch.Tensor,
        bias: Optional[torch.Tensor] = None,
        tp_rank: Optional[int] = 0,
    ) -> torch.Tensor:
        original_dtype = x.dtype
        # use ATB quantize
        quant_out, dynamic_scale = torch_npu.npu_dynamic_quant(x)
        return torch_npu.npu_quant_matmul(
            quant_out,
            layer.weight,
            layer.weight_scale,
            pertoken_scale=dynamic_scale,
            bias=bias,
            output_dtype=original_dtype,
        )

    def process_weights_after_loading(self, layer):
        if self.transpose_weight:
            layer.weight.data = layer.weight.data.transpose(0, 1).contiguous()
        layer.weight_scale.data = layer.weight_scale.data.flatten()
        layer.weight_scale_fp32 = layer.weight_scale.data.to(torch.float32)
        layer.weight_offset.data = layer.weight_offset.data.flatten()


class NPU_W8A8DynamicLinearMethod(LinearMethodBase):
    """Linear method for NPU quantization.

    This class search for specific quantization
    implementations supported on NPU hardware for linear methods.

    Args:
        quant_config: The NPU quantization config.
    """

    def __init__(self, quantization_config: W8A8Int8Config) -> None:
        self.quantization_config = quantization_config
        self.quant_method = NPU_W8A8DynamicLinearMethodImpl()

    def create_weights(
        self,
        layer: torch.nn.Module,
        input_size_per_partition: int,
        output_partition_sizes: List[int],
        input_size: int,
        output_size: int,
        params_dtype: torch.dtype,
        **extra_weight_attrs,
    ) -> None:
        output_size_per_partition = sum(output_partition_sizes)
        weight_loader = extra_weight_attrs.get("weight_loader")

        weight_dict = self.quant_method.get_weight(
            input_size_per_partition, output_size_per_partition, params_dtype
        )
        for weight_name, weight_param in weight_dict.items():
            param = torch.nn.Parameter(weight_param, requires_grad=False)
            set_weight_attrs(param, {"input_dim": 1, "output_dim": 0})
            layer.register_parameter(weight_name, param)
            set_weight_attrs(param, extra_weight_attrs)

        pertensor_dict = self.quant_method.get_pertensor_param(params_dtype)
        for pertensor_name, pertensor_param in pertensor_dict.items():
            param = PerTensorScaleParameter(
                data=pertensor_param, weight_loader=weight_loader
            )
            # disable warning
            param.ignore_warning = True
            layer.register_parameter(pertensor_name, param)

        perchannel_dict = self.quant_method.get_perchannel_param(
            output_size_per_partition, params_dtype
        )
        for perchannel_name, perchannel_param in perchannel_dict.items():
            param = torch.nn.Parameter(perchannel_param, requires_grad=False)
            set_weight_attrs(param, {"output_dim": 0})
            layer.register_parameter(perchannel_name, param)
            set_weight_attrs(param, extra_weight_attrs)

    def process_weights_after_loading(self, layer: torch.nn.Module) -> None:
        if hasattr(self.quant_method, "process_weights_after_loading"):
            self.quant_method.process_weights_after_loading(layer)

    def apply(
        self,
        layer: torch.nn.Module,
        x: torch.Tensor,
        bias: Optional[torch.Tensor] = None,
    ) -> torch.Tensor:
        from sglang.srt.layers.linear import RowParallelLinear

        if isinstance(layer, RowParallelLinear):
            tp_rank = get_tensor_model_parallel_rank()
            return self.quant_method.apply(layer, x, bias, tp_rank)
        return self.quant_method.apply(layer, x, bias)


class NPU_W8A8MoEMethod(FusedMoEMethodBase):
    """MoE method for NPU quantization.

    This class search for specific quantization
    implementations supported on NPU hardware for moe methods.

    Args:
        quant_config: The NPU quantization config.
    """

    def __init__(self, quantization_config: W8A8Int8Config) -> None:
        self.quantization_config = quantization_config
        self.quant_method = self

    def create_weights(
        self,
        layer: torch.nn.Module,
        num_experts: int,
        hidden_size: int,
        intermediate_size: List[int],
        params_dtype: torch.dtype,
        **extra_weight_attrs,
    ) -> None:
        from sglang.srt.layers.moe.fused_moe_triton import FusedMoeWeightScaleSupported

        self.num_experts = num_experts
        extra_weight_attrs.update(
            {"quant_method": FusedMoeWeightScaleSupported.CHANNEL.value}
        )

        # weight
        w13_weight = torch.nn.Parameter(
            torch.empty(
                num_experts, 2 * intermediate_size, hidden_size, dtype=torch.int8
            ),
            requires_grad=False,
        )
        layer.register_parameter("w13_weight", w13_weight)
        set_weight_attrs(w13_weight, extra_weight_attrs)
        w2_weight = torch.nn.Parameter(
            torch.empty(num_experts, hidden_size, intermediate_size, dtype=torch.int8),
            requires_grad=False,
        )
        layer.register_parameter("w2_weight", w2_weight)
        set_weight_attrs(w2_weight, extra_weight_attrs)
        # scale
        w13_weight_scale = torch.nn.Parameter(
            torch.empty(num_experts, 2 * intermediate_size, 1, dtype=torch.float32),
            requires_grad=False,
        )
        layer.register_parameter("w13_weight_scale", w13_weight_scale)
        set_weight_attrs(w13_weight_scale, extra_weight_attrs)
        w2_weight_scale = torch.nn.Parameter(
            torch.empty(num_experts, hidden_size, 1, dtype=torch.float32),
            requires_grad=False,
        )
        layer.register_parameter("w2_weight_scale", w2_weight_scale)
        set_weight_attrs(w2_weight_scale, extra_weight_attrs)
        # offset
        w13_weight_offset = torch.nn.Parameter(
            torch.empty(num_experts, 2 * intermediate_size, 1, dtype=torch.float32),
            requires_grad=False,
        )
        layer.register_parameter("w13_weight_offset", w13_weight_offset)
        set_weight_attrs(w13_weight_offset, extra_weight_attrs)
        w2_weight_offset = torch.nn.Parameter(
            torch.empty(num_experts, hidden_size, 1, dtype=torch.float32),
            requires_grad=False,
        )
        layer.register_parameter("w2_weight_offset", w2_weight_offset)
        set_weight_attrs(w2_weight_offset, extra_weight_attrs)

    def process_weights_after_loading(self, layer: torch.nn.Module) -> None:
        layer.w13_weight = Parameter(
            layer.w13_weight.data.transpose(1, 2).contiguous(), requires_grad=False
        )
        layer.w2_weight = Parameter(
            layer.w2_weight.data.transpose(1, 2).contiguous(), requires_grad=False
        )
        layer.w13_weight_scale = Parameter(
            layer.w13_weight_scale.data.squeeze(-1).contiguous(), requires_grad=False
        )
        layer.w2_weight_scale = Parameter(
            layer.w2_weight_scale.data.squeeze(-1).contiguous(), requires_grad=False
        )
        layer.w13_weight_offset = Parameter(
            layer.w13_weight_offset.data.squeeze(-1).contiguous(), requires_grad=False
        )
        layer.w2_weight_offset = Parameter(
            layer.w2_weight_offset.data.squeeze(-1).contiguous(), requires_grad=False
        )

    def apply(
        self,
        layer,
        x,
        router_logits,
        top_k,
        renormalize,
        use_grouped_topk,
        topk_group,
        num_expert_group,
        num_fused_shared_experts,
        custom_routing_function,
        correction_bias,
        activation,
        apply_router_weight_on_input,
        routed_scaling_factor,
        **kwargs,
    ) -> torch.Tensor:
        from sglang.srt.layers.moe.topk import select_experts

        global_num_experts = router_logits.shape[-1]
        # NOTE: now npu_moe_gating_top_k can only support `group_count=256` pattern
        if global_num_experts == 256:
            topk_weights, topk_ids, _ = torch_npu.npu_moe_gating_top_k(
                router_logits,
                k=top_k,
                bias=correction_bias,
                k_group=topk_group,
                group_count=num_expert_group,
                group_select_mode=1,
                renorm=0,
                norm_type=1,
                routed_scaling_factor=1,
                eps=float(1e-20),
            )
        else:
            topk_weights, topk_ids = select_experts(
                hidden_states=x,
                router_logits=router_logits,
                use_grouped_topk=use_grouped_topk,
                top_k=top_k,
                renormalize=renormalize,
                topk_group=topk_group,
                num_expert_group=num_expert_group,
                num_fused_shared_experts=num_fused_shared_experts,
                custom_routing_function=custom_routing_function,
                correction_bias=correction_bias,
                torch_native=True,
                routed_scaling_factor=routed_scaling_factor,
            )
        topk_ids = topk_ids.to(torch.int32)
        topk_weights = topk_weights.to(x.dtype)
        return npu_fused_experts(
            hidden_states=x,
            w13=layer.w13_weight,
            w13_scale=layer.w13_weight_scale,
            w2=layer.w2_weight,
            w2_scale=layer.w2_weight_scale,
            topk_weights=topk_weights,
            topk_ids=topk_ids,
            top_k=top_k,
        )<|MERGE_RESOLUTION|>--- conflicted
+++ resolved
@@ -238,13 +238,8 @@
         self,
         layer: torch.nn.Module,
         prefix: str,
-<<<<<<< HEAD
-    ) -> Optional["QuantizeMethodBase"]:
+    ) -> Optional[QuantizeMethodBase]:
         from sglang.srt.layers.linear import LinearBase, UnquantizedLinearMethod
-=======
-    ) -> Optional[QuantizeMethodBase]:
-        from sglang.srt.layers.linear import LinearBase
->>>>>>> 49b87774
         from sglang.srt.layers.moe.fused_moe_triton import FusedMoE
 
         if _is_npu:
