--- conflicted
+++ resolved
@@ -1,11 +1,7 @@
-<<<<<<< HEAD
-from typing import Any, Callable, Dict, List, Optional, cast
-=======
 import importlib
 import sys
 from types import MappingProxyType
-from typing import Any, Callable, Dict, List, Mapping, Optional, Tuple, Union
->>>>>>> 49a5915f
+from typing import Any, Callable, Dict, List, Mapping, Optional, Tuple, Union, cast
 
 import torch
 from torch.nn.parameter import Parameter
@@ -183,18 +179,10 @@
     - Activation: dynamic, per-token, symmetric
     """
 
-<<<<<<< HEAD
-    def __init__(
-        self,
-        ignore: List[str] = None,
-        packed_modules_mapping: Optional[Dict[str, List[str]]] = None,
-    ):
-        self.ignore = ignore if ignore is not None else []
-        self.packed_modules_mapping = packed_modules_mapping if packed_modules_mapping is not None else {}
-=======
     def __init__(self, quant_config: Dict[str, Any]):
         super().__init__()
         self.quant_description = quant_config
+        self.ignore = cast(List[str], quant_config.get("ignore", []))
         self.is_dynamic = quant_config.get("is_dynamic", False)
         if _is_npu:
             if (
@@ -216,7 +204,6 @@
                         "forward_npu",
                         [npu_wrapper_rmsnorm_forward],
                     )
->>>>>>> 49a5915f
 
     @classmethod
     def get_supported_act_dtypes(cls) -> List[torch.dtype]:
@@ -245,13 +232,7 @@
 
     @classmethod
     def from_config(cls, config: Dict[str, Any]) -> "W8A8Int8Config":
-<<<<<<< HEAD
-        ignore: List[str] = cast(List[str], config.get("ignore", []))
-        packed_modules_mapping = config.get("packed_modules_mapping", {})
-        return cls(ignore, packed_modules_mapping)
-=======
         return cls(config)
->>>>>>> 49a5915f
 
     def get_quant_method(
         self,
@@ -261,17 +242,6 @@
         from sglang.srt.layers.linear import LinearBase, UnquantizedLinearMethod
         from sglang.srt.layers.moe.fused_moe_triton import FusedMoE
 
-<<<<<<< HEAD
-        if should_ignore_layer(
-            prefix, ignore=self.ignore, fused_mapping=self.packed_modules_mapping
-        ):
-            return UnquantizedLinearMethod()
-        if isinstance(layer, LinearBase):
-            return W8A8Int8LinearMethod(self)
-        elif isinstance(layer, FusedMoE):
-            return W8A8Int8MoEMethod(self)
-        return None
-=======
         if _is_npu:
             if isinstance(layer, LinearBase):
                 prefix_in_quant_config = prefix
@@ -295,6 +265,8 @@
                 return NPU_W8A8MoEMethod(self)
             return None
         else:
+            if should_ignore_layer(prefix, ignore=self.ignore):
+                return UnquantizedLinearMethod()
             if isinstance(layer, LinearBase):
                 return W8A8Int8LinearMethod(self)
             elif isinstance(layer, FusedMoE):
@@ -331,7 +303,6 @@
 
         assert is_skipped is not None
         return is_skipped
->>>>>>> 49a5915f
 
     def get_scaled_act_names(self) -> List[str]:
         return []
