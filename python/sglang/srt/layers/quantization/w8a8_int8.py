--- conflicted
+++ resolved
@@ -9,7 +9,6 @@
 
 from sglang.srt.distributed import get_tensor_model_parallel_world_size
 from sglang.srt.layers.amx_utils import _amx_process_weight_after_loading
-from sglang.srt.layers.linear import MergedColumnParallelLinear, QKVParallelLinear
 from sglang.srt.layers.moe import MoeRunner, MoeRunnerBackend, MoeRunnerConfig
 from sglang.srt.layers.moe.moe_runner.triton import TritonMoeQuantInfo
 from sglang.srt.layers.parameter import ChannelQuantScaleParameter, ModelWeightParameter
@@ -22,7 +21,6 @@
 from sglang.srt.layers.quantization.compressed_tensors.utils import should_ignore_layer
 from sglang.srt.layers.quantization.int8_kernel import per_token_quant_int8
 from sglang.srt.layers.quantization.unquant import UnquantizedLinearMethod
-from sglang.srt.server_args import get_global_server_args
 from sglang.srt.utils import (
     cpu_has_amx_support,
     is_cpu,
@@ -360,895 +358,4 @@
             a13_scale=layer.w13_input_scale,
             a2_scale=layer.w2_input_scale,
         )
-<<<<<<< HEAD
-        return self.runner.run(dispatch_output, quant_info)
-
-
-class NPU_W8A8LinearMethodImpl:
-    """Linear method for NPU W8A8."""
-
-    def __init__(self) -> None:
-        self.enable_torch_compile = get_global_server_args().enable_torch_compile
-        # aclnn quant matmul requires to transpose matrix B, set to true by default.
-        self.transpose_weight = True
-
-    @staticmethod
-    def get_weight(
-        input_size: int,
-        output_size: int,
-        params_dtype: torch.dtype = torch.bfloat16,
-    ) -> Dict[str, Any]:
-        params_dict = {"weight": torch.empty(output_size, input_size, dtype=torch.int8)}
-        return params_dict
-
-    @staticmethod
-    def get_pertensor_param(params_dtype: torch.dtype) -> Dict[str, Any]:
-        params_dict = {}
-        params_dict["input_scale"] = torch.empty(1, dtype=params_dtype)
-        params_dict["input_offset"] = torch.empty(1, dtype=params_dtype)
-        return params_dict
-
-    @staticmethod
-    def get_perchannel_param(
-        output_size: int,
-        params_dtype: torch.dtype,
-    ) -> Dict[str, Any]:
-        params_dict = {}
-        params_dict["quant_bias"] = torch.empty(output_size, dtype=torch.int32)
-        if params_dtype == torch.bfloat16:
-            params_dict["deq_scale"] = torch.empty(output_size, dtype=torch.float32)
-        elif params_dtype == torch.float16:
-            params_dict["deq_scale"] = torch.empty(output_size, dtype=torch.int64)
-        params_dict["weight_scale"] = torch.empty(output_size, 1, dtype=params_dtype)
-        params_dict["weight_offset"] = torch.empty(output_size, 1, dtype=params_dtype)
-        return params_dict
-
-    @staticmethod
-    def apply(
-        layer: torch.nn.Module,
-        x: torch.Tensor,
-        bias: Optional[torch.Tensor] = None,
-    ) -> torch.Tensor:
-        # To prevent import loops
-        from sglang.srt.layers.linear import RowParallelLinear
-
-        original_dtype = x.dtype
-        if original_dtype != torch.int8:
-            aclnn_input_scale_reciprocal = layer.aclnn_input_scale_reciprocal
-            if get_global_server_args().enable_torch_compile and (
-                isinstance(layer, MergedColumnParallelLinear)
-                or isinstance(layer, QKVParallelLinear)
-            ):
-                aclnn_input_scale_reciprocal = 1.0 / aclnn_input_scale_reciprocal
-
-            x = torch_npu.npu_quantize(
-                x,
-                aclnn_input_scale_reciprocal,
-                layer.aclnn_input_offset,
-                torch.qint8,
-                -1,
-                False,
-            )
-        # Only fuse bias add into GEMM for rank 0 (this ensures that
-        # bias will not get added more than once in Attention TP>1 case)
-        if isinstance(layer, RowParallelLinear) and layer.tp_rank > 0:
-            quant_bias = None
-        else:
-            quant_bias = layer.quant_bias
-        return torch_npu.npu_quant_matmul(
-            x,
-            layer.weight,
-            layer.deq_scale,
-            bias=quant_bias,
-            output_dtype=layer.params_dtype,
-        )
-
-    def process_weights_after_loading(self, layer):
-        expanding_factor = layer.weight.data.shape[1]
-        layer.aclnn_input_scale = torch.nn.Parameter(
-            layer.input_scale.data.repeat(expanding_factor).to(device="npu"),
-            requires_grad=False,
-        )
-        prev_layer_fuse_reciprocal = isinstance(
-            layer, MergedColumnParallelLinear
-        ) or isinstance(layer, QKVParallelLinear)
-        if self.enable_torch_compile and prev_layer_fuse_reciprocal:
-            layer.aclnn_input_scale_reciprocal = torch.nn.Parameter(
-                layer.input_scale.data.repeat(expanding_factor).to(device="npu"),
-                requires_grad=False,
-            )
-        else:
-            layer.aclnn_input_scale_reciprocal = 1.0 / torch.nn.Parameter(
-                layer.input_scale.data.repeat(expanding_factor).to(device="npu"),
-                requires_grad=False,
-            )
-
-        layer.aclnn_input_offset = torch.nn.Parameter(
-            layer.input_offset.data.repeat(expanding_factor).to(device="npu"),
-            requires_grad=False,
-        )
-        if self.transpose_weight:
-            layer.weight.data = layer.weight.data.transpose(0, 1).contiguous()
-        layer.weight_scale.data = torch.flatten(layer.weight_scale.data)
-        layer.weight_offset.data = torch.flatten(layer.weight_offset.data)
-        layer.weight.data = torch_npu.npu_format_cast(layer.weight.data, 29)
-
-
-class NPU_W8A8LinearMethodMTImpl:
-    """Linear method for NPU W8A8."""
-
-    def __init__(self) -> None:
-        self.transpose_weight = True
-
-    @staticmethod
-    def get_weight(
-        input_size: int,
-        output_size: int,
-        params_dtype: torch.dtype = torch.bfloat16,
-    ) -> Dict[str, Any]:
-        params_dict = {"weight": torch.empty(output_size, input_size, dtype=torch.int8)}
-        return params_dict
-
-    @staticmethod
-    def get_pertensor_param(params_dtype: torch.dtype) -> Dict[str, Any]:
-        params_dict = {}
-        params_dict["input_scale"] = torch.empty(1, dtype=params_dtype)
-        params_dict["input_offset"] = torch.empty(1, dtype=torch.int8)
-        return params_dict
-
-    @staticmethod
-    def get_perchannel_param(
-        output_size: int,
-        params_dtype: torch.dtype,
-    ) -> Dict[str, Any]:
-        params_dict = {}
-        params_dict["quant_bias"] = torch.empty(output_size, dtype=torch.int32)
-        if params_dtype == torch.bfloat16:
-            params_dict["deq_scale"] = torch.empty(output_size, dtype=torch.float32)
-        elif params_dtype == torch.float16:
-            params_dict["deq_scale"] = torch.empty(output_size, dtype=torch.int64)
-        params_dict["weight_scale"] = torch.empty(output_size, 1, dtype=params_dtype)
-        params_dict["weight_offset"] = torch.empty(output_size, 1, dtype=params_dtype)
-        return params_dict
-
-    @staticmethod
-    def apply(
-        layer: torch.nn.Module,
-        x: torch.Tensor,
-        bias: Optional[torch.Tensor] = None,
-    ) -> torch.Tensor:
-        # To prevent import loops
-        from sglang.srt.layers.linear import RowParallelLinear
-
-        original_dtype = x.dtype
-        if original_dtype != torch.int8:
-            x = quant_per_tensor(x, layer.input_scale, layer.input_offset)
-
-        # Only fuse bias add into GEMM for rank 0 (this ensures that
-        # bias will not get added more than once in Attention TP>1 case)
-        if isinstance(layer, RowParallelLinear) and layer.tp_rank > 0:
-            quant_bias = None
-        else:
-            quant_bias = layer.quant_bias
-
-        return ops.quant_matmul(
-            x=x, weight=layer.weight, deq_scale=layer.deq_scale, deq_bias=quant_bias
-        )
-
-    def process_weights_after_loading(self, layer):
-        layer.aclnn_deq_scale = torch.nn.Parameter(
-            torch_npu.npu_trans_quant_param(layer.deq_scale.npu()).to(device="npu"),
-            requires_grad=False,
-        )
-
-
-class NPU_W8A8LinearMethod(LinearMethodBase):
-    """Linear method for NPU quantization.
-
-    This class search for specific quantization
-    implementation supported on NPU hardware for linear methods.
-
-    Args:
-        quant_config: The NPU quantization config.
-    """
-
-    def __init__(self, quantization_config: W8A8Int8Config) -> None:
-        self.quantization_config = quantization_config
-        self.quant_method = (
-            NPU_W8A8LinearMethodMTImpl()
-            if useMindIETurbo
-            else NPU_W8A8LinearMethodImpl()
-        )
-
-    def create_weights(
-        self,
-        layer: torch.nn.Module,
-        input_size_per_partition: int,
-        output_partition_sizes: List[int],
-        input_size: int,
-        output_size: int,
-        params_dtype: torch.dtype,
-        **extra_weight_attrs,
-    ) -> None:
-        output_size_per_partition = sum(output_partition_sizes)
-        weight_loader = extra_weight_attrs.get("weight_loader")
-
-        weight_dict = self.quant_method.get_weight(
-            input_size_per_partition, output_size_per_partition, params_dtype
-        )
-        for weight_name, weight_param in weight_dict.items():
-            param = torch.nn.Parameter(weight_param, requires_grad=False)
-            set_weight_attrs(param, {"input_dim": 1, "output_dim": 0})
-            layer.register_parameter(weight_name, param)
-            set_weight_attrs(param, extra_weight_attrs)
-
-        pertensor_dict = self.quant_method.get_pertensor_param(params_dtype)
-        for pertensor_name, pertensor_param in pertensor_dict.items():
-            param = PerTensorScaleParameter(
-                data=pertensor_param, weight_loader=weight_loader
-            )
-            # disable warning
-            param.ignore_warning = True
-            layer.register_parameter(pertensor_name, param)
-
-        perchannel_dict = self.quant_method.get_perchannel_param(
-            output_size_per_partition, params_dtype
-        )
-        for perchannel_name, perchannel_param in perchannel_dict.items():
-            param = torch.nn.Parameter(perchannel_param, requires_grad=False)
-            set_weight_attrs(param, {"output_dim": 0})
-            layer.register_parameter(perchannel_name, param)
-            set_weight_attrs(param, extra_weight_attrs)
-
-    def process_weights_after_loading(self, layer: torch.nn.Module) -> None:
-        if hasattr(self.quant_method, "process_weights_after_loading"):
-            self.quant_method.process_weights_after_loading(layer)
-
-    def apply(
-        self,
-        layer: torch.nn.Module,
-        x: torch.Tensor,
-        bias: Optional[torch.Tensor] = None,
-    ) -> torch.Tensor:
-        return self.quant_method.apply(layer, x, bias)
-
-
-class NPU_W8A8DynamicLinearMethodImpl:
-    """Linear method for NPU W8A8_DYNAMIC."""
-
-    def __init__(self):
-        self.transpose_weight = True
-
-    @staticmethod
-    def get_weight(
-        input_size: int, output_size: int, params_dtype: torch.dtype
-    ) -> Dict[str, Any]:
-        params_dict = {"weight": torch.empty(output_size, input_size, dtype=torch.int8)}
-        return params_dict
-
-    @staticmethod
-    def get_pertensor_param(params_dtype: torch.dtype) -> Dict[str, Any]:
-        return {}
-
-    @staticmethod
-    def get_perchannel_param(
-        output_size: int,
-        params_dtype: torch.dtype,
-    ) -> Dict[str, Any]:
-        params_dict = {}
-        params_dict["weight_scale"] = torch.empty(output_size, 1, dtype=params_dtype)
-        params_dict["weight_offset"] = torch.empty(output_size, 1, dtype=params_dtype)
-        return params_dict
-
-    @staticmethod
-    def apply(
-        layer: torch.nn.Module,
-        x: torch.Tensor,
-        bias: Optional[torch.Tensor] = None,
-        tp_rank: Optional[int] = 0,
-    ) -> torch.Tensor:
-        original_dtype = x.dtype
-        quant_out, dynamic_scale = torch_npu.npu_dynamic_quant(x)
-        return torch_npu.npu_quant_matmul(
-            quant_out,
-            layer.weight,
-            layer.weight_scale,
-            pertoken_scale=dynamic_scale,
-            bias=bias,
-            output_dtype=original_dtype,
-        )
-
-    def process_weights_after_loading(self, layer):
-        if self.transpose_weight:
-            layer.weight.data = layer.weight.data.transpose(0, 1).contiguous()
-        layer.weight_scale.data = layer.weight_scale.data.flatten()
-        layer.weight_scale_fp32 = layer.weight_scale.data.to(torch.float32)
-        layer.weight_offset.data = layer.weight_offset.data.flatten()
-        layer.weight.data = torch_npu.npu_format_cast(layer.weight.data, 29)
-
-
-class NPU_W8A8DynamicLinearMethod(LinearMethodBase):
-    """Linear method for NPU quantization.
-
-    This class search for specific quantization
-    implementations supported on NPU hardware for linear methods.
-
-    Args:
-        quant_config: The NPU quantization config.
-    """
-
-    def __init__(self, quantization_config: W8A8Int8Config) -> None:
-        self.quantization_config = quantization_config
-        self.quant_method = NPU_W8A8DynamicLinearMethodImpl()
-
-    def create_weights(
-        self,
-        layer: torch.nn.Module,
-        input_size_per_partition: int,
-        output_partition_sizes: List[int],
-        input_size: int,
-        output_size: int,
-        params_dtype: torch.dtype,
-        **extra_weight_attrs,
-    ) -> None:
-        output_size_per_partition = sum(output_partition_sizes)
-        weight_loader = extra_weight_attrs.get("weight_loader")
-
-        weight_dict = self.quant_method.get_weight(
-            input_size_per_partition, output_size_per_partition, params_dtype
-        )
-        for weight_name, weight_param in weight_dict.items():
-            param = torch.nn.Parameter(weight_param, requires_grad=False)
-            set_weight_attrs(param, {"input_dim": 1, "output_dim": 0})
-            layer.register_parameter(weight_name, param)
-            set_weight_attrs(param, extra_weight_attrs)
-
-        pertensor_dict = self.quant_method.get_pertensor_param(params_dtype)
-        for pertensor_name, pertensor_param in pertensor_dict.items():
-            param = PerTensorScaleParameter(
-                data=pertensor_param, weight_loader=weight_loader
-            )
-            # disable warning
-            param.ignore_warning = True
-            layer.register_parameter(pertensor_name, param)
-
-        perchannel_dict = self.quant_method.get_perchannel_param(
-            output_size_per_partition, params_dtype
-        )
-        for perchannel_name, perchannel_param in perchannel_dict.items():
-            param = torch.nn.Parameter(perchannel_param, requires_grad=False)
-            set_weight_attrs(param, {"output_dim": 0})
-            layer.register_parameter(perchannel_name, param)
-            set_weight_attrs(param, extra_weight_attrs)
-
-    def process_weights_after_loading(self, layer: torch.nn.Module) -> None:
-        if hasattr(self.quant_method, "process_weights_after_loading"):
-            self.quant_method.process_weights_after_loading(layer)
-
-    def apply(
-        self,
-        layer: torch.nn.Module,
-        x: torch.Tensor,
-        bias: Optional[torch.Tensor] = None,
-    ) -> torch.Tensor:
-        return self.quant_method.apply(layer, x, bias)
-
-
-class NPU_W8A8MoEMethod(FusedMoEMethodBase):
-    """MoE method for NPU quantization.
-
-    This class search for specific quantization
-    implementations supported on NPU hardware for moe methods.
-
-    Args:
-        quant_config: The NPU quantization config.
-    """
-
-    def __init__(self, quantization_config: W8A8Int8Config) -> None:
-        self.quantization_config = quantization_config
-        self.quant_method = self
-
-    def create_weights(
-        self,
-        layer: torch.nn.Module,
-        num_experts: int,
-        hidden_size: int,
-        intermediate_size_per_partition: int,
-        params_dtype: torch.dtype,
-        **extra_weight_attrs,
-    ) -> None:
-        from sglang.srt.layers.moe.fused_moe_triton import FusedMoeWeightScaleSupported
-
-        self.num_experts = num_experts
-        extra_weight_attrs.update(
-            {"quant_method": FusedMoeWeightScaleSupported.CHANNEL.value}
-        )
-
-        # weight
-        w13_weight = torch.nn.Parameter(
-            torch.empty(
-                num_experts,
-                2 * intermediate_size_per_partition,
-                hidden_size,
-                dtype=torch.int8,
-            ),
-            requires_grad=False,
-        )
-        layer.register_parameter("w13_weight", w13_weight)
-        set_weight_attrs(w13_weight, extra_weight_attrs)
-        w2_weight = torch.nn.Parameter(
-            torch.empty(
-                num_experts,
-                hidden_size,
-                intermediate_size_per_partition,
-                dtype=torch.int8,
-            ),
-            requires_grad=False,
-        )
-        layer.register_parameter("w2_weight", w2_weight)
-        set_weight_attrs(w2_weight, extra_weight_attrs)
-        # scale
-        w13_weight_scale = torch.nn.Parameter(
-            torch.empty(
-                num_experts, 2 * intermediate_size_per_partition, 1, dtype=torch.float32
-            ),
-            requires_grad=False,
-        )
-        layer.register_parameter("w13_weight_scale", w13_weight_scale)
-        set_weight_attrs(w13_weight_scale, extra_weight_attrs)
-        w2_weight_scale = torch.nn.Parameter(
-            torch.empty(num_experts, hidden_size, 1, dtype=torch.float32),
-            requires_grad=False,
-        )
-        layer.register_parameter("w2_weight_scale", w2_weight_scale)
-        set_weight_attrs(w2_weight_scale, extra_weight_attrs)
-        # offset
-        w13_weight_offset = torch.nn.Parameter(
-            torch.empty(
-                num_experts, 2 * intermediate_size_per_partition, 1, dtype=torch.float32
-            ),
-            requires_grad=False,
-        )
-        layer.register_parameter("w13_weight_offset", w13_weight_offset)
-        set_weight_attrs(w13_weight_offset, extra_weight_attrs)
-        w2_weight_offset = torch.nn.Parameter(
-            torch.empty(num_experts, hidden_size, 1, dtype=torch.float32),
-            requires_grad=False,
-        )
-        layer.register_parameter("w2_weight_offset", w2_weight_offset)
-        set_weight_attrs(w2_weight_offset, extra_weight_attrs)
-
-    def release_weight_cache(self, weight: torch.Tensor):
-        # .contiguous() introduces additional memory overhead and needs to be released using resize_(0)
-        origin_weight = weight.data.transpose(1, 2)
-        new_weight = origin_weight.contiguous()
-        origin_weight.untyped_storage().resize_(0)
-        return new_weight
-
-    def process_weights_after_loading(self, layer: torch.nn.Module) -> None:
-        weight_data = self.release_weight_cache(layer.w13_weight.data)
-        layer.w13_weight = Parameter(weight_data, requires_grad=False)
-
-        weight_data = self.release_weight_cache(layer.w2_weight.data)
-        layer.w2_weight = Parameter(weight_data, requires_grad=False)
-
-        layer.w13_weight_scale = Parameter(
-            layer.w13_weight_scale.data.squeeze(-1).contiguous().to(torch.float32),
-            requires_grad=False,
-        )
-        layer.w2_weight_scale = Parameter(
-            layer.w2_weight_scale.data.squeeze(-1).contiguous(), requires_grad=False
-        )
-        layer.w13_weight_offset = Parameter(
-            layer.w13_weight_offset.data.squeeze(-1).contiguous(), requires_grad=False
-        )
-        layer.w2_weight_offset = Parameter(
-            layer.w2_weight_offset.data.squeeze(-1).contiguous(), requires_grad=False
-        )
-
-        if get_bool_env_var("ENABLE_ASCEND_MOE_NZ"):
-            layer.w13_weight.data = torch_npu.npu_format_cast(layer.w13_weight.data, 29)
-            layer.w2_weight.data = torch_npu.npu_format_cast(layer.w2_weight.data, 29)
-
-    def create_moe_runner(
-        self, layer: torch.nn.Module, moe_runner_config: MoeRunnerConfig
-    ):
-        self.moe_runner_config = moe_runner_config
-
-    def apply(
-        self,
-        layer,
-        dispatch_output: StandardDispatchOutput,
-    ) -> CombineInput:
-        from sglang.srt.layers.moe.token_dispatcher import StandardCombineInput
-
-        x = dispatch_output.hidden_states
-        topk_output = dispatch_output.topk_output
-
-        topk_weights, topk_ids, _ = topk_output
-        topk_ids = topk_ids.to(torch.int32)
-        topk_weights = topk_weights.to(x.dtype)
-        output = npu_fused_experts(
-            hidden_states=x,
-            w13=layer.w13_weight,
-            w13_scale=layer.w13_weight_scale,
-            w2=layer.w2_weight,
-            w2_scale=layer.w2_weight_scale,
-            topk_weights=topk_weights,
-            topk_ids=topk_ids,
-            top_k=topk_ids.shape[1],
-        )
-        return StandardCombineInput(hidden_states=output)
-
-    def apply_without_routing_weights(
-        self,
-        layer,
-        hidden_states,
-        hidden_states_scale,
-        group_list_type,
-        group_list,
-        output_dtype,
-    ):
-        # gmm1: gate_up_proj
-        hidden_states = torch_npu.npu_grouped_matmul(
-            x=[hidden_states],
-            weight=[layer.w13_weight],
-            split_item=2,
-            group_list_type=group_list_type,
-            group_type=0,
-            group_list=group_list,
-            output_dtype=torch.int32,
-        )[0]
-
-        # act_fn: swiglu
-        hidden_states, swiglu_out_scale = torch_npu.npu_dequant_swiglu_quant(
-            x=hidden_states,
-            weight_scale=layer.w13_weight_scale,
-            activation_scale=hidden_states_scale,
-            bias=None,
-            quant_scale=None,
-            quant_offset=None,
-            group_index=group_list,
-            activate_left=True,
-            quant_mode=1,
-        )
-
-        # gmm2: down_proj
-        hidden_states = torch_npu.npu_grouped_matmul(
-            x=[hidden_states],
-            weight=[layer.w2_weight],
-            scale=[layer.w2_weight_scale.to(output_dtype)],
-            per_token_scale=[swiglu_out_scale],
-            split_item=2,
-            group_list_type=group_list_type,
-            group_type=0,
-            group_list=group_list,
-            output_dtype=output_dtype,
-        )[0]
-        return hidden_states
-
-
-class NPU_W4A16MoEMethod(FusedMoEMethodBase):
-    """MoE method for NPU W4A16 quantization.
-
-    This class search for specific quantization
-    implementations supported on NPU hardware for moe methods.
-
-    Args:
-        quant_config: The NPU quantization config.
-    """
-
-    def __init__(self, quantization_config: W8A8Int8Config) -> None:
-        self.quantization_config = quantization_config
-        self.quant_method = self
-        self.pack_factor = 8  # weight dtype is int4,  but use int32 to create
-        target = (
-            "MoEGMM" if "MoEGMM" in quantization_config.target_scheme_map else "Linear"
-        )
-        if target in quantization_config.target_scheme_map:
-            self.group_size = quantization_config.target_scheme_map[target][
-                "weights"
-            ].group_size
-        else:
-            self.group_size = 128
-        logger.warning_once("NPU_W4A16MoEMethod !!!")
-
-    def create_weights(
-        self,
-        layer: torch.nn.Module,
-        num_experts: int,
-        hidden_size: int,
-        intermediate_size_per_partition: int,
-        params_dtype: torch.dtype,
-        **extra_weight_attrs,
-    ) -> None:
-        from sglang.srt.layers.moe.fused_moe_triton import FusedMoeWeightScaleSupported
-
-        self.num_experts = num_experts
-        if (
-            extra_weight_attrs.get(
-                "intermediate_size_full", intermediate_size_per_partition
-            )
-            // intermediate_size_per_partition
-            > 1
-        ):
-            quant_method = FusedMoeWeightScaleSupported.GROUP.value
-        else:
-            quant_method = FusedMoeWeightScaleSupported.CHANNEL.value
-        extra_weight_attrs.update({"quant_method": quant_method})
-        # weight
-        w13_weight = torch.nn.Parameter(
-            torch.empty(
-                num_experts,
-                2 * intermediate_size_per_partition,
-                hidden_size // self.pack_factor,
-                dtype=torch.int32,
-            ),
-            requires_grad=False,
-        )
-        layer.register_parameter("w13_weight", w13_weight)
-        set_weight_attrs(w13_weight, extra_weight_attrs)
-        w2_weight = torch.nn.Parameter(
-            torch.empty(
-                num_experts,
-                hidden_size,
-                intermediate_size_per_partition // self.pack_factor,
-                dtype=torch.int32,
-            ),
-            requires_grad=False,
-        )
-        layer.register_parameter("w2_weight", w2_weight)
-        set_weight_attrs(w2_weight, extra_weight_attrs)
-
-        # scale
-        weight_scale_dtype = torch.bfloat16
-        w13_weight_scale = torch.nn.Parameter(
-            torch.empty(
-                num_experts,
-                2 * intermediate_size_per_partition,
-                hidden_size // self.group_size,
-                dtype=weight_scale_dtype,
-            ),
-            requires_grad=False,
-        )
-        layer.register_parameter("w13_weight_scale", w13_weight_scale)
-        set_weight_attrs(w13_weight_scale, extra_weight_attrs)
-        w2_weight_scale = torch.nn.Parameter(
-            torch.empty(
-                num_experts,
-                hidden_size,
-                intermediate_size_per_partition // self.group_size,
-                dtype=weight_scale_dtype,
-            ),
-            requires_grad=False,
-        )
-        layer.register_parameter("w2_weight_scale", w2_weight_scale)
-        set_weight_attrs(w2_weight_scale, extra_weight_attrs)
-
-        # offset
-        w13_weight_offset = torch.nn.Parameter(
-            torch.zeros(
-                num_experts,
-                2 * intermediate_size_per_partition,
-                hidden_size // self.group_size,
-                dtype=weight_scale_dtype,
-            ),
-            requires_grad=False,
-        )
-        layer.register_parameter("w13_weight_offset", w13_weight_offset)
-        set_weight_attrs(w13_weight_offset, extra_weight_attrs)
-
-        w2_weight_offset = torch.nn.Parameter(
-            torch.zeros(
-                num_experts,
-                hidden_size,
-                intermediate_size_per_partition // self.group_size,
-                dtype=weight_scale_dtype,
-            ),
-            requires_grad=False,
-        )
-        layer.register_parameter("w2_weight_offset", w2_weight_offset)
-        set_weight_attrs(w2_weight_offset, extra_weight_attrs)
-
-    def pack_to_int32(self, weight: torch.Tensor):
-        assert weight.dim() == 3
-        if weight.dtype == torch.int32:
-            # pack 8 int4 to int32, we use a int32 to represent a int4
-            assert (
-                weight.shape[-1] % 8 == 0
-            ), "the last dim of weight needs to be divided by 8"
-            new_weight = torch_npu.npu_convert_weight_to_int4pack(weight.flatten(0, 1))
-            new_weight = new_weight.view(weight.shape[0], weight.shape[1], -1)
-        elif weight.dtype == torch.int8:
-            # pack 4 int8(int4*2) to int32, because in pytorch, we need to use int32 to represent int4
-            assert (
-                weight.shape[-1] % 4 == 0
-            ), "the last dim of weight needs to be divided by 4"
-            new_weight = weight.view(torch.int32).contiguous()
-        else:
-            raise ValueError(f"{weight.dtype=} is not supported !")
-        return new_weight
-
-    def unpack_from_int32(
-        self,
-        value: torch.Tensor,
-        num_bits: int,
-        shape: torch.Size = None,
-        packed_dim=1,
-    ) -> torch.Tensor:
-        """
-        Unpacks a tensor of packed int32 weights into individual int8s, maintaining the
-        original bit range.
-
-        Return tensors in int8
-
-        :param value: tensor to unpack
-        :param num_bits: number of bits to unpack each data point into
-        :param shape: shape to unpack into, used to remove padding
-        :returns: unpacked int8 tensor
-        """
-        if value.dtype is not torch.int32:
-            raise ValueError(
-                f"Expected {torch.int32} but got {value.dtype}, Aborting unpack."
-            )
-
-        if num_bits > 8:
-            raise ValueError("Unpacking is only supported for less than 8 bits")
-
-        pack_factor = 32 // num_bits
-
-        # unpack
-        mask = (1 << num_bits) - 1
-
-        if packed_dim == 1:
-            unpacked = torch.zeros(
-                (value.shape[0], value.shape[1] * pack_factor),
-                device=value.device,
-                dtype=torch.int32,
-            )
-            for i in range(pack_factor):
-                unpacked[:, i::pack_factor] = (value >> (num_bits * i)) & mask
-
-            # remove padding
-            if shape is not None:
-                original_row_size = int(shape[1])
-                unpacked = unpacked[:, :original_row_size]
-        else:
-            unpacked = torch.zeros(
-                (value.shape[0] * pack_factor, value.shape[1]),
-                device=value.device,
-                dtype=torch.int32,
-            )
-            for i in range(pack_factor):
-                unpacked[i::pack_factor, :] = (value >> (num_bits * i)) & mask
-
-            # remove padding
-            original_row_size = int(shape[0])
-            unpacked = unpacked[:original_row_size, :]
-
-        # bits are packed in unsigned format, reformat to signed
-        # update the value range from unsigned to signed
-        offset = pow(2, num_bits) // 2
-        unpacked = (unpacked - offset).to(torch.int8)
-
-        return unpacked
-
-    def process_weights_after_loading(self, layer: torch.nn.Module) -> None:
-        w13_weight_scale = layer.w13_weight_scale.data.transpose(-1, -2).contiguous()
-        w2_weight_scale = layer.w2_weight_scale.data.transpose(-1, -2).contiguous()
-        layer.w13_weight_scale = Parameter(w13_weight_scale, requires_grad=False)
-        layer.w2_weight_scale = Parameter(w2_weight_scale, requires_grad=False)
-
-        layer.w13_weight_offset = Parameter(
-            layer.w13_weight_offset.data.transpose(-1, -2).contiguous(),
-            requires_grad=False,
-        )
-        layer.w2_weight_offset = Parameter(
-            layer.w2_weight_offset.data.transpose(-1, -2).contiguous(),
-            requires_grad=False,
-        )
-
-        # w = [n, k // 8]  --> [k, n // 8]
-        # w13_weight = layer.w13_weight.data.transpose(1, 2).contiguous()
-        # w2_weight = layer.w2_weight.data.transpose(1, 2).contiguous()
-        unpacked_w13_weight = (
-            self.unpack_from_int32(layer.w13_weight.data.flatten(0, 1), 4)
-            .view(layer.w13_weight.data.shape[0], layer.w13_weight.data.shape[1], -1)
-            .transpose(1, 2)
-            .contiguous()
-            .int()
-        )
-        unpacked_w2_weight = (
-            self.unpack_from_int32(layer.w2_weight.data.flatten(0, 1), 4)
-            .view(layer.w2_weight.data.shape[0], layer.w2_weight.data.shape[1], -1)
-            .transpose(1, 2)
-            .contiguous()
-            .int()
-        )
-
-        w13_weight = self.pack_to_int32(unpacked_w13_weight)
-        w2_weight = self.pack_to_int32(unpacked_w2_weight)
-
-        layer.w13_weight = Parameter(w13_weight, requires_grad=False)
-        layer.w2_weight = Parameter(w2_weight, requires_grad=False)
-
-    def create_moe_runner(
-        self, layer: torch.nn.Module, moe_runner_config: MoeRunnerConfig
-    ):
-        self.moe_runner_config = moe_runner_config
-
-    def apply(
-        self,
-        layer,
-        dispatch_output: StandardDispatchOutput,
-    ) -> CombineInput:
-        from sglang.srt.layers.moe.token_dispatcher import StandardCombineInput
-
-        x = dispatch_output.hidden_states
-        topk_output = dispatch_output.topk_output
-
-        topk_weights, topk_ids, _ = topk_output
-        topk_ids = topk_ids.to(torch.int32)
-        topk_weights = topk_weights.to(x.dtype)
-        output = npu_fused_experts(
-            hidden_states=x,
-            w13=layer.w13_weight,
-            w13_scale=layer.w13_weight_scale,
-            w13_offset=layer.w13_weight_offset,
-            w2=layer.w2_weight,
-            w2_scale=layer.w2_weight_scale,
-            w2_offset=layer.w2_weight_offset,
-            topk_weights=topk_weights,
-            topk_ids=topk_ids,
-            top_k=topk_ids.shape[1],
-            use_wna16=True,
-        )
-        return StandardCombineInput(hidden_states=output)
-
-    def apply_without_routing_weights(
-        self,
-        layer,
-        hidden_states,
-        hidden_states_scale,
-        group_list_type,
-        group_list,
-        output_dtype,
-    ):
-        if hidden_states_scale is None:
-            # gmm1: gate_up_proj
-            hidden_states = torch_npu.npu_grouped_matmul(
-                x=[hidden_states],
-                weight=[layer.w13_weight],
-                antiquant_scale=[layer.w13_weight_scale],
-                antiquant_offset=[layer.w13_weight_offset],
-                split_item=2,
-                group_list_type=group_list_type,
-                group_type=0,
-                group_list=group_list,
-                output_dtype=output_dtype,
-            )[0]
-
-            # act_fn: swiglu
-            hidden_states = torch_npu.npu_swiglu(hidden_states)
-
-            # gmm2: down_proj
-            out_hidden = torch_npu.npu_grouped_matmul(
-                x=[hidden_states],
-                weight=[layer.w2_weight],
-                antiquant_scale=[layer.w2_weight_scale],
-                antiquant_offset=[layer.w2_weight_offset],
-                split_item=2,
-                group_list_type=group_list_type,
-                group_type=0,
-                group_list=group_list,
-                output_dtype=output_dtype,
-            )[0]
-        else:
-            raise ValueError(
-                "when weight is int4, hidden_states only supports non-quant dtype!"
-            )
-
-        return out_hidden
-=======
-        return self.runner.run(dispatch_output, quant_info)
->>>>>>> af35023e
+        return self.runner.run(dispatch_output, quant_info)