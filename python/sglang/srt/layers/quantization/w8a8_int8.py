from __future__ import annotations

from types import MappingProxyType
from typing import TYPE_CHECKING, Any, Dict, List, Mapping, Optional, Tuple, Union, cast

import torch
from torch.nn.parameter import Parameter

<<<<<<< HEAD
from sglang.srt.distributed import (
    get_tensor_model_parallel_rank,
    get_tensor_model_parallel_world_size,
)
from sglang.srt.layers.amx_utils import (
    CPUMoECompMethod,
    _amx_process_weight_after_loading,
)
=======
from sglang.srt.distributed import get_tensor_model_parallel_world_size
from sglang.srt.layers.amx_utils import _amx_process_weight_after_loading
from sglang.srt.layers.moe import MoeRunner, MoeRunnerBackend, MoeRunnerConfig
from sglang.srt.layers.moe.moe_runner.triton import TritonMoeQuantInfo
>>>>>>> a88b006e
from sglang.srt.layers.parameter import (
    ChannelQuantScaleParameter,
    ModelWeightParameter,
    PerTensorScaleParameter,
)
from sglang.srt.layers.quantization.base_config import (
    FusedMoEMethodBase,
    LinearMethodBase,
    QuantizationConfig,
    QuantizeMethodBase,
)
from sglang.srt.layers.quantization.compressed_tensors.utils import should_ignore_layer
from sglang.srt.layers.quantization.int8_kernel import per_token_quant_int8
from sglang.srt.layers.quantization.unquant import UnquantizedLinearMethod
from sglang.srt.utils import (
    apply_module_patch,
    cpu_has_amx_support,
    is_cpu,
    is_cuda,
    is_npu,
    set_weight_attrs,
    use_intel_amx_backend,
)

if TYPE_CHECKING:
    from sglang.srt.layers.moe.token_dispatcher import (
        CombineInput,
        StandardDispatchOutput,
    )

_is_cuda = is_cuda()
_is_cpu_amx_available = cpu_has_amx_support()
_is_cpu = is_cpu()
if _is_cuda:
    from sgl_kernel import int8_scaled_mm
_is_npu = is_npu()

if _is_npu:
    import torch_npu

    try:
        from mindie_turbo import _ops as ops
        from mindie_turbo.quantize.quant_utils import quant_per_tensor
    except ImportError:
        useMindIETurbo = False
    else:
        useMindIETurbo = True


# func refers to RMSNorm.__init__
def npu_wrapper_rmsnorm_init(func):
    def init(self, hidden_size: int, **extra_args) -> None:
        func(self, hidden_size, **extra_args)
        self.ignore_anti = True
        # The Ascend w8a8_int8 quantization requires adding a bias in rmsnorm
        self.bias = torch.nn.Parameter(torch.zeros(hidden_size), requires_grad=False)

    return init


# func refers to RMSNorm.forward_oot
def npu_wrapper_rmsnorm_forward(func):
    def _rmsnorm_forward_oot(
        self,
        x: torch.Tensor,
        residual: Optional[torch.Tensor] = None,
    ) -> Union[torch.Tensor, Tuple[torch.Tensor, torch.Tensor]]:
        if not x.is_contiguous():
            x = x.contiguous()
        if residual is not None:
            out, _, residual_out = torch_npu.npu_add_rms_norm(
                residual, x, self.weight.data, self.variance_epsilon
            )
            out = out + self.bias
            return out.to(x.dtype), residual_out

        out = torch_npu.npu_rms_norm(x, self.weight.data, self.variance_epsilon)[0]
        out = out + self.bias
        return out.to(x.dtype)

    return _rmsnorm_forward_oot


def npu_fused_experts(
    hidden_states: torch.Tensor,
    w13: torch.Tensor,
    w13_scale: torch.Tensor,
    w2: torch.Tensor,
    w2_scale: torch.Tensor,
    topk_weights: torch.Tensor,
    topk_ids: torch.Tensor,
    top_k: int,
    **kwargs,
):
    w13_offset = kwargs.get("w13_offset", None)
    w2_offset = kwargs.get("w2_offset", None)
    use_wna16 = kwargs.get("use_wna16", False)

    original_shape = hidden_states.shape
    original_dtype = hidden_states.dtype
    scale_dtype = original_dtype if original_dtype == torch.bfloat16 else torch.float32
    if len(original_shape) == 3:
        hidden_states = hidden_states.view(-1, hidden_states.shape[-1])
    num_tokens = hidden_states.shape[0]
    num_experts = w13.shape[0]
    row_idx_len = num_tokens * top_k
    row_idx = (
        torch.arange(0, row_idx_len, dtype=torch.int32, device=topk_weights.device)
        .view(top_k, -1)
        .permute(1, 0)
        .contiguous()
    )
    hidden_states, expanded_row_idx, expanded_expert_idx = (
        torch_npu.npu_moe_init_routing(
            hidden_states, row_idx=row_idx, expert_idx=topk_ids, active_num=num_tokens
        )
    )
    expert_tokens = torch_npu.npu_moe_compute_expert_tokens(
        expanded_expert_idx, num_experts
    )
    expert_tokens = expert_tokens.to(torch.int64)
    # gmm1: gate_up_proj
    if not use_wna16:
        hidden_states, pertoken_scale = torch_npu.npu_dynamic_quant(hidden_states)
        scale_args13 = {
            "scale": [w13_scale.to(scale_dtype)],
            "per_token_scale": [pertoken_scale],
        }
    else:
        scale_args13 = {
            "antiquant_scale": [w13_scale],
            "antiquant_offset": [w13_offset],
        }

    hidden_states = torch_npu.npu_grouped_matmul(
        x=[hidden_states],
        weight=[w13],
        **scale_args13,
        split_item=2,
        group_list_type=0,
        group_type=0,
        group_list=expert_tokens,
        output_dtype=original_dtype,
    )[0]
    # act_fn: swiglu
    hidden_states = torch_npu.npu_swiglu(hidden_states)
    if not use_wna16:
        hidden_states, pertoken_scale = torch_npu.npu_dynamic_quant(hidden_states)

        scale_args2 = {
            "scale": [w2_scale.to(scale_dtype)],
            "per_token_scale": [pertoken_scale],
        }
    else:
        scale_args2 = {"antiquant_scale": [w2_scale], "antiquant_offset": [w2_offset]}
    # gmm2: down_proj
    hidden_states = torch_npu.npu_grouped_matmul(
        x=[hidden_states],
        weight=[w2],
        **scale_args2,
        split_item=2,
        group_list_type=0,
        group_type=0,
        group_list=expert_tokens,
        output_dtype=original_dtype,
    )[0]

    final_hidden_states = torch_npu.npu_moe_finalize_routing(
        hidden_states,
        skip1=None,
        skip2=None,
        bias=None,
        scales=topk_weights,
        expanded_src_to_dst_row=expanded_row_idx,
        export_for_source_row=topk_ids,
    )
    if len(original_shape) == 3:
        final_hidden_states = final_hidden_states.view(original_shape)
    return final_hidden_states


class W8A8Int8Config(QuantizationConfig):
    """Config class for W8A8 Int8 Quantization.

    - Weight: static, per-channel, symmetric
    - Activation: dynamic, per-token, symmetric
    """

    def __init__(self, quant_config: Dict[str, Any] = {}):
        super().__init__()
        self.quant_description = quant_config
        self.is_dynamic = quant_config.get("is_dynamic", False)
        ignore = cast(List[str], quant_config.get("ignore", []))
        self.ignore = ignore if ignore is not None else []
        packed_modules_mapping = quant_config.get("packed_modules_mapping", {})
        self.packed_modules_mapping = (
            packed_modules_mapping if packed_modules_mapping is not None else {}
        )

        if _is_npu:
            # Ascend w8a8_int8 quantization with bias, use wrappers to isolate the effects between models
            for name in self.quant_description.keys():
                if "norm.bias" in name:
                    apply_module_patch(
                        "sglang.srt.layers.layernorm.RMSNorm",
                        "__init__",
                        [npu_wrapper_rmsnorm_init],
                    )
                    apply_module_patch(
                        "sglang.srt.layers.layernorm.RMSNorm",
                        "forward_npu",
                        [npu_wrapper_rmsnorm_forward],
                    )

    @classmethod
    def get_supported_act_dtypes(cls) -> List[torch.dtype]:
        return (
            [torch.float16, torch.bfloat16]
            if not _is_npu
            else [torch.int8, torch.float16, torch.bfloat16]
        )

    @classmethod
    def get_min_capability(cls) -> int:
        if _is_npu:
            raise NotImplementedError(
                'NPU hardware does not support "get_min_capability" feature.'
            )
        else:
            return 75

    @classmethod
    def get_name(self) -> str:
        return "w8a8_int8"

    @classmethod
    def get_config_filenames(cls) -> List[str]:
        filenames = []
        if _is_npu:
            filenames.append("quant_model_description.json")
        return filenames

    @classmethod
    def from_config(cls, config: Dict[str, Any]) -> W8A8Int8Config:
        return cls(config)

    def get_quant_method(
        self,
        layer: torch.nn.Module,
        prefix: str,
    ) -> Optional[QuantizeMethodBase]:
        from sglang.srt.layers.linear import LinearBase
        from sglang.srt.layers.moe.fused_moe_triton import FusedMoE

        if _is_npu:
            if isinstance(layer, LinearBase):
                key = "model"
                if "vision_model" in prefix:
                    key = "vision_model"
                elif "visual" in prefix:
                    key = "visual"
                packed_modules_mapping_subset = self.packed_modules_mapping.get(key, {})
                prefix_in_quant_config = prefix
                proj_name = prefix.split(".")[-1]
                if proj_name in packed_modules_mapping_subset:
                    prefix_in_quant_config = prefix.replace(
                        proj_name, packed_modules_mapping_subset[proj_name][0]
                    )
                self.is_dynamic = (
                    self.quant_description[prefix_in_quant_config + ".weight"]
                    == "W8A8_DYNAMIC"
                )
                if self.is_layer_skipped(prefix, packed_modules_mapping_subset):
                    return UnquantizedLinearMethod()
                return (
                    NPU_W8A8DynamicLinearMethod(self)
                    if self.is_dynamic
                    else NPU_W8A8LinearMethod(self)
                )
            elif isinstance(layer, FusedMoE):
                return NPU_W8A8MoEMethod(self)
            return None

        if should_ignore_layer(
            prefix, ignore=self.ignore, fused_mapping=self.packed_modules_mapping
        ):
            return UnquantizedLinearMethod()
        if isinstance(layer, LinearBase):
            return W8A8Int8LinearMethod(self)
        elif isinstance(layer, FusedMoE):
            return W8A8Int8MoEMethod(self)
        return None

    def is_layer_skipped(
        self, prefix: str, fused_mapping: Mapping[str, List[str]] = MappingProxyType({})
    ):
        # adapted from vllm.model_executor.layers.quantization.utils.quant_utils.is_layer_skipped
        proj_name = prefix.split(".")[-1]
        if proj_name in fused_mapping:
            shard_prefixes = [
                prefix.replace(proj_name, shard_proj_name)
                for shard_proj_name in fused_mapping[proj_name]
            ]

            is_skipped = None
            for shard_prefix in shard_prefixes:
                is_shard_skipped = (
                    self.quant_description[shard_prefix + ".weight"] == "FLOAT"
                )

                if is_skipped is None:
                    is_skipped = is_shard_skipped
                elif is_shard_skipped != is_skipped:
                    raise ValueError(
                        f"Detected some but not all shards of {prefix} "
                        "are quantized. All shards of fused layers "
                        "to have the same precision."
                    )
        else:
            is_skipped = self.quant_description[prefix + ".weight"] == "FLOAT"

        assert is_skipped is not None
        return is_skipped

    def get_scaled_act_names(self) -> List[str]:
        return []


class W8A8Int8LinearMethod(LinearMethodBase):

    def __init__(self, quantization_config: W8A8Int8Config):
        self.quantization_config = quantization_config

    def process_weights_after_loading(self, layer: torch.nn.Module) -> None:
        if _is_cpu:
            assert (
                _is_cpu_amx_available
            ), "W8A8Int8LinearMethod on CPU requires that CPU has AMX support"
            _amx_process_weight_after_loading(layer, ["weight"])
        else:
            layer.weight = Parameter(layer.weight.t(), requires_grad=False)
        layer.weight_scale = Parameter(layer.weight_scale.data, requires_grad=False)

    def create_weights(
        self,
        layer: torch.nn.Module,
        input_size_per_partition: int,
        output_partition_sizes: List[int],
        input_size: int,
        output_size: int,
        params_dtype: torch.dtype,
        **extra_weight_attrs,
    ):

        weight_loader = extra_weight_attrs.get("weight_loader")
        self.logical_widths = output_partition_sizes

        weight = ModelWeightParameter(
            data=torch.empty(
                sum(output_partition_sizes), input_size_per_partition, dtype=torch.int8
            ),
            input_dim=1,
            output_dim=0,
            weight_loader=weight_loader,
        )
        layer.register_parameter("weight", weight)

        weight_scale = ChannelQuantScaleParameter(
            data=torch.empty((sum(output_partition_sizes), 1), dtype=torch.float32),
            output_dim=0,
            weight_loader=weight_loader,
        )
        layer.register_parameter("weight_scale", weight_scale)

    def apply(
        self,
        layer: torch.nn.Module,
        x: torch.Tensor,
        bias: Optional[torch.Tensor] = None,
    ):
        if use_intel_amx_backend(layer):
            return torch.ops.sgl_kernel.int8_scaled_mm_with_quant(
                x,
                layer.weight,
                layer.weight_scale,
                bias,
                x.dtype,
                True,  # is_vnni
            )
        x_q, x_scale = per_token_quant_int8(x)

        x_q_2d = x_q.view(-1, x_q.shape[-1])
        x_scale_2d = x_scale.view(-1, x_scale.shape[-1])
        output_shape = [*x_q.shape[:-1], layer.weight.shape[1]]

        output = int8_scaled_mm(
            x_q_2d,
            layer.weight,
            x_scale_2d,
            layer.weight_scale,
            out_dtype=x.dtype,
            bias=bias,
        )

        return output.view(output_shape)


class W8A8Int8MoEMethod(FusedMoEMethodBase):
    """MoE method for INT8.
    Supports loading INT8 checkpoints with static weight scale and
    dynamic/static activation scale.
    Also supports loading quantized FP16/BF16 model checkpoints with dynamic
    activation scaling. The weight scaling factor will be initialized after
    the model weights are loaded.
    Args:
        quant_config: The quantization config.
    """

    def __init__(self, quant_config: W8A8Int8Config):
        self.quant_config = quant_config

    def create_weights(
        self,
        layer: torch.nn.Module,
        num_experts: int,
        hidden_size: int,
        intermediate_size_per_partition: int,
        params_dtype: torch.dtype,
        **extra_weight_attrs,
    ):
        from sglang.srt.layers.moe.fused_moe_triton import FusedMoeWeightScaleSupported

        tp_size = get_tensor_model_parallel_world_size()

        # WEIGHTS
        w13_weight = torch.nn.Parameter(
            torch.empty(
                num_experts,
                2 * intermediate_size_per_partition,
                hidden_size,
                dtype=torch.int8,
            ),
            requires_grad=False,
        )
        layer.register_parameter("w13_weight", w13_weight)
        set_weight_attrs(w13_weight, extra_weight_attrs)

        w2_weight = torch.nn.Parameter(
            torch.empty(
                num_experts,
                hidden_size,
                intermediate_size_per_partition,
                dtype=torch.int8,
            ),
            requires_grad=False,
        )
        layer.register_parameter("w2_weight", w2_weight)
        set_weight_attrs(w2_weight, extra_weight_attrs)

        w13_weight_scale = torch.nn.Parameter(
            torch.ones(
                num_experts, 2 * intermediate_size_per_partition, 1, dtype=torch.float32
            ),
            requires_grad=False,
        )
        w2_weight_scale = torch.nn.Parameter(
            torch.ones(num_experts, hidden_size, 1, dtype=torch.float32),
            requires_grad=False,
        )
        layer.register_parameter("w13_weight_scale", w13_weight_scale)
        layer.register_parameter("w2_weight_scale", w2_weight_scale)

        extra_weight_attrs.update(
            {"quant_method": FusedMoeWeightScaleSupported.CHANNEL.value}
        )

        set_weight_attrs(w13_weight_scale, extra_weight_attrs)
        set_weight_attrs(w2_weight_scale, extra_weight_attrs)

        w13_input_scale = None
        layer.register_parameter("w13_input_scale", w13_input_scale)

        w2_input_scale = None
        layer.register_parameter("w2_input_scale", w2_input_scale)

    def process_weights_after_loading(self, layer: torch.nn.Module) -> None:
        if _is_cpu:
            assert (
                _is_cpu_amx_available
            ), "W8A8Int8MoEMethod on CPU requires that CPU has AMX support"
            _amx_process_weight_after_loading(layer, ["w13_weight", "w2_weight"])
        else:
            layer.w13_weight = Parameter(layer.w13_weight, requires_grad=False)
            layer.w2_weight = Parameter(layer.w2_weight, requires_grad=False)
        layer.w13_weight_scale = Parameter(
            layer.w13_weight_scale.data, requires_grad=False
        )
        layer.w2_weight_scale = Parameter(
            layer.w2_weight_scale.data, requires_grad=False
        )

    def create_moe_runner(
        self, layer: torch.nn.Module, moe_runner_config: MoeRunnerConfig
    ):
        self.moe_runner_config = moe_runner_config
        self.runner = MoeRunner(MoeRunnerBackend.TRITON, moe_runner_config)

    def apply(
        self,
        layer: torch.nn.Module,
        dispatch_output: StandardDispatchOutput,
    ) -> torch.Tensor:
        from sglang.srt.layers.moe.token_dispatcher import StandardCombineInput

        x = dispatch_output.hidden_states
        topk_output = dispatch_output.topk_output

        if use_intel_amx_backend(layer):
            from sglang.srt.layers.moe.topk import apply_topk_weights_cpu

            topk_weights, topk_ids, _ = topk_output
            x, topk_weights = apply_topk_weights_cpu(
                self.moe_runner_config.apply_router_weight_on_input, topk_weights, x
            )
            output = torch.ops.sgl_kernel.fused_experts_cpu(
                x,
                layer.w13_weight,
                layer.w2_weight,
                topk_weights,
                topk_ids,
                False,  # inplace See [Note] inplace should be False in fused_experts.
                CPUMoECompMethod.INT8_W8A8_GEMM,
                layer.w13_weight_scale,  # w1_scale
                layer.w2_weight_scale,  # w2_scale
                None,  # w1_zp
                None,  # w2_zp
                None,  # block_size
                layer.w13_input_scale,  # a1_scale
                layer.w2_input_scale,  # a2_scale
                True,  # is_vnni
            )
            return StandardCombineInput(hidden_states=output)

        quant_info = TritonMoeQuantInfo(
            w13_weight=layer.w13_weight,
            w2_weight=layer.w2_weight,
            use_int8_w8a8=True,
            per_channel_quant=True,
            w13_scale=layer.w13_weight_scale,
            w2_scale=layer.w2_weight_scale,
            a13_scale=layer.w13_input_scale,
            a2_scale=layer.w2_input_scale,
        )
        return self.runner.run(dispatch_output, quant_info)


class NPU_W8A8LinearMethodImpl:
    """Linear method for NPU W8A8."""

    def __init__(self) -> None:
        # aclnn quant matmul requires to transpose matrix B, set to true by default.
        self.transpose_weight = True

    @staticmethod
    def get_weight(
        input_size: int,
        output_size: int,
        params_dtype: torch.dtype = torch.bfloat16,
    ) -> Dict[str, Any]:
        params_dict = {"weight": torch.empty(output_size, input_size, dtype=torch.int8)}
        return params_dict

    @staticmethod
    def get_pertensor_param(params_dtype: torch.dtype) -> Dict[str, Any]:
        params_dict = {}
        params_dict["input_scale"] = torch.empty(1, dtype=params_dtype)
        params_dict["input_offset"] = torch.empty(1, dtype=params_dtype)
        return params_dict

    @staticmethod
    def get_perchannel_param(
        output_size: int,
        params_dtype: torch.dtype,
    ) -> Dict[str, Any]:
        params_dict = {}
        params_dict["quant_bias"] = torch.empty(output_size, dtype=torch.int32)
        if params_dtype == torch.bfloat16:
            params_dict["deq_scale"] = torch.empty(output_size, dtype=torch.float32)
        elif params_dtype == torch.float16:
            params_dict["deq_scale"] = torch.empty(output_size, dtype=torch.int64)
        params_dict["weight_scale"] = torch.empty(output_size, 1, dtype=params_dtype)
        params_dict["weight_offset"] = torch.empty(output_size, 1, dtype=params_dtype)
        return params_dict

    @staticmethod
    def apply(
        layer: torch.nn.Module,
        x: torch.Tensor,
        bias: Optional[torch.Tensor] = None,
    ) -> torch.Tensor:
        # To prevent import loops
        from sglang.srt.layers.linear import RowParallelLinear

        original_dtype = x.dtype
        if original_dtype != torch.int8:
            x = torch_npu.npu_quantize(
                x,
                layer.aclnn_input_scale_reciprocal,
                layer.aclnn_input_offset,
                torch.qint8,
                -1,
                False,
            )
        # Only fuse bias add into GEMM for rank 0 (this ensures that
        # bias will not get added more than once in Attention TP>1 case)
        if isinstance(layer, RowParallelLinear) and layer.tp_rank > 0:
            quant_bias = None
        else:
            quant_bias = layer.quant_bias
        return torch_npu.npu_quant_matmul(
            x,
            layer.weight,
            layer.deq_scale,
            bias=quant_bias,
            output_dtype=original_dtype,
        )

    def process_weights_after_loading(self, layer):
        expanding_factor = layer.weight.data.shape[1]
        layer.aclnn_input_scale = torch.nn.Parameter(
            layer.input_scale.data.repeat(expanding_factor).to(device="npu"),
            requires_grad=False,
        )
        layer.aclnn_input_scale_reciprocal = 1 / torch.nn.Parameter(
            layer.input_scale.data.repeat(expanding_factor).to(device="npu"),
            requires_grad=False,
        )
        layer.aclnn_input_offset = torch.nn.Parameter(
            layer.input_offset.data.repeat(expanding_factor).to(device="npu"),
            requires_grad=False,
        )
        if self.transpose_weight:
            layer.weight.data = layer.weight.data.transpose(0, 1).contiguous()
        layer.weight_scale.data = torch.flatten(layer.weight_scale.data)
        layer.weight_offset.data = torch.flatten(layer.weight_offset.data)
        layer.weight.data = torch_npu.npu_format_cast(layer.weight.data, 29)


class NPU_W8A8LinearMethodMTImpl:
    """Linear method for NPU W8A8."""

    def __init__(self) -> None:
        self.transpose_weight = True

    @staticmethod
    def get_weight(
        input_size: int,
        output_size: int,
        params_dtype: torch.dtype = torch.bfloat16,
    ) -> Dict[str, Any]:
        params_dict = {"weight": torch.empty(output_size, input_size, dtype=torch.int8)}
        return params_dict

    @staticmethod
    def get_pertensor_param(params_dtype: torch.dtype) -> Dict[str, Any]:
        params_dict = {}
        params_dict["input_scale"] = torch.empty(1, dtype=params_dtype)
        params_dict["input_offset"] = torch.empty(1, dtype=torch.int8)
        return params_dict

    @staticmethod
    def get_perchannel_param(
        output_size: int,
        params_dtype: torch.dtype,
    ) -> Dict[str, Any]:
        params_dict = {}
        params_dict["quant_bias"] = torch.empty(output_size, dtype=torch.int32)
        if params_dtype == torch.bfloat16:
            params_dict["deq_scale"] = torch.empty(output_size, dtype=torch.float32)
        elif params_dtype == torch.float16:
            params_dict["deq_scale"] = torch.empty(output_size, dtype=torch.int64)
        params_dict["weight_scale"] = torch.empty(output_size, 1, dtype=params_dtype)
        params_dict["weight_offset"] = torch.empty(output_size, 1, dtype=params_dtype)
        return params_dict

    @staticmethod
    def apply(
        layer: torch.nn.Module,
        x: torch.Tensor,
        bias: Optional[torch.Tensor] = None,
    ) -> torch.Tensor:
        # To prevent import loops
        from sglang.srt.layers.linear import RowParallelLinear

        original_dtype = x.dtype
        if original_dtype != torch.int8:
            x = quant_per_tensor(x, layer.input_scale, layer.input_offset)

        # Only fuse bias add into GEMM for rank 0 (this ensures that
        # bias will not get added more than once in Attention TP>1 case)
        if isinstance(layer, RowParallelLinear) and layer.tp_rank > 0:
            quant_bias = None
        else:
            quant_bias = layer.quant_bias

        return ops.quant_matmul(
            x=x, weight=layer.weight, deq_scale=layer.deq_scale, deq_bias=quant_bias
        )

    def process_weights_after_loading(self, layer):
        layer.aclnn_deq_scale = torch.nn.Parameter(
            torch_npu.npu_trans_quant_param(layer.deq_scale.npu()).to(device="npu"),
            requires_grad=False,
        )


class NPU_W8A8LinearMethod(LinearMethodBase):
    """Linear method for NPU quantization.

    This class search for specific quantization
    implementation supported on NPU hardware for linear methods.

    Args:
        quant_config: The NPU quantization config.
    """

    def __init__(self, quantization_config: W8A8Int8Config) -> None:
        self.quantization_config = quantization_config
        self.quant_method = (
            NPU_W8A8LinearMethodMTImpl()
            if useMindIETurbo
            else NPU_W8A8LinearMethodImpl()
        )

    def create_weights(
        self,
        layer: torch.nn.Module,
        input_size_per_partition: int,
        output_partition_sizes: List[int],
        input_size: int,
        output_size: int,
        params_dtype: torch.dtype,
        **extra_weight_attrs,
    ) -> None:
        output_size_per_partition = sum(output_partition_sizes)
        weight_loader = extra_weight_attrs.get("weight_loader")

        weight_dict = self.quant_method.get_weight(
            input_size_per_partition, output_size_per_partition, params_dtype
        )
        for weight_name, weight_param in weight_dict.items():
            param = torch.nn.Parameter(weight_param, requires_grad=False)
            set_weight_attrs(param, {"input_dim": 1, "output_dim": 0})
            layer.register_parameter(weight_name, param)
            set_weight_attrs(param, extra_weight_attrs)

        pertensor_dict = self.quant_method.get_pertensor_param(params_dtype)
        for pertensor_name, pertensor_param in pertensor_dict.items():
            param = PerTensorScaleParameter(
                data=pertensor_param, weight_loader=weight_loader
            )
            # disable warning
            param.ignore_warning = True
            layer.register_parameter(pertensor_name, param)

        perchannel_dict = self.quant_method.get_perchannel_param(
            output_size_per_partition, params_dtype
        )
        for perchannel_name, perchannel_param in perchannel_dict.items():
            param = torch.nn.Parameter(perchannel_param, requires_grad=False)
            set_weight_attrs(param, {"output_dim": 0})
            layer.register_parameter(perchannel_name, param)
            set_weight_attrs(param, extra_weight_attrs)

    def process_weights_after_loading(self, layer: torch.nn.Module) -> None:
        if hasattr(self.quant_method, "process_weights_after_loading"):
            self.quant_method.process_weights_after_loading(layer)

    def apply(
        self,
        layer: torch.nn.Module,
        x: torch.Tensor,
        bias: Optional[torch.Tensor] = None,
    ) -> torch.Tensor:
        return self.quant_method.apply(layer, x, bias)


class NPU_W8A8DynamicLinearMethodImpl:
    """Linear method for NPU W8A8_DYNAMIC."""

    def __init__(self):
        self.transpose_weight = True

    @staticmethod
    def get_weight(
        input_size: int, output_size: int, params_dtype: torch.dtype
    ) -> Dict[str, Any]:
        params_dict = {"weight": torch.empty(output_size, input_size, dtype=torch.int8)}
        return params_dict

    @staticmethod
    def get_pertensor_param(params_dtype: torch.dtype) -> Dict[str, Any]:
        return {}

    @staticmethod
    def get_perchannel_param(
        output_size: int,
        params_dtype: torch.dtype,
    ) -> Dict[str, Any]:
        params_dict = {}
        params_dict["weight_scale"] = torch.empty(output_size, 1, dtype=params_dtype)
        params_dict["weight_offset"] = torch.empty(output_size, 1, dtype=params_dtype)
        return params_dict

    @staticmethod
    def apply(
        layer: torch.nn.Module,
        x: torch.Tensor,
        bias: Optional[torch.Tensor] = None,
        tp_rank: Optional[int] = 0,
    ) -> torch.Tensor:
        original_dtype = x.dtype
        quant_out, dynamic_scale = torch_npu.npu_dynamic_quant(x)
        return torch_npu.npu_quant_matmul(
            quant_out,
            layer.weight,
            layer.weight_scale,
            pertoken_scale=dynamic_scale,
            bias=bias,
            output_dtype=original_dtype,
        )

    def process_weights_after_loading(self, layer):
        if self.transpose_weight:
            layer.weight.data = layer.weight.data.transpose(0, 1).contiguous()
        layer.weight_scale.data = layer.weight_scale.data.flatten()
        layer.weight_scale_fp32 = layer.weight_scale.data.to(torch.float32)
        layer.weight_offset.data = layer.weight_offset.data.flatten()
        layer.weight.data = torch_npu.npu_format_cast(layer.weight.data, 29)


class NPU_W8A8DynamicLinearMethod(LinearMethodBase):
    """Linear method for NPU quantization.

    This class search for specific quantization
    implementations supported on NPU hardware for linear methods.

    Args:
        quant_config: The NPU quantization config.
    """

    def __init__(self, quantization_config: W8A8Int8Config) -> None:
        self.quantization_config = quantization_config
        self.quant_method = NPU_W8A8DynamicLinearMethodImpl()

    def create_weights(
        self,
        layer: torch.nn.Module,
        input_size_per_partition: int,
        output_partition_sizes: List[int],
        input_size: int,
        output_size: int,
        params_dtype: torch.dtype,
        **extra_weight_attrs,
    ) -> None:
        output_size_per_partition = sum(output_partition_sizes)
        weight_loader = extra_weight_attrs.get("weight_loader")

        weight_dict = self.quant_method.get_weight(
            input_size_per_partition, output_size_per_partition, params_dtype
        )
        for weight_name, weight_param in weight_dict.items():
            param = torch.nn.Parameter(weight_param, requires_grad=False)
            set_weight_attrs(param, {"input_dim": 1, "output_dim": 0})
            layer.register_parameter(weight_name, param)
            set_weight_attrs(param, extra_weight_attrs)

        pertensor_dict = self.quant_method.get_pertensor_param(params_dtype)
        for pertensor_name, pertensor_param in pertensor_dict.items():
            param = PerTensorScaleParameter(
                data=pertensor_param, weight_loader=weight_loader
            )
            # disable warning
            param.ignore_warning = True
            layer.register_parameter(pertensor_name, param)

        perchannel_dict = self.quant_method.get_perchannel_param(
            output_size_per_partition, params_dtype
        )
        for perchannel_name, perchannel_param in perchannel_dict.items():
            param = torch.nn.Parameter(perchannel_param, requires_grad=False)
            set_weight_attrs(param, {"output_dim": 0})
            layer.register_parameter(perchannel_name, param)
            set_weight_attrs(param, extra_weight_attrs)

    def process_weights_after_loading(self, layer: torch.nn.Module) -> None:
        if hasattr(self.quant_method, "process_weights_after_loading"):
            self.quant_method.process_weights_after_loading(layer)

    def apply(
        self,
        layer: torch.nn.Module,
        x: torch.Tensor,
        bias: Optional[torch.Tensor] = None,
    ) -> torch.Tensor:
        return self.quant_method.apply(layer, x, bias)


class NPU_W8A8MoEMethod(FusedMoEMethodBase):
    """MoE method for NPU quantization.

    This class search for specific quantization
    implementations supported on NPU hardware for moe methods.

    Args:
        quant_config: The NPU quantization config.
    """

    def __init__(self, quantization_config: W8A8Int8Config) -> None:
        self.quantization_config = quantization_config
        self.quant_method = self

    def create_weights(
        self,
        layer: torch.nn.Module,
        num_experts: int,
        hidden_size: int,
        intermediate_size_per_partition: int,
        params_dtype: torch.dtype,
        **extra_weight_attrs,
    ) -> None:
        from sglang.srt.layers.moe.fused_moe_triton import FusedMoeWeightScaleSupported

        self.num_experts = num_experts
        extra_weight_attrs.update(
            {"quant_method": FusedMoeWeightScaleSupported.CHANNEL.value}
        )

        # weight
        w13_weight = torch.nn.Parameter(
            torch.empty(
                num_experts,
                2 * intermediate_size_per_partition,
                hidden_size,
                dtype=torch.int8,
            ),
            requires_grad=False,
        )
        layer.register_parameter("w13_weight", w13_weight)
        set_weight_attrs(w13_weight, extra_weight_attrs)
        w2_weight = torch.nn.Parameter(
            torch.empty(
                num_experts,
                hidden_size,
                intermediate_size_per_partition,
                dtype=torch.int8,
            ),
            requires_grad=False,
        )
        layer.register_parameter("w2_weight", w2_weight)
        set_weight_attrs(w2_weight, extra_weight_attrs)
        # scale
        w13_weight_scale = torch.nn.Parameter(
            torch.empty(
                num_experts, 2 * intermediate_size_per_partition, 1, dtype=torch.float32
            ),
            requires_grad=False,
        )
        layer.register_parameter("w13_weight_scale", w13_weight_scale)
        set_weight_attrs(w13_weight_scale, extra_weight_attrs)
        w2_weight_scale = torch.nn.Parameter(
            torch.empty(num_experts, hidden_size, 1, dtype=torch.float32),
            requires_grad=False,
        )
        layer.register_parameter("w2_weight_scale", w2_weight_scale)
        set_weight_attrs(w2_weight_scale, extra_weight_attrs)
        # offset
        w13_weight_offset = torch.nn.Parameter(
            torch.empty(
                num_experts, 2 * intermediate_size_per_partition, 1, dtype=torch.float32
            ),
            requires_grad=False,
        )
        layer.register_parameter("w13_weight_offset", w13_weight_offset)
        set_weight_attrs(w13_weight_offset, extra_weight_attrs)
        w2_weight_offset = torch.nn.Parameter(
            torch.empty(num_experts, hidden_size, 1, dtype=torch.float32),
            requires_grad=False,
        )
        layer.register_parameter("w2_weight_offset", w2_weight_offset)
        set_weight_attrs(w2_weight_offset, extra_weight_attrs)

    def process_weights_after_loading(self, layer: torch.nn.Module) -> None:
        layer.w13_weight = Parameter(
            layer.w13_weight.data.transpose(1, 2).contiguous(), requires_grad=False
        )
        layer.w2_weight = Parameter(
            layer.w2_weight.data.transpose(1, 2).contiguous(), requires_grad=False
        )
        layer.w13_weight_scale = Parameter(
            layer.w13_weight_scale.data.squeeze(-1).contiguous(), requires_grad=False
        )
        layer.w2_weight_scale = Parameter(
            layer.w2_weight_scale.data.squeeze(-1).contiguous(), requires_grad=False
        )
        layer.w13_weight_offset = Parameter(
            layer.w13_weight_offset.data.squeeze(-1).contiguous(), requires_grad=False
        )
        layer.w2_weight_offset = Parameter(
            layer.w2_weight_offset.data.squeeze(-1).contiguous(), requires_grad=False
        )

    def create_moe_runner(
        self, layer: torch.nn.Module, moe_runner_config: MoeRunnerConfig
    ):
        self.moe_runner_config = moe_runner_config

    def apply(
        self,
        layer,
        dispatch_output: StandardDispatchOutput,
    ) -> CombineInput:
        from sglang.srt.layers.moe.token_dispatcher import StandardCombineInput

        x = dispatch_output.hidden_states
        topk_output = dispatch_output.topk_output

        topk_weights, topk_ids, _ = topk_output
        topk_ids = topk_ids.to(torch.int32)
        topk_weights = topk_weights.to(x.dtype)
        output = npu_fused_experts(
            hidden_states=x,
            w13=layer.w13_weight,
            w13_scale=layer.w13_weight_scale,
            w2=layer.w2_weight,
            w2_scale=layer.w2_weight_scale,
            topk_weights=topk_weights,
            topk_ids=topk_ids,
            top_k=topk_ids.shape[1],
        )
        return StandardCombineInput(hidden_states=output)<|MERGE_RESOLUTION|>--- conflicted
+++ resolved
@@ -6,7 +6,6 @@
 import torch
 from torch.nn.parameter import Parameter
 
-<<<<<<< HEAD
 from sglang.srt.distributed import (
     get_tensor_model_parallel_rank,
     get_tensor_model_parallel_world_size,
@@ -15,12 +14,8 @@
     CPUMoECompMethod,
     _amx_process_weight_after_loading,
 )
-=======
-from sglang.srt.distributed import get_tensor_model_parallel_world_size
-from sglang.srt.layers.amx_utils import _amx_process_weight_after_loading
 from sglang.srt.layers.moe import MoeRunner, MoeRunnerBackend, MoeRunnerConfig
 from sglang.srt.layers.moe.moe_runner.triton import TritonMoeQuantInfo
->>>>>>> a88b006e
 from sglang.srt.layers.parameter import (
     ChannelQuantScaleParameter,
     ModelWeightParameter,
