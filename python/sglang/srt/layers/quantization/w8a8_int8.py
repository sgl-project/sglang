from __future__ import annotations

import logging
from types import MappingProxyType
from typing import TYPE_CHECKING, Any, Dict, List, Mapping, Optional, Tuple, Union, cast

import torch
from compressed_tensors.quantization import QuantizationStrategy
from torch.nn.parameter import Parameter

from sglang.srt.distributed import get_tensor_model_parallel_world_size
from sglang.srt.layers.amx_utils import _amx_process_weight_after_loading
from sglang.srt.layers.moe import MoeRunner, MoeRunnerBackend, MoeRunnerConfig
from sglang.srt.layers.moe.moe_runner.triton import TritonMoeQuantInfo
from sglang.srt.layers.parameter import (
    ChannelQuantScaleParameter,
    ModelWeightParameter,
    PerTensorScaleParameter,
)
from sglang.srt.layers.quantization.base_config import (
    FusedMoEMethodBase,
    LinearMethodBase,
    QuantizationConfig,
    QuantizeMethodBase,
)
from sglang.srt.layers.quantization.compressed_tensors.compressed_tensors import (
    CompressedTensorsConfig,
)
from sglang.srt.layers.quantization.compressed_tensors.utils import should_ignore_layer
from sglang.srt.layers.quantization.int8_kernel import per_token_quant_int8
from sglang.srt.layers.quantization.unquant import UnquantizedLinearMethod
from sglang.srt.utils import (
    apply_module_patch,
    cpu_has_amx_support,
    get_bool_env_var,
    is_cpu,
    is_cuda,
    is_npu,
    set_weight_attrs,
    use_intel_amx_backend,
)

if TYPE_CHECKING:
    from sglang.srt.layers.moe.token_dispatcher import (
        CombineInput,
        StandardDispatchOutput,
    )

_is_cuda = is_cuda()
_is_cpu_amx_available = cpu_has_amx_support()
_is_cpu = is_cpu()
_is_npu = is_npu()

if _is_cuda:
    from sgl_kernel import int8_scaled_mm
elif _is_npu:
    import torch_npu

    try:
        from mindie_turbo import _ops as ops
        from mindie_turbo.quantize.quant_utils import quant_per_tensor
    except ImportError:
        useMindIETurbo = False
    else:
        useMindIETurbo = True

<<<<<<< HEAD
    NPU_FORMAT_FRACTAL_NZ = 29
=======
    from sgl_kernel_npu.norm.add_rmsnorm_bias import add_rmsnorm_bias

logger = logging.getLogger(__name__)
>>>>>>> 6edffc63


# func refers to RMSNorm.__init__
def npu_wrapper_rmsnorm_init(func):
    def init(self, hidden_size: int, **extra_args) -> None:
        func(self, hidden_size, **extra_args)
        self.ignore_anti = True
        # The Ascend w8a8_int8 quantization requires adding a bias in rmsnorm
        self.bias = torch.nn.Parameter(torch.zeros(hidden_size), requires_grad=False)

    return init


# func refers to RMSNorm.forward_oot
def npu_wrapper_rmsnorm_forward(func):
    def _rmsnorm_forward_oot(
        self,
        x: torch.Tensor,
        residual: Optional[torch.Tensor] = None,
    ) -> Union[torch.Tensor, Tuple[torch.Tensor, torch.Tensor]]:
        if not x.is_contiguous():
            x = x.contiguous()
        if residual is not None:
            out, residual_out = add_rmsnorm_bias(
                x,
                residual,
                self.weight.data,
                self.bias,
                self.variance_epsilon,
            )
            return out.to(x.dtype), residual_out

        out = torch_npu.npu_rms_norm(x, self.weight.data, self.variance_epsilon)[0]
        out = out + self.bias
        return out.to(x.dtype)

    return _rmsnorm_forward_oot


def npu_fused_experts(
    hidden_states: torch.Tensor,
    w13: torch.Tensor,
    w13_scale: torch.Tensor,
    w2: torch.Tensor,
    w2_scale: torch.Tensor,
    topk_weights: torch.Tensor,
    topk_ids: torch.Tensor,
    top_k: int,
    **kwargs,
):
    w13_offset = kwargs.get("w13_offset", None)
    w2_offset = kwargs.get("w2_offset", None)
    use_wna16 = kwargs.get("use_wna16", False)

    original_shape = hidden_states.shape
    original_dtype = hidden_states.dtype
    scale_dtype = original_dtype if original_dtype == torch.bfloat16 else torch.float32
    if len(original_shape) == 3:
        hidden_states = hidden_states.view(-1, hidden_states.shape[-1])
    num_tokens = hidden_states.shape[0]
    num_experts = w13.shape[0]
    row_idx_len = num_tokens * top_k
    row_idx = (
        torch.arange(0, row_idx_len, dtype=torch.int32, device=topk_weights.device)
        .view(top_k, -1)
        .permute(1, 0)
        .contiguous()
    )
    hidden_states, expanded_row_idx, expanded_expert_idx = (
        torch_npu.npu_moe_init_routing(
            hidden_states, row_idx=row_idx, expert_idx=topk_ids, active_num=num_tokens
        )
    )
    expert_tokens = torch_npu.npu_moe_compute_expert_tokens(
        expanded_expert_idx, num_experts
    )
    expert_tokens = expert_tokens.to(torch.int64)
    # gmm1: gate_up_proj
    if not use_wna16:
        hidden_states, pertoken_scale = torch_npu.npu_dynamic_quant(hidden_states)
        scale_args13 = {
            "scale": [w13_scale.to(scale_dtype)],
            "per_token_scale": [pertoken_scale],
        }
    else:
        scale_args13 = {
            "antiquant_scale": [w13_scale],
            "antiquant_offset": [w13_offset],
        }

    hidden_states = torch_npu.npu_grouped_matmul(
        x=[hidden_states],
        weight=[w13],
        **scale_args13,
        split_item=2,
        group_list_type=0,
        group_type=0,
        group_list=expert_tokens,
        output_dtype=original_dtype,
    )[0]
    # act_fn: swiglu
    hidden_states = torch_npu.npu_swiglu(hidden_states)
    if not use_wna16:
        hidden_states, pertoken_scale = torch_npu.npu_dynamic_quant(hidden_states)

        scale_args2 = {
            "scale": [w2_scale.to(scale_dtype)],
            "per_token_scale": [pertoken_scale],
        }
    else:
        scale_args2 = {"antiquant_scale": [w2_scale], "antiquant_offset": [w2_offset]}
    # gmm2: down_proj
    hidden_states = torch_npu.npu_grouped_matmul(
        x=[hidden_states],
        weight=[w2],
        **scale_args2,
        split_item=2,
        group_list_type=0,
        group_type=0,
        group_list=expert_tokens,
        output_dtype=original_dtype,
    )[0]

    final_hidden_states = torch_npu.npu_moe_finalize_routing(
        hidden_states,
        skip1=None,
        skip2=None,
        bias=None,
        scales=topk_weights,
        expanded_src_to_dst_row=expanded_row_idx,
        export_for_source_row=topk_ids,
    )
    if len(original_shape) == 3:
        final_hidden_states = final_hidden_states.view(original_shape)
    return final_hidden_states


class W8A8Int8Config(QuantizationConfig):
    """Config class for W8A8 or W4A16 Quantization.

    - Weight: static, per-channel, symmetric
    - Activation: dynamic, per-token, symmetric
    """

    def __init__(self, quant_config: Dict[str, Any] = {}):
        super().__init__()
        self.quant_description = quant_config
        self.is_dynamic = quant_config.get("is_dynamic", False)
        self.is_moe_w4_dynamic = False
        ignore = cast(List[str], quant_config.get("ignore", []))
        self.ignore = ignore if ignore is not None else []
        packed_modules_mapping = quant_config.get("packed_modules_mapping", {})
        self.packed_modules_mapping = (
            packed_modules_mapping if packed_modules_mapping is not None else {}
        )
        self.target_scheme_map = (
            CompressedTensorsConfig._quantization_scheme_map_from_config(
                config=quant_config
            )
        )
        target = "MoEGMM" if "MoEGMM" in self.target_scheme_map else "Linear"
        target_scheme = self.target_scheme_map.get(target, None)
        if target_scheme is None:
            self.is_moe_w4_dynamic = False
        else:
            weight_quant = target_scheme.get("weights")
            input_quant = target_scheme.get("input_activations")
            self.is_moe_w4_dynamic = self.is_dynamic_token_w4(weight_quant, input_quant)
            self.is_moe_input_quant = input_quant

        if _is_npu:
            # Ascend w8a8_int8 quantization with bias, use wrappers to isolate the effects between models
            for name in self.quant_description.keys():
                if "norm.bias" in name:
                    apply_module_patch(
                        "sglang.srt.layers.layernorm.RMSNorm",
                        "__init__",
                        [npu_wrapper_rmsnorm_init],
                    )
                    apply_module_patch(
                        "sglang.srt.layers.layernorm.RMSNorm",
                        "forward_npu",
                        [npu_wrapper_rmsnorm_forward],
                    )

    @classmethod
    def get_supported_act_dtypes(cls) -> List[torch.dtype]:
        return (
            [torch.float16, torch.bfloat16]
            if not _is_npu
            else [torch.int8, torch.float16, torch.bfloat16]
        )

    @classmethod
    def get_min_capability(cls) -> int:
        if _is_npu:
            raise NotImplementedError(
                'NPU hardware does not support "get_min_capability" feature.'
            )
        else:
            return 75

    @classmethod
    def get_name(self) -> str:
        return "w8a8_int8"

    @classmethod
    def get_config_filenames(cls) -> List[str]:
        filenames = []
        if _is_npu:
            filenames.append("quant_model_description.json")
        return filenames

    @classmethod
    def from_config(cls, config: Dict[str, Any]) -> W8A8Int8Config:
        return cls(config)

    def _get_quant_method_npu(
        self,
        layer: torch.nn.Module,
        prefix: str,
    ) -> Optional[QuantizeMethodBase]:
        from sglang.srt.layers.linear import LinearBase
        from sglang.srt.layers.moe.fused_moe_triton import FusedMoE

        if isinstance(layer, LinearBase):
            if should_ignore_layer(
                prefix,
                ignore=self.ignore,
                fused_mapping=self.packed_modules_mapping,
            ):
                return UnquantizedLinearMethod()
            key = "model"
            if "vision_model" in prefix:
                key = "vision_model"
            elif "visual" in prefix:
                key = "visual"
            packed_modules_mapping_subset = self.packed_modules_mapping.get(key, {})
            prefix_in_quant_config = prefix
            proj_name = prefix.split(".")[-1]
            if proj_name in packed_modules_mapping_subset:
                prefix_in_quant_config = prefix.replace(
                    proj_name, packed_modules_mapping_subset[proj_name][0]
                )
            self.is_dynamic = (
                self.quant_description[prefix_in_quant_config + ".weight"]
                == "W8A8_DYNAMIC"
            )
            if self.is_layer_skipped(prefix, packed_modules_mapping_subset):
                return UnquantizedLinearMethod()
            return (
                NPU_W8A8DynamicLinearMethod(self)
                if self.is_dynamic
                else NPU_W8A8LinearMethod(self)
            )
        elif isinstance(layer, FusedMoE):
            prefix_in_quant_config = prefix + ".0.down_proj.weight"
            is_moe_w4a8_dynamic = (
                self.quant_description.get(prefix_in_quant_config, "STATIC")
                == "W4A8_DYNAMIC"
            )
            if (
                self.is_moe_w4_dynamic and self.is_moe_input_quant is not None
            ) or is_moe_w4a8_dynamic:
                raise ValueError("npu does not support W4A8 currently!")
            elif self.is_moe_w4_dynamic and self.is_moe_input_quant is None:
                return NPU_W4A16MoEMethod(self)
            else:
                return NPU_W8A8MoEMethod(self)
        return None

    def get_quant_method(
        self,
        layer: torch.nn.Module,
        prefix: str,
    ) -> Optional[QuantizeMethodBase]:
        if _is_npu:
            return self._get_quant_method_npu(layer, prefix)
        else:
            from sglang.srt.layers.linear import LinearBase
            from sglang.srt.layers.moe.fused_moe_triton import FusedMoE

            if should_ignore_layer(
                prefix, ignore=self.ignore, fused_mapping=self.packed_modules_mapping
            ):
                return UnquantizedLinearMethod()
            if isinstance(layer, LinearBase):
                return W8A8Int8LinearMethod(self)
            elif isinstance(layer, FusedMoE):
                return W8A8Int8MoEMethod(self)
            return None

    def is_layer_skipped(
        self, prefix: str, fused_mapping: Mapping[str, List[str]] = MappingProxyType({})
    ):
        # adapted from vllm.model_executor.layers.quantization.utils.quant_utils.is_layer_skipped
        proj_name = prefix.split(".")[-1]
        if proj_name in fused_mapping:
            shard_prefixes = [
                prefix.replace(proj_name, shard_proj_name)
                for shard_proj_name in fused_mapping[proj_name]
            ]

            is_skipped = None
            for shard_prefix in shard_prefixes:
                is_shard_skipped = (
                    self.quant_description[shard_prefix + ".weight"] == "FLOAT"
                )

                if is_skipped is None:
                    is_skipped = is_shard_skipped
                elif is_shard_skipped != is_skipped:
                    raise ValueError(
                        f"Detected some but not all shards of {prefix} "
                        "are quantized. All shards of fused layers "
                        "to have the same precision."
                    )
        else:
            is_skipped = self.quant_description[prefix + ".weight"] == "FLOAT"

        assert is_skipped is not None
        return is_skipped

    def get_scaled_act_names(self) -> List[str]:
        return []

    def is_dynamic_token_w4(self, weight_quant, input_quant) -> bool:
        is_w4 = weight_quant.num_bits == 4
        weight_strategy = (
            weight_quant.strategy == QuantizationStrategy.TENSOR.value
            or weight_quant.strategy == QuantizationStrategy.CHANNEL.value
            or weight_quant.strategy == QuantizationStrategy.GROUP.value
        )
        if input_quant is not None:
            is_token = (
                weight_strategy
                and input_quant.strategy == QuantizationStrategy.TOKEN.value
            )
            is_dynamic = not weight_quant.dynamic and input_quant.dynamic
        else:
            is_token = weight_strategy
            is_dynamic = not weight_quant.dynamic

        # Both symmetric and asymmetric input quantization supported.
        # Only symmetric weight quantization supported.
        return is_w4 and weight_quant.symmetric and is_token and is_dynamic


class W8A8Int8LinearMethod(LinearMethodBase):

    def __init__(self, quantization_config: W8A8Int8Config):
        self.quantization_config = quantization_config

    def process_weights_after_loading(self, layer: torch.nn.Module) -> None:
        if _is_cpu:
            assert (
                _is_cpu_amx_available
            ), "W8A8Int8LinearMethod on CPU requires that CPU has AMX support"
            _amx_process_weight_after_loading(layer, ["weight"])
        else:
            layer.weight = Parameter(layer.weight.t(), requires_grad=False)
        layer.weight_scale = Parameter(layer.weight_scale.data, requires_grad=False)

    def create_weights(
        self,
        layer: torch.nn.Module,
        input_size_per_partition: int,
        output_partition_sizes: List[int],
        input_size: int,
        output_size: int,
        params_dtype: torch.dtype,
        **extra_weight_attrs,
    ):

        weight_loader = extra_weight_attrs.get("weight_loader")
        self.logical_widths = output_partition_sizes

        weight = ModelWeightParameter(
            data=torch.empty(
                sum(output_partition_sizes), input_size_per_partition, dtype=torch.int8
            ),
            input_dim=1,
            output_dim=0,
            weight_loader=weight_loader,
        )
        layer.register_parameter("weight", weight)

        weight_scale = ChannelQuantScaleParameter(
            data=torch.empty((sum(output_partition_sizes), 1), dtype=torch.float32),
            output_dim=0,
            weight_loader=weight_loader,
        )
        layer.register_parameter("weight_scale", weight_scale)

    def apply(
        self,
        layer: torch.nn.Module,
        x: torch.Tensor,
        bias: Optional[torch.Tensor] = None,
    ):
        if use_intel_amx_backend(layer):
            return torch.ops.sgl_kernel.int8_scaled_mm_with_quant(
                x,
                layer.weight,
                layer.weight_scale,
                bias,
                x.dtype,
                True,  # is_vnni
            )
        x_q, x_scale = per_token_quant_int8(x)

        x_q_2d = x_q.view(-1, x_q.shape[-1])
        x_scale_2d = x_scale.view(-1, x_scale.shape[-1])
        output_shape = [*x_q.shape[:-1], layer.weight.shape[1]]

        output = int8_scaled_mm(
            x_q_2d,
            layer.weight,
            x_scale_2d,
            layer.weight_scale,
            out_dtype=x.dtype,
            bias=bias,
        )

        return output.view(output_shape)


class W8A8Int8MoEMethod(FusedMoEMethodBase):
    """MoE method for INT8.
    Supports loading INT8 checkpoints with static weight scale and
    dynamic/static activation scale.
    Also supports loading quantized FP16/BF16 model checkpoints with dynamic
    activation scaling. The weight scaling factor will be initialized after
    the model weights are loaded.
    Args:
        quant_config: The quantization config.
    """

    def __init__(self, quant_config: W8A8Int8Config):
        self.quant_config = quant_config

    def create_weights(
        self,
        layer: torch.nn.Module,
        num_experts: int,
        hidden_size: int,
        intermediate_size_per_partition: int,
        params_dtype: torch.dtype,
        **extra_weight_attrs,
    ):
        from sglang.srt.layers.moe.fused_moe_triton import FusedMoeWeightScaleSupported

        tp_size = get_tensor_model_parallel_world_size()

        # WEIGHTS
        w13_weight = torch.nn.Parameter(
            torch.empty(
                num_experts,
                2 * intermediate_size_per_partition,
                hidden_size,
                dtype=torch.int8,
            ),
            requires_grad=False,
        )
        layer.register_parameter("w13_weight", w13_weight)
        set_weight_attrs(w13_weight, extra_weight_attrs)

        w2_weight = torch.nn.Parameter(
            torch.empty(
                num_experts,
                hidden_size,
                intermediate_size_per_partition,
                dtype=torch.int8,
            ),
            requires_grad=False,
        )
        layer.register_parameter("w2_weight", w2_weight)
        set_weight_attrs(w2_weight, extra_weight_attrs)

        w13_weight_scale = torch.nn.Parameter(
            torch.ones(
                num_experts, 2 * intermediate_size_per_partition, 1, dtype=torch.float32
            ),
            requires_grad=False,
        )
        w2_weight_scale = torch.nn.Parameter(
            torch.ones(num_experts, hidden_size, 1, dtype=torch.float32),
            requires_grad=False,
        )
        layer.register_parameter("w13_weight_scale", w13_weight_scale)
        layer.register_parameter("w2_weight_scale", w2_weight_scale)

        extra_weight_attrs.update(
            {"quant_method": FusedMoeWeightScaleSupported.CHANNEL.value}
        )

        set_weight_attrs(w13_weight_scale, extra_weight_attrs)
        set_weight_attrs(w2_weight_scale, extra_weight_attrs)

        w13_input_scale = None
        layer.register_parameter("w13_input_scale", w13_input_scale)

        w2_input_scale = None
        layer.register_parameter("w2_input_scale", w2_input_scale)

    def process_weights_after_loading(self, layer: torch.nn.Module) -> None:
        if _is_cpu:
            assert (
                _is_cpu_amx_available
            ), "W8A8Int8MoEMethod on CPU requires that CPU has AMX support"
            _amx_process_weight_after_loading(layer, ["w13_weight", "w2_weight"])
        else:
            layer.w13_weight = Parameter(layer.w13_weight, requires_grad=False)
            layer.w2_weight = Parameter(layer.w2_weight, requires_grad=False)
        layer.w13_weight_scale = Parameter(
            layer.w13_weight_scale.data, requires_grad=False
        )
        layer.w2_weight_scale = Parameter(
            layer.w2_weight_scale.data, requires_grad=False
        )

    def create_moe_runner(
        self, layer: torch.nn.Module, moe_runner_config: MoeRunnerConfig
    ):
        self.moe_runner_config = moe_runner_config
        self.runner = MoeRunner(MoeRunnerBackend.TRITON, moe_runner_config)

    def apply(
        self,
        layer: torch.nn.Module,
        dispatch_output: StandardDispatchOutput,
    ) -> torch.Tensor:
        from sglang.srt.layers.moe.token_dispatcher import StandardCombineInput

        x = dispatch_output.hidden_states
        topk_output = dispatch_output.topk_output

        if use_intel_amx_backend(layer):
            from sglang.srt.layers.moe.topk import apply_topk_weights_cpu

            topk_weights, topk_ids, _ = topk_output
            x, topk_weights = apply_topk_weights_cpu(
                self.moe_runner_config.apply_router_weight_on_input, topk_weights, x
            )
            output = torch.ops.sgl_kernel.fused_experts_cpu(
                x,
                layer.w13_weight,
                layer.w2_weight,
                topk_weights,
                topk_ids,
                False,  # inplace See [Note] inplace should be False in fused_experts.
                True,  # use_int8_w8a8
                False,  # use_fp8_w8a16
                layer.w13_weight_scale,  # w1_scale
                layer.w2_weight_scale,  # w2_scale
                None,  # block_size
                layer.w13_input_scale,  # a1_scale
                layer.w2_input_scale,  # a2_scale
                True,  # is_vnni
            )
            return StandardCombineInput(hidden_states=output)

        quant_info = TritonMoeQuantInfo(
            w13_weight=layer.w13_weight,
            w2_weight=layer.w2_weight,
            use_int8_w8a8=True,
            per_channel_quant=True,
            w13_scale=layer.w13_weight_scale,
            w2_scale=layer.w2_weight_scale,
            a13_scale=layer.w13_input_scale,
            a2_scale=layer.w2_input_scale,
        )
        return self.runner.run(dispatch_output, quant_info)


class NPU_W8A8LinearMethodImpl:
    """Linear method for NPU W8A8."""

    def __init__(self) -> None:
        # aclnn quant matmul requires to transpose matrix B, set to true by default.
        self.transpose_weight = True

    @staticmethod
    def get_weight(
        input_size: int,
        output_size: int,
        params_dtype: torch.dtype = torch.bfloat16,
    ) -> Dict[str, Any]:
        params_dict = {"weight": torch.empty(output_size, input_size, dtype=torch.int8)}
        return params_dict

    @staticmethod
    def get_pertensor_param(params_dtype: torch.dtype) -> Dict[str, Any]:
        params_dict = {}
        params_dict["input_scale"] = torch.empty(1, dtype=params_dtype)
        params_dict["input_offset"] = torch.empty(1, dtype=params_dtype)
        return params_dict

    @staticmethod
    def get_perchannel_param(
        output_size: int,
        params_dtype: torch.dtype,
    ) -> Dict[str, Any]:
        params_dict = {}
        params_dict["quant_bias"] = torch.empty(output_size, dtype=torch.int32)
        if params_dtype == torch.bfloat16:
            params_dict["deq_scale"] = torch.empty(output_size, dtype=torch.float32)
        elif params_dtype == torch.float16:
            params_dict["deq_scale"] = torch.empty(output_size, dtype=torch.int64)
        params_dict["weight_scale"] = torch.empty(output_size, 1, dtype=params_dtype)
        params_dict["weight_offset"] = torch.empty(output_size, 1, dtype=params_dtype)
        return params_dict

    @staticmethod
    def apply(
        layer: torch.nn.Module,
        x: torch.Tensor,
        bias: Optional[torch.Tensor] = None,
    ) -> torch.Tensor:
        # To prevent import loops
        from sglang.srt.layers.linear import RowParallelLinear

        original_dtype = x.dtype
        if original_dtype != torch.int8:
            x = torch_npu.npu_quantize(
                x,
                layer.aclnn_input_scale_reciprocal,
                layer.aclnn_input_offset,
                torch.qint8,
                -1,
                False,
            )
        # Only fuse bias add into GEMM for rank 0 (this ensures that
        # bias will not get added more than once in Attention TP>1 case)
        if isinstance(layer, RowParallelLinear) and layer.tp_rank > 0:
            quant_bias = None
        else:
            quant_bias = layer.quant_bias
        return torch_npu.npu_quant_matmul(
            x,
            layer.weight,
            layer.deq_scale,
            bias=quant_bias,
            output_dtype=original_dtype,
        )

    def process_weights_after_loading(self, layer):
        expanding_factor = layer.weight.data.shape[1]
        layer.aclnn_input_scale = torch.nn.Parameter(
            layer.input_scale.data.repeat(expanding_factor).to(device="npu"),
            requires_grad=False,
        )
        layer.aclnn_input_scale_reciprocal = 1 / torch.nn.Parameter(
            layer.input_scale.data.repeat(expanding_factor).to(device="npu"),
            requires_grad=False,
        )
        layer.aclnn_input_offset = torch.nn.Parameter(
            layer.input_offset.data.repeat(expanding_factor).to(device="npu"),
            requires_grad=False,
        )
        if self.transpose_weight:
            layer.weight.data = layer.weight.data.transpose(0, 1).contiguous()
        layer.weight_scale.data = torch.flatten(layer.weight_scale.data)
        if hasattr(layer, "weight_offset"):
            layer.weight_offset.data = torch.flatten(layer.weight_offset.data)
        layer.weight.data = torch_npu.npu_format_cast(
            layer.weight.data, NPU_FORMAT_FRACTAL_NZ
        )


class NPU_W8A8LinearMethodMTImpl:
    """Linear method for NPU W8A8."""

    def __init__(self) -> None:
        self.transpose_weight = True

    @staticmethod
    def get_weight(
        input_size: int,
        output_size: int,
        params_dtype: torch.dtype = torch.bfloat16,
    ) -> Dict[str, Any]:
        params_dict = {"weight": torch.empty(output_size, input_size, dtype=torch.int8)}
        return params_dict

    @staticmethod
    def get_pertensor_param(params_dtype: torch.dtype) -> Dict[str, Any]:
        params_dict = {}
        params_dict["input_scale"] = torch.empty(1, dtype=params_dtype)
        params_dict["input_offset"] = torch.empty(1, dtype=torch.int8)
        return params_dict

    @staticmethod
    def get_perchannel_param(
        output_size: int,
        params_dtype: torch.dtype,
    ) -> Dict[str, Any]:
        params_dict = {}
        params_dict["quant_bias"] = torch.empty(output_size, dtype=torch.int32)
        if params_dtype == torch.bfloat16:
            params_dict["deq_scale"] = torch.empty(output_size, dtype=torch.float32)
        elif params_dtype == torch.float16:
            params_dict["deq_scale"] = torch.empty(output_size, dtype=torch.int64)
        params_dict["weight_scale"] = torch.empty(output_size, 1, dtype=params_dtype)
        params_dict["weight_offset"] = torch.empty(output_size, 1, dtype=params_dtype)
        return params_dict

    @staticmethod
    def apply(
        layer: torch.nn.Module,
        x: torch.Tensor,
        bias: Optional[torch.Tensor] = None,
    ) -> torch.Tensor:
        # To prevent import loops
        from sglang.srt.layers.linear import RowParallelLinear

        original_dtype = x.dtype
        if original_dtype != torch.int8:
            x = quant_per_tensor(x, layer.input_scale, layer.input_offset)

        # Only fuse bias add into GEMM for rank 0 (this ensures that
        # bias will not get added more than once in Attention TP>1 case)
        if isinstance(layer, RowParallelLinear) and layer.tp_rank > 0:
            quant_bias = None
        else:
            quant_bias = layer.quant_bias

        return ops.quant_matmul(
            x=x, weight=layer.weight, deq_scale=layer.deq_scale, deq_bias=quant_bias
        )

    def process_weights_after_loading(self, layer):
        layer.aclnn_deq_scale = torch.nn.Parameter(
            torch_npu.npu_trans_quant_param(layer.deq_scale.npu()).to(device="npu"),
            requires_grad=False,
        )


class NPU_W8A8LinearMethod(LinearMethodBase):
    """Linear method for NPU quantization.

    This class search for specific quantization
    implementation supported on NPU hardware for linear methods.

    Args:
        quant_config: The NPU quantization config.
    """

    def __init__(self, quantization_config: W8A8Int8Config) -> None:
        self.quantization_config = quantization_config
        self.quant_method = (
            NPU_W8A8LinearMethodMTImpl()
            if useMindIETurbo
            else NPU_W8A8LinearMethodImpl()
        )

    def create_weights(
        self,
        layer: torch.nn.Module,
        input_size_per_partition: int,
        output_partition_sizes: List[int],
        input_size: int,
        output_size: int,
        params_dtype: torch.dtype,
        **extra_weight_attrs,
    ) -> None:
        output_size_per_partition = sum(output_partition_sizes)
        weight_loader = extra_weight_attrs.get("weight_loader")

        weight_dict = self.quant_method.get_weight(
            input_size_per_partition, output_size_per_partition, params_dtype
        )
        for weight_name, weight_param in weight_dict.items():
            param = torch.nn.Parameter(weight_param, requires_grad=False)
            set_weight_attrs(param, {"input_dim": 1, "output_dim": 0})
            layer.register_parameter(weight_name, param)
            set_weight_attrs(param, extra_weight_attrs)

        pertensor_dict = self.quant_method.get_pertensor_param(params_dtype)
        for pertensor_name, pertensor_param in pertensor_dict.items():
            param = PerTensorScaleParameter(
                data=pertensor_param, weight_loader=weight_loader
            )
            # disable warning
            param.ignore_warning = True
            layer.register_parameter(pertensor_name, param)

        perchannel_dict = self.quant_method.get_perchannel_param(
            output_size_per_partition, params_dtype
        )
        for perchannel_name, perchannel_param in perchannel_dict.items():
            param = torch.nn.Parameter(perchannel_param, requires_grad=False)
            set_weight_attrs(param, {"output_dim": 0})
            layer.register_parameter(perchannel_name, param)
            set_weight_attrs(param, extra_weight_attrs)

    def process_weights_after_loading(self, layer: torch.nn.Module) -> None:
        if hasattr(self.quant_method, "process_weights_after_loading"):
            self.quant_method.process_weights_after_loading(layer)

    def apply(
        self,
        layer: torch.nn.Module,
        x: torch.Tensor,
        bias: Optional[torch.Tensor] = None,
    ) -> torch.Tensor:
        return self.quant_method.apply(layer, x, bias)


class NPU_W8A8DynamicLinearMethodImpl:
    """Linear method for NPU W8A8_DYNAMIC."""

    def __init__(self):
        self.transpose_weight = True

    @staticmethod
    def get_weight(
        input_size: int, output_size: int, params_dtype: torch.dtype
    ) -> Dict[str, Any]:
        params_dict = {"weight": torch.empty(output_size, input_size, dtype=torch.int8)}
        return params_dict

    @staticmethod
    def get_pertensor_param(params_dtype: torch.dtype) -> Dict[str, Any]:
        return {}

    @staticmethod
    def get_perchannel_param(
        output_size: int,
        params_dtype: torch.dtype,
    ) -> Dict[str, Any]:
        params_dict = {}
        params_dict["weight_scale"] = torch.empty(output_size, 1, dtype=params_dtype)
        params_dict["weight_offset"] = torch.empty(output_size, 1, dtype=params_dtype)
        return params_dict

    @staticmethod
    def apply(
        layer: torch.nn.Module,
        x: torch.Tensor,
        bias: Optional[torch.Tensor] = None,
        tp_rank: Optional[int] = 0,
    ) -> torch.Tensor:
        original_dtype = x.dtype
        quant_out, dynamic_scale = torch_npu.npu_dynamic_quant(x)
        return torch_npu.npu_quant_matmul(
            quant_out,
            layer.weight,
            layer.weight_scale,
            pertoken_scale=dynamic_scale,
            bias=bias,
            output_dtype=original_dtype,
        )

    def process_weights_after_loading(self, layer):
        if self.transpose_weight:
            layer.weight.data = layer.weight.data.transpose(0, 1).contiguous()
        layer.weight_scale.data = layer.weight_scale.data.flatten()
        layer.weight_scale_fp32 = layer.weight_scale.data.to(torch.float32)
        if hasattr(layer, "weight_offset"):
            layer.weight_offset.data = layer.weight_offset.data.flatten()
        layer.weight.data = torch_npu.npu_format_cast(
            layer.weight.data, NPU_FORMAT_FRACTAL_NZ
        )


class NPU_W8A8DynamicLinearMethod(LinearMethodBase):
    """Linear method for NPU quantization.

    This class search for specific quantization
    implementations supported on NPU hardware for linear methods.

    Args:
        quant_config: The NPU quantization config.
    """

    def __init__(self, quantization_config: W8A8Int8Config) -> None:
        self.quantization_config = quantization_config
        self.quant_method = NPU_W8A8DynamicLinearMethodImpl()

    def create_weights(
        self,
        layer: torch.nn.Module,
        input_size_per_partition: int,
        output_partition_sizes: List[int],
        input_size: int,
        output_size: int,
        params_dtype: torch.dtype,
        **extra_weight_attrs,
    ) -> None:
        output_size_per_partition = sum(output_partition_sizes)
        weight_loader = extra_weight_attrs.get("weight_loader")

        weight_dict = self.quant_method.get_weight(
            input_size_per_partition, output_size_per_partition, params_dtype
        )
        for weight_name, weight_param in weight_dict.items():
            param = torch.nn.Parameter(weight_param, requires_grad=False)
            set_weight_attrs(param, {"input_dim": 1, "output_dim": 0})
            layer.register_parameter(weight_name, param)
            set_weight_attrs(param, extra_weight_attrs)

        pertensor_dict = self.quant_method.get_pertensor_param(params_dtype)
        for pertensor_name, pertensor_param in pertensor_dict.items():
            param = PerTensorScaleParameter(
                data=pertensor_param, weight_loader=weight_loader
            )
            # disable warning
            param.ignore_warning = True
            layer.register_parameter(pertensor_name, param)

        perchannel_dict = self.quant_method.get_perchannel_param(
            output_size_per_partition, params_dtype
        )
        for perchannel_name, perchannel_param in perchannel_dict.items():
            param = torch.nn.Parameter(perchannel_param, requires_grad=False)
            set_weight_attrs(param, {"output_dim": 0})
            layer.register_parameter(perchannel_name, param)
            set_weight_attrs(param, extra_weight_attrs)

    def process_weights_after_loading(self, layer: torch.nn.Module) -> None:
        if hasattr(self.quant_method, "process_weights_after_loading"):
            self.quant_method.process_weights_after_loading(layer)

    def apply(
        self,
        layer: torch.nn.Module,
        x: torch.Tensor,
        bias: Optional[torch.Tensor] = None,
    ) -> torch.Tensor:
        return self.quant_method.apply(layer, x, bias)


class NPU_W8A8MoEMethod(FusedMoEMethodBase):
    """MoE method for NPU quantization.

    This class search for specific quantization
    implementations supported on NPU hardware for moe methods.

    Args:
        quant_config: The NPU quantization config.
    """

    def __init__(self, quantization_config: W8A8Int8Config) -> None:
        self.quantization_config = quantization_config
        self.quant_method = self

    def create_weights(
        self,
        layer: torch.nn.Module,
        num_experts: int,
        hidden_size: int,
        intermediate_size_per_partition: int,
        params_dtype: torch.dtype,
        **extra_weight_attrs,
    ) -> None:
        from sglang.srt.layers.moe.fused_moe_triton import FusedMoeWeightScaleSupported

        self.num_experts = num_experts
        extra_weight_attrs.update(
            {"quant_method": FusedMoeWeightScaleSupported.CHANNEL.value}
        )

        # weight
        w13_weight = torch.nn.Parameter(
            torch.empty(
                num_experts,
                2 * intermediate_size_per_partition,
                hidden_size,
                dtype=torch.int8,
            ),
            requires_grad=False,
        )
        layer.register_parameter("w13_weight", w13_weight)
        set_weight_attrs(w13_weight, extra_weight_attrs)
        w2_weight = torch.nn.Parameter(
            torch.empty(
                num_experts,
                hidden_size,
                intermediate_size_per_partition,
                dtype=torch.int8,
            ),
            requires_grad=False,
        )
        layer.register_parameter("w2_weight", w2_weight)
        set_weight_attrs(w2_weight, extra_weight_attrs)
        # scale
        w13_weight_scale = torch.nn.Parameter(
            torch.empty(
                num_experts, 2 * intermediate_size_per_partition, 1, dtype=torch.float32
            ),
            requires_grad=False,
        )
        layer.register_parameter("w13_weight_scale", w13_weight_scale)
        set_weight_attrs(w13_weight_scale, extra_weight_attrs)
        w2_weight_scale = torch.nn.Parameter(
            torch.empty(num_experts, hidden_size, 1, dtype=torch.float32),
            requires_grad=False,
        )
        layer.register_parameter("w2_weight_scale", w2_weight_scale)
        set_weight_attrs(w2_weight_scale, extra_weight_attrs)
        # offset
        w13_weight_offset = torch.nn.Parameter(
            torch.empty(
                num_experts, 2 * intermediate_size_per_partition, 1, dtype=torch.float32
            ),
            requires_grad=False,
        )
        layer.register_parameter("w13_weight_offset", w13_weight_offset)
        set_weight_attrs(w13_weight_offset, extra_weight_attrs)
        w2_weight_offset = torch.nn.Parameter(
            torch.empty(num_experts, hidden_size, 1, dtype=torch.float32),
            requires_grad=False,
        )
        layer.register_parameter("w2_weight_offset", w2_weight_offset)
        set_weight_attrs(w2_weight_offset, extra_weight_attrs)

    def release_weight_cache(self, weight: torch.Tensor):
        # .contiguous() introduces additional memory overhead and needs to be released using resize_(0)
        origin_weight = weight.data.transpose(1, 2)
        new_weight = origin_weight.contiguous()
        origin_weight.untyped_storage().resize_(0)
        return new_weight

    def process_weights_after_loading(self, layer: torch.nn.Module) -> None:
        weight_data = self.release_weight_cache(layer.w13_weight.data)
        layer.w13_weight = Parameter(weight_data, requires_grad=False)

        weight_data = self.release_weight_cache(layer.w2_weight.data)
        layer.w2_weight = Parameter(weight_data, requires_grad=False)

        layer.w13_weight_scale = Parameter(
            layer.w13_weight_scale.data.squeeze(-1).contiguous().to(torch.float32),
            requires_grad=False,
        )
        layer.w2_weight_scale = Parameter(
            layer.w2_weight_scale.data.squeeze(-1).contiguous(), requires_grad=False
        )
        if hasattr(layer, "w13_weight_offset"):
            layer.w13_weight_offset = torch.nn.Parameter(
                layer.w13_weight_offset.data.squeeze(-1).contiguous(),
                requires_grad=False,
            )
        if hasattr(layer, "w2_weight_offset"):
            layer.w2_weight_offset = torch.nn.Parameter(
                layer.w2_weight_offset.data.squeeze(-1).contiguous(),
                requires_grad=False,
            )
        layer.w13_weight.data = torch_npu.npu_format_cast(
            layer.w13_weight.data, NPU_FORMAT_FRACTAL_NZ
        )
        layer.w2_weight.data = torch_npu.npu_format_cast(
            layer.w2_weight.data, NPU_FORMAT_FRACTAL_NZ
        )

        if get_bool_env_var("ENABLE_ASCEND_MOE_NZ"):
            layer.w13_weight.data = torch_npu.npu_format_cast(layer.w13_weight.data, 29)
            layer.w2_weight.data = torch_npu.npu_format_cast(layer.w2_weight.data, 29)

    def create_moe_runner(
        self, layer: torch.nn.Module, moe_runner_config: MoeRunnerConfig
    ):
        self.moe_runner_config = moe_runner_config

    def apply(
        self,
        layer,
        dispatch_output: StandardDispatchOutput,
    ) -> CombineInput:
        from sglang.srt.layers.moe.token_dispatcher import StandardCombineInput

        x = dispatch_output.hidden_states
        topk_output = dispatch_output.topk_output

        topk_weights, topk_ids, _ = topk_output
        topk_ids = topk_ids.to(torch.int32)
        topk_weights = topk_weights.to(x.dtype)
        output = npu_fused_experts(
            hidden_states=x,
            w13=layer.w13_weight,
            w13_scale=layer.w13_weight_scale,
            w2=layer.w2_weight,
            w2_scale=layer.w2_weight_scale,
            topk_weights=topk_weights,
            topk_ids=topk_ids,
            top_k=topk_ids.shape[1],
        )
        return StandardCombineInput(hidden_states=output)

    def apply_without_routing_weights(
        self,
        layer,
        hidden_states,
        hidden_states_scale,
        group_list_type,
        group_list,
        output_dtype,
    ):
        # gmm1: gate_up_proj
        hidden_states = torch_npu.npu_grouped_matmul(
            x=[hidden_states],
            weight=[layer.w13_weight],
            split_item=2,
            group_list_type=group_list_type,
            group_type=0,
            group_list=group_list,
            output_dtype=torch.int32,
        )[0]

        # act_fn: swiglu
        hidden_states, swiglu_out_scale = torch_npu.npu_dequant_swiglu_quant(
            x=hidden_states,
            weight_scale=layer.w13_weight_scale,
            activation_scale=hidden_states_scale,
            bias=None,
            quant_scale=None,
            quant_offset=None,
            group_index=group_list,
            activate_left=True,
            quant_mode=1,
        )

        # gmm2: down_proj
        hidden_states = torch_npu.npu_grouped_matmul(
            x=[hidden_states],
            weight=[layer.w2_weight],
            scale=[layer.w2_weight_scale.to(output_dtype)],
            per_token_scale=[swiglu_out_scale],
            split_item=2,
            group_list_type=group_list_type,
            group_type=0,
            group_list=group_list,
            output_dtype=output_dtype,
        )[0]
        return hidden_states


class NPU_W4A16MoEMethod(FusedMoEMethodBase):
    """MoE method for NPU W4A16 quantization.

    This class search for specific quantization
    implementations supported on NPU hardware for moe methods.

    Args:
        quant_config: The NPU quantization config.
    """

    def __init__(self, quantization_config: W8A8Int8Config) -> None:
        self.quantization_config = quantization_config
        self.quant_method = self
        self.pack_factor = 8  # weight dtype is int4,  but use int32 to create
        target = (
            "MoEGMM" if "MoEGMM" in quantization_config.target_scheme_map else "Linear"
        )
        if target in quantization_config.target_scheme_map:
            self.group_size = quantization_config.target_scheme_map[target][
                "weights"
            ].group_size
        else:
            self.group_size = 128
        logger.warning_once("NPU_W4A16MoEMethod !!!")

    def create_weights(
        self,
        layer: torch.nn.Module,
        num_experts: int,
        hidden_size: int,
        intermediate_size_per_partition: int,
        params_dtype: torch.dtype,
        **extra_weight_attrs,
    ) -> None:
        from sglang.srt.layers.moe.fused_moe_triton import FusedMoeWeightScaleSupported

        self.num_experts = num_experts
        if (
            extra_weight_attrs.get(
                "intermediate_size_full", intermediate_size_per_partition
            )
            // intermediate_size_per_partition
            > 1
        ):
            quant_method = FusedMoeWeightScaleSupported.GROUP.value
        else:
            quant_method = FusedMoeWeightScaleSupported.CHANNEL.value
        extra_weight_attrs.update({"quant_method": quant_method})
        # weight
        w13_weight = torch.nn.Parameter(
            torch.empty(
                num_experts,
                2 * intermediate_size_per_partition,
                hidden_size // self.pack_factor,
                dtype=torch.int32,
            ),
            requires_grad=False,
        )
        layer.register_parameter("w13_weight", w13_weight)
        set_weight_attrs(w13_weight, extra_weight_attrs)
        w2_weight = torch.nn.Parameter(
            torch.empty(
                num_experts,
                hidden_size,
                intermediate_size_per_partition // self.pack_factor,
                dtype=torch.int32,
            ),
            requires_grad=False,
        )
        layer.register_parameter("w2_weight", w2_weight)
        set_weight_attrs(w2_weight, extra_weight_attrs)

        # scale
        weight_scale_dtype = torch.bfloat16
        w13_weight_scale = torch.nn.Parameter(
            torch.empty(
                num_experts,
                2 * intermediate_size_per_partition,
                hidden_size // self.group_size,
                dtype=weight_scale_dtype,
            ),
            requires_grad=False,
        )
        layer.register_parameter("w13_weight_scale", w13_weight_scale)
        set_weight_attrs(w13_weight_scale, extra_weight_attrs)
        w2_weight_scale = torch.nn.Parameter(
            torch.empty(
                num_experts,
                hidden_size,
                intermediate_size_per_partition // self.group_size,
                dtype=weight_scale_dtype,
            ),
            requires_grad=False,
        )
        layer.register_parameter("w2_weight_scale", w2_weight_scale)
        set_weight_attrs(w2_weight_scale, extra_weight_attrs)

        # offset
        w13_weight_offset = torch.nn.Parameter(
            torch.zeros(
                num_experts,
                2 * intermediate_size_per_partition,
                hidden_size // self.group_size,
                dtype=weight_scale_dtype,
            ),
            requires_grad=False,
        )
        layer.register_parameter("w13_weight_offset", w13_weight_offset)
        set_weight_attrs(w13_weight_offset, extra_weight_attrs)

        w2_weight_offset = torch.nn.Parameter(
            torch.zeros(
                num_experts,
                hidden_size,
                intermediate_size_per_partition // self.group_size,
                dtype=weight_scale_dtype,
            ),
            requires_grad=False,
        )
        layer.register_parameter("w2_weight_offset", w2_weight_offset)
        set_weight_attrs(w2_weight_offset, extra_weight_attrs)

    def pack_to_int32(self, weight: torch.Tensor):
        assert weight.dim() == 3
        if weight.dtype == torch.int32:
            # pack 8 int4 to int32, we use a int32 to represent a int4
            assert (
                weight.shape[-1] % 8 == 0
            ), "the last dim of weight needs to be divided by 8"
            new_weight = torch_npu.npu_convert_weight_to_int4pack(weight.flatten(0, 1))
            new_weight = new_weight.view(weight.shape[0], weight.shape[1], -1)
        elif weight.dtype == torch.int8:
            # pack 4 int8(int4*2) to int32, because in pytorch, we need to use int32 to represent int4
            assert (
                weight.shape[-1] % 4 == 0
            ), "the last dim of weight needs to be divided by 4"
            new_weight = weight.view(torch.int32).contiguous()
        else:
            raise ValueError(f"{weight.dtype=} is not supported !")
        return new_weight

    def unpack_from_int32(
        self,
        value: torch.Tensor,
        num_bits: int,
        shape: torch.Size = None,
        packed_dim=1,
    ) -> torch.Tensor:
        """
        Unpacks a tensor of packed int32 weights into individual int8s, maintaining the
        original bit range.

        Return tensors in int8

        :param value: tensor to unpack
        :param num_bits: number of bits to unpack each data point into
        :param shape: shape to unpack into, used to remove padding
        :returns: unpacked int8 tensor
        """
        if value.dtype is not torch.int32:
            raise ValueError(
                f"Expected {torch.int32} but got {value.dtype}, Aborting unpack."
            )

        if num_bits > 8:
            raise ValueError("Unpacking is only supported for less than 8 bits")

        pack_factor = 32 // num_bits

        # unpack
        mask = (1 << num_bits) - 1

        if packed_dim == 1:
            unpacked = torch.zeros(
                (value.shape[0], value.shape[1] * pack_factor),
                device=value.device,
                dtype=torch.int32,
            )
            for i in range(pack_factor):
                unpacked[:, i::pack_factor] = (value >> (num_bits * i)) & mask

            # remove padding
            if shape is not None:
                original_row_size = int(shape[1])
                unpacked = unpacked[:, :original_row_size]
        else:
            unpacked = torch.zeros(
                (value.shape[0] * pack_factor, value.shape[1]),
                device=value.device,
                dtype=torch.int32,
            )
            for i in range(pack_factor):
                unpacked[i::pack_factor, :] = (value >> (num_bits * i)) & mask

            # remove padding
            original_row_size = int(shape[0])
            unpacked = unpacked[:original_row_size, :]

        # bits are packed in unsigned format, reformat to signed
        # update the value range from unsigned to signed
        offset = pow(2, num_bits) // 2
        unpacked = (unpacked - offset).to(torch.int8)

        return unpacked

    def process_weights_after_loading(self, layer: torch.nn.Module) -> None:
        w13_weight_scale = layer.w13_weight_scale.data.transpose(-1, -2).contiguous()
        w2_weight_scale = layer.w2_weight_scale.data.transpose(-1, -2).contiguous()
        layer.w13_weight_scale = Parameter(w13_weight_scale, requires_grad=False)
        layer.w2_weight_scale = Parameter(w2_weight_scale, requires_grad=False)

        layer.w13_weight_offset = Parameter(
            layer.w13_weight_offset.data.transpose(-1, -2).contiguous(),
            requires_grad=False,
        )
        layer.w2_weight_offset = Parameter(
            layer.w2_weight_offset.data.transpose(-1, -2).contiguous(),
            requires_grad=False,
        )

        # w = [n, k // 8]  --> [k, n // 8]
        # w13_weight = layer.w13_weight.data.transpose(1, 2).contiguous()
        # w2_weight = layer.w2_weight.data.transpose(1, 2).contiguous()
        unpacked_w13_weight = (
            self.unpack_from_int32(layer.w13_weight.data.flatten(0, 1), 4)
            .view(layer.w13_weight.data.shape[0], layer.w13_weight.data.shape[1], -1)
            .transpose(1, 2)
            .contiguous()
            .int()
        )
        unpacked_w2_weight = (
            self.unpack_from_int32(layer.w2_weight.data.flatten(0, 1), 4)
            .view(layer.w2_weight.data.shape[0], layer.w2_weight.data.shape[1], -1)
            .transpose(1, 2)
            .contiguous()
            .int()
        )

        w13_weight = self.pack_to_int32(unpacked_w13_weight)
        w2_weight = self.pack_to_int32(unpacked_w2_weight)

        layer.w13_weight = Parameter(w13_weight, requires_grad=False)
        layer.w2_weight = Parameter(w2_weight, requires_grad=False)

    def create_moe_runner(
        self, layer: torch.nn.Module, moe_runner_config: MoeRunnerConfig
    ):
        self.moe_runner_config = moe_runner_config

    def apply(
        self,
        layer,
        dispatch_output: StandardDispatchOutput,
    ) -> CombineInput:
        from sglang.srt.layers.moe.token_dispatcher import StandardCombineInput

        x = dispatch_output.hidden_states
        topk_output = dispatch_output.topk_output

        topk_weights, topk_ids, _ = topk_output
        topk_ids = topk_ids.to(torch.int32)
        topk_weights = topk_weights.to(x.dtype)
        output = npu_fused_experts(
            hidden_states=x,
            w13=layer.w13_weight,
            w13_scale=layer.w13_weight_scale,
            w13_offset=layer.w13_weight_offset,
            w2=layer.w2_weight,
            w2_scale=layer.w2_weight_scale,
            w2_offset=layer.w2_weight_offset,
            topk_weights=topk_weights,
            topk_ids=topk_ids,
            top_k=topk_ids.shape[1],
            use_wna16=True,
        )
        return StandardCombineInput(hidden_states=output)

    def apply_without_routing_weights(
        self,
        layer,
        hidden_states,
        hidden_states_scale,
        group_list_type,
        group_list,
        output_dtype,
    ):
        if hidden_states_scale is None:
            # gmm1: gate_up_proj
            hidden_states = torch_npu.npu_grouped_matmul(
                x=[hidden_states],
                weight=[layer.w13_weight],
                antiquant_scale=[layer.w13_weight_scale],
                antiquant_offset=[layer.w13_weight_offset],
                split_item=2,
                group_list_type=group_list_type,
                group_type=0,
                group_list=group_list,
                output_dtype=output_dtype,
            )[0]

            # act_fn: swiglu
            hidden_states = torch_npu.npu_swiglu(hidden_states)

            # gmm2: down_proj
            out_hidden = torch_npu.npu_grouped_matmul(
                x=[hidden_states],
                weight=[layer.w2_weight],
                antiquant_scale=[layer.w2_weight_scale],
                antiquant_offset=[layer.w2_weight_offset],
                split_item=2,
                group_list_type=group_list_type,
                group_type=0,
                group_list=group_list,
                output_dtype=output_dtype,
            )[0]
        else:
            raise ValueError(
                "when weight is int4, hidden_states only supports non-quant dtype!"
            )

        return out_hidden<|MERGE_RESOLUTION|>--- conflicted
+++ resolved
@@ -64,13 +64,10 @@
     else:
         useMindIETurbo = True
 
-<<<<<<< HEAD
     NPU_FORMAT_FRACTAL_NZ = 29
-=======
     from sgl_kernel_npu.norm.add_rmsnorm_bias import add_rmsnorm_bias
 
 logger = logging.getLogger(__name__)
->>>>>>> 6edffc63
 
 
 # func refers to RMSNorm.__init__
