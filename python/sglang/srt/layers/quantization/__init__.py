# Adapted from https://raw.githubusercontent.com/vllm-project/vllm/v0.5.5/vllm/model_executor/layers/quantization/__init__.py
from __future__ import annotations

import builtins
import inspect
from typing import TYPE_CHECKING, Dict, Optional, Type

import torch

try:
    from vllm.model_executor.layers.quantization.aqlm import AQLMConfig
    from vllm.model_executor.layers.quantization.bitsandbytes import BitsAndBytesConfig
    from vllm.model_executor.layers.quantization.compressed_tensors.compressed_tensors_moe import (
        CompressedTensorsW8A8Fp8MoEMethod,
        CompressedTensorsWNA16MoEMethod,
    )
    from vllm.model_executor.layers.quantization.deepspeedfp import DeepSpeedFPConfig
    from vllm.model_executor.layers.quantization.experts_int8 import ExpertsInt8Config
    from vllm.model_executor.layers.quantization.gguf import GGUFConfig
    from vllm.model_executor.layers.quantization.gptq_marlin_24 import (
        GPTQMarlin24Config,
    )
    from vllm.model_executor.layers.quantization.marlin import MarlinConfig
    from vllm.model_executor.layers.quantization.qqq import QQQConfig
    from vllm.model_executor.layers.quantization.tpu_int8 import Int8TpuConfig

    VLLM_AVAILABLE = True
except ImportError as e:
    VLLM_AVAILABLE = False
    VLLM_IMPORT_ERROR = e

    # Define empty classes as placeholders when vllm is not available
    class DummyConfig:
        def override_quantization_method(self, *args, **kwargs):
            return None

    AQLMConfig = BitsAndBytesConfig = CompressedTensorsConfig = DeepSpeedFPConfig = (
        ExpertsInt8Config
    ) = GGUFConfig = GPTQMarlin24Config = MarlinConfig = QQQConfig = Int8TpuConfig = (
        DummyConfig
    )


from sglang.srt.layers.quantization.awq import AWQConfig, AWQMarlinConfig
from sglang.srt.layers.quantization.base_config import QuantizationConfig
from sglang.srt.layers.quantization.blockwise_int8 import BlockInt8Config
from sglang.srt.layers.quantization.compressed_tensors.compressed_tensors import (
    CompressedTensorsConfig,
)
from sglang.srt.layers.quantization.fp8 import Fp8Config
from sglang.srt.layers.quantization.fpgemm_fp8 import FBGEMMFp8Config
from sglang.srt.layers.quantization.gptq import GPTQConfig, GPTQMarlinConfig
from sglang.srt.layers.quantization.modelopt_quant import (
    ModelOptFp4Config,
    ModelOptFp8Config,
)
from sglang.srt.layers.quantization.moe_wna16 import MoeWNA16Config
from sglang.srt.layers.quantization.mxfp4 import Mxfp4Config
from sglang.srt.layers.quantization.petit import PetitNvFp4Config
from sglang.srt.layers.quantization.qoq import QoQConfig
from sglang.srt.layers.quantization.w4afp8 import W4AFp8Config
from sglang.srt.layers.quantization.w8a8_fp8 import W8A8Fp8Config
from sglang.srt.layers.quantization.w8a8_int8 import W8A8Int8Config
<<<<<<< HEAD
from sglang.srt.layers.quantization.int4fp8_moe import QuarkInt4Fp8Config
=======
from sglang.srt.utils import is_cuda, is_hip, mxfp_supported

_is_mxfp_supported = mxfp_supported()
>>>>>>> 3dd6420a

if TYPE_CHECKING:
    from sglang.srt.layers.moe.topk import TopKOutput

# Base quantization methods that don't depend on vllm
BASE_QUANTIZATION_METHODS: Dict[str, Type[QuantizationConfig]] = {
    "fp8": Fp8Config,
    "blockwise_int8": BlockInt8Config,
    "modelopt": ModelOptFp8Config,
    "modelopt_fp4": ModelOptFp4Config,
    "w8a8_int8": W8A8Int8Config,
    "w8a8_fp8": W8A8Fp8Config,
    "awq": AWQConfig,
    "awq_marlin": AWQMarlinConfig,
    "gptq": GPTQConfig,
    "gptq_marlin": GPTQMarlinConfig,
    "moe_wna16": MoeWNA16Config,
    "compressed-tensors": CompressedTensorsConfig,
    "qoq": QoQConfig,
    "w4afp8": W4AFp8Config,
    "petit_nvfp4": PetitNvFp4Config,
<<<<<<< HEAD
    "int4fp8_moe": QuarkInt4Fp8Config,
=======
    "fbgemm_fp8": FBGEMMFp8Config,
>>>>>>> 3dd6420a
}


if is_cuda():
    BASE_QUANTIZATION_METHODS.update(
        {
            "quark": Mxfp4Config,
            "mxfp4": Mxfp4Config,
        }
    )
elif _is_mxfp_supported and is_hip():
    from sglang.srt.layers.quantization.quark.quark import QuarkConfig

    BASE_QUANTIZATION_METHODS.update(
        {
            "quark": QuarkConfig,
            "mxfp4": Mxfp4Config,
        }
    )
# VLLM-dependent quantization methods
VLLM_QUANTIZATION_METHODS = {
    "aqlm": AQLMConfig,
    "deepspeedfp": DeepSpeedFPConfig,
    "tpu_int8": Int8TpuConfig,
    "marlin": MarlinConfig,
    "gguf": GGUFConfig,
    "gptq_marlin_24": GPTQMarlin24Config,
    "bitsandbytes": BitsAndBytesConfig,
    "qqq": QQQConfig,
    "experts_int8": ExpertsInt8Config,
}

QUANTIZATION_METHODS = {**BASE_QUANTIZATION_METHODS, **VLLM_QUANTIZATION_METHODS}


def get_quantization_config(quantization: str) -> Type[QuantizationConfig]:
    if quantization not in QUANTIZATION_METHODS:
        raise ValueError(
            f"Invalid quantization method: {quantization}. "
            f"Available methods: {list(QUANTIZATION_METHODS.keys())}"
        )
    if quantization in VLLM_QUANTIZATION_METHODS and not VLLM_AVAILABLE:
        raise ValueError(
            f"{quantization} quantization requires some operators from vllm. "
            f"Please install vllm by `pip install vllm==0.9.0.1`\n"
            f"Import error: {VLLM_IMPORT_ERROR}"
        )

    return QUANTIZATION_METHODS[quantization]


original_isinstance = builtins.isinstance


def monkey_patch_isinstance_for_vllm_base_layer(reverse: bool = False):
    """
    Patch isinstance so that the `get_quant_method` in vllm's QuantizationConfig
    can recognize sglang layers
    """
    if not VLLM_AVAILABLE:
        return

    if reverse:
        builtins.isinstance = original_isinstance
        return

    from vllm.model_executor.layers.fused_moe import FusedMoE
    from vllm.model_executor.layers.linear import LinearBase
    from vllm.model_executor.layers.vocab_parallel_embedding import (
        VocabParallelEmbedding,
    )

    from sglang.srt.layers.linear import LinearBase as PatchedLinearBase
    from sglang.srt.layers.moe.fused_moe_triton.layer import FusedMoE as PatchedFusedMoE
    from sglang.srt.layers.vocab_parallel_embedding import (
        VocabParallelEmbedding as PatchedVocabParallelEmbedding,
    )

    def patched_isinstance(obj, classinfo):
        if classinfo is LinearBase:
            return original_isinstance(obj, PatchedLinearBase)
        if classinfo is FusedMoE:
            return original_isinstance(obj, PatchedFusedMoE)
        if classinfo is VocabParallelEmbedding:
            return original_isinstance(obj, PatchedVocabParallelEmbedding)
        return original_isinstance(obj, classinfo)

    builtins.isinstance = patched_isinstance


def monkey_patch_moe_apply(class_obj: "FusedMoEMethodBase"):
    """
    Monkey patch the apply function of vllm's FusedMoEMethodBase.
    Convert sglang arguments to vllm arguments.
    """
    original_apply = class_obj.apply
    sig = inspect.signature(original_apply)
    param_names = list(sig.parameters.keys())
    has_correction_bias = "e_score_correction_bias" in param_names

    def new_apply(
        self,
        layer: torch.nn.Module,
        x: torch.Tensor,
        topk_output: TopKOutput,
        *,
        activation: str = "silu",
        apply_router_weight_on_input: bool = False,
        inplace: bool = True,
        no_combine: bool = False,
        routed_scaling_factor: Optional[float] = None,
    ):
        assert activation == "silu"
        assert inplace and not no_combine

        kwargs = {
            "self": self,
            "layer": layer,
            "x": x,
            "topk_output": topk_output,
        }
        return original_apply(**kwargs)

    setattr(class_obj, "apply", new_apply)


def monkey_patch_quant_configs():
    """Apply all monkey patches in one place."""

    monkey_patch_moe_apply(CompressedTensorsW8A8Fp8MoEMethod)
    monkey_patch_moe_apply(CompressedTensorsWNA16MoEMethod)


# Only apply monkey patches if vllm is available
if VLLM_AVAILABLE:
    monkey_patch_quant_configs()<|MERGE_RESOLUTION|>--- conflicted
+++ resolved
@@ -61,13 +61,10 @@
 from sglang.srt.layers.quantization.w4afp8 import W4AFp8Config
 from sglang.srt.layers.quantization.w8a8_fp8 import W8A8Fp8Config
 from sglang.srt.layers.quantization.w8a8_int8 import W8A8Int8Config
-<<<<<<< HEAD
 from sglang.srt.layers.quantization.int4fp8_moe import QuarkInt4Fp8Config
-=======
 from sglang.srt.utils import is_cuda, is_hip, mxfp_supported
 
 _is_mxfp_supported = mxfp_supported()
->>>>>>> 3dd6420a
 
 if TYPE_CHECKING:
     from sglang.srt.layers.moe.topk import TopKOutput
@@ -89,11 +86,8 @@
     "qoq": QoQConfig,
     "w4afp8": W4AFp8Config,
     "petit_nvfp4": PetitNvFp4Config,
-<<<<<<< HEAD
+    "fbgemm_fp8": FBGEMMFp8Config,
     "int4fp8_moe": QuarkInt4Fp8Config,
-=======
-    "fbgemm_fp8": FBGEMMFp8Config,
->>>>>>> 3dd6420a
 }
 
 
