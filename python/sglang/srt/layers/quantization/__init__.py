# Adapted from https://raw.githubusercontent.com/vllm-project/vllm/v0.5.5/vllm/model_executor/layers/quantization/__init__.py
from __future__ import annotations

import builtins
import inspect
from typing import TYPE_CHECKING, Dict, Optional, Type

import torch


# Define empty classes as placeholders when vllm is not available
class DummyConfig:
    def override_quantization_method(self, *args, **kwargs):
        return None


CompressedTensorsConfig = DummyConfig

from sglang.srt.layers.quantization.auto_round import AutoRoundConfig
from sglang.srt.layers.quantization.awq import AWQConfig, AWQMarlinConfig
from sglang.srt.layers.quantization.base_config import QuantizationConfig
from sglang.srt.layers.quantization.blockwise_int8 import BlockInt8Config
from sglang.srt.layers.quantization.compressed_tensors.compressed_tensors import (
    CompressedTensorsConfig,
)
from sglang.srt.layers.quantization.fp8 import Fp8Config
from sglang.srt.layers.quantization.fpgemm_fp8 import FBGEMMFp8Config
from sglang.srt.layers.quantization.gguf import GGUFConfig
from sglang.srt.layers.quantization.gptq import GPTQConfig, GPTQMarlinConfig
from sglang.srt.layers.quantization.modelopt_quant import (
    ModelOptFp4Config,
    ModelOptFp8Config,
)
from sglang.srt.layers.quantization.moe_wna16 import MoeWNA16Config
from sglang.srt.layers.quantization.mxfp4 import Mxfp4Config
from sglang.srt.layers.quantization.petit import PetitNvFp4Config
from sglang.srt.layers.quantization.qoq import QoQConfig
from sglang.srt.layers.quantization.w4afp8 import W4AFp8Config
from sglang.srt.layers.quantization.w8a8_fp8 import W8A8Fp8Config
from sglang.srt.layers.quantization.w8a8_int8 import W8A8Int8Config
from sglang.srt.utils import is_cuda, is_hip, mxfp_supported

_is_mxfp_supported = mxfp_supported()

if TYPE_CHECKING:
    from sglang.srt.layers.moe.topk import TopKOutput

# Base quantization methods
BASE_QUANTIZATION_METHODS: Dict[str, Type[QuantizationConfig]] = {
    "fp8": Fp8Config,
    "blockwise_int8": BlockInt8Config,
    "modelopt": ModelOptFp8Config,  # Auto-detect, defaults to FP8
    "modelopt_fp8": ModelOptFp8Config,
    "modelopt_fp4": ModelOptFp4Config,
    "w8a8_int8": W8A8Int8Config,
    "w8a8_fp8": W8A8Fp8Config,
    "awq": AWQConfig,
    "awq_marlin": AWQMarlinConfig,
    "gguf": GGUFConfig,
    "gptq": GPTQConfig,
    "gptq_marlin": GPTQMarlinConfig,
    "moe_wna16": MoeWNA16Config,
    "compressed-tensors": CompressedTensorsConfig,
    "qoq": QoQConfig,
    "w4afp8": W4AFp8Config,
    "petit_nvfp4": PetitNvFp4Config,
    "fbgemm_fp8": FBGEMMFp8Config,
    "auto-round": AutoRoundConfig,
}


if is_cuda():
    BASE_QUANTIZATION_METHODS.update(
        {
            "quark": Mxfp4Config,
            "mxfp4": Mxfp4Config,
        }
    )
elif _is_mxfp_supported and is_hip():
    from sglang.srt.layers.quantization.quark.quark import QuarkConfig

    BASE_QUANTIZATION_METHODS.update(
        {
            "quark": QuarkConfig,
            "mxfp4": Mxfp4Config,
        }
    )

<<<<<<< HEAD
# subset of above quant methods, supported on CPU
CPU_QUANTIZATIPON_METHODS = {
    "fp8": Fp8Config,
    "w8a8_int8": W8A8Int8Config,
    "compressed-tensors": CompressedTensorsConfig,
    "awq": AWQConfig,
}

QUANTIZATION_METHODS = {**BASE_QUANTIZATION_METHODS, **VLLM_QUANTIZATION_METHODS}
=======
QUANTIZATION_METHODS = {**BASE_QUANTIZATION_METHODS}
>>>>>>> 4c1e909a


def get_quantization_config(quantization: str) -> Type[QuantizationConfig]:
    if quantization not in QUANTIZATION_METHODS:
        raise ValueError(
            f"Invalid quantization method: {quantization}. "
            f"Available methods: {list(QUANTIZATION_METHODS.keys())}"
        )
<<<<<<< HEAD

    from sglang.srt.utils import is_cpu

    if is_cpu():
        if quantization not in CPU_QUANTIZATIPON_METHODS:
            raise ValueError(
                f"Invalid quantization method on CPU: {quantization}. "
                f"Available methods on CPU: {list(QUANTIZATION_METHODS.keys())}"
            )
        else:
            return CPU_QUANTIZATIPON_METHODS[quantization]

    if quantization in VLLM_QUANTIZATION_METHODS and not VLLM_AVAILABLE:
        raise ValueError(
            f"{quantization} quantization requires some operators from vllm. "
            f"Please install vllm by `pip install vllm==0.9.0.1`\n"
            f"Import error: {VLLM_IMPORT_ERROR}"
        )
=======
>>>>>>> 4c1e909a

    return QUANTIZATION_METHODS[quantization]


original_isinstance = builtins.isinstance<|MERGE_RESOLUTION|>--- conflicted
+++ resolved
@@ -86,7 +86,6 @@
         }
     )
 
-<<<<<<< HEAD
 # subset of above quant methods, supported on CPU
 CPU_QUANTIZATIPON_METHODS = {
     "fp8": Fp8Config,
@@ -95,10 +94,7 @@
     "awq": AWQConfig,
 }
 
-QUANTIZATION_METHODS = {**BASE_QUANTIZATION_METHODS, **VLLM_QUANTIZATION_METHODS}
-=======
 QUANTIZATION_METHODS = {**BASE_QUANTIZATION_METHODS}
->>>>>>> 4c1e909a
 
 
 def get_quantization_config(quantization: str) -> Type[QuantizationConfig]:
@@ -107,8 +103,6 @@
             f"Invalid quantization method: {quantization}. "
             f"Available methods: {list(QUANTIZATION_METHODS.keys())}"
         )
-<<<<<<< HEAD
-
     from sglang.srt.utils import is_cpu
 
     if is_cpu():
@@ -120,15 +114,6 @@
         else:
             return CPU_QUANTIZATIPON_METHODS[quantization]
 
-    if quantization in VLLM_QUANTIZATION_METHODS and not VLLM_AVAILABLE:
-        raise ValueError(
-            f"{quantization} quantization requires some operators from vllm. "
-            f"Please install vllm by `pip install vllm==0.9.0.1`\n"
-            f"Import error: {VLLM_IMPORT_ERROR}"
-        )
-=======
->>>>>>> 4c1e909a
-
     return QUANTIZATION_METHODS[quantization]
 
 
