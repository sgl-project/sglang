# Adapted from https://raw.githubusercontent.com/vllm-project/vllm/v0.5.5/vllm/model_executor/layers/quantization/__init__.py
import builtins
import inspect
<<<<<<< HEAD
import re
from copy import deepcopy
from typing import TYPE_CHECKING, Callable, Dict, Optional, Type, Union
=======
from typing import Callable, Dict, Optional, Type, Union
>>>>>>> 3964b352

import torch

try:
    from vllm.model_executor.layers.quantization.aqlm import AQLMConfig
    from vllm.model_executor.layers.quantization.bitsandbytes import BitsAndBytesConfig
    from vllm.model_executor.layers.quantization.compressed_tensors.compressed_tensors_moe import (
        CompressedTensorsW8A8Fp8MoEMethod,
        CompressedTensorsWNA16MoEMethod,
    )
    from vllm.model_executor.layers.quantization.deepspeedfp import DeepSpeedFPConfig
    from vllm.model_executor.layers.quantization.experts_int8 import ExpertsInt8Config
    from vllm.model_executor.layers.quantization.fbgemm_fp8 import FBGEMMFp8Config
    from vllm.model_executor.layers.quantization.gguf import GGUFConfig
    from vllm.model_executor.layers.quantization.gptq_marlin_24 import (
        GPTQMarlin24Config,
    )
    from vllm.model_executor.layers.quantization.marlin import MarlinConfig
    from vllm.model_executor.layers.quantization.qqq import QQQConfig
    from vllm.model_executor.layers.quantization.tpu_int8 import Int8TpuConfig

    VLLM_AVAILABLE = True
except ImportError:
    VLLM_AVAILABLE = False

    # Define empty classes as placeholders when vllm is not available
    class DummyConfig:
        def override_quantization_method(self, *args, **kwargs):
            return None

<<<<<<< HEAD
    AQLMConfig = BitsAndBytesConfig = CompressedTensorsConfig = (
        DeepSpeedFPConfig
    ) = ExpertsInt8Config = FBGEMMFp8Config = GGUFConfig = GPTQMarlin24Config = (
        MarlinConfig
    ) = QQQConfig = Int8TpuConfig = DummyConfig


from sglang.srt.layers.linear import LinearBase, UnquantizedLinearMethod
from sglang.srt.layers.quantization.awq import AWQConfig
from sglang.srt.layers.quantization.awq_marlin import AWQMarlinConfig
=======
    AQLMConfig = BitsAndBytesConfig = CompressedTensorsConfig = DeepSpeedFPConfig = (
        ExpertsInt8Config
    ) = FBGEMMFp8Config = GGUFConfig = GPTQMarlin24Config = MarlinConfig = QQQConfig = (
        Int8TpuConfig
    ) = DummyConfig


from sglang.srt.layers.quantization.awq import AWQConfig, AWQMarlinConfig
>>>>>>> 3964b352
from sglang.srt.layers.quantization.base_config import QuantizationConfig
from sglang.srt.layers.quantization.blockwise_int8 import BlockInt8Config
from sglang.srt.layers.quantization.compressed_tensors.compressed_tensors import (
    CompressedTensorsConfig,
)
from sglang.srt.layers.quantization.fp8 import Fp8Config
from sglang.srt.layers.quantization.gptq import (
    GPTQConfig,
    GPTQLinearMethod,
    GPTQMarlinConfig,
    GPTQMarlinLinearMethod,
    GPTQMarlinMoEMethod,
)
from sglang.srt.layers.quantization.modelopt_quant import (
    ModelOptFp4Config,
    ModelOptFp8Config,
)
from sglang.srt.layers.quantization.moe_wna16 import MoeWNA16Config
from sglang.srt.layers.quantization.qoq import QoQConfig
from sglang.srt.layers.quantization.utils import get_linear_quant_method
from sglang.srt.layers.quantization.w4afp8 import W4AFp8Config
from sglang.srt.layers.quantization.w8a8_fp8 import W8A8Fp8Config
from sglang.srt.layers.quantization.w8a8_int8 import W8A8Int8Config

if TYPE_CHECKING:
    from sglang.srt.layers.moe.topk import TopKOutput

# Base quantization methods that don't depend on vllm
BASE_QUANTIZATION_METHODS: Dict[str, Type[QuantizationConfig]] = {
    "fp8": Fp8Config,
    "blockwise_int8": BlockInt8Config,
    "modelopt": ModelOptFp8Config,
    "modelopt_fp4": ModelOptFp4Config,
    "w8a8_int8": W8A8Int8Config,
    "w8a8_fp8": W8A8Fp8Config,
    "moe_wna16": MoeWNA16Config,
    "compressed-tensors": CompressedTensorsConfig,
    "qoq": QoQConfig,
    "w4afp8": W4AFp8Config,
}

# VLLM-dependent quantization methods
VLLM_QUANTIZATION_METHODS = {
    "aqlm": AQLMConfig,
    "awq": AWQConfig,
    "deepspeedfp": DeepSpeedFPConfig,
    "tpu_int8": Int8TpuConfig,
    "fbgemm_fp8": FBGEMMFp8Config,
    "marlin": MarlinConfig,
    "gguf": GGUFConfig,
    "gptq_marlin_24": GPTQMarlin24Config,
    "awq_marlin": AWQMarlinConfig,
    "bitsandbytes": BitsAndBytesConfig,
    "qqq": QQQConfig,
    "experts_int8": ExpertsInt8Config,
    "gptq_marlin": GPTQMarlinConfig,
    "gptq": GPTQConfig,
}

QUANTIZATION_METHODS = {**BASE_QUANTIZATION_METHODS, **VLLM_QUANTIZATION_METHODS}


def get_quantization_config(quantization: str) -> Type[QuantizationConfig]:
    if quantization not in QUANTIZATION_METHODS:
        raise ValueError(
            f"Invalid quantization method: {quantization}. "
            f"Available methods: {list(QUANTIZATION_METHODS.keys())}"
        )
    if quantization in VLLM_QUANTIZATION_METHODS and not VLLM_AVAILABLE:
        raise ValueError(
            f"{quantization} quantization requires some operators from vllm. "
            "Please install vllm by `pip install vllm==0.9.0.1`"
        )

    return QUANTIZATION_METHODS[quantization]


def gptq_get_quant_method(self, layer, prefix):
    from sglang.srt.layers.moe.fused_moe_triton.layer import FusedMoE

    if isinstance(layer, FusedMoE):
        return GPTQMarlinMoEMethod(self)

    if isinstance(self, GPTQConfig):
        return get_linear_quant_method(
            self, layer, prefix=prefix, linear_method_cls=GPTQLinearMethod
        )
    elif isinstance(self, GPTQMarlinConfig):
        return get_linear_quant_method(
            self, layer, prefix=prefix, linear_method_cls=GPTQMarlinLinearMethod
        )
    return None


original_isinstance = builtins.isinstance


def monkey_patch_isinstance_for_vllm_base_layer(reverse: bool = False):
    """
    Patch isinstance so that the `get_quant_method` in vllm's QuantizationConfig
    can recognize sglang layers
    """
    if not VLLM_AVAILABLE:
        return

    if reverse:
        builtins.isinstance = original_isinstance
        return

    from vllm.model_executor.layers.fused_moe import FusedMoE
    from vllm.model_executor.layers.linear import LinearBase
    from vllm.model_executor.layers.vocab_parallel_embedding import (
        VocabParallelEmbedding,
    )

    from sglang.srt.layers.linear import LinearBase as PatchedLinearBase
    from sglang.srt.layers.moe.fused_moe_triton.layer import FusedMoE as PatchedFusedMoE
    from sglang.srt.layers.vocab_parallel_embedding import (
        VocabParallelEmbedding as PatchedVocabParallelEmbedding,
    )

    def patched_isinstance(obj, classinfo):
        if classinfo is LinearBase:
            return original_isinstance(obj, PatchedLinearBase)
        if classinfo is FusedMoE:
            return original_isinstance(obj, PatchedFusedMoE)
        if classinfo is VocabParallelEmbedding:
            return original_isinstance(obj, PatchedVocabParallelEmbedding)
        return original_isinstance(obj, classinfo)

    builtins.isinstance = patched_isinstance


def monkey_patch_moe_apply(class_obj: "FusedMoEMethodBase"):
    """
    Monkey patch the apply function of vllm's FusedMoEMethodBase.
    Convert sglang arguments to vllm arguments.
    """
    original_apply = class_obj.apply
    sig = inspect.signature(original_apply)
    param_names = list(sig.parameters.keys())
    has_correction_bias = "e_score_correction_bias" in param_names

    def new_apply(
        self,
        layer: torch.nn.Module,
        x: torch.Tensor,
        topk_output: "TopKOutput",
        *,
        activation: str = "silu",
        apply_router_weight_on_input: bool = False,
        inplace: bool = True,
        no_combine: bool = False,
        routed_scaling_factor: Optional[float] = None,
    ):
        assert activation == "silu"
        assert inplace and not no_combine

        kwargs = {
            "self": self,
            "layer": layer,
            "x": x,
            "topk_output": topk_output,
        }
        return original_apply(**kwargs)

    setattr(class_obj, "apply", new_apply)


def monkey_patch_quant_configs():
    """Apply all monkey patches in one place."""
    setattr(GPTQMarlinConfig, "get_quant_method", gptq_get_quant_method)
    setattr(GPTQConfig, "get_quant_method", gptq_get_quant_method)

<<<<<<< HEAD
    # monkey_patch_moe_apply(AWQMoEMethod)
=======
>>>>>>> 3964b352
    monkey_patch_moe_apply(GPTQMarlinMoEMethod)
    monkey_patch_moe_apply(CompressedTensorsW8A8Fp8MoEMethod)
    monkey_patch_moe_apply(CompressedTensorsWNA16MoEMethod)


# Only apply monkey patches if vllm is available
if VLLM_AVAILABLE:
    monkey_patch_quant_configs()<|MERGE_RESOLUTION|>--- conflicted
+++ resolved
@@ -1,13 +1,7 @@
 # Adapted from https://raw.githubusercontent.com/vllm-project/vllm/v0.5.5/vllm/model_executor/layers/quantization/__init__.py
 import builtins
 import inspect
-<<<<<<< HEAD
-import re
-from copy import deepcopy
 from typing import TYPE_CHECKING, Callable, Dict, Optional, Type, Union
-=======
-from typing import Callable, Dict, Optional, Type, Union
->>>>>>> 3964b352
 
 import torch
 
@@ -38,18 +32,6 @@
         def override_quantization_method(self, *args, **kwargs):
             return None
 
-<<<<<<< HEAD
-    AQLMConfig = BitsAndBytesConfig = CompressedTensorsConfig = (
-        DeepSpeedFPConfig
-    ) = ExpertsInt8Config = FBGEMMFp8Config = GGUFConfig = GPTQMarlin24Config = (
-        MarlinConfig
-    ) = QQQConfig = Int8TpuConfig = DummyConfig
-
-
-from sglang.srt.layers.linear import LinearBase, UnquantizedLinearMethod
-from sglang.srt.layers.quantization.awq import AWQConfig
-from sglang.srt.layers.quantization.awq_marlin import AWQMarlinConfig
-=======
     AQLMConfig = BitsAndBytesConfig = CompressedTensorsConfig = DeepSpeedFPConfig = (
         ExpertsInt8Config
     ) = FBGEMMFp8Config = GGUFConfig = GPTQMarlin24Config = MarlinConfig = QQQConfig = (
@@ -58,7 +40,6 @@
 
 
 from sglang.srt.layers.quantization.awq import AWQConfig, AWQMarlinConfig
->>>>>>> 3964b352
 from sglang.srt.layers.quantization.base_config import QuantizationConfig
 from sglang.srt.layers.quantization.blockwise_int8 import BlockInt8Config
 from sglang.srt.layers.quantization.compressed_tensors.compressed_tensors import (
@@ -233,10 +214,6 @@
     setattr(GPTQMarlinConfig, "get_quant_method", gptq_get_quant_method)
     setattr(GPTQConfig, "get_quant_method", gptq_get_quant_method)
 
-<<<<<<< HEAD
-    # monkey_patch_moe_apply(AWQMoEMethod)
-=======
->>>>>>> 3964b352
     monkey_patch_moe_apply(GPTQMarlinMoEMethod)
     monkey_patch_moe_apply(CompressedTensorsW8A8Fp8MoEMethod)
     monkey_patch_moe_apply(CompressedTensorsWNA16MoEMethod)
