--- conflicted
+++ resolved
@@ -83,11 +83,8 @@
     "compressed-tensors": CompressedTensorsConfig,
     "qoq": QoQConfig,
     "w4afp8": W4AFp8Config,
-<<<<<<< HEAD
+    "petit_nvfp4": PetitNvFp4Config,
     "int4fp8_moe": QuarkInt4Fp8Config,
-=======
-    "petit_nvfp4": PetitNvFp4Config,
->>>>>>> f39037ff
 }
 
 # VLLM-dependent quantization methods
