# Adapted from https://raw.githubusercontent.com/vllm-project/vllm/v0.5.5/vllm/model_executor/layers/quantization/__init__.py
import builtins
import inspect
import re
from copy import deepcopy
from typing import Callable, Dict, Optional, Type, Union

import torch

try:
    from vllm.model_executor.layers.quantization.aqlm import AQLMConfig
    from vllm.model_executor.layers.quantization.awq_marlin import (
        AWQMarlinConfig,
        AWQMoEMethod,
    )
    from vllm.model_executor.layers.quantization.bitsandbytes import BitsAndBytesConfig
    from vllm.model_executor.layers.quantization.compressed_tensors.compressed_tensors_moe import (
        CompressedTensorsW8A8Fp8MoEMethod,
        CompressedTensorsWNA16MoEMethod,
    )
    from vllm.model_executor.layers.quantization.deepspeedfp import DeepSpeedFPConfig
    from vllm.model_executor.layers.quantization.experts_int8 import ExpertsInt8Config
    from vllm.model_executor.layers.quantization.fbgemm_fp8 import FBGEMMFp8Config
    from vllm.model_executor.layers.quantization.gguf import GGUFConfig
    from vllm.model_executor.layers.quantization.gptq import GPTQLinearMethod
    from vllm.model_executor.layers.quantization.gptq_marlin import (
        GPTQMarlinLinearMethod,
    )
    from vllm.model_executor.layers.quantization.gptq_marlin_24 import (
        GPTQMarlin24Config,
    )
    from vllm.model_executor.layers.quantization.marlin import MarlinConfig
    from vllm.model_executor.layers.quantization.qqq import QQQConfig
    from vllm.model_executor.layers.quantization.tpu_int8 import Int8TpuConfig

    VLLM_AVAILABLE = True
except ImportError:
    VLLM_AVAILABLE = False

    # Define empty classes as placeholders when vllm is not available
    class DummyConfig:
        def override_quantization_method(self, *args, **kwargs):
            return None

    AQLMConfig = AWQMarlinConfig = BitsAndBytesConfig = CompressedTensorsConfig = (
        DeepSpeedFPConfig
    ) = ExpertsInt8Config = FBGEMMFp8Config = GGUFConfig = GPTQMarlin24Config = (
        MarlinConfig
    ) = QQQConfig = Int8TpuConfig = DummyConfig


from sglang.srt.layers.linear import LinearBase, UnquantizedLinearMethod
from sglang.srt.layers.quantization.awq import AWQConfig
from sglang.srt.layers.quantization.base_config import QuantizationConfig
from sglang.srt.layers.quantization.blockwise_int8 import BlockInt8Config
from sglang.srt.layers.quantization.compressed_tensors.compressed_tensors import (
    CompressedTensorsConfig,
)
from sglang.srt.layers.quantization.fp8 import Fp8Config
from sglang.srt.layers.quantization.gptq import (
    GPTQConfig,
    GPTQMarlinConfig,
    GPTQMarlinMoEMethod,
)
from sglang.srt.layers.quantization.quark.quark import QuarkConfig
from sglang.srt.layers.quantization.modelopt_quant import (
    ModelOptFp4Config,
    ModelOptFp8Config,
)
from sglang.srt.layers.quantization.moe_wna16 import MoeWNA16Config
from sglang.srt.layers.quantization.qoq import QoQConfig
from sglang.srt.layers.quantization.w4afp8 import W4AFp8Config
from sglang.srt.layers.quantization.w8a8_fp8 import W8A8Fp8Config
from sglang.srt.layers.quantization.w8a8_int8 import W8A8Int8Config

# Base quantization methods that don't depend on vllm
BASE_QUANTIZATION_METHODS: Dict[str, Type[QuantizationConfig]] = {
    "fp8": Fp8Config,
    "blockwise_int8": BlockInt8Config,
    "modelopt": ModelOptFp8Config,
    "modelopt_fp4": ModelOptFp4Config,
    "w8a8_int8": W8A8Int8Config,
    "w8a8_fp8": W8A8Fp8Config,
    "moe_wna16": MoeWNA16Config,
    "compressed-tensors": CompressedTensorsConfig,
<<<<<<< HEAD
    "quark": QuarkConfig
=======
    "qoq": QoQConfig,
    "w4afp8": W4AFp8Config,
>>>>>>> 4a883795
}

# VLLM-dependent quantization methods
VLLM_QUANTIZATION_METHODS = {
    "aqlm": AQLMConfig,
    "awq": AWQConfig,
    "deepspeedfp": DeepSpeedFPConfig,
    "tpu_int8": Int8TpuConfig,
    "fbgemm_fp8": FBGEMMFp8Config,
    "marlin": MarlinConfig,
    "gguf": GGUFConfig,
    "gptq_marlin_24": GPTQMarlin24Config,
    "awq_marlin": AWQMarlinConfig,
    "bitsandbytes": BitsAndBytesConfig,
    "qqq": QQQConfig,
    "experts_int8": ExpertsInt8Config,
    "gptq_marlin": GPTQMarlinConfig,
    "gptq": GPTQConfig,
}

QUANTIZATION_METHODS = {**BASE_QUANTIZATION_METHODS, **VLLM_QUANTIZATION_METHODS}


def get_quantization_config(quantization: str) -> Type[QuantizationConfig]:
    if quantization not in QUANTIZATION_METHODS:
        raise ValueError(
            f"Invalid quantization method: {quantization}. "
            f"Available methods: {list(QUANTIZATION_METHODS.keys())}"
        )
    if quantization in VLLM_QUANTIZATION_METHODS and not VLLM_AVAILABLE:
        raise ValueError(
            f"{quantization} quantization requires some operators from vllm. "
            "Please install vllm by `pip install vllm==0.9.0.1`"
        )

    return QUANTIZATION_METHODS[quantization]


# Match dynamic rules with module name (prefix) and override quantize
# config if module (prefix) matches a rule
def override_config(config: QuantizationConfig, prefix: str):
    weight_bits = get_dynamic_override(config, prefix, "bits", config.weight_bits)
    if isinstance(weight_bits, int):
        config.weight_bits = weight_bits
    group_size = get_dynamic_override(config, prefix, "group_size", config.group_size)
    if isinstance(group_size, int):
        config.group_size = group_size
    desc_act = get_dynamic_override(config, prefix, "desc_act", config.desc_act)
    if isinstance(desc_act, bool):
        config.desc_act = desc_act

    config.pack_factor = 32 // config.weight_bits  # packed into int32
    if config.get_name() == "gptq_marlin":
        is_sym = get_dynamic_override(config, prefix, "sym", config.is_sym)
        if isinstance(is_sym, bool):
            config.is_sym = is_sym

        if (config.weight_bits, config.is_sym) not in config.TYPE_MAP:
            raise ValueError(
                "Unsupported quantization config: "
                f"bits={config.weight_bits}, sym={config.is_sym}"
            )

        config.quant_type = config.TYPE_MAP[(config.weight_bits, config.is_sym)]
    elif config.get_name() == "gptq":
        if config.weight_bits not in [2, 3, 4, 8]:
            raise ValueError(
                "Currently, only 2/3/4/8-bit weight quantization is "
                f"supported for GPTQ, but got {config.weight_bits} bits."
            )


def get_dynamic_override(
    config: QuantizationConfig,
    layer_name: str,
    key: Optional[str] = None,
    default_value: Union[int, bool, None] = None,
) -> Union[Dict, int, bool, None]:
    for pattern, pattern_dict in config.dynamic.items():
        # Negative match: matched modules are excluded from quantized init
        if pattern.startswith("-:"):
            if re.match(pattern.removeprefix("-:"), layer_name):
                return False
        # Positive match: matched modules have quant properties overrides
        # base quant config
        elif re.match(pattern.removeprefix("+:"), layer_name):
            if key is None:
                return pattern_dict
            else:
                return pattern_dict.get(key, default_value)
    return default_value


def get_linear_quant_method(
    config: QuantizationConfig,
    layer: torch.nn.Module,
    prefix: str,
    linear_method_cls: type,
):
    # Move import here to avoid circular import. This is only used in monkey patching
    # of vllm's QuantizationConfig.
    from sglang.srt.layers.vocab_parallel_embedding import (
        ParallelLMHead,
        UnquantizedEmbeddingMethod,
    )

    cloned_config = deepcopy(config)
    parallel_lm_head_quantized = (
        isinstance(layer, ParallelLMHead) and cloned_config.lm_head_quantized
    )

    if isinstance(layer, LinearBase) or parallel_lm_head_quantized:
        # False = skip module, None = no override, else = Positive match
        if (
            get_dynamic_override(  # noqa: E712
                cloned_config, layer_name=prefix  # noqa: E712
            )
            == False
        ):  # noqa: E712
            if parallel_lm_head_quantized:
                return UnquantizedEmbeddingMethod()
            return UnquantizedLinearMethod()

        if prefix:
            # Dynamic per module/layer rules may override base config
            override_config(cloned_config, prefix=prefix)

        return linear_method_cls(cloned_config)
    return None


def gptq_get_quant_method(self, layer, prefix):
    from sglang.srt.layers.moe.fused_moe_triton.layer import FusedMoE

    if isinstance(layer, FusedMoE):
        return GPTQMarlinMoEMethod(self)

    if isinstance(self, GPTQConfig):
        return get_linear_quant_method(
            self, layer, prefix=prefix, linear_method_cls=GPTQLinearMethod
        )
    elif isinstance(self, GPTQMarlinConfig):
        return get_linear_quant_method(
            self, layer, prefix=prefix, linear_method_cls=GPTQMarlinLinearMethod
        )
    return None


original_isinstance = builtins.isinstance


def monkey_patch_isinstance_for_vllm_base_layer(reverse: bool = False):
    """
    Patch isinstance so that the `get_quant_method` in vllm's QuantizationConfig
    can recognize sglang layers
    """
    if not VLLM_AVAILABLE:
        return

    if reverse:
        builtins.isinstance = original_isinstance
        return

    from vllm.model_executor.layers.fused_moe import FusedMoE
    from vllm.model_executor.layers.linear import LinearBase
    from vllm.model_executor.layers.vocab_parallel_embedding import (
        VocabParallelEmbedding,
    )

    from sglang.srt.layers.linear import LinearBase as PatchedLinearBase
    from sglang.srt.layers.moe.fused_moe_triton.layer import FusedMoE as PatchedFusedMoE
    from sglang.srt.layers.vocab_parallel_embedding import (
        VocabParallelEmbedding as PatchedVocabParallelEmbedding,
    )

    def patched_isinstance(obj, classinfo):
        if classinfo is LinearBase:
            return original_isinstance(obj, PatchedLinearBase)
        if classinfo is FusedMoE:
            return original_isinstance(obj, PatchedFusedMoE)
        if classinfo is VocabParallelEmbedding:
            return original_isinstance(obj, PatchedVocabParallelEmbedding)
        return original_isinstance(obj, classinfo)

    builtins.isinstance = patched_isinstance


def monkey_patch_moe_apply(class_obj: "FusedMoEMethodBase"):
    """
    Monkey patch the apply function of vllm's FusedMoEMethodBase.
    Convert sglang arguments to vllm arguments.
    """
    original_apply = class_obj.apply
    sig = inspect.signature(original_apply)
    param_names = list(sig.parameters.keys())
    has_correction_bias = "e_score_correction_bias" in param_names

    def new_apply(
        self,
        layer: torch.nn.Module,
        x: torch.Tensor,
        router_logits: torch.Tensor,
        top_k: int,
        renormalize: bool,
        use_grouped_topk: bool,
        topk_group: Optional[int] = None,
        num_expert_group: Optional[int] = None,
        num_fused_shared_experts: int = 0,
        custom_routing_function: Optional[Callable] = None,
        correction_bias: Optional[torch.Tensor] = None,
        activation: str = "silu",
        apply_router_weight_on_input: bool = False,
        inplace: bool = True,
        no_combine: bool = False,
        routed_scaling_factor: Optional[float] = None,
    ):
        assert activation == "silu"
        assert inplace and not no_combine

        kwargs = {
            "self": self,
            "layer": layer,
            "x": x,
            "router_logits": router_logits,
            "top_k": top_k,
            "renormalize": renormalize,
            "use_grouped_topk": use_grouped_topk,
            "topk_group": topk_group,
            "num_expert_group": num_expert_group,
            "custom_routing_function": custom_routing_function,
        }
        if correction_bias is not None:
            if not has_correction_bias:
                raise ValueError(
                    "Please increase the version of your vllm. Try `pip install vllm==0.9.0.1`"
                )
            kwargs["e_score_correction_bias"] = correction_bias
        return original_apply(**kwargs)

    setattr(class_obj, "apply", new_apply)


def monkey_patch_quant_configs():
    """Apply all monkey patches in one place."""
    setattr(GPTQMarlinConfig, "get_quant_method", gptq_get_quant_method)
    setattr(GPTQConfig, "get_quant_method", gptq_get_quant_method)

    monkey_patch_moe_apply(AWQMoEMethod)
    monkey_patch_moe_apply(GPTQMarlinMoEMethod)
    monkey_patch_moe_apply(CompressedTensorsW8A8Fp8MoEMethod)
    monkey_patch_moe_apply(CompressedTensorsWNA16MoEMethod)


# Only apply monkey patches if vllm is available
if VLLM_AVAILABLE:
    monkey_patch_quant_configs()<|MERGE_RESOLUTION|>--- conflicted
+++ resolved
@@ -83,12 +83,9 @@
     "w8a8_fp8": W8A8Fp8Config,
     "moe_wna16": MoeWNA16Config,
     "compressed-tensors": CompressedTensorsConfig,
-<<<<<<< HEAD
-    "quark": QuarkConfig
-=======
     "qoq": QoQConfig,
     "w4afp8": W4AFp8Config,
->>>>>>> 4a883795
+    "quark": QuarkConfig
 }
 
 # VLLM-dependent quantization methods
