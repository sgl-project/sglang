# Adapted from https://raw.githubusercontent.com/vllm-project/vllm/v0.5.5/vllm/model_executor/layers/quantization/__init__.py
from __future__ import annotations

import builtins
import inspect
from typing import TYPE_CHECKING, Dict, Optional, Type

import torch

try:
    from vllm.model_executor.layers.quantization.aqlm import AQLMConfig
    from vllm.model_executor.layers.quantization.bitsandbytes import BitsAndBytesConfig
    from vllm.model_executor.layers.quantization.compressed_tensors.compressed_tensors_moe import (
        CompressedTensorsW8A8Fp8MoEMethod,
        CompressedTensorsWNA16MoEMethod,
    )
    from vllm.model_executor.layers.quantization.deepspeedfp import DeepSpeedFPConfig
    from vllm.model_executor.layers.quantization.experts_int8 import ExpertsInt8Config
    from vllm.model_executor.layers.quantization.gguf import GGUFConfig
    from vllm.model_executor.layers.quantization.gptq_marlin_24 import (
        GPTQMarlin24Config,
    )
    from vllm.model_executor.layers.quantization.marlin import MarlinConfig
    from vllm.model_executor.layers.quantization.qqq import QQQConfig
    from vllm.model_executor.layers.quantization.tpu_int8 import Int8TpuConfig

    VLLM_AVAILABLE = True
except ImportError as e:
    VLLM_AVAILABLE = False
    VLLM_IMPORT_ERROR = e

    # Define empty classes as placeholders when vllm is not available
    class DummyConfig:
        def override_quantization_method(self, *args, **kwargs):
            return None

    AQLMConfig = BitsAndBytesConfig = CompressedTensorsConfig = DeepSpeedFPConfig = (
        ExpertsInt8Config
<<<<<<< HEAD
    ) = FBGEMMFp8Config = GGUFConfig = GPTQMarlin24Config = MarlinConfig = QQQConfig = (
        Int8TpuConfig
    ) = AutoRoundConfig = DummyConfig
=======
    ) = GGUFConfig = GPTQMarlin24Config = MarlinConfig = QQQConfig = Int8TpuConfig = (
        DummyConfig
    )
>>>>>>> e3e97a12


from sglang.srt.layers.quantization.auto_round import AutoRoundConfig
from sglang.srt.layers.quantization.awq import AWQConfig, AWQMarlinConfig
from sglang.srt.layers.quantization.base_config import QuantizationConfig
from sglang.srt.layers.quantization.blockwise_int8 import BlockInt8Config
from sglang.srt.layers.quantization.compressed_tensors.compressed_tensors import (
    CompressedTensorsConfig,
)
from sglang.srt.layers.quantization.fp8 import Fp8Config
from sglang.srt.layers.quantization.fpgemm_fp8 import FBGEMMFp8Config
from sglang.srt.layers.quantization.gptq import GPTQConfig, GPTQMarlinConfig
from sglang.srt.layers.quantization.modelopt_quant import (
    ModelOptFp4Config,
    ModelOptFp8Config,
)
from sglang.srt.layers.quantization.moe_wna16 import MoeWNA16Config
from sglang.srt.layers.quantization.mxfp4 import Mxfp4Config
from sglang.srt.layers.quantization.petit import PetitNvFp4Config
from sglang.srt.layers.quantization.qoq import QoQConfig
from sglang.srt.layers.quantization.w4afp8 import W4AFp8Config
from sglang.srt.layers.quantization.w8a8_fp8 import W8A8Fp8Config
from sglang.srt.layers.quantization.w8a8_int8 import W8A8Int8Config
from sglang.srt.utils import is_cuda, is_hip, mxfp_supported

_is_mxfp_supported = mxfp_supported()

if TYPE_CHECKING:
    from sglang.srt.layers.moe.topk import TopKOutput

# Base quantization methods that don't depend on vllm
BASE_QUANTIZATION_METHODS: Dict[str, Type[QuantizationConfig]] = {
    "fp8": Fp8Config,
    "blockwise_int8": BlockInt8Config,
    "modelopt": ModelOptFp8Config,
    "modelopt_fp4": ModelOptFp4Config,
    "w8a8_int8": W8A8Int8Config,
    "w8a8_fp8": W8A8Fp8Config,
    "awq": AWQConfig,
    "awq_marlin": AWQMarlinConfig,
    "gptq": GPTQConfig,
    "gptq_marlin": GPTQMarlinConfig,
    "moe_wna16": MoeWNA16Config,
    "compressed-tensors": CompressedTensorsConfig,
    "qoq": QoQConfig,
    "w4afp8": W4AFp8Config,
    "petit_nvfp4": PetitNvFp4Config,
<<<<<<< HEAD
    "auto-round": AutoRoundConfig,
=======
    "fbgemm_fp8": FBGEMMFp8Config,
>>>>>>> e3e97a12
}


if is_cuda():
    BASE_QUANTIZATION_METHODS.update(
        {
            "quark": Mxfp4Config,
            "mxfp4": Mxfp4Config,
        }
    )
elif _is_mxfp_supported and is_hip():
    from sglang.srt.layers.quantization.quark.quark import QuarkConfig

    BASE_QUANTIZATION_METHODS.update(
        {
            "quark": QuarkConfig,
            "mxfp4": Mxfp4Config,
        }
    )
# VLLM-dependent quantization methods
VLLM_QUANTIZATION_METHODS = {
    "aqlm": AQLMConfig,
    "deepspeedfp": DeepSpeedFPConfig,
    "tpu_int8": Int8TpuConfig,
    "marlin": MarlinConfig,
    "gguf": GGUFConfig,
    "gptq_marlin_24": GPTQMarlin24Config,
    "bitsandbytes": BitsAndBytesConfig,
    "qqq": QQQConfig,
    "experts_int8": ExpertsInt8Config,
}

QUANTIZATION_METHODS = {**BASE_QUANTIZATION_METHODS, **VLLM_QUANTIZATION_METHODS}


def get_quantization_config(quantization: str) -> Type[QuantizationConfig]:
    if quantization not in QUANTIZATION_METHODS:
        raise ValueError(
            f"Invalid quantization method: {quantization}. "
            f"Available methods: {list(QUANTIZATION_METHODS.keys())}"
        )
    if quantization in VLLM_QUANTIZATION_METHODS and not VLLM_AVAILABLE:
        raise ValueError(
            f"{quantization} quantization requires some operators from vllm. "
            f"Please install vllm by `pip install vllm==0.9.0.1`\n"
            f"Import error: {VLLM_IMPORT_ERROR}"
        )

    return QUANTIZATION_METHODS[quantization]


original_isinstance = builtins.isinstance


def monkey_patch_isinstance_for_vllm_base_layer(reverse: bool = False):
    """
    Patch isinstance so that the `get_quant_method` in vllm's QuantizationConfig
    can recognize sglang layers
    """
    if not VLLM_AVAILABLE:
        return

    if reverse:
        builtins.isinstance = original_isinstance
        return

    from vllm.model_executor.layers.fused_moe import FusedMoE
    from vllm.model_executor.layers.linear import LinearBase
    from vllm.model_executor.layers.vocab_parallel_embedding import (
        VocabParallelEmbedding,
    )

    from sglang.srt.layers.linear import LinearBase as PatchedLinearBase
    from sglang.srt.layers.moe.fused_moe_triton.layer import FusedMoE as PatchedFusedMoE
    from sglang.srt.layers.vocab_parallel_embedding import (
        VocabParallelEmbedding as PatchedVocabParallelEmbedding,
    )

    def patched_isinstance(obj, classinfo):
        if classinfo is LinearBase:
            return original_isinstance(obj, PatchedLinearBase)
        if classinfo is FusedMoE:
            return original_isinstance(obj, PatchedFusedMoE)
        if classinfo is VocabParallelEmbedding:
            return original_isinstance(obj, PatchedVocabParallelEmbedding)
        return original_isinstance(obj, classinfo)

    builtins.isinstance = patched_isinstance


def monkey_patch_moe_apply(class_obj: "FusedMoEMethodBase"):
    """
    Monkey patch the apply function of vllm's FusedMoEMethodBase.
    Convert sglang arguments to vllm arguments.
    """
    original_apply = class_obj.apply
    sig = inspect.signature(original_apply)
    param_names = list(sig.parameters.keys())
    has_correction_bias = "e_score_correction_bias" in param_names

    def new_apply(
        self,
        layer: torch.nn.Module,
        x: torch.Tensor,
        topk_output: TopKOutput,
        *,
        activation: str = "silu",
        apply_router_weight_on_input: bool = False,
        inplace: bool = True,
        no_combine: bool = False,
        routed_scaling_factor: Optional[float] = None,
    ):
        assert activation == "silu"
        assert inplace and not no_combine

        kwargs = {
            "self": self,
            "layer": layer,
            "x": x,
            "topk_output": topk_output,
        }
        return original_apply(**kwargs)

    setattr(class_obj, "apply", new_apply)


def monkey_patch_quant_configs():
    """Apply all monkey patches in one place."""

    monkey_patch_moe_apply(CompressedTensorsW8A8Fp8MoEMethod)
    monkey_patch_moe_apply(CompressedTensorsWNA16MoEMethod)


# Only apply monkey patches if vllm is available
if VLLM_AVAILABLE:
    monkey_patch_quant_configs()<|MERGE_RESOLUTION|>--- conflicted
+++ resolved
@@ -36,15 +36,9 @@
 
     AQLMConfig = BitsAndBytesConfig = CompressedTensorsConfig = DeepSpeedFPConfig = (
         ExpertsInt8Config
-<<<<<<< HEAD
-    ) = FBGEMMFp8Config = GGUFConfig = GPTQMarlin24Config = MarlinConfig = QQQConfig = (
-        Int8TpuConfig
-    ) = AutoRoundConfig = DummyConfig
-=======
     ) = GGUFConfig = GPTQMarlin24Config = MarlinConfig = QQQConfig = Int8TpuConfig = (
         DummyConfig
-    )
->>>>>>> e3e97a12
+    ) = AutoRoundConfig
 
 
 from sglang.srt.layers.quantization.auto_round import AutoRoundConfig
@@ -92,11 +86,8 @@
     "qoq": QoQConfig,
     "w4afp8": W4AFp8Config,
     "petit_nvfp4": PetitNvFp4Config,
-<<<<<<< HEAD
+    "fbgemm_fp8": FBGEMMFp8Config,
     "auto-round": AutoRoundConfig,
-=======
-    "fbgemm_fp8": FBGEMMFp8Config,
->>>>>>> e3e97a12
 }
 
 
