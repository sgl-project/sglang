# Adapted from https://raw.githubusercontent.com/vllm-project/vllm/v0.5.5/vllm/model_executor/layers/quantization/__init__.py
from __future__ import annotations

import builtins
import inspect
from typing import TYPE_CHECKING, Callable, Dict, Optional, Type, Union

import torch

try:
    from vllm.model_executor.layers.quantization.aqlm import AQLMConfig
    from vllm.model_executor.layers.quantization.bitsandbytes import BitsAndBytesConfig
    from vllm.model_executor.layers.quantization.compressed_tensors.compressed_tensors_moe import (
        CompressedTensorsW8A8Fp8MoEMethod,
        CompressedTensorsWNA16MoEMethod,
    )
    from vllm.model_executor.layers.quantization.deepspeedfp import DeepSpeedFPConfig
    from vllm.model_executor.layers.quantization.experts_int8 import ExpertsInt8Config
    from vllm.model_executor.layers.quantization.fbgemm_fp8 import FBGEMMFp8Config
    from vllm.model_executor.layers.quantization.gguf import GGUFConfig
    from vllm.model_executor.layers.quantization.gptq_marlin_24 import (
        GPTQMarlin24Config,
    )
    from vllm.model_executor.layers.quantization.marlin import MarlinConfig
    from vllm.model_executor.layers.quantization.qqq import QQQConfig
    from vllm.model_executor.layers.quantization.tpu_int8 import Int8TpuConfig

    VLLM_AVAILABLE = True
except ImportError:
    VLLM_AVAILABLE = False

    # Define empty classes as placeholders when vllm is not available
    class DummyConfig:
        def override_quantization_method(self, *args, **kwargs):
            return None

<<<<<<< HEAD
    AQLMConfig = AWQMarlinConfig = AutoRoundConfig = BitsAndBytesConfig = (
        CompressedTensorsConfig
    ) = DeepSpeedFPConfig = ExpertsInt8Config = FBGEMMFp8Config = GGUFConfig = (
        GPTQMarlin24Config
    ) = MarlinConfig = QQQConfig = Int8TpuConfig = DummyConfig


from sglang.srt.layers.linear import LinearBase, UnquantizedLinearMethod
from sglang.srt.layers.quantization.auto_round import AutoRoundConfig
from sglang.srt.layers.quantization.awq import AWQConfig
=======
    AQLMConfig = BitsAndBytesConfig = CompressedTensorsConfig = DeepSpeedFPConfig = (
        ExpertsInt8Config
    ) = FBGEMMFp8Config = GGUFConfig = GPTQMarlin24Config = MarlinConfig = QQQConfig = (
        Int8TpuConfig
    ) = DummyConfig


from sglang.srt.layers.quantization.awq import AWQConfig, AWQMarlinConfig
>>>>>>> f7e102d5
from sglang.srt.layers.quantization.base_config import QuantizationConfig
from sglang.srt.layers.quantization.blockwise_int8 import BlockInt8Config
from sglang.srt.layers.quantization.compressed_tensors.compressed_tensors import (
    CompressedTensorsConfig,
)
from sglang.srt.layers.quantization.fp8 import Fp8Config
from sglang.srt.layers.quantization.gptq import (
    GPTQConfig,
    GPTQLinearMethod,
    GPTQMarlinConfig,
    GPTQMarlinLinearMethod,
    GPTQMarlinMoEMethod,
)
from sglang.srt.layers.quantization.modelopt_quant import (
    ModelOptFp4Config,
    ModelOptFp8Config,
)
from sglang.srt.layers.quantization.moe_wna16 import MoeWNA16Config
from sglang.srt.layers.quantization.petit import PetitNvFp4Config
from sglang.srt.layers.quantization.qoq import QoQConfig
from sglang.srt.layers.quantization.utils import get_linear_quant_method
from sglang.srt.layers.quantization.w4afp8 import W4AFp8Config
from sglang.srt.layers.quantization.w8a8_fp8 import W8A8Fp8Config
from sglang.srt.layers.quantization.w8a8_int8 import W8A8Int8Config

if TYPE_CHECKING:
    from sglang.srt.layers.moe.topk import TopKOutput

# Base quantization methods that don't depend on vllm
BASE_QUANTIZATION_METHODS: Dict[str, Type[QuantizationConfig]] = {
    "fp8": Fp8Config,
    "blockwise_int8": BlockInt8Config,
    "modelopt": ModelOptFp8Config,
    "modelopt_fp4": ModelOptFp4Config,
    "w8a8_int8": W8A8Int8Config,
    "w8a8_fp8": W8A8Fp8Config,
    "moe_wna16": MoeWNA16Config,
    "compressed-tensors": CompressedTensorsConfig,
    "qoq": QoQConfig,
    "w4afp8": W4AFp8Config,
    "petit_nvfp4": PetitNvFp4Config,
}

# VLLM-dependent quantization methods
VLLM_QUANTIZATION_METHODS = {
    "aqlm": AQLMConfig,
    "awq": AWQConfig,
    "deepspeedfp": DeepSpeedFPConfig,
    "tpu_int8": Int8TpuConfig,
    "fbgemm_fp8": FBGEMMFp8Config,
    "marlin": MarlinConfig,
    "gguf": GGUFConfig,
    "gptq_marlin_24": GPTQMarlin24Config,
    "awq_marlin": AWQMarlinConfig,
    "bitsandbytes": BitsAndBytesConfig,
    "qqq": QQQConfig,
    "experts_int8": ExpertsInt8Config,
    "gptq_marlin": GPTQMarlinConfig,
    "gptq": GPTQConfig,
    "auto-round": AutoRoundConfig,
}

QUANTIZATION_METHODS = {**BASE_QUANTIZATION_METHODS, **VLLM_QUANTIZATION_METHODS}


def get_quantization_config(quantization: str) -> Type[QuantizationConfig]:
    if quantization not in QUANTIZATION_METHODS:
        raise ValueError(
            f"Invalid quantization method: {quantization}. "
            f"Available methods: {list(QUANTIZATION_METHODS.keys())}"
        )
    if quantization in VLLM_QUANTIZATION_METHODS and not VLLM_AVAILABLE:
        raise ValueError(
            f"{quantization} quantization requires some operators from vllm. "
            "Please install vllm by `pip install vllm==0.9.0.1`"
        )

    return QUANTIZATION_METHODS[quantization]


def gptq_get_quant_method(self, layer, prefix):
    from sglang.srt.layers.moe.fused_moe_triton.layer import FusedMoE

    if isinstance(layer, FusedMoE):
        return GPTQMarlinMoEMethod(self)

    if isinstance(self, GPTQConfig):
        return get_linear_quant_method(
            self, layer, prefix=prefix, linear_method_cls=GPTQLinearMethod
        )
    elif isinstance(self, GPTQMarlinConfig):
        return get_linear_quant_method(
            self, layer, prefix=prefix, linear_method_cls=GPTQMarlinLinearMethod
        )
    return None


original_isinstance = builtins.isinstance


def monkey_patch_isinstance_for_vllm_base_layer(reverse: bool = False):
    """
    Patch isinstance so that the `get_quant_method` in vllm's QuantizationConfig
    can recognize sglang layers
    """
    if not VLLM_AVAILABLE:
        return

    if reverse:
        builtins.isinstance = original_isinstance
        return

    from vllm.model_executor.layers.fused_moe import FusedMoE
    from vllm.model_executor.layers.linear import LinearBase
    from vllm.model_executor.layers.vocab_parallel_embedding import (
        VocabParallelEmbedding,
    )

    from sglang.srt.layers.linear import LinearBase as PatchedLinearBase
    from sglang.srt.layers.moe.fused_moe_triton.layer import FusedMoE as PatchedFusedMoE
    from sglang.srt.layers.vocab_parallel_embedding import (
        VocabParallelEmbedding as PatchedVocabParallelEmbedding,
    )

    def patched_isinstance(obj, classinfo):
        if classinfo is LinearBase:
            return original_isinstance(obj, PatchedLinearBase)
        if classinfo is FusedMoE:
            return original_isinstance(obj, PatchedFusedMoE)
        if classinfo is VocabParallelEmbedding:
            return original_isinstance(obj, PatchedVocabParallelEmbedding)
        return original_isinstance(obj, classinfo)

    builtins.isinstance = patched_isinstance


def monkey_patch_moe_apply(class_obj: "FusedMoEMethodBase"):
    """
    Monkey patch the apply function of vllm's FusedMoEMethodBase.
    Convert sglang arguments to vllm arguments.
    """
    original_apply = class_obj.apply
    sig = inspect.signature(original_apply)
    param_names = list(sig.parameters.keys())
    has_correction_bias = "e_score_correction_bias" in param_names

    def new_apply(
        self,
        layer: torch.nn.Module,
        x: torch.Tensor,
        topk_output: TopKOutput,
        *,
        activation: str = "silu",
        apply_router_weight_on_input: bool = False,
        inplace: bool = True,
        no_combine: bool = False,
        routed_scaling_factor: Optional[float] = None,
    ):
        assert activation == "silu"
        assert inplace and not no_combine

        kwargs = {
            "self": self,
            "layer": layer,
            "x": x,
            "topk_output": topk_output,
        }
        return original_apply(**kwargs)

    setattr(class_obj, "apply", new_apply)


def monkey_patch_quant_configs():
    """Apply all monkey patches in one place."""
    setattr(GPTQMarlinConfig, "get_quant_method", gptq_get_quant_method)
    setattr(GPTQConfig, "get_quant_method", gptq_get_quant_method)

    monkey_patch_moe_apply(GPTQMarlinMoEMethod)
    monkey_patch_moe_apply(CompressedTensorsW8A8Fp8MoEMethod)
    monkey_patch_moe_apply(CompressedTensorsWNA16MoEMethod)


# Only apply monkey patches if vllm is available
if VLLM_AVAILABLE:
    monkey_patch_quant_configs()<|MERGE_RESOLUTION|>--- conflicted
+++ resolved
@@ -34,27 +34,16 @@
         def override_quantization_method(self, *args, **kwargs):
             return None
 
-<<<<<<< HEAD
-    AQLMConfig = AWQMarlinConfig = AutoRoundConfig = BitsAndBytesConfig = (
-        CompressedTensorsConfig
-    ) = DeepSpeedFPConfig = ExpertsInt8Config = FBGEMMFp8Config = GGUFConfig = (
-        GPTQMarlin24Config
-    ) = MarlinConfig = QQQConfig = Int8TpuConfig = DummyConfig
-
-
-from sglang.srt.layers.linear import LinearBase, UnquantizedLinearMethod
-from sglang.srt.layers.quantization.auto_round import AutoRoundConfig
-from sglang.srt.layers.quantization.awq import AWQConfig
-=======
+
     AQLMConfig = BitsAndBytesConfig = CompressedTensorsConfig = DeepSpeedFPConfig = (
         ExpertsInt8Config
     ) = FBGEMMFp8Config = GGUFConfig = GPTQMarlin24Config = MarlinConfig = QQQConfig = (
         Int8TpuConfig
-    ) = DummyConfig
+    )  = AutoRoundConfig = DummyConfig
 
 
 from sglang.srt.layers.quantization.awq import AWQConfig, AWQMarlinConfig
->>>>>>> f7e102d5
+from sglang.srt.layers.quantization.auto_round import AutoRoundConfig
 from sglang.srt.layers.quantization.base_config import QuantizationConfig
 from sglang.srt.layers.quantization.blockwise_int8 import BlockInt8Config
 from sglang.srt.layers.quantization.compressed_tensors.compressed_tensors import (
