--- conflicted
+++ resolved
@@ -64,11 +64,7 @@
 from sglang.srt.layers.quantization.mxfp4 import Mxfp4Config
 from sglang.srt.layers.quantization.petit import PetitNvFp4Config
 from sglang.srt.layers.quantization.qoq import QoQConfig
-<<<<<<< HEAD
-from sglang.srt.layers.quantization.utils import get_linear_quant_method
 from sglang.srt.layers.quantization.w4a8_machete import W4A8MacheteConfig
-=======
->>>>>>> 9d54c6e6
 from sglang.srt.layers.quantization.w4afp8 import W4AFp8Config
 from sglang.srt.layers.quantization.w8a8_fp8 import W8A8Fp8Config
 from sglang.srt.layers.quantization.w8a8_int8 import W8A8Int8Config
@@ -84,14 +80,11 @@
     "modelopt_fp4": ModelOptFp4Config,
     "w8a8_int8": W8A8Int8Config,
     "w8a8_fp8": W8A8Fp8Config,
-<<<<<<< HEAD
     "w4a8_machete": W4A8MacheteConfig,
-=======
     "awq": AWQConfig,
     "awq_marlin": AWQMarlinConfig,
     "gptq": GPTQConfig,
     "gptq_marlin": GPTQMarlinConfig,
->>>>>>> 9d54c6e6
     "moe_wna16": MoeWNA16Config,
     "compressed-tensors": CompressedTensorsConfig,
     "qoq": QoQConfig,
