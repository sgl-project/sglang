--- conflicted
+++ resolved
@@ -84,11 +84,8 @@
     "moe_wna16": MoeWNA16Config,
     "compressed-tensors": CompressedTensorsConfig,
     "qoq": QoQConfig,
-<<<<<<< HEAD
+    "w4afp8": W4AFp8Config,
     "int4fp8_moe": QuarkInt4Fp8Config,
-=======
-    "w4afp8": W4AFp8Config,
->>>>>>> 4a883795
 }
 
 # VLLM-dependent quantization methods
