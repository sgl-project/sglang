--- conflicted
+++ resolved
@@ -57,16 +57,12 @@
     CompressedTensorsConfig,
 )
 from sglang.srt.layers.quantization.fp8 import Fp8Config
-<<<<<<< HEAD
-from sglang.srt.layers.quantization.gptq import GPTQConfig, GPTQMarlinConfig
-from sglang.srt.layers.quantization.quark.quark import QuarkConfig
-=======
 from sglang.srt.layers.quantization.gptq import (
     GPTQConfig,
     GPTQMarlinConfig,
     GPTQMarlinMoEMethod,
 )
->>>>>>> 13feffd0
+from sglang.srt.layers.quantization.quark.quark import QuarkConfig
 from sglang.srt.layers.quantization.modelopt_quant import (
     ModelOptFp4Config,
     ModelOptFp8Config,
