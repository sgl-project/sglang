# SPDX-License-Identifier: Apache-2.0
from __future__ import annotations

import logging
import warnings
from typing import TYPE_CHECKING, Any, Callable, Dict, List, Optional

import torch

from sglang.srt.layers.linear import LinearBase, set_weight_attrs
from sglang.srt.layers.parameter import GroupQuantScaleParameter, PackedvLLMParameter
from sglang.srt.layers.quantization.base_config import (
    FusedMoEMethodBase,
    LinearMethodBase,
    QuantizationConfig,
    QuantizeMethodBase,
)
<<<<<<< HEAD
from sglang.srt.layers.parameter import GroupQuantScaleParameter, PackedvLLMParameter
from sglang.srt.layers.quantization.base_config import QuantizationConfig
from sglang.srt.utils import cpu_has_amx_support, is_cpu, is_cuda, use_intel_amx_backend

_is_cuda = is_cuda()
_is_cpu_amx_available = cpu_has_amx_support()
_is_cpu = is_cpu()
if _is_cpu and _is_cpu_amx_available:
    import os

    SGLANG_USE_CPU_INT4_W4A8 = os.getenv("SGLANG_USE_CPU_INT4_W4A8", "0") == "1"
    from sglang.srt.layers.amx_utils import (
        _amx_process_int4_packed_qweight_after_loading,
    )
=======
from sglang.srt.layers.quantization.marlin_utils import (
    apply_awq_marlin_linear,
    awq_to_marlin_zero_points,
    check_marlin_supported,
    check_marlin_supports_layer,
    check_moe_marlin_supports_layer,
    marlin_make_empty_g_idx,
    marlin_make_workspace,
    marlin_moe_permute_scales,
    marlin_permute_scales,
    moe_awq_to_marlin_zero_points,
    verify_marlin_supported,
    verify_marlin_supports_shape,
)
from sglang.srt.layers.quantization.scalar_type import scalar_types
from sglang.srt.layers.quantization.unquant import UnquantizedLinearMethod
from sglang.srt.layers.quantization.utils import replace_parameter

if TYPE_CHECKING:
    from sglang.srt.layers.moe.topk import TopKOutput

try:
    from vllm import _custom_ops as ops

    warnings.warn(
        f"Using kernels directly from vllm. This might lead to performance degradation or "
        f"missing functionalities as certain kernels may not be optimized. "
    )
except ImportError:
    ops = None

from sglang.srt.utils import is_cuda, is_hip

_is_cuda = is_cuda()
_is_hip = is_hip()
>>>>>>> 6936be32
if _is_cuda:
    from sgl_kernel import awq_dequantize, fused_marlin_moe
elif _is_hip:
    from sglang.srt.layers.quantization.awq_triton import (
        awq_dequantize_triton as awq_dequantize,
    )

    warnings.warn(f"HIP does not support fused_marlin_moe currently.")
else:
    warnings.warn(f"Only CUDA and HIP support AWQ currently.")

logger = logging.getLogger(__name__)


def is_layer_skipped_awq(prefix: str, modules_to_not_convert: List[str]):
    return any(module_name in prefix for module_name in modules_to_not_convert)


class AWQConfig(QuantizationConfig):
    """Config class for AWQ.

    Reference: https://arxiv.org/abs/2306.00978
    """

    def __init__(
        self,
        weight_bits: int,
        group_size: int,
        zero_point: bool,
        modules_to_not_convert: Optional[List[str]] = None,
    ) -> None:
        super().__init__()
        self.weight_bits = weight_bits
        self.group_size = group_size
        self.zero_point = zero_point
        self.modules_to_not_convert = modules_to_not_convert or []

        if self.weight_bits != 4:
            raise ValueError(
                "Currently, only 4-bit weight quantization is supported for "
                f"AWQ, but got {self.weight_bits} bits."
            )
        self.pack_factor = 32 // self.weight_bits

    def __repr__(self) -> str:
        return (
            f"AWQConfig(weight_bits={self.weight_bits}, "
            f"group_size={self.group_size}, "
            f"zero_point={self.zero_point}, "
            f"modules_to_not_convert={self.modules_to_not_convert})"
        )

    def get_scaled_act_names(self) -> List[str]:
        return []

    def get_name(self) -> str:
        return "awq"

    def get_supported_act_dtypes(self) -> List[torch.dtype]:
        return [torch.half, torch.bfloat16]

    @classmethod
    def get_min_capability(cls) -> int:
        # The AWQ kernel only supports Turing or newer GPUs.
        return 75

    @staticmethod
    def get_config_filenames() -> List[str]:
        return [
            "quant_config.json",  # E.g., casperhansen/vicuna-7b-v1.5-awq
            # E.g., abhinavkulkarni/mosaicml-mpt-7b-instruct-w4-g128-awq
            "quantize_config.json",
        ]

    @classmethod
    def from_config(cls, config: Dict[str, Any]) -> AWQConfig:
        weight_bits = cls.get_from_keys(config, ["w_bit", "bits"])
        group_size = cls.get_from_keys(config, ["q_group_size", "group_size"])
        zero_point = cls.get_from_keys(config, ["zero_point"])
        modules_to_not_convert = cls.get_from_keys_or(
            config, ["modules_to_not_convert"], None
        )
        return cls(weight_bits, group_size, zero_point, modules_to_not_convert)

    def get_quant_method(
        self, layer: torch.nn.Module, prefix: str
    ) -> Optional[LinearMethodBase]:
        from sglang.srt.layers.linear import LinearBase

        if isinstance(layer, LinearBase):
            if is_layer_skipped_awq(prefix, self.modules_to_not_convert):
                return UnquantizedLinearMethod()
            return AWQLinearMethod(self)
        # elif isinstance(layer, FusedMoE):
        #     return Int4CPUMoEMethod(self)

        return None


class AWQMarlinConfig(QuantizationConfig):
    """Config class for AWQ Marlin"""

    # num_bits -> type
    TYPE_MAP = {
        4: scalar_types.uint4,
        8: scalar_types.uint8,
    }

    def __init__(
        self,
        weight_bits: int,
        group_size: int,
        zero_point: bool,
        lm_head_quantized: bool,
        modules_to_not_convert: Optional[list[str]],
        full_config: dict[str, Any],
    ) -> None:
        super().__init__()
        self.pack_factor = 32 // weight_bits  # packed into int32
        self.group_size = group_size
        self.zero_point = zero_point
        self.lm_head_quantized = lm_head_quantized
        self.weight_bits = weight_bits
        self.modules_to_not_convert = modules_to_not_convert or []
        self.full_config = full_config

        if self.weight_bits not in self.TYPE_MAP:
            raise ValueError(
                f"Unsupported num_bits = {self.weight_bits}. "
                f"Supported num_bits = {self.TYPE_MAP.keys()}"
            )

        self.quant_type = self.TYPE_MAP[self.weight_bits]

        verify_marlin_supported(
            self.quant_type, group_size=self.group_size, has_zp=self.zero_point
        )

    def __repr__(self) -> str:
        return (
            f"AWQMarlinConfig(quant_type={self.quant_type}, "
            f"group_size={self.group_size}, "
            f"zero_point={self.zero_point}, "
            f"lm_head_quantized={self.lm_head_quantized}, "
            f"modules_to_not_convert={self.modules_to_not_convert})"
        )

    def get_scaled_act_names(self) -> List[str]:
        return []

    @classmethod
    def get_name(cls) -> str:
        return "awq_marlin"

    @classmethod
    def get_supported_act_dtypes(cls) -> list[torch.dtype]:
        return [torch.half, torch.bfloat16]

    @classmethod
    def get_min_capability(cls) -> int:
        return 80

    @classmethod
    def get_config_filenames(cls) -> list[str]:
        return ["quantize_config.json"]

    @classmethod
    def from_config(cls, config: dict[str, Any]) -> AWQMarlinConfig:
        weight_bits = cls.get_from_keys(config, ["bits"])
        group_size = cls.get_from_keys(config, ["group_size"])
        zero_point = cls.get_from_keys(config, ["zero_point"])
        lm_head_quantized = cls.get_from_keys_or(config, ["lm_head"], default=False)
        modules_to_not_convert = cls.get_from_keys_or(
            config, ["modules_to_not_convert"], None
        )
        return cls(
            weight_bits,
            group_size,
            zero_point,
            lm_head_quantized,
            modules_to_not_convert,
            config,
        )

    @classmethod
    def override_quantization_method(cls, hf_quant_cfg, user_quant) -> Optional[str]:
        can_convert = cls.is_awq_marlin_compatible(hf_quant_cfg)
        is_valid_user_quant = (
            user_quant is None or user_quant == "marlin" or user_quant == "awq_marlin"
        )

        if can_convert and is_valid_user_quant:
            msg = (
                "The model is convertible to {} during runtime."
                " Using {} kernel.".format(cls.get_name(), cls.get_name())
            )
            logger.info(msg)
            return cls.get_name()

        if can_convert and user_quant == "awq":
            logger.info(
                "Detected that the model can run with awq_marlin"
                ", however you specified quantization=awq explicitly,"
                " so forcing awq. Use quantization=awq_marlin for"
                " faster inference"
            )
        return None

    def get_quant_method(
        self, layer: torch.nn.Module, prefix: str
    ) -> Optional[QuantizeMethodBase]:
        from sglang.srt.layers.moe.fused_moe_triton import FusedMoE
        from sglang.srt.layers.vocab_parallel_embedding import ParallelLMHead

        if isinstance(layer, LinearBase) or (
            isinstance(layer, ParallelLMHead) and self.lm_head_quantized
        ):
            if is_layer_skipped_awq(prefix, self.modules_to_not_convert):
                return UnquantizedLinearMethod()
            # Check if the layer is supported by AWQMarlin.
            if not check_marlin_supports_layer(layer, self.group_size):
                logger.warning_once(
                    "Layer '%s' is not supported by AWQMarlin. Falling back to unoptimized AWQ kernels.",  # noqa: E501
                    prefix,
                )
                return AWQConfig.from_config(self.full_config).get_quant_method(
                    layer, prefix
                )
            return AWQMarlinLinearMethod(self)
        elif isinstance(layer, FusedMoE):
            from sglang.srt.layers.quantization.moe_wna16 import MoeWNA16Config

            if not check_moe_marlin_supports_layer(layer, self.group_size):
                logger.warning_once(
                    f"Layer '{prefix}' is not supported by AWQMoeMarlin. "
                    "Falling back to Moe WNA16 kernels."
                )
                return MoeWNA16Config.from_config(self.full_config).get_quant_method(
                    layer, prefix
                )
            return AWQMoEMethod(self)
        return None

    @classmethod
    def is_awq_marlin_compatible(cls, quant_config: dict[str, Any]):
        # Extract data from quant config.
        quant_method = quant_config.get("quant_method", "").lower()
        num_bits = quant_config.get("bits")
        group_size = quant_config.get("group_size")
        zero_point = quant_config.get("zero_point")

        if not _is_cuda:
            return False

        if quant_method != "awq":
            return False

        # If we cannot find the info needed in the config, cannot convert.
        if num_bits is None or group_size is None or zero_point is None:
            return False

        if num_bits not in cls.TYPE_MAP:
            return False

        return check_marlin_supported(
            quant_type=cls.TYPE_MAP[num_bits], group_size=group_size, has_zp=zero_point
        )


class AWQLinearMethod(LinearMethodBase):
    """Linear method for AWQ.

    Args:
        quant_config: The AWQ quantization config.
    """

    def __init__(self, quant_config: AWQConfig):
        self.quant_config = quant_config

    def create_weights(
        self,
        layer: torch.nn.Module,
        input_size_per_partition: int,
        output_partition_sizes: List[int],
        input_size: int,
        output_size: int,
        params_dtype: torch.dtype,
        **extra_weight_attrs,
    ):
        if input_size_per_partition % self.quant_config.group_size != 0:
            raise ValueError(
                "The input size is not aligned with the quantized "
                "weight shape. This can be caused by too large "
                "tensor parallel size."
            )

        output_size_per_partition = sum(output_partition_sizes)
        if output_size_per_partition % self.quant_config.pack_factor != 0:
            raise ValueError(
                "The output size is not aligned with the quantized "
                "weight shape. This can be caused by too large "
                "tensor parallel size."
            )

        weight_loader = extra_weight_attrs.get("weight_loader")
        qweight = PackedvLLMParameter(
            data=torch.empty(
                input_size_per_partition,
                output_size_per_partition // self.quant_config.pack_factor,
                dtype=torch.int32,
            ),
            input_dim=0,
            output_dim=1,
            packed_dim=1,
            packed_factor=self.quant_config.pack_factor,
            weight_loader=weight_loader,
        )

        qzeros = PackedvLLMParameter(
            data=torch.empty(
                input_size_per_partition // self.quant_config.group_size,
                output_size_per_partition // self.quant_config.pack_factor,
                dtype=torch.int32,
            ),
            input_dim=0,
            output_dim=1,
            packed_dim=1,
            packed_factor=self.quant_config.pack_factor,
            weight_loader=weight_loader,
        )

        scales = GroupQuantScaleParameter(
            data=torch.empty(
                input_size_per_partition // self.quant_config.group_size,
                output_size_per_partition,
                dtype=params_dtype,
            ),
            input_dim=0,
            output_dim=1,
            weight_loader=weight_loader,
        )

        layer.register_parameter("qweight", qweight)
        layer.register_parameter("qzeros", qzeros)
        layer.register_parameter("scales", scales)

    def process_weights_after_loading(self, layer: torch.nn.Module) -> None:
        if _is_cpu:
            assert (
                _is_cpu_amx_available
            ), "AWQLinearMethod on CPU requires that CPU has AMX support"
            _amx_process_int4_packed_qweight_after_loading(
                layer, ["qweight", "qzeros", "scales"], "awq"
            )
        else:
            layer.qweight = torch.nn.Parameter(layer.qweight.data, requires_grad=False)
            layer.qzeros = torch.nn.Parameter(layer.qzeros.data, requires_grad=False)
            layer.scales = torch.nn.Parameter(layer.scales.data, requires_grad=False)

    def apply(
        self,
        layer: torch.nn.Module,
        x: torch.Tensor,
        bias: Optional[torch.Tensor] = None,
    ) -> torch.Tensor:
        if use_intel_amx_backend(layer):
            if SGLANG_USE_CPU_INT4_W4A8:
                return torch.ops.sgl_kernel.int4_scaled_mm_cpu_with_quant(
                    x,
                    layer.qweight,
                    layer.scales,
                    layer.qzeros,
                    layer.compensation,
                    bias,
                    torch.bfloat16,
                )
            else:
                return torch.ops.sgl_kernel.int4_scaled_mm_cpu(
                    x, layer.qweight, layer.qzeros, layer.scales, bias
                )

        qweight = layer.qweight
        scales = layer.scales
        qzeros = layer.qzeros
        pack_factor = self.quant_config.pack_factor
        out_shape = x.shape[:-1] + (qweight.shape[-1] * pack_factor,)
        reshaped_x = x.reshape(-1, x.shape[-1])
        out = awq_dequantize(qweight, scales, qzeros)
        out = torch.matmul(reshaped_x, out)

        if bias is not None:
            out.add_(bias)
        return out.reshape(out_shape)


class AWQMarlinLinearMethod(LinearMethodBase):
    """Linear method for AWQ Marlin.

    Args:
        quant_config: The AWQ Marlin quantization config.
    """

    def __init__(self, quant_config: AWQMarlinConfig) -> None:
        self.quant_config = quant_config

    def create_weights(
        self,
        layer: torch.nn.Module,
        input_size_per_partition: int,
        output_partition_sizes: list[int],
        input_size: int,
        output_size: int,
        params_dtype: torch.dtype,
        **extra_weight_attrs,
    ) -> None:
        del output_size
        output_size_per_partition = sum(output_partition_sizes)
        weight_loader = extra_weight_attrs.get("weight_loader")

        # Normalize group_size
        if self.quant_config.group_size != -1:
            group_size = self.quant_config.group_size
        else:
            group_size = input_size

        verify_marlin_supports_shape(
            output_size_per_partition=output_size_per_partition,
            input_size_per_partition=input_size_per_partition,
            input_size=input_size,
            group_size=group_size,
        )

        qweight = PackedvLLMParameter(
            data=torch.empty(
                input_size_per_partition,
                output_size_per_partition // self.quant_config.pack_factor,
                dtype=torch.int32,
            ),
            input_dim=0,
            output_dim=1,
            packed_dim=1,
            packed_factor=self.quant_config.pack_factor,
            weight_loader=weight_loader,
        )

        num_groups = input_size_per_partition // group_size

        qzeros = PackedvLLMParameter(
            data=torch.empty(
                num_groups,
                output_size_per_partition // self.quant_config.pack_factor,
                dtype=torch.int32,
            ),
            input_dim=0,
            output_dim=1,
            packed_dim=1,
            packed_factor=self.quant_config.pack_factor,
            weight_loader=weight_loader,
        )

        scales = GroupQuantScaleParameter(
            data=torch.empty(
                num_groups,
                output_size_per_partition,
                dtype=params_dtype,
            ),
            input_dim=0,
            output_dim=1,
            weight_loader=weight_loader,
        )

        layer.register_parameter("qweight", qweight)
        layer.register_parameter("qzeros", qzeros)
        layer.register_parameter("scales", scales)

        layer.input_size_per_partition = input_size_per_partition
        layer.output_size_per_partition = output_size_per_partition
        layer.num_groups = num_groups

    # TODO: Update this docs
    # Checkpoints are serialized in AutoAWQ format, which is different from the
    # marlin format. This function is called after the weights are loaded.
    # Here, we handle the repacking
    def process_weights_after_loading(self, layer: torch.nn.Module) -> None:
        device = layer.qweight.device
        layer.qweight = torch.nn.Parameter(layer.qweight.data, requires_grad=False)
        layer.qzeros = torch.nn.Parameter(layer.qzeros.data, requires_grad=False)
        layer.scales = torch.nn.Parameter(layer.scales.data, requires_grad=False)

        # Allocate marlin workspace
        layer.workspace = marlin_make_workspace(device)

        # Repack weights from AWQ format to marlin format.
        marlin_qweight = ops.awq_marlin_repack(
            layer.qweight,
            size_k=layer.input_size_per_partition,
            size_n=layer.output_size_per_partition,
            num_bits=self.quant_config.quant_type.size_bits,
        )
        replace_parameter(layer, "qweight", marlin_qweight)

        # Permute scales from AWQ format to marlin format.
        marlin_scales = marlin_permute_scales(
            layer.scales,
            size_k=layer.input_size_per_partition,
            size_n=layer.output_size_per_partition,
            group_size=self.quant_config.group_size,
        )
        replace_parameter(layer, "scales", marlin_scales)

        # Permute zero-points from AWQ format to marlin format.
        marlin_zp = awq_to_marlin_zero_points(
            layer.qzeros,
            size_k=layer.num_groups,
            size_n=layer.output_size_per_partition,
            num_bits=self.quant_config.quant_type.size_bits,
        )
        replace_parameter(layer, "qzeros", marlin_zp)

        # Not-used
        layer.g_idx = marlin_make_empty_g_idx(device)
        layer.g_idx_sort_indices = marlin_make_empty_g_idx(device)

    def apply(
        self,
        layer: torch.nn.Module,
        x: torch.Tensor,
        bias: Optional[torch.Tensor] = None,
    ) -> torch.Tensor:
        return apply_awq_marlin_linear(
            input=x,
            weight=layer.qweight,
            weight_scale=layer.scales,
            weight_zp=layer.qzeros,
            g_idx=layer.g_idx,
            g_idx_sort_indices=layer.g_idx_sort_indices,
            workspace=layer.workspace,
            quant_type=self.quant_config.quant_type,
            output_size_per_partition=layer.output_size_per_partition,
            input_size_per_partition=layer.input_size_per_partition,
            bias=bias,
        )


class AWQMoEMethod(FusedMoEMethodBase):

    def __init__(self, quant_config: AWQMarlinConfig):
        self.quant_config = quant_config
        if self.quant_config.weight_bits != 4:
            raise ValueError("AWQMoEMethod only supports 4bit now.")
        self.quant_type = scalar_types.uint4

    def create_weights(
        self,
        layer: torch.nn.Module,
        num_experts: int,
        hidden_size: int,
        intermediate_size_per_partition: int,
        params_dtype: torch.dtype,
        **extra_weight_attrs,
    ):
        # Delay the import to avoid circular dependency
        from sglang.srt.layers.moe.fused_moe_triton import FusedMoeWeightScaleSupported

        extra_weight_attrs.update(
            {
                "is_transposed": True,
                "quant_method": FusedMoeWeightScaleSupported.GROUP.value,
            }
        )

        w13_qweight = torch.nn.Parameter(
            torch.empty(
                num_experts,
                hidden_size,
                2 * intermediate_size_per_partition // self.quant_config.pack_factor,
                dtype=torch.int32,
            ),
            requires_grad=False,
        )
        layer.register_parameter("w13_qweight", w13_qweight)
        set_weight_attrs(w13_qweight, extra_weight_attrs)

        w2_qweight = torch.nn.Parameter(
            torch.empty(
                num_experts,
                intermediate_size_per_partition,
                hidden_size // self.quant_config.pack_factor,
                dtype=torch.int32,
            ),
            requires_grad=False,
        )
        layer.register_parameter("w2_qweight", w2_qweight)
        set_weight_attrs(w2_qweight, extra_weight_attrs)

        num_groups_w13 = hidden_size // self.quant_config.group_size
        num_groups_w2 = intermediate_size_per_partition // self.quant_config.group_size

        # WEIGHT_SCALES
        # Allocate 2 scales for w1 and w3 respectively.
        w13_scales = torch.nn.Parameter(
            torch.empty(
                num_experts,
                num_groups_w13,
                intermediate_size_per_partition * 2,
                dtype=params_dtype,
            ),
            requires_grad=False,
        )
        layer.register_parameter("w13_scales", w13_scales)
        set_weight_attrs(w13_scales, extra_weight_attrs)

        w2_scales = torch.nn.Parameter(
            torch.empty(num_experts, num_groups_w2, hidden_size, dtype=params_dtype),
            requires_grad=False,
        )
        layer.register_parameter("w2_scales", w2_scales)
        set_weight_attrs(w2_scales, extra_weight_attrs)

        # WEIGHT_ZERO_POINT
        # Allocate 2 zero points for w1 and w3 respectively.
        w13_qzeros = torch.nn.Parameter(
            torch.empty(
                num_experts,
                num_groups_w13,
                2 * intermediate_size_per_partition // self.quant_config.pack_factor,
                dtype=torch.int32,
            ),
            requires_grad=False,
        )
        layer.register_parameter("w13_qzeros", w13_qzeros)
        set_weight_attrs(w13_qzeros, extra_weight_attrs)

        w2_qzeros = torch.nn.Parameter(
            torch.empty(
                num_experts,
                num_groups_w2,
                hidden_size // self.quant_config.pack_factor,
                dtype=torch.int32,
            ),
            requires_grad=False,
        )
        layer.register_parameter("w2_qzeros", w2_qzeros)
        set_weight_attrs(w2_qzeros, extra_weight_attrs)

        device = layer.w13_qweight.device
        layer.workspace = marlin_make_workspace(device, 4)

    def process_weights_after_loading(self, layer: torch.nn.Module) -> None:
        num_experts = layer.w13_qweight.shape[0]
        device = layer.w13_qweight.device

        layer.w13_g_idx_sort_indices = torch.nn.Parameter(
            torch.empty((num_experts, 0), dtype=torch.int32, device=device),
            requires_grad=False,
        )
        layer.w2_g_idx_sort_indices = torch.nn.Parameter(
            torch.empty((num_experts, 0), dtype=torch.int32, device=device),
            requires_grad=False,
        )

        marlin_w13_qweight = ops.awq_marlin_moe_repack(
            layer.w13_qweight,
            layer.w13_g_idx_sort_indices,
            size_k=layer.w13_qweight.shape[1],
            size_n=layer.w13_qweight.shape[2] * self.quant_config.pack_factor,
            num_bits=self.quant_config.weight_bits,
        )
        replace_parameter(layer, "w13_qweight", marlin_w13_qweight)

        marlin_w2_qweight = ops.awq_marlin_moe_repack(
            layer.w2_qweight,
            layer.w2_g_idx_sort_indices,
            size_k=layer.w2_qweight.shape[1],
            size_n=layer.w2_qweight.shape[2] * self.quant_config.pack_factor,
            num_bits=self.quant_config.weight_bits,
        )
        replace_parameter(layer, "w2_qweight", marlin_w2_qweight)

        # hidden_size->intermediate_size
        marlin_w13_scales = marlin_moe_permute_scales(
            s=layer.w13_scales,
            size_k=layer.intermediate_size_per_partition,
            size_n=layer.w13_scales.shape[2],
            group_size=self.quant_config.group_size,
        )

        replace_parameter(layer, "w13_scales", marlin_w13_scales)

        marlin_w2_scales = marlin_moe_permute_scales(
            s=layer.w2_scales,
            size_k=layer.intermediate_size_per_partition,
            size_n=layer.w2_scales.shape[2],
            group_size=self.quant_config.group_size,
        )
        replace_parameter(layer, "w2_scales", marlin_w2_scales)

        marlin_w13_zp = moe_awq_to_marlin_zero_points(
            layer.w13_qzeros,
            size_k=layer.w13_qzeros.shape[1],
            size_n=layer.w13_qzeros.shape[2] * self.quant_config.pack_factor,
            num_bits=self.quant_config.weight_bits,
        )
        replace_parameter(layer, "w13_qzeros", marlin_w13_zp)

        marlin_w2_zp = moe_awq_to_marlin_zero_points(
            layer.w2_qzeros,
            size_k=layer.w2_qzeros.shape[1],
            size_n=layer.w2_qzeros.shape[2] * self.quant_config.pack_factor,
            num_bits=self.quant_config.weight_bits,
        )
        replace_parameter(layer, "w2_qzeros", marlin_w2_zp)

    def apply(
        self,
        layer: torch.nn.Module,
        x: torch.Tensor,
        topk_output: TopKOutput,
        *,
        activation: str = "silu",
        **kwargs,
    ) -> torch.Tensor:

        assert activation == "silu", "Only SiLU activation is supported."

        # The input must currently be float16
        orig_dtype = x.dtype
        x = x.half()

        topk_weights, topk_ids, router_logits = topk_output

        return fused_marlin_moe(
            x,
            layer.w13_qweight,
            layer.w2_qweight,
            layer.w13_scales,
            layer.w2_scales,
            router_logits,
            topk_weights,
            topk_ids,
            sort_indices1=layer.w13_g_idx_sort_indices,
            sort_indices2=layer.w2_g_idx_sort_indices,
            w1_zeros=layer.w13_qzeros,
            w2_zeros=layer.w2_qzeros,
            num_bits=self.quant_config.weight_bits,
        ).to(orig_dtype)<|MERGE_RESOLUTION|>--- conflicted
+++ resolved
@@ -15,22 +15,7 @@
     QuantizationConfig,
     QuantizeMethodBase,
 )
-<<<<<<< HEAD
-from sglang.srt.layers.parameter import GroupQuantScaleParameter, PackedvLLMParameter
-from sglang.srt.layers.quantization.base_config import QuantizationConfig
-from sglang.srt.utils import cpu_has_amx_support, is_cpu, is_cuda, use_intel_amx_backend
-
-_is_cuda = is_cuda()
-_is_cpu_amx_available = cpu_has_amx_support()
-_is_cpu = is_cpu()
-if _is_cpu and _is_cpu_amx_available:
-    import os
-
-    SGLANG_USE_CPU_INT4_W4A8 = os.getenv("SGLANG_USE_CPU_INT4_W4A8", "0") == "1"
-    from sglang.srt.layers.amx_utils import (
-        _amx_process_int4_packed_qweight_after_loading,
-    )
-=======
+
 from sglang.srt.layers.quantization.marlin_utils import (
     apply_awq_marlin_linear,
     awq_to_marlin_zero_points,
@@ -48,6 +33,7 @@
 from sglang.srt.layers.quantization.scalar_type import scalar_types
 from sglang.srt.layers.quantization.unquant import UnquantizedLinearMethod
 from sglang.srt.layers.quantization.utils import replace_parameter
+from sglang.srt.utils import cpu_has_amx_support, is_cpu, is_cuda, use_intel_amx_backend
 
 if TYPE_CHECKING:
     from sglang.srt.layers.moe.topk import TopKOutput
@@ -66,7 +52,9 @@
 
 _is_cuda = is_cuda()
 _is_hip = is_hip()
->>>>>>> 6936be32
+_is_cpu_amx_available = cpu_has_amx_support()
+_is_cpu = is_cpu()
+
 if _is_cuda:
     from sgl_kernel import awq_dequantize, fused_marlin_moe
 elif _is_hip:
@@ -75,8 +63,14 @@
     )
 
     warnings.warn(f"HIP does not support fused_marlin_moe currently.")
+elif _is_cpu and _is_cpu_amx_available:
+    import os
+    SGLANG_USE_CPU_INT4_W4A8 = os.getenv("SGLANG_USE_CPU_INT4_W4A8", "0") == "1"
+    from sglang.srt.layers.amx_utils import (
+        _amx_process_int4_packed_qweight_after_loading,
+    )
 else:
-    warnings.warn(f"Only CUDA and HIP support AWQ currently.")
+    warnings.warn(f"Only CUDA, HIP and CPU support AWQ currently.")
 
 logger = logging.getLogger(__name__)
 
