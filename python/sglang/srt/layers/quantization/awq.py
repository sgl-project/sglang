--- conflicted
+++ resolved
@@ -31,11 +31,8 @@
 )
 from sglang.srt.layers.quantization.unquant import UnquantizedLinearMethod
 from sglang.srt.layers.quantization.utils import get_scalar_types, replace_parameter
-<<<<<<< HEAD
+from sglang.srt.layers.quantization.w8a8_int8 import npu_fused_experts
 from sglang.srt.utils import cpu_has_amx_support, is_cpu, is_cuda, use_intel_amx_backend
-=======
-from sglang.srt.layers.quantization.w8a8_int8 import npu_fused_experts
->>>>>>> a88b006e
 
 if TYPE_CHECKING:
     from sglang.srt.layers.moe.moe_runner import MoeRunnerConfig
@@ -48,16 +45,13 @@
 
 _is_cuda = is_cuda()
 _is_hip = is_hip()
-<<<<<<< HEAD
 _is_cpu_amx_available = cpu_has_amx_support()
 _is_cpu = is_cpu()
-=======
 _is_xpu = is_xpu()
 _is_npu = is_npu()
 
 if _is_npu:
     import torch_npu
->>>>>>> a88b006e
 
 if _is_cuda:
     from sgl_kernel import (
@@ -74,22 +68,17 @@
     )
 
     warnings.warn(f"HIP does not support fused_marlin_moe currently.")
-<<<<<<< HEAD
 elif _is_cpu and _is_cpu_amx_available:
     from sglang.srt.layers.amx_utils import (
         CPUMoECompMethod,
         _amx_process_weight_after_loading,
     )
-else:
-    warnings.warn(f"Only CUDA, HIP and CPU support AWQ currently.")
-=======
 elif _is_xpu:
     from sgl_kernel import awq_dequantize
 
     warnings.warn(f"XPU does not support fused_marlin_moe currently.")
 else:
-    warnings.warn(f"Only CUDA, HIP and XPU support AWQ currently.")
->>>>>>> a88b006e
+    warnings.warn(f"Only CUDA, HIP, CPU and XPU support AWQ currently.")
 
 logger = logging.getLogger(__name__)
 
@@ -142,14 +131,10 @@
         return "awq"
 
     def get_supported_act_dtypes(self) -> List[torch.dtype]:
-<<<<<<< HEAD
         if _is_cpu and _is_cpu_amx_available:
             return [torch.half, torch.bfloat16]
         else:
-            return [torch.half]
-=======
-        return [torch.float16] if not _is_npu else [torch.float16, torch.bfloat16]
->>>>>>> a88b006e
+            return [torch.float16] if not _is_npu else [torch.float16, torch.bfloat16]
 
     @classmethod
     def get_min_capability(cls) -> int:
@@ -184,8 +169,6 @@
     ) -> Optional[LinearMethodBase]:
         from sglang.srt.layers.linear import LinearBase
         from sglang.srt.layers.moe.fused_moe_triton import FusedMoE
-<<<<<<< HEAD
-=======
 
         if _is_npu:
             if isinstance(layer, LinearBase):
@@ -195,7 +178,6 @@
             elif isinstance(layer, FusedMoE):
                 return AWQMoEAscendMethod(self)
             return None
->>>>>>> a88b006e
 
         if isinstance(layer, LinearBase):
             if is_layer_skipped_awq(prefix, self.modules_to_not_convert):
@@ -804,11 +786,7 @@
         set_weight_attrs(w2_qzeros, extra_weight_attrs)
 
         device = layer.w13_qweight.device
-<<<<<<< HEAD
-        if device.type != "cpu":
-=======
-        if not _is_npu:
->>>>>>> a88b006e
+        if not _is_npu and not _is_cpu:
             layer.workspace = marlin_make_workspace(device, 4)
 
     def process_weights_after_loading(self, layer: torch.nn.Module) -> None:
@@ -903,8 +881,9 @@
             self.moe_runner_config.activation == "silu"
         ), "Only SiLU activation is supported."
 
-<<<<<<< HEAD
         if use_intel_amx_backend(layer):
+            x = dispatch_output.hidden_states
+            topk_output = dispatch_output.topk_output
             topk_weights, topk_ids, _ = topk_output
             return torch.ops.sgl_kernel.fused_experts_cpu(
                 x,
@@ -925,10 +904,8 @@
             )
 
         # The input must currently be float16
-=======
         x = dispatch_output.hidden_states
         topk_output = dispatch_output.topk_output
->>>>>>> a88b006e
         orig_dtype = x.dtype
 
         topk_weights, topk_ids, router_logits = topk_output
