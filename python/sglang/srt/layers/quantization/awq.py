# SPDX-License-Identifier: Apache-2.0
from __future__ import annotations

import logging
from typing import Any, Callable, Dict, List, Optional

import torch

from sglang.srt.layers.parameter import GroupQuantScaleParameter, PackedvLLMParameter
from sglang.srt.layers.quantization.base_config import (
    LinearMethodBase,
<<<<<<< HEAD
    UnquantizedLinearMethod,
    set_weight_attrs,
)
from sglang.srt.layers.parameter import GroupQuantScaleParameter, PackedvLLMParameter
from sglang.srt.layers.quantization.base_config import (
    QuantizationConfig,
    QuantizeMethodBase,
)
from sglang.srt.layers.quantization.marlin_utils import (
    apply_awq_marlin_linear,
    awq_to_marlin_zero_points,
    check_marlin_supported,
    check_marlin_supports_layer,
    check_moe_marlin_supports_layer,
    marlin_make_empty_g_idx,
    marlin_make_workspace,
    marlin_moe_permute_scales,
    marlin_permute_scales,
    moe_awq_to_marlin_zero_points,
    verify_marlin_supported,
    verify_marlin_supports_shape,
)
from sglang.srt.layers.quantization.scalar_type import scalar_types
from sglang.srt.layers.quantization.utils import replace_parameter

try:
    from vllm import _custom_ops as ops
except ImportError:
    ops = None

=======
    QuantizationConfig,
)
from sglang.srt.layers.quantization.unquant import UnquantizedLinearMethod
>>>>>>> 49b87774
from sglang.srt.utils import is_cuda

_is_cuda = is_cuda()
if _is_cuda:
    from sgl_kernel import awq_dequantize, fused_marlin_moe

FusedMoEMethodBase = QuantizeMethodBase

logger = logging.getLogger(__name__)


def is_layer_skipped_awq(prefix: str, modules_to_not_convert: List[str]):
    return any(module_name in prefix for module_name in modules_to_not_convert)


class AWQConfig(QuantizationConfig):
    """Config class for AWQ.

    Reference: https://arxiv.org/abs/2306.00978
    """

    def __init__(
        self,
        weight_bits: int,
        group_size: int,
        zero_point: bool,
        modules_to_not_convert: Optional[List[str]] = None,
    ) -> None:
        super().__init__()
        self.weight_bits = weight_bits
        self.group_size = group_size
        self.zero_point = zero_point
        self.modules_to_not_convert = modules_to_not_convert or []

        if self.weight_bits != 4:
            raise ValueError(
                "Currently, only 4-bit weight quantization is supported for "
                f"AWQ, but got {self.weight_bits} bits."
            )
        self.pack_factor = 32 // self.weight_bits

    def __repr__(self) -> str:
        return (
            f"AWQConfig(weight_bits={self.weight_bits}, "
            f"group_size={self.group_size}, "
            f"zero_point={self.zero_point}, "
            f"modules_to_not_convert={self.modules_to_not_convert})"
        )

    def get_scaled_act_names(self) -> List[str]:
        return []

    def get_name(self) -> str:
        return "awq"

    def get_supported_act_dtypes(self) -> List[torch.dtype]:
        return [torch.half]

    @classmethod
    def get_min_capability(cls) -> int:
        # The AWQ kernel only supports Turing or newer GPUs.
        return 75

    @staticmethod
    def get_config_filenames() -> List[str]:
        return [
            "quant_config.json",  # E.g., casperhansen/vicuna-7b-v1.5-awq
            # E.g., abhinavkulkarni/mosaicml-mpt-7b-instruct-w4-g128-awq
            "quantize_config.json",
        ]

    @classmethod
    def from_config(cls, config: Dict[str, Any]) -> AWQConfig:
        weight_bits = cls.get_from_keys(config, ["w_bit", "bits"])
        group_size = cls.get_from_keys(config, ["q_group_size", "group_size"])
        zero_point = cls.get_from_keys(config, ["zero_point"])
        modules_to_not_convert = cls.get_from_keys_or(
            config, ["modules_to_not_convert"], None
        )
        return cls(weight_bits, group_size, zero_point, modules_to_not_convert)

    def get_quant_method(
        self, layer: torch.nn.Module, prefix: str
    ) -> Optional[LinearMethodBase]:
        from sglang.srt.layers.linear import LinearBase

        if isinstance(layer, LinearBase):
            if is_layer_skipped_awq(prefix, self.modules_to_not_convert):
                return UnquantizedLinearMethod()
            return AWQLinearMethod(self)
        return None


class AWQMarlinConfig(QuantizationConfig):
    """Config class for AWQ Marlin"""

    # num_bits -> type
    TYPE_MAP = {
        4: scalar_types.uint4,
        8: scalar_types.uint8,
    }

    def __init__(
        self,
        weight_bits: int,
        group_size: int,
        zero_point: bool,
        lm_head_quantized: bool,
        modules_to_not_convert: Optional[list[str]],
        full_config: dict[str, Any],
    ) -> None:
        super().__init__()
        self.pack_factor = 32 // weight_bits  # packed into int32
        self.group_size = group_size
        self.zero_point = zero_point
        self.lm_head_quantized = lm_head_quantized
        self.weight_bits = weight_bits
        self.modules_to_not_convert = modules_to_not_convert or []
        self.full_config = full_config

        if self.weight_bits not in self.TYPE_MAP:
            raise ValueError(
                f"Unsupported num_bits = {self.weight_bits}. "
                f"Supported num_bits = {self.TYPE_MAP.keys()}"
            )

        self.quant_type = self.TYPE_MAP[self.weight_bits]

        verify_marlin_supported(
            self.quant_type, group_size=self.group_size, has_zp=self.zero_point
        )

    def __repr__(self) -> str:
        return (
            f"AWQMarlinConfig(quant_type={self.quant_type}, "
            f"group_size={self.group_size}, "
            f"zero_point={self.zero_point}, "
            f"lm_head_quantized={self.lm_head_quantized}, "
            f"modules_to_not_convert={self.modules_to_not_convert})"
        )

    def get_scaled_act_names(self) -> List[str]:
        return []

    @classmethod
    def get_name(cls) -> str:
        return "awq_marlin"

    @classmethod
    def get_supported_act_dtypes(cls) -> list[torch.dtype]:
        return [torch.half, torch.bfloat16]

    @classmethod
    def get_min_capability(cls) -> int:
        return 80

    @classmethod
    def get_config_filenames(cls) -> list[str]:
        return ["quantize_config.json"]

    @classmethod
    def from_config(cls, config: dict[str, Any]) -> "AWQMarlinConfig":
        weight_bits = cls.get_from_keys(config, ["bits"])
        group_size = cls.get_from_keys(config, ["group_size"])
        zero_point = cls.get_from_keys(config, ["zero_point"])
        lm_head_quantized = cls.get_from_keys_or(config, ["lm_head"], default=False)
        modules_to_not_convert = cls.get_from_keys_or(
            config, ["modules_to_not_convert"], None
        )
        return cls(
            weight_bits,
            group_size,
            zero_point,
            lm_head_quantized,
            modules_to_not_convert,
            config,
        )

    @classmethod
    def override_quantization_method(cls, hf_quant_cfg, user_quant) -> Optional[str]:
        can_convert = cls.is_awq_marlin_compatible(hf_quant_cfg)
        is_valid_user_quant = (
            user_quant is None or user_quant == "marlin" or user_quant == "awq_marlin"
        )

        if can_convert and is_valid_user_quant:
            msg = (
                "The model is convertible to {} during runtime."
                " Using {} kernel.".format(cls.get_name(), cls.get_name())
            )
            logger.info(msg)
            return cls.get_name()

        if can_convert and user_quant == "awq":
            logger.info(
                "Detected that the model can run with awq_marlin"
                ", however you specified quantization=awq explicitly,"
                " so forcing awq. Use quantization=awq_marlin for"
                " faster inference"
            )
        return None

    def get_quant_method(
        self, layer: torch.nn.Module, prefix: str
    ) -> Optional["QuantizeMethodBase"]:
        from sglang.srt.layers.moe.fused_moe_triton import FusedMoE
        from sglang.srt.layers.vocab_parallel_embedding import ParallelLMHead

        if isinstance(layer, LinearBase) or (
            isinstance(layer, ParallelLMHead) and self.lm_head_quantized
        ):
            if is_layer_skipped_awq(prefix, self.modules_to_not_convert):
                return UnquantizedLinearMethod()
            # Check if the layer is supported by AWQMarlin.
            if not check_marlin_supports_layer(layer, self.group_size):
                logger.warning_once(
                    "Layer '%s' is not supported by AWQMarlin. Falling back to unoptimized AWQ kernels.",  # noqa: E501
                    prefix,
                )
                return AWQConfig.from_config(self.full_config).get_quant_method(
                    layer, prefix
                )
            return AWQMarlinLinearMethod(self)
        elif isinstance(layer, FusedMoE):
            from sglang.srt.layers.quantization.moe_wna16 import MoeWNA16Config

            if not check_moe_marlin_supports_layer(layer, self.group_size):
                logger.warning_once(
                    f"Layer '{prefix}' is not supported by AWQMoeMarlin. "
                    "Falling back to Moe WNA16 kernels."
                )
                return MoeWNA16Config.from_config(self.full_config).get_quant_method(
                    layer, prefix
                )
            return AWQMoEMethod(self)
        return None

    @classmethod
    def is_awq_marlin_compatible(cls, quant_config: dict[str, Any]):
        # Extract data from quant config.
        quant_method = quant_config.get("quant_method", "").lower()
        num_bits = quant_config.get("bits")
        group_size = quant_config.get("group_size")
        zero_point = quant_config.get("zero_point")

        if not _is_cuda:
            return False

        if quant_method != "awq":
            return False

        # If we cannot find the info needed in the config, cannot convert.
        if num_bits is None or group_size is None or zero_point is None:
            return False

        if num_bits not in cls.TYPE_MAP:
            return False

        return check_marlin_supported(
            quant_type=cls.TYPE_MAP[num_bits], group_size=group_size, has_zp=zero_point
        )


class AWQLinearMethod(LinearMethodBase):
    """Linear method for AWQ.

    Args:
        quant_config: The AWQ quantization config.
    """

    def __init__(self, quant_config: AWQConfig):
        self.quant_config = quant_config

    def create_weights(
        self,
        layer: torch.nn.Module,
        input_size_per_partition: int,
        output_partition_sizes: List[int],
        input_size: int,
        output_size: int,
        params_dtype: torch.dtype,
        **extra_weight_attrs,
    ):
        if input_size_per_partition % self.quant_config.group_size != 0:
            raise ValueError(
                "The input size is not aligned with the quantized "
                "weight shape. This can be caused by too large "
                "tensor parallel size."
            )

        output_size_per_partition = sum(output_partition_sizes)
        if output_size_per_partition % self.quant_config.pack_factor != 0:
            raise ValueError(
                "The output size is not aligned with the quantized "
                "weight shape. This can be caused by too large "
                "tensor parallel size."
            )

        weight_loader = extra_weight_attrs.get("weight_loader")
        qweight = PackedvLLMParameter(
            data=torch.empty(
                input_size_per_partition,
                output_size_per_partition // self.quant_config.pack_factor,
                dtype=torch.int32,
            ),
            input_dim=0,
            output_dim=1,
            packed_dim=1,
            packed_factor=self.quant_config.pack_factor,
            weight_loader=weight_loader,
        )

        qzeros = PackedvLLMParameter(
            data=torch.empty(
                input_size_per_partition // self.quant_config.group_size,
                output_size_per_partition // self.quant_config.pack_factor,
                dtype=torch.int32,
            ),
            input_dim=0,
            output_dim=1,
            packed_dim=1,
            packed_factor=self.quant_config.pack_factor,
            weight_loader=weight_loader,
        )

        scales = GroupQuantScaleParameter(
            data=torch.empty(
                input_size_per_partition // self.quant_config.group_size,
                output_size_per_partition,
                dtype=params_dtype,
            ),
            input_dim=0,
            output_dim=1,
            weight_loader=weight_loader,
        )

        layer.register_parameter("qweight", qweight)
        layer.register_parameter("qzeros", qzeros)
        layer.register_parameter("scales", scales)

    def process_weights_after_loading(self, layer: torch.nn.Module) -> None:
        layer.qweight = torch.nn.Parameter(layer.qweight.data, requires_grad=False)
        layer.qzeros = torch.nn.Parameter(layer.qzeros.data, requires_grad=False)
        layer.scales = torch.nn.Parameter(layer.scales.data, requires_grad=False)

    def apply(
        self,
        layer: torch.nn.Module,
        x: torch.Tensor,
        bias: Optional[torch.Tensor] = None,
    ) -> torch.Tensor:
        qweight = layer.qweight
        scales = layer.scales
        qzeros = layer.qzeros
        pack_factor = self.quant_config.pack_factor
        out_shape = x.shape[:-1] + (qweight.shape[-1] * pack_factor,)
        reshaped_x = x.reshape(-1, x.shape[-1])

        out = awq_dequantize(qweight, scales, qzeros)
        out = torch.matmul(reshaped_x, out)

        if bias is not None:
            out.add_(bias)
        return out.reshape(out_shape)


class AWQMarlinLinearMethod(LinearMethodBase):
    """Linear method for AWQ Marlin.

    Args:
        quant_config: The AWQ Marlin quantization config.
    """

    def __init__(self, quant_config: AWQMarlinConfig) -> None:
        self.quant_config = quant_config

    def create_weights(
        self,
        layer: torch.nn.Module,
        input_size_per_partition: int,
        output_partition_sizes: list[int],
        input_size: int,
        output_size: int,
        params_dtype: torch.dtype,
        **extra_weight_attrs,
    ) -> None:
        del output_size
        output_size_per_partition = sum(output_partition_sizes)
        weight_loader = extra_weight_attrs.get("weight_loader")

        # Normalize group_size
        if self.quant_config.group_size != -1:
            group_size = self.quant_config.group_size
        else:
            group_size = input_size

        verify_marlin_supports_shape(
            output_size_per_partition=output_size_per_partition,
            input_size_per_partition=input_size_per_partition,
            input_size=input_size,
            group_size=group_size,
        )

        qweight = PackedvLLMParameter(
            data=torch.empty(
                input_size_per_partition,
                output_size_per_partition // self.quant_config.pack_factor,
                dtype=torch.int32,
            ),
            input_dim=0,
            output_dim=1,
            packed_dim=1,
            packed_factor=self.quant_config.pack_factor,
            weight_loader=weight_loader,
        )

        num_groups = input_size_per_partition // group_size

        qzeros = PackedvLLMParameter(
            data=torch.empty(
                num_groups,
                output_size_per_partition // self.quant_config.pack_factor,
                dtype=torch.int32,
            ),
            input_dim=0,
            output_dim=1,
            packed_dim=1,
            packed_factor=self.quant_config.pack_factor,
            weight_loader=weight_loader,
        )

        scales = GroupQuantScaleParameter(
            data=torch.empty(
                num_groups,
                output_size_per_partition,
                dtype=params_dtype,
            ),
            input_dim=0,
            output_dim=1,
            weight_loader=weight_loader,
        )

        layer.register_parameter("qweight", qweight)
        layer.register_parameter("qzeros", qzeros)
        layer.register_parameter("scales", scales)

        layer.input_size_per_partition = input_size_per_partition
        layer.output_size_per_partition = output_size_per_partition
        layer.num_groups = num_groups

    # TODO: Update this docs
    # Checkpoints are serialized in AutoAWQ format, which is different from the
    # marlin format. This function is called after the weights are loaded.
    # Here, we handle the repacking
    def process_weights_after_loading(self, layer: torch.nn.Module) -> None:
        device = layer.qweight.device
        layer.qweight = torch.nn.Parameter(layer.qweight.data, requires_grad=False)
        layer.qzeros = torch.nn.Parameter(layer.qzeros.data, requires_grad=False)
        layer.scales = torch.nn.Parameter(layer.scales.data, requires_grad=False)

        # Allocate marlin workspace
        layer.workspace = marlin_make_workspace(device)

        # Repack weights from AWQ format to marlin format.
        marlin_qweight = ops.awq_marlin_repack(
            layer.qweight,
            size_k=layer.input_size_per_partition,
            size_n=layer.output_size_per_partition,
            num_bits=self.quant_config.quant_type.size_bits,
        )
        replace_parameter(layer, "qweight", marlin_qweight)

        # Permute scales from AWQ format to marlin format.
        marlin_scales = marlin_permute_scales(
            layer.scales,
            size_k=layer.input_size_per_partition,
            size_n=layer.output_size_per_partition,
            group_size=self.quant_config.group_size,
        )
        replace_parameter(layer, "scales", marlin_scales)

        # Permute zero-points from AWQ format to marlin format.
        marlin_zp = awq_to_marlin_zero_points(
            layer.qzeros,
            size_k=layer.num_groups,
            size_n=layer.output_size_per_partition,
            num_bits=self.quant_config.quant_type.size_bits,
        )
        replace_parameter(layer, "qzeros", marlin_zp)

        # Not-used
        layer.g_idx = marlin_make_empty_g_idx(device)
        layer.g_idx_sort_indices = marlin_make_empty_g_idx(device)

    def apply(
        self,
        layer: torch.nn.Module,
        x: torch.Tensor,
        bias: Optional[torch.Tensor] = None,
    ) -> torch.Tensor:
        return apply_awq_marlin_linear(
            input=x,
            weight=layer.qweight,
            weight_scale=layer.scales,
            weight_zp=layer.qzeros,
            g_idx=layer.g_idx,
            g_idx_sort_indices=layer.g_idx_sort_indices,
            workspace=layer.workspace,
            quant_type=self.quant_config.quant_type,
            output_size_per_partition=layer.output_size_per_partition,
            input_size_per_partition=layer.input_size_per_partition,
            bias=bias,
        )


class AWQMoEMethod(FusedMoEMethodBase):

    def __init__(self, quant_config: AWQMarlinConfig):
        self.quant_config = quant_config
        if self.quant_config.weight_bits != 4:
            raise ValueError("AWQMoEMethod only supports 4bit now.")
        self.quant_type = scalar_types.uint4

    def create_weights(
        self,
        layer: torch.nn.Module,
        num_experts: int,
        hidden_size: int,
        intermediate_size_per_partition: int,
        params_dtype: torch.dtype,
        **extra_weight_attrs,
    ):
        # Delay the import to avoid circular dependency
        from sglang.srt.layers.moe.fused_moe_triton import FusedMoeWeightScaleSupported

        extra_weight_attrs.update(
            {
                "is_transposed": True,
                "quant_method": FusedMoeWeightScaleSupported.GROUP.value,
            }
        )

        w13_qweight = torch.nn.Parameter(
            torch.empty(
                num_experts,
                hidden_size,
                2 * intermediate_size_per_partition // self.quant_config.pack_factor,
                dtype=torch.int32,
            ),
            requires_grad=False,
        )
        layer.register_parameter("w13_qweight", w13_qweight)
        set_weight_attrs(w13_qweight, extra_weight_attrs)

        w2_qweight = torch.nn.Parameter(
            torch.empty(
                num_experts,
                intermediate_size_per_partition,
                hidden_size // self.quant_config.pack_factor,
                dtype=torch.int32,
            ),
            requires_grad=False,
        )
        layer.register_parameter("w2_qweight", w2_qweight)
        set_weight_attrs(w2_qweight, extra_weight_attrs)

        num_groups_w13 = hidden_size // self.quant_config.group_size
        num_groups_w2 = intermediate_size_per_partition // self.quant_config.group_size

        # WEIGHT_SCALES
        # Allocate 2 scales for w1 and w3 respectively.
        w13_scales = torch.nn.Parameter(
            torch.empty(
                num_experts,
                num_groups_w13,
                intermediate_size_per_partition * 2,
                dtype=params_dtype,
            ),
            requires_grad=False,
        )
        layer.register_parameter("w13_scales", w13_scales)
        set_weight_attrs(w13_scales, extra_weight_attrs)

        w2_scales = torch.nn.Parameter(
            torch.empty(num_experts, num_groups_w2, hidden_size, dtype=params_dtype),
            requires_grad=False,
        )
        layer.register_parameter("w2_scales", w2_scales)
        set_weight_attrs(w2_scales, extra_weight_attrs)

        # WEIGHT_ZERO_POINT
        # Allocate 2 zero points for w1 and w3 respectively.
        w13_qzeros = torch.nn.Parameter(
            torch.empty(
                num_experts,
                num_groups_w13,
                2 * intermediate_size_per_partition // self.quant_config.pack_factor,
                dtype=torch.int32,
            ),
            requires_grad=False,
        )
        layer.register_parameter("w13_qzeros", w13_qzeros)
        set_weight_attrs(w13_qzeros, extra_weight_attrs)

        w2_qzeros = torch.nn.Parameter(
            torch.empty(
                num_experts,
                num_groups_w2,
                hidden_size // self.quant_config.pack_factor,
                dtype=torch.int32,
            ),
            requires_grad=False,
        )
        layer.register_parameter("w2_qzeros", w2_qzeros)
        set_weight_attrs(w2_qzeros, extra_weight_attrs)

        device = layer.w13_qweight.device
        layer.workspace = marlin_make_workspace(device, 4)

    def process_weights_after_loading(self, layer: torch.nn.Module) -> None:
        num_experts = layer.w13_qweight.shape[0]
        device = layer.w13_qweight.device

        layer.w13_g_idx_sort_indices = torch.nn.Parameter(
            torch.empty((num_experts, 0), dtype=torch.int32, device=device),
            requires_grad=False,
        )
        layer.w2_g_idx_sort_indices = torch.nn.Parameter(
            torch.empty((num_experts, 0), dtype=torch.int32, device=device),
            requires_grad=False,
        )

        marlin_w13_qweight = ops.awq_marlin_moe_repack(
            layer.w13_qweight,
            layer.w13_g_idx_sort_indices,
            size_k=layer.w13_qweight.shape[1],
            size_n=layer.w13_qweight.shape[2] * self.quant_config.pack_factor,
            num_bits=self.quant_config.weight_bits,
        )
        replace_parameter(layer, "w13_qweight", marlin_w13_qweight)

        marlin_w2_qweight = ops.awq_marlin_moe_repack(
            layer.w2_qweight,
            layer.w2_g_idx_sort_indices,
            size_k=layer.w2_qweight.shape[1],
            size_n=layer.w2_qweight.shape[2] * self.quant_config.pack_factor,
            num_bits=self.quant_config.weight_bits,
        )
        replace_parameter(layer, "w2_qweight", marlin_w2_qweight)

        # Why does this take the intermediate size for size_k?
        marlin_w13_scales = marlin_moe_permute_scales(
            s=layer.w13_scales,
            size_k=layer.intermediate_size_per_partition,
            size_n=layer.w13_scales.shape[2],
            group_size=self.quant_config.group_size,
        )

        replace_parameter(layer, "w13_scales", marlin_w13_scales)

        marlin_w2_scales = marlin_moe_permute_scales(
            s=layer.w2_scales,
            size_k=layer.intermediate_size_per_partition,
            size_n=layer.w2_scales.shape[2],
            group_size=self.quant_config.group_size,
        )
        replace_parameter(layer, "w2_scales", marlin_w2_scales)

        marlin_w13_zp = moe_awq_to_marlin_zero_points(
            layer.w13_qzeros,
            size_k=layer.w13_qzeros.shape[1],
            size_n=layer.w13_qzeros.shape[2] * self.quant_config.pack_factor,
            num_bits=self.quant_config.weight_bits,
        )
        replace_parameter(layer, "w13_qzeros", marlin_w13_zp)

        marlin_w2_zp = moe_awq_to_marlin_zero_points(
            layer.w2_qzeros,
            size_k=layer.w2_qzeros.shape[1],
            size_n=layer.w2_qzeros.shape[2] * self.quant_config.pack_factor,
            num_bits=self.quant_config.weight_bits,
        )
        replace_parameter(layer, "w2_qzeros", marlin_w2_zp)

    def apply(
        self,
        layer: torch.nn.Module,
        x: torch.Tensor,
        router_logits: torch.Tensor,
        top_k: int,
        renormalize: bool,
        use_grouped_topk: bool = False,
        topk_group: Optional[int] = None,
        num_expert_group: Optional[int] = None,
        global_num_experts: int = -1,
        expert_map: Optional[torch.Tensor] = None,
        custom_routing_function: Optional[Callable] = None,
        scoring_func: str = "softmax",
        e_score_correction_bias: Optional[torch.Tensor] = None,
        apply_router_weight_on_input: bool = False,
        activation: str = "silu",
        enable_eplb: bool = False,
        expert_load_view: Optional[torch.Tensor] = None,
        logical_to_physical_map: Optional[torch.Tensor] = None,
        logical_replica_count: Optional[torch.Tensor] = None,
    ) -> torch.Tensor:
        # Delay the import to avoid circular dependency
        from sglang.srt.layers.moe.topk import select_experts

        if enable_eplb:
            raise NotImplementedError("EPLB not supported for `AWQMoEMethod` yet.")

        assert activation == "silu", "Only SiLU activation is supported."
        assert (
            scoring_func == "softmax"
        ), "Only softmax score func is supported for now."

        # The input must currently be float16
        orig_dtype = x.dtype
        x = x.half()

        topk_weights, topk_ids = select_experts(
            hidden_states=x,
            router_logits=router_logits,
            use_grouped_topk=use_grouped_topk,
            top_k=top_k,
            renormalize=renormalize,
            topk_group=topk_group,
            num_expert_group=num_expert_group,
            custom_routing_function=custom_routing_function,
            correction_bias=e_score_correction_bias,
        )

        return fused_marlin_moe(
            x,
            layer.w13_qweight,
            layer.w2_qweight,
            layer.w13_scales,
            layer.w2_scales,
            router_logits,
            topk_weights,
            topk_ids,
            sort_indices1=layer.w13_g_idx_sort_indices,
            sort_indices2=layer.w2_g_idx_sort_indices,
            w1_zeros=layer.w13_qzeros,
            w2_zeros=layer.w2_qzeros,
            num_bits=self.quant_config.weight_bits,
        ).to(orig_dtype)<|MERGE_RESOLUTION|>--- conflicted
+++ resolved
@@ -6,15 +6,14 @@
 
 import torch
 
+from sglang.srt.layers.linear import (
+    LinearBase,
+    set_weight_attrs,
+)
+from sglang.srt.layers.quantization.unquant import UnquantizedLinearMethod
 from sglang.srt.layers.parameter import GroupQuantScaleParameter, PackedvLLMParameter
 from sglang.srt.layers.quantization.base_config import (
     LinearMethodBase,
-<<<<<<< HEAD
-    UnquantizedLinearMethod,
-    set_weight_attrs,
-)
-from sglang.srt.layers.parameter import GroupQuantScaleParameter, PackedvLLMParameter
-from sglang.srt.layers.quantization.base_config import (
     QuantizationConfig,
     QuantizeMethodBase,
 )
@@ -40,11 +39,6 @@
 except ImportError:
     ops = None
 
-=======
-    QuantizationConfig,
-)
-from sglang.srt.layers.quantization.unquant import UnquantizedLinearMethod
->>>>>>> 49b87774
 from sglang.srt.utils import is_cuda
 
 _is_cuda = is_cuda()
@@ -206,7 +200,7 @@
         return ["quantize_config.json"]
 
     @classmethod
-    def from_config(cls, config: dict[str, Any]) -> "AWQMarlinConfig":
+    def from_config(cls, config: dict[str, Any]) -> AWQMarlinConfig:
         weight_bits = cls.get_from_keys(config, ["bits"])
         group_size = cls.get_from_keys(config, ["group_size"])
         zero_point = cls.get_from_keys(config, ["zero_point"])
@@ -249,7 +243,7 @@
 
     def get_quant_method(
         self, layer: torch.nn.Module, prefix: str
-    ) -> Optional["QuantizeMethodBase"]:
+    ) -> Optional[QuantizeMethodBase]:
         from sglang.srt.layers.moe.fused_moe_triton import FusedMoE
         from sglang.srt.layers.vocab_parallel_embedding import ParallelLMHead
 
