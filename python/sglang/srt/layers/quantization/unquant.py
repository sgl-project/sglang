--- conflicted
+++ resolved
@@ -25,11 +25,8 @@
     get_bool_env_var,
     is_cpu,
     is_hip,
-<<<<<<< HEAD
     is_npu,
-=======
     next_power_of_2,
->>>>>>> 15729dbc
     set_weight_attrs,
     use_intel_amx_backend,
 )
@@ -52,17 +49,14 @@
     from aiter.fused_moe import fused_moe
     from aiter.ops.shuffle import shuffle_weight
 
-<<<<<<< HEAD
 if _is_npu:
     import torch_npu
 
     NPU_FORMAT_FRACTAL_NZ = 29
-=======
 try:
     from flashinfer.fused_moe import cutlass_fused_moe as flashinfer_cutlass_fused_moe
 except ImportError:
     flashinfer_cutlass_fused_moe = None
->>>>>>> 15729dbc
 
 
 class UnquantizedEmbeddingMethod(QuantizeMethodBase):
