--- conflicted
+++ resolved
@@ -7,21 +7,16 @@
 from torch.nn.parameter import Parameter
 
 from sglang.srt.custom_op import CustomOp
-<<<<<<< HEAD
 from sglang.srt.layers.amx_utils import (
     CPUQuantMethod,
     _amx_process_weight_after_loading,
 )
-from sglang.srt.layers.moe import MoeRunner, MoeRunnerBackend, MoeRunnerConfig
-=======
-from sglang.srt.layers.amx_utils import _amx_process_weight_after_loading
 from sglang.srt.layers.moe import (
     MoeRunner,
     MoeRunnerBackend,
     MoeRunnerConfig,
     get_moe_runner_backend,
 )
->>>>>>> 0b9dbea5
 from sglang.srt.layers.moe.moe_runner.triton import TritonMoeQuantInfo
 from sglang.srt.layers.quantization.base_config import (
     FusedMoEMethodBase,
