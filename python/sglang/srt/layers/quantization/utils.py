# Adapted from https://github.com/vllm-project/vllm/blob/main/vllm/model_executor/layers/quantization/utils/quant_utils.py

from __future__ import annotations

import re
from copy import deepcopy
from types import MappingProxyType
from typing import TYPE_CHECKING, Dict, List, Mapping, Optional, Tuple, Union

import numpy
import torch

from sglang.srt.layers.quantization.fp8_kernel import scaled_fp8_quant
from sglang.srt.layers.quantization.scalar_type import ScalarType, scalar_types
from sglang.srt.utils import cpu_has_amx_support, is_cpu, is_cuda, is_npu

if TYPE_CHECKING:
    from sglang.srt.layers.quantization.base_config import QuantizationConfig

_is_cuda = is_cuda()
_is_npu = is_npu()
_is_cpu_amx_available = cpu_has_amx_support()
_is_cpu = is_cpu()

if not (_is_cuda or _is_npu or (_is_cpu and _is_cpu_amx_available)):
    from vllm._custom_ops import scaled_fp8_quant


def is_layer_skipped(
    prefix: str,
    ignored_layers: List[str],
    fused_mapping: Mapping[str, List[str]] = MappingProxyType({}),
) -> bool:
    # prefix: model.layers.0.self_attn.q_proj
    # proj_name: q_proj
    proj_name = prefix.split(".")[-1]

    # Fused layers like gate_up_proj or qkv_proj will not be fused
    # in the safetensors checkpoint. So, we convert the name
    # from the fused version to unfused + check to make sure that
    # each shard of the fused layer has the same scheme.
    if proj_name in fused_mapping:
        shard_prefixes = [
            prefix.replace(proj_name, shard_proj_name)
            for shard_proj_name in fused_mapping[proj_name]
        ]

        is_skipped = None
        for shard_prefix in shard_prefixes:
            is_shard_skipped = shard_prefix in ignored_layers

            if is_skipped is None:
                is_skipped = is_shard_skipped
            elif is_shard_skipped != is_skipped:
                raise ValueError(
                    f"Detected some but not all shards of {prefix} "
                    "are quantized. All shards of fused layers "
                    "to have the same precision."
                )
    else:
        is_skipped = prefix in ignored_layers

    assert is_skipped is not None
    return is_skipped


def per_tensor_dequantize(
    tensor: torch.Tensor, inv_scale: Union[float, torch.Tensor]
) -> torch.Tensor:
    fake_qweight = tensor.to(torch.float16)
    dq_weight = fake_qweight * inv_scale
    return dq_weight


def all_close_1d(x: torch.Tensor) -> bool:
    assert len(x.shape) == 1
    return all(torch.allclose(x[0], x[i]) for i in range(x.shape[0]))


def convert_to_channelwise(
    weight_scale: torch.Tensor, logical_widths: List[int]
) -> Tuple[torch.Tensor, torch.Tensor]:
    # Create channelwise buffer
    weight_scale_channel = torch.empty(
        (sum(logical_widths), 1), dtype=torch.float32, device=weight_scale.device
    )

    # Handle scalar tensor case: broadcast same scale to all channels
    if weight_scale.dim() == 0:
        weight_scale_channel.fill_(weight_scale.item())
        return weight_scale_channel

    # Expand each scale to match the size of each logical matrix.
    start = 0
    for idx, logical_width in enumerate(logical_widths):
        end = start + logical_width
        weight_scale_channel[start:end, :] = weight_scale[idx]
        start = end

    return weight_scale_channel


def requantize_with_max_scale(
    weight: torch.Tensor, weight_scale: torch.Tensor, logical_widths: List[int]
) -> Tuple[torch.Tensor, torch.Tensor]:
    # Max scale to be used for requanitzation.
    max_w_scale = weight_scale.max()

    # QKV / MLP is fused in the on disk checkpoint if any of the
    # weight scales are still set to the default since we initialize
    # N weight scales for N shards but we only load 1 weight scale
    # from disk in this case. Skip requantization in this case (since)
    # we already are quantized with the single scale.
    # * Sample Model: nm-testing/Phi-3-mini-128k-instruct-FP8
    unfused_module_in_checkpoint = (
        weight_scale[-1] > torch.finfo(torch.float8_e4m3fn).min
    )

    # If unfused checkpoint, need requanize with the single scale.
    if unfused_module_in_checkpoint:
        start = 0
        for idx, logical_width in enumerate(logical_widths):
            end = start + logical_width
            weight_dq = per_tensor_dequantize(weight[start:end, :], weight_scale[idx])
            weight[start:end, :], _ = scaled_fp8_quant(weight_dq, max_w_scale)
            start = end

    return max_w_scale, weight


# Adapted from https://github.com/vllm-project/vllm/blob/main/vllm/model_executor/layers/quantization/utils/layer_utils.py
# Newly generated tensors need to replace existing tensors that are
# already registered as parameters by vLLM (and won't be freed)
def replace_parameter(
    mod: torch.nn.Module, name: str, new: Union[torch.Tensor, torch.nn.Parameter]
) -> None:

    old = getattr(mod, name)
    if (
        type(old) is type(new)
        and old.dtype == new.dtype
        and old.untyped_storage().nbytes() == new.untyped_storage().nbytes()
    ):
        # If we can just update in-place to avoid re-registering
        #   can be faster if the underlying storage is the same
        update_tensor_inplace(old, new)
    else:
        # Fallback re-register parameter, convert to Parameter if necessary
        # this not only ensures we don't register a tensor as a parameter, but
        # also ensures that all parameter subclasses get re-registered as
        # parameters for `torch.compile` compatibility
        if not isinstance(new, torch.nn.Parameter):
            new = torch.nn.Parameter(new, requires_grad=False)
        mod.register_parameter(name, torch.nn.Parameter(new, requires_grad=False))


<<<<<<< HEAD
def assert_fp8_all_close(a: torch.Tensor, b: torch.Tensor):
    assert a.shape == b.shape
    assert a.dtype == b.dtype == torch.float8_e4m3fn

    a_u8 = a.view(torch.uint8)
    b_u8 = b.view(torch.uint8)
    diff_u8 = (a_u8.to(torch.int16) - b_u8.to(torch.int16)).abs()

    numel = a.numel()

    count_diff_sign = ((a_u8 >= 0) & (b_u8 < 0)).sum().item()
    count_tiny_diff = (diff_u8 >= 1).sum().item()
    count_large_diff = (diff_u8 >= 2).sum().item()

    assert (
        (count_diff_sign == 0)
        and (count_tiny_diff / numel < 0.005)
        and (count_large_diff == 0)
    ), f"{count_diff_sign=} {count_tiny_diff=} {count_large_diff=} {numel=}"
=======
# Match dynamic rules with module name (prefix) and override quantize
# config if module (prefix) matches a rule
def override_config(config: QuantizationConfig, prefix: str):
    weight_bits = get_dynamic_override(config, prefix, "bits", config.weight_bits)
    if isinstance(weight_bits, int):
        config.weight_bits = weight_bits
    group_size = get_dynamic_override(config, prefix, "group_size", config.group_size)
    if isinstance(group_size, int):
        config.group_size = group_size
    desc_act = get_dynamic_override(config, prefix, "desc_act", config.desc_act)
    if isinstance(desc_act, bool):
        config.desc_act = desc_act

    config.pack_factor = 32 // config.weight_bits  # packed into int32
    if config.get_name() == "gptq_marlin":
        is_sym = get_dynamic_override(config, prefix, "sym", config.is_sym)
        if isinstance(is_sym, bool):
            config.is_sym = is_sym

        if (config.weight_bits, config.is_sym) not in config.TYPE_MAP:
            raise ValueError(
                "Unsupported quantization config: "
                f"bits={config.weight_bits}, sym={config.is_sym}"
            )

        config.quant_type = config.TYPE_MAP[(config.weight_bits, config.is_sym)]
    elif config.get_name() == "gptq":
        if config.weight_bits not in [2, 3, 4, 8]:
            raise ValueError(
                "Currently, only 2/3/4/8-bit weight quantization is "
                f"supported for GPTQ, but got {config.weight_bits} bits."
            )


def get_dynamic_override(
    config: QuantizationConfig,
    layer_name: str,
    key: Optional[str] = None,
    default_value: Union[int, bool, None] = None,
) -> Union[Dict, int, bool, None]:
    for pattern, pattern_dict in config.dynamic.items():
        # Negative match: matched modules are excluded from quantized init
        if pattern.startswith("-:"):
            if re.match(pattern.removeprefix("-:"), layer_name):
                return False
        # Positive match: matched modules have quant properties overrides
        # base quant config
        elif re.match(pattern.removeprefix("+:"), layer_name):
            if key is None:
                return pattern_dict
            else:
                return pattern_dict.get(key, default_value)
    return default_value


def get_linear_quant_method(
    config: QuantizationConfig,
    layer: torch.nn.Module,
    prefix: str,
    linear_method_cls: type,
):
    from sglang.srt.layers.linear import LinearBase
    from sglang.srt.layers.quantization.unquant import (
        UnquantizedEmbeddingMethod,
        UnquantizedLinearMethod,
    )
    from sglang.srt.layers.vocab_parallel_embedding import ParallelLMHead

    cloned_config = deepcopy(config)
    parallel_lm_head_quantized = (
        isinstance(layer, ParallelLMHead) and cloned_config.lm_head_quantized
    )

    if isinstance(layer, LinearBase) or parallel_lm_head_quantized:
        # False = skip module, None = no override, else = Positive match
        if get_dynamic_override(cloned_config, layer_name=prefix) is False:
            if parallel_lm_head_quantized:
                return UnquantizedEmbeddingMethod()
            return UnquantizedLinearMethod()

        if prefix:
            # Dynamic per module/layer rules may override base config
            override_config(cloned_config, prefix=prefix)

        return linear_method_cls(cloned_config)
    return None


def get_pack_factor(num_bits):
    assert 32 % num_bits == 0, f"Unsupported num_bits = {num_bits}"
    return 32 // num_bits


def permute_rows(
    q_w: torch.Tensor,
    w_ref: torch.Tensor,
    group_size: int,
    test_perm: Optional[torch.Tensor] = None,
):
    assert q_w.shape == w_ref.shape

    orig_device = q_w.device
    k_size, _ = q_w.shape

    g_idx = torch.zeros((k_size,), dtype=torch.int32)
    for i in range(k_size):
        g_idx[i] = i // group_size

    # Simulate act_order by doing a random permutation on K
    rand_perm = test_perm if test_perm is not None else torch.randperm(k_size)

    g_idx = g_idx[rand_perm].contiguous()
    q_w = q_w[rand_perm, :].contiguous()
    w_ref = w_ref[rand_perm, :].contiguous()

    return (
        w_ref.to(device=orig_device),
        q_w.to(device=orig_device),
        g_idx.to(device=orig_device),
        rand_perm.to(device=orig_device),
    )


def pack_cols(
    q_w: torch.Tensor,
    num_bits: int,
    size_k: int,
    size_n: int,
):
    assert q_w.shape == (size_k, size_n)

    pack_factor = get_pack_factor(num_bits)
    assert size_n % pack_factor == 0

    orig_device = q_w.device

    q_w = q_w.cpu().numpy().astype(numpy.uint32)

    q_res = numpy.zeros((size_k, size_n // pack_factor), dtype=numpy.uint32)

    for i in range(pack_factor):
        q_res |= q_w[:, i::pack_factor] << num_bits * i

    q_res = torch.from_numpy(q_res.astype(numpy.int32)).to(orig_device)
    q_res = q_res.contiguous()

    return q_res


def unpack_cols(
    packed_q_w: torch.Tensor,
    num_bits: int,
    size_k: int,
    size_n: int,
):
    pack_factor = get_pack_factor(num_bits)
    assert size_n % pack_factor == 0
    assert packed_q_w.shape == (
        size_k,
        size_n // pack_factor,
    ), "packed_q_w.shape = {} size_k = {}, size_n = {} pack_Factor = {}".format(
        packed_q_w.shape, size_k, size_n, pack_factor
    )

    orig_device = packed_q_w.device

    packed_q_w_cpu = packed_q_w.cpu().numpy().astype(numpy.uint32)
    q_res = numpy.zeros((size_k, size_n), dtype=numpy.uint32)

    mask = (1 << num_bits) - 1
    for i in range(pack_factor):
        vals = packed_q_w_cpu & mask
        packed_q_w_cpu >>= num_bits
        q_res[:, i::pack_factor] = vals

    q_res = torch.from_numpy(q_res.astype(numpy.int32)).to(orig_device)
    q_res = q_res.contiguous()

    return q_res


# Adapted from https://github.com/vllm-project/vllm/blob/main/vllm/model_executor/layers/quantization/utils/quant_utils.py
def quantize_weights(
    w: torch.Tensor,
    quant_type: ScalarType,
    group_size: Optional[int],
    zero_points: bool = False,
    ref_zero_points_after_scales: bool = False,
):
    assert (
        quant_type.is_integer()
    ), "Floating point quantization may work but has not been tested"
    assert not zero_points or group_size is not None, (
        "to have group zero points, group_size must be provided "
        "(-1 group_size is channelwise)"
    )

    orig_device = w.device
    orig_type = w.dtype
    size_k, size_n = w.shape

    assert w.is_floating_point(), "w must be float"

    if group_size == -1:
        group_size = size_k

    # Reshape to [groupsize, -1]
    if group_size is not None and group_size < size_k:
        w = w.reshape((-1, group_size, size_n))
        w = w.permute(1, 0, 2)
        w = w.reshape((group_size, -1))

    # Compute scale for each group
    max_val = torch.max(w, 0, keepdim=True).values
    min_val = torch.min(w, 0, keepdim=True).values

    max_q_val = quant_type.max()
    min_q_val = quant_type.min()

    w_s = torch.Tensor([1.0]).to(w.device)  # unscaled case
    maybe_w_zp = None
    if group_size is not None:
        if zero_points:
            assert not quant_type.is_signed() and quant_type.max() > 0
            w_s = (max_val - min_val).clamp(min=1e-5) / quant_type.max()
            maybe_w_zp = (
                torch.round(torch.abs(min_val / w_s)).clamp(min_q_val, max_q_val).int()
            )
        else:
            # If the bias is such that there are no possible negative/positive
            #  values, set the max value to inf to avoid divide by 0
            w_s = torch.max(
                abs(max_val / (max_q_val if max_q_val != 0 else torch.inf)),
                abs(min_val / (min_q_val if min_q_val != 0 else torch.inf)),
            )

    # Quantize
    w_q = torch.round(w / w_s).int() + (maybe_w_zp if zero_points else 0)
    w_q = torch.clamp(w_q, min_q_val, max_q_val)

    # Compute ref (dequantized)
    # For some kernels (namely Machete) the zero-points are applied after the
    # scales are applied, for this case computing the reference in similar way
    # allows us to use tighter error tolerances in our unit tests.
    if ref_zero_points_after_scales and maybe_w_zp is not None:
        w_ref = w_q.to(orig_type) * w_s - maybe_w_zp.to(orig_type) * w_s
    else:
        w_ref = (w_q - (maybe_w_zp if zero_points else 0)).to(orig_type) * w_s

    if quant_type.has_bias():
        w_q += quant_type.bias

    # Restore original shapes
    if group_size is not None and group_size < size_k:

        def reshape_w(w):
            w = w.reshape((group_size, -1, size_n))
            w = w.permute(1, 0, 2)
            w = w.reshape((size_k, size_n)).contiguous()
            return w

        w_q = reshape_w(w_q)
        w_ref = reshape_w(w_ref)
        w_s = w_s.reshape((-1, size_n)).contiguous()

    if maybe_w_zp is not None:
        maybe_w_zp = maybe_w_zp.reshape((-1, size_n)).contiguous()
        maybe_w_zp = maybe_w_zp.to(device=orig_device)

    return (
        w_ref.to(device=orig_device),
        w_q.to(device=orig_device),
        w_s if group_size is not None else None,
        maybe_w_zp,
    )


SUPPORTED_GPTQ_QUANT_TYPES = [scalar_types.uint4b8, scalar_types.uint8b128]
SUPPORTED_GROUP_SIZES = [-1, 32, 64, 128]


def gptq_quantize_weights(
    w: torch.Tensor,
    quant_type: ScalarType,
    group_size: int,
    act_order: bool,
    test_perm: Optional[torch.Tensor] = None,
):
    size_k, _ = w.shape

    assert w.is_floating_point(), "w must be float"
    assert (
        quant_type in SUPPORTED_GPTQ_QUANT_TYPES
    ), f"Unsupported gptq type = {quant_type}"
    assert group_size in SUPPORTED_GROUP_SIZES + [
        size_k
    ], f"Unsupported groupsize = {group_size}"

    w_ref, w_q, w_s, _ = quantize_weights(w, quant_type, group_size)

    # Apply act_order
    g_idx = torch.empty(0, dtype=torch.int, device=w.device)
    rand_perm = torch.empty(0, dtype=torch.int, device=w.device)
    if act_order:
        assert (
            group_size < size_k
        ), "For act_order, groupsize = {} must be less than size_k = {}".format(
            group_size, size_k
        )

        w_ref, w_q, g_idx, rand_perm = permute_rows(w_q, w_ref, group_size, test_perm)

    return w_ref, w_q, w_s, g_idx, rand_perm


def sort_weights(q_w: torch.Tensor, g_idx: torch.Tensor):
    orig_device = q_w.device

    sort_indices = torch.argsort(g_idx).to(dtype=torch.int32)  # Sort based on g_idx

    g_idx = g_idx[sort_indices].contiguous()
    q_w = q_w[sort_indices, :].contiguous()

    return (
        q_w.to(device=orig_device),
        g_idx.to(device=orig_device),
        sort_indices.to(device=orig_device),
    )
>>>>>>> 4540a466
<|MERGE_RESOLUTION|>--- conflicted
+++ resolved
@@ -154,7 +154,6 @@
         mod.register_parameter(name, torch.nn.Parameter(new, requires_grad=False))
 
 
-<<<<<<< HEAD
 def assert_fp8_all_close(a: torch.Tensor, b: torch.Tensor):
     assert a.shape == b.shape
     assert a.dtype == b.dtype == torch.float8_e4m3fn
@@ -174,7 +173,8 @@
         and (count_tiny_diff / numel < 0.005)
         and (count_large_diff == 0)
     ), f"{count_diff_sign=} {count_tiny_diff=} {count_large_diff=} {numel=}"
-=======
+
+
 # Match dynamic rules with module name (prefix) and override quantize
 # config if module (prefix) matches a rule
 def override_config(config: QuantizationConfig, prefix: str):
@@ -502,5 +502,4 @@
         q_w.to(device=orig_device),
         g_idx.to(device=orig_device),
         sort_indices.to(device=orig_device),
-    )
->>>>>>> 4540a466
+    )