--- conflicted
+++ resolved
@@ -15,19 +15,12 @@
     # Temporary
     try:
         from sgl_kernel import sgl_per_token_group_quant_8bit
-<<<<<<< HEAD
-    except ImportError:
-        from sgl_kernel import (
-            sgl_per_token_group_quant_int8 as sgl_per_token_group_quant_8bit,
-        )
-=======
 
         enable_sgl_per_token_group_quant_8bit = True
     except ImportError:
         from sgl_kernel import sgl_per_token_group_quant_int8
 
         enable_sgl_per_token_group_quant_8bit = False
->>>>>>> b5dcfd41
 
 logger = logging.getLogger(__name__)
 
@@ -220,11 +213,6 @@
         dtype=torch.float32,
     )
 
-<<<<<<< HEAD
-    sgl_per_token_group_quant_8bit(
-        x, x_q, x_s, group_size, eps, int8_min, int8_max, enable_v2=enable_v2
-    )
-=======
     # Temporary
     if enable_sgl_per_token_group_quant_8bit:
         sgl_per_token_group_quant_8bit(
@@ -233,7 +221,6 @@
     else:
         assert not enable_v2
         sgl_per_token_group_quant_int8(x, x_q, x_s, group_size, eps, int8_min, int8_max)
->>>>>>> b5dcfd41
 
     return x_q, x_s
 
