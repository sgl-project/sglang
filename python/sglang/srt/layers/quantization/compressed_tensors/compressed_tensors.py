--- conflicted
+++ resolved
@@ -90,12 +90,8 @@
         sparsity_ignore_list: List[str],
         kv_cache_scheme: Optional[Dict[str, Any]] = None,
         config: Optional[Dict[str, Any]] = None,
-<<<<<<< HEAD
-        packed_modules_mapping: Dict[str, List[str]] = {},
+        packed_modules_mapping: Optional[Dict[str, List[str]]] = None,
         model_type: Optional[str] = None,
-=======
-        packed_modules_mapping: Optional[Dict[str, List[str]]] = None,
->>>>>>> 82cfcd3b
     ):
         super().__init__()
 
