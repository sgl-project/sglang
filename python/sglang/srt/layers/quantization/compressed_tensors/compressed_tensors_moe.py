--- conflicted
+++ resolved
@@ -11,18 +11,14 @@
 from compressed_tensors import CompressionFormat
 from compressed_tensors.quantization import QuantizationStrategy
 
-<<<<<<< HEAD
-from sglang.srt.distributed import get_tensor_model_parallel_world_size
 from sglang.srt.hardware_backend.npu.quantization.fused_moe_method_npu import (
     NPUW8A8Int8DynamicMoEMethod,
 )
-=======
 from sglang.srt.distributed import get_tensor_model_parallel_world_size, get_tp_group
 from sglang.srt.distributed.device_communicators.pynccl_allocator import (
     use_symmetric_memory,
 )
 from sglang.srt.layers.dp_attention import is_allocation_symmetric
->>>>>>> 4792d1f4
 from sglang.srt.layers.moe import MoeRunner, MoeRunnerBackend, MoeRunnerConfig
 from sglang.srt.layers.moe.cutlass_moe_params import CutlassMoEParams, CutlassMoEType
 from sglang.srt.layers.moe.moe_runner.triton import TritonMoeQuantInfo
@@ -46,17 +42,14 @@
     replace_parameter,
     swizzle_blockscale,
 )
-<<<<<<< HEAD
-from sglang.srt.utils import get_bool_env_var, is_cuda, is_hip, is_npu, set_weight_attrs
-=======
 from sglang.srt.utils import (
     get_bool_env_var,
     is_cuda,
     is_hip,
+    is_npu,
     next_power_of_2,
     set_weight_attrs,
 )
->>>>>>> 4792d1f4
 
 if TYPE_CHECKING:
     from sglang.srt.layers.moe.fused_moe_triton import FusedMoE
