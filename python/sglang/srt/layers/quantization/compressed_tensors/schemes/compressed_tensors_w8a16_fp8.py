# Adapted from https://github.com/vllm-project/vllm/tree/main/vllm/model_executor/layers/quantization/compressed_tensors
# SPDX-License-Identifier: Apache-2.0

from typing import Callable, List, Optional

import torch
from compressed_tensors.quantization import QuantizationStrategy

from sglang.srt.layers.parameter import (
    ChannelQuantScaleParameter,
    ModelWeightParameter,
    PerTensorScaleParameter,
)
from sglang.srt.layers.quantization.compressed_tensors.schemes import (
    CompressedTensorsScheme,
)
from sglang.srt.layers.quantization.marlin_utils_fp8 import (
    apply_fp8_marlin_linear,
    prepare_fp8_layer_for_marlin,
)
from sglang.srt.layers.quantization.utils import convert_to_channelwise
from sglang.srt.utils import is_xpu

_is_xpu = is_xpu()
MARLIN_FP8_AVAILABLE = False
if not _is_xpu:
    try:
        from vllm.model_executor.layers.quantization.utils.marlin_utils_fp8 import (
            apply_fp8_marlin_linear,
            prepare_fp8_layer_for_marlin,
        )

<<<<<<< HEAD
        MARLIN_FP8_AVAILABLE = True
    except ImportError:
        pass

if not MARLIN_FP8_AVAILABLE:

    def apply_fp8_marlin_linear(*args, **kwargs):
        raise ImportError(
            "vllm marlin_fp8 is not installed or not supported on this device"
        )

    def prepare_fp8_layer_for_marlin(*args, **kwargs):
        raise ImportError(
            "vllm marlin_fp8 is not installed or not supported on this device"
        )


=======
>>>>>>> 0f0c430e
__all__ = ["CompressedTensorsW8A16Fp8"]

SUPPORTED_STRATEGIES = [QuantizationStrategy.CHANNEL, QuantizationStrategy.TENSOR]


class CompressedTensorsW8A16Fp8(CompressedTensorsScheme):
    def __init__(self, strategy: str, is_static_input_scheme: bool):
        self.strategy = strategy
        self.is_static_input_scheme = is_static_input_scheme

    @classmethod
    def get_min_capability(cls) -> int:
        # ampere and up
        return 80

    # W8A8-Fp8 kernels support only per-tensor and per-channel cases.
    # So if we have a fused module (QKV, MLP) with per tensor scales,
    # we expand each scale to its shard's channels.
    def process_weights_after_loading(self, layer) -> None:
        if self.strategy == QuantizationStrategy.TENSOR:
            ws_channelwise = convert_to_channelwise(
                layer.weight_scale, layer.logical_widths
            )
            layer.weight_scale = torch.nn.Parameter(ws_channelwise, requires_grad=False)
        else:
            # required by torch.compile to be torch.nn.Parameter
            layer.weight_scale = torch.nn.Parameter(
                layer.weight_scale.data, requires_grad=False
            )

        # Weights must be transposed for marlin
        layer.weight = torch.nn.Parameter(layer.weight.t(), requires_grad=False)

        if self.is_static_input_scheme:
            # required by torch.compile to be torch.nn.Parameter
            layer.input_scale = torch.nn.Parameter(
                layer.input_scale.data, requires_grad=False
            )
        prepare_fp8_layer_for_marlin(layer, size_k_first=True)

    def create_weights(
        self,
        layer: torch.nn.Module,
        input_size: int,
        output_partition_sizes: List[int],
        input_size_per_partition: int,
        params_dtype: torch.dtype,
        weight_loader: Callable,
        **kwargs,
    ):
        output_size_per_partition = sum(output_partition_sizes)
        layer.logical_widths = output_partition_sizes
        layer.input_size_per_partition = input_size_per_partition
        layer.output_size_per_partition = output_size_per_partition
        layer.orig_dtype = params_dtype

        # WEIGHT
        weight = ModelWeightParameter(
            data=torch.empty(
                output_size_per_partition,
                input_size_per_partition,
                dtype=torch.float8_e4m3fn,
            ),
            input_dim=1,
            output_dim=0,
            weight_loader=weight_loader,
        )
        layer.register_parameter("weight", weight)

        # WEIGHT SCALE
        if self.strategy == QuantizationStrategy.CHANNEL:
            weight_scale = ChannelQuantScaleParameter(
                data=torch.empty((sum(output_partition_sizes), 1), dtype=torch.float32),
                output_dim=0,
                weight_loader=weight_loader,
            )
        elif self.strategy == QuantizationStrategy.TENSOR:
            weight_scale = PerTensorScaleParameter(
                data=torch.empty(len(output_partition_sizes), dtype=torch.float32),
                weight_loader=weight_loader,
            )
        else:
            raise ValueError(
                f"Unsupported weight strategy={self.strategy}, "
                f"supported strategies are {SUPPORTED_STRATEGIES}"
            )

        weight_scale[:] = torch.finfo(torch.float32).min
        layer.register_parameter("weight_scale", weight_scale)

        # INPUT SCALE (to deal with converted checkpoints)
        if self.is_static_input_scheme:
            input_scale = PerTensorScaleParameter(
                data=torch.empty(len(output_partition_sizes), dtype=torch.float32),
                weight_loader=weight_loader,
            )
            layer.register_parameter("input_scale", input_scale)

    def apply_weights(
        self,
        layer: torch.nn.Module,
        x: torch.Tensor,
        bias: Optional[torch.Tensor] = None,
    ) -> torch.Tensor:
        return apply_fp8_marlin_linear(
            input=x,
            weight=layer.weight,
            weight_scale=layer.weight_scale,
            workspace=layer.workspace,
            size_n=layer.output_size_per_partition,
            size_k=layer.input_size_per_partition,
            bias=bias,
        )<|MERGE_RESOLUTION|>--- conflicted
+++ resolved
@@ -19,37 +19,7 @@
     prepare_fp8_layer_for_marlin,
 )
 from sglang.srt.layers.quantization.utils import convert_to_channelwise
-from sglang.srt.utils import is_xpu
 
-_is_xpu = is_xpu()
-MARLIN_FP8_AVAILABLE = False
-if not _is_xpu:
-    try:
-        from vllm.model_executor.layers.quantization.utils.marlin_utils_fp8 import (
-            apply_fp8_marlin_linear,
-            prepare_fp8_layer_for_marlin,
-        )
-
-<<<<<<< HEAD
-        MARLIN_FP8_AVAILABLE = True
-    except ImportError:
-        pass
-
-if not MARLIN_FP8_AVAILABLE:
-
-    def apply_fp8_marlin_linear(*args, **kwargs):
-        raise ImportError(
-            "vllm marlin_fp8 is not installed or not supported on this device"
-        )
-
-    def prepare_fp8_layer_for_marlin(*args, **kwargs):
-        raise ImportError(
-            "vllm marlin_fp8 is not installed or not supported on this device"
-        )
-
-
-=======
->>>>>>> 0f0c430e
 __all__ = ["CompressedTensorsW8A16Fp8"]
 
 SUPPORTED_STRATEGIES = [QuantizationStrategy.CHANNEL, QuantizationStrategy.TENSOR]
