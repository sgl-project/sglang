# Adapted from https://github.com/vllm-project/vllm/tree/main/vllm/model_executor/layers/quantization/compressed_tensors
# SPDX-License-Identifier: Apache-2.0

from typing import Callable, List, Optional

import torch
from compressed_tensors.quantization import QuantizationStrategy
from torch.nn import Parameter

from sglang.srt.layers.parameter import (
    ChannelQuantScaleParameter,
    ModelWeightParameter,
    PerTensorScaleParameter,
)
from sglang.srt.layers.quantization.compressed_tensors.schemes import (
    CompressedTensorsScheme,
)
from sglang.srt.layers.quantization.fp8_utils import (
<<<<<<< HEAD
    apply_fp8_linear,
    maybe_create_device_identity,
=======
    Fp8LinearOp,
>>>>>>> 177320a5
    normalize_e4m3fn_to_e4m3fnuz,
)
from sglang.srt.layers.quantization.utils import is_fp8_fnuz, requantize_with_max_scale

__all__ = ["CompressedTensorsW8A8Fp8"]


class CompressedTensorsW8A8Fp8(CompressedTensorsScheme):

    def __init__(self, strategy: str, is_static_input_scheme: bool):
        self.strategy = strategy
        self.is_static_input_scheme = is_static_input_scheme

    @classmethod
    def get_min_capability(cls) -> int:
        # lovelace and up
        return 89

    def process_weights_after_loading(self, layer) -> None:
        # If per tensor, when we have a fused module (e.g. QKV) with per
        # tensor scales (thus N scales being passed to the kernel),
        # requantize so we can always run per tensor
        if self.strategy == QuantizationStrategy.TENSOR:
            max_w_scale, weight = requantize_with_max_scale(
                weight=layer.weight,
                weight_scale=layer.weight_scale,
                logical_widths=layer.logical_widths,
            )

            if is_fp8_fnuz():
                input_scale = getattr(layer, "input_scale", None)

                weight, max_w_scale, input_scale = normalize_e4m3fn_to_e4m3fnuz(
                    weight=weight, weight_scale=max_w_scale, input_scale=input_scale
                )
                if input_scale is not None:
                    layer.input_scale = Parameter(input_scale, requires_grad=False)

            layer.weight = Parameter(weight.t(), requires_grad=False)
            layer.weight_scale = Parameter(max_w_scale, requires_grad=False)

        # If channelwise, scales are already lined up, so just transpose.
        elif self.strategy == QuantizationStrategy.CHANNEL:
            weight = layer.weight

            if is_fp8_fnuz():
                input_scale = getattr(layer, "input_scale", None)

                weight, weight_scale, input_scale = normalize_e4m3fn_to_e4m3fnuz(
                    weight=weight,
                    weight_scale=layer.weight_scale,
                    input_scale=input_scale,
                )
                if input_scale is not None:
                    layer.input_scale = Parameter(input_scale, requires_grad=False)
            else:
                weight_scale = layer.weight_scale.data

            layer.weight = Parameter(weight.t(), requires_grad=False)
            # required by torch.compile to be torch.nn.Parameter
            layer.weight_scale = Parameter(weight_scale, requires_grad=False)

        else:
            raise ValueError(f"Unknown quantization strategy {self.strategy}")

        # INPUT SCALE
        if self.is_static_input_scheme and hasattr(layer, "input_scale"):
            layer.input_scale = Parameter(layer.input_scale.max(), requires_grad=False)
        else:
            layer.input_scale = None

    def create_weights(
        self,
        layer: torch.nn.Module,
        output_partition_sizes: List[int],
        input_size_per_partition: int,
        params_dtype: torch.dtype,
        weight_loader: Callable,
        **kwargs,
    ):
        output_size_per_partition = sum(output_partition_sizes)
        layer.logical_widths = output_partition_sizes

        # WEIGHT
        weight = ModelWeightParameter(
            data=torch.empty(
                output_size_per_partition,
                input_size_per_partition,
                dtype=torch.float8_e4m3fn,
            ),
            input_dim=1,
            output_dim=0,
            weight_loader=weight_loader,
        )
        layer.register_parameter("weight", weight)

        # WEIGHT SCALE
        # TODO: update create_xxx_parameter functions to return
        # the newly added parameters
        if self.strategy == QuantizationStrategy.CHANNEL:
            weight_scale = ChannelQuantScaleParameter(
                data=torch.empty((sum(output_partition_sizes), 1), dtype=torch.float32),
                output_dim=0,
                weight_loader=weight_loader,
            )
        else:
            assert self.strategy == QuantizationStrategy.TENSOR
            weight_scale = PerTensorScaleParameter(
                data=torch.empty(len(output_partition_sizes), dtype=torch.float32),
                weight_loader=weight_loader,
            )

        # min requirement for fp8 kernels
        weight_scale[:] = torch.finfo(torch.float32).min
        layer.register_parameter("weight_scale", weight_scale)

        # INPUT SCALE
        if self.is_static_input_scheme:
            input_scale = PerTensorScaleParameter(
                data=torch.empty(len(output_partition_sizes), dtype=torch.float32),
                weight_loader=weight_loader,
            )
            input_scale[:] = torch.finfo(torch.float32).min
            layer.register_parameter("input_scale", input_scale)

    def apply_weights(
        self,
        layer: torch.nn.Module,
        x: torch.Tensor,
        bias: Optional[torch.Tensor] = None,
    ) -> torch.Tensor:
        return apply_fp8_linear(
            input=x,
            weight=layer.weight,
            weight_scale=layer.weight_scale,
            input_scale=layer.input_scale,
            bias=bias,
            use_per_token_if_dynamic=True,
            compressed_tensor_quant=True,
        )<|MERGE_RESOLUTION|>--- conflicted
+++ resolved
@@ -16,12 +16,8 @@
     CompressedTensorsScheme,
 )
 from sglang.srt.layers.quantization.fp8_utils import (
-<<<<<<< HEAD
     apply_fp8_linear,
     maybe_create_device_identity,
-=======
-    Fp8LinearOp,
->>>>>>> 177320a5
     normalize_e4m3fn_to_e4m3fnuz,
 )
 from sglang.srt.layers.quantization.utils import is_fp8_fnuz, requantize_with_max_scale
