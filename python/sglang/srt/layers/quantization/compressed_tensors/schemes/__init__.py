--- conflicted
+++ resolved
@@ -10,10 +10,7 @@
     "CompressedTensorsScheme",
     "CompressedTensorsW8A8Fp8",
     "CompressedTensorsW8A16Fp8",
-<<<<<<< HEAD
+    "CompressedTensorsW8A8Int8",
     "CompressedTensorsWNA16",
     "WNA16_SUPPORTED_BITS",
-=======
-    "CompressedTensorsW8A8Int8",
->>>>>>> 85c1f793
 ]