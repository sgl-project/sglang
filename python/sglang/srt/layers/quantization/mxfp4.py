--- conflicted
+++ resolved
@@ -682,14 +682,6 @@
                 moe_runner_config=moe_runner_config,
                 b1=layer.w13_weight_bias,
                 b2=layer.w2_weight_bias,
-<<<<<<< HEAD
-                inplace=inplace,
-                activation=activation,
-                apply_router_weight_on_input=apply_router_weight_on_input,
-                no_combine=no_combine,
-                routed_scaling_factor=routed_scaling_factor,
-                activation_alpha=activation_alpha,
-                swiglu_limit=swiglu_limit,
             )
 
 class Mxfp4DynamicQuantMoEMethod(FusedMoEMethodBase):
@@ -805,7 +797,4 @@
                 ActivationType.Silu if activation == "silu" else ActivationType.Gelu
             ),
             doweight_stage1=False,
-        )
-=======
-            )
->>>>>>> 9d54c6e6
+        )