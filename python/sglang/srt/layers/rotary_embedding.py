# Adapted from https://raw.githubusercontent.com/vllm-project/vllm/refs/tags/v0.6.6.post1/vllm/model_executor/layers/rotary_embedding.py
"""Rotary Positional Embeddings."""
from __future__ import annotations

import itertools
import math
from typing import Any, Dict, List, Optional, Tuple, Union

import torch
import torch.nn as nn
import triton
import triton.language as tl

from sglang.srt.custom_op import CustomOp
from sglang.srt.server_args import get_global_server_args
from sglang.srt.utils import (
    cpu_has_amx_support,
    get_bool_env_var,
    get_compiler_backend,
    get_device,
    is_cpu,
    is_cuda,
    is_hip,
    is_npu,
    is_xpu,
)

_is_cuda = is_cuda()
_is_hip = is_hip()
_use_aiter = get_bool_env_var("SGLANG_USE_AITER") and _is_hip
_is_npu = is_npu()
_is_cpu_amx_available = cpu_has_amx_support()
_is_cpu = is_cpu()
_is_xpu = is_xpu()

if _is_cuda:
    from sgl_kernel import FusedSetKVBufferArg, apply_rope_with_cos_sin_cache_inplace
else:
    FusedSetKVBufferArg = None

if _use_aiter:
    from aiter.rotary_embedding import get_rope as aiter_get_rope

if is_npu():
    import torch_npu

    NPU_ROTARY_MUL_MAX_NUM_HEADS = 1000
    NPU_ROTARY_MUL_MAX_HEAD_SIZE = 896


def _rotate_neox(x: torch.Tensor) -> torch.Tensor:
    x1 = x[..., : x.shape[-1] // 2]
    x2 = x[..., x.shape[-1] // 2 :]
    return torch.cat((-x2, x1), dim=-1)


def _rotate_gptj(x: torch.Tensor) -> torch.Tensor:
    x1 = x[..., ::2]
    x2 = x[..., 1::2]
    x = torch.stack((-x2, x1), dim=-1)
    return x.flatten(-2)


def _apply_rotary_emb(
    x: torch.Tensor,
    cos: torch.Tensor,
    sin: torch.Tensor,
    is_neox_style: bool,
) -> torch.Tensor:
    """
    Args:
        x: [num_tokens, num_heads, head_size]
        cos: [num_tokens, head_size // 2]
        sin: [num_tokens, head_size // 2]
        is_neox_style: Whether to use the Neox-style or GPT-J-style rotary
            positional embeddings.
    """
    cos = cos.unsqueeze(-2).to(x.dtype)
    sin = sin.unsqueeze(-2).to(x.dtype)
    if is_neox_style:
        x1, x2 = torch.chunk(x, 2, dim=-1)
    else:
        x1 = x[..., ::2]
        x2 = x[..., 1::2]
    o1 = x1 * cos - x2 * sin
    o2 = x2 * cos + x1 * sin
    if is_neox_style:
        return torch.cat((o1, o2), dim=-1)
    else:
        return torch.stack((o1, o2), dim=-1).flatten(-2)


class RotaryEmbedding(CustomOp):
    """Original rotary positional embedding."""

    def __init__(
        self,
        head_size: int,
        rotary_dim: int,
        max_position_embeddings: int,
        base: int,
        is_neox_style: bool,
        dtype: torch.dtype,
    ) -> None:
        super().__init__()
        self.head_size = head_size
        self.rotary_dim = rotary_dim
        self.max_position_embeddings = max_position_embeddings
        self.base = base
        self.is_neox_style = is_neox_style
        self.dtype = dtype

        cache = self._compute_cos_sin_cache()
        # NOTE(ByronHsu): cache needs to be in FP32 for numerical stability
        if not _is_cuda:
            cache = cache.to(dtype)

        if (
            (not (_is_cuda or _is_npu) or self.head_size not in [64, 128, 256, 512])
            and not (_is_cpu and _is_cpu_amx_available)
            and not (_is_xpu)
        ):
            if _is_cuda or _is_hip:
                from sgl_kernel import rotary_embedding
            else:
                from vllm._custom_ops import rotary_embedding

            self.use_fallback_kernel = True
            self.fallback_rotary_embedding = rotary_embedding
        else:
            self.use_fallback_kernel = False

        self.cos_sin_cache: torch.Tensor
        self.register_buffer("cos_sin_cache", cache, persistent=False)

        self._apply_rotary_emb_wrapped = _apply_rotary_emb

        if get_global_server_args().rl_on_policy_target is not None:
            self._forward_method = self.forward_native
            self._apply_rotary_emb_wrapped = torch.compile(dynamic=True)(
                self._apply_rotary_emb_wrapped
            )
        self.position_cos, self.position_sin = None, None

    def _compute_inv_freq(self, base: Union[int, float]) -> torch.Tensor:
        """Compute the inverse frequency."""
        # NOTE(woosuk): To exactly match the HF implementation, we need to
        # use CPU to compute the cache and then move it to GPU. However, we
        # create the cache on GPU for faster initialization. This may cause
        # a slight numerical difference between the HF implementation and ours.
        init_device = (
            "cpu" if get_global_server_args().rl_on_policy_target is not None else None
        )
        inv_freq = 1.0 / (
            base
            ** (
                torch.arange(
                    0, self.rotary_dim, 2, dtype=torch.float, device=init_device
                )
                / self.rotary_dim
            )
        )
        if get_global_server_args().rl_on_policy_target is not None:
            inv_freq = inv_freq.cuda()
        return inv_freq

    def _compute_cos_sin_cache(self) -> torch.Tensor:
        """Compute the cos and sin cache."""
        inv_freq = self._compute_inv_freq(self.base)
        t = torch.arange(self.max_position_embeddings, dtype=torch.float)

        freqs = torch.einsum("i,j -> ij", t, inv_freq)
        cos = freqs.cos()
        sin = freqs.sin()
        cache = torch.cat((cos, sin), dim=-1)
        return cache

    def _ensure_cos_sin_cache_length(self, needed_max_pos: int):
        """Ensure cos_sin_cache length > needed_max_pos."""
        from sglang.srt.environ import envs

        cur_len = int(self.cos_sin_cache.shape[0])
        if needed_max_pos < cur_len:
            return

        # Align to reduce realloc frequency
        align = envs.SGLANG_ROPE_CACHE_ALIGN.value
        new_len = ((needed_max_pos + align) // align) * align
        device = self.cos_sin_cache.device
        dtype = self.cos_sin_cache.dtype

        # Compute inv_freq on same device
        inv_freq = self._compute_inv_freq(self.base).to(device=device)

        # Incremental computation for new positions only
        start = cur_len
        t_new = torch.arange(start, new_len, dtype=inv_freq.dtype, device=device)
        if t_new.numel() == 0:
            return

        freqs_new = torch.einsum("i,j->ij", t_new, inv_freq)
        cos_new = freqs_new.cos()
        sin_new = freqs_new.sin()
        new_rows = torch.cat((cos_new, sin_new), dim=-1).to(dtype=dtype)

        # Update cache with new rows
        self.cos_sin_cache = torch.cat((self.cos_sin_cache, new_rows), dim=0).to(
            device=device, dtype=dtype
        )

    def get_cos_sin_with_position(self, positions):
        cos_sin = self.cos_sin_cache.index_select(0, positions.flatten())
        last_dim = cos_sin.size()[-1]
        cos, sin = (
            cos_sin.reshape(-1, 2, last_dim // 2).repeat(1, 1, 2).chunk(2, dim=-2)
        )
        # BSNH
        self.position_cos, self.position_sin = (
            cos.view(-1, 1, 1, last_dim).contiguous(),
            sin.view(-1, 1, 1, last_dim).contiguous(),
        )

    def forward_native(
        self,
        positions: torch.Tensor,
        query: torch.Tensor,
        key: torch.Tensor,
        offsets: Optional[torch.Tensor] = None,
        fused_set_kv_buffer_arg: Optional[FusedSetKVBufferArg] = None,
    ) -> Tuple[torch.Tensor, torch.Tensor]:
        """A PyTorch-native implementation of forward()."""
        assert (
            fused_set_kv_buffer_arg is None
        ), "fused_set_kv_buffer_arg is not supported for native implementation"

        if offsets is not None:
            positions = positions + offsets
        positions = positions.flatten()
        num_tokens = positions.shape[0]
        cos_sin = self.cos_sin_cache.index_select(0, positions)
        cos, sin = cos_sin.chunk(2, dim=-1)

        query_shape = query.shape
        query = query.view(num_tokens, -1, self.head_size)
        query_rot = query[..., : self.rotary_dim]
        query_pass = query[..., self.rotary_dim :]
        query_rot = self._apply_rotary_emb_wrapped(
            query_rot, cos, sin, self.is_neox_style
        )
        query = torch.cat((query_rot, query_pass), dim=-1).reshape(query_shape)

        key_shape = key.shape
        key = key.view(num_tokens, -1, self.head_size)
        key_rot = key[..., : self.rotary_dim]
        key_pass = key[..., self.rotary_dim :]
        key_rot = self._apply_rotary_emb_wrapped(key_rot, cos, sin, self.is_neox_style)
        key = torch.cat((key_rot, key_pass), dim=-1).reshape(key_shape)
        return query, key

    def forward_npu(
        self,
        positions: torch.Tensor,
        query: torch.Tensor,
        key: torch.Tensor,
        offsets: Optional[torch.Tensor] = None,
        fused_set_kv_buffer_arg: Optional[FusedSetKVBufferArg] = None,
    ) -> Tuple[torch.Tensor, torch.Tensor]:
        """A PyTorch-npu implementation of forward()."""
        assert (
            fused_set_kv_buffer_arg is None
        ), "fused_set_kv_buffer_arg is not supported for npu implementation"

        if get_bool_env_var("SGLANG_ENABLE_TORCH_COMPILE"):
            return self.forward_native(
                positions, query, key, offsets, fused_set_kv_buffer_arg
            )
        else:
            rotary_mode = "half"
            if self.is_neox_style:
                rotary_mode = "half"
            else:
                rotary_mode = "interleave"
            mrope_section = [0, 0, 0]
            query_out, key_out = torch_npu.npu_mrope(
                positions,
                query,
                key,
                self.cos_sin_cache,
                self.head_size,
                mrope_section=mrope_section,
                rotary_mode=rotary_mode,
            )
            return query_out, key_out

    def forward_cpu(
        self,
        positions: torch.Tensor,
        query: torch.Tensor,
        key: torch.Tensor,
        offsets: Optional[torch.Tensor] = None,
        fused_set_kv_buffer_arg: Optional[FusedSetKVBufferArg] = None,
    ) -> Tuple[torch.Tensor, torch.Tensor]:
        assert (
            fused_set_kv_buffer_arg is None
        ), "fused_set_kv_buffer_arg is not supported for cpu implementation"

        positions = torch.add(positions, offsets) if offsets is not None else positions
        if _is_cpu_amx_available:
            return torch.ops.sgl_kernel.rotary_embedding_cpu(
                positions,
                query,
                key,
                self.head_size,
                self.cos_sin_cache,
                self.is_neox_style,
            )
        else:
            return self.forward_native(
                positions, query, key, offsets, fused_set_kv_buffer_arg
            )

    def forward_cuda(
        self,
        positions: torch.Tensor,
        query: torch.Tensor,
        key: torch.Tensor,
        offsets: Optional[torch.Tensor] = None,
        fused_set_kv_buffer_arg: Optional[FusedSetKVBufferArg] = None,
    ) -> Tuple[torch.Tensor, torch.Tensor]:
        if not self.use_fallback_kernel:
            apply_rope_with_cos_sin_cache_inplace(
                positions=positions,
                query=query,
                key=key,
                head_size=self.head_size,
                cos_sin_cache=self.cos_sin_cache,
                is_neox=self.is_neox_style,
                # Compatible with old sgl-kernel
                **(
                    dict(fused_set_kv_buffer_arg=fused_set_kv_buffer_arg)
                    if fused_set_kv_buffer_arg is not None
                    else {}
                ),
            )
        else:
            assert (
                fused_set_kv_buffer_arg is None
            ), "save kv cache is not supported for fallback_rotary_embedding."
            self.cos_sin_cache = self.cos_sin_cache.to(query.device, dtype=query.dtype)
            self.fallback_rotary_embedding(
                positions,
                query,
                key,
                self.head_size,
                self.cos_sin_cache,
                self.is_neox_style,
            )
        return query, key

    def extra_repr(self) -> str:
        s = f"head_size={self.head_size}, rotary_dim={self.rotary_dim}"
        s += f", max_position_embeddings={self.max_position_embeddings}"
        s += f", base={self.base}, is_neox_style={self.is_neox_style}"
        return s

    def forward_xpu(
        self,
        positions: torch.Tensor,
        query: torch.Tensor,
        key: torch.Tensor,
        offsets: Optional[torch.Tensor] = None,
        fused_set_kv_buffer_arg: Optional[FusedSetKVBufferArg] = None,
    ) -> Tuple[torch.Tensor, torch.Tensor]:
        assert (
            fused_set_kv_buffer_arg is None
        ), "fused_set_kv_buffer_arg is not supported for xpu implementation"
        positions = torch.add(positions, offsets) if offsets is not None else positions
        return torch.ops.sgl_kernel.rotary_embedding(
            positions,
            query,
            key,
            self.head_size,
            self.cos_sin_cache,
            self.is_neox_style,
        )


class LinearScalingRotaryEmbedding(RotaryEmbedding):
    """RotaryEmbedding extended with linear scaling.

    It supports multiple scaling factors. Since multiple LoRA adapters may have
    different scaling factors, we need multiple cos/sin caches. In this way,
    instead of running rotary embedding kernel per lora, we can run multiple
    lora in a batched way.

    In addition to that, we also keep the cos/sin cache for the scaling factor
    of 1 (default) at all times.

    Exemplary for two scaling factors x=1, y and z with embeddings
    [[x11, x12, ... x1m], ..., [xn1, xn2, ..., xnm]] and
    [[y11, y12, ... y1o], ..., [yn1, yn2, ..., yno]], and
    [[z11, z12, ... z1p], ..., [zn1, zn2, ..., znp]],

    we construct the cos/sin cache as follows:
    [[x11, x12, ... x1m, y11, y12, ... y1o, z11, z12, ... z1p],
        ...
     [xn1, xn2, ... xnm, yn1, yn2, ... yno, zn1, zn2, ... znp]]

    We then use offsets to index into the cos/sin cache for
    the respective scaling factors.

    The offset to cache can be accessed via `scaling_factor_to_offset` API.

    Credits to the Reddit user /u/kaiokendev
    """

    def __init__(
        self,
        head_size: int,
        rotary_dim: int,
        max_position_embeddings: int,
        base: int,
        is_neox_style: bool,
        scaling_factors: Union[List[float], float],
        dtype: torch.dtype,
    ) -> None:
        if isinstance(scaling_factors, float):
            scaling_factors = [scaling_factors]
        self.scaling_factors: List[float] = scaling_factors  # noqa
        super().__init__(
            head_size, rotary_dim, max_position_embeddings, base, is_neox_style, dtype
        )
        # Lazy initialized.
        self._scaling_factor_to_offset: Dict[float, int]

    def _compute_cos_sin_cache(self) -> torch.Tensor:
        inv_freq = self._compute_inv_freq(self.base)
        cache_list: List[torch.Tensor] = []
        # offsets to the next cache in a tensor.
        # Each offset corresponds to the same index in scaling_factors.
        offsets: List[int] = []
        for scaling_factor in self.scaling_factors:
            # NOTE(woosuk): self.max_position_embeddings is the original
            # maximum length before applying the rope scaling.
            # Thus, the maximum length after applying the rope scaling is
            # self.max_position_embeddings * self.scaling_factor.
            max_len = self.max_position_embeddings * scaling_factor
            t = torch.arange(max_len, dtype=torch.float)
            t = t / scaling_factor

            freqs = torch.einsum("i,j -> ij", t, inv_freq)
            cos = freqs.cos()
            sin = freqs.sin()
            cache = torch.cat((cos, sin), dim=-1)
            if not cache_list:
                offset = 0
            else:
                last_offset = offsets[-1]
                next_max_len = cache_list[-1].shape[0]
                offset = last_offset + next_max_len
            offsets.append(offset)
            cache_list.append(cache)
        self._scaling_factor_to_offset = {
            float(scaling_factor): offsets[i]
            for i, scaling_factor in enumerate(self.scaling_factors)
        }
        assert len(self.scaling_factors) == len(offsets)
        return torch.cat(cache_list, dim=0)

    @property
    def scaling_factor_to_offset(self) -> Dict[float, int]:
        return self._scaling_factor_to_offset


class DynamicNTKScalingRotaryEmbedding(RotaryEmbedding):
    """RotaryEmbedding extended with Dynamic NTK scaling.

    Credits to the Reddit users /u/bloc97 and /u/emozilla
    """

    def __init__(
        self,
        head_size: int,
        rotary_dim: int,
        max_position_embeddings: int,
        base: int,
        is_neox_style: bool,
        scaling_factor: float,
        dtype: torch.dtype,
    ) -> None:
        self.scaling_factor = scaling_factor
        super().__init__(
            head_size, rotary_dim, max_position_embeddings, base, is_neox_style, dtype
        )

    def _compute_cos_sin_cache(self) -> torch.Tensor:
        # NOTE(woosuk): self.max_position_embeddings is the original
        # maximum length before applying the rope scaling.
        # Thus, the maximum length after applying the rope scaling is
        # self.max_position_embeddings * self.scaling_factor.
        max_len = self.max_position_embeddings * self.scaling_factor
        base = self.base * (
            (self.scaling_factor * max_len / self.max_position_embeddings)
            - (self.scaling_factor - 1)
        ) ** (self.rotary_dim / (self.rotary_dim - 2))
        inv_freq = self._compute_inv_freq(base)
        t = torch.arange(max_len, dtype=torch.float)

        freqs = torch.einsum("i,j -> ij", t, inv_freq)
        cos = freqs.cos()
        sin = freqs.sin()
        cache = torch.cat((cos, sin), dim=-1)
        return cache


# Inverse dim formula to find dim based on number of rotations
def _yarn_find_correction_dim(
    num_rotations: int,
    dim: int,
    base: float = 10000,
    max_position_embeddings: int = 2048,
) -> float:
    return (dim * math.log(max_position_embeddings / (num_rotations * 2 * math.pi))) / (
        2 * math.log(base)
    )


# Find dim range bounds based on rotations
def _yarn_find_correction_range(
    low_rot: int,
    high_rot: int,
    dim: int,
    base: float = 10000,
    max_position_embeddings: int = 2048,
) -> Tuple[int, int]:
    low = math.floor(
        _yarn_find_correction_dim(low_rot, dim, base, max_position_embeddings)
    )
    high = math.ceil(
        _yarn_find_correction_dim(high_rot, dim, base, max_position_embeddings)
    )
    return max(low, 0), min(high, dim - 1)  # Clamp values just in case


def _yarn_linear_ramp_mask(
    low: float, high: float, dim: int, dtype: torch.dtype, device: torch.device = None
) -> torch.Tensor:
    if low == high:
        high += 0.001  # Prevent singularity

    linear_func = (torch.arange(dim, dtype=dtype, device=device) - low) / (high - low)
    ramp_func = torch.clamp(linear_func, 0, 1)
    return ramp_func


def _yarn_get_mscale(scale: float = 1) -> float:
    if scale <= 1:
        return 1.0
    return 0.1 * math.log(scale) + 1.0


class YaRNScalingRotaryEmbedding(RotaryEmbedding):
    """RotaryEmbedding extended with YaRN method.

    Credits to Peng et al. github.com/jquesnelle/yarn
    """

    def __init__(
        self,
        head_size: int,
        rotary_dim: int,
        max_position_embeddings: int,
        base: int,
        is_neox_style: bool,
        scaling_factor: float,
        dtype: torch.dtype,
        *,
        extrapolation_factor: float = 1,
        attn_factor: float = 1,
        beta_fast: int = 32,
        beta_slow: int = 1,
    ) -> None:
        self.scaling_factor = scaling_factor
        self.extrapolation_factor = extrapolation_factor
        self.attn_factor = attn_factor
        self.beta_fast = beta_fast
        self.beta_slow = beta_slow
        # Get n-d magnitude scaling corrected for interpolation
        self.mscale = float(_yarn_get_mscale(self.scaling_factor) * attn_factor)
        super().__init__(
            head_size, rotary_dim, max_position_embeddings, base, is_neox_style, dtype
        )

    def _compute_inv_freq(self, scaling_factor: float) -> torch.Tensor:
        pos_freqs = self.base ** (
            torch.arange(0, self.rotary_dim, 2, dtype=torch.float) / self.rotary_dim
        )
        inv_freq_extrapolation = 1.0 / pos_freqs
        inv_freq_interpolation = 1.0 / (scaling_factor * pos_freqs)

        low, high = _yarn_find_correction_range(
            self.beta_fast,
            self.beta_slow,
            self.rotary_dim,
            self.base,
            self.max_position_embeddings,
        )
        # Get n-d rotational scaling corrected for extrapolation
        inv_freq_mask = (
            1
            - _yarn_linear_ramp_mask(low, high, self.rotary_dim // 2, dtype=torch.float)
        ) * self.extrapolation_factor
        inv_freq = (
            inv_freq_interpolation * (1 - inv_freq_mask)
            + inv_freq_extrapolation * inv_freq_mask
        )
        return inv_freq

    def _compute_cos_sin_cache(self) -> torch.Tensor:
        inv_freq = self._compute_inv_freq(self.scaling_factor)
        t = torch.arange(
            self.max_position_embeddings * self.scaling_factor, dtype=torch.float32
        )
        freqs = torch.einsum("i,j -> ij", t, inv_freq)
        cos = freqs.cos() * self.mscale
        sin = freqs.sin() * self.mscale
        cache = torch.cat((cos, sin), dim=-1)
        return cache


class Phi3LongRoPEScaledRotaryEmbedding(nn.Module):
    """Phi3 family of models scaled rotary embedding.

    Based on the original RotaryEmbedding implementation.
    """

    def __init__(
        self,
        head_size: int,
        rotary_dim: int,
        max_position_embeddings: int,
        original_max_position_embeddings: int,
        base: int,
        is_neox_style: bool,
        dtype: torch.dtype,
        short_factor: List[float],
        long_factor: List[float],
        short_mscale: Optional[float] = None,
        long_mscale: Optional[float] = None,
    ):
        super().__init__()

        if is_neox_style is False:
            raise ValueError(
                "`Phi3LongRoPEScaledRotaryEmbedding` only supports neox_style."
            )

        self.rotary_dim = rotary_dim
        self.head_size = head_size
        self.max_position_embeddings = max_position_embeddings
        self.original_max_position_embeddings = original_max_position_embeddings
        self.base = base
        self.short_factor = short_factor
        self.long_factor = long_factor

        scale = self.max_position_embeddings / self.original_max_position_embeddings
        if scale <= 1.0:
            scaling_factor = 1.0
        else:
            scaling_factor = math.sqrt(
                1 + math.log(scale) / math.log(self.original_max_position_embeddings)
            )
        if short_mscale is None:
            short_mscale = scaling_factor
        if long_mscale is None:
            long_mscale = scaling_factor

        self.short_mscale = short_mscale
        self.long_mscale = long_mscale

        short_cache = self._compute_cos_sin_cache(
            original_max_position_embeddings, short_factor, short_mscale
        )
        short_cache = short_cache.to(dtype)
        self.register_buffer("short_cos_sin_cache", short_cache, persistent=False)

        long_cache = self._compute_cos_sin_cache(
            max_position_embeddings, long_factor, long_mscale
        )
        long_cache = long_cache.to(dtype)
        self.register_buffer("long_cos_sin_cache", long_cache, persistent=False)

        long_short_cache = torch.cat(
            [self.short_cos_sin_cache, self.long_cos_sin_cache], dim=0
        )
        self.register_buffer(
            "long_short_cos_sin_cache", long_short_cache, persistent=False
        )

    def _compute_inv_freq(self, rescale_factors: List[float]) -> torch.Tensor:
        rescale_factors = torch.tensor(rescale_factors, dtype=torch.float32)
        inv_freq = 1.0 / (
            rescale_factors
            * (
                self.base
                ** (
                    torch.arange(0, self.rotary_dim, 2, dtype=torch.float)
                    / self.rotary_dim
                )
            )
        )
        return inv_freq

    def _compute_cos_sin_cache(
        self,
        max_position_embeddings: int,
        rescale_factors: List[float],
        mscale: float,
    ) -> torch.Tensor:
        inv_freq = self._compute_inv_freq(rescale_factors)
        t = torch.arange(max_position_embeddings, dtype=torch.float)
        freqs = torch.einsum("i,j -> ij", t, inv_freq)
        cos = freqs.cos() * mscale
        sin = freqs.sin() * mscale
        cache = torch.cat((cos, sin), dim=-1)
        return cache

    def forward(
        self,
        positions: torch.Tensor,
        query: torch.Tensor,
        key: torch.Tensor,
        offsets: Optional[torch.Tensor] = None,
    ) -> Tuple[torch.Tensor, torch.Tensor]:
        query = query.view(*query.shape[:-1], -1, self.head_size)
        key = key.view(*key.shape[:-1], -1, self.head_size)

        k = self.original_max_position_embeddings
        long_prompt_offset = (
            torch.any(positions > k).float() * torch.full_like(positions, k)
        ).long()
        idx = (
            torch.add(positions, long_prompt_offset)
            if long_prompt_offset is not None
            else positions
        )
        self.long_short_cos_sin_cache: torch.Tensor = self.long_short_cos_sin_cache.to(
            idx.device
        )
        idx = torch.add(idx, offsets) if offsets is not None else idx
        cos_sin = torch.index_select(self.long_short_cos_sin_cache, 0, idx)

        cos, sin = cos_sin.chunk(2, dim=-1)
        cos = cos.repeat(1, 2).unsqueeze(-2)
        sin = sin.repeat(1, 2).unsqueeze(-2)

        query_rot = query[..., : self.rotary_dim]
        query_pass = query[..., self.rotary_dim :]
        query_rot = query_rot * cos + _rotate_neox(query_rot) * sin
        query = torch.cat((query_rot, query_pass), dim=-1)

        key_rot = key[..., : self.rotary_dim]
        key_pass = key[..., self.rotary_dim :]
        key_rot = key_rot * cos + _rotate_neox(key_rot) * sin
        key = torch.cat((key_rot, key_pass), dim=-1)

        return query.flatten(-2), key.flatten(-2)


def yarn_get_mscale(scale: float = 1, mscale: float = 1) -> float:
    if scale <= 1:
        return 1.0
    return 0.1 * mscale * math.log(scale) + 1.0


class DeepseekScalingRotaryEmbedding(RotaryEmbedding):
    """RotaryEmbedding extended with YaRN method.

    Credits to Peng et al. github.com/jquesnelle/yarn
    """

    def __init__(
        self,
        head_size: int,
        rotary_dim: int,
        max_position_embeddings: int,
        base: int,
        is_neox_style: bool,
        scaling_factor: float,
        dtype: torch.dtype,
        *,
        extrapolation_factor: float = 1,
        attn_factor: float = 1,
        beta_fast: int = 32,
        beta_slow: int = 1,
        mscale: float = 1,
        mscale_all_dim: float = 0,
        device: Optional[str] = None,
    ) -> None:
        self.scaling_factor = scaling_factor
        self.extrapolation_factor = extrapolation_factor
        self.attn_factor = attn_factor
        self.beta_fast = beta_fast
        self.beta_slow = beta_slow
        # Get n-d magnitude scaling corrected for interpolation.
        self.mscale = float(
            yarn_get_mscale(self.scaling_factor, float(mscale))
            / yarn_get_mscale(self.scaling_factor, float(mscale_all_dim))
            * attn_factor
        )
<<<<<<< HEAD
        if device is not None:
            self.device = device
        else:
            self.device = get_device()
=======
        self.cos_cached_total = None
        self.sin_cached_total = None
        self.cos_cached = None
        self.sin_cached = None
        self.device = device
>>>>>>> 3518b331
        super().__init__(
            head_size, rotary_dim, max_position_embeddings, base, is_neox_style, dtype
        )

        # Re-dispatch
        if _is_hip:
            self._forward_method = self.forward_native

    def _compute_inv_freq(self, scaling_factor: float) -> torch.Tensor:
        pos_freqs = self.base ** (
            torch.arange(0, self.rotary_dim, 2, dtype=torch.float, device=self.device)
            / self.rotary_dim
        )
        inv_freq_extrapolation = 1.0 / pos_freqs
        inv_freq_interpolation = 1.0 / (scaling_factor * pos_freqs)

        low, high = _yarn_find_correction_range(
            self.beta_fast,
            self.beta_slow,
            self.rotary_dim,
            self.base,
            self.max_position_embeddings,
        )
        # Get n-d rotational scaling corrected for extrapolation
        inv_freq_mask = (
            1
            - _yarn_linear_ramp_mask(
                low, high, self.rotary_dim // 2, dtype=torch.float, device=self.device
            )
        ) * self.extrapolation_factor
        inv_freq = (
            inv_freq_interpolation * (1 - inv_freq_mask)
            + inv_freq_extrapolation * inv_freq_mask
        )
        return inv_freq

    def _compute_cos_sin_cache(self) -> torch.Tensor:
        inv_freq = self._compute_inv_freq(self.scaling_factor)
        t = torch.arange(
            self.max_position_embeddings * self.scaling_factor,
            device=self.device,
            dtype=torch.float32,
        )
        freqs = torch.einsum("i,j -> ij", t, inv_freq)
        cos = freqs.cos() * self.mscale
        sin = freqs.sin() * self.mscale
        cache = torch.cat((cos, sin), dim=-1)

        emb = torch.cat((freqs, freqs), dim=-1)
        self.cos_cached_total = torch.cos(emb) * self.mscale
        self.sin_cached_total = torch.sin(emb) * self.mscale
        return cache

    def get_cos_cached_total(self):
        return self.cos_cached_total

    def get_sin_cached_total(self):
        return self.sin_cached_total

    def get_cos_sin_cache(
        self, positions, dtype, offsets: Optional[torch.Tensor] = None
    ):
        self.cos_cached = (
            self.cos_cached_total[
                torch.add(positions, offsets) if offsets is not None else positions
            ]
            .unsqueeze(-2)
            .unsqueeze(-2)
            .to(dtype)
        )
        self.sin_cached = (
            self.sin_cached_total[
                torch.add(positions, offsets) if offsets is not None else positions
            ]
            .unsqueeze(-2)
            .unsqueeze(-2)
            .to(dtype)
        )
        cos = self.cos_cached.to(positions.device)
        sin = self.sin_cached.to(positions.device)
        return cos, sin

    def forward_native(
        self,
        positions: torch.Tensor,
        query: torch.Tensor,
        key: torch.Tensor,
        offsets: Optional[torch.Tensor] = None,
    ) -> Tuple[torch.Tensor, torch.Tensor]:
        """PyTorch-native implementation equivalent to forward()."""
        dtype = query.dtype
        query_rot = query[..., : self.rotary_dim]
        key_rot = key[..., : self.rotary_dim]
        if self.rotary_dim < self.head_size:
            query_pass = query[..., self.rotary_dim :]
            key_pass = key[..., self.rotary_dim :]

        cos_sin = self.cos_sin_cache[
            torch.add(positions, offsets) if offsets is not None else positions
        ]
        cos, sin = cos_sin.chunk(2, dim=-1)
        if self.is_neox_style:
            # NOTE(woosuk): Here we assume that the positions tensor has the
            # shape [batch_size, seq_len].
            cos = cos.repeat(1, 1, 2).unsqueeze(-2)
            sin = sin.repeat(1, 1, 2).unsqueeze(-2)
        else:
            cos = cos.repeat_interleave(2, dim=-1).unsqueeze(-2)
            sin = sin.repeat_interleave(2, dim=-1).unsqueeze(-2)

        rotate_fn = _rotate_neox if self.is_neox_style else _rotate_gptj
        query_rot = query_rot * cos + rotate_fn(query_rot) * sin
        key_rot = key_rot * cos + rotate_fn(key_rot) * sin

        if self.rotary_dim < self.head_size:
            query = torch.cat((query_rot, query_pass), dim=-1)
            key = torch.cat((key_rot, key_pass), dim=-1)
        else:
            query = query_rot
            key = key_rot
        return query.to(dtype), key.to(dtype)

    def forward_npu(
        self,
        positions: torch.Tensor,
        query: torch.Tensor,
        key: torch.Tensor,
        offsets: Optional[torch.Tensor] = None,
    ) -> Tuple[torch.Tensor, torch.Tensor]:
        num_tokens, num_q_heads, _ = query.shape
        num_k_heads = key.shape[1]

        cos, sin = self.get_cos_sin_cache(positions, query.dtype, offsets)

        query_rot = query[..., : self.rotary_dim]
        key_rot = key[..., : self.rotary_dim]
        if self.rotary_dim < self.head_size:
            query_pass = query[..., self.rotary_dim :]
            key_pass = key[..., self.rotary_dim :]

        query_rot = torch_npu.npu_interleave_rope(
            query_rot.reshape(num_tokens, num_q_heads, 1, self.rotary_dim),
            cos,
            sin,
        )
        key_rot = torch_npu.npu_interleave_rope(
            key_rot.reshape(num_tokens, num_k_heads, 1, self.rotary_dim),
            cos,
            sin,
        )
        query_rot = query_rot.reshape(num_tokens, -1, self.rotary_dim)
        key_rot = key_rot.reshape(num_tokens, -1, self.rotary_dim)

        if self.rotary_dim < self.head_size:
            query = torch.cat((query_rot, query_pass), dim=-1)
            key = torch.cat((key_rot, key_pass), dim=-1)
        else:
            query = query_rot
            key = key_rot
        return query, key

    def forward_cpu(
        self,
        positions: torch.Tensor,
        query: torch.Tensor,
        key: torch.Tensor,
        offsets: Optional[torch.Tensor] = None,
    ) -> Tuple[torch.Tensor, torch.Tensor]:
        positions = torch.add(positions, offsets) if offsets is not None else positions
        if _is_cpu_amx_available:
            return torch.ops.sgl_kernel.rotary_embedding_cpu(
                positions, query, key, self.head_size, self.cos_sin_cache, False
            )
        else:
            return self.forward_native(positions, query, key, offsets)


class Llama3RotaryEmbedding(RotaryEmbedding):

    def __init__(
        self,
        head_size: int,
        rotary_dim: int,
        max_position_embeddings: int,
        base: int,
        is_neox_style: bool,
        dtype: torch.dtype,
        scaling_factor: float,
        low_freq_factor: float,
        high_freq_factor: float,
        orig_max_position: int,
    ) -> None:
        self.scaling_factor = scaling_factor
        self.low_freq_factor = low_freq_factor
        self.high_freq_factor = high_freq_factor
        self.orig_max_position = orig_max_position
        super().__init__(
            head_size, rotary_dim, max_position_embeddings, base, is_neox_style, dtype
        )

    def _compute_inv_freq(self, base: Union[int, float]) -> torch.Tensor:
        inv_freqs = super()._compute_inv_freq(base)
        low_freq_wavelen = self.orig_max_position / self.low_freq_factor
        high_freq_wavelen = self.orig_max_position / self.high_freq_factor

        wave_len = 2 * math.pi / inv_freqs
        if self.low_freq_factor != self.high_freq_factor:
            smooth = (self.orig_max_position / wave_len - self.low_freq_factor) / (
                self.high_freq_factor - self.low_freq_factor
            )
        else:
            smooth = 0
        new_freqs = torch.where(
            wave_len < high_freq_wavelen,
            inv_freqs,
            torch.where(
                wave_len > low_freq_wavelen,
                inv_freqs / self.scaling_factor,
                (1 - smooth) * inv_freqs / self.scaling_factor + smooth * inv_freqs,
            ),
        )
        return new_freqs


class Llama4VisionRotaryEmbedding(RotaryEmbedding):

    def __init__(
        self,
        head_size: int,
        rotary_dim: int,
        max_position_embeddings: int,
        base: int,
        is_neox_style: bool,
        dtype: torch.dtype,
    ):
        super().__init__(
            head_size, rotary_dim, max_position_embeddings, base, is_neox_style, dtype
        )

    def _compute_inv_freq(self, base: Union[int, float]) -> torch.Tensor:
        inv_freqs = super()._compute_inv_freq(base)
        inv_freqs = inv_freqs[: (self.rotary_dim // 2)]
        return inv_freqs

    def _compute_cos_sin_cache(self) -> torch.Tensor:
        inv_freq = self._compute_inv_freq(self.base)

        # self.max_position_embeddings here is number of image patches
        # i.e. (image_size // patch_size) ** 2
        num_patches = self.max_position_embeddings
        img_idx = torch.arange(num_patches, dtype=torch.int32).reshape(num_patches, 1)
        img_idx = torch.cat([img_idx, img_idx[:1]], dim=0)
        img_idx[-1, -1] = -2  # set to ID_CLS_TOKEN
        num_patches_single_dim = int(math.sqrt(num_patches))
        frequencies_x = img_idx % num_patches_single_dim
        frequencies_y = img_idx // num_patches_single_dim
        freqs_x = (
            (frequencies_x + 1)[..., None] * inv_freq[None, None, :]
        ).repeat_interleave(2, dim=-1)
        freqs_y = (
            (frequencies_y + 1)[..., None] * inv_freq[None, None, :]
        ).repeat_interleave(2, dim=-1)
        freqs = torch.cat([freqs_x, freqs_y], dim=-1).float().contiguous()[..., ::2]
        freqs = freqs.masked_fill(img_idx.reshape(-1, 1, 1) < 0, 0)
        cache = torch.view_as_complex(
            torch.stack([torch.cos(freqs), torch.sin(freqs)], dim=-1)
        )
        return cache

    def forward(
        self,
        query: torch.Tensor,
        key: torch.Tensor,
    ) -> Tuple[torch.Tensor, torch.Tensor]:
        self.cos_sin_cache: torch.Tensor = self.cos_sin_cache.to(query.device)
        query_ = torch.view_as_complex(query.float().reshape(*query.shape[:-1], -1, 2))
        key_ = torch.view_as_complex(key.float().reshape(*key.shape[:-1], -1, 2))
        broadcast_shape = [
            d if i == 1 or i == (query_.ndim - 1) else 1
            for i, d in enumerate(query_.shape)
        ]
        freqs_ci = self.cos_sin_cache.view(*broadcast_shape)
        query_out = torch.view_as_real(query_ * freqs_ci).flatten(3)
        key_out = torch.view_as_real(key_ * freqs_ci).flatten(3)
        return query_out.type_as(query), key_out.type_as(key)


class DynamicNTKAlphaRotaryEmbedding(RotaryEmbedding):
    """RotaryEmbedding extended with Dynamic NTK scaling.

    Credits to the Reddit users /u/bloc97 and /u/emozilla
    """

    def __init__(
        self,
        head_size: int,
        rotary_dim: int,
        max_position_embeddings: int,
        base: int,
        is_neox_style: bool,
        scaling_alpha: float,
        dtype: torch.dtype,
    ) -> None:
        self.scaling_alpha = scaling_alpha
        super().__init__(
            head_size, rotary_dim, max_position_embeddings, base, is_neox_style, dtype
        )

    def _compute_cos_sin_cache(self) -> torch.Tensor:
        max_len = self.max_position_embeddings
        base = self.base * self.scaling_alpha ** (
            self.rotary_dim / (self.rotary_dim - 2)
        )

        inv_freq = self._compute_inv_freq(base)
        t = torch.arange(max_len, dtype=torch.float)

        freqs = torch.einsum("i,j -> ij", t, inv_freq)
        cos = freqs.cos()
        sin = freqs.sin()
        cache = torch.cat((cos, sin), dim=-1)
        return cache


def apply_interleaved_rope(x: torch.Tensor, mrope_section: list[int]) -> torch.Tensor:
    """Apply interleaved MRoPE to 3D rotary embeddings.
    Reorganizes frequency layout from chunked [TTT...HHH...WWW] to
    interleaved [THTHWHTHW...TT], preserving frequency continuity.
    """
    x_t = x[0].clone()
    x_t[..., 1 : mrope_section[1] * 3 : 3] = x[1, ..., 1 : mrope_section[1] * 3 : 3]
    x_t[..., 2 : mrope_section[2] * 3 : 3] = x[2, ..., 2 : mrope_section[2] * 3 : 3]
    return x_t


@triton.jit
def _triton_mrope_forward_fused(
    q_ptr,
    k_ptr,
    cos_sin_cache_ptr,
    positions_ptr,
    q_stride,
    k_stride,
    positions_stride,
    n_qh: tl.constexpr,
    n_kh: tl.constexpr,
    hd: tl.constexpr,
    rd: tl.constexpr,
    pad_n_qh: tl.constexpr,
    pad_n_kh: tl.constexpr,
    pad_hd: tl.constexpr,
    mrope_section_t: tl.constexpr,
    mrope_section_h: tl.constexpr,
    mrope_section_w: tl.constexpr,
    is_interleaved: tl.constexpr,
    is_neox_style: tl.constexpr,
):
    # Adapted from
    # https://github.com/linkedin/Liger-Kernel/blob/main/src/liger_kernel/ops/qwen2vl_mrope.py
    # This version supports flatten input tensors from vllm
    # and supports cos and sin cache with shape (3, num_tokens, head_dim // 2)
    # instead of (3, bsz, seq_len, head_dim), also supports interleaved rotary
    pid = tl.program_id(0)
    # locate start address
    q_ptr = q_ptr + pid * q_stride
    k_ptr = k_ptr + pid * k_stride

    half_rd = rd // 2
    t = tl.load(positions_ptr + 0 * positions_stride + pid)
    h = tl.load(positions_ptr + 1 * positions_stride + pid)
    w = tl.load(positions_ptr + 2 * positions_stride + pid)

    t_cos = cos_sin_cache_ptr + t * rd
    h_cos = cos_sin_cache_ptr + h * rd
    w_cos = cos_sin_cache_ptr + w * rd
    t_sin = t_cos + half_rd
    h_sin = h_cos + half_rd
    w_sin = w_cos + half_rd

    # Updated offsets for half head_dim
    cos_offsets = tl.arange(0, pad_hd // 2)
    if is_interleaved:
        h_mask = ((cos_offsets % 3) == 1) & (cos_offsets <= 3 * mrope_section_h)
        w_mask = ((cos_offsets % 3) == 2) & (cos_offsets <= 3 * mrope_section_w)
        t_mask = ~(h_mask | w_mask)
    else:
        t_end = mrope_section_t
        h_end = t_end + mrope_section_h
        t_mask = cos_offsets < mrope_section_t
        h_mask = (t_end <= cos_offsets) & (cos_offsets < h_end)
        w_mask = (h_end <= cos_offsets) & (cos_offsets < half_rd)

    t_cos_row = tl.load(t_cos + cos_offsets, mask=t_mask, other=0)
    t_sin_row = tl.load(t_sin + cos_offsets, mask=t_mask, other=0)
    h_cos_row = tl.load(h_cos + cos_offsets, mask=h_mask, other=0)
    h_sin_row = tl.load(h_sin + cos_offsets, mask=h_mask, other=0)
    w_cos_row = tl.load(w_cos + cos_offsets, mask=w_mask, other=0)
    w_sin_row = tl.load(w_sin + cos_offsets, mask=w_mask, other=0)

    cos_row = t_cos_row + h_cos_row + w_cos_row
    sin_row = t_sin_row + h_sin_row + w_sin_row

    # ####################################################################
    # Load the left and right half of q and k for the current
    # program instance (i.e. for the current token) separately
    # ####################################################################
    # left half of the head
    if is_neox_style:
        first_half_q_offsets = (
            tl.arange(0, pad_n_qh)[:, None] * hd + tl.arange(0, pad_hd // 2)[None, :]
        )
        first_half_k_offsets = (
            tl.arange(0, pad_n_kh)[:, None] * hd + tl.arange(0, pad_hd // 2)[None, :]
        )
        first_q_mask = (tl.arange(0, pad_n_qh)[:, None] < n_qh) & (
            tl.arange(0, pad_hd // 2)[None, :] < rd // 2
        )
        first_k_mask = (tl.arange(0, pad_n_kh)[:, None] < n_kh) & (
            tl.arange(0, pad_hd // 2)[None, :] < rd // 2
        )

        q_tile_1 = tl.load(q_ptr + first_half_q_offsets, mask=first_q_mask, other=0).to(
            sin_row.dtype
        )
        k_tile_1 = tl.load(k_ptr + first_half_k_offsets, mask=first_k_mask, other=0).to(
            sin_row.dtype
        )

        # right half of the head
        second_half_q_offsets = first_half_q_offsets + (rd // 2)
        second_half_k_offsets = first_half_k_offsets + (rd // 2)
        second_q_mask = first_q_mask
        second_k_mask = first_k_mask

        q_tile_2 = tl.load(
            q_ptr + second_half_q_offsets, mask=second_q_mask, other=0
        ).to(sin_row.dtype)
        k_tile_2 = tl.load(
            k_ptr + second_half_k_offsets, mask=second_k_mask, other=0
        ).to(sin_row.dtype)

        # y = [x1, x2] * [cos, cos] + [-x2, x1] * [sin, sin]
        # Since cos and sin are now half-size,
        # we use the same cos_row and sin_row for both halves
        new_q_tile_1 = q_tile_1 * cos_row - q_tile_2 * sin_row
        tl.store(q_ptr + first_half_q_offsets, new_q_tile_1, mask=first_q_mask)
        new_q_tile_2 = q_tile_2 * cos_row + q_tile_1 * sin_row
        tl.store(q_ptr + second_half_q_offsets, new_q_tile_2, mask=second_q_mask)

        new_k_tile_1 = k_tile_1 * cos_row - k_tile_2 * sin_row
        tl.store(k_ptr + first_half_k_offsets, new_k_tile_1, mask=first_k_mask)
        new_k_tile_2 = k_tile_2 * cos_row + k_tile_1 * sin_row
        tl.store(k_ptr + second_half_k_offsets, new_k_tile_2, mask=second_k_mask)
    else:
        base_q = tl.arange(0, pad_n_qh)[:, None] * hd
        base_k = tl.arange(0, pad_n_kh)[:, None] * hd
        even_idx = 2 * tl.arange(0, pad_hd // 2)[None, :]
        odd_idx = even_idx + 1

        even_q_offsets = base_q + even_idx
        odd_q_offsets = base_q + odd_idx
        even_k_offsets = base_k + even_idx
        odd_k_offsets = base_k + odd_idx

        idx_mask = tl.arange(0, pad_hd // 2)[None, :] < (rd // 2)
        qn_mask = tl.arange(0, pad_n_qh)[:, None] < n_qh
        kn_mask = tl.arange(0, pad_n_kh)[:, None] < n_kh

        even_q_mask = qn_mask & idx_mask
        odd_q_mask = qn_mask & idx_mask
        even_k_mask = kn_mask & idx_mask
        odd_k_mask = kn_mask & idx_mask

        q_tile_1 = tl.load(q_ptr + even_q_offsets, mask=even_q_mask, other=0).to(
            sin_row.dtype
        )
        k_tile_1 = tl.load(k_ptr + even_k_offsets, mask=even_k_mask, other=0).to(
            sin_row.dtype
        )

        q_tile_2 = tl.load(q_ptr + odd_q_offsets, mask=odd_q_mask, other=0).to(
            sin_row.dtype
        )
        k_tile_2 = tl.load(k_ptr + odd_k_offsets, mask=odd_k_mask, other=0).to(
            sin_row.dtype
        )

        # y = [x_even, x_odd] * [cos, cos] + [-x_odd, x_even] * [sin, sin]
        # NeoX-style rotary embedding:
        # Each (even, odd) channel pair forms one rotation arm.
        # cos_row and sin_row each have length rd//2, shared across all (even, odd) pairs.
        new_q_tile_1 = q_tile_1 * cos_row - q_tile_2 * sin_row
        tl.store(q_ptr + even_q_offsets, new_q_tile_1, mask=even_q_mask)
        new_q_tile_2 = q_tile_2 * cos_row + q_tile_1 * sin_row
        tl.store(q_ptr + odd_q_offsets, new_q_tile_2, mask=odd_q_mask)

        new_k_tile_1 = k_tile_1 * cos_row - k_tile_2 * sin_row
        tl.store(k_ptr + even_k_offsets, new_k_tile_1, mask=even_k_mask)
        new_k_tile_2 = k_tile_2 * cos_row + k_tile_1 * sin_row
        tl.store(k_ptr + odd_k_offsets, new_k_tile_2, mask=odd_k_mask)


def triton_mrope_fused(
    q: torch.Tensor,
    k: torch.Tensor,
    cos_sin_cache: torch.Tensor,
    positions: torch.Tensor,
    mrope_section: List[int],
    head_size: int,
    rotary_dim: int,
    mrope_interleaved: bool,
    is_neox_style: bool,
) -> None:
    """The mrope triton kernel.

    Args:
        q: [num_tokens, num_heads * head_size]
        k: [num_tokens, num_kv_heads * head_size]
        cos_sin_cache: [max_position_embeddings, head_size]
        positions: [3, num_tokens]
        mrope_section: [t, h, w]
    """
    num_tokens, n_q_dim = q.shape
    k_first_dim, n_k_dim = k.shape

    assert rotary_dim % 2 == 0
    assert rotary_dim <= head_size
    assert k_first_dim == num_tokens
    assert n_q_dim % head_size == 0
    assert n_k_dim % head_size == 0
    assert len(mrope_section) == 3
    # NOTE(dark): commented due to incompatibility with torch.compile
    # assert list(positions.shape) == [3, num_tokens]
    assert (
        q.stride(1) == 1
        and k.stride(1) == 1
        and positions.stride(1) == 1
        and cos_sin_cache.dim() == 2
        and cos_sin_cache.is_contiguous()
    )

    n_qh = n_q_dim // head_size
    n_kh = n_k_dim // head_size
    pad_n_qh = triton.next_power_of_2(n_qh)
    pad_n_kh = triton.next_power_of_2(n_kh)
    pad_hd = triton.next_power_of_2(head_size)

    _triton_mrope_forward_fused[(num_tokens,)](
        q,
        k,
        cos_sin_cache,
        positions,
        q.stride(0),
        k.stride(0),
        positions.stride(0),
        n_qh,
        n_kh,
        head_size,
        rotary_dim,
        pad_n_qh,
        pad_n_kh,
        pad_hd,
        mrope_section[0],
        mrope_section[1],
        mrope_section[2],
        mrope_interleaved,
        is_neox_style,
    )


class MRotaryEmbedding(RotaryEmbedding):
    """Rotary Embedding with Multimodal Sections."""

    def __init__(
        self,
        head_size: int,
        rotary_dim: int,
        max_position_embeddings: int,
        base: int,
        is_neox_style: bool,
        dtype: torch.dtype,
        mrope_section: Optional[List[int]] = None,
        mrope_interleaved: bool = False,
    ) -> None:
        super().__init__(
            head_size, rotary_dim, max_position_embeddings, base, is_neox_style, dtype
        )

        self.mrope_section = mrope_section
        self.mrope_interleaved = mrope_interleaved
        if self.mrope_section:
            expected_sum = rotary_dim // 2
            actual_sum = sum(self.mrope_section)
            if actual_sum != expected_sum:
                print(
                    f"MRoPE section sum mismatch: expected {expected_sum}, got {actual_sum}. "
                    f"Adjusting mrope_section to match rotary_dim // 2 = {expected_sum}"
                )
                # Auto-correct by scaling the mrope_section proportionally
                if actual_sum > 0:
                    scale_factor = expected_sum / actual_sum
                    self.mrope_section = [
                        max(1, int(section * scale_factor))
                        for section in self.mrope_section
                    ]
                    # Ensure the sum exactly matches by adjusting the last element
                    current_sum = sum(self.mrope_section)
                    if current_sum != expected_sum:
                        self.mrope_section[-1] += expected_sum - current_sum
                else:
                    # If all sections are 0, create a default distribution
                    self.mrope_section = [
                        expected_sum // len(self.mrope_section)
                    ] * len(self.mrope_section)
                    # Handle remainder
                    remainder = expected_sum % len(self.mrope_section)
                    for i in range(remainder):
                        self.mrope_section[i] += 1

                print(
                    f"Corrected mrope_section: {self.mrope_section} (sum={sum(self.mrope_section)})"
                )

    def _match_cos_sin_cache_dtype(self, query: torch.Tensor) -> None:
        # __setattr__ in nn.Module (called by `self.cos_sin_cache = ...`)
        # is expensive, so avoid calling it if possible
        if (
            self.cos_sin_cache.device != query.device
            or self.cos_sin_cache.dtype != query.dtype
        ):
            self.cos_sin_cache = self.cos_sin_cache.to(query.device, dtype=query.dtype)

    @torch.compile(dynamic=True, backend=get_compiler_backend())
    def _forward_native(
        self,
        positions: torch.Tensor,
        query: torch.Tensor,
        key: torch.Tensor,
        fused_set_kv_buffer_arg: Optional[FusedSetKVBufferArg] = None,
    ) -> Tuple[torch.Tensor, torch.Tensor]:
        """PyTorch-native implementation equivalent to forward().

        Args:
            positions:
                [num_tokens,] (text only) or
                [3, num_tokens] (T/H/W positions with multimodal inputs)
            query: [num_tokens, num_heads * head_size]
            key: [num_tokens, num_kv_heads * head_size]
        """
        assert (
            fused_set_kv_buffer_arg is None
        ), "save kv cache is not supported for MRotaryEmbedding."
        assert positions.ndim == 1 or positions.ndim == 2

        num_tokens = positions.shape[-1]
        cos_sin = self.cos_sin_cache[positions]
        cos, sin = cos_sin.chunk(2, dim=-1)
        if positions.ndim == 2:
            assert self.mrope_section
            if self.mrope_interleaved:
                cos = apply_interleaved_rope(cos, self.mrope_section)
                sin = apply_interleaved_rope(sin, self.mrope_section)
            else:
                cos = torch.cat(
                    [m[i] for i, m in enumerate(cos.split(self.mrope_section, dim=-1))],
                    dim=-1,
                )
                sin = torch.cat(
                    [m[i] for i, m in enumerate(sin.split(self.mrope_section, dim=-1))],
                    dim=-1,
                )

        seq_len_q = query.shape[0]
        query_shape = query.shape
        query = query.view(seq_len_q, -1, self.head_size)

        query_rot = query[..., : self.rotary_dim]
        query_pass = query[..., self.rotary_dim :]
        query_rot = _apply_rotary_emb(query_rot, cos, sin, self.is_neox_style)
        query = torch.cat((query_rot, query_pass), dim=-1).reshape(query_shape)

        seq_len_k = key.shape[0]
        key_shape = key.shape
        key = key.view(seq_len_k, -1, self.head_size)
        key_rot = key[..., : self.rotary_dim]
        key_pass = key[..., self.rotary_dim :]
        key_rot = _apply_rotary_emb(key_rot, cos, sin, self.is_neox_style)
        key = torch.cat((key_rot, key_pass), dim=-1).reshape(key_shape)
        return query, key

    def forward(
        self,
        positions: torch.Tensor,
        query: torch.Tensor,
        key: torch.Tensor,
        fused_set_kv_buffer_arg: Optional[FusedSetKVBufferArg] = None,
    ) -> Tuple[torch.Tensor, torch.Tensor]:
        """Forward pass with optional Triton kernel acceleration.
        Args:
            positions:
                [num_tokens,] (text only) or
                [3, num_tokens] (T/H/W positions with multimodal inputs)
            query: [num_tokens, num_heads * head_size]
            key: [num_tokens, num_kv_heads * head_size]
        """
        assert positions.ndim == 1 or positions.ndim == 2

        if positions.ndim == 2 and self.mrope_section and _is_cuda:
            return self._forward_triton(positions, query, key)
        elif _is_npu:
            return self._forward_npu(positions, query, key)
        else:
            return self._forward_native(positions, query, key)

    def _forward_triton(
        self,
        positions: torch.Tensor,
        query: torch.Tensor,
        key: torch.Tensor,
    ) -> Tuple[torch.Tensor, torch.Tensor]:
        assert self.mrope_section
        self._match_cos_sin_cache_dtype(query)
        triton_mrope_fused(
            query,
            key,
            self.cos_sin_cache,
            positions,
            self.mrope_section,
            self.head_size,
            self.rotary_dim,
            self.mrope_interleaved,
            self.is_neox_style,
        )
        return query, key

    def _forward_npu(
        self,
        positions: torch.Tensor,
        query: torch.Tensor,
        key: torch.Tensor,
    ) -> Tuple[torch.Tensor, torch.Tensor]:
        # TODO: remove this when npu_mrope supports QNumHeads * QHeadSize > 4096
        if query.shape[1] > 4096:
            return self._forward_native(positions, query, key)
        rotary_mode = "half"
        if self.is_neox_style:
            rotary_mode = "half"
        else:
            rotary_mode = "interleave"
        mrope_section = [0, 0, 0]
        query_out, key_out = torch_npu.npu_mrope(
            positions,
            query,
            key,
            self.cos_sin_cache,
            self.head_size,
            mrope_section=mrope_section,
            rotary_mode=rotary_mode,
        )
        return query_out, key_out

    # Copied from https://github.com/huggingface/transformers/blob/c8e0e603de9b3d49161a15fe6e8ea84badfb5d02/src/transformers/models/qwen2_vl/modeling_qwen2_vl.py#L1439
    @staticmethod
    def get_rope_index(
        spatial_merge_size: int,
        image_token_id: int,
        video_token_id: int,
        vision_start_token_id: int,
        model_type: str,
        tokens_per_second: Optional[int] = None,
        input_ids: Optional[torch.LongTensor] = None,
        image_grid_thw: Optional[torch.LongTensor] = None,
        video_grid_thw: Optional[torch.LongTensor] = None,
        second_per_grid_ts: Optional[torch.Tensor] = None,
        **kwargs,
    ) -> Tuple[torch.Tensor, torch.Tensor]:
        if model_type == "qwen3_omni_moe":
            # For qwen3-omni
            return MRotaryEmbedding.get_rope_index_qwen3_omni(
                spatial_merge_size,
                image_token_id,
                video_token_id,
                vision_start_token_id,
                tokens_per_second,
                input_ids,
                image_grid_thw,
                video_grid_thw,
                second_per_grid_ts,
                **kwargs,
            )
        if (
            model_type.startswith("qwen3_vl") or model_type.startswith("qwen3_vl_moe")
        ) and video_grid_thw is not None:
            video_grid_thw = torch.repeat_interleave(
                video_grid_thw, video_grid_thw[:, 0], dim=0
            )
            video_grid_thw[:, 0] = 1

        mrope_position_deltas = []
        if input_ids is not None and (
            image_grid_thw is not None or video_grid_thw is not None
        ):
            total_input_ids = input_ids
            position_ids = torch.ones(
                3,
                input_ids.shape[0],
                input_ids.shape[1],
                dtype=input_ids.dtype,
                device=input_ids.device,
            )
            image_index, video_index = 0, 0
            for i, input_ids in enumerate(total_input_ids):
                image_nums, video_nums = 0, 0
                vision_start_indices = torch.argwhere(
                    input_ids == vision_start_token_id
                ).squeeze(1)
                vision_tokens = input_ids[vision_start_indices + 1]
                image_nums = (vision_tokens == image_token_id).sum()
                video_nums = (vision_tokens == video_token_id).sum()
                input_tokens = input_ids.tolist()
                llm_pos_ids_list: list = []
                st = 0
                remain_images, remain_videos = image_nums, video_nums
                for _ in range(image_nums + video_nums):
                    if image_token_id in input_tokens and remain_images > 0:
                        ed_image = input_tokens.index(image_token_id, st)
                    else:
                        ed_image = len(input_tokens) + 1
                    if video_token_id in input_tokens and remain_videos > 0:
                        ed_video = input_tokens.index(video_token_id, st)
                    else:
                        ed_video = len(input_tokens) + 1
                    if ed_image < ed_video:
                        t, h, w = (
                            image_grid_thw[image_index][0],
                            image_grid_thw[image_index][1],
                            image_grid_thw[image_index][2],
                        )
                        second_per_grid_t = 0
                        image_index += 1
                        remain_images -= 1
                        ed = ed_image
                    else:
                        t, h, w = (
                            video_grid_thw[video_index][0],
                            video_grid_thw[video_index][1],
                            video_grid_thw[video_index][2],
                        )
                        if second_per_grid_ts is not None:
                            second_per_grid_t = second_per_grid_ts[video_index]
                        else:
                            second_per_grid_t = 1.0
                        video_index += 1
                        remain_videos -= 1
                        ed = ed_video
                    llm_grid_t, llm_grid_h, llm_grid_w = (
                        t.item(),
                        h.item() // spatial_merge_size,
                        w.item() // spatial_merge_size,
                    )
                    text_len = ed - st

                    st_idx = (
                        llm_pos_ids_list[-1].max() + 1
                        if len(llm_pos_ids_list) > 0
                        else 0
                    )
                    llm_pos_ids_list.append(
                        torch.arange(text_len).view(1, -1).expand(3, -1) + st_idx
                    )

                    if model_type in (
                        "qwen2_5_vl",
                        "paddleocr_vl",
                    ):
                        range_tensor = torch.arange(llm_grid_t).view(-1, 1)
                        expanded_range = range_tensor.expand(
                            -1, llm_grid_h * llm_grid_w
                        )

                        time_tensor = (
                            expanded_range * second_per_grid_t * tokens_per_second
                        )

                        time_tensor_long = time_tensor.long()
                        t_index = time_tensor_long.flatten()
                    elif model_type in (
                        "qwen2_vl",
                        "qwen3_vl",
                        "qwen3_vl_moe",
                    ):
                        t_index = (
                            torch.arange(llm_grid_t)
                            .view(-1, 1)
                            .expand(-1, llm_grid_h * llm_grid_w)
                            .flatten()
                        )
                    else:
                        raise RuntimeError(f"Unimplemented model type: {model_type}")
                    h_index = (
                        torch.arange(llm_grid_h)
                        .view(1, -1, 1)
                        .expand(llm_grid_t, -1, llm_grid_w)
                        .flatten()
                    )
                    w_index = (
                        torch.arange(llm_grid_w)
                        .view(1, 1, -1)
                        .expand(llm_grid_t, llm_grid_h, -1)
                        .flatten()
                    )
                    llm_pos_ids_list.append(
                        torch.stack([t_index, h_index, w_index]) + text_len + st_idx
                    )
                    st = ed + llm_grid_t * llm_grid_h * llm_grid_w

                if st < len(input_tokens):
                    st_idx = (
                        llm_pos_ids_list[-1].max() + 1
                        if len(llm_pos_ids_list) > 0
                        else 0
                    )
                    text_len = len(input_tokens) - st
                    llm_pos_ids_list.append(
                        torch.arange(text_len).view(1, -1).expand(3, -1) + st_idx
                    )

                llm_positions = torch.cat(llm_pos_ids_list, dim=1).reshape(3, -1)
                position_ids[..., i, :] = llm_positions.to(position_ids.device)
                mrope_position_deltas.append(
                    llm_positions.max() + 1 - len(total_input_ids[i])
                )
            mrope_position_deltas = torch.tensor(
                mrope_position_deltas, device=input_ids.device
            ).unsqueeze(1)
            return position_ids, mrope_position_deltas
        else:
            s = input_ids.shape[1]
            position_ids = torch.arange(s)
            position_ids = (
                position_ids.unsqueeze(0).expand(3, -1, -1).to(input_ids.device)
            )
            max_position_ids = position_ids.max(0, keepdim=False)[0].max(
                -1, keepdim=True
            )[0]
            mrope_position_deltas = max_position_ids + 1 - s
            return position_ids, mrope_position_deltas

    @staticmethod
    def get_rope_index_qwen3_omni(
        spatial_merge_size: int,
        image_token_id: int,
        video_token_id: int,
        vision_start_token_id: int,
        tokens_per_second: Optional[int] = None,
        input_ids: Optional[torch.LongTensor] = None,
        image_grid_thw: Optional[torch.LongTensor] = None,
        video_grid_thw: Optional[torch.LongTensor] = None,
        second_per_grid_ts: Optional[torch.Tensor] = None,
        **kwargs,
    ) -> Tuple[torch.Tensor, torch.Tensor]:
        # For qwen3-omni
        audio_token_id = kwargs["audio_token_id"]
        audio_start_token_id = kwargs["audio_start_token_id"]
        position_id_per_seconds = kwargs["position_id_per_seconds"]
        use_audio_in_video = kwargs.get("use_audio_in_video", False)
        audio_seqlens = kwargs.get("audio_seqlens", None)
        second_per_grids = second_per_grid_ts

        mrope_position_deltas = []
        if input_ids is not None and (
            image_grid_thw is not None or video_grid_thw is not None
        ):
            total_input_ids = input_ids
            position_ids = torch.zeros(
                3,
                input_ids.shape[0],
                input_ids.shape[1],
                dtype=torch.float,
                device=input_ids.device,
            )
            image_idx, video_idx, audio_idx = 0, 0, 0
            for i, current_input_ids in enumerate(total_input_ids):
                image_nums, video_nums, audio_nums = 0, 0, 0
                vision_start_indices = torch.argwhere(
                    current_input_ids == vision_start_token_id
                ).squeeze(1)
                if vision_start_indices.numel() > 0:
                    vision_tokens = current_input_ids[vision_start_indices + 1]
                    image_nums = (vision_tokens == image_token_id).sum()
                    video_nums = (
                        (vision_tokens == audio_start_token_id).sum()
                        if use_audio_in_video
                        else (vision_tokens == video_token_id).sum()
                    )
                audio_nums = torch.sum(current_input_ids == audio_start_token_id)
                input_tokens = current_input_ids.tolist()
                llm_pos_ids_list: list = []
                st = 0
                remain_images, remain_videos, remain_audios = (
                    image_nums,
                    video_nums,
                    audio_nums,
                )
                multimodal_nums = (
                    image_nums + audio_nums
                    if use_audio_in_video
                    else image_nums + video_nums + audio_nums
                )
                for _ in range(multimodal_nums):
                    st_idx = (
                        llm_pos_ids_list[-1].max() + 1
                        if len(llm_pos_ids_list) > 0
                        else 0
                    )
                    ed_vision_start = (
                        input_tokens.index(vision_start_token_id, st)
                        if (
                            (
                                image_token_id in input_tokens
                                or video_token_id in input_tokens
                            )
                            and (remain_videos > 0 or remain_images > 0)
                        )
                        else len(input_tokens) + 1
                    )
                    ed_audio_start = (
                        input_tokens.index(audio_start_token_id, st)
                        if (audio_token_id in input_tokens and remain_audios > 0)
                        else len(input_tokens) + 1
                    )
                    min_ed = min(ed_vision_start, ed_audio_start)

                    text_len = min_ed - st
                    if text_len != 0:
                        llm_pos_ids_list.append(
                            torch.arange(text_len).view(1, -1).expand(3, -1) + st_idx
                        )
                        st_idx += text_len
                    # Audio in Video
                    if (
                        min_ed == ed_vision_start
                        and ed_vision_start + 1 == ed_audio_start
                    ):
                        bos_len, eos_len = 2, 2
                    else:
                        bos_len, eos_len = 1, 1
                    llm_pos_ids_list.append(
                        torch.arange(bos_len).view(1, -1).expand(3, -1) + st_idx
                    )
                    st_idx += bos_len
                    # Audio Only
                    if min_ed == ed_audio_start:
                        audio_len = MRotaryEmbedding._get_feat_extract_output_lengths(
                            audio_seqlens[audio_idx]
                        )
                        llm_pos_ids = (
                            torch.arange(audio_len).view(1, -1).expand(3, -1) + st_idx
                        )
                        llm_pos_ids_list.append(llm_pos_ids)

                        st += int(text_len + bos_len + audio_len + eos_len)
                        audio_idx += 1
                        remain_audios -= 1

                    # Image Only
                    elif (
                        min_ed == ed_vision_start
                        and current_input_ids[ed_vision_start + 1] == image_token_id
                    ):
                        grid_t = image_grid_thw[image_idx][0]
                        grid_hs = image_grid_thw[:, 1]
                        grid_ws = image_grid_thw[:, 2]
                        t_index = (
                            torch.arange(grid_t) * 1 * position_id_per_seconds
                        ).float()
                        llm_pos_ids = MRotaryEmbedding._get_llm_pos_ids_for_vision(
                            st_idx,
                            image_idx,
                            spatial_merge_size,
                            t_index,
                            grid_hs,
                            grid_ws,
                            input_ids.device,
                        )
                        image_len = image_grid_thw[image_idx].prod() // (
                            spatial_merge_size**2
                        )
                        llm_pos_ids_list.append(llm_pos_ids)

                        st += int(text_len + bos_len + image_len + eos_len)
                        image_idx += 1
                        remain_images -= 1

                    # Video Only
                    elif (
                        min_ed == ed_vision_start
                        and current_input_ids[ed_vision_start + 1] == video_token_id
                    ):
                        grid_t = video_grid_thw[video_idx][0]
                        grid_hs = video_grid_thw[:, 1]
                        grid_ws = video_grid_thw[:, 2]
                        t_index = (
                            torch.arange(grid_t)
                            * second_per_grids[video_idx].cpu().float()
                            * position_id_per_seconds
                        ).float()
                        llm_pos_ids = MRotaryEmbedding._get_llm_pos_ids_for_vision(
                            st_idx,
                            video_idx,
                            spatial_merge_size,
                            t_index,
                            grid_hs,
                            grid_ws,
                            input_ids.device,
                        )
                        video_len = video_grid_thw[video_idx].prod() // (
                            spatial_merge_size**2
                        )
                        llm_pos_ids_list.append(llm_pos_ids)

                        st += int(text_len + bos_len + video_len + eos_len)
                        video_idx += 1
                        remain_videos -= 1

                    # Audio in Video
                    elif (
                        min_ed == ed_vision_start
                        and ed_vision_start + 1 == ed_audio_start
                    ):
                        audio_len = MRotaryEmbedding._get_feat_extract_output_lengths(
                            audio_seqlens[audio_idx]
                        )
                        audio_llm_pos_ids = (
                            torch.arange(audio_len).view(1, -1).expand(3, -1) + st_idx
                        )
                        grid_t = video_grid_thw[video_idx][0]
                        grid_hs = video_grid_thw[:, 1]
                        grid_ws = video_grid_thw[:, 2]

                        t_index = (
                            torch.arange(grid_t)
                            * second_per_grids[video_idx].cpu().float()
                            * position_id_per_seconds
                        ).float()
                        video_llm_pos_ids = (
                            MRotaryEmbedding._get_llm_pos_ids_for_vision(
                                st_idx,
                                video_idx,
                                spatial_merge_size,
                                t_index,
                                grid_hs,
                                grid_ws,
                                input_ids.device,
                            )
                        )
                        video_data_index, audio_data_index = 0, 0
                        while (
                            video_data_index < video_llm_pos_ids.shape[-1]
                            and audio_data_index < audio_llm_pos_ids.shape[-1]
                        ):
                            if (
                                video_llm_pos_ids[0][video_data_index]
                                <= audio_llm_pos_ids[0][audio_data_index]
                            ):
                                llm_pos_ids_list.append(
                                    video_llm_pos_ids[
                                        :, video_data_index : video_data_index + 1
                                    ]
                                )
                                video_data_index += 1
                            else:
                                llm_pos_ids_list.append(
                                    audio_llm_pos_ids[
                                        :, audio_data_index : audio_data_index + 1
                                    ]
                                )
                                audio_data_index += 1
                        if video_data_index < video_llm_pos_ids.shape[-1]:
                            llm_pos_ids_list.append(
                                video_llm_pos_ids[
                                    :, video_data_index : video_llm_pos_ids.shape[-1]
                                ]
                            )
                        if audio_data_index < audio_llm_pos_ids.shape[-1]:
                            llm_pos_ids_list.append(
                                audio_llm_pos_ids[
                                    :, audio_data_index : audio_llm_pos_ids.shape[-1]
                                ]
                            )
                        video_len = video_grid_thw[video_idx].prod() // (
                            spatial_merge_size**2
                        )

                        st += int(text_len + bos_len + audio_len + video_len + eos_len)

                        audio_idx += 1
                        video_idx += 1
                        remain_videos -= 1
                        remain_audios -= 1
                    st_idx = (
                        llm_pos_ids_list[-1].max() + 1
                        if len(llm_pos_ids_list) > 0
                        else 0
                    )
                    llm_pos_ids_list.append(
                        torch.arange(eos_len).view(1, -1).expand(3, -1) + st_idx
                    )

                if st < len(input_tokens):
                    st_idx = (
                        llm_pos_ids_list[-1].max() + 1
                        if len(llm_pos_ids_list) > 0
                        else 0
                    )
                    text_len = len(input_tokens) - st
                    llm_pos_ids_list.append(
                        torch.arange(text_len).view(1, -1).expand(3, -1) + st_idx
                    )

                llm_positions = torch.cat(
                    [item.float() for item in llm_pos_ids_list], dim=1
                ).reshape(3, -1)

                position_ids[..., i, :] = llm_positions.to(position_ids.device)
                mrope_position_deltas.append(
                    llm_positions.max() + 1 - len(current_input_ids)
                )
            mrope_position_deltas = torch.tensor(
                mrope_position_deltas, device=input_ids.device
            ).unsqueeze(1)

            return position_ids, mrope_position_deltas
        else:
            s = input_ids.shape[1]
            position_ids = torch.arange(s)
            position_ids = (
                position_ids.unsqueeze(0).expand(3, -1, -1).to(input_ids.device)
            )
            max_position_ids = position_ids.max(0, keepdim=False)[0].max(
                -1, keepdim=True
            )[0]
            mrope_position_deltas = max_position_ids + 1 - s

            return position_ids, mrope_position_deltas

    # Adapted from https://github.com/vllm-project/vllm/blob/3779eb8c81449b924a23457fc77e45a0e6171178/vllm/model_executor/layers/rotary_embedding.py#L1120
    @staticmethod
    def get_rope_index_glm4v(
        input_ids: torch.Tensor,
        hf_config: Any,
        image_grid_thw: Union[list[list[int]], torch.Tensor],
        video_grid_thw: Union[list[list[int]], torch.Tensor],
        attention_mask: torch.Tensor,
        **kwargs,
    ) -> tuple[torch.Tensor, torch.Tensor]:
        """Get mrope input positions and delta value for GLM4V."""
        image_token_id = hf_config.image_token_id
        video_start_token_id = hf_config.video_start_token_id
        video_end_token_id = hf_config.video_end_token_id
        spatial_merge_size = hf_config.vision_config.spatial_merge_size

        mrope_position_deltas = []
        if input_ids is not None and (
            image_grid_thw is not None or video_grid_thw is not None
        ):
            total_input_ids = input_ids
            if attention_mask is None:
                attention_mask = torch.ones_like(total_input_ids)
            position_ids = torch.ones(
                3,
                input_ids.shape[0],
                input_ids.shape[1],
                dtype=input_ids.dtype,
                device=input_ids.device,
            )
            image_index, video_index = 0, 0
            video_group_index = 0
            attention_mask = attention_mask.to(total_input_ids.device)
            for i, input_ids in enumerate(total_input_ids):
                input_ids = input_ids[attention_mask[i] == 1]
                input_tokens = input_ids.tolist()

                input_token_type = []
                video_check_flg = False
                for token in input_tokens:
                    if token == video_start_token_id:
                        video_check_flg = True
                    elif token == video_end_token_id:
                        video_check_flg = False

                    if token == image_token_id and not video_check_flg:
                        input_token_type.append("image")
                    elif token == image_token_id and video_check_flg:
                        input_token_type.append("video")
                    else:
                        input_token_type.append("text")

                input_type_group = []
                for key, group in itertools.groupby(
                    enumerate(input_token_type), lambda x: x[1]
                ):
                    group = list(group)
                    start_index = group[0][0]
                    end_index = group[-1][0] + 1
                    input_type_group.append((key, start_index, end_index))

                llm_pos_ids_list = []
                video_frame_num = 1
                for modality_type, start_idx, end_idx in input_type_group:
                    st_idx = (
                        llm_pos_ids_list[-1].max() + 1
                        if len(llm_pos_ids_list) > 0
                        else 0
                    )

                    if modality_type == "image":
                        t, h, w = (
                            image_grid_thw[image_index][0],
                            image_grid_thw[image_index][1],
                            image_grid_thw[image_index][2],
                        )
                        llm_grid_t, llm_grid_h, llm_grid_w = (
                            t.item(),
                            h.item() // spatial_merge_size,
                            w.item() // spatial_merge_size,
                        )

                        t_index = (
                            torch.arange(llm_grid_t)
                            .view(-1, 1)
                            .expand(-1, llm_grid_h * llm_grid_w)
                            .flatten()
                        )
                        h_index = (
                            torch.arange(llm_grid_h)
                            .view(1, -1, 1)
                            .expand(llm_grid_t, -1, llm_grid_w)
                            .flatten()
                        )
                        w_index = (
                            torch.arange(llm_grid_w)
                            .view(1, 1, -1)
                            .expand(llm_grid_t, llm_grid_h, -1)
                            .flatten()
                        )
                        llm_pos_ids_list.append(
                            torch.stack([t_index, h_index, w_index]) + st_idx
                        )

                        image_index += 1
                        video_frame_num = 1

                    elif modality_type == "video":
                        t, h, w = (
                            video_frame_num,
                            video_grid_thw[video_index][1],
                            video_grid_thw[video_index][2],
                        )

                        llm_grid_t, llm_grid_h, llm_grid_w = (
                            t,
                            h.item() // spatial_merge_size,
                            w.item() // spatial_merge_size,
                        )

                        for t_idx in range(llm_grid_t):
                            t_index = (
                                torch.tensor(t_idx)
                                .view(-1, 1)
                                .expand(-1, llm_grid_h * llm_grid_w)
                                .flatten()
                            )

                            h_index = (
                                torch.arange(llm_grid_h)
                                .view(1, -1, 1)
                                .expand(1, -1, llm_grid_w)
                                .flatten()
                            )
                            w_index = (
                                torch.arange(llm_grid_w)
                                .view(1, 1, -1)
                                .expand(1, llm_grid_h, -1)
                                .flatten()
                            )
                            llm_pos_ids_list.append(
                                torch.stack([t_index, h_index, w_index]) + st_idx
                            )

                        video_group_index += 1

                        if video_group_index >= video_grid_thw[video_index][0]:
                            video_index += 1
                            video_group_index = 0

                        video_frame_num += 1

                    else:
                        text_len = end_idx - start_idx
                        llm_pos_ids_list.append(
                            torch.arange(text_len).view(1, -1).expand(3, -1) + st_idx
                        )

                        video_frame_num = 1

                llm_positions = torch.cat(llm_pos_ids_list, dim=1).reshape(3, -1)
                position_ids[..., i, attention_mask[i] == 1] = llm_positions.to(
                    position_ids.device
                )
                mrope_position_deltas.append(
                    llm_positions.max() + 1 - len(total_input_ids[i])
                )
            mrope_position_deltas = torch.tensor(
                mrope_position_deltas, device=input_ids.device
            ).unsqueeze(1)
            return position_ids, mrope_position_deltas
        else:
            if attention_mask is not None:
                position_ids = attention_mask.long().cumsum(-1) - 1
                position_ids.masked_fill_(attention_mask == 0, 1)
                position_ids = (
                    position_ids.unsqueeze(0)
                    .expand(3, -1, -1)
                    .to(attention_mask.device)
                )
                max_position_ids = position_ids.max(0, keepdim=False)[0].max(
                    -1, keepdim=True
                )[0]
                mrope_position_deltas = max_position_ids + 1 - attention_mask.shape[-1]
            else:
                position_ids = (
                    torch.arange(input_ids.shape[1], device=input_ids.device)
                    .view(1, 1, -1)
                    .expand(3, input_ids.shape[0], -1)
                )
                mrope_position_deltas = torch.zeros(
                    [input_ids.shape[0], 1],
                    device=input_ids.device,
                    dtype=input_ids.dtype,
                )

            return position_ids, mrope_position_deltas

    # For qwen3-omni
    @staticmethod
    def _get_feat_extract_output_lengths(input_lengths):
        """
        Computes the output length of the convolutional layers and the output length of the audio encoder
        """
        input_lengths_leave = input_lengths % 100
        feat_lengths = (input_lengths_leave - 1) // 2 + 1
        output_lengths = (
            ((feat_lengths - 1) // 2 + 1 - 1) // 2 + 1 + (input_lengths // 100) * 13
        )
        return output_lengths

    # For qwen3-omni
    @staticmethod
    def _get_llm_pos_ids_for_vision(
        st_idx, vision_idx, spatial_merge_size, t_index, grid_hs, grid_ws, device
    ):
        grid_h = grid_hs[vision_idx] // spatial_merge_size
        grid_w = grid_ws[vision_idx] // spatial_merge_size

        h_index = (
            torch.arange(grid_h, device=device)
            .view(1, -1, 1)
            .expand(len(t_index), -1, grid_w)
            .flatten()
        )
        w_index = (
            torch.arange(grid_w, device=device)
            .view(1, 1, -1)
            .expand(len(t_index), grid_h, -1)
            .flatten()
        )
        t_index = t_index.view(-1, 1).expand(-1, grid_h * grid_w).flatten()

        llm_pos_ids = torch.stack([t_index, h_index, w_index], dim=0) + st_idx
        return llm_pos_ids


class DualChunkRotaryEmbedding(CustomOp):
    """Rotary positional embedding for Dual Chunk Attention."""

    def __init__(
        self,
        head_size: int,
        rotary_dim: int,
        max_position_embeddings: int,
        base: int,
        is_neox_style: bool,
        dtype: torch.dtype,
        chunk_size: int,
        local_size: int,
    ) -> None:
        super().__init__()
        self.head_size = head_size
        self.rotary_dim = rotary_dim
        self.max_position_embeddings = max_position_embeddings
        self.base = base
        self.is_neox_style = is_neox_style
        self.chunk_size = chunk_size
        self.local_size = local_size
        self.dtype = dtype
        self.device = torch.device(f"cuda:{torch.cuda.current_device()}")
        (q_cache, qc_cache, k_cache, qc_no_clamp_cache, q_inter_cache) = (
            self._compute_cos_sin_cache()
        )

        self.register_buffer("cos_sin_q_cache", q_cache, persistent=False)
        self.register_buffer("cos_sin_qc_cache", qc_cache, persistent=False)
        self.register_buffer("cos_sin_k_cache", k_cache, persistent=False)
        self.register_buffer(
            "cos_sin_qc_no_clamp_cache", qc_no_clamp_cache, persistent=False
        )
        self.register_buffer("cos_sin_q_inter_cache", q_inter_cache, persistent=False)

    def _compute_inv_freq(self, base: Union[int, float]) -> torch.Tensor:
        """Compute the inverse frequency."""
        # NOTE(woosuk): The HF implementation uses `torch.arange(...).float()`.
        # However, we use `torch.arange(..., dtype=torch.float)` instead to
        # avoid numerical issues with large base values (e.g., 10000000).
        # This may cause a slight numerical difference between the HF
        # implementation and ours.
        # NOTE(woosuk): To exactly match the HF implementation, we need to
        # use CPU to compute the cache and then move it to GPU. However, we
        # create the cache on GPU for faster initialization. This may cause
        # a slight numerical difference between the HF implementation and ours.
        inv_freq = 1.0 / (
            base
            ** (
                torch.arange(0, self.rotary_dim, 2, dtype=torch.float) / self.rotary_dim
            )
        )
        return inv_freq

    def _compute_cos_sin_cache(self) -> torch.Tensor:
        """Compute the cos and sin cache."""
        inv_freq = self._compute_inv_freq(self.base)
        chunk_len = self.chunk_size - self.local_size
        q_t = torch.arange(chunk_len, dtype=torch.float)
        qc_t = (torch.arange(chunk_len, dtype=torch.float) + chunk_len).clamp(
            max=self.chunk_size
        )
        k_t = torch.arange(self.max_position_embeddings, dtype=torch.float) % chunk_len

        # count from chunk_len, no clamp(self.chunk_size) restriction
        qc_no_clamp_t = torch.arange(chunk_len, dtype=torch.float) + chunk_len
        # count from self.chunk_size for q_inter's rope
        q_inter_t = torch.arange(chunk_len, dtype=torch.float) + self.chunk_size

        q_freqs = torch.outer(q_t, inv_freq)
        qc_freqs = torch.outer(qc_t, inv_freq)
        k_freqs = torch.outer(k_t, inv_freq)
        qc_no_clamp_freqs = torch.outer(qc_no_clamp_t, inv_freq)
        q_inter_freqs = torch.outer(q_inter_t, inv_freq)

        q_cos = q_freqs.cos()
        q_sin = q_freqs.sin()
        qc_cos = qc_freqs.cos()
        qc_sin = qc_freqs.sin()
        k_cos = k_freqs.cos()
        k_sin = k_freqs.sin()

        qc_no_clamp_cos = qc_no_clamp_freqs.cos()
        qc_no_clamp_sin = qc_no_clamp_freqs.sin()
        q_inter_cos = q_inter_freqs.cos()
        q_inter_sin = q_inter_freqs.sin()

        q_cache = torch.cat((q_cos, q_sin), dim=-1).to(
            dtype=self.dtype, device=self.device
        )
        qc_cache = torch.cat((qc_cos, qc_sin), dim=-1).to(
            dtype=self.dtype, device=self.device
        )
        k_cache = torch.cat((k_cos, k_sin), dim=-1).to(
            dtype=self.dtype, device=self.device
        )
        qc_no_clamp_cache = torch.cat((qc_no_clamp_cos, qc_no_clamp_sin), dim=-1).to(
            dtype=self.dtype, device=self.device
        )
        q_inter_cache = torch.cat((q_inter_cos, q_inter_sin), dim=-1).to(
            dtype=self.dtype, device=self.device
        )
        return q_cache, qc_cache, k_cache, qc_no_clamp_cache, q_inter_cache

    def forward(
        self,
        positions: torch.Tensor,
        query: torch.Tensor,
        key: torch.Tensor,
        offsets: Optional[torch.Tensor] = None,
    ) -> Tuple[torch.Tensor, torch.Tensor]:
        query = query.view(*query.shape[:-1], -1, self.head_size)
        key = key.view(*key.shape[:-1], -1, self.head_size)
        query_rot = query[..., : self.rotary_dim]
        key_rot = key[..., : self.rotary_dim]
        if self.rotary_dim < self.head_size:
            query_pass = query[..., self.rotary_dim :]
            key_pass = key[..., self.rotary_dim :]
        else:
            query_pass = None
            key_pass = None

        positions_with_offsets = (
            torch.add(positions, offsets) if offsets is not None else positions
        )
        key = self._apply_rotary_embedding(
            self.cos_sin_k_cache[positions_with_offsets], key_rot, key_pass
        )
        chunk_len = self.chunk_size - self.local_size
        query = self._apply_rotary_embedding(
            self.cos_sin_q_cache[positions_with_offsets % chunk_len],
            query_rot,
            query_pass,
        )
        query_succ = self._apply_rotary_embedding(
            self.cos_sin_qc_cache[positions_with_offsets % chunk_len],
            query_rot,
            query_pass,
        )
        query_inter = self._apply_rotary_embedding(
            self.cos_sin_qc_cache[chunk_len - 1].repeat(positions.shape[0], 1),
            query_rot,
            query_pass,
        )
        query_succ_critical = self._apply_rotary_embedding(
            self.cos_sin_qc_no_clamp_cache[positions_with_offsets % chunk_len],
            query_rot,
            query_pass,
        )
        query_inter_critical = self._apply_rotary_embedding(
            self.cos_sin_q_inter_cache[positions_with_offsets % chunk_len],
            query_rot,
            query_pass,
        )

        # merge query into one tensor to simplify the interfaces
        query = torch.cat(
            (
                query,
                query_succ,
                query_inter,
                query_succ_critical,
                query_inter_critical,
            ),
            dim=-1,
        )
        return query, key

    def _apply_rotary_embedding(self, cos_sin, hidden_rot, hidden_pass):
        cos, sin = cos_sin.chunk(2, dim=-1)
        if self.is_neox_style:
            # NOTE(woosuk): Here we assume that the positions tensor has the
            # shape [batch_size, seq_len].
            cos = cos.repeat(1, 1, 2).unsqueeze(-2)
            sin = sin.repeat(1, 1, 2).unsqueeze(-2)
        else:
            cos = cos.repeat_interleave(2, dim=-1).unsqueeze(-2)
            sin = sin.repeat_interleave(2, dim=-1).unsqueeze(-2)
        rotate_fn = _rotate_neox if self.is_neox_style else _rotate_gptj
        hidden_rot = hidden_rot * cos + rotate_fn(hidden_rot) * sin

        if self.rotary_dim < self.head_size:
            hidden = torch.cat((hidden_rot, hidden_pass), dim=-1)
        else:
            hidden = hidden_rot
        return hidden.flatten(-2).squeeze(0)

    def extra_repr(self) -> str:
        s = f"head_size={self.head_size}, rotary_dim={self.rotary_dim}"
        s += f", max_position_embeddings={self.max_position_embeddings}"
        s += f", base={self.base}, is_neox_style={self.is_neox_style}"
        s += f", chunk_size={self.chunk_size}, local_size={self.local_size}"
        return s


_ROPE_DICT: Dict[Tuple, RotaryEmbedding] = {}


def get_rope(
    head_size: int,
    rotary_dim: int,
    max_position: int,
    base: int,
    is_neox_style: bool = True,
    rope_scaling: Optional[Dict[str, Any]] = None,
    dtype: Optional[torch.dtype] = None,
    partial_rotary_factor: float = 1.0,
    dual_chunk_attention_config: Optional[Dict[str, Any]] = None,
) -> RotaryEmbedding:
    if dtype is None:
        dtype = torch.get_default_dtype()
    if rope_scaling is not None:
        # Transforms every value that is a list into a tuple for caching calls
        rope_scaling_tuple = {
            k: tuple(v) if isinstance(v, list) else v for k, v in rope_scaling.items()
        }
        rope_scaling_args = tuple(rope_scaling_tuple.items())
    else:
        rope_scaling_args = None

    if dual_chunk_attention_config is not None:
        dual_chunk_attention_tuple = {
            k: tuple(v) if isinstance(v, list) else v
            for k, v in dual_chunk_attention_config.items()
            if k != "sparse_attention_config"
        }
        dual_chunk_attention_args = tuple(dual_chunk_attention_tuple.items())
    else:
        dual_chunk_attention_args = None

    if partial_rotary_factor < 1.0:
        rotary_dim = int(rotary_dim * partial_rotary_factor)
    key = (
        head_size,
        rotary_dim,
        max_position,
        base,
        is_neox_style,
        rope_scaling_args,
        dual_chunk_attention_args,
        dtype,
    )
    if key in _ROPE_DICT:
        return _ROPE_DICT[key]

    if dual_chunk_attention_config is not None:
        extra_kwargs = {
            k: v
            for k, v in dual_chunk_attention_config.items()
            if k in ("chunk_size", "local_size")
        }
        rotary_emb = DualChunkRotaryEmbedding(
            head_size,
            rotary_dim,
            max_position,
            base,
            is_neox_style,
            dtype,
            **extra_kwargs,
        )
    elif rope_scaling is None:
        rotary_emb = RotaryEmbedding(
            head_size, rotary_dim, max_position, base, is_neox_style, dtype
        )
    else:
        if "rope_type" in rope_scaling:
            scaling_type = rope_scaling["rope_type"]
        elif "type" in rope_scaling:
            scaling_type = rope_scaling["type"]
        else:
            raise ValueError("Unknown RoPE scaling type")

        if scaling_type == "llama3":
            scaling_factor = rope_scaling["factor"]
            low_freq_factor = rope_scaling["low_freq_factor"]
            high_freq_factor = rope_scaling["high_freq_factor"]
            original_max_position = rope_scaling["original_max_position_embeddings"]
            rotary_emb = Llama3RotaryEmbedding(
                head_size,
                rotary_dim,
                max_position,
                base,
                is_neox_style,
                dtype,
                scaling_factor,
                low_freq_factor,
                high_freq_factor,
                original_max_position,
            )
        elif scaling_type == "default":
            if "mrope_section" in rope_scaling:
                rotary_emb = MRotaryEmbedding(
                    head_size,
                    rotary_dim,
                    max_position,
                    base,
                    is_neox_style,
                    dtype,
                    mrope_section=rope_scaling["mrope_section"],
                    mrope_interleaved=rope_scaling.get("mrope_interleaved", False),
                )
            else:
                rotary_emb = RotaryEmbedding(
                    head_size,
                    rotary_dim,
                    max_position,
                    base,
                    is_neox_style,
                    dtype,
                )
        elif scaling_type == "linear":
            scaling_factor = rope_scaling["factor"]
            rotary_emb = LinearScalingRotaryEmbedding(
                head_size,
                rotary_dim,
                max_position,
                base,
                is_neox_style,
                scaling_factor,
                dtype,
            )
        elif scaling_type == "dynamic":
            scaling_factor = rope_scaling["factor"]
            if "alpha" in rope_scaling:
                rotary_emb = DynamicNTKAlphaRotaryEmbedding(
                    head_size,
                    rotary_dim,
                    max_position,
                    base,
                    is_neox_style,
                    rope_scaling["alpha"],
                    dtype,
                )
            else:
                rotary_emb = DynamicNTKScalingRotaryEmbedding(
                    head_size,
                    rotary_dim,
                    max_position,
                    base,
                    is_neox_style,
                    scaling_factor,
                    dtype,
                )
        elif scaling_type == "yarn":
            scaling_factor = rope_scaling["factor"]
            original_max_position = rope_scaling["original_max_position_embeddings"]
            extra_kwargs = {
                k: v
                for k, v in rope_scaling.items()
                if k
                in ("extrapolation_factor", "attn_factor", "beta_fast", "beta_slow")
            }
            rotary_emb = YaRNScalingRotaryEmbedding(
                head_size,
                rotary_dim,
                original_max_position,
                base,
                is_neox_style,
                scaling_factor,
                dtype,
                **extra_kwargs,
            )
        elif scaling_type == "deepseek_yarn":
            scaling_factor = rope_scaling["factor"]
            original_max_position = rope_scaling["original_max_position_embeddings"]
            # assert max_position == original_max_position * scaling_factor
            extra_kwargs = {
                k: v
                for k, v in rope_scaling.items()
                if k
                in (
                    "extrapolation_factor",
                    "attn_factor",
                    "beta_fast",
                    "beta_slow",
                    "mscale",
                    "mscale_all_dim",
                )
            }
            rotary_emb = DeepseekScalingRotaryEmbedding(
                head_size,
                rotary_dim,
                original_max_position,
                base,
                is_neox_style,
                scaling_factor,
                dtype,
                **extra_kwargs,
            )
        elif scaling_type == "longrope":
            short_factor = rope_scaling["short_factor"]
            long_factor = rope_scaling["long_factor"]
            original_max_position = rope_scaling["original_max_position_embeddings"]
            extra_kwargs = {
                k: v
                for k, v in rope_scaling.items()
                if k in ("short_mscale", "long_mscale")
            }
            rotary_emb = Phi3LongRoPEScaledRotaryEmbedding(
                head_size,
                rotary_dim,
                max_position,
                original_max_position,
                base,
                is_neox_style,
                dtype,
                short_factor,
                long_factor,
                **extra_kwargs,
            )
        else:
            raise ValueError(f"Unknown RoPE scaling type {scaling_type}")
    _ROPE_DICT[key] = rotary_emb
    return rotary_emb


# Copied from transformers
def rotate_half(x):
    """Rotates half the hidden dims of the input."""
    x1 = x[..., : x.shape[-1] // 2]
    x2 = x[..., x.shape[-1] // 2 :]
    return torch.cat((-x2, x1), dim=-1)


def apply_rotary_pos_emb_native(
    q: torch.Tensor,
    k: torch.Tensor,
    cos: torch.Tensor,
    sin: torch.Tensor,
    unsqueeze_dim=1,
) -> Tuple[torch.Tensor, torch.Tensor]:
    orig_q_dtype = q.dtype
    orig_k_dtype = k.dtype
    q, k = q.float(), k.float()

    # embedding is performed in float
    cos = cos.unsqueeze(unsqueeze_dim).float()
    sin = sin.unsqueeze(unsqueeze_dim).float()
    q_embed = (q * cos) + (rotate_half(q) * sin)
    k_embed = (k * cos) + (rotate_half(k) * sin)

    q_embed = q_embed.to(orig_q_dtype)
    k_embed = k_embed.to(orig_k_dtype)

    return q_embed, k_embed


def apply_rotary_pos_emb_npu(
    q: torch.Tensor,
    k: torch.Tensor,
    cos: torch.Tensor,
    sin: torch.Tensor,
    unsqueeze_dim=1,
) -> Tuple[torch.Tensor, torch.Tensor]:
    """Ascend implementation equivalent to apply_rotary_pos_emb_native.

    Args:
        q: [num_tokens, num_heads, head_size]
        k: [num_tokens, num_kv_heads, head_size]
        cos: [num_tokens, head_size]
        sin: [num_tokens, head_size]
    """
    if (
        cos.dim() != 2
        or q.dim() != 3
        or q.shape[1] >= NPU_ROTARY_MUL_MAX_NUM_HEADS
        or q.shape[2] >= NPU_ROTARY_MUL_MAX_HEAD_SIZE
    ):
        # Note: num_heads and head_size of q must be less than 1000 and 896, respectively
        return apply_rotary_pos_emb_native(q, k, cos, sin, unsqueeze_dim)
    cos = cos.unsqueeze(unsqueeze_dim).unsqueeze(0)
    sin = sin.unsqueeze(unsqueeze_dim).unsqueeze(0)
    q = q.unsqueeze(0)
    k = k.unsqueeze(0)
    q_embed = torch_npu.npu_rotary_mul(q, cos, sin)
    k_embed = torch_npu.npu_rotary_mul(k, cos, sin)
    q_embed = q_embed.squeeze(0)
    k_embed = k_embed.squeeze(0)
    return q_embed, k_embed


if _is_npu:
    apply_rotary_pos_emb = apply_rotary_pos_emb_npu
else:
    apply_rotary_pos_emb = apply_rotary_pos_emb_native


def get_rope_cpu(
    head_size: int,
    rotary_dim: int,
    max_position: int,
    base: int,
    is_neox_style: bool = True,
    rope_scaling: Optional[Dict[str, Any]] = None,
    dtype: Optional[torch.dtype] = None,
    partial_rotary_factor: float = 1.0,
    device: Optional[str] = None,
) -> RotaryEmbedding:
    if dtype is None:
        dtype = torch.get_default_dtype()
    if rope_scaling is not None:
        # Transforms every value that is a list into a tuple for caching calls
        rope_scaling_tuple = {
            k: tuple(v) if isinstance(v, list) else v for k, v in rope_scaling.items()
        }
        rope_scaling_args = tuple(rope_scaling_tuple.items())
    else:
        rope_scaling_args = None
    if partial_rotary_factor < 1.0:
        rotary_dim = int(rotary_dim * partial_rotary_factor)
    key = (
        head_size,
        rotary_dim,
        max_position,
        base,
        is_neox_style,
        rope_scaling_args,
        dtype,
    )
    if key in _ROPE_DICT:
        return _ROPE_DICT[key]

    assert rope_scaling is not None
    scaling_type = rope_scaling["rope_type"]
    assert (
        scaling_type == "deepseek_yarn"
    ), "Only deepseek_yarn is supported for CPU for now"

    scaling_factor = rope_scaling["factor"]
    original_max_position = rope_scaling["original_max_position_embeddings"]
    extra_kwargs = {
        k: v
        for k, v in rope_scaling.items()
        if k
        in (
            "extrapolation_factor",
            "attn_factor",
            "beta_fast",
            "beta_slow",
            "mscale",
            "mscale_all_dim",
        )
    }
    extra_kwargs["device"] = device
    rotary_emb = DeepseekScalingRotaryEmbedding(
        head_size,
        rotary_dim,
        original_max_position,
        base,
        is_neox_style,
        scaling_factor,
        dtype,
        **extra_kwargs,
    )

    _ROPE_DICT[key] = rotary_emb
    return rotary_emb


def get_rope_wrapper(
    head_size: int,
    rotary_dim: int,
    max_position: int,
    base: int,
    is_neox_style: bool = True,
    rope_scaling: Optional[Dict[str, Any]] = None,
    dtype: Optional[torch.dtype] = None,
    partial_rotary_factor: float = 1.0,
    device: Optional[str] = None,
):
    if device != "cpu":
        wrapper = aiter_get_rope if _use_aiter else get_rope
        return wrapper(
            head_size,
            rotary_dim,
            max_position,
            base,
            is_neox_style,
            rope_scaling,
            dtype,
            partial_rotary_factor,
        )

    return get_rope_cpu(
        head_size,
        rotary_dim,
        max_position,
        base,
        is_neox_style,
        rope_scaling,
        dtype,
        partial_rotary_factor,
        device,
    )<|MERGE_RESOLUTION|>--- conflicted
+++ resolved
@@ -808,18 +808,14 @@
             / yarn_get_mscale(self.scaling_factor, float(mscale_all_dim))
             * attn_factor
         )
-<<<<<<< HEAD
         if device is not None:
             self.device = device
         else:
             self.device = get_device()
-=======
         self.cos_cached_total = None
         self.sin_cached_total = None
         self.cos_cached = None
         self.sin_cached = None
-        self.device = device
->>>>>>> 3518b331
         super().__init__(
             head_size, rotary_dim, max_position_embeddings, base, is_neox_style, dtype
         )
