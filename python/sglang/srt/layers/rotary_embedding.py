# Adapted from https://raw.githubusercontent.com/vllm-project/vllm/refs/tags/v0.6.6.post1/vllm/model_executor/layers/rotary_embedding.py

"""Rotary Positional Embeddings."""
import itertools
import math
from typing import Any, Dict, List, Optional, Tuple, Union

import torch
import torch.nn as nn

from sglang.srt.custom_op import CustomOp
from sglang.srt.utils import (
    cpu_has_amx_support,
    get_bool_env_var,
    get_compiler_backend,
    is_cpu,
    is_cuda,
    is_hip,
    is_npu,
)

_is_cuda = is_cuda()
_is_hip = is_hip()
_use_aiter = get_bool_env_var("SGLANG_USE_AITER") and _is_hip
_is_npu = is_npu()
_is_cpu_amx_available = cpu_has_amx_support()
_is_cpu = is_cpu()

if _is_cuda:
    from sgl_kernel import FusedSetKVBufferArg, apply_rope_with_cos_sin_cache_inplace
else:
    FusedSetKVBufferArg = None

if _use_aiter:
    from aiter.rotary_embedding import get_rope as aiter_get_rope

if is_npu():
    import torch_npu

    NPU_ROTARY_MUL_MAX_NUM_HEADS = 1000
    NPU_ROTARY_MUL_MAX_HEAD_SIZE = 896


def _rotate_neox(x: torch.Tensor) -> torch.Tensor:
    x1 = x[..., : x.shape[-1] // 2]
    x2 = x[..., x.shape[-1] // 2 :]
    return torch.cat((-x2, x1), dim=-1)


def _rotate_gptj(x: torch.Tensor) -> torch.Tensor:
    x1 = x[..., ::2]
    x2 = x[..., 1::2]
    x = torch.stack((-x2, x1), dim=-1)
    return x.flatten(-2)


def _apply_rotary_emb(
    x: torch.Tensor,
    cos: torch.Tensor,
    sin: torch.Tensor,
    is_neox_style: bool,
) -> torch.Tensor:
    """
    Args:
        x: [num_tokens, num_heads, head_size]
        cos: [num_tokens, head_size // 2]
        sin: [num_tokens, head_size // 2]
        is_neox_style: Whether to use the Neox-style or GPT-J-style rotary
            positional embeddings.
    """
    cos = cos.unsqueeze(-2).to(x.dtype)
    sin = sin.unsqueeze(-2).to(x.dtype)
    if is_neox_style:
        x1, x2 = torch.chunk(x, 2, dim=-1)
    else:
        x1 = x[..., ::2]
        x2 = x[..., 1::2]
    o1 = x1 * cos - x2 * sin
    o2 = x2 * cos + x1 * sin
    if is_neox_style:
        return torch.cat((o1, o2), dim=-1)
    else:
        return torch.stack((o1, o2), dim=-1).flatten(-2)


class RotaryEmbedding(CustomOp):
    """Original rotary positional embedding."""

    def __init__(
        self,
        head_size: int,
        rotary_dim: int,
        max_position_embeddings: int,
        base: int,
        is_neox_style: bool,
        dtype: torch.dtype,
    ) -> None:
        super().__init__()
        self.head_size = head_size
        self.rotary_dim = rotary_dim
        self.max_position_embeddings = max_position_embeddings
        self.base = base
        self.is_neox_style = is_neox_style
        self.dtype = dtype

        cache = self._compute_cos_sin_cache()
        # NOTE(ByronHsu): cache needs to be in FP32 for numerical stability
        if not _is_cuda:
            cache = cache.to(dtype)

        if (
            not (_is_cuda or _is_npu) or self.head_size not in [64, 128, 256, 512]
        ) and not (_is_cpu and _is_cpu_amx_available):
            from vllm._custom_ops import rotary_embedding

            self.vllm_rotary_embedding = rotary_embedding

        self.cos_sin_cache: torch.Tensor
        self.register_buffer("cos_sin_cache", cache, persistent=False)

    def _compute_inv_freq(self, base: Union[int, float]) -> torch.Tensor:
        """Compute the inverse frequency."""
        # NOTE(woosuk): To exactly match the HF implementation, we need to
        # use CPU to compute the cache and then move it to GPU. However, we
        # create the cache on GPU for faster initialization. This may cause
        # a slight numerical difference between the HF implementation and ours.
        inv_freq = 1.0 / (
            base
            ** (
                torch.arange(0, self.rotary_dim, 2, dtype=torch.float) / self.rotary_dim
            )
        )
        return inv_freq

    def _compute_cos_sin_cache(self) -> torch.Tensor:
        """Compute the cos and sin cache."""
        inv_freq = self._compute_inv_freq(self.base)
        t = torch.arange(self.max_position_embeddings, dtype=torch.float)

        freqs = torch.einsum("i,j -> ij", t, inv_freq)
        cos = freqs.cos()
        sin = freqs.sin()
        cache = torch.cat((cos, sin), dim=-1)
        return cache

    def forward_native(
        self,
        positions: torch.Tensor,
        query: torch.Tensor,
        key: torch.Tensor,
        offsets: Optional[torch.Tensor] = None,
        fused_set_kv_buffer_arg: Optional[FusedSetKVBufferArg] = None,
    ) -> Tuple[torch.Tensor, torch.Tensor]:
        """A PyTorch-native implementation of forward()."""
        assert (
            fused_set_kv_buffer_arg is None
        ), "fused_set_kv_buffer_arg is not supported for native implementation"

        if offsets is not None:
            positions = positions + offsets
        positions = positions.flatten()
        num_tokens = positions.shape[0]
        cos_sin = self.cos_sin_cache.index_select(0, positions)
        cos, sin = cos_sin.chunk(2, dim=-1)

        query_shape = query.shape
        query = query.view(num_tokens, -1, self.head_size)
        query_rot = query[..., : self.rotary_dim]
        query_pass = query[..., self.rotary_dim :]
        query_rot = _apply_rotary_emb(query_rot, cos, sin, self.is_neox_style)
        query = torch.cat((query_rot, query_pass), dim=-1).reshape(query_shape)

        key_shape = key.shape
        key = key.view(num_tokens, -1, self.head_size)
        key_rot = key[..., : self.rotary_dim]
        key_pass = key[..., self.rotary_dim :]
        key_rot = _apply_rotary_emb(key_rot, cos, sin, self.is_neox_style)
        key = torch.cat((key_rot, key_pass), dim=-1).reshape(key_shape)
        return query, key

    def forward_npu(
        self,
        positions: torch.Tensor,
        query: torch.Tensor,
        key: torch.Tensor,
        offsets: Optional[torch.Tensor] = None,
<<<<<<< HEAD
        fused_set_kv_buffer_arg=None,
=======
        fused_set_kv_buffer_arg: Optional[FusedSetKVBufferArg] = None,
>>>>>>> 2e763398
    ) -> Tuple[torch.Tensor, torch.Tensor]:
        """A PyTorch-npu implementation of forward()."""
        assert (
            fused_set_kv_buffer_arg is None
        ), "fused_set_kv_buffer_arg is not supported for npu implementation"

        if get_bool_env_var("SGLANG_ENABLE_TORCH_COMPILE"):
            return self.forward_native(
                positions, query, key, offsets, fused_set_kv_buffer_arg
            )
        else:
            rotary_mode = "half"
            if self.is_neox_style:
                rotary_mode = "half"
            else:
                rotary_mode = "interleave"
            mrope_section = [0, 0, 0]
            query_out, key_out = torch_npu.npu_mrope(
                positions,
                query,
                key,
                self.cos_sin_cache,
                self.head_size,
                mrope_section=mrope_section,
                rotary_mode=rotary_mode,
            )
            return query_out, key_out

    def forward_cpu(
        self,
        positions: torch.Tensor,
        query: torch.Tensor,
        key: torch.Tensor,
        offsets: Optional[torch.Tensor] = None,
        fused_set_kv_buffer_arg: Optional[FusedSetKVBufferArg] = None,
    ) -> Tuple[torch.Tensor, torch.Tensor]:
        assert (
            fused_set_kv_buffer_arg is None
        ), "fused_set_kv_buffer_arg is not supported for cpu implementation"

        positions = torch.add(positions, offsets) if offsets is not None else positions
        if _is_cpu_amx_available:
            return torch.ops.sgl_kernel.rotary_embedding_cpu(
                positions,
                query,
                key,
                self.head_size,
                self.cos_sin_cache,
                self.is_neox_style,
            )
        else:
            return self.forward_native(
                positions, query, key, offsets, fused_set_kv_buffer_arg
            )

    def forward_cuda(
        self,
        positions: torch.Tensor,
        query: torch.Tensor,
        key: torch.Tensor,
        offsets: Optional[torch.Tensor] = None,
        fused_set_kv_buffer_arg: Optional[FusedSetKVBufferArg] = None,
    ) -> Tuple[torch.Tensor, torch.Tensor]:
        if _is_cuda and (self.head_size in [64, 128, 256, 512]):
            apply_rope_with_cos_sin_cache_inplace(
                positions=positions,
                query=query,
                key=key,
                head_size=self.head_size,
                cos_sin_cache=self.cos_sin_cache,
                is_neox=self.is_neox_style,
                # Compatible with old sgl-kernel
                **(
                    dict(fused_set_kv_buffer_arg=fused_set_kv_buffer_arg)
                    if fused_set_kv_buffer_arg is not None
                    else {}
                ),
            )
        else:
            assert (
                fused_set_kv_buffer_arg is None
            ), "save kv cache is not supported for vllm_rotary_embedding."
            self.cos_sin_cache = self.cos_sin_cache.to(query.device, dtype=query.dtype)
            self.vllm_rotary_embedding(
                positions,
                query,
                key,
                self.head_size,
                self.cos_sin_cache,
                self.is_neox_style,
            )
        return query, key

    def extra_repr(self) -> str:
        s = f"head_size={self.head_size}, rotary_dim={self.rotary_dim}"
        s += f", max_position_embeddings={self.max_position_embeddings}"
        s += f", base={self.base}, is_neox_style={self.is_neox_style}"
        return s


class LinearScalingRotaryEmbedding(RotaryEmbedding):
    """RotaryEmbedding extended with linear scaling.

    It supports multiple scaling factors. Since multiple LoRA adapters may have
    different scaling factors, we need multiple cos/sin caches. In this way,
    instead of running rotary embedding kernel per lora, we can run multiple
    lora in a batched way.

    In addition to that, we also keep the cos/sin cache for the scaling factor
    of 1 (default) at all times.

    Exemplary for two scaling factors x=1, y and z with embeddings
    [[x11, x12, ... x1m], ..., [xn1, xn2, ..., xnm]] and
    [[y11, y12, ... y1o], ..., [yn1, yn2, ..., yno]], and
    [[z11, z12, ... z1p], ..., [zn1, zn2, ..., znp]],

    we construct the cos/sin cache as follows:
    [[x11, x12, ... x1m, y11, y12, ... y1o, z11, z12, ... z1p],
        ...
     [xn1, xn2, ... xnm, yn1, yn2, ... yno, zn1, zn2, ... znp]]

    We then use offsets to index into the cos/sin cache for
    the respective scaling factors.

    The offset to cache can be accessed via `scaling_factor_to_offset` API.

    Credits to the Reddit user /u/kaiokendev
    """

    def __init__(
        self,
        head_size: int,
        rotary_dim: int,
        max_position_embeddings: int,
        base: int,
        is_neox_style: bool,
        scaling_factors: Union[List[float], float],
        dtype: torch.dtype,
    ) -> None:
        if isinstance(scaling_factors, float):
            scaling_factors = [scaling_factors]
        self.scaling_factors: List[float] = scaling_factors  # noqa
        super().__init__(
            head_size, rotary_dim, max_position_embeddings, base, is_neox_style, dtype
        )
        # Lazy initialized.
        self._scaling_factor_to_offset: Dict[float, int]

    def _compute_cos_sin_cache(self) -> torch.Tensor:
        inv_freq = self._compute_inv_freq(self.base)
        cache_list: List[torch.Tensor] = []
        # offsets to the next cache in a tensor.
        # Each offset corresponds to the same index in scaling_factors.
        offsets: List[int] = []
        for scaling_factor in self.scaling_factors:
            # NOTE(woosuk): self.max_position_embeddings is the original
            # maximum length before applying the rope scaling.
            # Thus, the maximum length after applying the rope scaling is
            # self.max_position_embeddings * self.scaling_factor.
            max_len = self.max_position_embeddings * scaling_factor
            t = torch.arange(max_len, dtype=torch.float)
            t = t / scaling_factor

            freqs = torch.einsum("i,j -> ij", t, inv_freq)
            cos = freqs.cos()
            sin = freqs.sin()
            cache = torch.cat((cos, sin), dim=-1)
            if not cache_list:
                offset = 0
            else:
                last_offset = offsets[-1]
                next_max_len = cache_list[-1].shape[0]
                offset = last_offset + next_max_len
            offsets.append(offset)
            cache_list.append(cache)
        self._scaling_factor_to_offset = {
            float(scaling_factor): offsets[i]
            for i, scaling_factor in enumerate(self.scaling_factors)
        }
        assert len(self.scaling_factors) == len(offsets)
        return torch.cat(cache_list, dim=0)

    @property
    def scaling_factor_to_offset(self) -> Dict[float, int]:
        return self._scaling_factor_to_offset


class DynamicNTKScalingRotaryEmbedding(RotaryEmbedding):
    """RotaryEmbedding extended with Dynamic NTK scaling.

    Credits to the Reddit users /u/bloc97 and /u/emozilla
    """

    def __init__(
        self,
        head_size: int,
        rotary_dim: int,
        max_position_embeddings: int,
        base: int,
        is_neox_style: bool,
        scaling_factor: float,
        dtype: torch.dtype,
    ) -> None:
        self.scaling_factor = scaling_factor
        super().__init__(
            head_size, rotary_dim, max_position_embeddings, base, is_neox_style, dtype
        )

    def _compute_cos_sin_cache(self) -> torch.Tensor:
        # NOTE(woosuk): self.max_position_embeddings is the original
        # maximum length before applying the rope scaling.
        # Thus, the maximum length after applying the rope scaling is
        # self.max_position_embeddings * self.scaling_factor.
        max_len = self.max_position_embeddings * self.scaling_factor
        base = self.base * (
            (self.scaling_factor * max_len / self.max_position_embeddings)
            - (self.scaling_factor - 1)
        ) ** (self.rotary_dim / (self.rotary_dim - 2))
        inv_freq = self._compute_inv_freq(base)
        t = torch.arange(max_len, dtype=torch.float)

        freqs = torch.einsum("i,j -> ij", t, inv_freq)
        cos = freqs.cos()
        sin = freqs.sin()
        cache = torch.cat((cos, sin), dim=-1)
        return cache


# Inverse dim formula to find dim based on number of rotations
def _yarn_find_correction_dim(
    num_rotations: int,
    dim: int,
    base: float = 10000,
    max_position_embeddings: int = 2048,
) -> float:
    return (dim * math.log(max_position_embeddings / (num_rotations * 2 * math.pi))) / (
        2 * math.log(base)
    )


# Find dim range bounds based on rotations
def _yarn_find_correction_range(
    low_rot: int,
    high_rot: int,
    dim: int,
    base: float = 10000,
    max_position_embeddings: int = 2048,
) -> Tuple[int, int]:
    low = math.floor(
        _yarn_find_correction_dim(low_rot, dim, base, max_position_embeddings)
    )
    high = math.ceil(
        _yarn_find_correction_dim(high_rot, dim, base, max_position_embeddings)
    )
    return max(low, 0), min(high, dim - 1)  # Clamp values just in case


def _yarn_linear_ramp_mask(
    low: float, high: float, dim: int, dtype: torch.dtype, device: torch.device = None
) -> torch.Tensor:
    if low == high:
        high += 0.001  # Prevent singularity

    linear_func = (torch.arange(dim, dtype=dtype, device=device) - low) / (high - low)
    ramp_func = torch.clamp(linear_func, 0, 1)
    return ramp_func


def _yarn_get_mscale(scale: float = 1) -> float:
    if scale <= 1:
        return 1.0
    return 0.1 * math.log(scale) + 1.0


class YaRNScalingRotaryEmbedding(RotaryEmbedding):
    """RotaryEmbedding extended with YaRN method.

    Credits to Peng et al. github.com/jquesnelle/yarn
    """

    def __init__(
        self,
        head_size: int,
        rotary_dim: int,
        max_position_embeddings: int,
        base: int,
        is_neox_style: bool,
        scaling_factor: float,
        dtype: torch.dtype,
        *,
        extrapolation_factor: float = 1,
        attn_factor: float = 1,
        beta_fast: int = 32,
        beta_slow: int = 1,
    ) -> None:
        self.scaling_factor = scaling_factor
        self.extrapolation_factor = extrapolation_factor
        self.attn_factor = attn_factor
        self.beta_fast = beta_fast
        self.beta_slow = beta_slow
        # Get n-d magnitude scaling corrected for interpolation
        self.mscale = float(_yarn_get_mscale(self.scaling_factor) * attn_factor)
        super().__init__(
            head_size, rotary_dim, max_position_embeddings, base, is_neox_style, dtype
        )

    def _compute_inv_freq(self, scaling_factor: float) -> torch.Tensor:
        pos_freqs = self.base ** (
            torch.arange(0, self.rotary_dim, 2, dtype=torch.float) / self.rotary_dim
        )
        inv_freq_extrapolation = 1.0 / pos_freqs
        inv_freq_interpolation = 1.0 / (scaling_factor * pos_freqs)

        low, high = _yarn_find_correction_range(
            self.beta_fast,
            self.beta_slow,
            self.rotary_dim,
            self.base,
            self.max_position_embeddings,
        )
        # Get n-d rotational scaling corrected for extrapolation
        inv_freq_mask = (
            1
            - _yarn_linear_ramp_mask(low, high, self.rotary_dim // 2, dtype=torch.float)
        ) * self.extrapolation_factor
        inv_freq = (
            inv_freq_interpolation * (1 - inv_freq_mask)
            + inv_freq_extrapolation * inv_freq_mask
        )
        return inv_freq

    def _compute_cos_sin_cache(self) -> torch.Tensor:
        inv_freq = self._compute_inv_freq(self.scaling_factor)
        t = torch.arange(
            self.max_position_embeddings * self.scaling_factor, dtype=torch.float32
        )
        freqs = torch.einsum("i,j -> ij", t, inv_freq)
        cos = freqs.cos() * self.mscale
        sin = freqs.sin() * self.mscale
        cache = torch.cat((cos, sin), dim=-1)
        return cache


class Phi3LongRoPEScaledRotaryEmbedding(nn.Module):
    """Phi3 family of models scaled rotary embedding.

    Based on the original RotaryEmbedding implementation.
    """

    def __init__(
        self,
        head_size: int,
        rotary_dim: int,
        max_position_embeddings: int,
        original_max_position_embeddings: int,
        base: int,
        is_neox_style: bool,
        dtype: torch.dtype,
        short_factor: List[float],
        long_factor: List[float],
        short_mscale: Optional[float] = None,
        long_mscale: Optional[float] = None,
    ):
        super().__init__()

        if is_neox_style is False:
            raise ValueError(
                "`Phi3LongRoPEScaledRotaryEmbedding` only supports neox_style."
            )

        self.rotary_dim = rotary_dim
        self.head_size = head_size
        self.max_position_embeddings = max_position_embeddings
        self.original_max_position_embeddings = original_max_position_embeddings
        self.base = base
        self.short_factor = short_factor
        self.long_factor = long_factor

        scale = self.max_position_embeddings / self.original_max_position_embeddings
        if scale <= 1.0:
            scaling_factor = 1.0
        else:
            scaling_factor = math.sqrt(
                1 + math.log(scale) / math.log(self.original_max_position_embeddings)
            )
        if short_mscale is None:
            short_mscale = scaling_factor
        if long_mscale is None:
            long_mscale = scaling_factor

        self.short_mscale = short_mscale
        self.long_mscale = long_mscale

        short_cache = self._compute_cos_sin_cache(
            original_max_position_embeddings, short_factor, short_mscale
        )
        short_cache = short_cache.to(dtype)
        self.register_buffer("short_cos_sin_cache", short_cache, persistent=False)

        long_cache = self._compute_cos_sin_cache(
            max_position_embeddings, long_factor, long_mscale
        )
        long_cache = long_cache.to(dtype)
        self.register_buffer("long_cos_sin_cache", long_cache, persistent=False)

        long_short_cache = torch.cat(
            [self.short_cos_sin_cache, self.long_cos_sin_cache], dim=0
        )
        self.register_buffer(
            "long_short_cos_sin_cache", long_short_cache, persistent=False
        )

    def _compute_inv_freq(self, rescale_factors: List[float]) -> torch.Tensor:
        rescale_factors = torch.tensor(rescale_factors, dtype=torch.float32)
        inv_freq = 1.0 / (
            rescale_factors
            * (
                self.base
                ** (
                    torch.arange(0, self.rotary_dim, 2, dtype=torch.float)
                    / self.rotary_dim
                )
            )
        )
        return inv_freq

    def _compute_cos_sin_cache(
        self,
        max_position_embeddings: int,
        rescale_factors: List[float],
        mscale: float,
    ) -> torch.Tensor:
        inv_freq = self._compute_inv_freq(rescale_factors)
        t = torch.arange(max_position_embeddings, dtype=torch.float)
        freqs = torch.einsum("i,j -> ij", t, inv_freq)
        cos = freqs.cos() * mscale
        sin = freqs.sin() * mscale
        cache = torch.cat((cos, sin), dim=-1)
        return cache

    def forward(
        self,
        positions: torch.Tensor,
        query: torch.Tensor,
        key: torch.Tensor,
        offsets: Optional[torch.Tensor] = None,
    ) -> Tuple[torch.Tensor, torch.Tensor]:
        query = query.view(*query.shape[:-1], -1, self.head_size)
        key = key.view(*key.shape[:-1], -1, self.head_size)

        k = self.original_max_position_embeddings
        long_prompt_offset = (
            torch.any(positions > k).float() * torch.full_like(positions, k)
        ).long()
        idx = (
            torch.add(positions, long_prompt_offset)
            if long_prompt_offset is not None
            else positions
        )
        self.long_short_cos_sin_cache: torch.Tensor = self.long_short_cos_sin_cache.to(
            idx.device
        )
        idx = torch.add(idx, offsets) if offsets is not None else idx
        cos_sin = torch.index_select(self.long_short_cos_sin_cache, 0, idx)

        cos, sin = cos_sin.chunk(2, dim=-1)
        cos = cos.repeat(1, 2).unsqueeze(-2)
        sin = sin.repeat(1, 2).unsqueeze(-2)

        query_rot = query[..., : self.rotary_dim]
        query_pass = query[..., self.rotary_dim :]
        query_rot = query_rot * cos + _rotate_neox(query_rot) * sin
        query = torch.cat((query_rot, query_pass), dim=-1)

        key_rot = key[..., : self.rotary_dim]
        key_pass = key[..., self.rotary_dim :]
        key_rot = key_rot * cos + _rotate_neox(key_rot) * sin
        key = torch.cat((key_rot, key_pass), dim=-1)

        return query.flatten(-2), key.flatten(-2)


def yarn_get_mscale(scale: float = 1, mscale: float = 1) -> float:
    if scale <= 1:
        return 1.0
    return 0.1 * mscale * math.log(scale) + 1.0


class DeepseekScalingRotaryEmbedding(RotaryEmbedding):
    """RotaryEmbedding extended with YaRN method.

    Credits to Peng et al. github.com/jquesnelle/yarn
    """

    def __init__(
        self,
        head_size: int,
        rotary_dim: int,
        max_position_embeddings: int,
        base: int,
        is_neox_style: bool,
        scaling_factor: float,
        dtype: torch.dtype,
        *,
        extrapolation_factor: float = 1,
        attn_factor: float = 1,
        beta_fast: int = 32,
        beta_slow: int = 1,
        mscale: float = 1,
        mscale_all_dim: float = 0,
        device: Optional[str] = "cuda" if not _is_npu else "npu",
    ) -> None:
        self.scaling_factor = scaling_factor
        self.extrapolation_factor = extrapolation_factor
        self.attn_factor = attn_factor
        self.beta_fast = beta_fast
        self.beta_slow = beta_slow
        # Get n-d magnitude scaling corrected for interpolation.
        self.mscale = float(
            yarn_get_mscale(self.scaling_factor, float(mscale))
            / yarn_get_mscale(self.scaling_factor, float(mscale_all_dim))
            * attn_factor
        )
        self.device = device
        super().__init__(
            head_size, rotary_dim, max_position_embeddings, base, is_neox_style, dtype
        )

        # Re-dispatch
        if _is_hip:
            self._forward_method = self.forward_native

    def _compute_inv_freq(self, scaling_factor: float) -> torch.Tensor:
        pos_freqs = self.base ** (
            torch.arange(0, self.rotary_dim, 2, dtype=torch.float, device=self.device)
            / self.rotary_dim
        )
        inv_freq_extrapolation = 1.0 / pos_freqs
        inv_freq_interpolation = 1.0 / (scaling_factor * pos_freqs)

        low, high = _yarn_find_correction_range(
            self.beta_fast,
            self.beta_slow,
            self.rotary_dim,
            self.base,
            self.max_position_embeddings,
        )
        # Get n-d rotational scaling corrected for extrapolation
        inv_freq_mask = (
            1
            - _yarn_linear_ramp_mask(
                low, high, self.rotary_dim // 2, dtype=torch.float, device=self.device
            )
        ) * self.extrapolation_factor
        inv_freq = (
            inv_freq_interpolation * (1 - inv_freq_mask)
            + inv_freq_extrapolation * inv_freq_mask
        )
        return inv_freq

    def _compute_cos_sin_cache(self) -> torch.Tensor:
        inv_freq = self._compute_inv_freq(self.scaling_factor)
        t = torch.arange(
            self.max_position_embeddings * self.scaling_factor,
            device=self.device,
            dtype=torch.float32,
        )
        freqs = torch.einsum("i,j -> ij", t, inv_freq)
        cos = freqs.cos() * self.mscale
        sin = freqs.sin() * self.mscale
        cache = torch.cat((cos, sin), dim=-1)
        return cache

    def forward_native(
        self,
        positions: torch.Tensor,
        query: torch.Tensor,
        key: torch.Tensor,
        offsets: Optional[torch.Tensor] = None,
    ) -> Tuple[torch.Tensor, torch.Tensor]:
        """PyTorch-native implementation equivalent to forward()."""
        dtype = query.dtype
        query_rot = query[..., : self.rotary_dim]
        key_rot = key[..., : self.rotary_dim]
        if self.rotary_dim < self.head_size:
            query_pass = query[..., self.rotary_dim :]
            key_pass = key[..., self.rotary_dim :]

        self.cos_sin_cache: torch.Tensor = self.cos_sin_cache.to(positions.device)
        cos_sin = self.cos_sin_cache[
            torch.add(positions, offsets) if offsets is not None else positions
        ]
        cos, sin = cos_sin.chunk(2, dim=-1)
        if self.is_neox_style:
            # NOTE(woosuk): Here we assume that the positions tensor has the
            # shape [batch_size, seq_len].
            cos = cos.repeat(1, 1, 2).unsqueeze(-2)
            sin = sin.repeat(1, 1, 2).unsqueeze(-2)
        else:
            cos = cos.repeat_interleave(2, dim=-1).unsqueeze(-2)
            sin = sin.repeat_interleave(2, dim=-1).unsqueeze(-2)

        rotate_fn = _rotate_neox if self.is_neox_style else _rotate_gptj
        query_rot = query_rot * cos + rotate_fn(query_rot) * sin
        key_rot = key_rot * cos + rotate_fn(key_rot) * sin

        if self.rotary_dim < self.head_size:
            query = torch.cat((query_rot, query_pass), dim=-1)
            key = torch.cat((key_rot, key_pass), dim=-1)
        else:
            query = query_rot
            key = key_rot
        return query.to(dtype), key.to(dtype)

    def forward_npu(
        self,
        positions: torch.Tensor,
        query: torch.Tensor,
        key: torch.Tensor,
        offsets: Optional[torch.Tensor] = None,
    ) -> Tuple[torch.Tensor, torch.Tensor]:
        num_tokens, num_q_heads, _ = query.shape
        num_k_heads = key.shape[1]

        self.cos_sin_cache: torch.Tensor = self.cos_sin_cache.to(positions.device)
        cos_sin = self.cos_sin_cache[
            torch.add(positions, offsets) if offsets is not None else positions
        ]
        cos, sin = cos_sin.chunk(2, dim=-1)
        # Reshape to [batchsize, head_dim, seq, rotary_dim]
        cos = cos.repeat(1, 2).unsqueeze(-2).unsqueeze(-2)
        sin = sin.repeat(1, 2).unsqueeze(-2).unsqueeze(-2)

        query_rot = query[..., : self.rotary_dim]
        key_rot = key[..., : self.rotary_dim]
        if self.rotary_dim < self.head_size:
            query_pass = query[..., self.rotary_dim :]
            key_pass = key[..., self.rotary_dim :]

        query_rot = torch_npu.npu_interleave_rope(
            query_rot.reshape(num_tokens, num_q_heads, 1, self.rotary_dim),
            cos,
            sin,
        )
        key_rot = torch_npu.npu_interleave_rope(
            key_rot.reshape(num_tokens, num_k_heads, 1, self.rotary_dim),
            cos,
            sin,
        )
        query_rot = query_rot.reshape(num_tokens, -1, self.rotary_dim)
        key_rot = key_rot.reshape(num_tokens, -1, self.rotary_dim)

        if self.rotary_dim < self.head_size:
            query = torch.cat((query_rot, query_pass), dim=-1)
            key = torch.cat((key_rot, key_pass), dim=-1)
        else:
            query = query_rot
            key = key_rot
        return query, key

    def forward_cpu(
        self,
        positions: torch.Tensor,
        query: torch.Tensor,
        key: torch.Tensor,
        offsets: Optional[torch.Tensor] = None,
    ) -> Tuple[torch.Tensor, torch.Tensor]:
        positions = torch.add(positions, offsets) if offsets is not None else positions
        if _is_cpu_amx_available:
            return torch.ops.sgl_kernel.rotary_embedding_cpu(
                positions, query, key, self.head_size, self.cos_sin_cache, False
            )
        else:
            return self.forward_native(positions, query, key, offsets)


class Llama3RotaryEmbedding(RotaryEmbedding):

    def __init__(
        self,
        head_size: int,
        rotary_dim: int,
        max_position_embeddings: int,
        base: int,
        is_neox_style: bool,
        dtype: torch.dtype,
        scaling_factor: float,
        low_freq_factor: float,
        high_freq_factor: float,
        orig_max_position: int,
    ) -> None:
        self.scaling_factor = scaling_factor
        self.low_freq_factor = low_freq_factor
        self.high_freq_factor = high_freq_factor
        self.orig_max_position = orig_max_position
        super().__init__(
            head_size, rotary_dim, max_position_embeddings, base, is_neox_style, dtype
        )

    def _compute_inv_freq(self, base: Union[int, float]) -> torch.Tensor:
        inv_freqs = super()._compute_inv_freq(base)
        low_freq_wavelen = self.orig_max_position / self.low_freq_factor
        high_freq_wavelen = self.orig_max_position / self.high_freq_factor

        wave_len = 2 * math.pi / inv_freqs
        if self.low_freq_factor != self.high_freq_factor:
            smooth = (self.orig_max_position / wave_len - self.low_freq_factor) / (
                self.high_freq_factor - self.low_freq_factor
            )
        else:
            smooth = 0
        new_freqs = torch.where(
            wave_len < high_freq_wavelen,
            inv_freqs,
            torch.where(
                wave_len > low_freq_wavelen,
                inv_freqs / self.scaling_factor,
                (1 - smooth) * inv_freqs / self.scaling_factor + smooth * inv_freqs,
            ),
        )
        return new_freqs


class Llama4VisionRotaryEmbedding(RotaryEmbedding):

    def __init__(
        self,
        head_size: int,
        rotary_dim: int,
        max_position_embeddings: int,
        base: int,
        is_neox_style: bool,
        dtype: torch.dtype,
    ):
        super().__init__(
            head_size, rotary_dim, max_position_embeddings, base, is_neox_style, dtype
        )

    def _compute_inv_freq(self, base: Union[int, float]) -> torch.Tensor:
        inv_freqs = super()._compute_inv_freq(base)
        inv_freqs = inv_freqs[: (self.rotary_dim // 2)]
        return inv_freqs

    def _compute_cos_sin_cache(self) -> torch.Tensor:
        inv_freq = self._compute_inv_freq(self.base)

        # self.max_position_embeddings here is number of image patches
        # i.e. (image_size // patch_size) ** 2
        num_patches = self.max_position_embeddings
        img_idx = torch.arange(num_patches, dtype=torch.int32).reshape(num_patches, 1)
        img_idx = torch.cat([img_idx, img_idx[:1]], dim=0)
        img_idx[-1, -1] = -2  # set to ID_CLS_TOKEN
        num_patches_single_dim = int(math.sqrt(num_patches))
        frequencies_x = img_idx % num_patches_single_dim
        frequencies_y = img_idx // num_patches_single_dim
        freqs_x = (
            (frequencies_x + 1)[..., None] * inv_freq[None, None, :]
        ).repeat_interleave(2, dim=-1)
        freqs_y = (
            (frequencies_y + 1)[..., None] * inv_freq[None, None, :]
        ).repeat_interleave(2, dim=-1)
        freqs = torch.cat([freqs_x, freqs_y], dim=-1).float().contiguous()[..., ::2]
        freqs = freqs.masked_fill(img_idx.reshape(-1, 1, 1) < 0, 0)
        cache = torch.view_as_complex(
            torch.stack([torch.cos(freqs), torch.sin(freqs)], dim=-1)
        )
        return cache

    def forward(
        self,
        query: torch.Tensor,
        key: torch.Tensor,
    ) -> Tuple[torch.Tensor, torch.Tensor]:
        self.cos_sin_cache: torch.Tensor = self.cos_sin_cache.to(query.device)
        query_ = torch.view_as_complex(query.float().reshape(*query.shape[:-1], -1, 2))
        key_ = torch.view_as_complex(key.float().reshape(*key.shape[:-1], -1, 2))
        broadcast_shape = [
            d if i == 1 or i == (query_.ndim - 1) else 1
            for i, d in enumerate(query_.shape)
        ]
        freqs_ci = self.cos_sin_cache.view(*broadcast_shape)
        query_out = torch.view_as_real(query_ * freqs_ci).flatten(3)
        key_out = torch.view_as_real(key_ * freqs_ci).flatten(3)
        return query_out.type_as(query), key_out.type_as(key)


class DynamicNTKAlphaRotaryEmbedding(RotaryEmbedding):
    """RotaryEmbedding extended with Dynamic NTK scaling.

    Credits to the Reddit users /u/bloc97 and /u/emozilla
    """

    def __init__(
        self,
        head_size: int,
        rotary_dim: int,
        max_position_embeddings: int,
        base: int,
        is_neox_style: bool,
        scaling_alpha: float,
        dtype: torch.dtype,
    ) -> None:
        self.scaling_alpha = scaling_alpha
        super().__init__(
            head_size, rotary_dim, max_position_embeddings, base, is_neox_style, dtype
        )

    def _compute_cos_sin_cache(self) -> torch.Tensor:
        max_len = self.max_position_embeddings
        base = self.base * self.scaling_alpha ** (
            self.rotary_dim / (self.rotary_dim - 2)
        )

        inv_freq = self._compute_inv_freq(base)
        t = torch.arange(max_len, dtype=torch.float)

        freqs = torch.einsum("i,j -> ij", t, inv_freq)
        cos = freqs.cos()
        sin = freqs.sin()
        cache = torch.cat((cos, sin), dim=-1)
        return cache


class MRotaryEmbedding(RotaryEmbedding):
    """Rotary Embedding with Multimodal Sections."""

    def __init__(
        self,
        head_size: int,
        rotary_dim: int,
        max_position_embeddings: int,
        base: int,
        is_neox_style: bool,
        dtype: torch.dtype,
        mrope_section: Optional[List[int]] = None,
    ) -> None:
        super().__init__(
            head_size, rotary_dim, max_position_embeddings, base, is_neox_style, dtype
        )

        self.mrope_section = mrope_section
        if self.mrope_section:
            expected_sum = rotary_dim // 2
            actual_sum = sum(self.mrope_section)
            if actual_sum != expected_sum:
                print(
                    f"MRoPE section sum mismatch: expected {expected_sum}, got {actual_sum}. "
                    f"Adjusting mrope_section to match rotary_dim // 2 = {expected_sum}"
                )
                # Auto-correct by scaling the mrope_section proportionally
                if actual_sum > 0:
                    scale_factor = expected_sum / actual_sum
                    self.mrope_section = [
                        max(1, int(section * scale_factor))
                        for section in self.mrope_section
                    ]
                    # Ensure the sum exactly matches by adjusting the last element
                    current_sum = sum(self.mrope_section)
                    if current_sum != expected_sum:
                        self.mrope_section[-1] += expected_sum - current_sum
                else:
                    # If all sections are 0, create a default distribution
                    self.mrope_section = [
                        expected_sum // len(self.mrope_section)
                    ] * len(self.mrope_section)
                    # Handle remainder
                    remainder = expected_sum % len(self.mrope_section)
                    for i in range(remainder):
                        self.mrope_section[i] += 1

                print(
                    f"Corrected mrope_section: {self.mrope_section} (sum={sum(self.mrope_section)})"
                )

    @torch.compile(dynamic=True, backend=get_compiler_backend())
    def forward(
        self,
        positions: torch.Tensor,
        query: torch.Tensor,
        key: torch.Tensor,
    ) -> Tuple[torch.Tensor, torch.Tensor]:
        """PyTorch-native implementation equivalent to forward().

        Args:
            positions:
                [num_tokens,] (text only) or
                [3, num_tokens] (T/H/W positions with multimodal inputs)
            query: [num_tokens, num_heads * head_size]
            key: [num_tokens, num_kv_heads * head_size]
        """
        assert positions.ndim == 1 or positions.ndim == 2

        num_tokens = positions.shape[-1]
        cos_sin = self.cos_sin_cache[positions]
        cos, sin = cos_sin.chunk(2, dim=-1)
        if positions.ndim == 2:
            assert self.mrope_section

            cos = torch.cat(
                [m[i] for i, m in enumerate(cos.split(self.mrope_section, dim=-1))],
                dim=-1,
            )
            sin = torch.cat(
                [m[i] for i, m in enumerate(sin.split(self.mrope_section, dim=-1))],
                dim=-1,
            )

        query_shape = query.shape
        query = query.view(num_tokens, -1, self.head_size)
        query_rot = query[..., : self.rotary_dim]
        query_pass = query[..., self.rotary_dim :]
        query_rot = _apply_rotary_emb(query_rot, cos, sin, self.is_neox_style)
        query = torch.cat((query_rot, query_pass), dim=-1).reshape(query_shape)

        key_shape = key.shape
        key = key.view(num_tokens, -1, self.head_size)
        key_rot = key[..., : self.rotary_dim]
        key_pass = key[..., self.rotary_dim :]
        key_rot = _apply_rotary_emb(key_rot, cos, sin, self.is_neox_style)
        key = torch.cat((key_rot, key_pass), dim=-1).reshape(key_shape)
        return query, key

    # Copied from https://github.com/huggingface/transformers/blob/c8e0e603de9b3d49161a15fe6e8ea84badfb5d02/src/transformers/models/qwen2_vl/modeling_qwen2_vl.py#L1439
    @staticmethod
    def get_rope_index(
        spatial_merge_size: int,
        image_token_id: int,
        video_token_id: int,
        vision_start_token_id: int,
        model_type: str,
        tokens_per_second: Optional[int] = None,
        input_ids: Optional[torch.LongTensor] = None,
        image_grid_thw: Optional[torch.LongTensor] = None,
        video_grid_thw: Optional[torch.LongTensor] = None,
        second_per_grid_ts: Optional[torch.Tensor] = None,
        **kwargs,
    ) -> Tuple[torch.Tensor, torch.Tensor]:
        mrope_position_deltas = []
        if input_ids is not None and (
            image_grid_thw is not None or video_grid_thw is not None
        ):
            total_input_ids = input_ids
            position_ids = torch.ones(
                3,
                input_ids.shape[0],
                input_ids.shape[1],
                dtype=input_ids.dtype,
                device=input_ids.device,
            )
            image_index, video_index = 0, 0
            for i, input_ids in enumerate(total_input_ids):
                image_nums, video_nums = 0, 0
                vision_start_indices = torch.argwhere(
                    input_ids == vision_start_token_id
                ).squeeze(1)
                vision_tokens = input_ids[vision_start_indices + 1]
                image_nums = (vision_tokens == image_token_id).sum()
                video_nums = (vision_tokens == video_token_id).sum()
                input_tokens = input_ids.tolist()
                llm_pos_ids_list: list = []
                st = 0
                remain_images, remain_videos = image_nums, video_nums
                for _ in range(image_nums + video_nums):
                    if image_token_id in input_tokens and remain_images > 0:
                        ed_image = input_tokens.index(image_token_id, st)
                    else:
                        ed_image = len(input_tokens) + 1
                    if video_token_id in input_tokens and remain_videos > 0:
                        ed_video = input_tokens.index(video_token_id, st)
                    else:
                        ed_video = len(input_tokens) + 1
                    if ed_image < ed_video:
                        t, h, w = (
                            image_grid_thw[image_index][0],
                            image_grid_thw[image_index][1],
                            image_grid_thw[image_index][2],
                        )
                        second_per_grid_t = 0
                        image_index += 1
                        remain_images -= 1
                        ed = ed_image
                    else:
                        t, h, w = (
                            video_grid_thw[video_index][0],
                            video_grid_thw[video_index][1],
                            video_grid_thw[video_index][2],
                        )
                        if second_per_grid_ts is not None:
                            second_per_grid_t = second_per_grid_ts[video_index]
                        else:
                            second_per_grid_t = 1.0
                        video_index += 1
                        remain_videos -= 1
                        ed = ed_video
                    llm_grid_t, llm_grid_h, llm_grid_w = (
                        t.item(),
                        h.item() // spatial_merge_size,
                        w.item() // spatial_merge_size,
                    )
                    text_len = ed - st

                    st_idx = (
                        llm_pos_ids_list[-1].max() + 1
                        if len(llm_pos_ids_list) > 0
                        else 0
                    )
                    llm_pos_ids_list.append(
                        torch.arange(text_len).view(1, -1).expand(3, -1) + st_idx
                    )

                    if model_type == "qwen2_5_vl":
                        range_tensor = torch.arange(llm_grid_t).view(-1, 1)
                        expanded_range = range_tensor.expand(
                            -1, llm_grid_h * llm_grid_w
                        )

                        time_tensor = (
                            expanded_range * second_per_grid_t * tokens_per_second
                        )

                        time_tensor_long = time_tensor.long()
                        t_index = time_tensor_long.flatten()
                    elif model_type in ("qwen2_vl", "qwen3_vl", "qwen3_vl_moe"):
                        t_index = (
                            torch.arange(llm_grid_t)
                            .view(-1, 1)
                            .expand(-1, llm_grid_h * llm_grid_w)
                            .flatten()
                        )
                    else:
                        raise RuntimeError("Unimplemented")
                    h_index = (
                        torch.arange(llm_grid_h)
                        .view(1, -1, 1)
                        .expand(llm_grid_t, -1, llm_grid_w)
                        .flatten()
                    )
                    w_index = (
                        torch.arange(llm_grid_w)
                        .view(1, 1, -1)
                        .expand(llm_grid_t, llm_grid_h, -1)
                        .flatten()
                    )
                    llm_pos_ids_list.append(
                        torch.stack([t_index, h_index, w_index]) + text_len + st_idx
                    )
                    st = ed + llm_grid_t * llm_grid_h * llm_grid_w

                if st < len(input_tokens):
                    st_idx = (
                        llm_pos_ids_list[-1].max() + 1
                        if len(llm_pos_ids_list) > 0
                        else 0
                    )
                    text_len = len(input_tokens) - st
                    llm_pos_ids_list.append(
                        torch.arange(text_len).view(1, -1).expand(3, -1) + st_idx
                    )

                llm_positions = torch.cat(llm_pos_ids_list, dim=1).reshape(3, -1)
                position_ids[..., i, :] = llm_positions.to(position_ids.device)
                mrope_position_deltas.append(
                    llm_positions.max() + 1 - len(total_input_ids[i])
                )
            mrope_position_deltas = torch.tensor(
                mrope_position_deltas, device=input_ids.device
            ).unsqueeze(1)
            return position_ids, mrope_position_deltas
        else:
            s = input_ids.shape[1]
            position_ids = torch.arange(s)
            position_ids = (
                position_ids.unsqueeze(0).expand(3, -1, -1).to(input_ids.device)
            )
            max_position_ids = position_ids.max(0, keepdim=False)[0].max(
                -1, keepdim=True
            )[0]
            mrope_position_deltas = max_position_ids + 1 - s
            return position_ids, mrope_position_deltas

    # Adapted from https://github.com/vllm-project/vllm/blob/3779eb8c81449b924a23457fc77e45a0e6171178/vllm/model_executor/layers/rotary_embedding.py#L1120
    @staticmethod
    def get_rope_index_glm4v(
        input_ids: torch.Tensor,
        hf_config: Any,
        image_grid_thw: Union[list[list[int]], torch.Tensor],
        video_grid_thw: Union[list[list[int]], torch.Tensor],
        attention_mask: torch.Tensor,
        **kwargs,
    ) -> tuple[torch.Tensor, torch.Tensor]:
        """Get mrope input positions and delta value for GLM4V."""
        image_token_id = hf_config.image_token_id
        video_start_token_id = hf_config.video_start_token_id
        video_end_token_id = hf_config.video_end_token_id
        spatial_merge_size = hf_config.vision_config.spatial_merge_size

        mrope_position_deltas = []
        if input_ids is not None and (
            image_grid_thw is not None or video_grid_thw is not None
        ):
            total_input_ids = input_ids
            if attention_mask is None:
                attention_mask = torch.ones_like(total_input_ids)
            position_ids = torch.ones(
                3,
                input_ids.shape[0],
                input_ids.shape[1],
                dtype=input_ids.dtype,
                device=input_ids.device,
            )
            image_index, video_index = 0, 0
            video_group_index = 0
            attention_mask = attention_mask.to(total_input_ids.device)
            for i, input_ids in enumerate(total_input_ids):
                input_ids = input_ids[attention_mask[i] == 1]
                input_tokens = input_ids.tolist()

                input_token_type = []
                video_check_flg = False
                for token in input_tokens:
                    if token == video_start_token_id:
                        video_check_flg = True
                    elif token == video_end_token_id:
                        video_check_flg = False

                    if token == image_token_id and not video_check_flg:
                        input_token_type.append("image")
                    elif token == image_token_id and video_check_flg:
                        input_token_type.append("video")
                    else:
                        input_token_type.append("text")

                input_type_group = []
                for key, group in itertools.groupby(
                    enumerate(input_token_type), lambda x: x[1]
                ):
                    group = list(group)
                    start_index = group[0][0]
                    end_index = group[-1][0] + 1
                    input_type_group.append((key, start_index, end_index))

                llm_pos_ids_list = []
                video_frame_num = 1
                for modality_type, start_idx, end_idx in input_type_group:
                    st_idx = (
                        llm_pos_ids_list[-1].max() + 1
                        if len(llm_pos_ids_list) > 0
                        else 0
                    )

                    if modality_type == "image":
                        t, h, w = (
                            image_grid_thw[image_index][0],
                            image_grid_thw[image_index][1],
                            image_grid_thw[image_index][2],
                        )
                        llm_grid_t, llm_grid_h, llm_grid_w = (
                            t.item(),
                            h.item() // spatial_merge_size,
                            w.item() // spatial_merge_size,
                        )

                        t_index = (
                            torch.arange(llm_grid_t)
                            .view(-1, 1)
                            .expand(-1, llm_grid_h * llm_grid_w)
                            .flatten()
                        )
                        h_index = (
                            torch.arange(llm_grid_h)
                            .view(1, -1, 1)
                            .expand(llm_grid_t, -1, llm_grid_w)
                            .flatten()
                        )
                        w_index = (
                            torch.arange(llm_grid_w)
                            .view(1, 1, -1)
                            .expand(llm_grid_t, llm_grid_h, -1)
                            .flatten()
                        )
                        llm_pos_ids_list.append(
                            torch.stack([t_index, h_index, w_index]) + st_idx
                        )

                        image_index += 1
                        video_frame_num = 1

                    elif modality_type == "video":
                        t, h, w = (
                            video_frame_num,
                            video_grid_thw[video_index][1],
                            video_grid_thw[video_index][2],
                        )

                        llm_grid_t, llm_grid_h, llm_grid_w = (
                            t,
                            h.item() // spatial_merge_size,
                            w.item() // spatial_merge_size,
                        )

                        for t_idx in range(llm_grid_t):
                            t_index = (
                                torch.tensor(t_idx)
                                .view(-1, 1)
                                .expand(-1, llm_grid_h * llm_grid_w)
                                .flatten()
                            )

                            h_index = (
                                torch.arange(llm_grid_h)
                                .view(1, -1, 1)
                                .expand(1, -1, llm_grid_w)
                                .flatten()
                            )
                            w_index = (
                                torch.arange(llm_grid_w)
                                .view(1, 1, -1)
                                .expand(1, llm_grid_h, -1)
                                .flatten()
                            )
                            llm_pos_ids_list.append(
                                torch.stack([t_index, h_index, w_index]) + st_idx
                            )

                        video_group_index += 1

                        if video_group_index >= video_grid_thw[video_index][0]:
                            video_index += 1
                            video_group_index = 0

                        video_frame_num += 1

                    else:
                        text_len = end_idx - start_idx
                        llm_pos_ids_list.append(
                            torch.arange(text_len).view(1, -1).expand(3, -1) + st_idx
                        )

                        video_frame_num = 1

                llm_positions = torch.cat(llm_pos_ids_list, dim=1).reshape(3, -1)
                position_ids[..., i, attention_mask[i] == 1] = llm_positions.to(
                    position_ids.device
                )
                mrope_position_deltas.append(
                    llm_positions.max() + 1 - len(total_input_ids[i])
                )
            mrope_position_deltas = torch.tensor(
                mrope_position_deltas, device=input_ids.device
            ).unsqueeze(1)
            return position_ids, mrope_position_deltas
        else:
            if attention_mask is not None:
                position_ids = attention_mask.long().cumsum(-1) - 1
                position_ids.masked_fill_(attention_mask == 0, 1)
                position_ids = (
                    position_ids.unsqueeze(0)
                    .expand(3, -1, -1)
                    .to(attention_mask.device)
                )
                max_position_ids = position_ids.max(0, keepdim=False)[0].max(
                    -1, keepdim=True
                )[0]
                mrope_position_deltas = max_position_ids + 1 - attention_mask.shape[-1]
            else:
                position_ids = (
                    torch.arange(input_ids.shape[1], device=input_ids.device)
                    .view(1, 1, -1)
                    .expand(3, input_ids.shape[0], -1)
                )
                mrope_position_deltas = torch.zeros(
                    [input_ids.shape[0], 1],
                    device=input_ids.device,
                    dtype=input_ids.dtype,
                )

            return position_ids, mrope_position_deltas


class DualChunkRotaryEmbedding(CustomOp):
    """Rotary positional embedding for Dual Chunk Attention."""

    def __init__(
        self,
        head_size: int,
        rotary_dim: int,
        max_position_embeddings: int,
        base: int,
        is_neox_style: bool,
        dtype: torch.dtype,
        chunk_size: int,
        local_size: int,
    ) -> None:
        super().__init__()
        self.head_size = head_size
        self.rotary_dim = rotary_dim
        self.max_position_embeddings = max_position_embeddings
        self.base = base
        self.is_neox_style = is_neox_style
        self.chunk_size = chunk_size
        self.local_size = local_size
        self.dtype = dtype
        self.device = torch.device(f"cuda:{torch.cuda.current_device()}")
        (q_cache, qc_cache, k_cache, qc_no_clamp_cache, q_inter_cache) = (
            self._compute_cos_sin_cache()
        )

        self.register_buffer("cos_sin_q_cache", q_cache, persistent=False)
        self.register_buffer("cos_sin_qc_cache", qc_cache, persistent=False)
        self.register_buffer("cos_sin_k_cache", k_cache, persistent=False)
        self.register_buffer(
            "cos_sin_qc_no_clamp_cache", qc_no_clamp_cache, persistent=False
        )
        self.register_buffer("cos_sin_q_inter_cache", q_inter_cache, persistent=False)

    def _compute_inv_freq(self, base: Union[int, float]) -> torch.Tensor:
        """Compute the inverse frequency."""
        # NOTE(woosuk): The HF implementation uses `torch.arange(...).float()`.
        # However, we use `torch.arange(..., dtype=torch.float)` instead to
        # avoid numerical issues with large base values (e.g., 10000000).
        # This may cause a slight numerical difference between the HF
        # implementation and ours.
        # NOTE(woosuk): To exactly match the HF implementation, we need to
        # use CPU to compute the cache and then move it to GPU. However, we
        # create the cache on GPU for faster initialization. This may cause
        # a slight numerical difference between the HF implementation and ours.
        inv_freq = 1.0 / (
            base
            ** (
                torch.arange(0, self.rotary_dim, 2, dtype=torch.float) / self.rotary_dim
            )
        )
        return inv_freq

    def _compute_cos_sin_cache(self) -> torch.Tensor:
        """Compute the cos and sin cache."""
        inv_freq = self._compute_inv_freq(self.base)
        chunk_len = self.chunk_size - self.local_size
        q_t = torch.arange(chunk_len, dtype=torch.float)
        qc_t = (torch.arange(chunk_len, dtype=torch.float) + chunk_len).clamp(
            max=self.chunk_size
        )
        k_t = torch.arange(self.max_position_embeddings, dtype=torch.float) % chunk_len

        # count from chunk_len, no clamp(self.chunk_size) restriction
        qc_no_clamp_t = torch.arange(chunk_len, dtype=torch.float) + chunk_len
        # count from self.chunk_size for q_inter's rope
        q_inter_t = torch.arange(chunk_len, dtype=torch.float) + self.chunk_size

        q_freqs = torch.outer(q_t, inv_freq)
        qc_freqs = torch.outer(qc_t, inv_freq)
        k_freqs = torch.outer(k_t, inv_freq)
        qc_no_clamp_freqs = torch.outer(qc_no_clamp_t, inv_freq)
        q_inter_freqs = torch.outer(q_inter_t, inv_freq)

        q_cos = q_freqs.cos()
        q_sin = q_freqs.sin()
        qc_cos = qc_freqs.cos()
        qc_sin = qc_freqs.sin()
        k_cos = k_freqs.cos()
        k_sin = k_freqs.sin()

        qc_no_clamp_cos = qc_no_clamp_freqs.cos()
        qc_no_clamp_sin = qc_no_clamp_freqs.sin()
        q_inter_cos = q_inter_freqs.cos()
        q_inter_sin = q_inter_freqs.sin()

        q_cache = torch.cat((q_cos, q_sin), dim=-1).to(
            dtype=self.dtype, device=self.device
        )
        qc_cache = torch.cat((qc_cos, qc_sin), dim=-1).to(
            dtype=self.dtype, device=self.device
        )
        k_cache = torch.cat((k_cos, k_sin), dim=-1).to(
            dtype=self.dtype, device=self.device
        )
        qc_no_clamp_cache = torch.cat((qc_no_clamp_cos, qc_no_clamp_sin), dim=-1).to(
            dtype=self.dtype, device=self.device
        )
        q_inter_cache = torch.cat((q_inter_cos, q_inter_sin), dim=-1).to(
            dtype=self.dtype, device=self.device
        )
        return q_cache, qc_cache, k_cache, qc_no_clamp_cache, q_inter_cache

    def forward(
        self,
        positions: torch.Tensor,
        query: torch.Tensor,
        key: torch.Tensor,
        offsets: Optional[torch.Tensor] = None,
    ) -> Tuple[torch.Tensor, torch.Tensor]:
        query = query.view(*query.shape[:-1], -1, self.head_size)
        key = key.view(*key.shape[:-1], -1, self.head_size)
        query_rot = query[..., : self.rotary_dim]
        key_rot = key[..., : self.rotary_dim]
        if self.rotary_dim < self.head_size:
            query_pass = query[..., self.rotary_dim :]
            key_pass = key[..., self.rotary_dim :]
        else:
            query_pass = None
            key_pass = None

        positions_with_offsets = (
            torch.add(positions, offsets) if offsets is not None else positions
        )
        key = self._apply_rotary_embedding(
            self.cos_sin_k_cache[positions_with_offsets], key_rot, key_pass
        )
        chunk_len = self.chunk_size - self.local_size
        query = self._apply_rotary_embedding(
            self.cos_sin_q_cache[positions_with_offsets % chunk_len],
            query_rot,
            query_pass,
        )
        query_succ = self._apply_rotary_embedding(
            self.cos_sin_qc_cache[positions_with_offsets % chunk_len],
            query_rot,
            query_pass,
        )
        query_inter = self._apply_rotary_embedding(
            self.cos_sin_qc_cache[chunk_len - 1].repeat(positions.shape[0], 1),
            query_rot,
            query_pass,
        )
        query_succ_critical = self._apply_rotary_embedding(
            self.cos_sin_qc_no_clamp_cache[positions_with_offsets % chunk_len],
            query_rot,
            query_pass,
        )
        query_inter_critical = self._apply_rotary_embedding(
            self.cos_sin_q_inter_cache[positions_with_offsets % chunk_len],
            query_rot,
            query_pass,
        )

        # merge query into one tensor to simplify the interfaces
        query = torch.cat(
            (
                query,
                query_succ,
                query_inter,
                query_succ_critical,
                query_inter_critical,
            ),
            dim=-1,
        )
        return query, key

    def _apply_rotary_embedding(self, cos_sin, hidden_rot, hidden_pass):
        cos, sin = cos_sin.chunk(2, dim=-1)
        if self.is_neox_style:
            # NOTE(woosuk): Here we assume that the positions tensor has the
            # shape [batch_size, seq_len].
            cos = cos.repeat(1, 1, 2).unsqueeze(-2)
            sin = sin.repeat(1, 1, 2).unsqueeze(-2)
        else:
            cos = cos.repeat_interleave(2, dim=-1).unsqueeze(-2)
            sin = sin.repeat_interleave(2, dim=-1).unsqueeze(-2)
        rotate_fn = _rotate_neox if self.is_neox_style else _rotate_gptj
        hidden_rot = hidden_rot * cos + rotate_fn(hidden_rot) * sin

        if self.rotary_dim < self.head_size:
            hidden = torch.cat((hidden_rot, hidden_pass), dim=-1)
        else:
            hidden = hidden_rot
        return hidden.flatten(-2).squeeze(0)

    def extra_repr(self) -> str:
        s = f"head_size={self.head_size}, rotary_dim={self.rotary_dim}"
        s += f", max_position_embeddings={self.max_position_embeddings}"
        s += f", base={self.base}, is_neox_style={self.is_neox_style}"
        s += f", chunk_size={self.chunk_size}, local_size={self.local_size}"
        return s


_ROPE_DICT: Dict[Tuple, RotaryEmbedding] = {}


def get_rope(
    head_size: int,
    rotary_dim: int,
    max_position: int,
    base: int,
    is_neox_style: bool = True,
    rope_scaling: Optional[Dict[str, Any]] = None,
    dtype: Optional[torch.dtype] = None,
    partial_rotary_factor: float = 1.0,
    dual_chunk_attention_config: Optional[Dict[str, Any]] = None,
) -> RotaryEmbedding:
    if dtype is None:
        dtype = torch.get_default_dtype()
    if rope_scaling is not None:
        # Transforms every value that is a list into a tuple for caching calls
        rope_scaling_tuple = {
            k: tuple(v) if isinstance(v, list) else v for k, v in rope_scaling.items()
        }
        rope_scaling_args = tuple(rope_scaling_tuple.items())
    else:
        rope_scaling_args = None

    if dual_chunk_attention_config is not None:
        dual_chunk_attention_tuple = {
            k: tuple(v) if isinstance(v, list) else v
            for k, v in dual_chunk_attention_config.items()
            if k != "sparse_attention_config"
        }
        dual_chunk_attention_args = tuple(dual_chunk_attention_tuple.items())
    else:
        dual_chunk_attention_args = None

    if partial_rotary_factor < 1.0:
        rotary_dim = int(rotary_dim * partial_rotary_factor)
    key = (
        head_size,
        rotary_dim,
        max_position,
        base,
        is_neox_style,
        rope_scaling_args,
        dual_chunk_attention_args,
        dtype,
    )
    if key in _ROPE_DICT:
        return _ROPE_DICT[key]

    if dual_chunk_attention_config is not None:
        extra_kwargs = {
            k: v
            for k, v in dual_chunk_attention_config.items()
            if k in ("chunk_size", "local_size")
        }
        rotary_emb = DualChunkRotaryEmbedding(
            head_size,
            rotary_dim,
            max_position,
            base,
            is_neox_style,
            dtype,
            **extra_kwargs,
        )
    elif rope_scaling is None:
        rotary_emb = RotaryEmbedding(
            head_size, rotary_dim, max_position, base, is_neox_style, dtype
        )
    else:
        if "rope_type" in rope_scaling:
            scaling_type = rope_scaling["rope_type"]
        elif "type" in rope_scaling:
            scaling_type = rope_scaling["type"]
        else:
            raise ValueError("Unknown RoPE scaling type")

        if scaling_type == "llama3":
            scaling_factor = rope_scaling["factor"]
            low_freq_factor = rope_scaling["low_freq_factor"]
            high_freq_factor = rope_scaling["high_freq_factor"]
            original_max_position = rope_scaling["original_max_position_embeddings"]
            rotary_emb = Llama3RotaryEmbedding(
                head_size,
                rotary_dim,
                max_position,
                base,
                is_neox_style,
                dtype,
                scaling_factor,
                low_freq_factor,
                high_freq_factor,
                original_max_position,
            )
        elif scaling_type == "default":
            if "mrope_section" in rope_scaling:
                rotary_emb = MRotaryEmbedding(
                    head_size,
                    rotary_dim,
                    max_position,
                    base,
                    is_neox_style,
                    dtype,
                    mrope_section=rope_scaling["mrope_section"],
                )
            else:
                rotary_emb = RotaryEmbedding(
                    head_size,
                    rotary_dim,
                    max_position,
                    base,
                    is_neox_style,
                    dtype,
                )
        elif scaling_type == "linear":
            scaling_factor = rope_scaling["factor"]
            rotary_emb = LinearScalingRotaryEmbedding(
                head_size,
                rotary_dim,
                max_position,
                base,
                is_neox_style,
                scaling_factor,
                dtype,
            )
        elif scaling_type == "dynamic":
            scaling_factor = rope_scaling["factor"]
            if "alpha" in rope_scaling:
                rotary_emb = DynamicNTKAlphaRotaryEmbedding(
                    head_size,
                    rotary_dim,
                    max_position,
                    base,
                    is_neox_style,
                    rope_scaling["alpha"],
                    dtype,
                )
            else:
                rotary_emb = DynamicNTKScalingRotaryEmbedding(
                    head_size,
                    rotary_dim,
                    max_position,
                    base,
                    is_neox_style,
                    scaling_factor,
                    dtype,
                )
        elif scaling_type == "yarn":
            scaling_factor = rope_scaling["factor"]
            original_max_position = rope_scaling["original_max_position_embeddings"]
            extra_kwargs = {
                k: v
                for k, v in rope_scaling.items()
                if k
                in ("extrapolation_factor", "attn_factor", "beta_fast", "beta_slow")
            }
            rotary_emb = YaRNScalingRotaryEmbedding(
                head_size,
                rotary_dim,
                original_max_position,
                base,
                is_neox_style,
                scaling_factor,
                dtype,
                **extra_kwargs,
            )
        elif scaling_type == "deepseek_yarn":
            scaling_factor = rope_scaling["factor"]
            original_max_position = rope_scaling["original_max_position_embeddings"]
            # assert max_position == original_max_position * scaling_factor
            extra_kwargs = {
                k: v
                for k, v in rope_scaling.items()
                if k
                in (
                    "extrapolation_factor",
                    "attn_factor",
                    "beta_fast",
                    "beta_slow",
                    "mscale",
                    "mscale_all_dim",
                )
            }
            rotary_emb = DeepseekScalingRotaryEmbedding(
                head_size,
                rotary_dim,
                original_max_position,
                base,
                is_neox_style,
                scaling_factor,
                dtype,
                **extra_kwargs,
            )
        elif scaling_type == "longrope":
            short_factor = rope_scaling["short_factor"]
            long_factor = rope_scaling["long_factor"]
            original_max_position = rope_scaling["original_max_position_embeddings"]
            extra_kwargs = {
                k: v
                for k, v in rope_scaling.items()
                if k in ("short_mscale", "long_mscale")
            }
            rotary_emb = Phi3LongRoPEScaledRotaryEmbedding(
                head_size,
                rotary_dim,
                max_position,
                original_max_position,
                base,
                is_neox_style,
                dtype,
                short_factor,
                long_factor,
                **extra_kwargs,
            )
        else:
            raise ValueError(f"Unknown RoPE scaling type {scaling_type}")
    _ROPE_DICT[key] = rotary_emb
    return rotary_emb


# Copied from transformers
def rotate_half(x):
    """Rotates half the hidden dims of the input."""
    x1 = x[..., : x.shape[-1] // 2]
    x2 = x[..., x.shape[-1] // 2 :]
    return torch.cat((-x2, x1), dim=-1)


def apply_rotary_pos_emb_native(
    q: torch.Tensor,
    k: torch.Tensor,
    cos: torch.Tensor,
    sin: torch.Tensor,
    unsqueeze_dim=1,
) -> Tuple[torch.Tensor, torch.Tensor]:
    orig_q_dtype = q.dtype
    orig_k_dtype = k.dtype
    q, k = q.float(), k.float()

    # embedding is performed in float
    cos = cos.unsqueeze(unsqueeze_dim).float()
    sin = sin.unsqueeze(unsqueeze_dim).float()
    q_embed = (q * cos) + (rotate_half(q) * sin)
    k_embed = (k * cos) + (rotate_half(k) * sin)

    q_embed = q_embed.to(orig_q_dtype)
    k_embed = k_embed.to(orig_k_dtype)

    return q_embed, k_embed


def apply_rotary_pos_emb_npu(
    q: torch.Tensor,
    k: torch.Tensor,
    cos: torch.Tensor,
    sin: torch.Tensor,
    unsqueeze_dim=1,
) -> Tuple[torch.Tensor, torch.Tensor]:
    """Ascend implementation equivalent to apply_rotary_pos_emb_native.

    Args:
        q: [num_tokens, num_heads, head_size]
        k: [num_tokens, num_kv_heads, head_size]
        cos: [num_tokens, head_size]
        sin: [num_tokens, head_size]
    """
    if (
        cos.dim() != 2
        or q.dim() != 3
        or q.shape[1] >= NPU_ROTARY_MUL_MAX_NUM_HEADS
        or q.shape[2] >= NPU_ROTARY_MUL_MAX_HEAD_SIZE
    ):
        # Note: num_heads and head_size of q must be less than 1000 and 896, respectively
        return apply_rotary_pos_emb_native(q, k, cos, sin, unsqueeze_dim)
    cos = cos.unsqueeze(unsqueeze_dim).unsqueeze(0)
    sin = sin.unsqueeze(unsqueeze_dim).unsqueeze(0)
    q = q.unsqueeze(0)
    k = k.unsqueeze(0)
    q_embed = torch_npu.npu_rotary_mul(q, cos, sin)
    k_embed = torch_npu.npu_rotary_mul(k, cos, sin)
    q_embed = q_embed.squeeze(0)
    k_embed = k_embed.squeeze(0)
    return q_embed, k_embed


if _is_npu:
    apply_rotary_pos_emb = apply_rotary_pos_emb_npu
else:
    apply_rotary_pos_emb = apply_rotary_pos_emb_native


def get_rope_cpu(
    head_size: int,
    rotary_dim: int,
    max_position: int,
    base: int,
    is_neox_style: bool = True,
    rope_scaling: Optional[Dict[str, Any]] = None,
    dtype: Optional[torch.dtype] = None,
    partial_rotary_factor: float = 1.0,
    device: Optional[str] = None,
) -> RotaryEmbedding:
    if dtype is None:
        dtype = torch.get_default_dtype()
    if rope_scaling is not None:
        # Transforms every value that is a list into a tuple for caching calls
        rope_scaling_tuple = {
            k: tuple(v) if isinstance(v, list) else v for k, v in rope_scaling.items()
        }
        rope_scaling_args = tuple(rope_scaling_tuple.items())
    else:
        rope_scaling_args = None
    if partial_rotary_factor < 1.0:
        rotary_dim = int(rotary_dim * partial_rotary_factor)
    key = (
        head_size,
        rotary_dim,
        max_position,
        base,
        is_neox_style,
        rope_scaling_args,
        dtype,
    )
    if key in _ROPE_DICT:
        return _ROPE_DICT[key]

    assert rope_scaling is not None
    scaling_type = rope_scaling["rope_type"]
    assert (
        scaling_type == "deepseek_yarn"
    ), "Only deepseek_yarn is supported for CPU for now"

    scaling_factor = rope_scaling["factor"]
    original_max_position = rope_scaling["original_max_position_embeddings"]
    extra_kwargs = {
        k: v
        for k, v in rope_scaling.items()
        if k
        in (
            "extrapolation_factor",
            "attn_factor",
            "beta_fast",
            "beta_slow",
            "mscale",
            "mscale_all_dim",
        )
    }
    extra_kwargs["device"] = device
    rotary_emb = DeepseekScalingRotaryEmbedding(
        head_size,
        rotary_dim,
        original_max_position,
        base,
        is_neox_style,
        scaling_factor,
        dtype,
        **extra_kwargs,
    )

    _ROPE_DICT[key] = rotary_emb
    return rotary_emb


def get_rope_wrapper(
    head_size: int,
    rotary_dim: int,
    max_position: int,
    base: int,
    is_neox_style: bool = True,
    rope_scaling: Optional[Dict[str, Any]] = None,
    dtype: Optional[torch.dtype] = None,
    partial_rotary_factor: float = 1.0,
    device: Optional[str] = None,
):
    if device != "cpu":
        wrapper = aiter_get_rope if _use_aiter else get_rope
        return wrapper(
            head_size,
            rotary_dim,
            max_position,
            base,
            is_neox_style,
            rope_scaling,
            dtype,
            partial_rotary_factor,
        )

    return get_rope_cpu(
        head_size,
        rotary_dim,
        max_position,
        base,
        is_neox_style,
        rope_scaling,
        dtype,
        partial_rotary_factor,
        device,
    )<|MERGE_RESOLUTION|>--- conflicted
+++ resolved
@@ -184,11 +184,7 @@
         query: torch.Tensor,
         key: torch.Tensor,
         offsets: Optional[torch.Tensor] = None,
-<<<<<<< HEAD
-        fused_set_kv_buffer_arg=None,
-=======
         fused_set_kv_buffer_arg: Optional[FusedSetKVBufferArg] = None,
->>>>>>> 2e763398
     ) -> Tuple[torch.Tensor, torch.Tensor]:
         """A PyTorch-npu implementation of forward()."""
         assert (
