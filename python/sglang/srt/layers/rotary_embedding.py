# Adapted from https://raw.githubusercontent.com/vllm-project/vllm/refs/tags/v0.6.6.post1/vllm/model_executor/layers/rotary_embedding.py
"""Rotary Positional Embeddings."""
from __future__ import annotations

import itertools
import math
from typing import Any, Dict, List, Optional, Tuple, Union

import torch
import torch.nn as nn
import triton
import triton.language as tl

from sglang.srt.layers.utils import MultiPlatformOp
from sglang.srt.server_args import get_global_server_args
from sglang.srt.utils import (
    cpu_has_amx_support,
    get_bool_env_var,
<<<<<<< HEAD
    get_compiler_backend,
    get_device,
=======
>>>>>>> 17041f46
    is_cpu,
    is_cuda,
    is_hip,
    is_npu,
    is_xpu,
)

_is_cuda = is_cuda()
_is_hip = is_hip()
_use_aiter = get_bool_env_var("SGLANG_USE_AITER") and _is_hip
_is_npu = is_npu()
_is_cpu_amx_available = cpu_has_amx_support()
_is_cpu = is_cpu()
_is_xpu = is_xpu()

if _is_cuda:
    from sgl_kernel import FusedSetKVBufferArg, apply_rope_with_cos_sin_cache_inplace
else:
    FusedSetKVBufferArg = None

if _use_aiter:
    from aiter.rotary_embedding import get_rope as aiter_get_rope

if is_npu():
    import torch_npu

    NPU_ROTARY_MUL_MAX_NUM_HEADS = 1000
    NPU_ROTARY_MUL_MAX_HEAD_SIZE = 896


def _rotate_neox(x: torch.Tensor) -> torch.Tensor:
    x1 = x[..., : x.shape[-1] // 2]
    x2 = x[..., x.shape[-1] // 2 :]
    return torch.cat((-x2, x1), dim=-1)


def _rotate_gptj(x: torch.Tensor) -> torch.Tensor:
    x1 = x[..., ::2]
    x2 = x[..., 1::2]
    x = torch.stack((-x2, x1), dim=-1)
    return x.flatten(-2)


def _apply_rotary_emb(
    x: torch.Tensor,
    cos: torch.Tensor,
    sin: torch.Tensor,
    is_neox_style: bool,
) -> torch.Tensor:
    """
    Args:
        x: [num_tokens, num_heads, head_size]
        cos: [num_tokens, head_size // 2]
        sin: [num_tokens, head_size // 2]
        is_neox_style: Whether to use the Neox-style or GPT-J-style rotary
            positional embeddings.
    """
    cos = cos.unsqueeze(-2).to(x.dtype)
    sin = sin.unsqueeze(-2).to(x.dtype)
    if is_neox_style:
        x1, x2 = torch.chunk(x, 2, dim=-1)
    else:
        x1 = x[..., ::2]
        x2 = x[..., 1::2]
    o1 = x1 * cos - x2 * sin
    o2 = x2 * cos + x1 * sin
    if is_neox_style:
        return torch.cat((o1, o2), dim=-1)
    else:
        return torch.stack((o1, o2), dim=-1).flatten(-2)


class RotaryEmbedding(MultiPlatformOp):
    """Original rotary positional embedding."""

    def __init__(
        self,
        head_size: int,
        rotary_dim: int,
        max_position_embeddings: int,
        base: int,
        is_neox_style: bool,
        dtype: torch.dtype,
    ) -> None:
        super().__init__()
        self.head_size = head_size
        self.rotary_dim = rotary_dim
        self.max_position_embeddings = max_position_embeddings
        self.base = base
        self.is_neox_style = is_neox_style
        self.dtype = dtype

        cache = self._compute_cos_sin_cache()
        # NOTE(ByronHsu): cache needs to be in FP32 for numerical stability
        if not _is_cuda:
            cache = cache.to(dtype)

        if (
            (not (_is_cuda or _is_npu) or self.head_size not in [64, 128, 256, 512])
            and not (_is_cpu and _is_cpu_amx_available)
            and not (_is_xpu)
        ):
            if _is_cuda or _is_hip:
                from sgl_kernel import rotary_embedding
            else:
                from vllm._custom_ops import rotary_embedding

            self.use_fallback_kernel = True
            self.fallback_rotary_embedding = rotary_embedding
        else:
            self.use_fallback_kernel = False

        self.cos_sin_cache: torch.Tensor
        self.register_buffer("cos_sin_cache", cache, persistent=False)

        self._apply_rotary_emb_wrapped = _apply_rotary_emb

        if get_global_server_args().rl_on_policy_target is not None:
            self._forward_method = self.forward_native
            self._apply_rotary_emb_wrapped = torch.compile(dynamic=True)(
                self._apply_rotary_emb_wrapped
            )
        self.position_cos, self.position_sin = None, None

    def _compute_inv_freq(self, base: Union[int, float]) -> torch.Tensor:
        """Compute the inverse frequency."""
        # NOTE(woosuk): To exactly match the HF implementation, we need to
        # use CPU to compute the cache and then move it to GPU. However, we
        # create the cache on GPU for faster initialization. This may cause
        # a slight numerical difference between the HF implementation and ours.
        init_device = (
            "cpu" if get_global_server_args().rl_on_policy_target is not None else None
        )
        inv_freq = 1.0 / (
            base
            ** (
                torch.arange(
                    0, self.rotary_dim, 2, dtype=torch.float, device=init_device
                )
                / self.rotary_dim
            )
        )
        if get_global_server_args().rl_on_policy_target is not None:
            inv_freq = inv_freq.cuda()
        return inv_freq

    def _compute_cos_sin_cache(self) -> torch.Tensor:
        """Compute the cos and sin cache."""
        inv_freq = self._compute_inv_freq(self.base)
        t = torch.arange(self.max_position_embeddings, dtype=torch.float)

        freqs = torch.einsum("i,j -> ij", t, inv_freq)
        cos = freqs.cos()
        sin = freqs.sin()
        cache = torch.cat((cos, sin), dim=-1)
        return cache

    def _ensure_cos_sin_cache_length(self, needed_max_pos: int):
        """Ensure cos_sin_cache length > needed_max_pos."""
        from sglang.srt.environ import envs

        cur_len = int(self.cos_sin_cache.shape[0])
        if needed_max_pos < cur_len:
            return

        # Align to reduce realloc frequency
        align = envs.SGLANG_ROPE_CACHE_ALIGN.get()
        new_len = ((needed_max_pos + align) // align) * align
        device = self.cos_sin_cache.device
        dtype = self.cos_sin_cache.dtype

        # Compute inv_freq on same device
        inv_freq = self._compute_inv_freq(self.base).to(device=device)

        # Incremental computation for new positions only
        start = cur_len
        t_new = torch.arange(start, new_len, dtype=inv_freq.dtype, device=device)
        if t_new.numel() == 0:
            return

        freqs_new = torch.einsum("i,j->ij", t_new, inv_freq)
        cos_new = freqs_new.cos()
        sin_new = freqs_new.sin()
        new_rows = torch.cat((cos_new, sin_new), dim=-1).to(dtype=dtype)

        # Update cache with new rows
        self.cos_sin_cache = torch.cat((self.cos_sin_cache, new_rows), dim=0).to(
            device=device, dtype=dtype
        )

    def get_cos_sin_with_position(self, positions):
        assert positions.ndim == 1 or positions.ndim == 2
        if positions.ndim == 1:
            cos_sin = self.cos_sin_cache.index_select(0, positions.flatten())
            last_dim = cos_sin.size()[-1]
            cos, sin = (
                cos_sin.reshape(-1, 2, last_dim // 2).repeat(1, 1, 2).chunk(2, dim=-2)
            )
            # BSNH
            self.position_cos, self.position_sin = (
                cos.view(-1, 1, 1, last_dim).contiguous(),
                sin.view(-1, 1, 1, last_dim).contiguous(),
            )
        else:
            assert self.mrope_section
            cos_sin = self.cos_sin_cache[positions]
            last_dim = cos_sin.size()[-1]
            cos, sin = cos_sin.chunk(2, dim=-1)
            if self.mrope_interleaved:
                cos = apply_interleaved_rope(cos, self.mrope_section)
                sin = apply_interleaved_rope(sin, self.mrope_section)
            else:
                cos = torch.cat(
                    [m[i] for i, m in enumerate(cos.split(self.mrope_section, dim=-1))],
                    dim=-1,
                )
                sin = torch.cat(
                    [m[i] for i, m in enumerate(sin.split(self.mrope_section, dim=-1))],
                    dim=-1,
                )
            self.position_cos = cos.repeat(1, 2).view(-1, 1, 1, last_dim).contiguous()
            self.position_sin = sin.repeat(1, 2).view(-1, 1, 1, last_dim).contiguous()

    def get_cos_sin(self, seqlen: int) -> tuple[torch.Tensor, torch.Tensor]:
        cos_sin = self.cos_sin_cache[:seqlen]
        cos, sin = cos_sin.chunk(2, dim=-1)
        return cos, sin

    def forward_native(
        self,
        positions: torch.Tensor,
        query: torch.Tensor,
        key: torch.Tensor,
        offsets: Optional[torch.Tensor] = None,
        fused_set_kv_buffer_arg: Optional[FusedSetKVBufferArg] = None,
    ) -> Tuple[torch.Tensor, torch.Tensor]:
        """A PyTorch-native implementation of forward()."""
        assert (
            fused_set_kv_buffer_arg is None
        ), "fused_set_kv_buffer_arg is not supported for native implementation"

        if offsets is not None:
            positions = positions + offsets
        positions = positions.flatten()
        num_tokens = positions.shape[0]
        cos_sin = self.cos_sin_cache.index_select(0, positions)
        cos, sin = cos_sin.chunk(2, dim=-1)

        query_shape = query.shape
        query = query.view(num_tokens, -1, self.head_size)
        query_rot = query[..., : self.rotary_dim]
        query_pass = query[..., self.rotary_dim :]
        query_rot = self._apply_rotary_emb_wrapped(
            query_rot, cos, sin, self.is_neox_style
        )
        query = torch.cat((query_rot, query_pass), dim=-1).reshape(query_shape)

        key_shape = key.shape
        key = key.view(num_tokens, -1, self.head_size)
        key_rot = key[..., : self.rotary_dim]
        key_pass = key[..., self.rotary_dim :]
        key_rot = self._apply_rotary_emb_wrapped(key_rot, cos, sin, self.is_neox_style)
        key = torch.cat((key_rot, key_pass), dim=-1).reshape(key_shape)
        return query, key

    def forward_npu(
        self,
        positions: torch.Tensor,
        query: torch.Tensor,
        key: torch.Tensor,
        offsets: Optional[torch.Tensor] = None,
        fused_set_kv_buffer_arg: Optional[FusedSetKVBufferArg] = None,
    ) -> Tuple[torch.Tensor, torch.Tensor]:
        """A PyTorch-npu implementation of forward()."""
        assert (
            fused_set_kv_buffer_arg is None
        ), "fused_set_kv_buffer_arg is not supported for npu implementation"

        rotary_mode = "half"
        if self.is_neox_style:
            rotary_mode = "half"
        else:
            rotary_mode = "interleave"
        mrope_section = [0, 0, 0]
        query_out, key_out = torch_npu.npu_mrope(
            positions,
            query,
            key,
            self.cos_sin_cache,
            self.head_size,
            mrope_section=mrope_section,
            rotary_mode=rotary_mode,
        )
        return query_out, key_out

    def forward_cpu(
        self,
        positions: torch.Tensor,
        query: torch.Tensor,
        key: torch.Tensor,
        offsets: Optional[torch.Tensor] = None,
        fused_set_kv_buffer_arg: Optional[FusedSetKVBufferArg] = None,
    ) -> Tuple[torch.Tensor, torch.Tensor]:
        assert (
            fused_set_kv_buffer_arg is None
        ), "fused_set_kv_buffer_arg is not supported for cpu implementation"

        positions = torch.add(positions, offsets) if offsets is not None else positions
        if _is_cpu_amx_available:
            return torch.ops.sgl_kernel.rotary_embedding_cpu(
                positions,
                query,
                key,
                self.head_size,
                self.cos_sin_cache,
                self.is_neox_style,
            )
        else:
            return self.forward_native(
                positions, query, key, offsets, fused_set_kv_buffer_arg
            )

    def forward_cuda(
        self,
        positions: torch.Tensor,
        query: torch.Tensor,
        key: torch.Tensor,
        offsets: Optional[torch.Tensor] = None,
        fused_set_kv_buffer_arg: Optional[FusedSetKVBufferArg] = None,
    ) -> Tuple[torch.Tensor, torch.Tensor]:
        if not self.use_fallback_kernel:
            apply_rope_with_cos_sin_cache_inplace(
                positions=positions,
                query=query,
                key=key,
                head_size=self.head_size,
                cos_sin_cache=self.cos_sin_cache,
                is_neox=self.is_neox_style,
                # Compatible with old sgl-kernel
                **(
                    dict(fused_set_kv_buffer_arg=fused_set_kv_buffer_arg)
                    if fused_set_kv_buffer_arg is not None
                    else {}
                ),
            )
        else:
            assert (
                fused_set_kv_buffer_arg is None
            ), "save kv cache is not supported for fallback_rotary_embedding."
            self.cos_sin_cache = self.cos_sin_cache.to(query.device, dtype=query.dtype)
            self.fallback_rotary_embedding(
                positions,
                query,
                key,
                self.head_size,
                self.cos_sin_cache,
                self.is_neox_style,
            )
        return query, key

    def extra_repr(self) -> str:
        s = f"head_size={self.head_size}, rotary_dim={self.rotary_dim}"
        s += f", max_position_embeddings={self.max_position_embeddings}"
        s += f", base={self.base}, is_neox_style={self.is_neox_style}"
        return s

    def forward_xpu(
        self,
        positions: torch.Tensor,
        query: torch.Tensor,
        key: torch.Tensor,
        offsets: Optional[torch.Tensor] = None,
        fused_set_kv_buffer_arg: Optional[FusedSetKVBufferArg] = None,
    ) -> Tuple[torch.Tensor, torch.Tensor]:
        assert (
            fused_set_kv_buffer_arg is None
        ), "fused_set_kv_buffer_arg is not supported for xpu implementation"
        positions = torch.add(positions, offsets) if offsets is not None else positions
        return torch.ops.sgl_kernel.rotary_embedding(
            positions,
            query,
            key,
            self.head_size,
            self.cos_sin_cache,
            self.is_neox_style,
        )


class LinearScalingRotaryEmbedding(RotaryEmbedding):
    """RotaryEmbedding extended with linear scaling.

    It supports multiple scaling factors. Since multiple LoRA adapters may have
    different scaling factors, we need multiple cos/sin caches. In this way,
    instead of running rotary embedding kernel per lora, we can run multiple
    lora in a batched way.

    In addition to that, we also keep the cos/sin cache for the scaling factor
    of 1 (default) at all times.

    Exemplary for two scaling factors x=1, y and z with embeddings
    [[x11, x12, ... x1m], ..., [xn1, xn2, ..., xnm]] and
    [[y11, y12, ... y1o], ..., [yn1, yn2, ..., yno]], and
    [[z11, z12, ... z1p], ..., [zn1, zn2, ..., znp]],

    we construct the cos/sin cache as follows:
    [[x11, x12, ... x1m, y11, y12, ... y1o, z11, z12, ... z1p],
        ...
     [xn1, xn2, ... xnm, yn1, yn2, ... yno, zn1, zn2, ... znp]]

    We then use offsets to index into the cos/sin cache for
    the respective scaling factors.

    The offset to cache can be accessed via `scaling_factor_to_offset` API.

    Credits to the Reddit user /u/kaiokendev
    """

    def __init__(
        self,
        head_size: int,
        rotary_dim: int,
        max_position_embeddings: int,
        base: int,
        is_neox_style: bool,
        scaling_factors: Union[List[float], float],
        dtype: torch.dtype,
    ) -> None:
        if isinstance(scaling_factors, float):
            scaling_factors = [scaling_factors]
        self.scaling_factors: List[float] = scaling_factors  # noqa
        super().__init__(
            head_size, rotary_dim, max_position_embeddings, base, is_neox_style, dtype
        )
        # Lazy initialized.
        self._scaling_factor_to_offset: Dict[float, int]

    def _compute_cos_sin_cache(self) -> torch.Tensor:
        inv_freq = self._compute_inv_freq(self.base)
        cache_list: List[torch.Tensor] = []
        # offsets to the next cache in a tensor.
        # Each offset corresponds to the same index in scaling_factors.
        offsets: List[int] = []
        for scaling_factor in self.scaling_factors:
            # NOTE(woosuk): self.max_position_embeddings is the original
            # maximum length before applying the rope scaling.
            # Thus, the maximum length after applying the rope scaling is
            # self.max_position_embeddings * self.scaling_factor.
            max_len = self.max_position_embeddings * scaling_factor
            t = torch.arange(max_len, dtype=torch.float)
            t = t / scaling_factor

            freqs = torch.einsum("i,j -> ij", t, inv_freq)
            cos = freqs.cos()
            sin = freqs.sin()
            cache = torch.cat((cos, sin), dim=-1)
            if not cache_list:
                offset = 0
            else:
                last_offset = offsets[-1]
                next_max_len = cache_list[-1].shape[0]
                offset = last_offset + next_max_len
            offsets.append(offset)
            cache_list.append(cache)
        self._scaling_factor_to_offset = {
            float(scaling_factor): offsets[i]
            for i, scaling_factor in enumerate(self.scaling_factors)
        }
        assert len(self.scaling_factors) == len(offsets)
        return torch.cat(cache_list, dim=0)

    @property
    def scaling_factor_to_offset(self) -> Dict[float, int]:
        return self._scaling_factor_to_offset


class DynamicNTKScalingRotaryEmbedding(RotaryEmbedding):
    """RotaryEmbedding extended with Dynamic NTK scaling.

    Credits to the Reddit users /u/bloc97 and /u/emozilla
    """

    def __init__(
        self,
        head_size: int,
        rotary_dim: int,
        max_position_embeddings: int,
        base: int,
        is_neox_style: bool,
        scaling_factor: float,
        dtype: torch.dtype,
    ) -> None:
        self.scaling_factor = scaling_factor
        super().__init__(
            head_size, rotary_dim, max_position_embeddings, base, is_neox_style, dtype
        )

    def _compute_cos_sin_cache(self) -> torch.Tensor:
        # NOTE(woosuk): self.max_position_embeddings is the original
        # maximum length before applying the rope scaling.
        # Thus, the maximum length after applying the rope scaling is
        # self.max_position_embeddings * self.scaling_factor.
        max_len = self.max_position_embeddings * self.scaling_factor
        base = self.base * (
            (self.scaling_factor * max_len / self.max_position_embeddings)
            - (self.scaling_factor - 1)
        ) ** (self.rotary_dim / (self.rotary_dim - 2))
        inv_freq = self._compute_inv_freq(base)
        t = torch.arange(max_len, dtype=torch.float)

        freqs = torch.einsum("i,j -> ij", t, inv_freq)
        cos = freqs.cos()
        sin = freqs.sin()
        cache = torch.cat((cos, sin), dim=-1)
        return cache


# Inverse dim formula to find dim based on number of rotations
def _yarn_find_correction_dim(
    num_rotations: int,
    dim: int,
    base: float = 10000,
    max_position_embeddings: int = 2048,
) -> float:
    return (dim * math.log(max_position_embeddings / (num_rotations * 2 * math.pi))) / (
        2 * math.log(base)
    )


# Find dim range bounds based on rotations
def _yarn_find_correction_range(
    low_rot: int,
    high_rot: int,
    dim: int,
    base: float = 10000,
    max_position_embeddings: int = 2048,
    truncate: bool = True,
) -> Tuple[int, int]:
    low = _yarn_find_correction_dim(low_rot, dim, base, max_position_embeddings)
    high = _yarn_find_correction_dim(high_rot, dim, base, max_position_embeddings)
    if truncate:
        low = math.floor(low)
        high = math.ceil(high)
    return max(low, 0), min(high, dim - 1)  # Clamp values just in case


def _yarn_linear_ramp_mask(
    low: float, high: float, dim: int, dtype: torch.dtype, device: torch.device = None
) -> torch.Tensor:
    if low == high:
        high += 0.001  # Prevent singularity

    linear_func = (torch.arange(dim, dtype=dtype, device=device) - low) / (high - low)
    ramp_func = torch.clamp(linear_func, 0, 1)
    return ramp_func


def _yarn_get_mscale(scale: float = 1) -> float:
    if scale <= 1:
        return 1.0
    return 0.1 * math.log(scale) + 1.0


class YaRNScalingRotaryEmbedding(RotaryEmbedding):
    """RotaryEmbedding extended with YaRN method.

    Credits to Peng et al. github.com/jquesnelle/yarn
    """

    def __init__(
        self,
        head_size: int,
        rotary_dim: int,
        max_position_embeddings: int,
        base: int,
        is_neox_style: bool,
        scaling_factor: float,
        dtype: torch.dtype,
        *,
        extrapolation_factor: float = 1,
        attn_factor: float = 1,
        beta_fast: int = 32,
        beta_slow: int = 1,
        truncate: bool = True,
    ) -> None:
        self.scaling_factor = scaling_factor
        self.extrapolation_factor = extrapolation_factor
        self.attn_factor = attn_factor
        self.beta_fast = beta_fast
        self.beta_slow = beta_slow
        self.truncate = truncate
        # Get n-d magnitude scaling corrected for interpolation
        self.mscale = float(_yarn_get_mscale(self.scaling_factor) * attn_factor)
        super().__init__(
            head_size, rotary_dim, max_position_embeddings, base, is_neox_style, dtype
        )

    def _compute_inv_freq(self, scaling_factor: float) -> torch.Tensor:
        pos_freqs = self.base ** (
            torch.arange(0, self.rotary_dim, 2, dtype=torch.float) / self.rotary_dim
        )
        inv_freq_extrapolation = 1.0 / pos_freqs
        inv_freq_interpolation = 1.0 / (scaling_factor * pos_freqs)

        low, high = _yarn_find_correction_range(
            self.beta_fast,
            self.beta_slow,
            self.rotary_dim,
            self.base,
            self.max_position_embeddings,
            self.truncate,
        )
        # Get n-d rotational scaling corrected for extrapolation
        inv_freq_mask = (
            1
            - _yarn_linear_ramp_mask(low, high, self.rotary_dim // 2, dtype=torch.float)
        ) * self.extrapolation_factor
        inv_freq = (
            inv_freq_interpolation * (1 - inv_freq_mask)
            + inv_freq_extrapolation * inv_freq_mask
        )
        return inv_freq

    def _compute_cos_sin_cache(self) -> torch.Tensor:
        inv_freq = self._compute_inv_freq(self.scaling_factor)
        t = torch.arange(
            self.max_position_embeddings * self.scaling_factor, dtype=torch.float32
        )
        freqs = torch.einsum("i,j -> ij", t, inv_freq)
        cos = freqs.cos() * self.mscale
        sin = freqs.sin() * self.mscale
        cache = torch.cat((cos, sin), dim=-1)
        return cache


class Phi3LongRoPEScaledRotaryEmbedding(nn.Module):
    """Phi3 family of models scaled rotary embedding.

    Based on the original RotaryEmbedding implementation.
    """

    def __init__(
        self,
        head_size: int,
        rotary_dim: int,
        max_position_embeddings: int,
        original_max_position_embeddings: int,
        base: int,
        is_neox_style: bool,
        dtype: torch.dtype,
        short_factor: List[float],
        long_factor: List[float],
        short_mscale: Optional[float] = None,
        long_mscale: Optional[float] = None,
    ):
        super().__init__()

        if is_neox_style is False:
            raise ValueError(
                "`Phi3LongRoPEScaledRotaryEmbedding` only supports neox_style."
            )

        self.rotary_dim = rotary_dim
        self.head_size = head_size
        self.max_position_embeddings = max_position_embeddings
        self.original_max_position_embeddings = original_max_position_embeddings
        self.base = base
        self.short_factor = short_factor
        self.long_factor = long_factor

        scale = self.max_position_embeddings / self.original_max_position_embeddings
        if scale <= 1.0:
            scaling_factor = 1.0
        else:
            scaling_factor = math.sqrt(
                1 + math.log(scale) / math.log(self.original_max_position_embeddings)
            )
        if short_mscale is None:
            short_mscale = scaling_factor
        if long_mscale is None:
            long_mscale = scaling_factor

        self.short_mscale = short_mscale
        self.long_mscale = long_mscale

        short_cache = self._compute_cos_sin_cache(
            original_max_position_embeddings, short_factor, short_mscale
        )
        short_cache = short_cache.to(dtype)
        self.register_buffer("short_cos_sin_cache", short_cache, persistent=False)

        long_cache = self._compute_cos_sin_cache(
            max_position_embeddings, long_factor, long_mscale
        )
        long_cache = long_cache.to(dtype)
        self.register_buffer("long_cos_sin_cache", long_cache, persistent=False)

        long_short_cache = torch.cat(
            [self.short_cos_sin_cache, self.long_cos_sin_cache], dim=0
        )
        self.register_buffer(
            "long_short_cos_sin_cache", long_short_cache, persistent=False
        )

    def _compute_inv_freq(self, rescale_factors: List[float]) -> torch.Tensor:
        rescale_factors = torch.tensor(rescale_factors, dtype=torch.float32)
        inv_freq = 1.0 / (
            rescale_factors
            * (
                self.base
                ** (
                    torch.arange(0, self.rotary_dim, 2, dtype=torch.float)
                    / self.rotary_dim
                )
            )
        )
        return inv_freq

    def _compute_cos_sin_cache(
        self,
        max_position_embeddings: int,
        rescale_factors: List[float],
        mscale: float,
    ) -> torch.Tensor:
        inv_freq = self._compute_inv_freq(rescale_factors)
        t = torch.arange(max_position_embeddings, dtype=torch.float)
        freqs = torch.einsum("i,j -> ij", t, inv_freq)
        cos = freqs.cos() * mscale
        sin = freqs.sin() * mscale
        cache = torch.cat((cos, sin), dim=-1)
        return cache

    def forward(
        self,
        positions: torch.Tensor,
        query: torch.Tensor,
        key: torch.Tensor,
        offsets: Optional[torch.Tensor] = None,
    ) -> Tuple[torch.Tensor, torch.Tensor]:
        query = query.view(*query.shape[:-1], -1, self.head_size)
        key = key.view(*key.shape[:-1], -1, self.head_size)

        k = self.original_max_position_embeddings
        long_prompt_offset = (
            torch.any(positions > k).float() * torch.full_like(positions, k)
        ).long()
        idx = (
            torch.add(positions, long_prompt_offset)
            if long_prompt_offset is not None
            else positions
        )
        self.long_short_cos_sin_cache: torch.Tensor = self.long_short_cos_sin_cache.to(
            idx.device
        )
        idx = torch.add(idx, offsets) if offsets is not None else idx
        cos_sin = torch.index_select(self.long_short_cos_sin_cache, 0, idx)

        cos, sin = cos_sin.chunk(2, dim=-1)
        cos = cos.repeat(1, 2).unsqueeze(-2)
        sin = sin.repeat(1, 2).unsqueeze(-2)

        query_rot = query[..., : self.rotary_dim]
        query_pass = query[..., self.rotary_dim :]
        query_rot = query_rot * cos + _rotate_neox(query_rot) * sin
        query = torch.cat((query_rot, query_pass), dim=-1)

        key_rot = key[..., : self.rotary_dim]
        key_pass = key[..., self.rotary_dim :]
        key_rot = key_rot * cos + _rotate_neox(key_rot) * sin
        key = torch.cat((key_rot, key_pass), dim=-1)

        return query.flatten(-2), key.flatten(-2)


def yarn_get_mscale(scale: float = 1, mscale: float = 1) -> float:
    if scale <= 1:
        return 1.0
    return 0.1 * mscale * math.log(scale) + 1.0


class DeepseekScalingRotaryEmbedding(RotaryEmbedding):
    """RotaryEmbedding extended with YaRN method.

    Credits to Peng et al. github.com/jquesnelle/yarn
    """

    def __init__(
        self,
        head_size: int,
        rotary_dim: int,
        max_position_embeddings: int,
        base: int,
        is_neox_style: bool,
        scaling_factor: float,
        dtype: torch.dtype,
        *,
        extrapolation_factor: float = 1,
        attn_factor: float = 1,
        beta_fast: int = 32,
        beta_slow: int = 1,
        mscale: float = 1,
        mscale_all_dim: float = 0,
        device: Optional[str] = None,
    ) -> None:
        self.scaling_factor = scaling_factor
        self.extrapolation_factor = extrapolation_factor
        self.attn_factor = attn_factor
        self.beta_fast = beta_fast
        self.beta_slow = beta_slow
        # Get n-d magnitude scaling corrected for interpolation.
        self.mscale = float(
            yarn_get_mscale(self.scaling_factor, float(mscale))
            / yarn_get_mscale(self.scaling_factor, float(mscale_all_dim))
            * attn_factor
        )
        if device is not None:
            self.device = device
        else:
            self.device = get_device()
        self.cos_cached_total = None
        self.sin_cached_total = None
        self.cos_cached = None
        self.sin_cached = None
        super().__init__(
            head_size, rotary_dim, max_position_embeddings, base, is_neox_style, dtype
        )

        # Re-dispatch
        if _is_hip:
            self._forward_method = self.forward_native

    def _compute_inv_freq(self, scaling_factor: float) -> torch.Tensor:
        pos_freqs = self.base ** (
            torch.arange(0, self.rotary_dim, 2, dtype=torch.float, device=self.device)
            / self.rotary_dim
        )
        inv_freq_extrapolation = 1.0 / pos_freqs
        inv_freq_interpolation = 1.0 / (scaling_factor * pos_freqs)

        low, high = _yarn_find_correction_range(
            self.beta_fast,
            self.beta_slow,
            self.rotary_dim,
            self.base,
            self.max_position_embeddings,
        )
        # Get n-d rotational scaling corrected for extrapolation
        inv_freq_mask = (
            1
            - _yarn_linear_ramp_mask(
                low, high, self.rotary_dim // 2, dtype=torch.float, device=self.device
            )
        ) * self.extrapolation_factor
        inv_freq = (
            inv_freq_interpolation * (1 - inv_freq_mask)
            + inv_freq_extrapolation * inv_freq_mask
        )
        return inv_freq

    def _compute_cos_sin_cache(self) -> torch.Tensor:
        inv_freq = self._compute_inv_freq(self.scaling_factor)
        t = torch.arange(
            self.max_position_embeddings * self.scaling_factor,
            device=self.device,
            dtype=torch.float32,
        )
        freqs = torch.einsum("i,j -> ij", t, inv_freq)
        cos = freqs.cos() * self.mscale
        sin = freqs.sin() * self.mscale
        cache = torch.cat((cos, sin), dim=-1)

        emb = torch.cat((freqs, freqs), dim=-1)
        self.cos_cached_total = torch.cos(emb) * self.mscale
        self.sin_cached_total = torch.sin(emb) * self.mscale
        return cache

    def get_cos_cached_total(self):
        return self.cos_cached_total

    def get_sin_cached_total(self):
        return self.sin_cached_total

    def get_cos_sin_cache(
        self, positions, dtype, offsets: Optional[torch.Tensor] = None
    ):
        self.cos_cached = (
            self.cos_cached_total[
                torch.add(positions, offsets) if offsets is not None else positions
            ]
            .unsqueeze(-2)
            .unsqueeze(-2)
            .to(dtype)
        )
        self.sin_cached = (
            self.sin_cached_total[
                torch.add(positions, offsets) if offsets is not None else positions
            ]
            .unsqueeze(-2)
            .unsqueeze(-2)
            .to(dtype)
        )
        cos = self.cos_cached.to(positions.device)
        sin = self.sin_cached.to(positions.device)
        return cos, sin

    def forward_native(
        self,
        positions: torch.Tensor,
        query: torch.Tensor,
        key: torch.Tensor,
        offsets: Optional[torch.Tensor] = None,
    ) -> Tuple[torch.Tensor, torch.Tensor]:
        """PyTorch-native implementation equivalent to forward()."""
        dtype = query.dtype
        query_rot = query[..., : self.rotary_dim]
        key_rot = key[..., : self.rotary_dim]
        if self.rotary_dim < self.head_size:
            query_pass = query[..., self.rotary_dim :]
            key_pass = key[..., self.rotary_dim :]

        cos_sin = self.cos_sin_cache[
            torch.add(positions, offsets) if offsets is not None else positions
        ]
        cos, sin = cos_sin.chunk(2, dim=-1)
        if self.is_neox_style:
            # NOTE(woosuk): Here we assume that the positions tensor has the
            # shape [batch_size, seq_len].
            cos = cos.repeat(1, 1, 2).unsqueeze(-2)
            sin = sin.repeat(1, 1, 2).unsqueeze(-2)
        else:
            cos = cos.repeat_interleave(2, dim=-1).unsqueeze(-2)
            sin = sin.repeat_interleave(2, dim=-1).unsqueeze(-2)

        rotate_fn = _rotate_neox if self.is_neox_style else _rotate_gptj
        query_rot = query_rot * cos + rotate_fn(query_rot) * sin
        key_rot = key_rot * cos + rotate_fn(key_rot) * sin

        if self.rotary_dim < self.head_size:
            query = torch.cat((query_rot, query_pass), dim=-1)
            key = torch.cat((key_rot, key_pass), dim=-1)
        else:
            query = query_rot
            key = key_rot
        return query.to(dtype), key.to(dtype)

    def forward_npu(
        self,
        positions: torch.Tensor,
        query: torch.Tensor,
        key: torch.Tensor,
        offsets: Optional[torch.Tensor] = None,
    ) -> Tuple[torch.Tensor, torch.Tensor]:
        num_tokens, num_q_heads, _ = query.shape
        num_k_heads = key.shape[1]

        cos, sin = self.get_cos_sin_cache(positions, query.dtype, offsets)

        query_rot = query[..., : self.rotary_dim]
        key_rot = key[..., : self.rotary_dim]
        if self.rotary_dim < self.head_size:
            query_pass = query[..., self.rotary_dim :]
            key_pass = key[..., self.rotary_dim :]

        query_rot = torch_npu.npu_interleave_rope(
            query_rot.reshape(num_tokens, num_q_heads, 1, self.rotary_dim),
            cos,
            sin,
        )
        key_rot = torch_npu.npu_interleave_rope(
            key_rot.reshape(num_tokens, num_k_heads, 1, self.rotary_dim),
            cos,
            sin,
        )
        query_rot = query_rot.reshape(num_tokens, -1, self.rotary_dim)
        key_rot = key_rot.reshape(num_tokens, -1, self.rotary_dim)

        if self.rotary_dim < self.head_size:
            query = torch.cat((query_rot, query_pass), dim=-1)
            key = torch.cat((key_rot, key_pass), dim=-1)
        else:
            query = query_rot
            key = key_rot
        return query, key

    def forward_cpu(
        self,
        positions: torch.Tensor,
        query: torch.Tensor,
        key: torch.Tensor,
        offsets: Optional[torch.Tensor] = None,
    ) -> Tuple[torch.Tensor, torch.Tensor]:
        positions = torch.add(positions, offsets) if offsets is not None else positions
        if _is_cpu_amx_available:
            return torch.ops.sgl_kernel.rotary_embedding_cpu(
                positions, query, key, self.head_size, self.cos_sin_cache, False
            )
        else:
            return self.forward_native(positions, query, key, offsets)


class Llama3RotaryEmbedding(RotaryEmbedding):

    def __init__(
        self,
        head_size: int,
        rotary_dim: int,
        max_position_embeddings: int,
        base: int,
        is_neox_style: bool,
        dtype: torch.dtype,
        scaling_factor: float,
        low_freq_factor: float,
        high_freq_factor: float,
        orig_max_position: int,
    ) -> None:
        self.scaling_factor = scaling_factor
        self.low_freq_factor = low_freq_factor
        self.high_freq_factor = high_freq_factor
        self.orig_max_position = orig_max_position
        super().__init__(
            head_size, rotary_dim, max_position_embeddings, base, is_neox_style, dtype
        )

    def _compute_inv_freq(self, base: Union[int, float]) -> torch.Tensor:
        inv_freqs = super()._compute_inv_freq(base)
        low_freq_wavelen = self.orig_max_position / self.low_freq_factor
        high_freq_wavelen = self.orig_max_position / self.high_freq_factor

        wave_len = 2 * math.pi / inv_freqs
        if self.low_freq_factor != self.high_freq_factor:
            smooth = (self.orig_max_position / wave_len - self.low_freq_factor) / (
                self.high_freq_factor - self.low_freq_factor
            )
        else:
            smooth = 0
        new_freqs = torch.where(
            wave_len < high_freq_wavelen,
            inv_freqs,
            torch.where(
                wave_len > low_freq_wavelen,
                inv_freqs / self.scaling_factor,
                (1 - smooth) * inv_freqs / self.scaling_factor + smooth * inv_freqs,
            ),
        )
        return new_freqs


class Llama4VisionRotaryEmbedding(RotaryEmbedding):

    def __init__(
        self,
        head_size: int,
        rotary_dim: int,
        max_position_embeddings: int,
        base: int,
        is_neox_style: bool,
        dtype: torch.dtype,
    ):
        super().__init__(
            head_size, rotary_dim, max_position_embeddings, base, is_neox_style, dtype
        )

    def _compute_inv_freq(self, base: Union[int, float]) -> torch.Tensor:
        inv_freqs = super()._compute_inv_freq(base)
        inv_freqs = inv_freqs[: (self.rotary_dim // 2)]
        return inv_freqs

    def _compute_cos_sin_cache(self) -> torch.Tensor:
        inv_freq = self._compute_inv_freq(self.base)

        # self.max_position_embeddings here is number of image patches
        # i.e. (image_size // patch_size) ** 2
        num_patches = self.max_position_embeddings
        img_idx = torch.arange(num_patches, dtype=torch.int32).reshape(num_patches, 1)
        img_idx = torch.cat([img_idx, img_idx[:1]], dim=0)
        img_idx[-1, -1] = -2  # set to ID_CLS_TOKEN
        num_patches_single_dim = int(math.sqrt(num_patches))
        frequencies_x = img_idx % num_patches_single_dim
        frequencies_y = img_idx // num_patches_single_dim
        freqs_x = (
            (frequencies_x + 1)[..., None] * inv_freq[None, None, :]
        ).repeat_interleave(2, dim=-1)
        freqs_y = (
            (frequencies_y + 1)[..., None] * inv_freq[None, None, :]
        ).repeat_interleave(2, dim=-1)
        freqs = torch.cat([freqs_x, freqs_y], dim=-1).float().contiguous()[..., ::2]
        freqs = freqs.masked_fill(img_idx.reshape(-1, 1, 1) < 0, 0)
        cache = torch.view_as_complex(
            torch.stack([torch.cos(freqs), torch.sin(freqs)], dim=-1)
        )
        return cache

    def forward(
        self,
        query: torch.Tensor,
        key: torch.Tensor,
    ) -> Tuple[torch.Tensor, torch.Tensor]:
        self.cos_sin_cache: torch.Tensor = self.cos_sin_cache.to(query.device)
        query_ = torch.view_as_complex(query.float().reshape(*query.shape[:-1], -1, 2))
        key_ = torch.view_as_complex(key.float().reshape(*key.shape[:-1], -1, 2))
        broadcast_shape = [
            d if i == 1 or i == (query_.ndim - 1) else 1
            for i, d in enumerate(query_.shape)
        ]
        freqs_ci = self.cos_sin_cache.view(*broadcast_shape)
        query_out = torch.view_as_real(query_ * freqs_ci).flatten(3)
        key_out = torch.view_as_real(key_ * freqs_ci).flatten(3)
        return query_out.type_as(query), key_out.type_as(key)


class DynamicNTKAlphaRotaryEmbedding(RotaryEmbedding):
    """RotaryEmbedding extended with Dynamic NTK scaling.

    Credits to the Reddit users /u/bloc97 and /u/emozilla
    """

    def __init__(
        self,
        head_size: int,
        rotary_dim: int,
        max_position_embeddings: int,
        base: int,
        is_neox_style: bool,
        scaling_alpha: float,
        dtype: torch.dtype,
    ) -> None:
        self.scaling_alpha = scaling_alpha
        super().__init__(
            head_size, rotary_dim, max_position_embeddings, base, is_neox_style, dtype
        )

    def _compute_cos_sin_cache(self) -> torch.Tensor:
        max_len = self.max_position_embeddings
        base = self.base * self.scaling_alpha ** (
            self.rotary_dim / (self.rotary_dim - 2)
        )

        inv_freq = self._compute_inv_freq(base)
        t = torch.arange(max_len, dtype=torch.float)

        freqs = torch.einsum("i,j -> ij", t, inv_freq)
        cos = freqs.cos()
        sin = freqs.sin()
        cache = torch.cat((cos, sin), dim=-1)
        return cache


def apply_interleaved_rope(x: torch.Tensor, mrope_section: list[int]) -> torch.Tensor:
    """Apply interleaved MRoPE to 3D rotary embeddings.
    Reorganizes frequency layout from chunked [TTT...HHH...WWW] to
    interleaved [THTHWHTHW...TT], preserving frequency continuity.
    """
    x_t = x[0].clone()
    x_t[..., 1 : mrope_section[1] * 3 : 3] = x[1, ..., 1 : mrope_section[1] * 3 : 3]
    x_t[..., 2 : mrope_section[2] * 3 : 3] = x[2, ..., 2 : mrope_section[2] * 3 : 3]
    return x_t


@triton.jit
def _triton_mrope_forward_fused(
    q_ptr,
    k_ptr,
    cos_sin_cache_ptr,
    positions_ptr,
    q_stride,
    k_stride,
    positions_stride,
    n_qh: tl.constexpr,
    n_kh: tl.constexpr,
    hd: tl.constexpr,
    rd: tl.constexpr,
    pad_n_qh: tl.constexpr,
    pad_n_kh: tl.constexpr,
    pad_hd: tl.constexpr,
    mrope_section_t: tl.constexpr,
    mrope_section_h: tl.constexpr,
    mrope_section_w: tl.constexpr,
    is_interleaved: tl.constexpr,
    is_neox_style: tl.constexpr,
):
    # Adapted from
    # https://github.com/linkedin/Liger-Kernel/blob/main/src/liger_kernel/ops/qwen2vl_mrope.py
    # This version supports flatten input tensors from vllm
    # and supports cos and sin cache with shape (3, num_tokens, head_dim // 2)
    # instead of (3, bsz, seq_len, head_dim), also supports interleaved rotary
    pid = tl.program_id(0)
    # locate start address
    q_ptr = q_ptr + pid * q_stride
    k_ptr = k_ptr + pid * k_stride

    half_rd = rd // 2
    t = tl.load(positions_ptr + 0 * positions_stride + pid)
    h = tl.load(positions_ptr + 1 * positions_stride + pid)
    w = tl.load(positions_ptr + 2 * positions_stride + pid)

    t_cos = cos_sin_cache_ptr + t * rd
    h_cos = cos_sin_cache_ptr + h * rd
    w_cos = cos_sin_cache_ptr + w * rd
    t_sin = t_cos + half_rd
    h_sin = h_cos + half_rd
    w_sin = w_cos + half_rd

    # Updated offsets for half head_dim
    cos_offsets = tl.arange(0, pad_hd // 2)
    if is_interleaved:
        h_mask = ((cos_offsets % 3) == 1) & (cos_offsets <= 3 * mrope_section_h)
        w_mask = ((cos_offsets % 3) == 2) & (cos_offsets <= 3 * mrope_section_w)
        t_mask = ~(h_mask | w_mask)
    else:
        t_end = mrope_section_t
        h_end = t_end + mrope_section_h
        t_mask = cos_offsets < mrope_section_t
        h_mask = (t_end <= cos_offsets) & (cos_offsets < h_end)
        w_mask = (h_end <= cos_offsets) & (cos_offsets < half_rd)

    t_cos_row = tl.load(t_cos + cos_offsets, mask=t_mask, other=0)
    t_sin_row = tl.load(t_sin + cos_offsets, mask=t_mask, other=0)
    h_cos_row = tl.load(h_cos + cos_offsets, mask=h_mask, other=0)
    h_sin_row = tl.load(h_sin + cos_offsets, mask=h_mask, other=0)
    w_cos_row = tl.load(w_cos + cos_offsets, mask=w_mask, other=0)
    w_sin_row = tl.load(w_sin + cos_offsets, mask=w_mask, other=0)

    cos_row = t_cos_row + h_cos_row + w_cos_row
    sin_row = t_sin_row + h_sin_row + w_sin_row

    # ####################################################################
    # Load the left and right half of q and k for the current
    # program instance (i.e. for the current token) separately
    # ####################################################################
    # left half of the head
    if is_neox_style:
        first_half_q_offsets = (
            tl.arange(0, pad_n_qh)[:, None] * hd + tl.arange(0, pad_hd // 2)[None, :]
        )
        first_half_k_offsets = (
            tl.arange(0, pad_n_kh)[:, None] * hd + tl.arange(0, pad_hd // 2)[None, :]
        )
        first_q_mask = (tl.arange(0, pad_n_qh)[:, None] < n_qh) & (
            tl.arange(0, pad_hd // 2)[None, :] < rd // 2
        )
        first_k_mask = (tl.arange(0, pad_n_kh)[:, None] < n_kh) & (
            tl.arange(0, pad_hd // 2)[None, :] < rd // 2
        )

        q_tile_1 = tl.load(q_ptr + first_half_q_offsets, mask=first_q_mask, other=0).to(
            sin_row.dtype
        )
        k_tile_1 = tl.load(k_ptr + first_half_k_offsets, mask=first_k_mask, other=0).to(
            sin_row.dtype
        )

        # right half of the head
        second_half_q_offsets = first_half_q_offsets + (rd // 2)
        second_half_k_offsets = first_half_k_offsets + (rd // 2)
        second_q_mask = first_q_mask
        second_k_mask = first_k_mask

        q_tile_2 = tl.load(
            q_ptr + second_half_q_offsets, mask=second_q_mask, other=0
        ).to(sin_row.dtype)
        k_tile_2 = tl.load(
            k_ptr + second_half_k_offsets, mask=second_k_mask, other=0
        ).to(sin_row.dtype)

        # y = [x1, x2] * [cos, cos] + [-x2, x1] * [sin, sin]
        # Since cos and sin are now half-size,
        # we use the same cos_row and sin_row for both halves
        new_q_tile_1 = q_tile_1 * cos_row - q_tile_2 * sin_row
        tl.store(q_ptr + first_half_q_offsets, new_q_tile_1, mask=first_q_mask)
        new_q_tile_2 = q_tile_2 * cos_row + q_tile_1 * sin_row
        tl.store(q_ptr + second_half_q_offsets, new_q_tile_2, mask=second_q_mask)

        new_k_tile_1 = k_tile_1 * cos_row - k_tile_2 * sin_row
        tl.store(k_ptr + first_half_k_offsets, new_k_tile_1, mask=first_k_mask)
        new_k_tile_2 = k_tile_2 * cos_row + k_tile_1 * sin_row
        tl.store(k_ptr + second_half_k_offsets, new_k_tile_2, mask=second_k_mask)
    else:
        base_q = tl.arange(0, pad_n_qh)[:, None] * hd
        base_k = tl.arange(0, pad_n_kh)[:, None] * hd
        even_idx = 2 * tl.arange(0, pad_hd // 2)[None, :]
        odd_idx = even_idx + 1

        even_q_offsets = base_q + even_idx
        odd_q_offsets = base_q + odd_idx
        even_k_offsets = base_k + even_idx
        odd_k_offsets = base_k + odd_idx

        idx_mask = tl.arange(0, pad_hd // 2)[None, :] < (rd // 2)
        qn_mask = tl.arange(0, pad_n_qh)[:, None] < n_qh
        kn_mask = tl.arange(0, pad_n_kh)[:, None] < n_kh

        even_q_mask = qn_mask & idx_mask
        odd_q_mask = qn_mask & idx_mask
        even_k_mask = kn_mask & idx_mask
        odd_k_mask = kn_mask & idx_mask

        q_tile_1 = tl.load(q_ptr + even_q_offsets, mask=even_q_mask, other=0).to(
            sin_row.dtype
        )
        k_tile_1 = tl.load(k_ptr + even_k_offsets, mask=even_k_mask, other=0).to(
            sin_row.dtype
        )

        q_tile_2 = tl.load(q_ptr + odd_q_offsets, mask=odd_q_mask, other=0).to(
            sin_row.dtype
        )
        k_tile_2 = tl.load(k_ptr + odd_k_offsets, mask=odd_k_mask, other=0).to(
            sin_row.dtype
        )

        # y = [x_even, x_odd] * [cos, cos] + [-x_odd, x_even] * [sin, sin]
        # NeoX-style rotary embedding:
        # Each (even, odd) channel pair forms one rotation arm.
        # cos_row and sin_row each have length rd//2, shared across all (even, odd) pairs.
        new_q_tile_1 = q_tile_1 * cos_row - q_tile_2 * sin_row
        tl.store(q_ptr + even_q_offsets, new_q_tile_1, mask=even_q_mask)
        new_q_tile_2 = q_tile_2 * cos_row + q_tile_1 * sin_row
        tl.store(q_ptr + odd_q_offsets, new_q_tile_2, mask=odd_q_mask)

        new_k_tile_1 = k_tile_1 * cos_row - k_tile_2 * sin_row
        tl.store(k_ptr + even_k_offsets, new_k_tile_1, mask=even_k_mask)
        new_k_tile_2 = k_tile_2 * cos_row + k_tile_1 * sin_row
        tl.store(k_ptr + odd_k_offsets, new_k_tile_2, mask=odd_k_mask)


def triton_mrope_fused(
    q: torch.Tensor,
    k: torch.Tensor,
    cos_sin_cache: torch.Tensor,
    positions: torch.Tensor,
    mrope_section: List[int],
    head_size: int,
    rotary_dim: int,
    mrope_interleaved: bool,
    is_neox_style: bool,
) -> None:
    """The mrope triton kernel.

    Args:
        q: [num_tokens, num_heads * head_size]
        k: [num_tokens, num_kv_heads * head_size]
        cos_sin_cache: [max_position_embeddings, head_size]
        positions: [3, num_tokens]
        mrope_section: [t, h, w]
    """
    num_tokens, n_q_dim = q.shape
    k_first_dim, n_k_dim = k.shape

    assert rotary_dim % 2 == 0
    assert rotary_dim <= head_size
    assert k_first_dim == num_tokens
    assert n_q_dim % head_size == 0
    assert n_k_dim % head_size == 0
    assert len(mrope_section) == 3
    # NOTE(dark): commented due to incompatibility with torch.compile
    # assert list(positions.shape) == [3, num_tokens]
    assert (
        q.stride(1) == 1
        and k.stride(1) == 1
        and positions.stride(1) == 1
        and cos_sin_cache.dim() == 2
        and cos_sin_cache.is_contiguous()
    )

    n_qh = n_q_dim // head_size
    n_kh = n_k_dim // head_size
    pad_n_qh = triton.next_power_of_2(n_qh)
    pad_n_kh = triton.next_power_of_2(n_kh)
    pad_hd = triton.next_power_of_2(head_size)

    _triton_mrope_forward_fused[(num_tokens,)](
        q,
        k,
        cos_sin_cache,
        positions,
        q.stride(0),
        k.stride(0),
        positions.stride(0),
        n_qh,
        n_kh,
        head_size,
        rotary_dim,
        pad_n_qh,
        pad_n_kh,
        pad_hd,
        mrope_section[0],
        mrope_section[1],
        mrope_section[2],
        mrope_interleaved,
        is_neox_style,
    )


class MRotaryEmbedding(RotaryEmbedding):
    """Rotary Embedding with Multimodal Sections."""

    def __init__(
        self,
        head_size: int,
        rotary_dim: int,
        max_position_embeddings: int,
        base: int,
        is_neox_style: bool,
        dtype: torch.dtype,
        mrope_section: Optional[List[int]] = None,
        mrope_interleaved: bool = False,
    ) -> None:
        super().__init__(
            head_size, rotary_dim, max_position_embeddings, base, is_neox_style, dtype
        )

        self.mrope_section = mrope_section
        self.mrope_interleaved = mrope_interleaved
        if self.mrope_section:
            expected_sum = rotary_dim // 2
            actual_sum = sum(self.mrope_section)
            if actual_sum != expected_sum:
                print(
                    f"MRoPE section sum mismatch: expected {expected_sum}, got {actual_sum}. "
                    f"Adjusting mrope_section to match rotary_dim // 2 = {expected_sum}"
                )
                # Auto-correct by scaling the mrope_section proportionally
                if actual_sum > 0:
                    scale_factor = expected_sum / actual_sum
                    self.mrope_section = [
                        max(1, int(section * scale_factor))
                        for section in self.mrope_section
                    ]
                    # Ensure the sum exactly matches by adjusting the last element
                    current_sum = sum(self.mrope_section)
                    if current_sum != expected_sum:
                        self.mrope_section[-1] += expected_sum - current_sum
                else:
                    # If all sections are 0, create a default distribution
                    self.mrope_section = [
                        expected_sum // len(self.mrope_section)
                    ] * len(self.mrope_section)
                    # Handle remainder
                    remainder = expected_sum % len(self.mrope_section)
                    for i in range(remainder):
                        self.mrope_section[i] += 1

                print(
                    f"Corrected mrope_section: {self.mrope_section} (sum={sum(self.mrope_section)})"
                )

        if get_global_server_args().rl_on_policy_target is not None:
            self._forward_method = self.forward_native

    def _match_cos_sin_cache_dtype(self, query: torch.Tensor) -> None:
        # __setattr__ in nn.Module (called by `self.cos_sin_cache = ...`)
        # is expensive, so avoid calling it if possible
        if (
            self.cos_sin_cache.device != query.device
            or self.cos_sin_cache.dtype != query.dtype
        ):
            self.cos_sin_cache = self.cos_sin_cache.to(query.device, dtype=query.dtype)

    def forward_native(
        self,
        positions: torch.Tensor,
        query: torch.Tensor,
        key: torch.Tensor,
        fused_set_kv_buffer_arg: Optional[FusedSetKVBufferArg] = None,
    ) -> Tuple[torch.Tensor, torch.Tensor]:
        """PyTorch-native implementation equivalent to forward().

        Args:
            positions:
                [num_tokens,] (text only) or
                [3, num_tokens] (T/H/W positions with multimodal inputs)
            query: [num_tokens, num_heads * head_size]
            key: [num_tokens, num_kv_heads * head_size]
        """
        assert (
            fused_set_kv_buffer_arg is None
        ), "save kv cache is not supported for MRotaryEmbedding."
        assert positions.ndim == 1 or positions.ndim == 2

        num_tokens = positions.shape[-1]
        cos_sin = self.cos_sin_cache[positions]
        cos, sin = cos_sin.chunk(2, dim=-1)
        if positions.ndim == 2:
            assert self.mrope_section
            if self.mrope_interleaved:
                cos = apply_interleaved_rope(cos, self.mrope_section)
                sin = apply_interleaved_rope(sin, self.mrope_section)
            else:
                cos = torch.cat(
                    [m[i] for i, m in enumerate(cos.split(self.mrope_section, dim=-1))],
                    dim=-1,
                )
                sin = torch.cat(
                    [m[i] for i, m in enumerate(sin.split(self.mrope_section, dim=-1))],
                    dim=-1,
                )

        seq_len_q = query.shape[0]
        query_shape = query.shape
        query = query.view(seq_len_q, -1, self.head_size)

        query_rot = query[..., : self.rotary_dim]
        query_pass = query[..., self.rotary_dim :]
        query_rot = _apply_rotary_emb(query_rot, cos, sin, self.is_neox_style)
        query = torch.cat((query_rot, query_pass), dim=-1).reshape(query_shape)

        seq_len_k = key.shape[0]
        key_shape = key.shape
        key = key.view(seq_len_k, -1, self.head_size)
        key_rot = key[..., : self.rotary_dim]
        key_pass = key[..., self.rotary_dim :]
        key_rot = _apply_rotary_emb(key_rot, cos, sin, self.is_neox_style)
        key = torch.cat((key_rot, key_pass), dim=-1).reshape(key_shape)
        return query, key

    def forward_cuda(
        self,
        positions: torch.Tensor,
        query: torch.Tensor,
        key: torch.Tensor,
        fused_set_kv_buffer_arg: Optional[FusedSetKVBufferArg] = None,
    ) -> Tuple[torch.Tensor, torch.Tensor]:
        """Forward pass with optional Triton kernel acceleration.
        Args:
            positions:
                [num_tokens,] (text only) or
                [3, num_tokens] (T/H/W positions with multimodal inputs)
            query: [num_tokens, num_heads * head_size]
            key: [num_tokens, num_kv_heads * head_size]
        """
        assert positions.ndim == 1 or positions.ndim == 2

        # Use Triton kernel for multimodal (2D positions) with mrope
        if positions.ndim == 2 and self.mrope_section:
            return self.forward_triton(positions, query, key)
        return self.forward_native(positions, query, key, fused_set_kv_buffer_arg)

    def forward_triton(
        self,
        positions: torch.Tensor,
        query: torch.Tensor,
        key: torch.Tensor,
    ) -> Tuple[torch.Tensor, torch.Tensor]:
        assert self.mrope_section
        self._match_cos_sin_cache_dtype(query)
        triton_mrope_fused(
            query,
            key,
            self.cos_sin_cache,
            positions,
            self.mrope_section,
            self.head_size,
            self.rotary_dim,
            self.mrope_interleaved,
            self.is_neox_style,
        )
        return query, key

    def forward_npu(
        self,
        positions: torch.Tensor,
        query: torch.Tensor,
        key: torch.Tensor,
        fused_set_kv_buffer_arg: Optional[FusedSetKVBufferArg] = None,
    ) -> Tuple[torch.Tensor, torch.Tensor]:
        # TODO: remove this when npu_mrope supports QNumHeads * QHeadSize > 4096
        assert (
            fused_set_kv_buffer_arg is None
        ), "fused_set_kv_buffer_arg is not supported for npu implementation"
        if query.shape[1] > 4096:
            return self.forward_native(positions, query, key, fused_set_kv_buffer_arg)
        rotary_mode = "half"
        if self.is_neox_style:
            rotary_mode = "half"
        else:
            rotary_mode = "interleave"
        mrope_section = [0, 0, 0]
        query_out, key_out = torch_npu.npu_mrope(
            positions,
            query,
            key,
            self.cos_sin_cache,
            self.head_size,
            mrope_section=mrope_section,
            rotary_mode=rotary_mode,
        )
        return query_out, key_out

    # Copied from https://github.com/huggingface/transformers/blob/c8e0e603de9b3d49161a15fe6e8ea84badfb5d02/src/transformers/models/qwen2_vl/modeling_qwen2_vl.py#L1439
    @staticmethod
    def get_rope_index(
        spatial_merge_size: int,
        image_token_id: int,
        video_token_id: int,
        vision_start_token_id: int,
        model_type: str,
        tokens_per_second: Optional[int] = None,
        input_ids: Optional[torch.LongTensor] = None,
        image_grid_thw: Optional[torch.LongTensor] = None,
        video_grid_thw: Optional[torch.LongTensor] = None,
        second_per_grid_ts: Optional[torch.Tensor] = None,
        **kwargs,
    ) -> Tuple[torch.Tensor, torch.Tensor]:
        if model_type == "qwen3_omni_moe":
            # For qwen3-omni
            return MRotaryEmbedding.get_rope_index_qwen3_omni(
                spatial_merge_size,
                image_token_id,
                video_token_id,
                vision_start_token_id,
                tokens_per_second,
                input_ids,
                image_grid_thw,
                video_grid_thw,
                second_per_grid_ts,
                **kwargs,
            )
        if (
            model_type.startswith("qwen3_vl") or model_type.startswith("qwen3_vl_moe")
        ) and video_grid_thw is not None:
            video_grid_thw = torch.repeat_interleave(
                video_grid_thw, video_grid_thw[:, 0], dim=0
            )
            video_grid_thw[:, 0] = 1

        mrope_position_deltas = []
        if input_ids is not None and (
            image_grid_thw is not None or video_grid_thw is not None
        ):
            total_input_ids = input_ids
            position_ids = torch.ones(
                3,
                input_ids.shape[0],
                input_ids.shape[1],
                dtype=input_ids.dtype,
                device=input_ids.device,
            )
            image_index, video_index = 0, 0
            for i, input_ids in enumerate(total_input_ids):
                image_nums, video_nums = 0, 0
                vision_start_indices = torch.argwhere(
                    input_ids == vision_start_token_id
                ).squeeze(1)
                vision_tokens = input_ids[vision_start_indices + 1]
                image_nums = (vision_tokens == image_token_id).sum()
                video_nums = (vision_tokens == video_token_id).sum()
                input_tokens = input_ids.tolist()
                llm_pos_ids_list: list = []
                st = 0
                remain_images, remain_videos = image_nums, video_nums
                for _ in range(image_nums + video_nums):
                    if image_token_id in input_tokens and remain_images > 0:
                        ed_image = input_tokens.index(image_token_id, st)
                    else:
                        ed_image = len(input_tokens) + 1
                    if video_token_id in input_tokens and remain_videos > 0:
                        ed_video = input_tokens.index(video_token_id, st)
                    else:
                        ed_video = len(input_tokens) + 1
                    if ed_image < ed_video:
                        t, h, w = (
                            image_grid_thw[image_index][0],
                            image_grid_thw[image_index][1],
                            image_grid_thw[image_index][2],
                        )
                        second_per_grid_t = 0
                        image_index += 1
                        remain_images -= 1
                        ed = ed_image
                    else:
                        t, h, w = (
                            video_grid_thw[video_index][0],
                            video_grid_thw[video_index][1],
                            video_grid_thw[video_index][2],
                        )
                        if second_per_grid_ts is not None:
                            second_per_grid_t = second_per_grid_ts[video_index]
                        else:
                            second_per_grid_t = 1.0
                        video_index += 1
                        remain_videos -= 1
                        ed = ed_video
                    llm_grid_t, llm_grid_h, llm_grid_w = (
                        t.item(),
                        h.item() // spatial_merge_size,
                        w.item() // spatial_merge_size,
                    )
                    text_len = ed - st

                    st_idx = (
                        llm_pos_ids_list[-1].max() + 1
                        if len(llm_pos_ids_list) > 0
                        else 0
                    )
                    llm_pos_ids_list.append(
                        torch.arange(text_len).view(1, -1).expand(3, -1) + st_idx
                    )

                    if model_type in (
                        "qwen2_5_vl",
                        "paddleocr_vl",
                    ):
                        range_tensor = torch.arange(llm_grid_t).view(-1, 1)
                        expanded_range = range_tensor.expand(
                            -1, llm_grid_h * llm_grid_w
                        )

                        time_tensor = (
                            expanded_range * second_per_grid_t * tokens_per_second
                        )

                        time_tensor_long = time_tensor.long()
                        t_index = time_tensor_long.flatten()
                    elif model_type in (
                        "qwen2_vl",
                        "qwen3_vl",
                        "qwen3_vl_moe",
                    ):
                        t_index = (
                            torch.arange(llm_grid_t)
                            .view(-1, 1)
                            .expand(-1, llm_grid_h * llm_grid_w)
                            .flatten()
                        )
                    else:
                        raise RuntimeError(f"Unimplemented model type: {model_type}")
                    h_index = (
                        torch.arange(llm_grid_h)
                        .view(1, -1, 1)
                        .expand(llm_grid_t, -1, llm_grid_w)
                        .flatten()
                    )
                    w_index = (
                        torch.arange(llm_grid_w)
                        .view(1, 1, -1)
                        .expand(llm_grid_t, llm_grid_h, -1)
                        .flatten()
                    )
                    llm_pos_ids_list.append(
                        torch.stack([t_index, h_index, w_index]) + text_len + st_idx
                    )
                    st = ed + llm_grid_t * llm_grid_h * llm_grid_w

                if st < len(input_tokens):
                    st_idx = (
                        llm_pos_ids_list[-1].max() + 1
                        if len(llm_pos_ids_list) > 0
                        else 0
                    )
                    text_len = len(input_tokens) - st
                    llm_pos_ids_list.append(
                        torch.arange(text_len).view(1, -1).expand(3, -1) + st_idx
                    )

                llm_positions = torch.cat(llm_pos_ids_list, dim=1).reshape(3, -1)
                position_ids[..., i, :] = llm_positions.to(position_ids.device)
                mrope_position_deltas.append(
                    llm_positions.max() + 1 - len(total_input_ids[i])
                )
            mrope_position_deltas = torch.tensor(
                mrope_position_deltas, device=input_ids.device
            ).unsqueeze(1)
            return position_ids, mrope_position_deltas
        else:
            s = input_ids.shape[1]
            position_ids = torch.arange(s)
            position_ids = (
                position_ids.unsqueeze(0).expand(3, -1, -1).to(input_ids.device)
            )
            max_position_ids = position_ids.max(0, keepdim=False)[0].max(
                -1, keepdim=True
            )[0]
            mrope_position_deltas = max_position_ids + 1 - s
            return position_ids, mrope_position_deltas

    @staticmethod
    def get_rope_index_qwen3_omni(
        spatial_merge_size: int,
        image_token_id: int,
        video_token_id: int,
        vision_start_token_id: int,
        tokens_per_second: Optional[int] = None,
        input_ids: Optional[torch.LongTensor] = None,
        image_grid_thw: Optional[torch.LongTensor] = None,
        video_grid_thw: Optional[torch.LongTensor] = None,
        second_per_grid_ts: Optional[torch.Tensor] = None,
        **kwargs,
    ) -> Tuple[torch.Tensor, torch.Tensor]:
        # For qwen3-omni
        audio_token_id = kwargs["audio_token_id"]
        audio_start_token_id = kwargs["audio_start_token_id"]
        position_id_per_seconds = kwargs["position_id_per_seconds"]
        use_audio_in_video = kwargs.get("use_audio_in_video", False)
        audio_seqlens = kwargs.get("audio_seqlens", None)
        second_per_grids = second_per_grid_ts

        mrope_position_deltas = []
        if input_ids is not None and (
            image_grid_thw is not None or video_grid_thw is not None
        ):
            total_input_ids = input_ids
            position_ids = torch.zeros(
                3,
                input_ids.shape[0],
                input_ids.shape[1],
                dtype=torch.float,
                device=input_ids.device,
            )
            image_idx, video_idx, audio_idx = 0, 0, 0
            for i, current_input_ids in enumerate(total_input_ids):
                image_nums, video_nums, audio_nums = 0, 0, 0
                vision_start_indices = torch.argwhere(
                    current_input_ids == vision_start_token_id
                ).squeeze(1)
                if vision_start_indices.numel() > 0:
                    vision_tokens = current_input_ids[vision_start_indices + 1]
                    image_nums = (vision_tokens == image_token_id).sum()
                    video_nums = (
                        (vision_tokens == audio_start_token_id).sum()
                        if use_audio_in_video
                        else (vision_tokens == video_token_id).sum()
                    )
                audio_nums = torch.sum(current_input_ids == audio_start_token_id)
                input_tokens = current_input_ids.tolist()
                llm_pos_ids_list: list = []
                st = 0
                remain_images, remain_videos, remain_audios = (
                    image_nums,
                    video_nums,
                    audio_nums,
                )
                multimodal_nums = (
                    image_nums + audio_nums
                    if use_audio_in_video
                    else image_nums + video_nums + audio_nums
                )
                for _ in range(multimodal_nums):
                    st_idx = (
                        llm_pos_ids_list[-1].max() + 1
                        if len(llm_pos_ids_list) > 0
                        else 0
                    )
                    ed_vision_start = (
                        input_tokens.index(vision_start_token_id, st)
                        if (
                            (
                                image_token_id in input_tokens
                                or video_token_id in input_tokens
                            )
                            and (remain_videos > 0 or remain_images > 0)
                        )
                        else len(input_tokens) + 1
                    )
                    ed_audio_start = (
                        input_tokens.index(audio_start_token_id, st)
                        if (audio_token_id in input_tokens and remain_audios > 0)
                        else len(input_tokens) + 1
                    )
                    min_ed = min(ed_vision_start, ed_audio_start)

                    text_len = min_ed - st
                    if text_len != 0:
                        llm_pos_ids_list.append(
                            torch.arange(text_len).view(1, -1).expand(3, -1) + st_idx
                        )
                        st_idx += text_len
                    # Audio in Video
                    if (
                        min_ed == ed_vision_start
                        and ed_vision_start + 1 == ed_audio_start
                    ):
                        bos_len, eos_len = 2, 2
                    else:
                        bos_len, eos_len = 1, 1
                    llm_pos_ids_list.append(
                        torch.arange(bos_len).view(1, -1).expand(3, -1) + st_idx
                    )
                    st_idx += bos_len
                    # Audio Only
                    if min_ed == ed_audio_start:
                        audio_len = MRotaryEmbedding._get_feat_extract_output_lengths(
                            audio_seqlens[audio_idx]
                        )
                        llm_pos_ids = (
                            torch.arange(audio_len).view(1, -1).expand(3, -1) + st_idx
                        )
                        llm_pos_ids_list.append(llm_pos_ids)

                        st += int(text_len + bos_len + audio_len + eos_len)
                        audio_idx += 1
                        remain_audios -= 1

                    # Image Only
                    elif (
                        min_ed == ed_vision_start
                        and current_input_ids[ed_vision_start + 1] == image_token_id
                    ):
                        grid_t = image_grid_thw[image_idx][0]
                        grid_hs = image_grid_thw[:, 1]
                        grid_ws = image_grid_thw[:, 2]
                        t_index = (
                            torch.arange(grid_t) * 1 * position_id_per_seconds
                        ).float()
                        llm_pos_ids = MRotaryEmbedding._get_llm_pos_ids_for_vision(
                            st_idx,
                            image_idx,
                            spatial_merge_size,
                            t_index,
                            grid_hs,
                            grid_ws,
                            input_ids.device,
                        )
                        image_len = image_grid_thw[image_idx].prod() // (
                            spatial_merge_size**2
                        )
                        llm_pos_ids_list.append(llm_pos_ids)

                        st += int(text_len + bos_len + image_len + eos_len)
                        image_idx += 1
                        remain_images -= 1

                    # Video Only
                    elif (
                        min_ed == ed_vision_start
                        and current_input_ids[ed_vision_start + 1] == video_token_id
                    ):
                        grid_t = video_grid_thw[video_idx][0]
                        grid_hs = video_grid_thw[:, 1]
                        grid_ws = video_grid_thw[:, 2]
                        t_index = (
                            torch.arange(grid_t)
                            * second_per_grids[video_idx].cpu().float()
                            * position_id_per_seconds
                        ).float()
                        llm_pos_ids = MRotaryEmbedding._get_llm_pos_ids_for_vision(
                            st_idx,
                            video_idx,
                            spatial_merge_size,
                            t_index,
                            grid_hs,
                            grid_ws,
                            input_ids.device,
                        )
                        video_len = video_grid_thw[video_idx].prod() // (
                            spatial_merge_size**2
                        )
                        llm_pos_ids_list.append(llm_pos_ids)

                        st += int(text_len + bos_len + video_len + eos_len)
                        video_idx += 1
                        remain_videos -= 1

                    # Audio in Video
                    elif (
                        min_ed == ed_vision_start
                        and ed_vision_start + 1 == ed_audio_start
                    ):
                        audio_len = MRotaryEmbedding._get_feat_extract_output_lengths(
                            audio_seqlens[audio_idx]
                        )
                        audio_llm_pos_ids = (
                            torch.arange(audio_len).view(1, -1).expand(3, -1) + st_idx
                        )
                        grid_t = video_grid_thw[video_idx][0]
                        grid_hs = video_grid_thw[:, 1]
                        grid_ws = video_grid_thw[:, 2]

                        t_index = (
                            torch.arange(grid_t)
                            * second_per_grids[video_idx].cpu().float()
                            * position_id_per_seconds
                        ).float()
                        video_llm_pos_ids = (
                            MRotaryEmbedding._get_llm_pos_ids_for_vision(
                                st_idx,
                                video_idx,
                                spatial_merge_size,
                                t_index,
                                grid_hs,
                                grid_ws,
                                input_ids.device,
                            )
                        )
                        video_data_index, audio_data_index = 0, 0
                        while (
                            video_data_index < video_llm_pos_ids.shape[-1]
                            and audio_data_index < audio_llm_pos_ids.shape[-1]
                        ):
                            if (
                                video_llm_pos_ids[0][video_data_index]
                                <= audio_llm_pos_ids[0][audio_data_index]
                            ):
                                llm_pos_ids_list.append(
                                    video_llm_pos_ids[
                                        :, video_data_index : video_data_index + 1
                                    ]
                                )
                                video_data_index += 1
                            else:
                                llm_pos_ids_list.append(
                                    audio_llm_pos_ids[
                                        :, audio_data_index : audio_data_index + 1
                                    ]
                                )
                                audio_data_index += 1
                        if video_data_index < video_llm_pos_ids.shape[-1]:
                            llm_pos_ids_list.append(
                                video_llm_pos_ids[
                                    :, video_data_index : video_llm_pos_ids.shape[-1]
                                ]
                            )
                        if audio_data_index < audio_llm_pos_ids.shape[-1]:
                            llm_pos_ids_list.append(
                                audio_llm_pos_ids[
                                    :, audio_data_index : audio_llm_pos_ids.shape[-1]
                                ]
                            )
                        video_len = video_grid_thw[video_idx].prod() // (
                            spatial_merge_size**2
                        )

                        st += int(text_len + bos_len + audio_len + video_len + eos_len)

                        audio_idx += 1
                        video_idx += 1
                        remain_videos -= 1
                        remain_audios -= 1
                    st_idx = (
                        llm_pos_ids_list[-1].max() + 1
                        if len(llm_pos_ids_list) > 0
                        else 0
                    )
                    llm_pos_ids_list.append(
                        torch.arange(eos_len).view(1, -1).expand(3, -1) + st_idx
                    )

                if st < len(input_tokens):
                    st_idx = (
                        llm_pos_ids_list[-1].max() + 1
                        if len(llm_pos_ids_list) > 0
                        else 0
                    )
                    text_len = len(input_tokens) - st
                    llm_pos_ids_list.append(
                        torch.arange(text_len).view(1, -1).expand(3, -1) + st_idx
                    )

                llm_positions = torch.cat(
                    [item.float() for item in llm_pos_ids_list], dim=1
                ).reshape(3, -1)

                position_ids[..., i, :] = llm_positions.to(position_ids.device)
                mrope_position_deltas.append(
                    llm_positions.max() + 1 - len(current_input_ids)
                )
            mrope_position_deltas = torch.tensor(
                mrope_position_deltas, device=input_ids.device
            ).unsqueeze(1)

            return position_ids, mrope_position_deltas
        else:
            s = input_ids.shape[1]
            position_ids = torch.arange(s)
            position_ids = (
                position_ids.unsqueeze(0).expand(3, -1, -1).to(input_ids.device)
            )
            max_position_ids = position_ids.max(0, keepdim=False)[0].max(
                -1, keepdim=True
            )[0]
            mrope_position_deltas = max_position_ids + 1 - s

            return position_ids, mrope_position_deltas

    # Adapted from https://github.com/vllm-project/vllm/blob/3779eb8c81449b924a23457fc77e45a0e6171178/vllm/model_executor/layers/rotary_embedding.py#L1120
    @staticmethod
    def get_rope_index_glm4v(
        input_ids: torch.Tensor,
        hf_config: Any,
        image_grid_thw: Union[list[list[int]], torch.Tensor],
        video_grid_thw: Union[list[list[int]], torch.Tensor],
        attention_mask: torch.Tensor,
        **kwargs,
    ) -> tuple[torch.Tensor, torch.Tensor]:
        """Get mrope input positions and delta value for GLM4V."""
        image_token_id = hf_config.image_token_id
        video_start_token_id = hf_config.video_start_token_id
        video_end_token_id = hf_config.video_end_token_id
        spatial_merge_size = hf_config.vision_config.spatial_merge_size

        mrope_position_deltas = []
        if input_ids is not None and (
            image_grid_thw is not None or video_grid_thw is not None
        ):
            total_input_ids = input_ids
            if attention_mask is None:
                attention_mask = torch.ones_like(total_input_ids)
            position_ids = torch.ones(
                3,
                input_ids.shape[0],
                input_ids.shape[1],
                dtype=input_ids.dtype,
                device=input_ids.device,
            )
            image_index, video_index = 0, 0
            video_group_index = 0
            attention_mask = attention_mask.to(total_input_ids.device)
            for i, input_ids in enumerate(total_input_ids):
                input_ids = input_ids[attention_mask[i] == 1]
                input_tokens = input_ids.tolist()

                input_token_type = []
                video_check_flg = False
                for token in input_tokens:
                    if token == video_start_token_id:
                        video_check_flg = True
                    elif token == video_end_token_id:
                        video_check_flg = False

                    if token == image_token_id and not video_check_flg:
                        input_token_type.append("image")
                    elif token == image_token_id and video_check_flg:
                        input_token_type.append("video")
                    else:
                        input_token_type.append("text")

                input_type_group = []
                for key, group in itertools.groupby(
                    enumerate(input_token_type), lambda x: x[1]
                ):
                    group = list(group)
                    start_index = group[0][0]
                    end_index = group[-1][0] + 1
                    input_type_group.append((key, start_index, end_index))

                llm_pos_ids_list = []
                video_frame_num = 1
                for modality_type, start_idx, end_idx in input_type_group:
                    st_idx = (
                        llm_pos_ids_list[-1].max() + 1
                        if len(llm_pos_ids_list) > 0
                        else 0
                    )

                    if modality_type == "image":
                        t, h, w = (
                            image_grid_thw[image_index][0],
                            image_grid_thw[image_index][1],
                            image_grid_thw[image_index][2],
                        )
                        llm_grid_t, llm_grid_h, llm_grid_w = (
                            t.item(),
                            h.item() // spatial_merge_size,
                            w.item() // spatial_merge_size,
                        )

                        t_index = (
                            torch.arange(llm_grid_t)
                            .view(-1, 1)
                            .expand(-1, llm_grid_h * llm_grid_w)
                            .flatten()
                        )
                        h_index = (
                            torch.arange(llm_grid_h)
                            .view(1, -1, 1)
                            .expand(llm_grid_t, -1, llm_grid_w)
                            .flatten()
                        )
                        w_index = (
                            torch.arange(llm_grid_w)
                            .view(1, 1, -1)
                            .expand(llm_grid_t, llm_grid_h, -1)
                            .flatten()
                        )
                        llm_pos_ids_list.append(
                            torch.stack([t_index, h_index, w_index]) + st_idx
                        )

                        image_index += 1
                        video_frame_num = 1

                    elif modality_type == "video":
                        t, h, w = (
                            video_frame_num,
                            video_grid_thw[video_index][1],
                            video_grid_thw[video_index][2],
                        )

                        llm_grid_t, llm_grid_h, llm_grid_w = (
                            t,
                            h.item() // spatial_merge_size,
                            w.item() // spatial_merge_size,
                        )

                        for t_idx in range(llm_grid_t):
                            t_index = (
                                torch.tensor(t_idx)
                                .view(-1, 1)
                                .expand(-1, llm_grid_h * llm_grid_w)
                                .flatten()
                            )

                            h_index = (
                                torch.arange(llm_grid_h)
                                .view(1, -1, 1)
                                .expand(1, -1, llm_grid_w)
                                .flatten()
                            )
                            w_index = (
                                torch.arange(llm_grid_w)
                                .view(1, 1, -1)
                                .expand(1, llm_grid_h, -1)
                                .flatten()
                            )
                            llm_pos_ids_list.append(
                                torch.stack([t_index, h_index, w_index]) + st_idx
                            )

                        video_group_index += 1

                        if video_group_index >= video_grid_thw[video_index][0]:
                            video_index += 1
                            video_group_index = 0

                        video_frame_num += 1

                    else:
                        text_len = end_idx - start_idx
                        llm_pos_ids_list.append(
                            torch.arange(text_len).view(1, -1).expand(3, -1) + st_idx
                        )

                        video_frame_num = 1

                llm_positions = torch.cat(llm_pos_ids_list, dim=1).reshape(3, -1)
                position_ids[..., i, attention_mask[i] == 1] = llm_positions.to(
                    position_ids.device
                )
                mrope_position_deltas.append(
                    llm_positions.max() + 1 - len(total_input_ids[i])
                )
            mrope_position_deltas = torch.tensor(
                mrope_position_deltas, device=input_ids.device
            ).unsqueeze(1)
            return position_ids, mrope_position_deltas
        else:
            if attention_mask is not None:
                position_ids = attention_mask.long().cumsum(-1) - 1
                position_ids.masked_fill_(attention_mask == 0, 1)
                position_ids = (
                    position_ids.unsqueeze(0)
                    .expand(3, -1, -1)
                    .to(attention_mask.device)
                )
                max_position_ids = position_ids.max(0, keepdim=False)[0].max(
                    -1, keepdim=True
                )[0]
                mrope_position_deltas = max_position_ids + 1 - attention_mask.shape[-1]
            else:
                position_ids = (
                    torch.arange(input_ids.shape[1], device=input_ids.device)
                    .view(1, 1, -1)
                    .expand(3, input_ids.shape[0], -1)
                )
                mrope_position_deltas = torch.zeros(
                    [input_ids.shape[0], 1],
                    device=input_ids.device,
                    dtype=input_ids.dtype,
                )

            return position_ids, mrope_position_deltas

    # For qwen3-omni
    @staticmethod
    def _get_feat_extract_output_lengths(input_lengths):
        """
        Computes the output length of the convolutional layers and the output length of the audio encoder
        """
        input_lengths_leave = input_lengths % 100
        feat_lengths = (input_lengths_leave - 1) // 2 + 1
        output_lengths = (
            ((feat_lengths - 1) // 2 + 1 - 1) // 2 + 1 + (input_lengths // 100) * 13
        )
        return output_lengths

    # For qwen3-omni
    @staticmethod
    def _get_llm_pos_ids_for_vision(
        st_idx, vision_idx, spatial_merge_size, t_index, grid_hs, grid_ws, device
    ):
        grid_h = grid_hs[vision_idx] // spatial_merge_size
        grid_w = grid_ws[vision_idx] // spatial_merge_size

        h_index = (
            torch.arange(grid_h, device=device)
            .view(1, -1, 1)
            .expand(len(t_index), -1, grid_w)
            .flatten()
        )
        w_index = (
            torch.arange(grid_w, device=device)
            .view(1, 1, -1)
            .expand(len(t_index), grid_h, -1)
            .flatten()
        )
        t_index = t_index.view(-1, 1).expand(-1, grid_h * grid_w).flatten()

        llm_pos_ids = torch.stack([t_index, h_index, w_index], dim=0) + st_idx
        return llm_pos_ids


class DualChunkRotaryEmbedding(MultiPlatformOp):
    """Rotary positional embedding for Dual Chunk Attention."""

    def __init__(
        self,
        head_size: int,
        rotary_dim: int,
        max_position_embeddings: int,
        base: int,
        is_neox_style: bool,
        dtype: torch.dtype,
        chunk_size: int,
        local_size: int,
    ) -> None:
        super().__init__()
        self.head_size = head_size
        self.rotary_dim = rotary_dim
        self.max_position_embeddings = max_position_embeddings
        self.base = base
        self.is_neox_style = is_neox_style
        self.chunk_size = chunk_size
        self.local_size = local_size
        self.dtype = dtype
        self.device = torch.device(f"cuda:{torch.cuda.current_device()}")
        (q_cache, qc_cache, k_cache, qc_no_clamp_cache, q_inter_cache) = (
            self._compute_cos_sin_cache()
        )

        self.register_buffer("cos_sin_q_cache", q_cache, persistent=False)
        self.register_buffer("cos_sin_qc_cache", qc_cache, persistent=False)
        self.register_buffer("cos_sin_k_cache", k_cache, persistent=False)
        self.register_buffer(
            "cos_sin_qc_no_clamp_cache", qc_no_clamp_cache, persistent=False
        )
        self.register_buffer("cos_sin_q_inter_cache", q_inter_cache, persistent=False)

    def _compute_inv_freq(self, base: Union[int, float]) -> torch.Tensor:
        """Compute the inverse frequency."""
        # NOTE(woosuk): The HF implementation uses `torch.arange(...).float()`.
        # However, we use `torch.arange(..., dtype=torch.float)` instead to
        # avoid numerical issues with large base values (e.g., 10000000).
        # This may cause a slight numerical difference between the HF
        # implementation and ours.
        # NOTE(woosuk): To exactly match the HF implementation, we need to
        # use CPU to compute the cache and then move it to GPU. However, we
        # create the cache on GPU for faster initialization. This may cause
        # a slight numerical difference between the HF implementation and ours.
        inv_freq = 1.0 / (
            base
            ** (
                torch.arange(0, self.rotary_dim, 2, dtype=torch.float) / self.rotary_dim
            )
        )
        return inv_freq

    def _compute_cos_sin_cache(self) -> torch.Tensor:
        """Compute the cos and sin cache."""
        inv_freq = self._compute_inv_freq(self.base)
        chunk_len = self.chunk_size - self.local_size
        q_t = torch.arange(chunk_len, dtype=torch.float)
        qc_t = (torch.arange(chunk_len, dtype=torch.float) + chunk_len).clamp(
            max=self.chunk_size
        )
        k_t = torch.arange(self.max_position_embeddings, dtype=torch.float) % chunk_len

        # count from chunk_len, no clamp(self.chunk_size) restriction
        qc_no_clamp_t = torch.arange(chunk_len, dtype=torch.float) + chunk_len
        # count from self.chunk_size for q_inter's rope
        q_inter_t = torch.arange(chunk_len, dtype=torch.float) + self.chunk_size

        q_freqs = torch.outer(q_t, inv_freq)
        qc_freqs = torch.outer(qc_t, inv_freq)
        k_freqs = torch.outer(k_t, inv_freq)
        qc_no_clamp_freqs = torch.outer(qc_no_clamp_t, inv_freq)
        q_inter_freqs = torch.outer(q_inter_t, inv_freq)

        q_cos = q_freqs.cos()
        q_sin = q_freqs.sin()
        qc_cos = qc_freqs.cos()
        qc_sin = qc_freqs.sin()
        k_cos = k_freqs.cos()
        k_sin = k_freqs.sin()

        qc_no_clamp_cos = qc_no_clamp_freqs.cos()
        qc_no_clamp_sin = qc_no_clamp_freqs.sin()
        q_inter_cos = q_inter_freqs.cos()
        q_inter_sin = q_inter_freqs.sin()

        q_cache = torch.cat((q_cos, q_sin), dim=-1).to(
            dtype=self.dtype, device=self.device
        )
        qc_cache = torch.cat((qc_cos, qc_sin), dim=-1).to(
            dtype=self.dtype, device=self.device
        )
        k_cache = torch.cat((k_cos, k_sin), dim=-1).to(
            dtype=self.dtype, device=self.device
        )
        qc_no_clamp_cache = torch.cat((qc_no_clamp_cos, qc_no_clamp_sin), dim=-1).to(
            dtype=self.dtype, device=self.device
        )
        q_inter_cache = torch.cat((q_inter_cos, q_inter_sin), dim=-1).to(
            dtype=self.dtype, device=self.device
        )
        return q_cache, qc_cache, k_cache, qc_no_clamp_cache, q_inter_cache

    def forward(
        self,
        positions: torch.Tensor,
        query: torch.Tensor,
        key: torch.Tensor,
        offsets: Optional[torch.Tensor] = None,
    ) -> Tuple[torch.Tensor, torch.Tensor]:
        query = query.view(*query.shape[:-1], -1, self.head_size)
        key = key.view(*key.shape[:-1], -1, self.head_size)
        query_rot = query[..., : self.rotary_dim]
        key_rot = key[..., : self.rotary_dim]
        if self.rotary_dim < self.head_size:
            query_pass = query[..., self.rotary_dim :]
            key_pass = key[..., self.rotary_dim :]
        else:
            query_pass = None
            key_pass = None

        positions_with_offsets = (
            torch.add(positions, offsets) if offsets is not None else positions
        )
        key = self._apply_rotary_embedding(
            self.cos_sin_k_cache[positions_with_offsets], key_rot, key_pass
        )
        chunk_len = self.chunk_size - self.local_size
        query = self._apply_rotary_embedding(
            self.cos_sin_q_cache[positions_with_offsets % chunk_len],
            query_rot,
            query_pass,
        )
        query_succ = self._apply_rotary_embedding(
            self.cos_sin_qc_cache[positions_with_offsets % chunk_len],
            query_rot,
            query_pass,
        )
        query_inter = self._apply_rotary_embedding(
            self.cos_sin_qc_cache[chunk_len - 1].repeat(positions.shape[0], 1),
            query_rot,
            query_pass,
        )
        query_succ_critical = self._apply_rotary_embedding(
            self.cos_sin_qc_no_clamp_cache[positions_with_offsets % chunk_len],
            query_rot,
            query_pass,
        )
        query_inter_critical = self._apply_rotary_embedding(
            self.cos_sin_q_inter_cache[positions_with_offsets % chunk_len],
            query_rot,
            query_pass,
        )

        # merge query into one tensor to simplify the interfaces
        query = torch.cat(
            (
                query,
                query_succ,
                query_inter,
                query_succ_critical,
                query_inter_critical,
            ),
            dim=-1,
        )
        return query, key

    def _apply_rotary_embedding(self, cos_sin, hidden_rot, hidden_pass):
        cos, sin = cos_sin.chunk(2, dim=-1)
        if self.is_neox_style:
            # NOTE(woosuk): Here we assume that the positions tensor has the
            # shape [batch_size, seq_len].
            cos = cos.repeat(1, 1, 2).unsqueeze(-2)
            sin = sin.repeat(1, 1, 2).unsqueeze(-2)
        else:
            cos = cos.repeat_interleave(2, dim=-1).unsqueeze(-2)
            sin = sin.repeat_interleave(2, dim=-1).unsqueeze(-2)
        rotate_fn = _rotate_neox if self.is_neox_style else _rotate_gptj
        hidden_rot = hidden_rot * cos + rotate_fn(hidden_rot) * sin

        if self.rotary_dim < self.head_size:
            hidden = torch.cat((hidden_rot, hidden_pass), dim=-1)
        else:
            hidden = hidden_rot
        return hidden.flatten(-2).squeeze(0)

    def extra_repr(self) -> str:
        s = f"head_size={self.head_size}, rotary_dim={self.rotary_dim}"
        s += f", max_position_embeddings={self.max_position_embeddings}"
        s += f", base={self.base}, is_neox_style={self.is_neox_style}"
        s += f", chunk_size={self.chunk_size}, local_size={self.local_size}"
        return s


_ROPE_DICT: Dict[Tuple, RotaryEmbedding] = {}


def get_rope(
    head_size: int,
    rotary_dim: int,
    max_position: int,
    base: int,
    is_neox_style: bool = True,
    rope_scaling: Optional[Dict[str, Any]] = None,
    dtype: Optional[torch.dtype] = None,
    partial_rotary_factor: float = 1.0,
    dual_chunk_attention_config: Optional[Dict[str, Any]] = None,
) -> RotaryEmbedding:
    if dtype is None:
        dtype = torch.get_default_dtype()
    if rope_scaling is not None:
        # Transforms every value that is a list into a tuple for caching calls
        rope_scaling_tuple = {
            k: tuple(v) if isinstance(v, list) else v for k, v in rope_scaling.items()
        }
        rope_scaling_args = tuple(rope_scaling_tuple.items())
    else:
        rope_scaling_args = None

    if dual_chunk_attention_config is not None:
        dual_chunk_attention_tuple = {
            k: tuple(v) if isinstance(v, list) else v
            for k, v in dual_chunk_attention_config.items()
            if k != "sparse_attention_config"
        }
        dual_chunk_attention_args = tuple(dual_chunk_attention_tuple.items())
    else:
        dual_chunk_attention_args = None

    if partial_rotary_factor < 1.0:
        rotary_dim = int(rotary_dim * partial_rotary_factor)
    key = (
        head_size,
        rotary_dim,
        max_position,
        base,
        is_neox_style,
        rope_scaling_args,
        dual_chunk_attention_args,
        dtype,
    )
    if key in _ROPE_DICT:
        return _ROPE_DICT[key]

    if dual_chunk_attention_config is not None:
        extra_kwargs = {
            k: v
            for k, v in dual_chunk_attention_config.items()
            if k in ("chunk_size", "local_size")
        }
        rotary_emb = DualChunkRotaryEmbedding(
            head_size,
            rotary_dim,
            max_position,
            base,
            is_neox_style,
            dtype,
            **extra_kwargs,
        )
    elif rope_scaling is None:
        rotary_emb = RotaryEmbedding(
            head_size, rotary_dim, max_position, base, is_neox_style, dtype
        )
    else:
        if "rope_type" in rope_scaling:
            scaling_type = rope_scaling["rope_type"]
        elif "type" in rope_scaling:
            scaling_type = rope_scaling["type"]
        else:
            raise ValueError("Unknown RoPE scaling type")

        if scaling_type == "llama3":
            scaling_factor = rope_scaling["factor"]
            low_freq_factor = rope_scaling["low_freq_factor"]
            high_freq_factor = rope_scaling["high_freq_factor"]
            original_max_position = rope_scaling["original_max_position_embeddings"]
            rotary_emb = Llama3RotaryEmbedding(
                head_size,
                rotary_dim,
                max_position,
                base,
                is_neox_style,
                dtype,
                scaling_factor,
                low_freq_factor,
                high_freq_factor,
                original_max_position,
            )
        elif scaling_type == "default":
            if "mrope_section" in rope_scaling:
                rotary_emb = MRotaryEmbedding(
                    head_size,
                    rotary_dim,
                    max_position,
                    base,
                    is_neox_style,
                    dtype,
                    mrope_section=rope_scaling["mrope_section"],
                    mrope_interleaved=rope_scaling.get("mrope_interleaved", False),
                )
            else:
                rotary_emb = RotaryEmbedding(
                    head_size,
                    rotary_dim,
                    max_position,
                    base,
                    is_neox_style,
                    dtype,
                )
        elif scaling_type == "linear":
            scaling_factor = rope_scaling["factor"]
            rotary_emb = LinearScalingRotaryEmbedding(
                head_size,
                rotary_dim,
                max_position,
                base,
                is_neox_style,
                scaling_factor,
                dtype,
            )
        elif scaling_type == "dynamic":
            scaling_factor = rope_scaling["factor"]
            if "alpha" in rope_scaling:
                rotary_emb = DynamicNTKAlphaRotaryEmbedding(
                    head_size,
                    rotary_dim,
                    max_position,
                    base,
                    is_neox_style,
                    rope_scaling["alpha"],
                    dtype,
                )
            else:
                rotary_emb = DynamicNTKScalingRotaryEmbedding(
                    head_size,
                    rotary_dim,
                    max_position,
                    base,
                    is_neox_style,
                    scaling_factor,
                    dtype,
                )
        elif scaling_type == "yarn":
            scaling_factor = rope_scaling["factor"]
            original_max_position = rope_scaling["original_max_position_embeddings"]
            extra_kwargs = {
                k: v
                for k, v in rope_scaling.items()
                if k
                in ("extrapolation_factor", "attn_factor", "beta_fast", "beta_slow")
            }
            extra_kwargs["truncate"] = rope_scaling.get("truncate", True)
            rotary_emb = YaRNScalingRotaryEmbedding(
                head_size,
                rotary_dim,
                original_max_position,
                base,
                is_neox_style,
                scaling_factor,
                dtype,
                **extra_kwargs,
            )
        elif scaling_type == "deepseek_yarn":
            scaling_factor = rope_scaling["factor"]
            original_max_position = rope_scaling["original_max_position_embeddings"]
            # assert max_position == original_max_position * scaling_factor
            extra_kwargs = {
                k: v
                for k, v in rope_scaling.items()
                if k
                in (
                    "extrapolation_factor",
                    "attn_factor",
                    "beta_fast",
                    "beta_slow",
                    "mscale",
                    "mscale_all_dim",
                )
            }
            rotary_emb = DeepseekScalingRotaryEmbedding(
                head_size,
                rotary_dim,
                original_max_position,
                base,
                is_neox_style,
                scaling_factor,
                dtype,
                **extra_kwargs,
            )
        elif scaling_type == "longrope":
            short_factor = rope_scaling["short_factor"]
            long_factor = rope_scaling["long_factor"]
            original_max_position = rope_scaling["original_max_position_embeddings"]
            extra_kwargs = {
                k: v
                for k, v in rope_scaling.items()
                if k in ("short_mscale", "long_mscale")
            }
            rotary_emb = Phi3LongRoPEScaledRotaryEmbedding(
                head_size,
                rotary_dim,
                max_position,
                original_max_position,
                base,
                is_neox_style,
                dtype,
                short_factor,
                long_factor,
                **extra_kwargs,
            )
        else:
            raise ValueError(f"Unknown RoPE scaling type {scaling_type}")
    _ROPE_DICT[key] = rotary_emb
    return rotary_emb


# Copied from transformers
def rotate_half(x):
    """Rotates half the hidden dims of the input."""
    x1 = x[..., : x.shape[-1] // 2]
    x2 = x[..., x.shape[-1] // 2 :]
    return torch.cat((-x2, x1), dim=-1)


def apply_rotary_pos_emb_native(
    q: torch.Tensor,
    k: torch.Tensor,
    cos: torch.Tensor,
    sin: torch.Tensor,
    unsqueeze_dim=1,
) -> Tuple[torch.Tensor, torch.Tensor]:
    orig_q_dtype = q.dtype
    orig_k_dtype = k.dtype
    q, k = q.float(), k.float()

    # embedding is performed in float
    cos = cos.unsqueeze(unsqueeze_dim).float()
    sin = sin.unsqueeze(unsqueeze_dim).float()
    q_embed = (q * cos) + (rotate_half(q) * sin)
    k_embed = (k * cos) + (rotate_half(k) * sin)

    q_embed = q_embed.to(orig_q_dtype)
    k_embed = k_embed.to(orig_k_dtype)

    return q_embed, k_embed


def apply_rotary_pos_emb_npu(
    q: torch.Tensor,
    k: torch.Tensor,
    cos: torch.Tensor,
    sin: torch.Tensor,
    unsqueeze_dim=1,
) -> Tuple[torch.Tensor, torch.Tensor]:
    """Ascend implementation equivalent to apply_rotary_pos_emb_native.

    Args:
        q: [num_tokens, num_heads, head_size]
        k: [num_tokens, num_kv_heads, head_size]
        cos: [num_tokens, head_size]
        sin: [num_tokens, head_size]
    """
    if (
        cos.dim() != 2
        or q.dim() != 3
        or q.shape[1] >= NPU_ROTARY_MUL_MAX_NUM_HEADS
        or q.shape[2] >= NPU_ROTARY_MUL_MAX_HEAD_SIZE
    ):
        # Note: num_heads and head_size of q must be less than 1000 and 896, respectively
        return apply_rotary_pos_emb_native(q, k, cos, sin, unsqueeze_dim)
    cos = cos.unsqueeze(unsqueeze_dim).unsqueeze(0)
    sin = sin.unsqueeze(unsqueeze_dim).unsqueeze(0)
    q = q.unsqueeze(0)
    k = k.unsqueeze(0)
    q_embed = torch_npu.npu_rotary_mul(q, cos, sin)
    k_embed = torch_npu.npu_rotary_mul(k, cos, sin)
    q_embed = q_embed.squeeze(0)
    k_embed = k_embed.squeeze(0)
    return q_embed, k_embed


if _is_npu:
    apply_rotary_pos_emb = apply_rotary_pos_emb_npu
else:
    apply_rotary_pos_emb = apply_rotary_pos_emb_native


def get_rope_cpu(
    head_size: int,
    rotary_dim: int,
    max_position: int,
    base: int,
    is_neox_style: bool = True,
    rope_scaling: Optional[Dict[str, Any]] = None,
    dtype: Optional[torch.dtype] = None,
    partial_rotary_factor: float = 1.0,
    device: Optional[str] = None,
) -> RotaryEmbedding:
    if dtype is None:
        dtype = torch.get_default_dtype()
    if rope_scaling is not None:
        # Transforms every value that is a list into a tuple for caching calls
        rope_scaling_tuple = {
            k: tuple(v) if isinstance(v, list) else v for k, v in rope_scaling.items()
        }
        rope_scaling_args = tuple(rope_scaling_tuple.items())
    else:
        rope_scaling_args = None
    if partial_rotary_factor < 1.0:
        rotary_dim = int(rotary_dim * partial_rotary_factor)
    key = (
        head_size,
        rotary_dim,
        max_position,
        base,
        is_neox_style,
        rope_scaling_args,
        dtype,
    )
    if key in _ROPE_DICT:
        return _ROPE_DICT[key]

    assert rope_scaling is not None
    scaling_type = rope_scaling["rope_type"]
    assert (
        scaling_type == "deepseek_yarn"
    ), "Only deepseek_yarn is supported for CPU for now"

    scaling_factor = rope_scaling["factor"]
    original_max_position = rope_scaling["original_max_position_embeddings"]
    extra_kwargs = {
        k: v
        for k, v in rope_scaling.items()
        if k
        in (
            "extrapolation_factor",
            "attn_factor",
            "beta_fast",
            "beta_slow",
            "mscale",
            "mscale_all_dim",
        )
    }
    extra_kwargs["device"] = device
    rotary_emb = DeepseekScalingRotaryEmbedding(
        head_size,
        rotary_dim,
        original_max_position,
        base,
        is_neox_style,
        scaling_factor,
        dtype,
        **extra_kwargs,
    )

    _ROPE_DICT[key] = rotary_emb
    return rotary_emb


def get_rope_wrapper(
    head_size: int,
    rotary_dim: int,
    max_position: int,
    base: int,
    is_neox_style: bool = True,
    rope_scaling: Optional[Dict[str, Any]] = None,
    dtype: Optional[torch.dtype] = None,
    partial_rotary_factor: float = 1.0,
    device: Optional[str] = None,
):
    if device != "cpu":
        wrapper = aiter_get_rope if _use_aiter else get_rope
        return wrapper(
            head_size,
            rotary_dim,
            max_position,
            base,
            is_neox_style,
            rope_scaling,
            dtype,
            partial_rotary_factor,
        )

    return get_rope_cpu(
        head_size,
        rotary_dim,
        max_position,
        base,
        is_neox_style,
        rope_scaling,
        dtype,
        partial_rotary_factor,
        device,
    )<|MERGE_RESOLUTION|>--- conflicted
+++ resolved
@@ -16,11 +16,7 @@
 from sglang.srt.utils import (
     cpu_has_amx_support,
     get_bool_env_var,
-<<<<<<< HEAD
-    get_compiler_backend,
     get_device,
-=======
->>>>>>> 17041f46
     is_cpu,
     is_cuda,
     is_hip,
