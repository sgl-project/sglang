--- conflicted
+++ resolved
@@ -779,13 +779,8 @@
                 )
             else:
                 hidden_states = tensor_model_parallel_all_reduce(hidden_states)
-<<<<<<< HEAD
-                if context.cache is not None:
+                if _is_npu and context.cache is not None:
                     torch.ops.sglang.prepare_weight_cache(hidden_states, context.cache)
-=======
-                if _is_npu and context.cache is not None:
-                    _ = prepare_weight_cache(hidden_states, context.cache)
->>>>>>> af35023e
                 hidden_states, residual = layernorm(hidden_states, residual)
         return hidden_states, residual
 
