# Copyright 2023-2024 SGLang Team
# Licensed under the Apache License, Version 2.0 (the "License");
# you may not use this file except in compliance with the License.
# You may obtain a copy of the License at
#
#     http://www.apache.org/licenses/LICENSE-2.0
#
# Unless required by applicable law or agreed to in writing, software
# distributed under the License is distributed on an "AS IS" BASIS,
# WITHOUT WARRANTIES OR CONDITIONS OF ANY KIND, either express or implied.
# See the License for the specific language governing permissions and
# limitations under the License.
# ==============================================================================
import logging
from contextlib import contextmanager
from dataclasses import dataclass
from enum import Enum, auto
from functools import partial
from typing import Callable, Dict, List, Optional, Tuple

import torch

from sglang.srt.distributed import (
    get_tensor_model_parallel_rank,
    get_tensor_model_parallel_world_size,
    get_tp_group,
    tensor_model_parallel_all_reduce,
    tensor_model_parallel_tree_all_reduce,
)
from sglang.srt.distributed.device_communicators.pynccl_allocator import (
    use_symmetric_memory,
)
from sglang.srt.layers.dp_attention import (
    attn_tp_all_gather_into_tensor,
    attn_tp_reduce_scatter_tensor,
    dp_gather_partial,
    dp_reduce_scatter_tensor,
    dp_scatter,
    get_attention_dp_size,
    get_attention_tp_rank,
    get_attention_tp_size,
    get_global_dp_buffer,
    get_local_dp_buffer,
    is_allocation_symmetric,
    is_dp_attention_enabled,
)
from sglang.srt.layers.moe import (
    get_moe_a2a_backend,
    should_use_flashinfer_cutlass_moe_fp4_allgather,
)
from sglang.srt.model_executor.forward_batch_info import ForwardBatch
from sglang.srt.server_args import get_global_server_args
from sglang.srt.speculative.spec_info import SpeculativeAlgorithm
from sglang.srt.utils import (
    get_bool_env_var,
    is_cuda,
    is_flashinfer_available,
    is_gfx95_supported,
    is_hip,
    is_npu,
    is_sm90_supported,
    is_sm100_supported,
)

_is_cuda = is_cuda()
_is_flashinfer_available = is_flashinfer_available()
_is_sm90_supported = _is_cuda and is_sm90_supported()
_is_sm100_supported = _is_cuda and is_sm100_supported()
_use_aiter = get_bool_env_var("SGLANG_USE_AITER") and is_hip()
_is_gfx95_supported = is_gfx95_supported()
_is_npu = is_npu()

if _use_aiter and _is_gfx95_supported:
    from aiter.ops.triton.fused_fp8_quant import fused_rms_fp8_group_quant

    from sglang.srt.layers.quantization.rocm_mxfp4_utils import fused_rms_mxfp4_quant
elif _is_npu:
    from sglang.srt.hardware_backend.npu.cmo import prepare_weight_cache

FUSE_ALLREDUCE_MAX_BATCH_SIZE = 2048


class ScatterMode(Enum):
    """
    Suppose we have TP=4, DP=2, enable-dp-attention, and the system handles seq a,b,c,d
    Model input/output: [ab, ab, cd, cd] for four ranks respectively
    SCATTERED: [a, b, c, d]
    TP_ATTN_FULL: [ab, ab, cd, cd], i.e. all ranks inside a TP attn group have full data of the group
    FULL: [abcd, abcd, abcd, abcd]
    """

    SCATTERED = auto()
    TP_ATTN_FULL = auto()
    FULL = auto()

    @staticmethod
    def model_input_output():
        """The scatter mode for model forward pass input and output data"""
        return ScatterMode.TP_ATTN_FULL


class AttentionInputs:

    def __init__(
        self,
        hidden_states: torch.Tensor,
        forward_batch: ForwardBatch,
        qkv_latent_func: Callable,
    ):
        self.hidden_states_local = hidden_states
        self.forward_batch = forward_batch
        self.qkv_latent_func = qkv_latent_func
        self.hidden_states_ = None
        self.qkv_latent_ = None

    def tp_all_gather_hidden_states(self, hidden_states, forward_batch):
        total_tokens = forward_batch.input_ids.shape[0]
        output = hidden_states.new_empty((total_tokens, hidden_states.shape[-1]))
        get_tp_group().all_gather_into_tensor(output, hidden_states)
        return output

    def fetch_qkv_latent(self):
        if self.qkv_latent_ is not None:
            return self.qkv_latent_
        assert self.qkv_latent_func is not None
        self.qkv_latent_ = self.qkv_latent_func(
            self.hidden_states_local, self.forward_batch
        )
        if get_attn_tp_context().input_scattered:
            self.qkv_latent_ = self.tp_all_gather_hidden_states(
                self.qkv_latent_, self.forward_batch
            )
        return self.qkv_latent_

    def fetch_hidden_states(self):
        if self.hidden_states_ is not None:
            return self.hidden_states_
        self.hidden_states_ = self.hidden_states_local
        if get_attn_tp_context().input_scattered:
            self.hidden_states_ = self.tp_all_gather_hidden_states(
                self.hidden_states_, self.forward_batch
            )
        return self.hidden_states_


class AttnTpContext:
    def __init__(self):
        self.allow_input_scattered = False
        self.input_scattered_ = False
        self.attn_inputs_: Optional[AttentionInputs] = None

    def init_context(self, q_lora_rank, is_nsa):
        self.allow_input_scattered = (
            get_global_server_args().enable_attn_tp_input_scattered
            and _is_cuda
            and q_lora_rank is not None
            and not is_nsa
            and get_tensor_model_parallel_world_size() > 1
            and not is_dp_attention_enabled()
            and get_moe_a2a_backend().is_none()
            and not enable_moe_dense_fully_dp()
            and not get_global_server_args().enable_piecewise_cuda_graph
            and get_global_server_args().speculative_algorithm != "EAGLE3"
            # TP Invariant Mode with scattered input is not supported yet.
            and get_global_server_args().rl_on_policy_target != "fsdp_tp"
        )
        if get_global_server_args().enable_attn_tp_input_scattered:
            if not self.allow_input_scattered:
                logging.info(
                    "attn_tp_input_scattered is not enabled while other conditions are not met"
                )
            else:
                logging.info("attn_tp_input_scattered is enabled")

    def use_input_scattered(self, forward_batch: ForwardBatch):
        return (
            self.allow_input_scattered
            and forward_batch.forward_mode.is_extend()
            and not forward_batch.forward_mode.is_target_verify()
            and not forward_batch.forward_mode.is_draft_extend()
            and forward_batch.input_ids is not None
            and not forward_batch.can_run_tbo
        )

    @property
    def input_scattered(self):
        return self.input_scattered_

    def set_attn_inputs(self, attn_inputs: AttentionInputs):
        self.attn_inputs_ = attn_inputs

    def fetch_qkv_latent(self):
        assert self.attn_inputs_ is not None
        return self.attn_inputs_.fetch_qkv_latent()

    def fetch_hidden_states(self):
        assert self.attn_inputs_ is not None
        return self.attn_inputs_.fetch_hidden_states()

    @contextmanager
    def maybe_input_scattered(self, forward_batch: ForwardBatch):
        flag = self.use_input_scattered(forward_batch)
        old_flag = self.input_scattered
        self.input_scattered_ = flag
        yield
        self.input_scattered_ = old_flag
        self.attn_inputs_ = None


ATTN_TP_CONTEXT = AttnTpContext()


def get_attn_tp_context():
    return ATTN_TP_CONTEXT


@dataclass
class _LayerModeComputationContext:
    num_layers: int
    layer_id: int
    is_layer_sparse: bool
    is_previous_layer_sparse: Optional[bool]
    is_next_layer_sparse: Optional[bool]

    def previous_layer(self):
        assert self.is_previous_layer_sparse is not None
        return _LayerModeComputationContext(
            num_layers=self.num_layers,
            layer_id=self.layer_id - 1,
            is_layer_sparse=self.is_previous_layer_sparse,
            is_previous_layer_sparse=None,
            is_next_layer_sparse=self.is_layer_sparse,
        )


@dataclass
class LayerScatterModes:
    layer_input_mode: ScatterMode
    attn_mode: ScatterMode
    # Can be further split into e.g. mlp_input_mode and mlp_output_mode if needed
    mlp_mode: ScatterMode
    middle_residual_mode: ScatterMode
    layer_output_mode: ScatterMode

    @classmethod
    def init_new(cls, **kwargs):
        context = _LayerModeComputationContext(**kwargs)
        return cls(
            layer_input_mode=cls._compute_layer_input_mode(context),
            attn_mode=ScatterMode.TP_ATTN_FULL,
            mlp_mode=cls._compute_mlp_mode(context),
            middle_residual_mode=cls._compute_middle_residual_mode(context),
            layer_output_mode=cls._compute_layer_output_mode(context),
        )

    @classmethod
    def _compute_layer_input_mode(cls, context: _LayerModeComputationContext):
        if context.layer_id == 0:
            return ScatterMode.model_input_output()
        return cls._compute_layer_output_mode(context.previous_layer())

    @classmethod
    def _compute_mlp_mode(cls, context: _LayerModeComputationContext):
        if context.is_layer_sparse:
            return (
                ScatterMode.SCATTERED
                if (
                    # Token dispatch/combine will be handled outside of LayerCommunicator for these modes.
                    not get_moe_a2a_backend().is_none()
                    or should_use_flashinfer_cutlass_moe_fp4_allgather()
                )
                else ScatterMode.FULL
            )
        else:
            return (
                ScatterMode.SCATTERED
                if enable_moe_dense_fully_dp()
                else ScatterMode.FULL
            )

    @classmethod
    def _should_gather_for_tbo(cls, context: _LayerModeComputationContext):
        return (
            not context.is_layer_sparse
            and context.is_next_layer_sparse
            and enable_moe_dense_fully_dp()
            and get_global_server_args().enable_two_batch_overlap
        )

    @classmethod
    def _compute_middle_residual_mode(cls, context: _LayerModeComputationContext):
        mlp_mode = cls._compute_mlp_mode(context)
        if mlp_mode == ScatterMode.SCATTERED:
            return ScatterMode.SCATTERED
        if mlp_mode == ScatterMode.FULL:
            return ScatterMode.TP_ATTN_FULL
        raise NotImplementedError

    @classmethod
    def _compute_layer_output_mode(cls, context: _LayerModeComputationContext):
        mlp_mode = cls._compute_mlp_mode(context)
        if context.layer_id == context.num_layers - 1:
            return ScatterMode.model_input_output()
        if mlp_mode == ScatterMode.SCATTERED:
            if cls._should_gather_for_tbo(context):
                return ScatterMode.TP_ATTN_FULL
            return ScatterMode.SCATTERED
        if mlp_mode == ScatterMode.FULL:
            return ScatterMode.TP_ATTN_FULL
        raise NotImplementedError


def enable_moe_dense_fully_dp():
    return get_global_server_args().moe_dense_tp_size == 1


class LayerCommunicator:
    def __init__(
        self,
        layer_scatter_modes: LayerScatterModes,
        input_layernorm: torch.nn.Module,
        post_attention_layernorm: torch.nn.Module,
        # Reduce scatter requires skipping all-reduce in model code after MoE/MLP, so only enable for models which have that implemented. Remove flag once done for all models that use LayerCommunicator.
        allow_reduce_scatter: bool = False,
        is_last_layer: bool = False,
        qkv_latent_func: Optional[Callable] = None,
    ):
        self.layer_scatter_modes = layer_scatter_modes
        self.input_layernorm = input_layernorm
        self.post_attention_layernorm = post_attention_layernorm
        self.allow_reduce_scatter = allow_reduce_scatter
        self.is_last_layer = is_last_layer
        self.qkv_latent_func = qkv_latent_func

        self._context = CommunicateContext.init_new()
        self._communicate_simple_fn = CommunicateSimpleFn.get_fn(
            input_mode=self.layer_scatter_modes.layer_input_mode,
            output_mode=self.layer_scatter_modes.attn_mode,
            context=self._context,
        )
        self._communicate_with_all_reduce_and_layer_norm_fn = (
            CommunicateWithAllReduceAndLayerNormFn.get_fn(
                hidden_states_input_mode=self.layer_scatter_modes.attn_mode,
                residual_input_mode=self.layer_scatter_modes.layer_input_mode,
                hidden_states_output_mode=self.layer_scatter_modes.mlp_mode,
                residual_output_mode=self.layer_scatter_modes.middle_residual_mode,
                context=self._context,
            )
        )
        self._communicate_summable_tensor_pair_fn = (
            CommunicateSummableTensorPairFn.get_fn(
                hidden_states_input_mode=self.layer_scatter_modes.mlp_mode,
                residual_input_mode=self.layer_scatter_modes.middle_residual_mode,
                output_mode=self.layer_scatter_modes.layer_output_mode,
                context=self._context,
            )
        )

        self._speculative_algo = SpeculativeAlgorithm.from_string(
            get_global_server_args().speculative_algorithm
        )

    def prepare_attn_and_capture_last_layer_outputs(
        self,
        hidden_states: torch.Tensor,
        residual: torch.Tensor,
        forward_batch: ForwardBatch,
        captured_last_layer_outputs: Optional[List[torch.Tensor]] = None,
    ):
        hidden_states, residual = self.prepare_attn(
            hidden_states, residual, forward_batch
        )
        if captured_last_layer_outputs is not None:
            gathered_last_layer_output = self._communicate_simple_fn(
                hidden_states=residual,
                forward_batch=forward_batch,
                context=self._context,
            )
            if gathered_last_layer_output is residual:
                # Clone to avoid modifying the original residual by Custom RMSNorm inplace operation
                gathered_last_layer_output = residual.clone()
            captured_last_layer_outputs.append(gathered_last_layer_output)
        return hidden_states, residual

    def prepare_attn(
        self,
        hidden_states: torch.Tensor,
        residual: torch.Tensor,
        forward_batch: ForwardBatch,
        quant_format: str = "",
    ):
        if get_attn_tp_context().input_scattered:
            hidden_states, residual = self._tp_reduce_scatter(
                hidden_states,
                residual,
            )
        if hidden_states.shape[0] == 0:
            residual = hidden_states
        else:
            if (
                residual is not None
                and hasattr(hidden_states, "_sglang_needs_allreduce_fusion")
                and hidden_states._sglang_needs_allreduce_fusion
            ):
                hidden_states, residual = (
                    self.input_layernorm.forward_with_allreduce_fusion(
                        hidden_states, residual
                    )
                )
            else:
                if residual is None:
                    residual = hidden_states

                    if _use_aiter and _is_gfx95_supported and ("mxfp4" in quant_format):
                        hidden_states, *_, _ = fused_rms_mxfp4_quant(
                            hidden_states,
                            self.input_layernorm.weight,
                            self.input_layernorm.variance_epsilon,
                            None,
                            None,
                            None,
                            None,
                        )
                    elif _use_aiter and _is_gfx95_supported and ("fp8" in quant_format):

                        hidden_states, _, _, _res = fused_rms_fp8_group_quant(
                            hidden_states,
                            self.input_layernorm.weight,
                            self.input_layernorm.variance_epsilon,
                            inp2=None,
                            inp2_weight=None,
                            inp2_epsilon=None,
                            group_size=128,
                            dtype_quant=torch.float8_e4m3fn,
                            res1=None,
                            output_unquantized_inp1=False,
                        )

                    else:
                        hidden_states = self.input_layernorm(hidden_states)
                else:

                    if _use_aiter and _is_gfx95_supported and ("mxfp4" in quant_format):
                        hidden_states, *_, residual = fused_rms_mxfp4_quant(
                            hidden_states,
                            self.input_layernorm.weight,
                            self.input_layernorm.variance_epsilon,
                            None,
                            None,
                            None,
                            residual,
                        )
                    elif _use_aiter and _is_gfx95_supported and ("fp8" in quant_format):
                        # RMSNorm + FP8 per-group quant
                        # return hidden_states：
                        #   out_fp8  : FP8 activation →  a8w8 GEMM
                        #   out_bs   : block-scale →  gemm_a8w8_blockscale.x_scale
                        hidden_states, _, _, residual = fused_rms_fp8_group_quant(
                            hidden_states,
                            self.input_layernorm.weight,
                            self.input_layernorm.variance_epsilon,
                            inp2=None,
                            inp2_weight=None,
                            inp2_epsilon=None,
                            group_size=128,
                            dtype_quant=torch.float8_e4m3fn,
                            res1=residual,
                            output_unquantized_inp1=False,
                        )
                    else:
                        hidden_states, residual = self.input_layernorm(
                            hidden_states, residual
                        )

        hidden_states = self._communicate_simple_fn(
            hidden_states=hidden_states,
            forward_batch=forward_batch,
            context=self._context,
        )
        if self.qkv_latent_func is not None:
            attn_inputs = AttentionInputs(
                hidden_states, forward_batch, self.qkv_latent_func
            )
            get_attn_tp_context().set_attn_inputs(attn_inputs)
        return hidden_states, residual

    def _tp_reduce_scatter(
        self,
        hidden_states: torch.Tensor,
        residual: torch.Tensor,
    ) -> Tuple[torch.Tensor, torch.Tensor]:
        if hidden_states.shape[0] == 0:
            return hidden_states, hidden_states
        assert (
            hidden_states.shape[0] % self._context.tp_size == 0
        ), f"Expected total tokens {hidden_states.shape[0]} % tp_size {self._context.tp_size} to be 0"
        local_tokens = hidden_states.shape[0] // self._context.tp_size
        output = hidden_states.new_empty(local_tokens, *hidden_states.shape[1:])
        get_tp_group().reduce_scatter_tensor(output, hidden_states)
        if residual is not None:
            residual = residual.tensor_split(self._context.tp_size)[
                self._context.tp_rank
            ]
        return output, residual

    def prepare_mlp(
        self,
        hidden_states: torch.Tensor,
        residual: torch.Tensor,
        forward_batch: ForwardBatch,
        cache=None,
    ):
        if cache is not None:
            self._context.cache = cache

        return self._communicate_with_all_reduce_and_layer_norm_fn(
            hidden_states=hidden_states,
            residual=residual,
            forward_batch=forward_batch,
            layernorm=self.post_attention_layernorm,
            context=self._context,
        )

    def postprocess_layer(
        self,
        hidden_states: torch.Tensor,
        residual: torch.Tensor,
        forward_batch: ForwardBatch,
    ):
        return self._communicate_summable_tensor_pair_fn(
            hidden_states=hidden_states,
            residual=residual,
            forward_batch=forward_batch,
            context=self._context,
            allow_reduce_scatter=self.allow_reduce_scatter,
        )

    def should_use_reduce_scatter(self, forward_batch: ForwardBatch):
        if not self.allow_reduce_scatter:
            return False
        if (
            self._communicate_summable_tensor_pair_fn
            is CommunicateSummableTensorPairFn._scatter_hidden_states
            and forward_batch.dp_padding_mode.is_max_len()
        ):
            return True
        if get_attn_tp_context().input_scattered and not self.is_last_layer:
            return True
        return False

    def should_fuse_mlp_allreduce_with_next_layer(
        self, forward_batch: ForwardBatch
    ) -> bool:
        if (
            is_dp_attention_enabled()
            and self._speculative_algo is not None
            and self._speculative_algo.is_eagle()
        ):
            return False

        if get_attn_tp_context().input_scattered:
            return False

        batch_size = (
            forward_batch.input_ids.shape[0]
            if hasattr(forward_batch, "input_ids")
            else 0
        )
        if batch_size > FUSE_ALLREDUCE_MAX_BATCH_SIZE:
            return False

        static_conditions_met = (
            (not self.is_last_layer)
            and (self._context.tp_size > 1)
            and not is_dp_attention_enabled()
            and get_global_server_args().enable_flashinfer_allreduce_fusion
            and _is_flashinfer_available
        )

        if not static_conditions_met:
            return False

        return (
            batch_size > 0
            and batch_size <= FUSE_ALLREDUCE_MAX_BATCH_SIZE
            and (not self.is_last_layer)
        )


@dataclass
class CommunicateContext:
    process_group_sizes: Dict[ScatterMode, int]
    attn_tp_rank: int
    attn_tp_size: int
    attn_dp_size: int
    tp_size: int
    cache = None
    tp_rank: int

    def is_same_group_size(self, a: ScatterMode, b: ScatterMode):
        return self.process_group_sizes[a] == self.process_group_sizes[b]

    @classmethod
    def init_new(cls):
        attn_tp_rank = get_attention_tp_rank()
        attn_tp_size = get_attention_tp_size()
        attn_dp_size = get_attention_dp_size()
        tp_size = get_tensor_model_parallel_world_size()
        tp_rank = get_tensor_model_parallel_rank()
        process_group_sizes = {
            ScatterMode.SCATTERED: 1,
            ScatterMode.TP_ATTN_FULL: attn_tp_size,
            # TODO: support --moe-dense-tp-size > 1
            ScatterMode.FULL: tp_size,
        }
        return cls(
            process_group_sizes=process_group_sizes,
            attn_tp_rank=attn_tp_rank,
            attn_tp_size=attn_tp_size,
            attn_dp_size=attn_dp_size,
            tp_size=tp_size,
            tp_rank=tp_rank,
        )


class CommunicateSimpleFn:
    @staticmethod
    def get_fn(
        input_mode: ScatterMode,
        output_mode: ScatterMode,
        context: CommunicateContext,
    ):
        if context.is_same_group_size(input_mode, output_mode):
            return CommunicateSimpleFn._trivial

        if (input_mode == ScatterMode.SCATTERED) and (
            output_mode == ScatterMode.TP_ATTN_FULL
        ):
            return CommunicateSimpleFn._scattered_to_tp_attn_full

        raise NotImplementedError(f"{input_mode=} {output_mode=}")

    @staticmethod
    def _trivial(
        hidden_states: torch.Tensor,
        forward_batch: ForwardBatch,
        context: CommunicateContext,
    ) -> torch.Tensor:
        return hidden_states

    @staticmethod
    def _scattered_to_tp_attn_full(
        hidden_states: torch.Tensor,
        forward_batch: ForwardBatch,
        context: CommunicateContext,
    ) -> torch.Tensor:
        hidden_states, local_hidden_states = (
            get_local_dp_buffer(),
            hidden_states,
        )
        attn_tp_all_gather_into_tensor(
            hidden_states,
            local_hidden_states,
        )
        return hidden_states


class CommunicateWithAllReduceAndLayerNormFn:
    """Besides communication, needs to
    1. All reduce in tp_attn_group on hidden_states
    2. Apply layer norm
    """

    @staticmethod
    def get_fn(
        hidden_states_input_mode: ScatterMode,
        residual_input_mode: ScatterMode,
        hidden_states_output_mode: ScatterMode,
        residual_output_mode: ScatterMode,
        context: CommunicateContext,
    ):

        if (
            context.is_same_group_size(
                hidden_states_input_mode, hidden_states_output_mode
            )
            and context.is_same_group_size(residual_input_mode, residual_output_mode)
            and context.attn_tp_size == 1
        ):
            return CommunicateWithAllReduceAndLayerNormFn._simple

        if (
            (hidden_states_input_mode == ScatterMode.TP_ATTN_FULL)
            and (
                residual_input_mode in [ScatterMode.SCATTERED, ScatterMode.TP_ATTN_FULL]
            )
            and (hidden_states_output_mode == ScatterMode.FULL)
            and (residual_output_mode == ScatterMode.TP_ATTN_FULL)
        ):
            return partial(
                CommunicateWithAllReduceAndLayerNormFn._gather_hidden_states_and_residual,
                residual_input_mode=residual_input_mode,
            )

        if (
            (hidden_states_input_mode == ScatterMode.TP_ATTN_FULL)
            and (
                residual_input_mode in [ScatterMode.SCATTERED, ScatterMode.TP_ATTN_FULL]
            )
            and (hidden_states_output_mode == ScatterMode.SCATTERED)
            and (residual_output_mode == ScatterMode.SCATTERED)
        ):
            return partial(
                CommunicateWithAllReduceAndLayerNormFn._scatter_hidden_states_and_residual,
                residual_input_mode=residual_input_mode,
            )

        raise NotImplementedError(
            f"{hidden_states_input_mode=} {residual_input_mode=} {hidden_states_output_mode=} {residual_output_mode=}"
        )

    @staticmethod
    def _simple(
        hidden_states: torch.Tensor,
        residual: torch.Tensor,
        forward_batch: ForwardBatch,
        layernorm: torch.nn.Module,
        context: CommunicateContext,
    ):
        # TODO move these `if shape != 0` into LayerNorm itself
        if hidden_states.shape[0] != 0:
            hidden_states, residual = layernorm(hidden_states, residual)
        return hidden_states, residual

    @staticmethod
    def _gather_hidden_states_and_residual(
        hidden_states: torch.Tensor,
        residual: torch.Tensor,
        forward_batch: ForwardBatch,
        layernorm: torch.nn.Module,
        context: CommunicateContext,
        *,
        residual_input_mode,
    ):
        if get_attn_tp_context().input_scattered:
            return CommunicateWithAllReduceAndLayerNormFn._tp_all_reduce_with_scattered_residual(
                hidden_states,
                residual,
                layernorm,
                context,
            )

        if residual_input_mode == ScatterMode.SCATTERED and context.attn_tp_size > 1:
            residual, local_residual = (
                get_local_dp_buffer(),
                residual,
            )
            attn_tp_all_gather_into_tensor(residual, local_residual)
        if context.attn_dp_size != 1:
            if context.attn_tp_rank == 0:
                hidden_states += residual

            # Perform layernorm on smaller data before comm. Only valid when attn_tp_size is 1 (tp_size == dp_size)
            use_layer_norm_before_gather = context.attn_tp_size == 1
            if use_layer_norm_before_gather and hidden_states.shape[0] != 0:
                residual = hidden_states
                with use_symmetric_memory(
                    get_tp_group(),
                    disabled=not is_allocation_symmetric(),
                ):
                    hidden_states = layernorm(hidden_states)

            hidden_states, local_hidden_states = (
                get_global_dp_buffer(),
                hidden_states,
            )
            dp_gather_partial(hidden_states, local_hidden_states, forward_batch)

            if not use_layer_norm_before_gather:
                dp_scatter(residual, hidden_states, forward_batch)
                if hidden_states.shape[0] != 0:
                    hidden_states = layernorm(hidden_states)
        else:
            # According to the discussion in https://github.com/flashinfer-ai/flashinfer/issues/1223#issuecomment-3047256465
            # We set the max token num to 128 for allreduce fusion with min-latency case(use_oneshot=True).
            if (
                (_is_sm100_supported or _is_sm90_supported)
                and _is_flashinfer_available
                and hasattr(layernorm, "forward_with_allreduce_fusion")
                and get_global_server_args().enable_flashinfer_allreduce_fusion
                and hidden_states.shape[0] <= 2048
            ):
                hidden_states, residual = layernorm.forward_with_allreduce_fusion(
                    hidden_states, residual
                )
            else:
<<<<<<< HEAD
                if get_global_server_args().rl_on_policy_target == "fsdp_tp":
                    hidden_states = tensor_model_parallel_tree_all_reduce(hidden_states)
                else:
                    hidden_states = tensor_model_parallel_all_reduce(hidden_states)
                if context.cache is not None:
=======
                hidden_states = tensor_model_parallel_all_reduce(hidden_states)
                if _is_npu and context.cache is not None:
>>>>>>> 875f84db
                    _ = prepare_weight_cache(hidden_states, context.cache)
                hidden_states, residual = layernorm(hidden_states, residual)
        return hidden_states, residual

    @staticmethod
    def _scatter_hidden_states_and_residual(
        hidden_states: torch.Tensor,
        residual: torch.Tensor,
        forward_batch: ForwardBatch,
        layernorm: torch.nn.Module,
        context: CommunicateContext,
        *,
        residual_input_mode,
    ):
        input_hidden_states = hidden_states
        hidden_states = hidden_states.tensor_split(context.attn_tp_size)[
            context.attn_tp_rank
        ]
        attn_tp_reduce_scatter_tensor(hidden_states, input_hidden_states)
        if residual_input_mode == ScatterMode.TP_ATTN_FULL:
            residual = residual.tensor_split(context.attn_tp_size)[context.attn_tp_rank]
        if hidden_states.shape[0] != 0:
            hidden_states, residual = layernorm(hidden_states, residual)
        return hidden_states, residual

    @staticmethod
    def _tp_all_reduce_with_scattered_residual(
        hidden_states: torch.Tensor,
        residual: torch.Tensor,
        layernorm: torch.nn.Module,
        context: CommunicateContext,
    ):
        if hidden_states.shape[0] == 0:
            return hidden_states, hidden_states

        scattered_states = hidden_states.tensor_split(context.tp_size)[context.tp_rank]
        scattered_states += residual
        residual = tensor_model_parallel_all_reduce(hidden_states)
        hidden_states = layernorm(residual)
        return hidden_states, residual


class CommunicateSummableTensorPairFn:
    """It is allowed to make (hidden_states, residual) := (hidden_states + residual, None) if needed."""

    @classmethod
    def execute(
        cls,
        hidden_states_input_mode,
        residual_input_mode,
        output_mode,
        context,
        **kwargs,
    ):
        return cls.get_fn(
            hidden_states_input_mode=hidden_states_input_mode,
            residual_input_mode=residual_input_mode,
            output_mode=output_mode,
            context=context,
        )(context=context, **kwargs)

    @staticmethod
    def get_fn(
        hidden_states_input_mode: ScatterMode,
        residual_input_mode: ScatterMode,
        output_mode: ScatterMode,
        context: CommunicateContext,
    ):
        if context.is_same_group_size(
            hidden_states_input_mode, output_mode
        ) and context.is_same_group_size(residual_input_mode, output_mode):
            return CommunicateSummableTensorPairFn._trivial

        if (
            (hidden_states_input_mode == ScatterMode.FULL)
            and (residual_input_mode == ScatterMode.TP_ATTN_FULL)
            and (output_mode == ScatterMode.TP_ATTN_FULL)
        ):
            return CommunicateSummableTensorPairFn._scatter_hidden_states

        if (
            (hidden_states_input_mode == ScatterMode.SCATTERED)
            and (residual_input_mode == ScatterMode.SCATTERED)
            and (output_mode == ScatterMode.TP_ATTN_FULL)
        ):
            return CommunicateSummableTensorPairFn._gather

        if (
            (hidden_states_input_mode == ScatterMode.TP_ATTN_FULL)
            and (residual_input_mode == ScatterMode.TP_ATTN_FULL)
            and (output_mode == ScatterMode.SCATTERED)
        ):
            return CommunicateSummableTensorPairFn._scatter

        raise NotImplementedError(
            f"{hidden_states_input_mode=} {residual_input_mode=} {output_mode=}"
        )

    @staticmethod
    def _trivial(
        hidden_states: torch.Tensor,
        residual: torch.Tensor,
        forward_batch: ForwardBatch,
        context: CommunicateContext,
        **kwargs,
    ):
        return hidden_states, residual

    @staticmethod
    def _scatter_hidden_states(
        hidden_states: torch.Tensor,
        residual: torch.Tensor,
        forward_batch: ForwardBatch,
        context: CommunicateContext,
        allow_reduce_scatter: bool = False,
    ):
        hidden_states, global_hidden_states = (
            get_local_dp_buffer(),
            hidden_states,
        )
        if allow_reduce_scatter and forward_batch.dp_padding_mode.is_max_len():
            # When using padding, all_reduce is skipped after MLP and MOE and reduce scatter is used here instead.
            dp_reduce_scatter_tensor(hidden_states, global_hidden_states)
        else:
            dp_scatter(hidden_states, global_hidden_states, forward_batch)
        return hidden_states, residual

    @staticmethod
    def _gather(
        hidden_states: torch.Tensor,
        residual: torch.Tensor,
        forward_batch: ForwardBatch,
        context: CommunicateContext,
        **kwargs,
    ):
        hidden_states += residual
        residual = None
        hidden_states, local_hidden_states = (
            get_local_dp_buffer(),
            hidden_states,
        )
        attn_tp_all_gather_into_tensor(
            hidden_states,
            local_hidden_states,
        )
        return hidden_states, residual

    @staticmethod
    def _scatter(
        hidden_states: torch.Tensor,
        residual: torch.Tensor,
        forward_batch: ForwardBatch,
        context: CommunicateContext,
    ):
        assert residual is None, "not yet handled residual!=None"
        tensor_list = list(hidden_states.tensor_split(context.attn_tp_size))
        hidden_states = tensor_list[context.attn_tp_rank]
        return hidden_states, residual<|MERGE_RESOLUTION|>--- conflicted
+++ resolved
@@ -794,16 +794,11 @@
                     hidden_states, residual
                 )
             else:
-<<<<<<< HEAD
                 if get_global_server_args().rl_on_policy_target == "fsdp_tp":
                     hidden_states = tensor_model_parallel_tree_all_reduce(hidden_states)
                 else:
                     hidden_states = tensor_model_parallel_all_reduce(hidden_states)
-                if context.cache is not None:
-=======
-                hidden_states = tensor_model_parallel_all_reduce(hidden_states)
                 if _is_npu and context.cache is not None:
->>>>>>> 875f84db
                     _ = prepare_weight_cache(hidden_states, context.cache)
                 hidden_states, residual = layernorm(hidden_states, residual)
         return hidden_states, residual
