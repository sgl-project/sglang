--- conflicted
+++ resolved
@@ -81,35 +81,6 @@
             )
             pt += extend_len
 
-    def prepare_extend_after_decode_for_naive_eagle(
-        self,
-        batch: ScheduleBatch,
-        speculative_num_steps: int,
-    ):
-        assert len(self.verified_id) == len(batch.out_cache_loc)
-        self.accept_length.add_(1)
-        batch.extend_lens = self.accept_length.clone()
-        batch.extend_num_tokens = sum(batch.extend_lens)
-        batch.seq_lens = batch.spec_info.seq_lens_for_draft_extend
-        batch.req_pool_indices = batch.spec_info.req_pool_indices_for_draft_extend
-
-        self.positions = torch.empty_like(self.verified_id, dtype=torch.long)
-        new_verified_id = torch.empty_like(self.accept_length, dtype=torch.int32)
-
-        create_extend_spec_info[(self.accept_length.numel(),)](
-            self.verified_id,
-            batch.seq_lens,
-            self.accept_length,
-            torch.cumsum(self.accept_length, axis=0, dtype=torch.int),
-            self.positions,
-            new_verified_id,
-            next_power_of_2(speculative_num_steps + 1),
-        )
-
-        batch.seq_lens_sum = sum(batch.seq_lens)
-        batch.input_ids = self.verified_id
-        self.verified_id = new_verified_id
-
     def prepare_extend_after_decode(
         self,
         batch: ScheduleBatch,
@@ -136,6 +107,35 @@
             self.verified_id,
             next_power_of_2(max(speculative_num_steps + 1, len(batch.seq_lens))),
         )
+
+    def prepare_extend_after_decode_for_naive_eagle(
+        self,
+        batch: ScheduleBatch,
+        speculative_num_steps: int,
+    ):
+        assert len(self.verified_id) == len(batch.out_cache_loc)
+        self.accept_length.add_(1)
+        batch.extend_lens = self.accept_length.clone()
+        batch.extend_num_tokens = sum(batch.extend_lens)
+        batch.seq_lens = batch.spec_info.seq_lens_for_draft_extend
+        batch.req_pool_indices = batch.spec_info.req_pool_indices_for_draft_extend
+
+        self.positions = torch.empty_like(self.verified_id, dtype=torch.long)
+        new_verified_id = torch.empty_like(self.accept_length, dtype=torch.int32)
+
+        create_extend_spec_info[(self.accept_length.numel(),)](
+            self.verified_id,
+            batch.seq_lens,
+            self.accept_length,
+            torch.cumsum(self.accept_length, axis=0, dtype=torch.int),
+            self.positions,
+            new_verified_id,
+            next_power_of_2(speculative_num_steps + 1),
+        )
+
+        batch.seq_lens_sum = sum(batch.seq_lens)
+        batch.input_ids = self.verified_id
+        self.verified_id = new_verified_id
 
     def generate_attn_arg_prefill(
         self,
@@ -553,6 +553,30 @@
 
 
 @triton.jit
+def create_extend_spec_info(
+    verified_id,
+    seq_len,
+    accept_len,
+    accept_len_cum,
+    positions,
+    new_verified_id,
+    accept_len_upper: tl.constexpr,
+):
+    pid = tl.program_id(axis=0)
+    offset = 0 if pid == 0 else tl.load(accept_len_cum + pid - 1)
+    seq_length = tl.load(seq_len + pid)
+    accept_length = tl.load(accept_len + pid)
+    positions_ptr = positions + offset
+    data = tl.arange(0, accept_len_upper)
+    mask = data < accept_length
+    tl.store(positions_ptr + data, seq_length - accept_length + data, mask)
+
+    offset = tl.load(accept_len_cum + pid) - 1
+    verified_id_data = tl.load(verified_id + offset)
+    tl.store(new_verified_id + pid, verified_id_data)
+
+
+@triton.jit
 def create_extend_after_decode_spec_info(
     verified_id,
     seq_lens,
@@ -816,7 +840,6 @@
     return sim_accept_index
 
 
-<<<<<<< HEAD
 @triton.jit
 def create_draft_kv_indices(
     kv_indptr,
@@ -853,7 +876,8 @@
     tl.store(kv_indptr + bid * expand_factor + 2, kv_offset + seq_len * 2 - 1)
     if bid == 0:
         tl.store(kv_indptr, 0)
-=======
+
+
 def traverse_tree(
     retrieve_next_token: torch.Tensor,
     retrieve_next_sibling: torch.Tensor,
@@ -961,5 +985,4 @@
             )
 
     verify_input.grammar = grammar
-    return allocate_token_bitmask
->>>>>>> ef326774
+    return allocate_token_bitmask