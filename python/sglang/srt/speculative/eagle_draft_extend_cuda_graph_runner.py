--- conflicted
+++ resolved
@@ -6,26 +6,20 @@
 import torch
 
 from sglang.srt.layers.dp_attention import DpPaddingMode, set_dp_buffer_len
-<<<<<<< HEAD
 from sglang.srt.model_executor.cuda_graph_runner import (
-    CUDA_GRAPH_CAPTURE_FAILED_MSG,
+    GRAPH_CAPTURE_FAILED_MSG,
     CudaGraphRunner,
-=======
-from sglang.srt.model_executor.cuda_graph_runner import CudaGraphRunner
-from sglang.srt.model_executor.forward_batch_info import (
-    CaptureHiddenMode,
-    ForwardBatch,
-    ForwardMode,
-)
-from sglang.srt.model_executor.graph_runner import (
-    GRAPH_CAPTURE_FAILED_MSG,
->>>>>>> 136cced6
     LogitsProcessorOutput,
     get_batch_sizes_to_capture,
     get_global_graph_memory_pool,
     model_capture_mode,
     set_global_graph_memory_pool,
     set_torch_compile_config,
+)
+from sglang.srt.model_executor.forward_batch_info import (
+    CaptureHiddenMode,
+    ForwardBatch,
+    ForwardMode,
 )
 from sglang.srt.speculative.eagle_utils import EagleDraftInput, fast_topk
 from sglang.srt.utils import (
