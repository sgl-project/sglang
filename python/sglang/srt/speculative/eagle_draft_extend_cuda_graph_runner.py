--- conflicted
+++ resolved
@@ -280,15 +280,10 @@
 
         bs = self.capture_bs[index]
         if bs * self.num_tokens_per_bs != num_tokens:
-<<<<<<< HEAD
-            self.seq_lens.fill_(1)
+            self.seq_lens.fill_(self.seq_len_fill_value)
+            self.out_cache_loc.zero_()
             self.accept_length.fill_(1)
             self.extend_seq_lens.fill_(1)
-=======
-            self.seq_lens.fill_(self.seq_len_fill_value)
->>>>>>> 873ae12c
-            self.out_cache_loc.zero_()
-            self.accept_length.fill_(1)
 
         # Common inputs
         self.input_ids[:num_tokens].copy_(forward_batch.input_ids)
