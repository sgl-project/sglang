--- conflicted
+++ resolved
@@ -63,11 +63,8 @@
         self.enable_profile_cuda_graph = (
             model_runner.server_args.enable_profile_cuda_graph
         )
-<<<<<<< HEAD
         self.enable_pdmux = False
-=======
         self.deepep_adapter = DeepEPCudaGraphRunnerAdapter()
->>>>>>> 285a8e69
         server_args = model_runner.server_args
 
         # Batch sizes to capture
