from __future__ import annotations

import threading
from abc import ABC, abstractmethod
from collections import defaultdict
from enum import IntEnum, auto
from typing import (
    Any,
    Callable,
    DefaultDict,
    Dict,
    Iterable,
    Iterator,
    List,
    Optional,
    Sequence,
    Set,
    Tuple,
    Union,
)

from sglang.srt.managers.schedule_batch import ModelWorkerBatch

DraftWorkerClass = Callable[..., Any]
DraftWorkerFactory = Callable[..., Any]

<<<<<<< HEAD
class SpeculativeAlgorithm(IntEnum):
    NONE = auto()
    EAGLE = auto()
    EAGLE3 = auto()
    STANDALONE = auto()
    NGRAM = auto()
    SIMPLE_EAGLE = auto()
=======
>>>>>>> 691c8534

class _SpeculativeAlgorithmMeta(type):
    def __iter__(cls) -> Iterator["SpeculativeAlgorithm"]:
        return iter(cls._registration_order)

<<<<<<< HEAD
    def is_eagle(self):
        return self in [
            SpeculativeAlgorithm.EAGLE,
            SpeculativeAlgorithm.EAGLE3,
            SpeculativeAlgorithm.SIMPLE_EAGLE,
        ]
    
    def is_simple_eagle(self):
        return self == SpeculativeAlgorithm.SIMPLE_EAGLE
=======
>>>>>>> 691c8534

class SpeculativeAlgorithm(metaclass=_SpeculativeAlgorithmMeta):
    """Registry-backed representation of speculative decoding algorithms."""

    __slots__ = ("name", "value", "_draft_worker_factory")

    _registry_by_name: Dict[str, "SpeculativeAlgorithm"] = {}
    _registry_by_value: Dict[int, "SpeculativeAlgorithm"] = {}
    _registration_order: List["SpeculativeAlgorithm"] = []
    _flags: DefaultDict[str, Set[int]] = defaultdict(set)
    _next_value: int = 0

<<<<<<< HEAD
    @lru_cache(maxsize=None)
    @staticmethod
    def from_string(name: str):
        name_map = {
            "EAGLE": SpeculativeAlgorithm.EAGLE,
            "EAGLE3": SpeculativeAlgorithm.EAGLE3,
            "SIMPLE_EAGLE": SpeculativeAlgorithm.SIMPLE_EAGLE,
            "STANDALONE": SpeculativeAlgorithm.STANDALONE,
            "NGRAM": SpeculativeAlgorithm.NGRAM,
            None: SpeculativeAlgorithm.NONE,
        }
        if name is not None:
            name = name.upper()
        return name_map[name]
=======
    def __init__(
        self,
        name: str,
        value: int,
        draft_worker_factory: Optional[DraftWorkerFactory] = None,
    ):
        self.name = name
        self.value = value
        self._draft_worker_factory = draft_worker_factory

    def __repr__(self) -> str:  # pragma: no cover - trivial
        return f"SpeculativeAlgorithm.{self.name}"

    def __str__(self) -> str:  # pragma: no cover - trivial
        return self.name

    def __hash__(self) -> int:
        return hash(self.value)

    def __eq__(self, other: object) -> bool:
        if isinstance(other, SpeculativeAlgorithm):
            return self.value == other.value
        return NotImplemented

    def __int__(self) -> int:
        return self.value

    @classmethod
    def register(
        cls,
        name: str,
        *,
        aliases: Optional[Sequence[str]] = None,
        value: Optional[int] = None,
        draft_worker_factory: Optional[DraftWorkerFactory] = None,
    ) -> SpeculativeAlgorithm:
        normalized_name = name.upper()
        if normalized_name in cls._registry_by_name:
            raise ValueError(
                f"SpeculativeAlgorithm '{normalized_name}' already registered"
            )

        if value is None:
            value = cls._next_value
        cls._next_value = max(cls._next_value, value + 1)

        algorithm = cls(
            normalized_name,
            value,
            draft_worker_factory=draft_worker_factory,
        )

        cls._registry_by_name[normalized_name] = algorithm
        cls._registry_by_value[value] = algorithm
        cls._registration_order.append(algorithm)
        setattr(cls, normalized_name, algorithm)

        if aliases:
            cls.register_aliases(algorithm, *aliases)

        return algorithm

    @classmethod
    def register_aliases(cls, algorithm: SpeculativeAlgorithm, *aliases: str) -> None:
        for alias in aliases:
            cls._registry_by_name[alias.upper()] = algorithm

    @classmethod
    def register_draft_worker(
        cls,
        algorithm: SpeculativeAlgorithm | str,
        factory: DraftWorkerFactory,
    ) -> None:
        algo = cls._ensure_algorithm(algorithm)
        algo._draft_worker_factory = factory

    @classmethod
    def _ensure_algorithm(
        cls, algorithm: SpeculativeAlgorithm | str
    ) -> SpeculativeAlgorithm:
        if isinstance(algorithm, SpeculativeAlgorithm):
            return algorithm
        if isinstance(algorithm, str):
            return cls.from_string(algorithm)
        raise TypeError(f"Unsupported algorithm identifier: {algorithm!r}")

    @classmethod
    def _add_flag(
        cls, flag: str | Sequence[str], algorithm: SpeculativeAlgorithm | str
    ) -> None:
        algo = cls._ensure_algorithm(algorithm)
        if isinstance(flag, str):
            flag_iter = (flag,)
        else:
            flag_iter = flag
        for flag_name in flag_iter:
            cls._flags[flag_name.upper()].add(algo.value)

    @classmethod
    @classmethod
    def from_string(cls, name: Optional[str]) -> SpeculativeAlgorithm:
        if name is None:
            return cls.NONE
        try:
            return cls._registry_by_name[name.upper()]
        except KeyError as exc:
            raise ValueError(f"Unknown speculative algorithm '{name}'") from exc

    @classmethod
    def from_value(cls, value: int) -> SpeculativeAlgorithm:
        try:
            return cls._registry_by_value[value]
        except KeyError as exc:
            raise ValueError(f"Unknown speculative algorithm id {value}") from exc

    def _has_flag(self, flag: str) -> bool:
        return self.value in type(self)._flags.get(flag.upper(), set())

    def is_none(self) -> bool:
        return self is SpeculativeAlgorithm.NONE

    def is_eagle(self) -> bool:
        return self._has_flag("EAGLE")

    def is_eagle3(self) -> bool:
        return self._has_flag("EAGLE3")

    def is_standalone(self) -> bool:
        return self._has_flag("STANDALONE")

    def is_ngram(self) -> bool:
        return self._has_flag("NGRAM")

    def create_draft_worker(self, **factory_kwargs: Any) -> Any:
        if self._draft_worker_factory is None:
            return None
        return self._draft_worker_factory(self, **factory_kwargs)


# Registry helpers backed by `SpeculativeAlgorithm`.
_LOCK = threading.RLock()
_REGISTERED_WORKERS: Dict[SpeculativeAlgorithm, DraftWorkerClass] = {}
_FLAG_MARKERS: Dict[str, Callable[[Union[SpeculativeAlgorithm, str]], None]] = {
    "EAGLE": lambda algorithm: SpeculativeAlgorithm._add_flag("EAGLE", algorithm),
    "EAGLE3": lambda algorithm: SpeculativeAlgorithm._add_flag("EAGLE3", algorithm),
    "STANDALONE": lambda algorithm: SpeculativeAlgorithm._add_flag(
        "STANDALONE", algorithm
    ),
    "NGRAM": lambda algorithm: SpeculativeAlgorithm._add_flag("NGRAM", algorithm),
}


def _wrap_worker_class(worker_cls: DraftWorkerClass) -> DraftWorkerFactory:
    def _factory(_: SpeculativeAlgorithm, **kwargs: Any) -> Any:
        return worker_cls(**kwargs)

    return _factory


def register_speculative_algorithm(
    name: str,
    worker_cls: DraftWorkerClass,
    *,
    aliases: Optional[Sequence[str]] = None,
    flags: Optional[Iterable[str]] = None,
    value: Optional[int] = None,
    override_worker: bool = False,
) -> SpeculativeAlgorithm:
    """Register a speculative algorithm and the associated draft worker class.

    Example:
        >>> from sglang.srt.speculative.spec_info import register_speculative_algorithm
        >>> register_speculative_algorithm("MY_ALGO", MyDraftWorker, flags=("EAGLE",))
    """

    name_upper = name.upper()
    with _LOCK:
        try:
            algorithm = SpeculativeAlgorithm.from_string(name_upper)
            exists = True
        except ValueError:
            algorithm = SpeculativeAlgorithm.register(
                name_upper,
                aliases=aliases,
                value=value,
            )
            SpeculativeAlgorithm.register_draft_worker(
                algorithm, _wrap_worker_class(worker_cls)
            )
            exists = False

        if exists:
            if aliases:
                SpeculativeAlgorithm.register_aliases(algorithm, *aliases)
            if not override_worker and algorithm in _REGISTERED_WORKERS:
                raise ValueError(
                    f"Worker already registered for {algorithm!r}. "
                    "Pass override_worker=True to replace it."
                )
            SpeculativeAlgorithm.register_draft_worker(
                algorithm, _wrap_worker_class(worker_cls)
            )

        _REGISTERED_WORKERS[algorithm] = worker_cls

        if flags:
            for flag in flags:
                marker = _FLAG_MARKERS.get(flag.upper())
                if marker is None:
                    raise ValueError(f"Unsupported flag '{flag}'")
                marker(algorithm)

        return algorithm


def list_registered_workers() -> Dict[str, DraftWorkerClass]:
    """Return a snapshot of registered speculative worker classes keyed by algorithm name."""
    with _LOCK:
        return {algo.name: cls for algo, cls in _REGISTERED_WORKERS.items()}


def _create_eagle_worker(**kwargs: Any) -> Any:
    enable_overlap = kwargs.pop("enable_overlap", False)
    if enable_overlap:
        from sglang.srt.speculative.eagle_worker_v2 import EAGLEWorkerV2

        return EAGLEWorkerV2(**kwargs)

    from sglang.srt.speculative.eagle_worker import EAGLEWorker

    return EAGLEWorker(**kwargs)


def _create_standalone_worker(**kwargs: Any) -> Any:
    from sglang.srt.speculative.standalone_worker import StandaloneWorker

    return StandaloneWorker(**kwargs)


def _create_ngram_worker(**kwargs: Any) -> Any:
    from sglang.srt.speculative.ngram_worker import NGRAMWorker

    return NGRAMWorker(**kwargs)


# Register built-in algorithms.
# Third-party integrations should import `SpeculativeAlgorithm` and either
# call `register_speculative_algorithm` or use the helpers below to attach
# additional draft workers.
SpeculativeAlgorithm.register("NONE")

register_speculative_algorithm(
    "EAGLE",
    aliases=("NEXTN",),
    worker_cls=_create_eagle_worker,
    flags=("EAGLE",),
)

register_speculative_algorithm(
    "EAGLE3",
    worker_cls=_create_eagle_worker,
    flags=("EAGLE", "EAGLE3"),
)

register_speculative_algorithm(
    "STANDALONE",
    worker_cls=_create_standalone_worker,
    flags=("STANDALONE",),
)

register_speculative_algorithm(
    "NGRAM",
    worker_cls=_create_ngram_worker,
    flags=("NGRAM",),
)
>>>>>>> 691c8534


class SpecInputType(IntEnum):
    # NOTE: introduce this to distinguish the SpecInput types of multiple algorithms when asserting in attention backends.
    # If all algorithms can share the same datastrucutre of draft_input and verify_input, consider simplify it
    EAGLE_DRAFT = auto()
    EAGLE_VERIFY = auto()
    NGRAM_VERIFY = auto()


class SpecInput(ABC):
    def __init__(self, spec_input_type: SpecInputType):
        self.spec_input_type = spec_input_type

    def is_draft_input(self) -> bool:
        # FIXME: remove this function which is only used for assertion
        # or use another variable name like `draft_input` to substitute `spec_info`
        return self.spec_input_type == SpecInputType.EAGLE_DRAFT

    def is_verify_input(self) -> bool:
        return self.spec_input_type in {
            SpecInputType.EAGLE_VERIFY,
            SpecInputType.NGRAM_VERIFY,
        }

    @abstractmethod
    def get_spec_adjust_token_coefficient(self) -> Tuple[int, int]:
        pass

    def get_spec_adjusted_global_num_tokens(
        self, forward_batch: ModelWorkerBatch
    ) -> Tuple[List[int], List[int]]:
        c1, c2 = self.get_spec_adjust_token_coefficient()
        global_num_tokens = [x * c1 for x in forward_batch.global_num_tokens]
        global_num_tokens_for_logprob = [
            x * c2 for x in forward_batch.global_num_tokens_for_logprob
        ]
        return global_num_tokens, global_num_tokens_for_logprob<|MERGE_RESOLUTION|>--- conflicted
+++ resolved
@@ -24,33 +24,11 @@
 DraftWorkerClass = Callable[..., Any]
 DraftWorkerFactory = Callable[..., Any]
 
-<<<<<<< HEAD
-class SpeculativeAlgorithm(IntEnum):
-    NONE = auto()
-    EAGLE = auto()
-    EAGLE3 = auto()
-    STANDALONE = auto()
-    NGRAM = auto()
-    SIMPLE_EAGLE = auto()
-=======
->>>>>>> 691c8534
 
 class _SpeculativeAlgorithmMeta(type):
     def __iter__(cls) -> Iterator["SpeculativeAlgorithm"]:
         return iter(cls._registration_order)
 
-<<<<<<< HEAD
-    def is_eagle(self):
-        return self in [
-            SpeculativeAlgorithm.EAGLE,
-            SpeculativeAlgorithm.EAGLE3,
-            SpeculativeAlgorithm.SIMPLE_EAGLE,
-        ]
-    
-    def is_simple_eagle(self):
-        return self == SpeculativeAlgorithm.SIMPLE_EAGLE
-=======
->>>>>>> 691c8534
 
 class SpeculativeAlgorithm(metaclass=_SpeculativeAlgorithmMeta):
     """Registry-backed representation of speculative decoding algorithms."""
@@ -63,22 +41,6 @@
     _flags: DefaultDict[str, Set[int]] = defaultdict(set)
     _next_value: int = 0
 
-<<<<<<< HEAD
-    @lru_cache(maxsize=None)
-    @staticmethod
-    def from_string(name: str):
-        name_map = {
-            "EAGLE": SpeculativeAlgorithm.EAGLE,
-            "EAGLE3": SpeculativeAlgorithm.EAGLE3,
-            "SIMPLE_EAGLE": SpeculativeAlgorithm.SIMPLE_EAGLE,
-            "STANDALONE": SpeculativeAlgorithm.STANDALONE,
-            "NGRAM": SpeculativeAlgorithm.NGRAM,
-            None: SpeculativeAlgorithm.NONE,
-        }
-        if name is not None:
-            name = name.upper()
-        return name_map[name]
-=======
     def __init__(
         self,
         name: str,
@@ -354,7 +316,6 @@
     worker_cls=_create_ngram_worker,
     flags=("NGRAM",),
 )
->>>>>>> 691c8534
 
 
 class SpecInputType(IntEnum):
