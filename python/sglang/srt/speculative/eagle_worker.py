import logging
import time
from typing import List, Optional, Tuple

import torch

from sglang.srt.distributed import get_tp_group
from sglang.srt.layers.dp_attention import get_attention_tp_group
from sglang.srt.layers.logits_processor import LogitsProcessorOutput
from sglang.srt.layers.moe.utils import speculative_moe_backend_context
from sglang.srt.layers.sampler import get_token_ids_logprobs, get_top_logprobs
from sglang.srt.managers.io_struct import UpdateWeightsFromTensorReqInput
from sglang.srt.managers.schedule_batch import ScheduleBatch
from sglang.srt.managers.scheduler import GenerationBatchResult
from sglang.srt.managers.tp_worker import TpModelWorker
from sglang.srt.mem_cache.common import (
    alloc_paged_token_slots_extend,
    alloc_token_slots,
    get_last_loc,
)
from sglang.srt.model_executor.forward_batch_info import (
    CaptureHiddenMode,
    ForwardBatch,
    ForwardMode,
)
from sglang.srt.server_args import ServerArgs
from sglang.srt.speculative.draft_utils import DraftBackendFactory
from sglang.srt.speculative.eagle_draft_cuda_graph_runner import (
    EAGLEDraftCudaGraphRunner,
)
from sglang.srt.speculative.eagle_draft_extend_cuda_graph_runner import (
    EAGLEDraftExtendCudaGraphRunner,
)
from sglang.srt.speculative.eagle_draft_npu_graph_runner import EAGLEDraftNpuGraphRunner
from sglang.srt.speculative.eagle_info import (
    EagleDraftInput,
    EagleVerifyInput,
    EagleVerifyOutput,
)
from sglang.srt.speculative.eagle_utils import (
    build_tree_kernel_efficient,
    organize_draft_results,
)
from sglang.srt.speculative.spec_info import SpeculativeAlgorithm
from sglang.srt.speculative.spec_utils import (
    assign_draft_cache_locs,
    detect_nan,
    draft_tp_context,
    fast_topk,
    generate_token_bitmask,
    load_token_map,
    select_top_k_tokens,
)
from sglang.srt.utils import (
    MultiprocessingSerializer,
    empty_context,
    get_available_gpu_memory,
    get_bool_env_var,
    is_cuda,
    is_npu,
    next_power_of_2,
)
from sglang.srt.utils.patch_torch import monkey_patch_torch_reductions

_is_npu = is_npu()

if is_cuda():
    from sgl_kernel import segment_packbits  # noqa: F401

logger = logging.getLogger(__name__)
SGLANG_RETURN_ORIGINAL_LOGPROB = get_bool_env_var("SGLANG_RETURN_ORIGINAL_LOGPROB")


class EAGLEWorker(TpModelWorker):

    def __init__(
        self,
        server_args: ServerArgs,
        gpu_id: int,
        tp_rank: int,
        dp_rank: Optional[int],
        moe_ep_rank: int,
        nccl_port: int,
        target_worker: TpModelWorker,
    ):
        # Parse arguments
        self.server_args = server_args
        self.topk = server_args.speculative_eagle_topk
        self.speculative_num_steps = server_args.speculative_num_steps
        self.speculative_num_draft_tokens = server_args.speculative_num_draft_tokens
        self.enable_nan_detection = server_args.enable_nan_detection
        self.gpu_id = gpu_id
        self.device = server_args.device
        self.target_worker = target_worker
        self.page_size = server_args.page_size
        self.speculative_algorithm = SpeculativeAlgorithm.from_string(
            server_args.speculative_algorithm
        )

        # Override the context length of the draft model to be the same as the target model.
        server_args.context_length = target_worker.model_runner.model_config.context_len

        # Do not capture cuda graph in `super().__init__()`
        # It will be captured later.
        backup_disable_cuda_graph = server_args.disable_cuda_graph
        server_args.disable_cuda_graph = True
        # Share the allocator with a target worker.
        # Draft and target worker own their own KV cache pools.
        self.req_to_token_pool, self.token_to_kv_pool_allocator = (
            target_worker.get_memory_pool()
        )

        # Load hot token ids
        if self.speculative_algorithm.is_eagle3():
            if server_args.speculative_token_map is not None:
                logger.warning(
                    "Speculative token map specified, but EAGLE3 models already have this. Ignoring the specified token map."
                )
            self.hot_token_id = None
        elif server_args.speculative_token_map is not None:
            self.hot_token_id = load_token_map(server_args.speculative_token_map)
            server_args.json_model_override_args = (
                f'{{"hot_vocab_size": {len(self.hot_token_id)}}}'
            )
        else:
            self.hot_token_id = None

        # Init draft worker
        if server_args.enable_dp_attention and self.speculative_algorithm.is_eagle3():
            ctx = draft_tp_context(get_attention_tp_group())
        else:
            ctx = empty_context()
        with ctx, speculative_moe_backend_context():
            super().__init__(
                server_args=server_args,
                gpu_id=gpu_id,
                tp_rank=tp_rank,
                pp_rank=0,  # FIXME
                dp_rank=dp_rank,
                moe_ep_rank=moe_ep_rank,
                nccl_port=nccl_port,
                is_draft_worker=True,
                req_to_token_pool=self.req_to_token_pool,
                token_to_kv_pool_allocator=self.token_to_kv_pool_allocator,
            )

        embed, head = self.target_worker.model_runner.model.get_embed_and_head()

        if self.speculative_algorithm.is_eagle3():
            # most cases EAGLE3 models don't share lm_head
            # but some models (e.g. nvidia/gpt-oss-120b-Eagle3) shares
            if (
                hasattr(self.draft_model_runner.model, "load_lm_head_from_target")
                and self.draft_model_runner.model.load_lm_head_from_target
            ):
                self.draft_model_runner.model.set_embed_and_head(embed, head)
            else:
                self.draft_model_runner.model.set_embed(embed)

            # grab hot token ids
            if self.draft_model_runner.model.hot_token_id is not None:
                self.hot_token_id = self.draft_model_runner.model.hot_token_id.to(
                    embed.device
                )

        else:
            if self.hot_token_id is not None:
                head = head.clone()
                self.hot_token_id = self.hot_token_id.to(head.device)
                head.data = head.data[self.hot_token_id]

            # Share the embedding and lm_head
            self.draft_model_runner.model.set_embed_and_head(embed, head)

        # Init attention backend and cuda graphs
        self.draft_model_runner.server_args.disable_cuda_graph = (
            backup_disable_cuda_graph
        )
        self.draft_tp_context = (
            draft_tp_context if server_args.enable_dp_attention else empty_context
        )
        with self.draft_tp_context(
            self.draft_model_runner.tp_group
        ), speculative_moe_backend_context():
            self.init_attention_backend()
            self.init_cuda_graphs()

        # Some dummy tensors
        self.num_new_pages_per_topk = torch.empty(
            (), dtype=torch.int64, device=self.device
        )
        self.extend_lens = torch.empty((), dtype=torch.int64, device=self.device)

    def init_attention_backend(self):
        # Create multi-step attn backends and cuda graph runners
        draft_backend_factory = DraftBackendFactory(
            self.server_args,
            self.draft_model_runner,
            self.topk,
            self.speculative_num_steps,
        )

        # Initialize decode attention backend
        self.draft_attn_backend = draft_backend_factory.create_decode_backend()

        # Initialize draft extend attention backend (respects speculative_attention_mode setting)
        self.draft_extend_attn_backend = (
            draft_backend_factory.create_draft_extend_backend()
        )

        self.draft_model_runner.draft_attn_backend = self.draft_attn_backend

    def init_cuda_graphs(self):
        """Capture cuda graphs."""
        self.cuda_graph_runner = None
        self.cuda_graph_runner_for_draft_extend = None

        if self.server_args.disable_cuda_graph:
            return

        Device2DraftCudaGraphRunner = {
            "npu": EAGLEDraftNpuGraphRunner,
            "cuda": EAGLEDraftCudaGraphRunner,
        }
        # Capture draft
        if self.speculative_num_steps > 1:
            tic = time.perf_counter()
            before_mem = get_available_gpu_memory(self.device, self.gpu_id)
            logger.info(
                f"Capture draft cuda graph begin. This can take up to several minutes. avail mem={before_mem:.2f} GB"
            )
            self.cuda_graph_runner = Device2DraftCudaGraphRunner[
                self.target_worker.device
            ](self)
            after_mem = get_available_gpu_memory(self.device, self.gpu_id)
            logger.info(
                f"Capture draft cuda graph end. Time elapsed: {time.perf_counter() - tic:.2f} s. mem usage={(before_mem - after_mem):.2f} GB. avail mem={after_mem:.2f} GB."
            )

        # Capture extend
        if self.draft_extend_attn_backend and not _is_npu:
            tic = time.perf_counter()
            before_mem = get_available_gpu_memory(self.device, self.gpu_id)
            logger.info(
                f"Capture draft extend cuda graph begin. This can take up to several minutes. avail mem={before_mem:.2f} GB"
            )
            self.cuda_graph_runner_for_draft_extend = EAGLEDraftExtendCudaGraphRunner(
                self
            )
            after_mem = get_available_gpu_memory(self.device, self.gpu_id)
            logger.info(
                f"Capture draft extend cuda graph end. Time elapsed: {time.perf_counter() - tic:.2f} s. mem usage={(before_mem - after_mem):.2f} GB. avail mem={after_mem:.2f} GB."
            )

    @property
    def draft_model_runner(self):
        return self.model_runner

    def forward_batch_generation(self, batch: ScheduleBatch) -> GenerationBatchResult:
        """Run speculative decoding forward.

        NOTE: Many states of batch is modified as you go through. It is not guaranteed that
        the final output batch have the same state as the input.

        Args:
            batch: The batch to run forward. The state of the batch is modified as it runs.
        Returns:
            A tuple of the final logit output of the target model, next tokens accepted,
            the batch id (used for overlap schedule), and number of accepted tokens.
        """
        if batch.forward_mode.is_extend() or batch.is_extend_in_batch:
            logits_output, next_token_ids, seq_lens_cpu = self.forward_target_extend(
                batch
            )
            with self.draft_tp_context(
                self.draft_model_runner.tp_group
            ), speculative_moe_backend_context():
                self.forward_draft_extend(
                    batch, logits_output.hidden_states, next_token_ids, seq_lens_cpu
                )
            return GenerationBatchResult(
                logits_output=logits_output,
                next_token_ids=next_token_ids,
                num_accepted_tokens=0,
                can_run_cuda_graph=False,
            )
        else:
            with self.draft_tp_context(
                self.draft_model_runner.tp_group
            ), speculative_moe_backend_context():
                spec_info = self.draft(batch)
            logits_output, verify_output, model_worker_batch, can_run_cuda_graph = (
                self.verify(batch, spec_info)
            )

            with self.draft_tp_context(
                self.draft_model_runner.tp_group
            ), speculative_moe_backend_context():
                # NOTE: We should use `check_forward_draft_extend_after_decode`
                # when DP attention is enabled, but it is slow. Skip it for now.
                if (
                    self.server_args.enable_dp_attention
                    or batch.spec_info.verified_id.shape[0] > 0
                ):
                    # decode is not finished
                    self.forward_draft_extend_after_decode(batch)

            return GenerationBatchResult(
                logits_output=logits_output,
                next_token_ids=verify_output.verified_id,
                num_accepted_tokens=sum(verify_output.accept_length_per_req_cpu),
                can_run_cuda_graph=can_run_cuda_graph,
            )

    def check_forward_draft_extend_after_decode(self, batch: ScheduleBatch):
        local_need_forward = batch.spec_info.verified_id.shape[0] > 0
        if not self.server_args.enable_dp_attention:
            return local_need_forward

        global_need_forward = torch.tensor(
            [
                (local_need_forward),
            ],
            dtype=torch.int64,
        )
        torch.distributed.all_reduce(
            global_need_forward, group=get_tp_group().cpu_group
        )
        global_need_forward_cnt = global_need_forward[0].item()
        need_forward = global_need_forward_cnt > 0
        return need_forward

    def forward_target_extend(
        self, batch: ScheduleBatch
    ) -> Tuple[LogitsProcessorOutput, torch.Tensor, int, Optional[torch.Tensor]]:
        """Run the target extend.

        Args:
            batch: The batch to run. States could be modified.

        Returns:
            logits_output: The output of logits. It will contain the full hidden states.
            next_token_ids: Next token ids generated.
        """
        # Forward with the target model and get hidden states.
        # We need the full hidden states to prefill the KV cache of the draft model.
        model_worker_batch = batch.get_model_worker_batch()
        model_worker_batch.capture_hidden_mode = CaptureHiddenMode.FULL
        batch_result = self.target_worker.forward_batch_generation(model_worker_batch)
        logits_output, next_token_ids = (
            batch_result.logits_output,
            batch_result.next_token_ids,
        )
        return (
            logits_output,
            next_token_ids,
            model_worker_batch.seq_lens_cpu,
        )

    def _draft_preprocess_decode(self, batch: ScheduleBatch):
        # Parse args
        num_seqs = batch.batch_size()
        spec_info = batch.spec_info

        # Accumulate penalty
        if batch.sampling_info.penalizer_orchestrator.is_required:
            # This is a relaxed version of penalties for speculative decoding.
            batch.sampling_info.penalizer_orchestrator.cumulate_output_tokens(
                spec_info.verified_id.to(torch.int64)
            )

        # Allocate cache locations
        # Layout of the out_cache_loc
        # [       topk 0         ] [       topk 1         ]
        # [iter=0, iter=1, iter=2] [iter=0, iter=1, iter=2]
        if self.page_size == 1:
            for req in batch.reqs:
                req.kv_allocated_len += self.speculative_num_steps * self.topk
            out_cache_loc, token_to_kv_pool_state_backup = alloc_token_slots(
                batch.tree_cache,
                num_seqs * self.speculative_num_steps * self.topk,
                backup_state=True,
            )
        else:
            if self.topk == 1:
                prefix_lens, seq_lens, last_loc = get_last_loc_large_page_size_top_k_1(
                    batch.req_to_token_pool.req_to_token,
                    batch.req_pool_indices,
                    batch.seq_lens,
                    self.speculative_num_steps,
                )
                prefix_lens_cpu = batch.seq_lens_cpu
                seq_lens_cpu = batch.seq_lens_cpu + self.speculative_num_steps
                extend_num_tokens = num_seqs * self.speculative_num_steps
            else:
                # In this case, the last partial page needs to be duplicated.
                # KV cache layout in batch.req_to_token_pool.req_to_token:
                #
                # | -------- | -- xxxx .. | -- xxxx .. | -- xxxx .. |
                #    prefix     top-k = 0    tok-k = 1    top-k = 2
                #
                #  "-" means prefix tokens
                #  "x" means speculative draft tokens
                #  "." means padded tokens

                # TODO(lmzheng): The current implementation is still a fake support
                # for page size > 1. In the `assign_draft_cache_locs` below,
                # we directly move the indices instead of the real kv cache.
                # This only works when the kernel backend runs with page size = 1.
                # If the kernel backend runs with page size > 1, we need to
                # duplicate the real KV cache. The overhead of duplicating KV
                # cache seems okay because the draft KV cache only has one layer.
                # see a related copy operation in MHATokenToKVPool::move_kv_cache.

                (
                    prefix_lens,
                    seq_lens,
                    last_loc,
                    self.num_new_pages_per_topk,
                    self.extend_lens,
                ) = get_last_loc_large_page_size_large_top_k(
                    batch.req_to_token_pool.req_to_token,
                    batch.req_pool_indices,
                    batch.seq_lens,
                    self.speculative_num_steps,
                    self.topk,
                    self.page_size,
                )
                prefix_lens_cpu = batch.seq_lens_cpu
                last_page_lens = prefix_lens_cpu % self.page_size
                num_new_pages_per_topk = (
                    last_page_lens + self.speculative_num_steps + self.page_size - 1
                ) // self.page_size
                seq_lens_cpu = (
                    prefix_lens_cpu // self.page_size * self.page_size
                    + num_new_pages_per_topk * (self.page_size * self.topk)
                )
                extend_num_tokens = torch.sum((seq_lens_cpu - prefix_lens_cpu)).item()

            out_cache_loc, token_to_kv_pool_state_backup = (
                alloc_paged_token_slots_extend(
                    batch.tree_cache,
                    prefix_lens,
                    prefix_lens_cpu,
                    seq_lens,
                    seq_lens_cpu,
                    last_loc,
                    extend_num_tokens,
                    backup_state=True,
                )
            )

        assign_draft_cache_locs[(num_seqs,)](
            batch.req_pool_indices,
            batch.req_to_token_pool.req_to_token,
            batch.seq_lens,
            self.extend_lens,
            self.num_new_pages_per_topk,
            out_cache_loc,
            batch.req_to_token_pool.req_to_token.shape[1],
            self.topk,
            self.speculative_num_steps,
            self.page_size,
            next_power_of_2(num_seqs),
            next_power_of_2(self.speculative_num_steps),
        )

        if self.page_size > 1 and self.topk > 1:
            # Remove padded slots
            out_cache_loc = out_cache_loc[
                : num_seqs * self.topk * self.speculative_num_steps
            ]

        batch.out_cache_loc = out_cache_loc
        batch.seq_lens_sum = torch.sum(batch.seq_lens).item()
        batch.return_hidden_states = False
        spec_info.positions = batch.seq_lens.repeat_interleave(self.topk, dim=0)
        self.token_to_kv_pool_allocator.restore_state(token_to_kv_pool_state_backup)

    def _draft_preprocess_idle(self, batch: ScheduleBatch):
        batch.spec_info = EagleDraftInput.create_idle_input(
            device=self.device,
            hidden_size=self.model_config.hidden_size,
            dtype=self.model_config.dtype,
            topk=self.topk,
            capture_hidden_mode=CaptureHiddenMode.LAST,
        )

    def draft(self, batch: ScheduleBatch):
        # Parse args
        if batch.forward_mode.is_idle():
            self._draft_preprocess_idle(batch)
        else:
            self._draft_preprocess_decode(batch)

        spec_info = batch.spec_info
        assert isinstance(spec_info, EagleDraftInput)

        spec_info.capture_hidden_mode = CaptureHiddenMode.LAST
        spec_info.num_tokens_per_batch = self.topk
        spec_info.num_tokens_for_logprob_per_batch = self.topk
        batch.return_hidden_states = False

        # Get forward batch
        model_worker_batch = batch.get_model_worker_batch()
        assert model_worker_batch.capture_hidden_mode == CaptureHiddenMode.LAST
        forward_batch = ForwardBatch.init_new(
            model_worker_batch, self.draft_model_runner
        )
        can_cuda_graph = self.cuda_graph_runner and self.cuda_graph_runner.can_run(
            forward_batch
        )
        if can_cuda_graph:
            parent_list, top_scores_index, draft_tokens = self.cuda_graph_runner.replay(
                forward_batch
            )
        else:
            forward_batch.can_run_dp_cuda_graph = False
            if (
                not forward_batch.forward_mode.is_idle()
                and self.speculative_num_steps > 1
            ):
                # Skip attention backend init for idle mode or 1-step draft
                self.draft_attn_backend.init_forward_metadata(forward_batch)
            # Run forward steps
            parent_list, top_scores_index, draft_tokens = self.draft_forward(
                forward_batch
            )

        if batch.forward_mode.is_idle():
            return EagleVerifyInput.create_idle_input(
                self.topk,
                self.speculative_num_steps,
                self.speculative_num_draft_tokens,
            )

        (
            tree_mask,
            position,
            retrive_index,
            retrive_next_token,
            retrive_next_sibling,
            draft_tokens,
        ) = build_tree_kernel_efficient(
            spec_info.verified_id,
            parent_list,
            top_scores_index,
            draft_tokens,
            batch.seq_lens,
            batch.seq_lens_sum,
            self.topk,
            self.speculative_num_steps,
            self.speculative_num_draft_tokens,
        )

        return EagleVerifyInput(
            draft_token=draft_tokens,
            custom_mask=tree_mask,
            positions=position,
            retrive_index=retrive_index,
            retrive_next_token=retrive_next_token,
            retrive_next_sibling=retrive_next_sibling,
            retrive_cum_len=None,
            spec_steps=self.speculative_num_steps,
            topk=self.topk,
            draft_token_num=self.server_args.speculative_num_draft_tokens,
            capture_hidden_mode=CaptureHiddenMode.FULL,
            seq_lens_sum=forward_batch.seq_lens_sum,
            seq_lens_cpu=forward_batch.seq_lens_cpu,
        )

    def draft_forward(self, forward_batch: ForwardBatch):
        # Parse args
        spec_info = forward_batch.spec_info
        assert isinstance(spec_info, EagleDraftInput)
        out_cache_loc = forward_batch.out_cache_loc
        topk_p, topk_index, hidden_states = (
            spec_info.topk_p,
            spec_info.topk_index,
            spec_info.hidden_states,
        )
        if self.hot_token_id is not None:
            topk_index = self.hot_token_id[topk_index]

        out_cache_loc = out_cache_loc.reshape(
            forward_batch.batch_size, self.topk, self.speculative_num_steps
        )
        out_cache_loc = out_cache_loc.permute((2, 0, 1)).reshape(
            self.speculative_num_steps, -1
        )

        # Return values
        score_list: List[torch.Tensor] = []
        token_list: List[torch.Tensor] = []
        parents_list: List[torch.Tensor] = []

        # Forward multiple steps
        scores = None
        for i in range(self.speculative_num_steps):
            input_ids, hidden_states, scores, tree_info = select_top_k_tokens(
                i, topk_p, topk_index, hidden_states, scores, self.topk
            )
            score_list.append(tree_info[0])
            token_list.append(tree_info[1])
            parents_list.append(tree_info[2])

            # We don't need to run the last forward. we get 1 token from draft prefill and (#spec steps - 1) tokens here
            if i == self.speculative_num_steps - 1:
                break

            # Set inputs
            forward_batch.input_ids = input_ids
            # This is a temporary fix for the case that the user is using standalone
            # speculative decoding and the draft model architecture is gpt-oss. gpt-oss
            # rope kernel needs cache_loc to be contiguous.
            if (
                self.server_args.speculative_algorithm == "STANDALONE"
                and self.model_config.hf_config.architectures[0] == "GptOssForCausalLM"
            ):
                out_cache_loc = out_cache_loc.contiguous()
            forward_batch.out_cache_loc = out_cache_loc[i]
            forward_batch.positions.add_(1)
            forward_batch.attn_backend = self.draft_attn_backend.attn_backends[i]
            spec_info.hidden_states = hidden_states

            # Run forward
            logits_output, _ = self.draft_model_runner.forward(
                forward_batch, skip_attn_backend_init=True
            )
            if self.server_args.enable_nan_detection:
                detect_nan(logits_output)
            probs = torch.softmax(logits_output.next_token_logits, dim=-1)
            topk_p, topk_index = fast_topk(probs, self.topk, dim=-1)
            if self.hot_token_id is not None:
                topk_index = self.hot_token_id[topk_index]
            hidden_states = logits_output.hidden_states

        parent_list, top_scores_index, draft_tokens = organize_draft_results(
            score_list, token_list, parents_list, self.speculative_num_draft_tokens
        )

        return parent_list, top_scores_index, draft_tokens

    def clear_cache_pool(self):
        # allocator and kv cache pool are shared with target worker
        pass

    def verify(self, batch: ScheduleBatch, spec_info: EagleVerifyInput):
        spec_info.prepare_for_verify(batch, self.page_size)
        batch.return_hidden_states = False
        batch.forward_mode = (
            ForwardMode.TARGET_VERIFY
            if not batch.forward_mode.is_idle()
            else ForwardMode.IDLE
        )
        batch.spec_info = spec_info

        model_worker_batch = batch.get_model_worker_batch(
            seq_lens_cpu_cache=spec_info.seq_lens_cpu
        )
        assert model_worker_batch.capture_hidden_mode == spec_info.capture_hidden_mode

        if batch.has_grammar:
            retrieve_next_token_cpu = spec_info.retrive_next_token.cpu()
            retrieve_next_sibling_cpu = spec_info.retrive_next_sibling.cpu()
            draft_tokens_cpu = spec_info.draft_token.view(
                spec_info.retrive_next_token.shape
            ).cpu()

        # Forward
        batch_result = self.target_worker.forward_batch_generation(
            model_worker_batch, is_verify=True
        )
        logits_output, can_run_cuda_graph = (
            batch_result.logits_output,
            batch_result.can_run_cuda_graph,
        )

        vocab_mask = None
        if batch.has_grammar:
            # Generate the logit mask for structured output.
            # Overlap the CPU operations for bitmask generation with the forward pass.
            vocab_mask = generate_token_bitmask(
                batch.reqs,
                spec_info,
                retrieve_next_token_cpu,
                retrieve_next_sibling_cpu,
                draft_tokens_cpu,
                batch.sampling_info.vocab_size,
            )

            if vocab_mask is not None:
                assert spec_info.grammar is not None
                vocab_mask = vocab_mask.to(spec_info.retrive_next_token.device)
                # NOTE (sk): otherwise, this vocab mask will be the one from the previous extend stage
                # and will be applied to produce wrong results
                batch.sampling_info.vocab_mask = None

        if self.enable_nan_detection:
            detect_nan(logits_output)

        spec_info.hidden_states = logits_output.hidden_states
        res: EagleVerifyOutput = spec_info.verify(
            batch,
            logits_output,
            self.token_to_kv_pool_allocator,
            self.page_size,
            vocab_mask,
        )

        # Post process based on verified outputs.
        # Pick indices that we care (accepted)
        logits_output.next_token_logits = logits_output.next_token_logits[
            res.accepted_indices
        ]
        logits_output.hidden_states = logits_output.hidden_states[res.accepted_indices]

<<<<<<< HEAD
        # QQ: can be optimized
        if self.target_worker.model_runner.hybrid_gdn_config is not None or (
            self.target_worker.model_runner.hybrid_lightning_attn_config is not None
        ):
            # res.draft_input.accept_length is on GPU but may be empty for last verify?
=======
        if self.target_worker.model_runner.hybrid_gdn_config is not None:
>>>>>>> 1dcde539
            accepted_length = (
                torch.tensor(
                    res.accept_length_per_req_cpu,
                    device=logits_output.hidden_states.device,
                    dtype=torch.int64,
                )
                + 1
            )

            # If topk > 1, we need to use retrieve_next_token and retrieve_next_sibling to handle the eagle tree custom attention mask
            # res.accepted_indices.shape[0] > 0 skips DP attn idle batch
            if spec_info.topk > 1 and res.accepted_indices.shape[0] > 0:
                # accepted_indices=[0,2,3,4,5,7,9,10,11], accepted_length=[4, 3, 2], cumulative_accepted_lengths=[4, 7, 9]
                # first_token_indices_per_req=prepend(0, accepted_indices[cumulative_accepted_lengths[:-1]]) = [0, 5, 10]
                # last_token_indices_per_req=accepted_indices[cumulative_accepted_lengths - 1] = [4, 9, 11] (last token ID of each req)
                # max_relative_indices_per_req = [4,4,1]; those are the per-req spec-decoding step offsets that contain the correct mamba caches
                cumulative_accepted_lengths = torch.cumsum(accepted_length, dim=0)
                req_start_positions = torch.cat(
                    [
                        torch.zeros(
                            1,
                            dtype=cumulative_accepted_lengths.dtype,
                            device=cumulative_accepted_lengths.device,
                        ),
                        cumulative_accepted_lengths[:-1],
                    ]
                )
                first_token_indices_per_req = res.accepted_indices[req_start_positions]
                last_token_indices_per_req = res.accepted_indices[
                    cumulative_accepted_lengths - 1
                ]
                max_relative_indices_per_req = (
                    last_token_indices_per_req - first_token_indices_per_req
                )
            else:
                max_relative_indices_per_req = accepted_length - 1
            self.target_worker.model_runner.attn_backend.update_mamba_state_after_mtp_verify(
                max_relative_indices_per_req, self.target_worker.model_runner.model
            )

        if batch.return_logprob:
            self.add_logprob_values(batch, res, logits_output)

        # Prepare the batch for the next draft forwards.
        batch.forward_mode = (
            ForwardMode.DECODE if not batch.forward_mode.is_idle() else ForwardMode.IDLE
        )
        batch.spec_info = res.draft_input

        return logits_output, res, model_worker_batch, can_run_cuda_graph

    def add_logprob_values(
        self,
        batch: ScheduleBatch,
        res: EagleVerifyOutput,
        logits_output: LogitsProcessorOutput,
    ):
        # Extract args
        logits_output = res.logits_output
        top_logprobs_nums = batch.top_logprobs_nums
        token_ids_logprobs = batch.token_ids_logprobs
        accepted_indices = res.accepted_indices
        assert len(accepted_indices) == len(logits_output.next_token_logits)

        temperatures = batch.sampling_info.temperatures
        num_draft_tokens = batch.spec_info.draft_token_num
        # acceptance indices are the indices in a "flattened" batch.
        # dividing it to num_draft_tokens will yield the actual batch index.
        temperatures = temperatures[accepted_indices // num_draft_tokens]
        if SGLANG_RETURN_ORIGINAL_LOGPROB:
            logprobs = torch.nn.functional.log_softmax(
                logits_output.next_token_logits, dim=-1
            )
        else:
            logprobs = torch.nn.functional.log_softmax(
                logits_output.next_token_logits / temperatures, dim=-1
            )
        batch_next_token_ids = res.verified_id
        num_tokens_per_req = [accept + 1 for accept in res.accept_length_per_req_cpu]

        # We should repeat top_logprobs_nums to match num_tokens_per_req.
        top_logprobs_nums_repeat_interleaved = []
        token_ids_logprobs_repeat_interleaved = []
        for num, num_tokens in zip(top_logprobs_nums, num_tokens_per_req):
            top_logprobs_nums_repeat_interleaved.extend([num] * num_tokens)
        for token_ids, num_tokens in zip(token_ids_logprobs, num_tokens_per_req):
            token_ids_logprobs_repeat_interleaved.extend([token_ids] * num_tokens)

        # Extract logprobs
        if any(x > 0 for x in top_logprobs_nums):
            (
                logits_output.next_token_top_logprobs_val,
                logits_output.next_token_top_logprobs_idx,
            ) = get_top_logprobs(
                logprobs,
                top_logprobs_nums_repeat_interleaved,
            )

        if any(x is not None for x in token_ids_logprobs):
            (
                logits_output.next_token_token_ids_logprobs_val,
                logits_output.next_token_token_ids_logprobs_idx,
            ) = get_token_ids_logprobs(
                logprobs,
                token_ids_logprobs_repeat_interleaved,
            )

        logits_output.next_token_logprobs = logprobs[
            torch.arange(len(batch_next_token_ids), device=batch.sampling_info.device),
            batch_next_token_ids,
        ]

        # Add output logprobs to the request
        pt = 0
        next_token_logprobs = logits_output.next_token_logprobs.tolist()
        verified_ids = batch_next_token_ids.tolist()
        for req, num_tokens in zip(batch.reqs, num_tokens_per_req, strict=True):
            for _ in range(num_tokens):
                if req.return_logprob:
                    req.output_token_logprobs_val.append(next_token_logprobs[pt])
                    req.output_token_logprobs_idx.append(verified_ids[pt])
                    if req.top_logprobs_num > 0:
                        req.output_top_logprobs_val.append(
                            res.logits_output.next_token_top_logprobs_val[pt]
                        )
                        req.output_top_logprobs_idx.append(
                            res.logits_output.next_token_top_logprobs_idx[pt]
                        )
                pt += 1

    def forward_draft_extend(
        self,
        batch: ScheduleBatch,
        hidden_states: torch.Tensor,
        next_token_ids: torch.Tensor,
        seq_lens_cpu: Optional[torch.Tensor],
    ):
        """Run draft model extend. This API modifies the states of the batch.

        Args:
            batch: The batch to run.
            hidden_states: Hidden states from the target model forward
            next_token_ids: Next token ids generated from the target forward.
        """
        batch.spec_info = EagleDraftInput(
            hidden_states=hidden_states,
            verified_id=next_token_ids,
            num_tokens_per_batch=1,
            num_tokens_for_logprob_per_batch=1,
        )
        batch.return_hidden_states = False
        batch.spec_info.prepare_for_extend(batch)
        batch.spec_info.capture_hidden_mode = CaptureHiddenMode.LAST
        model_worker_batch = batch.get_model_worker_batch(
            seq_lens_cpu_cache=seq_lens_cpu
        )
        forward_batch = ForwardBatch.init_new(
            model_worker_batch, self.draft_model_runner
        )
        forward_batch.return_logprob = False
        logits_output, _ = self.draft_model_runner.forward(forward_batch)
        if self.enable_nan_detection:
            detect_nan(logits_output)
        assert isinstance(forward_batch.spec_info, EagleDraftInput)
        assert forward_batch.spec_info is batch.spec_info
        self.capture_for_decode(logits_output, forward_batch.spec_info)
        has_finished, unfinished_req_index = False, []
        for i, req in enumerate(batch.reqs):
            if req.finished():
                has_finished = True
            else:
                unfinished_req_index.append(i)
        if has_finished:
            unfinished_index_device = torch.tensor(
                unfinished_req_index,
                dtype=torch.int64,
                device=batch.spec_info.topk_p.device,
            )
            batch.spec_info.filter_batch(
                unfinished_index_device, has_been_filtered=False
            )

    def forward_draft_extend_after_decode(self, batch: ScheduleBatch):
        assert isinstance(batch.spec_info, EagleDraftInput)
        # Backup fields that will be modified in-place
        seq_lens_backup = batch.seq_lens.clone()
        seq_lens_cpu_backup = batch.seq_lens_cpu.clone()
        req_pool_indices_backup = batch.req_pool_indices
        accept_length_backup = batch.spec_info.accept_length
        return_logprob_backup = batch.return_logprob

        input_is_idle = batch.forward_mode.is_idle()

        if not input_is_idle and batch.spec_info.verified_id.numel() == 0:
            batch = batch.copy()
            batch.prepare_for_idle()
            hidden_size = (
                self.model_config.hidden_size * 3
                if self.speculative_algorithm.is_eagle3()
                else self.model_config.hidden_size
            )
            batch.spec_info = EagleDraftInput.create_idle_input(
                device=self.device,
                hidden_size=hidden_size,
                dtype=self.model_config.dtype,
                topk=self.topk,
                capture_hidden_mode=CaptureHiddenMode.LAST,
            )

        batch.spec_info.num_tokens_per_batch = self.speculative_num_steps + 1
        batch.spec_info.num_tokens_for_logprob_per_batch = 1
        batch.spec_info.prepare_extend_after_decode(
            batch,
            self.speculative_num_steps,
        )
        batch.forward_mode = (
            ForwardMode.DRAFT_EXTEND
            if not batch.forward_mode.is_idle()
            else ForwardMode.IDLE
        )

        batch.return_hidden_states = False
        model_worker_batch = batch.get_model_worker_batch()
        assert model_worker_batch.capture_hidden_mode == CaptureHiddenMode.LAST
        forward_batch = ForwardBatch.init_new(
            model_worker_batch, self.draft_model_runner
        )
        if forward_batch.seq_lens_cpu is not None:
            forward_batch.seq_lens_sum = forward_batch.seq_lens_cpu.sum().item()
        else:
            forward_batch.seq_lens_sum = batch.seq_lens.sum().item()

        # Run
        can_cuda_graph = (
            self.cuda_graph_runner_for_draft_extend
            and self.cuda_graph_runner_for_draft_extend.can_run(forward_batch)
        )
        if can_cuda_graph:
            logits_output = self.cuda_graph_runner_for_draft_extend.replay(
                forward_batch
            )
            forward_batch.spec_info.topk_p, forward_batch.spec_info.topk_index = (
                logits_output.topk_p,
                logits_output.topk_index,
            )
            forward_batch.spec_info.hidden_states = logits_output.hidden_states
        else:
            forward_batch.can_run_dp_cuda_graph = False
            if not forward_batch.forward_mode.is_idle():
                self.draft_model_runner.attn_backend.init_forward_metadata(
                    forward_batch
                )
            logits_output, _ = self.draft_model_runner.forward(
                forward_batch, skip_attn_backend_init=True
            )
            self.capture_for_decode(logits_output, forward_batch.spec_info)

        if self.enable_nan_detection:
            detect_nan(logits_output)

        # Restore backup.
        # This is because `seq_lens` can be modified in `prepare_extend_after_decode`
        batch.forward_mode = (
            ForwardMode.DECODE if not input_is_idle else ForwardMode.IDLE
        )
        batch.seq_lens = seq_lens_backup
        batch.seq_lens_cpu = seq_lens_cpu_backup
        batch.req_pool_indices = req_pool_indices_backup
        batch.spec_info.accept_length = accept_length_backup
        batch.return_logprob = return_logprob_backup

    def capture_for_decode(
        self, logits_output: LogitsProcessorOutput, draft_input: EagleDraftInput
    ):
        probs = torch.softmax(logits_output.next_token_logits, dim=-1)
        draft_input.topk_p, draft_input.topk_index = fast_topk(probs, self.topk, dim=-1)
        draft_input.hidden_states = logits_output.hidden_states

    def update_weights_from_tensor(self, recv_req: UpdateWeightsFromTensorReqInput):
        monkey_patch_torch_reductions()
        named_tensors = MultiprocessingSerializer.deserialize(
            recv_req.serialized_named_tensors[self.tp_rank]
        )
        success, message = self.model_runner.update_weights_from_tensor(
            named_tensors=named_tensors,
            load_format=recv_req.load_format,
        )
        if not success:
            return success, message

        success, message = self.target_worker.model_runner.update_weights_from_tensor(
            named_tensors=named_tensors,
            load_format=recv_req.load_format,
        )
        return success, message


@torch.compile(dynamic=True, disable=_is_npu)
def get_last_loc_large_page_size_top_k_1(
    req_to_token: torch.Tensor,
    req_pool_indices: torch.Tensor,
    seq_lens,
    speculative_num_steps: int,
):
    prefix_lens = seq_lens
    seq_lens = prefix_lens + speculative_num_steps
    last_loc = get_last_loc(
        req_to_token,
        req_pool_indices,
        prefix_lens,
    )
    return prefix_lens, seq_lens, last_loc


# Disable torch.compile for this function because it will be
# even slower.
# @torch.compile(dynamic=True)
def get_last_loc_large_page_size_large_top_k(
    req_to_token: torch.Tensor,
    req_pool_indices: torch.Tensor,
    seq_lens: torch.Tensor,
    speculative_num_steps: int,
    topk: int,
    page_size: int,
):
    prefix_lens = seq_lens
    last_page_lens = prefix_lens % page_size
    num_new_pages_per_topk = (
        last_page_lens + speculative_num_steps + page_size - 1
    ) // page_size
    seq_lens = prefix_lens // page_size * page_size + num_new_pages_per_topk * (
        page_size * topk
    )
    extend_lens = seq_lens - prefix_lens
    last_loc = get_last_loc(
        req_to_token,
        req_pool_indices,
        prefix_lens,
    )

    return prefix_lens, seq_lens, last_loc, num_new_pages_per_topk, extend_lens<|MERGE_RESOLUTION|>--- conflicted
+++ resolved
@@ -715,15 +715,10 @@
         ]
         logits_output.hidden_states = logits_output.hidden_states[res.accepted_indices]
 
-<<<<<<< HEAD
         # QQ: can be optimized
         if self.target_worker.model_runner.hybrid_gdn_config is not None or (
             self.target_worker.model_runner.hybrid_lightning_attn_config is not None
         ):
-            # res.draft_input.accept_length is on GPU but may be empty for last verify?
-=======
-        if self.target_worker.model_runner.hybrid_gdn_config is not None:
->>>>>>> 1dcde539
             accepted_length = (
                 torch.tensor(
                     res.accept_length_per_req_cpu,
