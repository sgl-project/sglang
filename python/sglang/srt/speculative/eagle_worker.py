import logging
import time
from typing import List, Optional, Tuple

import torch

from sglang.srt.distributed import get_tp_group
from sglang.srt.hardware_backend.npu.graph_runner.eagle_draft_npu_graph_runner import (
    EAGLEDraftNpuGraphRunner,
)
from sglang.srt.layers.dp_attention import get_attention_tp_group
from sglang.srt.layers.logits_processor import LogitsProcessorOutput
from sglang.srt.layers.moe.utils import (
    speculative_moe_a2a_backend_context,
    speculative_moe_backend_context,
)
from sglang.srt.layers.sampler import get_token_ids_logprobs, get_top_logprobs
from sglang.srt.managers.io_struct import UpdateWeightsFromTensorReqInput
from sglang.srt.managers.schedule_batch import ScheduleBatch
from sglang.srt.managers.scheduler import GenerationBatchResult
from sglang.srt.managers.tp_worker import TpModelWorker
from sglang.srt.mem_cache.common import (
    alloc_paged_token_slots_extend,
    alloc_token_slots,
    get_last_loc,
)
from sglang.srt.model_executor.forward_batch_info import (
    CaptureHiddenMode,
    ForwardBatch,
    ForwardMode,
)
from sglang.srt.server_args import ServerArgs
from sglang.srt.speculative.draft_utils import DraftBackendFactory
from sglang.srt.speculative.eagle_draft_cuda_graph_runner import (
    EAGLEDraftCudaGraphRunner,
)
from sglang.srt.speculative.eagle_draft_extend_cuda_graph_runner import (
    EAGLEDraftExtendCudaGraphRunner,
)
from sglang.srt.speculative.eagle_info import (
    EagleDraftInput,
    EagleVerifyInput,
    EagleVerifyOutput,
)
from sglang.srt.speculative.eagle_utils import (
    build_tree_kernel_efficient,
    organize_draft_results,
)
from sglang.srt.speculative.spec_info import SpeculativeAlgorithm
from sglang.srt.speculative.spec_utils import (
    assign_draft_cache_locs,
    detect_nan,
    draft_tp_context,
    fast_topk,
    generate_token_bitmask,
    load_token_map,
    select_top_k_tokens,
)
from sglang.srt.utils import (
    MultiprocessingSerializer,
    empty_context,
    get_available_gpu_memory,
    get_bool_env_var,
    is_cuda,
    is_npu,
    next_power_of_2,
)
from sglang.srt.utils.patch_torch import monkey_patch_torch_reductions

_is_npu = is_npu()

if is_cuda():
    from sgl_kernel import segment_packbits  # noqa: F401

logger = logging.getLogger(__name__)
SGLANG_RETURN_ORIGINAL_LOGPROB = get_bool_env_var("SGLANG_RETURN_ORIGINAL_LOGPROB")


class EAGLEWorker(TpModelWorker):

    def __init__(
        self,
        server_args: ServerArgs,
        gpu_id: int,
        tp_rank: int,
        dp_rank: Optional[int],
        moe_ep_rank: int,
        nccl_port: int,
        target_worker: TpModelWorker,
    ):
        # Parse arguments
        self.server_args = server_args
        self.topk = server_args.speculative_eagle_topk
        self.speculative_num_steps = server_args.speculative_num_steps
        self.speculative_num_draft_tokens = server_args.speculative_num_draft_tokens
        self.enable_nan_detection = server_args.enable_nan_detection
        self.gpu_id = gpu_id
        self.device = server_args.device
        self.target_worker = target_worker
        self.page_size = server_args.page_size
        self.speculative_algorithm = SpeculativeAlgorithm.from_string(
            server_args.speculative_algorithm
        )

        # Override the context length of the draft model to be the same as the target model.
        server_args.context_length = target_worker.model_runner.model_config.context_len

        # Do not capture cuda graph in `super().__init__()`
        # It will be captured later.
        backup_disable_cuda_graph = server_args.disable_cuda_graph
        server_args.disable_cuda_graph = True
        # Share the allocator with a target worker.
        # Draft and target worker own their own KV cache pools.
        self.req_to_token_pool, self.token_to_kv_pool_allocator = (
            target_worker.get_memory_pool()
        )

        # Load hot token ids
        if self.speculative_algorithm.is_eagle3():
            if server_args.speculative_token_map is not None:
                logger.warning(
                    "Speculative token map specified, but EAGLE3 models already have this. Ignoring the specified token map."
                )
            self.hot_token_id = None
        elif server_args.speculative_token_map is not None:
            self.hot_token_id = load_token_map(server_args.speculative_token_map)
            server_args.json_model_override_args = (
                f'{{"hot_vocab_size": {len(self.hot_token_id)}}}'
            )
        else:
            self.hot_token_id = None

        # Init draft worker
        if server_args.enable_dp_attention and self.speculative_algorithm.is_eagle3():
            ctx = draft_tp_context(get_attention_tp_group())
        else:
            ctx = empty_context()
        with (
            ctx
        ), speculative_moe_backend_context(), speculative_moe_a2a_backend_context():
            super().__init__(
                server_args=server_args,
                gpu_id=gpu_id,
                tp_rank=tp_rank,
                pp_rank=0,  # FIXME
                dp_rank=dp_rank,
                moe_ep_rank=moe_ep_rank,
                nccl_port=nccl_port,
                is_draft_worker=True,
                req_to_token_pool=self.req_to_token_pool,
                token_to_kv_pool_allocator=self.token_to_kv_pool_allocator,
            )

        embed, head = self.target_worker.model_runner.model.get_embed_and_head()

        if self.speculative_algorithm.is_eagle3():
            # most cases EAGLE3 models don't share lm_head
            # but some models (e.g. nvidia/gpt-oss-120b-Eagle3) shares
            if (
                hasattr(self.draft_model_runner.model, "load_lm_head_from_target")
                and self.draft_model_runner.model.load_lm_head_from_target
            ):
                self.draft_model_runner.model.set_embed_and_head(embed, head)
            else:
                self.draft_model_runner.model.set_embed(embed)

            # grab hot token ids
            if self.draft_model_runner.model.hot_token_id is not None:
                self.hot_token_id = self.draft_model_runner.model.hot_token_id.to(
                    embed.device
                )

        else:
            if self.hot_token_id is not None:
                head = head.clone()
                self.hot_token_id = self.hot_token_id.to(head.device)
                head.data = head.data[self.hot_token_id]

            # Share the embedding and lm_head
            self.draft_model_runner.model.set_embed_and_head(embed, head)

        # Init attention backend and cuda graphs
        self.draft_model_runner.server_args.disable_cuda_graph = (
            backup_disable_cuda_graph
        )
        self.draft_tp_context = (
            draft_tp_context if server_args.enable_dp_attention else empty_context
        )
        with self.draft_tp_context(
            self.draft_model_runner.tp_group
        ), speculative_moe_backend_context(), speculative_moe_a2a_backend_context():
            self.init_attention_backend()
            self.init_cuda_graphs()

        # Some dummy tensors
        self.num_new_pages_per_topk = torch.empty(
            (), dtype=torch.int64, device=self.device
        )
        self.extend_lens = torch.empty((), dtype=torch.int64, device=self.device)

    def init_attention_backend(self):
        # Create multi-step attn backends and cuda graph runners
        draft_backend_factory = DraftBackendFactory(
            self.server_args,
            self.draft_model_runner,
            self.topk,
            self.speculative_num_steps,
        )

        # Initialize decode attention backend
        self.draft_attn_backend = draft_backend_factory.create_decode_backend()

        # Initialize draft extend attention backend (respects speculative_attention_mode setting)
        self.draft_extend_attn_backend = (
            draft_backend_factory.create_draft_extend_backend()
        )

        self.draft_model_runner.draft_attn_backend = self.draft_attn_backend

    def init_cuda_graphs(self):
        """Capture cuda graphs."""
        self.cuda_graph_runner = None
        self.cuda_graph_runner_for_draft_extend = None

        if self.server_args.disable_cuda_graph:
            return

        Device2DraftCudaGraphRunner = {
            "npu": EAGLEDraftNpuGraphRunner,
            "cuda": EAGLEDraftCudaGraphRunner,
        }
        # Capture draft
        if self.speculative_num_steps > 1:
            tic = time.perf_counter()
            before_mem = get_available_gpu_memory(self.device, self.gpu_id)
            logger.info(
                f"Capture draft cuda graph begin. This can take up to several minutes. avail mem={before_mem:.2f} GB"
            )
            self.cuda_graph_runner = Device2DraftCudaGraphRunner[
                self.target_worker.device
            ](self)
            after_mem = get_available_gpu_memory(self.device, self.gpu_id)
            logger.info(
                f"Capture draft cuda graph end. Time elapsed: {time.perf_counter() - tic:.2f} s. mem usage={(before_mem - after_mem):.2f} GB. avail mem={after_mem:.2f} GB."
            )

        # Capture extend
        if self.draft_extend_attn_backend and not _is_npu:
            tic = time.perf_counter()
            before_mem = get_available_gpu_memory(self.device, self.gpu_id)
            logger.info(
                f"Capture draft extend cuda graph begin. This can take up to several minutes. avail mem={before_mem:.2f} GB"
            )
            self.cuda_graph_runner_for_draft_extend = EAGLEDraftExtendCudaGraphRunner(
                self
            )
            after_mem = get_available_gpu_memory(self.device, self.gpu_id)
            logger.info(
                f"Capture draft extend cuda graph end. Time elapsed: {time.perf_counter() - tic:.2f} s. mem usage={(before_mem - after_mem):.2f} GB. avail mem={after_mem:.2f} GB."
            )

    @property
    def draft_model_runner(self):
        return self.model_runner

    def forward_batch_generation(self, batch: ScheduleBatch) -> GenerationBatchResult:
        """Run speculative decoding forward.

        NOTE: Many states of batch is modified as you go through. It is not guaranteed that
        the final output batch have the same state as the input.

        Args:
            batch: The batch to run forward. The state of the batch is modified as it runs.
        Returns:
            A tuple of the final logit output of the target model, next tokens accepted,
            the batch id (used for overlap schedule), and number of accepted tokens.
        """
        if batch.forward_mode.is_extend() or batch.is_extend_in_batch:
            logits_output, next_token_ids, seq_lens_cpu = self.forward_target_extend(
                batch
            )
            with self.draft_tp_context(
                self.draft_model_runner.tp_group
            ), speculative_moe_backend_context(), speculative_moe_a2a_backend_context():
                self.forward_draft_extend(
                    batch, logits_output.hidden_states, next_token_ids, seq_lens_cpu
                )
            return GenerationBatchResult(
                logits_output=logits_output,
                next_token_ids=next_token_ids,
                num_accepted_tokens=0,
                can_run_cuda_graph=False,
            )
        else:
            with self.draft_tp_context(
                self.draft_model_runner.tp_group
            ), speculative_moe_backend_context(), speculative_moe_a2a_backend_context():
                spec_info = self.draft(batch)
            logits_output, verify_output, model_worker_batch, can_run_cuda_graph = (
                self.verify(batch, spec_info)
            )

            with self.draft_tp_context(
                self.draft_model_runner.tp_group
            ), speculative_moe_backend_context(), speculative_moe_a2a_backend_context():
                # NOTE: We should use `check_forward_draft_extend_after_decode`
                # when DP attention is enabled, but it is slow. Skip it for now.
                if (
                    self.server_args.enable_dp_attention
                    or batch.spec_info.verified_id.shape[0] > 0
                ):
                    # decode is not finished
                    self.forward_draft_extend_after_decode(batch)

            return GenerationBatchResult(
                logits_output=logits_output,
                next_token_ids=verify_output.verified_id,
                num_accepted_tokens=sum(verify_output.accept_length_per_req_cpu),
                accept_length_per_req_cpu=verify_output.accept_length_per_req_cpu,
                can_run_cuda_graph=can_run_cuda_graph,
            )

    def check_forward_draft_extend_after_decode(self, batch: ScheduleBatch):
        local_need_forward = batch.spec_info.verified_id.shape[0] > 0
        if not self.server_args.enable_dp_attention:
            return local_need_forward

        global_need_forward = torch.tensor(
            [
                (local_need_forward),
            ],
            dtype=torch.int64,
        )
        torch.distributed.all_reduce(
            global_need_forward, group=get_tp_group().cpu_group
        )
        global_need_forward_cnt = global_need_forward[0].item()
        need_forward = global_need_forward_cnt > 0
        return need_forward

    def forward_target_extend(
        self, batch: ScheduleBatch
    ) -> Tuple[LogitsProcessorOutput, torch.Tensor, int, Optional[torch.Tensor]]:
        """Run the target extend.

        Args:
            batch: The batch to run. States could be modified.

        Returns:
            logits_output: The output of logits. It will contain the full hidden states.
            next_token_ids: Next token ids generated.
        """
        # Forward with the target model and get hidden states.
        # We need the full hidden states to prefill the KV cache of the draft model.
        model_worker_batch = batch.get_model_worker_batch()
        model_worker_batch.capture_hidden_mode = CaptureHiddenMode.FULL
        batch_result = self.target_worker.forward_batch_generation(model_worker_batch)
        logits_output, next_token_ids = (
            batch_result.logits_output,
            batch_result.next_token_ids,
        )
        return (
            logits_output,
            next_token_ids,
            model_worker_batch.seq_lens_cpu,
        )

    def _draft_preprocess_decode(self, batch: ScheduleBatch):
        # Parse args
        num_seqs = batch.batch_size()
        spec_info = batch.spec_info

        # Accumulate penalty
        if batch.sampling_info.penalizer_orchestrator.is_required:
            # This is a relaxed version of penalties for speculative decoding.
            batch.sampling_info.penalizer_orchestrator.cumulate_output_tokens(
                spec_info.verified_id.to(torch.int64)
            )

        # Allocate cache locations
        # Layout of the out_cache_loc
        # [       topk 0         ] [       topk 1         ]
        # [iter=0, iter=1, iter=2] [iter=0, iter=1, iter=2]
        if self.page_size == 1:
<<<<<<< HEAD
            alloc_len_per_decode = self.speculative_num_steps * self.topk
            for req in batch.reqs:
                req.kv_allocated_len += alloc_len_per_decode
=======
>>>>>>> ecb401ed
            # TODO: We only need self.speculative_num_steps - 1 * topk cache loc
            out_cache_loc, token_to_kv_pool_state_backup = alloc_token_slots(
                batch.tree_cache,
                num_seqs * alloc_len_per_decode,
                backup_state=True,
            )
        else:
            if self.topk == 1:
                prefix_lens, seq_lens, last_loc = get_last_loc_large_page_size_top_k_1(
                    batch.req_to_token_pool.req_to_token,
                    batch.req_pool_indices,
                    batch.seq_lens,
                    self.speculative_num_steps,
                )
                prefix_lens_cpu = batch.seq_lens_cpu
                seq_lens_cpu = batch.seq_lens_cpu + self.speculative_num_steps
                extend_num_tokens = num_seqs * self.speculative_num_steps
            else:
                # In this case, the last partial page needs to be duplicated.
                # KV cache layout in batch.req_to_token_pool.req_to_token:
                #
                # | -------- | -- xxxx .. | -- xxxx .. | -- xxxx .. |
                #    prefix     top-k = 0    tok-k = 1    top-k = 2
                #
                #  "-" means prefix tokens
                #  "x" means speculative draft tokens
                #  "." means padded tokens

                (
                    prefix_lens,
                    seq_lens,
                    last_loc,
                    self.num_new_pages_per_topk,
                    self.extend_lens,
                    last_page_lens,
                ) = get_last_loc_large_page_size_large_top_k(
                    batch.req_to_token_pool.req_to_token,
                    batch.req_pool_indices,
                    batch.seq_lens,
                    self.speculative_num_steps,
                    self.topk,
                    self.page_size,
                )
                prefix_lens_cpu = batch.seq_lens_cpu
                last_page_lens_cpu = prefix_lens_cpu % self.page_size
                num_new_pages_per_topk = (
                    last_page_lens_cpu + self.speculative_num_steps + self.page_size - 1
                ) // self.page_size
                seq_lens_cpu = (
                    prefix_lens_cpu // self.page_size * self.page_size
                    + num_new_pages_per_topk * (self.page_size * self.topk)
                )
                extend_num_tokens = torch.sum((seq_lens_cpu - prefix_lens_cpu)).item()

            out_cache_loc, token_to_kv_pool_state_backup = (
                alloc_paged_token_slots_extend(
                    batch.tree_cache,
                    prefix_lens,
                    prefix_lens_cpu,
                    seq_lens,
                    seq_lens_cpu,
                    last_loc,
                    extend_num_tokens,
                    backup_state=True,
                )
            )

        if self.page_size > 1 and self.topk > 1:
            last_page_lens_cumsum = torch.cumsum(last_page_lens, dim=0)
            duplicate_cache_len = torch.sum(last_page_lens_cpu).item() * (self.topk - 1)
            target_cache_loc = torch.zeros(
                duplicate_cache_len, dtype=torch.int32, device=self.device
            )
            source_cache_loc = torch.zeros(
                duplicate_cache_len, dtype=torch.int32, device=self.device
            )
        else:
            # When source_cache_loc is not needed, simply skip
            duplicate_cache_len = 0
            source_cache_loc, target_cache_loc, last_page_lens_cumsum = None, None, None

        assign_draft_cache_locs[(num_seqs,)](
            batch.req_pool_indices,
            batch.req_to_token_pool.req_to_token,
            batch.seq_lens,
            self.extend_lens,
            self.num_new_pages_per_topk,
            out_cache_loc,
            source_cache_loc,
            target_cache_loc,
            last_page_lens_cumsum,
            duplicate_cache_len,
            batch.req_to_token_pool.req_to_token.shape[1],
            self.topk,
            self.speculative_num_steps,
            self.page_size,
            next_power_of_2(num_seqs),
            next_power_of_2(self.speculative_num_steps + self.page_size),
        )

        if self.page_size > 1 and self.topk > 1:
            if duplicate_cache_len > 0:
                self.draft_model_runner.token_to_kv_pool.move_kv_cache(
                    target_cache_loc, source_cache_loc
                )
            # Remove padded slots
            # TODO: We only need self.speculative_num_steps - 1 cache loc
            out_cache_loc = out_cache_loc[
                : num_seqs * self.topk * self.speculative_num_steps
            ]

        batch.out_cache_loc = out_cache_loc
        batch.seq_lens_sum = torch.sum(batch.seq_lens).item()
        batch.return_hidden_states = False
        spec_info.positions = batch.seq_lens.repeat_interleave(self.topk, dim=0)
        self.token_to_kv_pool_allocator.restore_state(token_to_kv_pool_state_backup)

    def _draft_preprocess_idle(self, batch: ScheduleBatch):
        batch.spec_info = EagleDraftInput.create_idle_input(
            device=self.device,
            hidden_size=self.model_config.hidden_size,
            dtype=self.model_config.dtype,
            topk=self.topk,
            capture_hidden_mode=CaptureHiddenMode.LAST,
        )

    def draft(self, batch: ScheduleBatch):
        # Parse args
        if batch.forward_mode.is_idle():
            self._draft_preprocess_idle(batch)
        else:
            self._draft_preprocess_decode(batch)

        spec_info = batch.spec_info
        assert isinstance(spec_info, EagleDraftInput)

        spec_info.capture_hidden_mode = CaptureHiddenMode.LAST
        spec_info.num_tokens_per_batch = self.topk
        spec_info.num_tokens_for_logprob_per_batch = self.topk
        batch.return_hidden_states = False

        # Get forward batch
        model_worker_batch = batch.get_model_worker_batch()
        assert model_worker_batch.capture_hidden_mode == CaptureHiddenMode.LAST
        forward_batch = ForwardBatch.init_new(
            model_worker_batch, self.draft_model_runner
        )
        can_cuda_graph = self.cuda_graph_runner and self.cuda_graph_runner.can_run(
            forward_batch
        )
        if can_cuda_graph:
            parent_list, top_scores_index, draft_tokens = self.cuda_graph_runner.replay(
                forward_batch
            )
        else:
            forward_batch.can_run_dp_cuda_graph = False
            if (
                not forward_batch.forward_mode.is_idle()
                and self.speculative_num_steps > 1
            ):
                # Skip attention backend init for idle mode or 1-step draft
                self.draft_attn_backend.init_forward_metadata(forward_batch)
            # Run forward steps
            parent_list, top_scores_index, draft_tokens = self.draft_forward(
                forward_batch
            )

        if batch.forward_mode.is_idle():
            return EagleVerifyInput.create_idle_input(
                self.topk,
                self.speculative_num_steps,
                self.speculative_num_draft_tokens,
            )

        (
            tree_mask,
            position,
            retrive_index,
            retrive_next_token,
            retrive_next_sibling,
            draft_tokens,
        ) = build_tree_kernel_efficient(
            spec_info.verified_id,
            parent_list,
            top_scores_index,
            draft_tokens,
            batch.seq_lens,
            batch.seq_lens_sum,
            self.topk,
            self.speculative_num_steps,
            self.speculative_num_draft_tokens,
        )

        return EagleVerifyInput(
            draft_token=draft_tokens,
            custom_mask=tree_mask,
            positions=position,
            retrive_index=retrive_index,
            retrive_next_token=retrive_next_token,
            retrive_next_sibling=retrive_next_sibling,
            retrive_cum_len=None,
            spec_steps=self.speculative_num_steps,
            topk=self.topk,
            draft_token_num=self.server_args.speculative_num_draft_tokens,
            capture_hidden_mode=CaptureHiddenMode.FULL,
            seq_lens_sum=forward_batch.seq_lens_sum,
            seq_lens_cpu=forward_batch.seq_lens_cpu,
        )

    def draft_forward(self, forward_batch: ForwardBatch):
        # Parse args
        spec_info = forward_batch.spec_info
        assert isinstance(spec_info, EagleDraftInput)
        out_cache_loc = forward_batch.out_cache_loc
        topk_p, topk_index, hidden_states = (
            spec_info.topk_p,
            spec_info.topk_index,
            spec_info.hidden_states,
        )
        if self.hot_token_id is not None:
            topk_index = self.hot_token_id[topk_index]
        # TODO: We only need self.speculative_num_steps - 1 cache loc
        out_cache_loc = out_cache_loc.reshape(
            forward_batch.batch_size, self.topk, self.speculative_num_steps
        )
        out_cache_loc = out_cache_loc.permute((2, 0, 1)).reshape(
            self.speculative_num_steps, -1
        )

        # Return values
        score_list: List[torch.Tensor] = []
        token_list: List[torch.Tensor] = []
        parents_list: List[torch.Tensor] = []

        # Forward multiple steps
        scores = None
        for i in range(self.speculative_num_steps):
            input_ids, hidden_states, scores, tree_info = select_top_k_tokens(
                i, topk_p, topk_index, hidden_states, scores, self.topk
            )
            score_list.append(tree_info[0])
            token_list.append(tree_info[1])
            parents_list.append(tree_info[2])

            # We don't need to run the last forward. we get 1 token from draft prefill and (#spec steps - 1) tokens here
            if i == self.speculative_num_steps - 1:
                break

            # Set inputs
            forward_batch.input_ids = input_ids
            # This is a temporary fix for the case that the user is using standalone
            # speculative decoding and the draft model architecture is gpt-oss. gpt-oss
            # rope kernel needs cache_loc to be contiguous.
            if (
                self.server_args.speculative_algorithm == "STANDALONE"
                and self.model_config.hf_config.architectures[0] == "GptOssForCausalLM"
            ):
                out_cache_loc = out_cache_loc.contiguous()
            forward_batch.out_cache_loc = out_cache_loc[i]
            forward_batch.positions.add_(1)
            forward_batch.attn_backend = self.draft_attn_backend.attn_backends[i]
            spec_info.hidden_states = hidden_states

            # Run forward
            logits_output, _ = self.draft_model_runner.forward(
                forward_batch, skip_attn_backend_init=True
            )
            if self.server_args.enable_nan_detection:
                detect_nan(logits_output)
            probs = torch.softmax(logits_output.next_token_logits, dim=-1)
            topk_p, topk_index = fast_topk(probs, self.topk, dim=-1)
            if self.hot_token_id is not None:
                topk_index = self.hot_token_id[topk_index]
            hidden_states = logits_output.hidden_states

        parent_list, top_scores_index, draft_tokens = organize_draft_results(
            score_list, token_list, parents_list, self.speculative_num_draft_tokens
        )

        return parent_list, top_scores_index, draft_tokens

    def clear_cache_pool(self):
        # allocator and kv cache pool are shared with target worker
        pass

    def verify(self, batch: ScheduleBatch, spec_info: EagleVerifyInput):
        seq_lens_pre_verify = batch.seq_lens.clone()
        spec_info.prepare_for_verify(batch, self.page_size)
        spec_info.num_tokens_per_batch = self.speculative_num_steps + 1
        batch.return_hidden_states = False
        batch.forward_mode = (
            ForwardMode.TARGET_VERIFY
            if not batch.forward_mode.is_idle()
            else ForwardMode.IDLE
        )
        batch.spec_info = spec_info

        model_worker_batch = batch.get_model_worker_batch(
            seq_lens_cpu_cache=spec_info.seq_lens_cpu
        )
        assert model_worker_batch.capture_hidden_mode == spec_info.capture_hidden_mode

        if batch.has_grammar:
            retrieve_next_token_cpu = spec_info.retrive_next_token.cpu()
            retrieve_next_sibling_cpu = spec_info.retrive_next_sibling.cpu()
            draft_tokens_cpu = spec_info.draft_token.view(
                spec_info.retrive_next_token.shape
            ).cpu()

        # Forward
        batch_result = self.target_worker.forward_batch_generation(
            model_worker_batch, is_verify=True
        )
        logits_output, can_run_cuda_graph = (
            batch_result.logits_output,
            batch_result.can_run_cuda_graph,
        )

        vocab_mask = None
        if batch.has_grammar:
            # Generate the logit mask for structured output.
            # Overlap the CPU operations for bitmask generation with the forward pass.
            vocab_mask = generate_token_bitmask(
                batch.reqs,
                spec_info,
                retrieve_next_token_cpu,
                retrieve_next_sibling_cpu,
                draft_tokens_cpu,
                batch.sampling_info.vocab_size,
            )

            if vocab_mask is not None:
                assert spec_info.grammar is not None
                vocab_mask = vocab_mask.to(spec_info.retrive_next_token.device)
                # NOTE (sk): otherwise, this vocab mask will be the one from the previous extend stage
                # and will be applied to produce wrong results
                batch.sampling_info.vocab_mask = None

        if self.enable_nan_detection:
            detect_nan(logits_output)

        spec_info.hidden_states = logits_output.hidden_states
        res: EagleVerifyOutput = spec_info.verify(
            batch,
            logits_output,
            self.token_to_kv_pool_allocator,
            self.page_size,
            vocab_mask,
        )

        # Post process based on verified outputs.
        # Pick indices that we care (accepted)
        logits_output.next_token_logits = logits_output.next_token_logits[
            res.accepted_indices
        ]
        logits_output.hidden_states = logits_output.hidden_states[res.accepted_indices]

        if (
            self.target_worker.model_runner.hybrid_gdn_config is not None
            or self.target_worker.model_runner.mamba2_config is not None
        ):
            self._mamba_verify_update(
                batch, res, logits_output, spec_info, seq_lens_pre_verify
            )

        if batch.return_logprob:
            self.add_logprob_values(batch, res, logits_output)

        # Prepare the batch for the next draft forwards.
        batch.forward_mode = (
            ForwardMode.DECODE if not batch.forward_mode.is_idle() else ForwardMode.IDLE
        )
        batch.spec_info = res.draft_input

        return logits_output, res, model_worker_batch, can_run_cuda_graph

    def _mamba_verify_update(
        self,
        batch: ScheduleBatch,
        res: EagleVerifyOutput,
        logits_output: LogitsProcessorOutput,
        spec_info: EagleVerifyInput,
        seq_lens_pre_verify: torch.Tensor,
    ):
        accepted_length = (
            torch.tensor(
                res.accept_length_per_req_cpu,
                device=logits_output.hidden_states.device,
                dtype=torch.int64,
            )
            + 1
        )
        cumulative_accepted_lengths = torch.cumsum(accepted_length, dim=0)
        # prepend 0 to the cumulative_accepted_lengths
        accepted_indices_start = torch.cat(
            [
                torch.zeros(
                    1,
                    dtype=cumulative_accepted_lengths.dtype,
                    device=cumulative_accepted_lengths.device,
                ),
                cumulative_accepted_lengths[:-1],
            ]
        )
        accepted_indices_offset = torch.arange(
            0,
            len(batch.seq_lens) * batch.spec_info.draft_token_num,
            step=batch.spec_info.draft_token_num,
            dtype=accepted_indices_start.dtype,
            device=accepted_indices_start.device,
        )

        # If topk > 1, we need to use retrieve_next_token and retrieve_next_sibling to handle the eagle tree custom attention mask
        # res.accepted_indices.shape[0] > 0 skips DP attn idle batch
        if spec_info.topk > 1 and res.accepted_indices.shape[0] > 0:
            # accepted_indices=[0,2,3,4,5,7,9,10,11], accepted_length=[4, 3, 2], cumulative_accepted_lengths=[4, 7, 9]
            # first_token_indices_per_req=prepend(0, accepted_indices[cumulative_accepted_lengths[:-1]]) = [0, 5, 10]
            # last_token_indices_per_req=accepted_indices[cumulative_accepted_lengths - 1] = [4, 9, 11] (last token ID of each req)
            # max_relative_indices_per_req = [4,4,1]; those are the per-req spec-decoding step offsets that contain the correct mamba caches
            # first_token_indices_per_req = res.accepted_indices[accepted_indices_start]
            accepted_steps = (
                res.accepted_indices[cumulative_accepted_lengths - 1]
                - accepted_indices_offset
            )
        else:
            accepted_steps = accepted_length - 1

        if batch.mamba_track_indices is not None:
            # If after verify, the request's seq_lens has crossed a mamba track interval,
            # we need to update the mamba state for the request at the crossing point.
            mamba_track_interval = self.server_args.mamba_track_interval
            to_track_mask = (
                seq_lens_pre_verify // mamba_track_interval
                != batch.seq_lens // mamba_track_interval
            )
            tracking_point = (
                batch.seq_lens // mamba_track_interval * mamba_track_interval
            )
            to_track_ith = torch.clamp(tracking_point - seq_lens_pre_verify - 1, min=0)
            mamba_steps_to_track = torch.where(
                to_track_mask,
                res.accepted_indices[to_track_ith + accepted_indices_start]
                - accepted_indices_offset,
                -1,
            )
        else:
            mamba_steps_to_track = None

        self.target_worker.model_runner.attn_backend.update_mamba_state_after_mtp_verify(
            accepted_steps=accepted_steps,
            mamba_track_indices=batch.mamba_track_indices,
            mamba_steps_to_track=mamba_steps_to_track,
            model=self.target_worker.model_runner.model,
        )

    def add_logprob_values(
        self,
        batch: ScheduleBatch,
        res: EagleVerifyOutput,
        logits_output: LogitsProcessorOutput,
    ):
        # Extract args
        logits_output = res.logits_output
        top_logprobs_nums = batch.top_logprobs_nums
        token_ids_logprobs = batch.token_ids_logprobs
        accepted_indices = res.accepted_indices
        assert len(accepted_indices) == len(logits_output.next_token_logits)

        temperatures = batch.sampling_info.temperatures
        num_draft_tokens = batch.spec_info.draft_token_num
        # acceptance indices are the indices in a "flattened" batch.
        # dividing it to num_draft_tokens will yield the actual batch index.
        temperatures = temperatures[accepted_indices // num_draft_tokens]
        if SGLANG_RETURN_ORIGINAL_LOGPROB:
            logprobs = torch.nn.functional.log_softmax(
                logits_output.next_token_logits, dim=-1
            )
        else:
            logprobs = torch.nn.functional.log_softmax(
                logits_output.next_token_logits / temperatures, dim=-1
            )
        batch_next_token_ids = res.verified_id
        num_tokens_per_req = [accept + 1 for accept in res.accept_length_per_req_cpu]

        # We should repeat top_logprobs_nums to match num_tokens_per_req.
        top_logprobs_nums_repeat_interleaved = []
        token_ids_logprobs_repeat_interleaved = []
        for num, num_tokens in zip(top_logprobs_nums, num_tokens_per_req):
            top_logprobs_nums_repeat_interleaved.extend([num] * num_tokens)
        for token_ids, num_tokens in zip(token_ids_logprobs, num_tokens_per_req):
            token_ids_logprobs_repeat_interleaved.extend([token_ids] * num_tokens)

        # Extract logprobs
        if any(x > 0 for x in top_logprobs_nums):
            (
                logits_output.next_token_top_logprobs_val,
                logits_output.next_token_top_logprobs_idx,
            ) = get_top_logprobs(
                logprobs,
                top_logprobs_nums_repeat_interleaved,
            )

        if any(x is not None for x in token_ids_logprobs):
            (
                logits_output.next_token_token_ids_logprobs_val,
                logits_output.next_token_token_ids_logprobs_idx,
            ) = get_token_ids_logprobs(
                logprobs,
                token_ids_logprobs_repeat_interleaved,
            )

        logits_output.next_token_logprobs = logprobs[
            torch.arange(len(batch_next_token_ids), device=batch.sampling_info.device),
            batch_next_token_ids,
        ]

        # Add output logprobs to the request
        pt = 0
        next_token_logprobs = logits_output.next_token_logprobs.tolist()
        verified_ids = batch_next_token_ids.tolist()
        for req, num_tokens in zip(batch.reqs, num_tokens_per_req, strict=True):
            for _ in range(num_tokens):
                if req.return_logprob:
                    req.output_token_logprobs_val.append(next_token_logprobs[pt])
                    req.output_token_logprobs_idx.append(verified_ids[pt])
                    if req.top_logprobs_num > 0:
                        req.output_top_logprobs_val.append(
                            res.logits_output.next_token_top_logprobs_val[pt]
                        )
                        req.output_top_logprobs_idx.append(
                            res.logits_output.next_token_top_logprobs_idx[pt]
                        )
                pt += 1

    def forward_draft_extend(
        self,
        batch: ScheduleBatch,
        hidden_states: torch.Tensor,
        next_token_ids: torch.Tensor,
        seq_lens_cpu: Optional[torch.Tensor],
    ):
        """Run draft model extend. This API modifies the states of the batch.

        Args:
            batch: The batch to run.
            hidden_states: Hidden states from the target model forward
            next_token_ids: Next token ids generated from the target forward.
        """
        batch.spec_info = EagleDraftInput(
            hidden_states=hidden_states,
            verified_id=next_token_ids,
            num_tokens_per_batch=1,
            num_tokens_for_logprob_per_batch=1,
        )
        batch.return_hidden_states = False
        batch.spec_info.prepare_for_extend(batch)
        batch.spec_info.capture_hidden_mode = CaptureHiddenMode.LAST
        model_worker_batch = batch.get_model_worker_batch(
            seq_lens_cpu_cache=seq_lens_cpu
        )
        forward_batch = ForwardBatch.init_new(
            model_worker_batch, self.draft_model_runner
        )
        forward_batch.return_logprob = False
        logits_output, _ = self.draft_model_runner.forward(forward_batch)
        if self.enable_nan_detection:
            detect_nan(logits_output)
        assert isinstance(forward_batch.spec_info, EagleDraftInput)
        assert forward_batch.spec_info is batch.spec_info
        self.capture_for_decode(logits_output, forward_batch.spec_info)

    def forward_draft_extend_after_decode(self, batch: ScheduleBatch):
        assert isinstance(batch.spec_info, EagleDraftInput)
        # Backup fields that will be modified in-place
        seq_lens_backup = batch.seq_lens.clone()
        seq_lens_cpu_backup = batch.seq_lens_cpu.clone()
        req_pool_indices_backup = batch.req_pool_indices
        accept_length_backup = batch.spec_info.accept_length
        return_logprob_backup = batch.return_logprob

        input_is_idle = batch.forward_mode.is_idle()

        if not input_is_idle and batch.spec_info.verified_id.numel() == 0:
            batch = batch.copy()
            batch.prepare_for_idle()
            hidden_size = (
                self.model_config.hidden_size * 3
                if self.speculative_algorithm.is_eagle3()
                else self.model_config.hidden_size
            )
            batch.spec_info = EagleDraftInput.create_idle_input(
                device=self.device,
                hidden_size=hidden_size,
                dtype=self.model_config.dtype,
                topk=self.topk,
                capture_hidden_mode=CaptureHiddenMode.LAST,
            )

        batch.spec_info.num_tokens_per_batch = self.speculative_num_steps + 1
        batch.spec_info.num_tokens_for_logprob_per_batch = 1
        batch.spec_info.prepare_extend_after_decode(
            batch,
            self.speculative_num_steps,
        )
        batch.forward_mode = (
            ForwardMode.DRAFT_EXTEND
            if not batch.forward_mode.is_idle()
            else ForwardMode.IDLE
        )

        batch.return_hidden_states = False
        model_worker_batch = batch.get_model_worker_batch()
        assert model_worker_batch.capture_hidden_mode == CaptureHiddenMode.LAST
        forward_batch = ForwardBatch.init_new(
            model_worker_batch, self.draft_model_runner
        )
        if forward_batch.seq_lens_cpu is not None:
            forward_batch.seq_lens_sum = forward_batch.seq_lens_cpu.sum().item()
        else:
            forward_batch.seq_lens_sum = batch.seq_lens.sum().item()

        # Run
        can_cuda_graph = (
            self.cuda_graph_runner_for_draft_extend
            and self.cuda_graph_runner_for_draft_extend.can_run(forward_batch)
        )
        if can_cuda_graph:
            logits_output = self.cuda_graph_runner_for_draft_extend.replay(
                forward_batch
            )
            forward_batch.spec_info.topk_p, forward_batch.spec_info.topk_index = (
                logits_output.topk_p,
                logits_output.topk_index,
            )
            forward_batch.spec_info.hidden_states = logits_output.hidden_states
        else:
            forward_batch.can_run_dp_cuda_graph = False
            if not forward_batch.forward_mode.is_idle():
                self.draft_model_runner.attn_backend.init_forward_metadata(
                    forward_batch
                )
            logits_output, _ = self.draft_model_runner.forward(
                forward_batch, skip_attn_backend_init=True
            )
            self.capture_for_decode(logits_output, forward_batch.spec_info)

        if self.enable_nan_detection:
            detect_nan(logits_output)

        # Restore backup.
        # This is because `seq_lens` can be modified in `prepare_extend_after_decode`
        batch.forward_mode = (
            ForwardMode.DECODE if not input_is_idle else ForwardMode.IDLE
        )
        batch.seq_lens = seq_lens_backup
        batch.seq_lens_cpu = seq_lens_cpu_backup
        batch.req_pool_indices = req_pool_indices_backup
        batch.spec_info.accept_length = accept_length_backup
        batch.return_logprob = return_logprob_backup

    def capture_for_decode(
        self, logits_output: LogitsProcessorOutput, draft_input: EagleDraftInput
    ):
        probs = torch.softmax(logits_output.next_token_logits, dim=-1)
        draft_input.topk_p, draft_input.topk_index = fast_topk(probs, self.topk, dim=-1)
        draft_input.hidden_states = logits_output.hidden_states

    def update_weights_from_tensor(self, recv_req: UpdateWeightsFromTensorReqInput):
        monkey_patch_torch_reductions()
        named_tensors = MultiprocessingSerializer.deserialize(
            recv_req.serialized_named_tensors[self.tp_rank]
        )
        success, message = self.model_runner.update_weights_from_tensor(
            named_tensors=named_tensors,
            load_format=recv_req.load_format,
        )
        if not success:
            return success, message

        success, message = self.target_worker.model_runner.update_weights_from_tensor(
            named_tensors=named_tensors,
            load_format=recv_req.load_format,
        )
        return success, message


@torch.compile(dynamic=True, disable=_is_npu)
def get_last_loc_large_page_size_top_k_1(
    req_to_token: torch.Tensor,
    req_pool_indices: torch.Tensor,
    seq_lens,
    speculative_num_steps: int,
):
    prefix_lens = seq_lens
    seq_lens = prefix_lens + speculative_num_steps
    last_loc = get_last_loc(
        req_to_token,
        req_pool_indices,
        prefix_lens,
    )
    return prefix_lens, seq_lens, last_loc


# Disable torch.compile for this function because it will be
# even slower.
# @torch.compile(dynamic=True)
def get_last_loc_large_page_size_large_top_k(
    req_to_token: torch.Tensor,
    req_pool_indices: torch.Tensor,
    seq_lens: torch.Tensor,
    speculative_num_steps: int,
    topk: int,
    page_size: int,
):
    prefix_lens = seq_lens
    last_page_lens = prefix_lens % page_size
    num_new_pages_per_topk = (
        last_page_lens + speculative_num_steps + page_size - 1
    ) // page_size
    seq_lens = prefix_lens // page_size * page_size + num_new_pages_per_topk * (
        page_size * topk
    )
    extend_lens = seq_lens - prefix_lens
    last_loc = get_last_loc(
        req_to_token,
        req_pool_indices,
        prefix_lens,
    )

    return (
        prefix_lens,
        seq_lens,
        last_loc,
        num_new_pages_per_topk,
        extend_lens,
        last_page_lens,
    )<|MERGE_RESOLUTION|>--- conflicted
+++ resolved
@@ -382,12 +382,7 @@
         # [       topk 0         ] [       topk 1         ]
         # [iter=0, iter=1, iter=2] [iter=0, iter=1, iter=2]
         if self.page_size == 1:
-<<<<<<< HEAD
             alloc_len_per_decode = self.speculative_num_steps * self.topk
-            for req in batch.reqs:
-                req.kv_allocated_len += alloc_len_per_decode
-=======
->>>>>>> ecb401ed
             # TODO: We only need self.speculative_num_steps - 1 * topk cache loc
             out_cache_loc, token_to_kv_pool_state_backup = alloc_token_slots(
                 batch.tree_cache,
