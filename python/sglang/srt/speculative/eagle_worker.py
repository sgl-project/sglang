import logging
import os
import time
from typing import Dict, List, Optional, Tuple, Union

import torch
from huggingface_hub import snapshot_download

from sglang.srt.layers.logits_processor import LogitsProcessorOutput
from sglang.srt.managers.schedule_batch import Req, ScheduleBatch
from sglang.srt.managers.tp_worker import TpModelWorker
from sglang.srt.model_executor.forward_batch_info import (
    CaptureHiddenMode,
    ForwardBatch,
    ForwardMode,
)
from sglang.srt.model_executor.model_runner import ModelRunner
from sglang.srt.server_args import ServerArgs
from sglang.srt.speculative.eagle_draft_cuda_graph_runner import (
    EAGLEDraftCudaGraphRunner,
)
from sglang.srt.speculative.eagle_utils import (
    EagleDraftInput,
    EagleVerifyInput,
    EagleVerifyOutput,
    assign_draft_cache_locs,
    fast_topk,
    select_top_k_tokens,
)
from sglang.srt.speculative.spec_info import SpeculativeAlgorithm
from sglang.srt.utils import get_available_gpu_memory

logger = logging.getLogger(__name__)


class EAGLEWorker(TpModelWorker):

    def __init__(
        self,
        server_args: ServerArgs,
        gpu_id: int,
        tp_rank: int,
        dp_rank: Optional[int],
        nccl_port: int,
        target_worker: TpModelWorker,
    ):
        # Override context length with target model's context length
        server_args.context_length = target_worker.model_runner.model_config.context_len

        # Do not capture cuda graph in `super().__init__()`
        # We will capture it later
        backup_disable_cuda_graph = server_args.disable_cuda_graph
        server_args.disable_cuda_graph = True

<<<<<<< HEAD
        # lossy optimization by using hot tokens
=======
        # Load hot token ids
>>>>>>> 77a3954b
        if server_args.speculative_token_map is not None:
            self.hot_token_id = load_token_map(server_args.speculative_token_map)
            server_args.json_model_override_args = (
                f'{{"hot_vocab_size": {len(self.hot_token_id)}}}'
            )
        else:
            self.hot_token_id = None

<<<<<<< HEAD
        # We share the allocator with a target worker. Draft/target worker
        # owns its own KV cache.
        self.req_to_token_pool, self.token_to_kv_pool_allocator = (
            target_worker.get_memory_pool()
        )

=======
        # Init target worker
>>>>>>> 77a3954b
        super().__init__(
            gpu_id=gpu_id,
            tp_rank=tp_rank,
            server_args=server_args,
            nccl_port=nccl_port,
            dp_rank=dp_rank,
            is_draft_worker=True,
            req_to_token_pool=self.req_to_token_pool,
            token_to_kv_pool_allocator=self.token_to_kv_pool_allocator,
        )
        self.target_worker = target_worker

        # Parse arguments
        self.topk = server_args.speculative_eagle_topk
        self.speculative_num_steps = server_args.speculative_num_steps
        self.speculative_algorithm = SpeculativeAlgorithm.from_string(
            server_args.speculative_algorithm
        )
        self.server_args = server_args
        self.use_nan_detection = self.server_args.enable_nan_detection
        self.device = self.model_runner.device
        self.gpu_id = self.model_runner.gpu_id

        # Share the embedding and lm_head
<<<<<<< HEAD
        if not self.speculative_algorithm.is_nextn():
            embed, head = self.target_worker.model_runner.model.get_embed_and_head()
            if server_args.speculative_token_map is not None:
                head = head.clone()
                self.hot_token_id = torch.tensor(
                    self.hot_token_id, dtype=torch.int32, device=head.device
                )
                head.data = head.data[self.hot_token_id]
            else:
                self.hot_token_id = None
            self.draft_model_runner.model.set_embed_and_head(embed, head)
            self.draft_model_runner.server_args.disable_cuda_graph = (
                backup_disable_cuda_graph
            )
        else:
            if server_args.speculative_token_map is not None:
                raise NotImplementedError(
                    "NEXTN does not support speculative-token-map now"
                )
            self.hot_token_id = None
            self.model_runner.server_args.disable_cuda_graph = backup_disable_cuda_graph
=======
        embed, head = self.target_worker.model_runner.model.get_embed_and_head()
        if self.hot_token_id is not None:
            head = head.clone()
            self.hot_token_id = self.hot_token_id.to(head.device)
            head.data = head.data[self.hot_token_id]
        self.model_runner.model.set_embed_and_head(embed, head)
        self.model_runner.server_args.disable_cuda_graph = backup_disable_cuda_graph
>>>>>>> 77a3954b

        # Create multi-step attn backends and cuda graph runners
        if server_args.attention_backend == "flashinfer":
            from sglang.srt.layers.attention.flashinfer_backend import (
                FlashInferMultiStepDraftBackend,
            )

            self.draft_attn_backend = FlashInferMultiStepDraftBackend(
                self.model_runner,
                self.topk,
                self.speculative_num_steps,
            )
        elif server_args.attention_backend == "triton":
            from sglang.srt.layers.attention.triton_backend import (
                TritonMultiStepDraftBackend,
            )

            self.draft_attn_backend = TritonMultiStepDraftBackend(
                self.model_runner,
                self.topk,
                self.speculative_num_steps,
            )
        else:
            raise ValueError(
                f"EAGLE is not supportted in attention backend {server_args.attention_backend}"
            )

        self.draft_model_runner.draft_attn_backend = self.draft_attn_backend
        self.init_cuda_graphs()

    def init_cuda_graphs(self):
        """Capture cuda graphs."""
        self.cuda_graph_runner = None

        if self.server_args.disable_cuda_graph:
            return

        tic = time.time()
        logger.info(
            f"Capture draft cuda graph begin. This can take up to several minutes. avail mem={get_available_gpu_memory(self.device, self.gpu_id):.2f} GB"
        )
        self.cuda_graph_runner = EAGLEDraftCudaGraphRunner(self)
        logger.info(
            f"Capture draft cuda graph end. Time elapsed: {time.time() - tic:.2f} s. avail mem={get_available_gpu_memory(self.device, self.gpu_id):.2f} GB"
        )

    @property
    def draft_model_runner(self):
        return self.model_runner

    def forward_batch_speculative_generation(
        self, batch: ScheduleBatch
    ) -> Tuple[LogitsProcessorOutput, List[int], int, int]:
        """Run speculative decoding forward.

        NOTE: Many states of batch is modified as you go through. It is not guaranteed
        the final output batch doesn't have the same state as the input.

        Args:
            batch: The batch to run forward. The state of the batch is modified as it runs.
        Returns:
            A tuple of the final logit output of the target model, next tokens accepeted,
            the batch id (used for overlap schedule), and number of accepeted tokens.
        """
        assert not batch.spec_algorithm.is_none()
        if batch.forward_mode.is_decode():
            spec_info, to_free_cache_loc = self.draft(batch)
            logits_output, verify_output, model_worker_batch = self.verify(
                batch, spec_info
            )
            # Free cache loc (we put it here to avoid synchronization and hide kernel launch overhead.)
            self.token_to_kv_pool_allocator.free(to_free_cache_loc)
            # if it is None, means all requests are finished
            if batch.spec_info.verified_id is not None:
                self.forward_draft_extend_after_decode(batch)

            return (
                logits_output,
                verify_output.verified_id,
                model_worker_batch.bid,
                sum(verify_output.accept_length_per_req_cpu),
            )

        else:
            logits_output, next_token_ids, bid = self.forward_target_extend(batch)
            self.forward_draft_extend(
                batch, logits_output.hidden_states, next_token_ids
            )
            return logits_output, next_token_ids, bid, 0

    def forward_target_extend(
        self, batch: ScheduleBatch
    ) -> Tuple[LogitsProcessorOutput, List[int], int]:
        """Run the target extend.

        Args:
            batch: The batch to run. States could be modified.

        Returns:
            logits_output: The output of logits. It will contain the full hidden states.
            next_token_ids: Next token ids generated.
            bid: The model batch ID. Used for overlap schedule.
        """
        # Forward with the target model and get hidden states.
        # We need the full hidden states to prefill the KV cache of the draft model.
        model_worker_batch = batch.get_model_worker_batch()
        model_worker_batch.capture_hidden_mode = CaptureHiddenMode.FULL
        logits_output, next_token_ids = self.target_worker.forward_batch_generation(
            model_worker_batch
        )
        return logits_output, next_token_ids, model_worker_batch.bid

    def draft(self, batch: ScheduleBatch):
        # Parse args
        num_seqs = batch.batch_size()
        spec_info = batch.spec_info

        # Allocate cache locations
        out_cache_loc = batch.alloc_token_slots(
            num_seqs * self.topk * self.speculative_num_steps
        )
        assign_draft_cache_locs[(num_seqs,)](
            batch.req_pool_indices,
            batch.req_to_token_pool.req_to_token,
            batch.seq_lens,
            out_cache_loc,
            batch.req_to_token_pool.req_to_token.shape[1],
            self.topk,
            self.speculative_num_steps,
        )
        batch.out_cache_loc = out_cache_loc
        batch.seq_lens_sum = torch.sum(batch.seq_lens).item()
        spec_info.positions = batch.seq_lens.repeat_interleave(self.topk, dim=0)

        # Get forward batch
        spec_info.capture_hidden_mode = CaptureHiddenMode.LAST
        model_worker_batch = batch.get_model_worker_batch()
        forward_batch = ForwardBatch.init_new(
            model_worker_batch, self.draft_model_runner
        )
        can_cuda_graph = self.cuda_graph_runner and self.cuda_graph_runner.can_run(
            forward_batch
        )
        if can_cuda_graph:
            score_list, token_list, parents_list = self.cuda_graph_runner.replay(
                forward_batch
            )
        else:
            # Initialize attention backend
            self.draft_attn_backend.init_forward_metadata(forward_batch)
            forward_batch = ForwardBatch.init_new(
                model_worker_batch, self.draft_model_runner
            )
            # Run forward steps
            score_list, token_list, parents_list = self.draft_forward(forward_batch)

        ret = EagleVerifyInput.create(
            spec_info.verified_id,
            score_list,
            token_list,
            parents_list,
            batch.seq_lens,
            batch.seq_lens_sum,
            self.topk,
            self.speculative_num_steps,
            self.server_args.speculative_num_draft_tokens,
            batch.sampling_info.is_all_greedy,
        )

        return ret, out_cache_loc

    def draft_forward(self, forward_batch: ForwardBatch):
        # Parse args
        spec_info = forward_batch.spec_info
        out_cache_loc = forward_batch.out_cache_loc
        topk_p, topk_index, hidden_states = (
            spec_info.topk_p,
            spec_info.topk_index,
            spec_info.hidden_states,
        )
        if self.hot_token_id is not None:
            topk_index = self.hot_token_id[topk_index]

        # Return values
        score_list: List[torch.Tensor] = []
        token_list: List[torch.Tensor] = []
        parents_list: List[torch.Tensor] = []

        # Forward multiple steps
        scores = None
        for i in range(self.speculative_num_steps):
            input_ids, hidden_states, scores, tree_info = select_top_k_tokens(
                i, topk_p, topk_index, hidden_states, scores, self.topk
            )
            score_list.append(tree_info[0])
            token_list.append(tree_info[1])
            parents_list.append(tree_info[2])

            # we don't need to run the last forward. we get 1 token from draft prefill and (#spec steps - 1) tokens here
            if i == self.speculative_num_steps - 1:
                break

            # Set inputs
            forward_batch.input_ids = input_ids
            forward_batch.out_cache_loc = out_cache_loc[
                forward_batch.batch_size
                * self.topk
                * i : forward_batch.batch_size
                * self.topk
                * (i + 1)
            ]
            forward_batch.positions.add_(1)
            forward_batch.attn_backend = self.draft_attn_backend.attn_backends[i]
            spec_info.hidden_states = hidden_states

            # Run forward
            logits_output = self.model_runner.model.forward(
                forward_batch.input_ids, forward_batch.positions, forward_batch
            )
            self._detect_nan_if_needed(logits_output)
            probs = torch.softmax(logits_output.next_token_logits, dim=-1)
            topk_p, topk_index = fast_topk(probs, self.topk, dim=-1)
            if self.hot_token_id is not None:
                topk_index = self.hot_token_id[topk_index]
            hidden_states = logits_output.hidden_states

        return score_list, token_list, parents_list

    def verify(self, batch: ScheduleBatch, spec_info: EagleVerifyInput):
        spec_info.prepare_for_verify(batch)
        batch.forward_mode = ForwardMode.TARGET_VERIFY
        batch.spec_info = spec_info
        model_worker_batch = batch.get_model_worker_batch()
        logits_output, _ = self.target_worker.forward_batch_generation(
            model_worker_batch, skip_sample=True
        )
        self._detect_nan_if_needed(logits_output)
        spec_info.hidden_states = logits_output.hidden_states
        res: EagleVerifyOutput = spec_info.verify(
            batch, logits_output, self.token_to_kv_pool_allocator
        )

        # Post process based on verified outputs.
        # Pick indices that we care (accepeted)
        logits_output.next_token_logits = logits_output.next_token_logits[
            res.accepeted_indices_cpu
        ]
        logits_output.hidden_states = logits_output.hidden_states[
            res.accepeted_indices_cpu
        ]
        # Prepare the batch for the next draft forwards.
        batch.forward_mode = ForwardMode.DECODE
        batch.spec_info = res.draft_input

        return logits_output, res, model_worker_batch

    def forward_draft_extend(
        self,
        batch: ScheduleBatch,
        hidden_states: torch.Tensor,
        next_token_ids: List[int],
    ):
        """Run draft model extend. This API modifies the states of the batch.

        Args:
            batch: The batch to run.
            hidden_states: Hidden states from the target model forward
            next_token_ids: Next token ids generated from the target forward.
        """
        batch.spec_info = EagleDraftInput(
            hidden_states=hidden_states,
            verified_id=next_token_ids,
        )
        batch.spec_info.prepare_for_extend(batch)
        batch.spec_info.capture_hidden_mode = CaptureHiddenMode.LAST
        model_worker_batch = batch.get_model_worker_batch()
        forward_batch = ForwardBatch.init_new(
            model_worker_batch, self.draft_model_runner
        )
        logits_output = self.draft_model_runner.forward(forward_batch)
        self._detect_nan_if_needed(logits_output)
        assert isinstance(forward_batch.spec_info, EagleDraftInput)
        assert forward_batch.spec_info is batch.spec_info
        self.capture_for_decode(logits_output, forward_batch.spec_info)

    def forward_draft_extend_after_decode(self, batch: ScheduleBatch):
        seq_lens_backup = batch.seq_lens
        batch.forward_mode = ForwardMode.DRAFT_EXTEND
        batch.spec_info.prepare_extend_after_decode(batch, self.speculative_num_steps)
        batch.spec_info.capture_hidden_mode = CaptureHiddenMode.LAST
        # We don't need logprob for this extend.
        model_worker_batch = batch.get_model_worker_batch()
        forward_batch = ForwardBatch.init_new(
            model_worker_batch, self.draft_model_runner
        )
        logits_output = self.draft_model_runner.forward(forward_batch)
        self._detect_nan_if_needed(logits_output)
        assert forward_batch.spec_info is batch.spec_info
        self.capture_for_decode(logits_output, forward_batch.spec_info)

        # Restore backup.
        # This is because `seq_lens` can be modified in `prepare_extend_after_decode`
        batch.forward_mode = ForwardMode.DECODE
        batch.seq_lens = seq_lens_backup

    def capture_for_decode(
        self, logits_output: LogitsProcessorOutput, draft_input: EagleDraftInput
    ):
        probs = torch.softmax(logits_output.next_token_logits, dim=-1)
<<<<<<< HEAD
        draft_input.topk_p, draft_input.topk_index = fast_topk(probs, self.topk, dim=-1)
        draft_input.hidden_states = logits_output.hidden_states

    def _detect_nan_if_needed(self, logits_output: LogitsProcessorOutput):
        if self.use_nan_detection:
            logits = logits_output.next_token_logits
            if torch.any(torch.isnan(logits)):
                logger.warning("Detected errors during sampling! NaN in the logits.")
                raise ValueError("Detected errors during sampling! NaN in the logits.")
=======
        spec_info = forward_batch.spec_info
        spec_info.topk_p, spec_info.topk_index = fast_topk(probs, self.topk, dim=-1)
        spec_info.hidden_states = logits_output.hidden_states

    # Don't support prefix share now.
    def finish_request(self, reqs: Union[Req, List[Req]]):
        if not isinstance(reqs, List):
            reqs = [reqs]
        for req in reqs:
            if req.rid not in self.finish_extend_len:
                continue
            req_len = (
                len(req.origin_input_ids)
                + len(req.output_ids)
                - self.finish_extend_len[req.rid]
                - 1
            )
            kv_indices = self.model_runner.req_to_token_pool.req_to_token[
                req.req_pool_idx
            ][:req_len]
            self.model_runner.token_to_kv_pool.free(kv_indices)
            self.model_runner.req_to_token_pool.free(req.req_pool_idx)


def load_token_map(token_map_path: str) -> List[int]:
    if not os.path.exists(token_map_path):
        cache_dir = snapshot_download(
            os.path.dirname(token_map_path),
            ignore_patterns=["*.bin", "*.safetensors"],
        )
        token_map_path = os.path.join(cache_dir, os.path.basename(token_map_path))
    hot_token_id = torch.load(token_map_path)
    return torch.tensor(hot_token_id, dtype=torch.int32)
>>>>>>> 77a3954b
<|MERGE_RESOLUTION|>--- conflicted
+++ resolved
@@ -52,11 +52,7 @@
         backup_disable_cuda_graph = server_args.disable_cuda_graph
         server_args.disable_cuda_graph = True
 
-<<<<<<< HEAD
-        # lossy optimization by using hot tokens
-=======
-        # Load hot token ids
->>>>>>> 77a3954b
+        # Lossy optimization by using hot tokens
         if server_args.speculative_token_map is not None:
             self.hot_token_id = load_token_map(server_args.speculative_token_map)
             server_args.json_model_override_args = (
@@ -65,16 +61,13 @@
         else:
             self.hot_token_id = None
 
-<<<<<<< HEAD
         # We share the allocator with a target worker. Draft/target worker
         # owns its own KV cache.
         self.req_to_token_pool, self.token_to_kv_pool_allocator = (
             target_worker.get_memory_pool()
         )
 
-=======
         # Init target worker
->>>>>>> 77a3954b
         super().__init__(
             gpu_id=gpu_id,
             tp_rank=tp_rank,
@@ -99,37 +92,13 @@
         self.gpu_id = self.model_runner.gpu_id
 
         # Share the embedding and lm_head
-<<<<<<< HEAD
-        if not self.speculative_algorithm.is_nextn():
-            embed, head = self.target_worker.model_runner.model.get_embed_and_head()
-            if server_args.speculative_token_map is not None:
-                head = head.clone()
-                self.hot_token_id = torch.tensor(
-                    self.hot_token_id, dtype=torch.int32, device=head.device
-                )
-                head.data = head.data[self.hot_token_id]
-            else:
-                self.hot_token_id = None
-            self.draft_model_runner.model.set_embed_and_head(embed, head)
-            self.draft_model_runner.server_args.disable_cuda_graph = (
-                backup_disable_cuda_graph
-            )
-        else:
-            if server_args.speculative_token_map is not None:
-                raise NotImplementedError(
-                    "NEXTN does not support speculative-token-map now"
-                )
-            self.hot_token_id = None
-            self.model_runner.server_args.disable_cuda_graph = backup_disable_cuda_graph
-=======
         embed, head = self.target_worker.model_runner.model.get_embed_and_head()
         if self.hot_token_id is not None:
             head = head.clone()
             self.hot_token_id = self.hot_token_id.to(head.device)
             head.data = head.data[self.hot_token_id]
-        self.model_runner.model.set_embed_and_head(embed, head)
-        self.model_runner.server_args.disable_cuda_graph = backup_disable_cuda_graph
->>>>>>> 77a3954b
+        self.draft_model_runner.model.set_embed_and_head(embed, head)
+        self.draft_model_runner.server_args.disable_cuda_graph = backup_disable_cuda_graph
 
         # Create multi-step attn backends and cuda graph runners
         if server_args.attention_backend == "flashinfer":
@@ -439,7 +408,6 @@
         self, logits_output: LogitsProcessorOutput, draft_input: EagleDraftInput
     ):
         probs = torch.softmax(logits_output.next_token_logits, dim=-1)
-<<<<<<< HEAD
         draft_input.topk_p, draft_input.topk_index = fast_topk(probs, self.topk, dim=-1)
         draft_input.hidden_states = logits_output.hidden_states
 
@@ -449,30 +417,6 @@
             if torch.any(torch.isnan(logits)):
                 logger.warning("Detected errors during sampling! NaN in the logits.")
                 raise ValueError("Detected errors during sampling! NaN in the logits.")
-=======
-        spec_info = forward_batch.spec_info
-        spec_info.topk_p, spec_info.topk_index = fast_topk(probs, self.topk, dim=-1)
-        spec_info.hidden_states = logits_output.hidden_states
-
-    # Don't support prefix share now.
-    def finish_request(self, reqs: Union[Req, List[Req]]):
-        if not isinstance(reqs, List):
-            reqs = [reqs]
-        for req in reqs:
-            if req.rid not in self.finish_extend_len:
-                continue
-            req_len = (
-                len(req.origin_input_ids)
-                + len(req.output_ids)
-                - self.finish_extend_len[req.rid]
-                - 1
-            )
-            kv_indices = self.model_runner.req_to_token_pool.req_to_token[
-                req.req_pool_idx
-            ][:req_len]
-            self.model_runner.token_to_kv_pool.free(kv_indices)
-            self.model_runner.req_to_token_pool.free(req.req_pool_idx)
-
 
 def load_token_map(token_map_path: str) -> List[int]:
     if not os.path.exists(token_map_path):
@@ -482,5 +426,4 @@
         )
         token_map_path = os.path.join(cache_dir, os.path.basename(token_map_path))
     hot_token_id = torch.load(token_map_path)
-    return torch.tensor(hot_token_id, dtype=torch.int32)
->>>>>>> 77a3954b
+    return torch.tensor(hot_token_id, dtype=torch.int32)