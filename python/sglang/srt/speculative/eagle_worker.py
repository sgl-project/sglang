--- conflicted
+++ resolved
@@ -378,14 +378,10 @@
         # We need the full hidden states to prefill the KV cache of the draft model.
         model_worker_batch = batch.get_model_worker_batch()
         model_worker_batch.capture_hidden_mode = CaptureHiddenMode.FULL
-<<<<<<< HEAD
-        model_worker_batch.spec_num_draft_tokens = 1
         # Set hicache consumer for target model
         self.target_worker.set_hicache_consumer(
             model_worker_batch.hicache_consumer_index
         )
-=======
->>>>>>> 8af145b7
         logits_output, next_token_ids, _ = self.target_worker.forward_batch_generation(
             model_worker_batch
         )
@@ -867,12 +863,9 @@
 
         batch.return_hidden_states = False
         model_worker_batch = batch.get_model_worker_batch()
-<<<<<<< HEAD
         model_worker_batch.spec_num_draft_tokens = self.speculative_num_steps + 1
         # Set hicache consumer for draft model
         self.set_hicache_consumer(model_worker_batch.hicache_consumer_index)
-=======
->>>>>>> 8af145b7
         assert model_worker_batch.capture_hidden_mode == CaptureHiddenMode.LAST
         forward_batch = ForwardBatch.init_new(
             model_worker_batch, self.draft_model_runner
