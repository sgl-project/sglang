import logging
import time
from typing import List, Optional, Tuple

import torch

from sglang.srt.distributed import get_tp_group
from sglang.srt.layers.dp_attention import get_attention_tp_group
from sglang.srt.layers.logits_processor import LogitsProcessorOutput
from sglang.srt.layers.moe.utils import speculative_moe_backend_context
from sglang.srt.layers.sampler import get_token_ids_logprobs, get_top_logprobs
from sglang.srt.managers.io_struct import UpdateWeightsFromTensorReqInput
from sglang.srt.managers.schedule_batch import ScheduleBatch
from sglang.srt.managers.scheduler import GenerationBatchResult
from sglang.srt.managers.tp_worker import TpModelWorker
from sglang.srt.mem_cache.common import (
    alloc_paged_token_slots_extend,
    alloc_token_slots,
    get_last_loc,
)
from sglang.srt.model_executor.forward_batch_info import (
    CaptureHiddenMode,
    ForwardBatch,
    ForwardMode,
)
from sglang.srt.server_args import ServerArgs
from sglang.srt.speculative.draft_utils import DraftBackendFactory
from sglang.srt.speculative.eagle_draft_cuda_graph_runner import (
    EAGLEDraftCudaGraphRunner,
)
from sglang.srt.speculative.eagle_draft_extend_cuda_graph_runner import (
    EAGLEDraftExtendCudaGraphRunner,
)
from sglang.srt.speculative.eagle_draft_npu_graph_runner import EAGLEDraftNpuGraphRunner
from sglang.srt.speculative.eagle_info import (
    EagleDraftInput,
    EagleVerifyInput,
    EagleVerifyOutput,
)
from sglang.srt.speculative.eagle_utils import (
    build_tree_kernel_efficient,
    organize_draft_results,
)
from sglang.srt.speculative.spec_info import SpeculativeAlgorithm
from sglang.srt.speculative.spec_utils import (
    assign_draft_cache_locs,
    detect_nan,
    draft_tp_context,
    fast_topk,
    generate_token_bitmask,
    load_token_map,
    select_top_k_tokens,
)
from sglang.srt.utils import (
    MultiprocessingSerializer,
    empty_context,
    get_available_gpu_memory,
    get_bool_env_var,
    is_cuda,
    is_npu,
    next_power_of_2,
)
from sglang.srt.utils.patch_torch import monkey_patch_torch_reductions

_is_npu = is_npu()

if is_cuda():
    from sgl_kernel import segment_packbits  # noqa: F401

logger = logging.getLogger(__name__)
SGLANG_RETURN_ORIGINAL_LOGPROB = get_bool_env_var("SGLANG_RETURN_ORIGINAL_LOGPROB")


class EAGLEWorker(TpModelWorker):

    def __init__(
        self,
        server_args: ServerArgs,
        gpu_id: int,
        tp_rank: int,
        dp_rank: Optional[int],
        moe_ep_rank: int,
        nccl_port: int,
        target_worker: TpModelWorker,
    ):
        # Parse arguments
        self.server_args = server_args
        self.topk = server_args.speculative_eagle_topk
        self.speculative_num_steps = server_args.speculative_num_steps
        self.speculative_num_draft_tokens = server_args.speculative_num_draft_tokens
        self.enable_nan_detection = server_args.enable_nan_detection
        self.gpu_id = gpu_id
        self.device = server_args.device
        self.target_worker = target_worker
        self.page_size = server_args.page_size
        self.speculative_algorithm = SpeculativeAlgorithm.from_string(
            server_args.speculative_algorithm
        )

        # Override the context length of the draft model to be the same as the target model.
        server_args.context_length = target_worker.model_runner.model_config.context_len

        # Do not capture cuda graph in `super().__init__()`
        # It will be captured later.
        backup_disable_cuda_graph = server_args.disable_cuda_graph
        server_args.disable_cuda_graph = True
        # Share the allocator with a target worker.
        # Draft and target worker own their own KV cache pools.
        self.req_to_token_pool, self.token_to_kv_pool_allocator = (
            target_worker.get_memory_pool()
        )

        # Load hot token ids
        if self.speculative_algorithm.is_eagle3():
            if server_args.speculative_token_map is not None:
                logger.warning(
                    "Speculative token map specified, but EAGLE3 models already have this. Ignoring the specified token map."
                )
            self.hot_token_id = None
        elif server_args.speculative_token_map is not None:
            self.hot_token_id = load_token_map(server_args.speculative_token_map)
            server_args.json_model_override_args = (
                f'{{"hot_vocab_size": {len(self.hot_token_id)}}}'
            )
        else:
            self.hot_token_id = None

        # Init draft worker
        if server_args.enable_dp_attention and self.speculative_algorithm.is_eagle3():
            ctx = draft_tp_context(get_attention_tp_group())
        else:
            ctx = empty_context()
        with ctx, speculative_moe_backend_context():
            super().__init__(
                server_args=server_args,
                gpu_id=gpu_id,
                tp_rank=tp_rank,
                pp_rank=0,  # FIXME
                dp_rank=dp_rank,
                moe_ep_rank=moe_ep_rank,
                nccl_port=nccl_port,
                is_draft_worker=True,
                req_to_token_pool=self.req_to_token_pool,
                token_to_kv_pool_allocator=self.token_to_kv_pool_allocator,
            )

        embed, head = self.target_worker.model_runner.model.get_embed_and_head()

        if self.speculative_algorithm.is_eagle3():
            # most cases EAGLE3 models don't share lm_head
            # but some models (e.g. nvidia/gpt-oss-120b-Eagle3) shares
            if (
                hasattr(self.draft_model_runner.model, "load_lm_head_from_target")
                and self.draft_model_runner.model.load_lm_head_from_target
            ):
                self.draft_model_runner.model.set_embed_and_head(embed, head)
            else:
                self.draft_model_runner.model.set_embed(embed)

            # grab hot token ids
            if self.draft_model_runner.model.hot_token_id is not None:
                self.hot_token_id = self.draft_model_runner.model.hot_token_id.to(
                    embed.device
                )

        else:
            if self.hot_token_id is not None:
                head = head.clone()
                self.hot_token_id = self.hot_token_id.to(head.device)
                head.data = head.data[self.hot_token_id]

            # Share the embedding and lm_head
            self.draft_model_runner.model.set_embed_and_head(embed, head)

        # Init attention backend and cuda graphs
        self.draft_model_runner.server_args.disable_cuda_graph = (
            backup_disable_cuda_graph
        )
        self.draft_tp_context = (
            draft_tp_context if server_args.enable_dp_attention else empty_context
        )
        with self.draft_tp_context(
            self.draft_model_runner.tp_group
        ), speculative_moe_backend_context():
            self.init_attention_backend()
            self.init_cuda_graphs()

        # Some dummy tensors
        self.num_new_pages_per_topk = torch.empty(
            (), dtype=torch.int64, device=self.device
        )
        self.extend_lens = torch.empty((), dtype=torch.int64, device=self.device)

    def init_attention_backend(self):
        # Create multi-step attn backends and cuda graph runners
        draft_backend_factory = DraftBackendFactory(
            self.server_args,
            self.draft_model_runner,
            self.topk,
            self.speculative_num_steps,
        )

        # Initialize decode attention backend
        self.draft_attn_backend = draft_backend_factory.create_decode_backend()

        # Initialize draft extend attention backend (respects speculative_attention_mode setting)
        self.draft_extend_attn_backend = (
            draft_backend_factory.create_draft_extend_backend()
        )

        self.draft_model_runner.draft_attn_backend = self.draft_attn_backend

    def init_cuda_graphs(self):
        """Capture cuda graphs."""
        self.cuda_graph_runner = None
        self.cuda_graph_runner_for_draft_extend = None

        if self.server_args.disable_cuda_graph:
            return

        Device2DraftCudaGraphRunner = {
            "npu": EAGLEDraftNpuGraphRunner,
            "cuda": EAGLEDraftCudaGraphRunner,
        }
        # Capture draft
        if self.speculative_num_steps > 1:
            tic = time.perf_counter()
            before_mem = get_available_gpu_memory(self.device, self.gpu_id)
            logger.info(
                f"Capture draft cuda graph begin. This can take up to several minutes. avail mem={before_mem:.2f} GB"
            )
            self.cuda_graph_runner = Device2DraftCudaGraphRunner[
                self.target_worker.device
            ](self)
            after_mem = get_available_gpu_memory(self.device, self.gpu_id)
            logger.info(
                f"Capture draft cuda graph end. Time elapsed: {time.perf_counter() - tic:.2f} s. mem usage={(before_mem - after_mem):.2f} GB. avail mem={after_mem:.2f} GB."
            )

        # Capture extend
        if self.draft_extend_attn_backend and not _is_npu:
            tic = time.perf_counter()
            before_mem = get_available_gpu_memory(self.device, self.gpu_id)
            logger.info(
                f"Capture draft extend cuda graph begin. This can take up to several minutes. avail mem={before_mem:.2f} GB"
            )
            self.cuda_graph_runner_for_draft_extend = EAGLEDraftExtendCudaGraphRunner(
                self
            )
            after_mem = get_available_gpu_memory(self.device, self.gpu_id)
            logger.info(
                f"Capture draft extend cuda graph end. Time elapsed: {time.perf_counter() - tic:.2f} s. mem usage={(before_mem - after_mem):.2f} GB. avail mem={after_mem:.2f} GB."
            )

    @property
    def draft_model_runner(self):
        return self.model_runner

    def forward_batch_generation(self, batch: ScheduleBatch) -> GenerationBatchResult:
        """Run speculative decoding forward.

        NOTE: Many states of batch is modified as you go through. It is not guaranteed that
        the final output batch have the same state as the input.

        Args:
            batch: The batch to run forward. The state of the batch is modified as it runs.
        Returns:
            A tuple of the final logit output of the target model, next tokens accepted,
            the batch id (used for overlap schedule), and number of accepted tokens.
        """
        if batch.forward_mode.is_extend() or batch.is_extend_in_batch:
            logits_output, next_token_ids, seq_lens_cpu = self.forward_target_extend(
                batch
            )
            with self.draft_tp_context(
                self.draft_model_runner.tp_group
            ), speculative_moe_backend_context():
                self.forward_draft_extend(
                    batch, logits_output.hidden_states, next_token_ids, seq_lens_cpu
                )
            return GenerationBatchResult(
                logits_output=logits_output,
                next_token_ids=next_token_ids,
                num_accepted_tokens=0,
                can_run_cuda_graph=False,
            )
        else:
            with self.draft_tp_context(
                self.draft_model_runner.tp_group
            ), speculative_moe_backend_context():
                spec_info = self.draft(batch)
            logits_output, verify_output, model_worker_batch, can_run_cuda_graph = (
                self.verify(batch, spec_info)
            )

            with self.draft_tp_context(
                self.draft_model_runner.tp_group
            ), speculative_moe_backend_context():
                # NOTE: We should use `check_forward_draft_extend_after_decode`
                # when DP attention is enabled, but it is slow. Skip it for now.
                if (
                    self.server_args.enable_dp_attention
                    or batch.spec_info.verified_id.shape[0] > 0
                ):
                    # decode is not finished
                    self.forward_draft_extend_after_decode(batch)

            return GenerationBatchResult(
                logits_output=logits_output,
                next_token_ids=verify_output.verified_id,
                num_accepted_tokens=sum(verify_output.accept_length_per_req_cpu),
                can_run_cuda_graph=can_run_cuda_graph,
            )

    def check_forward_draft_extend_after_decode(self, batch: ScheduleBatch):
        local_need_forward = batch.spec_info.verified_id.shape[0] > 0
        if not self.server_args.enable_dp_attention:
            return local_need_forward

        global_need_forward = torch.tensor(
            [
                (local_need_forward),
            ],
            dtype=torch.int64,
        )
        torch.distributed.all_reduce(
            global_need_forward, group=get_tp_group().cpu_group
        )
        global_need_forward_cnt = global_need_forward[0].item()
        need_forward = global_need_forward_cnt > 0
        return need_forward

    def forward_target_extend(
        self, batch: ScheduleBatch
    ) -> Tuple[LogitsProcessorOutput, torch.Tensor, int, Optional[torch.Tensor]]:
        """Run the target extend.

        Args:
            batch: The batch to run. States could be modified.

        Returns:
            logits_output: The output of logits. It will contain the full hidden states.
            next_token_ids: Next token ids generated.
        """
        # Forward with the target model and get hidden states.
        # We need the full hidden states to prefill the KV cache of the draft model.
        model_worker_batch = batch.get_model_worker_batch()
        model_worker_batch.capture_hidden_mode = CaptureHiddenMode.FULL
        batch_result = self.target_worker.forward_batch_generation(model_worker_batch)
        logits_output, next_token_ids = (
            batch_result.logits_output,
            batch_result.next_token_ids,
        )
        return (
            logits_output,
            next_token_ids,
            model_worker_batch.seq_lens_cpu,
        )

    def _draft_preprocess_decode(self, batch: ScheduleBatch):
        # Parse args
        num_seqs = batch.batch_size()
        spec_info = batch.spec_info

        # Accumulate penalty
        if batch.sampling_info.penalizer_orchestrator.is_required:
            # This is a relaxed version of penalties for speculative decoding.
            batch.sampling_info.penalizer_orchestrator.cumulate_output_tokens(
                spec_info.verified_id.to(torch.int64)
            )

        # Allocate cache locations
        # Layout of the out_cache_loc
        # [       topk 0         ] [       topk 1         ]
        # [iter=0, iter=1, iter=2] [iter=0, iter=1, iter=2]
        if self.page_size == 1:
            for req in batch.reqs:
                req.kv_allocated_len += self.speculative_num_steps * self.topk
<<<<<<< HEAD
=======
            # TODO: We only need self.speculative_num_steps - 1 * topk cache loc
>>>>>>> 64092c8b
            out_cache_loc, token_to_kv_pool_state_backup = alloc_token_slots(
                batch.tree_cache,
                num_seqs * self.speculative_num_steps * self.topk,
                backup_state=True,
            )
        else:
            if self.topk == 1:
                prefix_lens, seq_lens, last_loc = get_last_loc_large_page_size_top_k_1(
                    batch.req_to_token_pool.req_to_token,
                    batch.req_pool_indices,
                    batch.seq_lens,
                    self.speculative_num_steps,
                )
                prefix_lens_cpu = batch.seq_lens_cpu
                seq_lens_cpu = batch.seq_lens_cpu + self.speculative_num_steps
                extend_num_tokens = num_seqs * self.speculative_num_steps
            else:
                # In this case, the last partial page needs to be duplicated.
                # KV cache layout in batch.req_to_token_pool.req_to_token:
                #
                # | -------- | -- xxxx .. | -- xxxx .. | -- xxxx .. |
                #    prefix     top-k = 0    tok-k = 1    top-k = 2
                #
                #  "-" means prefix tokens
                #  "x" means speculative draft tokens
                #  "." means padded tokens

                (
                    prefix_lens,
                    seq_lens,
                    last_loc,
                    self.num_new_pages_per_topk,
                    self.extend_lens,
                    last_page_lens,
                ) = get_last_loc_large_page_size_large_top_k(
                    batch.req_to_token_pool.req_to_token,
                    batch.req_pool_indices,
                    batch.seq_lens,
                    self.speculative_num_steps,
                    self.topk,
                    self.page_size,
                )
                prefix_lens_cpu = batch.seq_lens_cpu
                last_page_lens_cpu = prefix_lens_cpu % self.page_size
                num_new_pages_per_topk = (
                    last_page_lens_cpu + self.speculative_num_steps + self.page_size - 1
                ) // self.page_size
                seq_lens_cpu = (
                    prefix_lens_cpu // self.page_size * self.page_size
                    + num_new_pages_per_topk * (self.page_size * self.topk)
                )
                extend_num_tokens = torch.sum((seq_lens_cpu - prefix_lens_cpu)).item()

            out_cache_loc, token_to_kv_pool_state_backup = (
                alloc_paged_token_slots_extend(
                    batch.tree_cache,
                    prefix_lens,
                    prefix_lens_cpu,
                    seq_lens,
                    seq_lens_cpu,
                    last_loc,
                    extend_num_tokens,
                    backup_state=True,
                )
            )

        if self.page_size > 1 and self.topk > 1:
            last_page_lens_cumsum = torch.cumsum(last_page_lens, dim=0)
            duplicate_cache_len = torch.sum(last_page_lens_cpu).item() * (self.topk - 1)
            target_cache_loc = torch.zeros(
                duplicate_cache_len, dtype=torch.int32, device=self.device
            )
            source_cache_loc = torch.zeros(
                duplicate_cache_len, dtype=torch.int32, device=self.device
            )
        else:
            # When source_cache_loc is not needed, simply skip
            duplicate_cache_len = 0
            source_cache_loc, target_cache_loc, last_page_lens_cumsum = None, None, None

        assign_draft_cache_locs[(num_seqs,)](
            batch.req_pool_indices,
            batch.req_to_token_pool.req_to_token,
            batch.seq_lens,
            self.extend_lens,
            self.num_new_pages_per_topk,
            out_cache_loc,
            source_cache_loc,
            target_cache_loc,
            last_page_lens_cumsum,
            duplicate_cache_len,
            batch.req_to_token_pool.req_to_token.shape[1],
            self.topk,
            self.speculative_num_steps,
            self.page_size,
            next_power_of_2(num_seqs),
            next_power_of_2(self.speculative_num_steps + self.page_size),
        )

        if self.page_size > 1 and self.topk > 1:
            if duplicate_cache_len > 0:
                self.draft_model_runner.token_to_kv_pool.move_kv_cache(
                    target_cache_loc, source_cache_loc
                )
            # Remove padded slots
            # TODO: We only need self.speculative_num_steps - 1 cache loc
            out_cache_loc = out_cache_loc[
                : num_seqs * self.topk * self.speculative_num_steps
            ]

        batch.out_cache_loc = out_cache_loc
        batch.seq_lens_sum = torch.sum(batch.seq_lens).item()
        batch.return_hidden_states = False
        spec_info.positions = batch.seq_lens.repeat_interleave(self.topk, dim=0)
        self.token_to_kv_pool_allocator.restore_state(token_to_kv_pool_state_backup)

    def _draft_preprocess_idle(self, batch: ScheduleBatch):
        batch.spec_info = EagleDraftInput.create_idle_input(
            device=self.device,
            hidden_size=self.model_config.hidden_size,
            dtype=self.model_config.dtype,
            topk=self.topk,
            capture_hidden_mode=CaptureHiddenMode.LAST,
        )

    def draft(self, batch: ScheduleBatch):
        # Parse args
        if batch.forward_mode.is_idle():
            self._draft_preprocess_idle(batch)
        else:
            self._draft_preprocess_decode(batch)

        spec_info = batch.spec_info
        assert isinstance(spec_info, EagleDraftInput)

        spec_info.capture_hidden_mode = CaptureHiddenMode.LAST
        spec_info.num_tokens_per_batch = self.topk
        spec_info.num_tokens_for_logprob_per_batch = self.topk
        batch.return_hidden_states = False

        # Get forward batch
        model_worker_batch = batch.get_model_worker_batch()
        assert model_worker_batch.capture_hidden_mode == CaptureHiddenMode.LAST
        forward_batch = ForwardBatch.init_new(
            model_worker_batch, self.draft_model_runner
        )
        can_cuda_graph = self.cuda_graph_runner and self.cuda_graph_runner.can_run(
            forward_batch
        )
        if can_cuda_graph:
            parent_list, top_scores_index, draft_tokens = self.cuda_graph_runner.replay(
                forward_batch
            )
        else:
            forward_batch.can_run_dp_cuda_graph = False
            if (
                not forward_batch.forward_mode.is_idle()
                and self.speculative_num_steps > 1
            ):
                # Skip attention backend init for idle mode or 1-step draft
                self.draft_attn_backend.init_forward_metadata(forward_batch)
            # Run forward steps
            parent_list, top_scores_index, draft_tokens = self.draft_forward(
                forward_batch
            )

        if batch.forward_mode.is_idle():
            return EagleVerifyInput.create_idle_input(
                self.topk,
                self.speculative_num_steps,
                self.speculative_num_draft_tokens,
            )

        (
            tree_mask,
            position,
            retrive_index,
            retrive_next_token,
            retrive_next_sibling,
            draft_tokens,
        ) = build_tree_kernel_efficient(
            spec_info.verified_id,
            parent_list,
            top_scores_index,
            draft_tokens,
            batch.seq_lens,
            batch.seq_lens_sum,
            self.topk,
            self.speculative_num_steps,
            self.speculative_num_draft_tokens,
        )

        return EagleVerifyInput(
            draft_token=draft_tokens,
            custom_mask=tree_mask,
            positions=position,
            retrive_index=retrive_index,
            retrive_next_token=retrive_next_token,
            retrive_next_sibling=retrive_next_sibling,
            retrive_cum_len=None,
            spec_steps=self.speculative_num_steps,
            topk=self.topk,
            draft_token_num=self.server_args.speculative_num_draft_tokens,
            capture_hidden_mode=CaptureHiddenMode.FULL,
            seq_lens_sum=forward_batch.seq_lens_sum,
            seq_lens_cpu=forward_batch.seq_lens_cpu,
        )

    def draft_forward(self, forward_batch: ForwardBatch):
        # Parse args
        spec_info = forward_batch.spec_info
        assert isinstance(spec_info, EagleDraftInput)
        out_cache_loc = forward_batch.out_cache_loc
        topk_p, topk_index, hidden_states = (
            spec_info.topk_p,
            spec_info.topk_index,
            spec_info.hidden_states,
        )
        if self.hot_token_id is not None:
            topk_index = self.hot_token_id[topk_index]
        # TODO: We only need self.speculative_num_steps - 1 cache loc
        out_cache_loc = out_cache_loc.reshape(
            forward_batch.batch_size, self.topk, self.speculative_num_steps
        )
        out_cache_loc = out_cache_loc.permute((2, 0, 1)).reshape(
            self.speculative_num_steps, -1
        )

        # Return values
        score_list: List[torch.Tensor] = []
        token_list: List[torch.Tensor] = []
        parents_list: List[torch.Tensor] = []

        # Forward multiple steps
        scores = None
        for i in range(self.speculative_num_steps):
            input_ids, hidden_states, scores, tree_info = select_top_k_tokens(
                i, topk_p, topk_index, hidden_states, scores, self.topk
            )
            score_list.append(tree_info[0])
            token_list.append(tree_info[1])
            parents_list.append(tree_info[2])

            # We don't need to run the last forward. we get 1 token from draft prefill and (#spec steps - 1) tokens here
            if i == self.speculative_num_steps - 1:
                break

            # Set inputs
            forward_batch.input_ids = input_ids
            # This is a temporary fix for the case that the user is using standalone
            # speculative decoding and the draft model architecture is gpt-oss. gpt-oss
            # rope kernel needs cache_loc to be contiguous.
            if (
                self.server_args.speculative_algorithm == "STANDALONE"
                and self.model_config.hf_config.architectures[0] == "GptOssForCausalLM"
            ):
                out_cache_loc = out_cache_loc.contiguous()
            forward_batch.out_cache_loc = out_cache_loc[i]
            forward_batch.positions.add_(1)
            forward_batch.attn_backend = self.draft_attn_backend.attn_backends[i]
            spec_info.hidden_states = hidden_states

            # Run forward
            logits_output, _ = self.draft_model_runner.forward(
                forward_batch, skip_attn_backend_init=True
            )
            if self.server_args.enable_nan_detection:
                detect_nan(logits_output)
            probs = torch.softmax(logits_output.next_token_logits, dim=-1)
            topk_p, topk_index = fast_topk(probs, self.topk, dim=-1)
            if self.hot_token_id is not None:
                topk_index = self.hot_token_id[topk_index]
            hidden_states = logits_output.hidden_states

        parent_list, top_scores_index, draft_tokens = organize_draft_results(
            score_list, token_list, parents_list, self.speculative_num_draft_tokens
        )

        return parent_list, top_scores_index, draft_tokens

    def clear_cache_pool(self):
        # allocator and kv cache pool are shared with target worker
        pass

    def verify(self, batch: ScheduleBatch, spec_info: EagleVerifyInput):
        spec_info.prepare_for_verify(batch, self.page_size)
        batch.return_hidden_states = False
        batch.forward_mode = (
            ForwardMode.TARGET_VERIFY
            if not batch.forward_mode.is_idle()
            else ForwardMode.IDLE
        )
        batch.spec_info = spec_info

        model_worker_batch = batch.get_model_worker_batch(
            seq_lens_cpu_cache=spec_info.seq_lens_cpu
        )
        assert model_worker_batch.capture_hidden_mode == spec_info.capture_hidden_mode

        if batch.has_grammar:
            retrieve_next_token_cpu = spec_info.retrive_next_token.cpu()
            retrieve_next_sibling_cpu = spec_info.retrive_next_sibling.cpu()
            draft_tokens_cpu = spec_info.draft_token.view(
                spec_info.retrive_next_token.shape
            ).cpu()

        # Forward
        batch_result = self.target_worker.forward_batch_generation(
            model_worker_batch, is_verify=True
        )
        logits_output, can_run_cuda_graph = (
            batch_result.logits_output,
            batch_result.can_run_cuda_graph,
        )

        vocab_mask = None
        if batch.has_grammar:
            # Generate the logit mask for structured output.
            # Overlap the CPU operations for bitmask generation with the forward pass.
            vocab_mask = generate_token_bitmask(
                batch.reqs,
                spec_info,
                retrieve_next_token_cpu,
                retrieve_next_sibling_cpu,
                draft_tokens_cpu,
                batch.sampling_info.vocab_size,
            )

            if vocab_mask is not None:
                assert spec_info.grammar is not None
                vocab_mask = vocab_mask.to(spec_info.retrive_next_token.device)
                # NOTE (sk): otherwise, this vocab mask will be the one from the previous extend stage
                # and will be applied to produce wrong results
                batch.sampling_info.vocab_mask = None

        if self.enable_nan_detection:
            detect_nan(logits_output)

        spec_info.hidden_states = logits_output.hidden_states
        res: EagleVerifyOutput = spec_info.verify(
            batch,
            logits_output,
            self.token_to_kv_pool_allocator,
            self.page_size,
            vocab_mask,
        )

        # Post process based on verified outputs.
        # Pick indices that we care (accepted)
        logits_output.next_token_logits = logits_output.next_token_logits[
            res.accepted_indices
        ]
        logits_output.hidden_states = logits_output.hidden_states[res.accepted_indices]

        if self.target_worker.model_runner.hybrid_gdn_config is not None:
            accepted_length = (
                torch.tensor(
                    res.accept_length_per_req_cpu,
                    device=logits_output.hidden_states.device,
                    dtype=torch.int64,
                )
                + 1
            )

            # If topk > 1, we need to use retrieve_next_token and retrieve_next_sibling to handle the eagle tree custom attention mask
            # res.accepted_indices.shape[0] > 0 skips DP attn idle batch
            if spec_info.topk > 1 and res.accepted_indices.shape[0] > 0:
                # accepted_indices=[0,2,3,4,5,7,9,10,11], accepted_length=[4, 3, 2], cumulative_accepted_lengths=[4, 7, 9]
                # first_token_indices_per_req=prepend(0, accepted_indices[cumulative_accepted_lengths[:-1]]) = [0, 5, 10]
                # last_token_indices_per_req=accepted_indices[cumulative_accepted_lengths - 1] = [4, 9, 11] (last token ID of each req)
                # max_relative_indices_per_req = [4,4,1]; those are the per-req spec-decoding step offsets that contain the correct mamba caches
                cumulative_accepted_lengths = torch.cumsum(accepted_length, dim=0)
                req_start_positions = torch.cat(
                    [
                        torch.zeros(
                            1,
                            dtype=cumulative_accepted_lengths.dtype,
                            device=cumulative_accepted_lengths.device,
                        ),
                        cumulative_accepted_lengths[:-1],
                    ]
                )
                first_token_indices_per_req = res.accepted_indices[req_start_positions]
                last_token_indices_per_req = res.accepted_indices[
                    cumulative_accepted_lengths - 1
                ]
                max_relative_indices_per_req = (
                    last_token_indices_per_req - first_token_indices_per_req
                )
            else:
                max_relative_indices_per_req = accepted_length - 1
            self.target_worker.model_runner.attn_backend.update_mamba_state_after_mtp_verify(
                max_relative_indices_per_req, self.target_worker.model_runner.model
            )

        if batch.return_logprob:
            self.add_logprob_values(batch, res, logits_output)

        # Prepare the batch for the next draft forwards.
        batch.forward_mode = (
            ForwardMode.DECODE if not batch.forward_mode.is_idle() else ForwardMode.IDLE
        )
        batch.spec_info = res.draft_input

        return logits_output, res, model_worker_batch, can_run_cuda_graph

    def add_logprob_values(
        self,
        batch: ScheduleBatch,
        res: EagleVerifyOutput,
        logits_output: LogitsProcessorOutput,
    ):
        # Extract args
        logits_output = res.logits_output
        top_logprobs_nums = batch.top_logprobs_nums
        token_ids_logprobs = batch.token_ids_logprobs
        accepted_indices = res.accepted_indices
        assert len(accepted_indices) == len(logits_output.next_token_logits)

        temperatures = batch.sampling_info.temperatures
        num_draft_tokens = batch.spec_info.draft_token_num
        # acceptance indices are the indices in a "flattened" batch.
        # dividing it to num_draft_tokens will yield the actual batch index.
        temperatures = temperatures[accepted_indices // num_draft_tokens]
        if SGLANG_RETURN_ORIGINAL_LOGPROB:
            logprobs = torch.nn.functional.log_softmax(
                logits_output.next_token_logits, dim=-1
            )
        else:
            logprobs = torch.nn.functional.log_softmax(
                logits_output.next_token_logits / temperatures, dim=-1
            )
        batch_next_token_ids = res.verified_id
        num_tokens_per_req = [accept + 1 for accept in res.accept_length_per_req_cpu]

        # We should repeat top_logprobs_nums to match num_tokens_per_req.
        top_logprobs_nums_repeat_interleaved = []
        token_ids_logprobs_repeat_interleaved = []
        for num, num_tokens in zip(top_logprobs_nums, num_tokens_per_req):
            top_logprobs_nums_repeat_interleaved.extend([num] * num_tokens)
        for token_ids, num_tokens in zip(token_ids_logprobs, num_tokens_per_req):
            token_ids_logprobs_repeat_interleaved.extend([token_ids] * num_tokens)

        # Extract logprobs
        if any(x > 0 for x in top_logprobs_nums):
            (
                logits_output.next_token_top_logprobs_val,
                logits_output.next_token_top_logprobs_idx,
            ) = get_top_logprobs(
                logprobs,
                top_logprobs_nums_repeat_interleaved,
            )

        if any(x is not None for x in token_ids_logprobs):
            (
                logits_output.next_token_token_ids_logprobs_val,
                logits_output.next_token_token_ids_logprobs_idx,
            ) = get_token_ids_logprobs(
                logprobs,
                token_ids_logprobs_repeat_interleaved,
            )

        logits_output.next_token_logprobs = logprobs[
            torch.arange(len(batch_next_token_ids), device=batch.sampling_info.device),
            batch_next_token_ids,
        ]

        # Add output logprobs to the request
        pt = 0
        next_token_logprobs = logits_output.next_token_logprobs.tolist()
        verified_ids = batch_next_token_ids.tolist()
        for req, num_tokens in zip(batch.reqs, num_tokens_per_req, strict=True):
            for _ in range(num_tokens):
                if req.return_logprob:
                    req.output_token_logprobs_val.append(next_token_logprobs[pt])
                    req.output_token_logprobs_idx.append(verified_ids[pt])
                    if req.top_logprobs_num > 0:
                        req.output_top_logprobs_val.append(
                            res.logits_output.next_token_top_logprobs_val[pt]
                        )
                        req.output_top_logprobs_idx.append(
                            res.logits_output.next_token_top_logprobs_idx[pt]
                        )
                pt += 1

    def forward_draft_extend(
        self,
        batch: ScheduleBatch,
        hidden_states: torch.Tensor,
        next_token_ids: torch.Tensor,
        seq_lens_cpu: Optional[torch.Tensor],
    ):
        """Run draft model extend. This API modifies the states of the batch.

        Args:
            batch: The batch to run.
            hidden_states: Hidden states from the target model forward
            next_token_ids: Next token ids generated from the target forward.
        """
        batch.spec_info = EagleDraftInput(
            hidden_states=hidden_states,
            verified_id=next_token_ids,
            num_tokens_per_batch=1,
            num_tokens_for_logprob_per_batch=1,
        )
        batch.return_hidden_states = False
        batch.spec_info.prepare_for_extend(batch)
        batch.spec_info.capture_hidden_mode = CaptureHiddenMode.LAST
        model_worker_batch = batch.get_model_worker_batch(
            seq_lens_cpu_cache=seq_lens_cpu
        )
        forward_batch = ForwardBatch.init_new(
            model_worker_batch, self.draft_model_runner
        )
        forward_batch.return_logprob = False
        logits_output, _ = self.draft_model_runner.forward(forward_batch)
        if self.enable_nan_detection:
            detect_nan(logits_output)
        assert isinstance(forward_batch.spec_info, EagleDraftInput)
        assert forward_batch.spec_info is batch.spec_info
        self.capture_for_decode(logits_output, forward_batch.spec_info)
        has_finished, unfinished_req_index = False, []
        for i, req in enumerate(batch.reqs):
            if req.finished():
                has_finished = True
            else:
                unfinished_req_index.append(i)
        if has_finished:
            unfinished_index_device = torch.tensor(
                unfinished_req_index,
                dtype=torch.int64,
                device=batch.spec_info.topk_p.device,
            )
            batch.spec_info.filter_batch(
                unfinished_index_device, has_been_filtered=False
            )

    def forward_draft_extend_after_decode(self, batch: ScheduleBatch):
        assert isinstance(batch.spec_info, EagleDraftInput)
        # Backup fields that will be modified in-place
        seq_lens_backup = batch.seq_lens.clone()
        seq_lens_cpu_backup = batch.seq_lens_cpu.clone()
        req_pool_indices_backup = batch.req_pool_indices
        accept_length_backup = batch.spec_info.accept_length
        return_logprob_backup = batch.return_logprob

        input_is_idle = batch.forward_mode.is_idle()

        if not input_is_idle and batch.spec_info.verified_id.numel() == 0:
            batch = batch.copy()
            batch.prepare_for_idle()
            hidden_size = (
                self.model_config.hidden_size * 3
                if self.speculative_algorithm.is_eagle3()
                else self.model_config.hidden_size
            )
            batch.spec_info = EagleDraftInput.create_idle_input(
                device=self.device,
                hidden_size=hidden_size,
                dtype=self.model_config.dtype,
                topk=self.topk,
                capture_hidden_mode=CaptureHiddenMode.LAST,
            )

        batch.spec_info.num_tokens_per_batch = self.speculative_num_steps + 1
        batch.spec_info.num_tokens_for_logprob_per_batch = 1
        batch.spec_info.prepare_extend_after_decode(
            batch,
            self.speculative_num_steps,
        )
        batch.forward_mode = (
            ForwardMode.DRAFT_EXTEND
            if not batch.forward_mode.is_idle()
            else ForwardMode.IDLE
        )

        batch.return_hidden_states = False
        model_worker_batch = batch.get_model_worker_batch()
        assert model_worker_batch.capture_hidden_mode == CaptureHiddenMode.LAST
        forward_batch = ForwardBatch.init_new(
            model_worker_batch, self.draft_model_runner
        )
        if forward_batch.seq_lens_cpu is not None:
            forward_batch.seq_lens_sum = forward_batch.seq_lens_cpu.sum().item()
        else:
            forward_batch.seq_lens_sum = batch.seq_lens.sum().item()

        # Run
        can_cuda_graph = (
            self.cuda_graph_runner_for_draft_extend
            and self.cuda_graph_runner_for_draft_extend.can_run(forward_batch)
        )
        if can_cuda_graph:
            logits_output = self.cuda_graph_runner_for_draft_extend.replay(
                forward_batch
            )
            forward_batch.spec_info.topk_p, forward_batch.spec_info.topk_index = (
                logits_output.topk_p,
                logits_output.topk_index,
            )
            forward_batch.spec_info.hidden_states = logits_output.hidden_states
        else:
            forward_batch.can_run_dp_cuda_graph = False
            if not forward_batch.forward_mode.is_idle():
                self.draft_model_runner.attn_backend.init_forward_metadata(
                    forward_batch
                )
            logits_output, _ = self.draft_model_runner.forward(
                forward_batch, skip_attn_backend_init=True
            )
            self.capture_for_decode(logits_output, forward_batch.spec_info)

        if self.enable_nan_detection:
            detect_nan(logits_output)

        # Restore backup.
        # This is because `seq_lens` can be modified in `prepare_extend_after_decode`
        batch.forward_mode = (
            ForwardMode.DECODE if not input_is_idle else ForwardMode.IDLE
        )
        batch.seq_lens = seq_lens_backup
        batch.seq_lens_cpu = seq_lens_cpu_backup
        batch.req_pool_indices = req_pool_indices_backup
        batch.spec_info.accept_length = accept_length_backup
        batch.return_logprob = return_logprob_backup

    def capture_for_decode(
        self, logits_output: LogitsProcessorOutput, draft_input: EagleDraftInput
    ):
        probs = torch.softmax(logits_output.next_token_logits, dim=-1)
        draft_input.topk_p, draft_input.topk_index = fast_topk(probs, self.topk, dim=-1)
        draft_input.hidden_states = logits_output.hidden_states

    def update_weights_from_tensor(self, recv_req: UpdateWeightsFromTensorReqInput):
        monkey_patch_torch_reductions()
        named_tensors = MultiprocessingSerializer.deserialize(
            recv_req.serialized_named_tensors[self.tp_rank]
        )
        success, message = self.model_runner.update_weights_from_tensor(
            named_tensors=named_tensors,
            load_format=recv_req.load_format,
        )
        if not success:
            return success, message

        success, message = self.target_worker.model_runner.update_weights_from_tensor(
            named_tensors=named_tensors,
            load_format=recv_req.load_format,
        )
        return success, message


@torch.compile(dynamic=True, disable=_is_npu)
def get_last_loc_large_page_size_top_k_1(
    req_to_token: torch.Tensor,
    req_pool_indices: torch.Tensor,
    seq_lens,
    speculative_num_steps: int,
):
    prefix_lens = seq_lens
    seq_lens = prefix_lens + speculative_num_steps
    last_loc = get_last_loc(
        req_to_token,
        req_pool_indices,
        prefix_lens,
    )
    return prefix_lens, seq_lens, last_loc


# Disable torch.compile for this function because it will be
# even slower.
# @torch.compile(dynamic=True)
def get_last_loc_large_page_size_large_top_k(
    req_to_token: torch.Tensor,
    req_pool_indices: torch.Tensor,
    seq_lens: torch.Tensor,
    speculative_num_steps: int,
    topk: int,
    page_size: int,
):
    prefix_lens = seq_lens
    last_page_lens = prefix_lens % page_size
    num_new_pages_per_topk = (
        last_page_lens + speculative_num_steps + page_size - 1
    ) // page_size
    seq_lens = prefix_lens // page_size * page_size + num_new_pages_per_topk * (
        page_size * topk
    )
    extend_lens = seq_lens - prefix_lens
    last_loc = get_last_loc(
        req_to_token,
        req_pool_indices,
        prefix_lens,
    )

    return (
        prefix_lens,
        seq_lens,
        last_loc,
        num_new_pages_per_topk,
        extend_lens,
        last_page_lens,
    )<|MERGE_RESOLUTION|>--- conflicted
+++ resolved
@@ -376,10 +376,8 @@
         if self.page_size == 1:
             for req in batch.reqs:
                 req.kv_allocated_len += self.speculative_num_steps * self.topk
-<<<<<<< HEAD
-=======
             # TODO: We only need self.speculative_num_steps - 1 * topk cache loc
->>>>>>> 64092c8b
+
             out_cache_loc, token_to_kv_pool_state_backup = alloc_token_slots(
                 batch.tree_cache,
                 num_seqs * self.speculative_num_steps * self.topk,
