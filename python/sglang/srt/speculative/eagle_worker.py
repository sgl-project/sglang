--- conflicted
+++ resolved
@@ -374,18 +374,13 @@
         # [       topk 0         ] [       topk 1         ]
         # [iter=0, iter=1, iter=2] [iter=0, iter=1, iter=2]
         if self.page_size == 1:
-<<<<<<< HEAD
-            # TODO: We only need self.speculative_num_steps - 1 * topk cache loc
-            out_cache_loc, token_to_kv_pool_state_backup = batch.alloc_token_slots(
-                num_seqs * self.speculative_num_steps * self.topk, backup_state=True
-=======
             for req in batch.reqs:
                 req.kv_allocated_len += self.speculative_num_steps * self.topk
+            # TODO: We only need self.speculative_num_steps - 1 * topk cache loc
             out_cache_loc, token_to_kv_pool_state_backup = alloc_token_slots(
                 batch.tree_cache,
                 num_seqs * self.speculative_num_steps * self.topk,
                 backup_state=True,
->>>>>>> d7246708
             )
         else:
             if self.topk == 1:
@@ -424,10 +419,6 @@
                     self.topk,
                     self.page_size,
                 )
-<<<<<<< HEAD
-                # TODO(lmzheng): remove this device sync
-                extend_num_tokens = torch.sum(self.extend_lens).item()
-=======
                 prefix_lens_cpu = batch.seq_lens_cpu
                 last_page_lens = prefix_lens_cpu % self.page_size
                 num_new_pages_per_topk = (
@@ -438,7 +429,6 @@
                     + num_new_pages_per_topk * (self.page_size * self.topk)
                 )
                 extend_num_tokens = torch.sum((seq_lens_cpu - prefix_lens_cpu)).item()
->>>>>>> d7246708
 
             out_cache_loc, token_to_kv_pool_state_backup = (
                 alloc_paged_token_slots_extend(
