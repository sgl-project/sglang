--- conflicted
+++ resolved
@@ -404,20 +404,14 @@
                 batch.req_to_token_pool.req_to_token.shape[1],
                 next_power_of_2(num_seqs),
             )
-<<<<<<< HEAD
             if self.hot_token_id is not None:
                 # Map to hot token ids
                 draft_input_spec_info.topk_index = self.hot_token_id[draft_input_spec_info.topk_index]
-            batch.input_ids = torch.column_stack(
-                (batch.output_ids, draft_input_spec_info.topk_index.squeeze(1))
-            ).flatten()
-=======
             topk_idx_norm = self._normalize_spec_tensor(
                 draft_input_spec_info.topk_index, num_seqs,
             )
 
             batch.input_ids = torch.column_stack((batch.output_ids, topk_idx_norm)).flatten()
->>>>>>> 2f47e8cb
             positions = torch.column_stack((batch.seq_lens, batch.seq_lens + 1)).flatten()
 
             batch.spec_info = EagleVerifyInput(
