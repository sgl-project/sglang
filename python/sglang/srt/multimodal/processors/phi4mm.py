--- conflicted
+++ resolved
@@ -92,21 +92,6 @@
             base_output, self.multimodal_tokens
         )
 
-<<<<<<< HEAD
-        items = [
-            MultimodalDataItem(
-                feature=res["input_image_embeds"],
-                image_sizes=res["image_sizes"],
-                model_specific_data={
-                    "image_emb_mask": res["image_attention_mask"],
-                },
-                offsets=image_offsets,
-                modality=Modality.IMAGE,
-            )
-        ]
-
-=======
->>>>>>> b7e951a6
         return {
             "input_ids": input_ids.tolist(),
             "mm_items": mm_items,
