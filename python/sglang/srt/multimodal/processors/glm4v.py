from typing import List, Union

<<<<<<< HEAD
from decord import VideoReader

from sglang.srt.environ import envs
=======
>>>>>>> 13e5beea
from sglang.srt.layers.rotary_embedding import MRotaryEmbedding
from sglang.srt.models.glm4v import Glm4vForConditionalGeneration
from sglang.srt.models.glm4v_moe import Glm4vMoeForConditionalGeneration
from sglang.srt.multimodal.processors.base_processor import (
    BaseMultimodalProcessor as SGLangBaseProcessor,
)
from sglang.srt.multimodal.processors.base_processor import MultimodalSpecialTokens
from sglang.srt.utils import read_video_frames_opencv


class Glm4vImageProcessor(SGLangBaseProcessor):
    models = [Glm4vForConditionalGeneration, Glm4vMoeForConditionalGeneration]

    def __init__(self, hf_config, server_args, _processor, *args, **kwargs):
        super().__init__(hf_config, server_args, _processor, *args, **kwargs)

        # GLM-V specific tokens
        self.IMAGE_TOKEN = "<|image|>"
        self.VIDEO_TOKEN = "<|video|>"
        self.IMAGE_START_TOKEN = "<|begin_of_image|>"
        self.IMAGE_END_TOKEN = "<|end_of_image|>"
        self.VIDEO_START_TOKEN = "<|begin_of_video|>"
        self.VIDEO_END_TOKEN = "<|end_of_video|>"

        # Token IDs
        self.IM_TOKEN_ID = hf_config.image_token_id
        self.VIDEO_TOKEN_ID = hf_config.video_token_id
        self.IMAGE_START_TOKEN_ID = hf_config.image_start_token_id
        self.IMAGE_END_TOKEN_ID = hf_config.image_end_token_id
        self.VIDEO_START_TOKEN_ID = hf_config.video_start_token_id
        self.VIDEO_END_TOKEN_ID = hf_config.video_end_token_id

        # Vision config
        self.IMAGE_FACTOR = 28
        self.MIN_PIXELS = 112 * 112
        self.MAX_PIXELS = 30000 * 28 * 28 * 2

        self.mm_tokens = MultimodalSpecialTokens(
            image_token=self.IMAGE_TOKEN,
            image_token_id=self.IM_TOKEN_ID,
            video_token=self.VIDEO_TOKEN,
            # Note: For GLM4v videos, it uses the video token before tokenization but uses image token after tokenization
            video_token_id=self.IM_TOKEN_ID,
        ).build(_processor)

<<<<<<< HEAD
    # adapted from https://github.com/huggingface/transformers/blob/369c99d0cea403b77bd0aef818527106453fd9fc/src/transformers/video_utils.py#L312
    async def preprocess_video(self, vr: VideoReader):
        """
        Preprocess video using VideoReader from Decord backend.

        Args:
            vr (VideoReader): VideoReader object from decord

        Returns:
            tuple: A tuple containing processed frames and metadata
        """

        if envs.SGLANG_USE_OPENCV_VIDEO_BACKEND.value:
            import cv2

            total_num_frames = int(vr.get(cv2.CAP_PROP_FRAME_COUNT))
            video_fps = vr.get(cv2.CAP_PROP_FPS)
            duration = total_num_frames / video_fps if video_fps else 0
            indices = list(range(total_num_frames))
            frames = read_video_frames_opencv(vr, indices)
            backend = "opencv"
        else:
            video_fps = vr.get_avg_fps()
            total_num_frames = len(vr)
            duration = total_num_frames / video_fps if video_fps else 0

            # Extract all frames
            indices = list(range(total_num_frames))
            frames = vr.get_batch(indices).asnumpy()
            backend = "decord"

        # Return metadata as dict so transformers can properly create VideoMetadata objects
        metadata = {
            "total_num_frames": int(total_num_frames),
            "fps": float(video_fps),
            "duration": float(duration),
            "video_backend": backend,
            "frames_indices": indices,
        }

        return frames, metadata

=======
>>>>>>> 13e5beea
    async def process_mm_data_async(
        self,
        image_data: List[Union[str, bytes]],
        input_text,
        request_obj,
        *args,
        **kwargs,
    ):
        base_output = self.load_mm_data(
            prompt=input_text,
            image_data=image_data,
            video_data=request_obj.video_data,
            multimodal_tokens=self.mm_tokens,
        )

        if base_output.videos:
            base_output.videos = request_obj.video_data
        mm_items, input_ids, ret = self.process_and_combine_mm_data(
            base_output, self.mm_tokens
        )

        input_ids = input_ids.flatten()
        mrope_positions, mrope_position_delta = MRotaryEmbedding.get_rope_index_glm4v(
            input_ids=input_ids.unsqueeze(0),
            hf_config=self.hf_config,
            image_grid_thw=getattr(ret, "image_grid_thw", None),
            video_grid_thw=getattr(ret, "video_grid_thw", None),
            attention_mask=getattr(ret, "attention_mask", None),
        )
        mrope_positions = mrope_positions.squeeze(1)

        mm_inputs = {
            "input_ids": input_ids.tolist(),
            "mm_items": mm_items,
            "im_token_id": self.mm_tokens.image_token_id,
            "video_token_id": self.mm_tokens.video_token_id,
            "mrope_positions": mrope_positions,
            "mrope_position_delta": mrope_position_delta,
        }

        return mm_inputs<|MERGE_RESOLUTION|>--- conflicted
+++ resolved
@@ -1,11 +1,5 @@
 from typing import List, Union
 
-<<<<<<< HEAD
-from decord import VideoReader
-
-from sglang.srt.environ import envs
-=======
->>>>>>> 13e5beea
 from sglang.srt.layers.rotary_embedding import MRotaryEmbedding
 from sglang.srt.models.glm4v import Glm4vForConditionalGeneration
 from sglang.srt.models.glm4v_moe import Glm4vMoeForConditionalGeneration
@@ -13,7 +7,6 @@
     BaseMultimodalProcessor as SGLangBaseProcessor,
 )
 from sglang.srt.multimodal.processors.base_processor import MultimodalSpecialTokens
-from sglang.srt.utils import read_video_frames_opencv
 
 
 class Glm4vImageProcessor(SGLangBaseProcessor):
@@ -51,51 +44,6 @@
             video_token_id=self.IM_TOKEN_ID,
         ).build(_processor)
 
-<<<<<<< HEAD
-    # adapted from https://github.com/huggingface/transformers/blob/369c99d0cea403b77bd0aef818527106453fd9fc/src/transformers/video_utils.py#L312
-    async def preprocess_video(self, vr: VideoReader):
-        """
-        Preprocess video using VideoReader from Decord backend.
-
-        Args:
-            vr (VideoReader): VideoReader object from decord
-
-        Returns:
-            tuple: A tuple containing processed frames and metadata
-        """
-
-        if envs.SGLANG_USE_OPENCV_VIDEO_BACKEND.value:
-            import cv2
-
-            total_num_frames = int(vr.get(cv2.CAP_PROP_FRAME_COUNT))
-            video_fps = vr.get(cv2.CAP_PROP_FPS)
-            duration = total_num_frames / video_fps if video_fps else 0
-            indices = list(range(total_num_frames))
-            frames = read_video_frames_opencv(vr, indices)
-            backend = "opencv"
-        else:
-            video_fps = vr.get_avg_fps()
-            total_num_frames = len(vr)
-            duration = total_num_frames / video_fps if video_fps else 0
-
-            # Extract all frames
-            indices = list(range(total_num_frames))
-            frames = vr.get_batch(indices).asnumpy()
-            backend = "decord"
-
-        # Return metadata as dict so transformers can properly create VideoMetadata objects
-        metadata = {
-            "total_num_frames": int(total_num_frames),
-            "fps": float(video_fps),
-            "duration": float(duration),
-            "video_backend": backend,
-            "frames_indices": indices,
-        }
-
-        return frames, metadata
-
-=======
->>>>>>> 13e5beea
     async def process_mm_data_async(
         self,
         image_data: List[Union[str, bytes]],
