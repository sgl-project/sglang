--- conflicted
+++ resolved
@@ -247,8 +247,7 @@
             "mm_items": items,
             "im_start_id": self.img_start_token_id,
             "im_end_id": self.img_end_token_id,
-<<<<<<< HEAD
-            "im_token_id": self.img_context_token_id,
+            "im_token_id": self.mm_tokens.image_token_id,
         }
 
 
@@ -256,8 +255,4 @@
     models = [InternVLForConditionalGeneration]
 
     def __init__(self, hf_config, server_args, _image_processor):
-        super().__init__(hf_config, server_args, _image_processor, hf_version=True)
-=======
-            "im_token_id": self.mm_tokens.image_token_id,
-        }
->>>>>>> 4fa44d63
+        super().__init__(hf_config, server_args, _image_processor, hf_version=True)