--- conflicted
+++ resolved
@@ -20,8 +20,8 @@
     BaseMultimodalProcessor as SGLangBaseProcessor,
 )
 from sglang.srt.multimodal.processors.base_processor import MultimodalSpecialTokens
+from sglang.srt.utils import get_bool_env_var
 from sglang.utils import logger
-from sglang.srt.utils import get_bool_env_var
 
 SGL_USE_CUDA_IPC = get_bool_env_var("SGLANG_USE_CUDA_IPC_TRANSPORT")
 
@@ -291,16 +291,6 @@
 
         video_metadata = None
         if base_output.videos:
-<<<<<<< HEAD
-            base_output.videos = [
-                await preprocess_video(video) for video in base_output.videos
-            ]
-        if SGL_USE_CUDA_IPC:
-            async with self._cache_lock:
-                mm_items, input_ids, ret = self.process_and_combine_mm_data(
-                    base_output, self.mm_tokens
-                )
-=======
             video_results = await asyncio.gather(
                 *[preprocess_video(video) for video in base_output.videos]
             )
@@ -314,15 +304,10 @@
                 video_metadata=video_metadata,
                 do_sample_frames=False,
             )
->>>>>>> 590bc4b7
         else:
             mm_items, input_ids, ret = self.process_and_combine_mm_data(
                 base_output, self.mm_tokens
             )
-<<<<<<< HEAD
-            
-=======
->>>>>>> 590bc4b7
 
         audio_feature_lengths = None
 
