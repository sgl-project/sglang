--- conflicted
+++ resolved
@@ -321,7 +321,6 @@
 
         input_ids = input_ids.flatten()
 
-<<<<<<< HEAD
         image_grid_thw = getattr(ret, "image_grid_thw", None)
         if image_grid_thw is None and image_data is not None:
             image_grid_thw = image_data[0].get("image_grid_thw", None)
@@ -330,8 +329,6 @@
         if video_grid_thw is None and request_obj.video_data is not None:
             video_grid_thw = request_obj.video_data[0].get("video_grid_thw", None)
 
-=======
->>>>>>> 09938e1f
         mrope_positions, mrope_position_delta = MRotaryEmbedding.get_rope_index(
             spatial_merge_size=self.hf_config.vision_config.spatial_merge_size,
             image_token_id=self.mm_tokens.image_token_id,
@@ -343,13 +340,8 @@
             ),
             # use the expanded token ids
             input_ids=input_ids.unsqueeze(0),
-<<<<<<< HEAD
             image_grid_thw=image_grid_thw,
             video_grid_thw=video_grid_thw,
-            second_per_grid_ts=getattr(ret, "second_per_grid_ts", None),
-=======
-            image_grid_thw=getattr(ret, "image_grid_thw", None),
-            video_grid_thw=getattr(ret, "video_grid_thw", None),
             second_per_grid_ts=second_per_grid_ts,
             use_audio_in_video=False,
             audio_seqlens=audio_feature_lengths,
@@ -358,7 +350,6 @@
             position_id_per_seconds=getattr(
                 self.hf_config, "position_id_per_seconds", None
             ),
->>>>>>> 09938e1f
         )
         mrope_positions = mrope_positions.squeeze(1)
         return {
