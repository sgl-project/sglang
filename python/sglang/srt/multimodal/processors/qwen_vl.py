import math
import os
import re
import time
from typing import List, Union

import numpy as np
import torch
import torchvision
from PIL import Image
from torchvision.transforms import InterpolationMode

from sglang.srt.environ import envs
from sglang.srt.layers.rotary_embedding import MRotaryEmbedding
from sglang.srt.models.qwen2_5_vl import Qwen2_5_VLForConditionalGeneration
from sglang.srt.models.qwen2_vl import Qwen2VLForConditionalGeneration
from sglang.srt.models.qwen3_omni_moe import Qwen3OmniMoeForConditionalGeneration
from sglang.srt.models.qwen3_vl import Qwen3VLForConditionalGeneration
from sglang.srt.models.qwen3_vl_moe import Qwen3VLMoeForConditionalGeneration
from sglang.srt.multimodal.processors.base_processor import (
    BaseMultimodalProcessor as SGLangBaseProcessor,
)
from sglang.srt.multimodal.processors.base_processor import MultimodalSpecialTokens
from sglang.utils import logger

IMAGE_FACTOR = 28
MIN_PIXELS = 4 * 28 * 28
MAX_PIXELS = envs.SGLANG_IMAGE_MAX_PIXELS.get()
MAX_RATIO = 200
RESIZE_RESAMPLE = getattr(Image, envs.SGLANG_RESIZE_RESAMPLE.get(), None)
if envs.SGLANG_RESIZE_RESAMPLE.is_set() and RESIZE_RESAMPLE is None:
    logger.warning(
        f"Invalid RESIZE_RESAMPLE value: '{envs.SGLANG_RESIZE_RESAMPLE.get()}'. "
        f"Ignoring and using default."
    )
VIDEO_TOTAL_PIXELS = int(
    float(os.environ.get("VIDEO_MAX_PIXELS", 128000 * 28 * 28 * 0.9))
)

VIDEO_MIN_PIXELS = 128 * 28 * 28
VIDEO_MAX_PIXELS = 768 * 28 * 28
FRAME_FACTOR = 2
FPS = 2.0
FPS_MIN_FRAMES = 4
FPS_MAX_FRAMES = 768


def smart_resize(
    height: int,
    width: int,
    factor: int = IMAGE_FACTOR,
    min_pixels: int = MIN_PIXELS,
    max_pixels: int = MAX_PIXELS,
) -> tuple[int, int]:
    """
    Rescales the image so that the following conditions are met:

    1. Both dimensions (height and width) are divisible by 'factor'.

    2. The total number of pixels is within the range ['min_pixels', 'max_pixels'].

    3. The aspect ratio of the image is maintained as closely as possible.
    """
    if max(height, width) / min(height, width) > MAX_RATIO:
        raise ValueError(
            f"absolute aspect ratio must be smaller than {MAX_RATIO}, got {max(height, width) / min(height, width)}"
        )
    h_bar = max(factor, round_by_factor(height, factor))
    w_bar = max(factor, round_by_factor(width, factor))
    if h_bar * w_bar > max_pixels:
        beta = math.sqrt((height * width) / max_pixels)
        h_bar = floor_by_factor(height / beta, factor)
        w_bar = floor_by_factor(width / beta, factor)
    elif h_bar * w_bar < min_pixels:
        beta = math.sqrt(min_pixels / (height * width))
        h_bar = ceil_by_factor(height * beta, factor)
        w_bar = ceil_by_factor(width * beta, factor)
    return h_bar, w_bar


def round_by_factor(number: int, factor: int) -> int:
    """Returns the closest integer to 'number' that is divisible by 'factor'."""
    return round(number / factor) * factor


def ceil_by_factor(number: int, factor: int) -> int:
    """Returns the smallest integer greater than or equal to 'number' that is divisible by 'factor'."""
    return math.ceil(number / factor) * factor


def floor_by_factor(number: int, factor: int) -> int:
    """Returns the largest integer less than or equal to 'number' that is divisible by 'factor'."""
    return math.floor(number / factor) * factor


def smart_nframes(
    ele: dict,
    total_frames: int,
    video_fps: int | float,
) -> int:
    """calculate the number of frames for video used for model inputs.

    Args:
        ele (dict): a dict contains the configuration of video.
            support either `fps` or `nframes`:
                - nframes: the number of frames to extract for model inputs.
                - fps: the fps to extract frames for model inputs.
                    - min_frames: the minimum number of frames of the video, only used when fps is provided.
                    - max_frames: the maximum number of frames of the video, only used when fps is provided.
        total_frames (int): the original total number of frames of the video.
        video_fps (int | float): the original fps of the video.

    Raises:
        ValueError: nframes should in interval [FRAME_FACTOR, total_frames].

    Returns:
        int: the number of frames for video used for model inputs.
    """
    assert not (
        "fps" in ele and "nframes" in ele
    ), "Only accept either `fps` or `nframes`"
    if "nframes" in ele:
        nframes = round_by_factor(ele["nframes"], FRAME_FACTOR)
    else:
        fps = ele.get("fps", FPS)
        min_frames = ceil_by_factor(ele.get("min_frames", FPS_MIN_FRAMES), FRAME_FACTOR)
        max_frames = floor_by_factor(
            ele.get("max_frames", min(FPS_MAX_FRAMES, total_frames)), FRAME_FACTOR
        )
        nframes = total_frames / video_fps * fps
        if nframes > total_frames:
            logger.warning(
                f"smart_nframes: nframes[{nframes}] > total_frames[{total_frames}]"
            )
        nframes = min(min(max(nframes, min_frames), max_frames), total_frames)
        nframes = floor_by_factor(nframes, FRAME_FACTOR)
    if not (FRAME_FACTOR <= nframes and nframes <= total_frames):
        raise ValueError(
            f"nframes should in interval [{FRAME_FACTOR}, {total_frames}], but got {nframes}."
        )
    return nframes


# process video, qwen-specific
async def preprocess_video(
    vr,
    image_factor: int = IMAGE_FACTOR,
    video_config: dict = {},
) -> torch.Tensor:
    entry_time = time.perf_counter()

    total_frames, video_fps = len(vr), vr.get_avg_fps()
    nframes = smart_nframes(
        video_config, total_frames=total_frames, video_fps=video_fps
    )
    idx = np.linspace(0, total_frames - 1, num=nframes, dtype=np.int64)
    idx = np.unique(idx)
    video_np = vr.get_batch(idx).asnumpy()
    video = torch.from_numpy(video_np).pin_memory()
    video = video.permute(0, 3, 1, 2)  # Convert to TCHW format

    nframes, _, height, width = video.shape
    min_pixels = video_config.get("min_pixels", VIDEO_MIN_PIXELS)
    total_pixels = video_config.get("total_pixels", VIDEO_TOTAL_PIXELS)
    max_pixels = max(
        min(
            video_config.get("max_pixels", VIDEO_MAX_PIXELS),
            total_pixels / nframes * FRAME_FACTOR,
        ),
        int(min_pixels * 1.05),
    )

    get_batch_time = time.perf_counter()

    max_pixels_supposed = video_config.get("max_pixels", max_pixels)

    if max_pixels_supposed > max_pixels:
        logger.warning(
            f"The given max_pixels[{max_pixels_supposed}] exceeds limit[{max_pixels}]."
        )
    max_pixels = min(max_pixels_supposed, max_pixels)
    if "resized_height" in video_config and "resized_width" in video_config:
        resized_height, resized_width = smart_resize(
            video_config["resized_height"],
            video_config["resized_width"],
            factor=image_factor,
        )
    else:
        resized_height, resized_width = smart_resize(
            height,
            width,
            factor=image_factor,
            min_pixels=min_pixels,
            max_pixels=max_pixels,
        )
    smart_resize_time = time.perf_counter()
    video = torchvision.transforms.functional.resize(
        video,
        [resized_height, resized_width],
        interpolation=InterpolationMode.BILINEAR,
    )
    video = video.pin_memory()
    video_metadata = {
        "fps": video_fps,
        "duration": total_frames / video_fps,
        "total_num_frames": total_frames,
        "frames_indices": idx,
        "video_backend": "torchvision",
    }
    torchvision_resize_time = time.perf_counter()
    logger.debug(
        f"[preprocess_video Perf], "
        f"get_batch_time: {(get_batch_time - entry_time) * 1000:.2f} ms, "
        f"smart_resize_time: {(smart_resize_time - get_batch_time) * 1000:.2f} ms, "
        f"torchvision_resize_time: {(torchvision_resize_time - smart_resize_time) * 1000:.2f} ms, "
        f"total_time: {(torchvision_resize_time - entry_time) * 1000:.2f} ms"
    )
    return video, video_metadata


# Compatible with Qwen-VL & Qwen-Omni Series
class QwenVLImageProcessor(SGLangBaseProcessor):
    models = [
        Qwen2VLForConditionalGeneration,
        Qwen2_5_VLForConditionalGeneration,
        Qwen3VLForConditionalGeneration,
        Qwen3VLMoeForConditionalGeneration,
        Qwen3OmniMoeForConditionalGeneration,
    ]

    def __init__(self, hf_config, server_args, _processor, *args, **kwargs):
        self.model_type = hf_config.model_type
        if hf_config.model_type == "qwen3_omni_moe":
            hf_config = hf_config.thinker_config

        super().__init__(hf_config, server_args, _processor, *args, **kwargs)

        self.IM_START_TOKEN_ID = hf_config.vision_start_token_id
        self.IM_END_TOKEN_ID = hf_config.vision_end_token_id
        self.vision_start_token_id = hf_config.vision_start_token_id
        self.vision_end_token_id = hf_config.vision_end_token_id

        self.audio_start_token_id = getattr(hf_config, "audio_start_token_id", None)
        self.audio_token_id = getattr(hf_config, "audio_token_id", None)

<<<<<<< HEAD
        self.image_config = server_args.mm_process_config.get("image", {})
        self.NUM_TOKEN_PER_FRAME = 770
        self.IMAGE_FACTOR = 28
        self.MIN_PIXELS = 4 * 28 * 28
        self.MAX_PIXELS = self.image_config.get("max_pixels", 16384 * 28 * 28)
        self.MAX_RATIO = 200
        self.video_config = server_args.mm_process_config.get("video", {})
=======
>>>>>>> 85ae508e
        self.mm_tokens = MultimodalSpecialTokens(
            image_token="<|vision_start|><|image_pad|><|vision_end|>",
            image_token_id=hf_config.image_token_id,
            # The regex that matches expanded image tokens.
            image_token_regex=re.compile(
                r"<\|vision_start\|>(?:<\|image_pad\|>)+<\|vision_end\|>"
            ),
            video_token_id=hf_config.video_token_id,
            audio_token_id=self.audio_token_id,
        ).build(_processor)

    async def process_mm_data_async(
        self,
        image_data: List[Union[str, bytes]],
        input_text,
        request_obj,
        *args,
        **kwargs,
    ):
        entry_time = time.perf_counter()
        base_output = self.load_mm_data(
            prompt=input_text,
            image_data=image_data,
            video_data=request_obj.video_data,
            audio_data=request_obj.audio_data,
            multimodal_tokens=self.mm_tokens,
        )
        load_time = time.perf_counter()
        rid = getattr(request_obj, "rid", "anonymous_rid")

<<<<<<< HEAD
        # Qwen-specific: resize images if they are raw Image objects
        if base_output.images and isinstance(base_output.images[0], Image.Image):
            resize_tasks = [
                resize_image_async(image, max_pixels=self.MAX_PIXELS)
                for image in base_output.images
            ]
            base_output.images = await asyncio.gather(*resize_tasks)

=======
>>>>>>> 85ae508e
        video_metadata = None
        if base_output.videos:
            video_results = await asyncio.gather(
                *[
                    preprocess_video(video, video_config=self.video_config)
                    for video in base_output.videos
                ]
            )
            base_output.videos, video_metadata = map(list, zip(*video_results))

        preprocess_time = time.perf_counter()

        # NOTE: for qwen3-vl, video_meta need to be passed in, since do_sample_frames is already done in preprocess_video
        if self.hf_config.model_type in ("qwen3_vl", "qwen3_vl_moe"):
            mm_items, input_ids, ret = self.process_and_combine_mm_data(
                base_output,
                self.mm_tokens,
                video_metadata=video_metadata,
                do_sample_frames=False,
            )
        else:
            mm_items, input_ids, ret = self.process_and_combine_mm_data(
                base_output, self.mm_tokens
            )

        audio_feature_lengths = None

        if self.model_type == "qwen3_omni_moe":
            audio_item = next((mm for mm in mm_items if mm.is_audio()), None)
            if audio_item:
                audio_feature_lengths = torch.sum(
                    audio_item.feature_attention_mask, dim=1
                )

        second_per_grid_ts = getattr(ret, "second_per_grid_ts", None) or getattr(
            ret, "video_second_per_grid", None
        )

        process_time = time.perf_counter()

        input_ids = input_ids.flatten()

        mrope_positions, mrope_position_delta = MRotaryEmbedding.get_rope_index(
            spatial_merge_size=self.hf_config.vision_config.spatial_merge_size,
            image_token_id=self.mm_tokens.image_token_id,
            video_token_id=self.mm_tokens.video_token_id,
            vision_start_token_id=self.vision_start_token_id,
            model_type=self.model_type,
            tokens_per_second=getattr(
                self.hf_config.vision_config, "tokens_per_second", None
            ),
            input_ids=input_ids.unsqueeze(0),
            image_grid_thw=getattr(ret, "image_grid_thw", None),
            video_grid_thw=getattr(ret, "video_grid_thw", None),
            second_per_grid_ts=second_per_grid_ts,
            use_audio_in_video=False,
            audio_seqlens=audio_feature_lengths,
            audio_token_id=getattr(self.hf_config, "audio_token_id", None),
            audio_start_token_id=self.audio_start_token_id,
            position_id_per_seconds=getattr(
                self.hf_config, "position_id_per_seconds", None
            ),
        )
        mrope_positions = mrope_positions.squeeze(1)
        get_rope_index_time = time.perf_counter()
        logger.debug(
            f"[QwenVLProcessor Perf] {rid=}, "
            f"load_time: {(load_time - entry_time) * 1000:.2f} ms, "
            f"preprocess_time: {(preprocess_time - load_time) * 1000:.2f} ms, "
            f"process_time: {(process_time - preprocess_time) * 1000:.2f} ms, "
            f"get_rope_index_time: {(get_rope_index_time - process_time) * 1000:.2f} ms, "
            f"total_time: {(get_rope_index_time - entry_time) * 1000:.2f} ms"
        )

        return {
            "input_ids": input_ids.tolist(),
            "mm_items": mm_items,
            "im_start_id": self.IM_START_TOKEN_ID,
            "im_end_id": self.IM_END_TOKEN_ID,
            "im_token_id": self.mm_tokens.image_token_id,
            "video_token_id": self.mm_tokens.video_token_id,
            "audio_token_id": self.mm_tokens.audio_token_id,
            "mrope_positions": mrope_positions,
            "mrope_position_delta": mrope_position_delta,
        }<|MERGE_RESOLUTION|>--- conflicted
+++ resolved
@@ -243,16 +243,9 @@
         self.audio_start_token_id = getattr(hf_config, "audio_start_token_id", None)
         self.audio_token_id = getattr(hf_config, "audio_token_id", None)
 
-<<<<<<< HEAD
         self.image_config = server_args.mm_process_config.get("image", {})
-        self.NUM_TOKEN_PER_FRAME = 770
-        self.IMAGE_FACTOR = 28
-        self.MIN_PIXELS = 4 * 28 * 28
-        self.MAX_PIXELS = self.image_config.get("max_pixels", 16384 * 28 * 28)
-        self.MAX_RATIO = 200
         self.video_config = server_args.mm_process_config.get("video", {})
-=======
->>>>>>> 85ae508e
+
         self.mm_tokens = MultimodalSpecialTokens(
             image_token="<|vision_start|><|image_pad|><|vision_end|>",
             image_token_id=hf_config.image_token_id,
@@ -283,26 +276,12 @@
         load_time = time.perf_counter()
         rid = getattr(request_obj, "rid", "anonymous_rid")
 
-<<<<<<< HEAD
-        # Qwen-specific: resize images if they are raw Image objects
-        if base_output.images and isinstance(base_output.images[0], Image.Image):
-            resize_tasks = [
-                resize_image_async(image, max_pixels=self.MAX_PIXELS)
-                for image in base_output.images
-            ]
-            base_output.images = await asyncio.gather(*resize_tasks)
-
-=======
->>>>>>> 85ae508e
         video_metadata = None
         if base_output.videos:
-            video_results = await asyncio.gather(
-                *[
-                    preprocess_video(video, video_config=self.video_config)
-                    for video in base_output.videos
-                ]
-            )
-            base_output.videos, video_metadata = map(list, zip(*video_results))
+            videos_processed = [
+                await preprocess_video(video, video_config=self.video_config) for video in base_output.videos
+            ]
+            base_output.videos, video_metadata = map(list, zip(*videos_processed))
 
         preprocess_time = time.perf_counter()
 
