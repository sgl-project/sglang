import concurrent
import concurrent.futures
import dataclasses
import multiprocessing as mp
import os
import re
from abc import ABC, abstractmethod
from typing import Any, Dict, Iterator, List, Optional, Tuple, Union

import numpy as np
import torch
from PIL import Image
from transformers import BaseImageProcessorFast

from sglang.srt.managers.schedule_batch import Modality, MultimodalDataItem
from sglang.srt.utils import load_audio, load_image, load_video, logger, is_cpu

_is_cpu = is_cpu()


@dataclasses.dataclass
class BaseMultiModalProcessorOutput:
    # input_text, with each frame of video/image represented with a image_token
    input_text: str

    # frames loaded from image, in given order
    images: Optional[list[Union[Image.Image, dict]]] = None

    # videos
    videos: Optional[list[Union[torch.Tensor, dict]]] = None

    # audios
    audios: Optional[list[Union[np.ndarray, dict]]] = None

    def organize_results(self) -> List[Tuple[Modality, Any]]:
        """

        :return: a list of results, with their corresponding modalities
        """
        return (
            [(Modality.IMAGE, data) for data in self.images]
            + [(Modality.VIDEO, data) for data in self.videos]
            + [(Modality.AUDIO, data) for data in self.audios]
        )


@dataclasses.dataclass
class MultimodalSpecialTokens:
    image_token: Optional[Union[str, List[str]]] = None
    video_token: Optional[Union[str, List[str]]] = None
    audio_token: Optional[Union[str, List[str]]] = None

    image_token_id: Optional[int] = None
    video_token_id: Optional[int] = None
    audio_token_id: Optional[int] = None

    image_token_regex: Optional[re.Pattern] = None
    video_token_regex: Optional[re.Pattern] = None
    audio_token_regex: Optional[re.Pattern] = None

    combined_regex: Optional[re.Pattern] = None

    def build(self, processor):
        self.convert_to_strs(processor)
        self.parse_regex()
        self.get_combined_regex()
        return self

    def convert_to_str(self, token: Union[str, int], processor) -> str:
        if token is None:
            return token
        if isinstance(token, str):
            return token
        return processor.tokenizer.convert_ids_to_tokens([token])[0]

    def convert_to_strs(self, processor):
        if not self.image_token:
            self.image_token = self.convert_to_str(self.image_token_id, processor)
        if not self.video_token:
            self.video_token = self.convert_to_str(self.video_token_id, processor)
        if not self.audio_token:
            self.audio_token = self.convert_to_str(self.audio_token_id, processor)

    def get_modality_of_token(self, token: str) -> Optional[Modality]:
        """
        :return: the modality associated with the given token, if the token is a special_token or matches with the multimodal token regex
        """
        modality = {
            self.image_token: Modality.IMAGE,
            self.video_token: Modality.VIDEO,
            self.audio_token: Modality.AUDIO,
        }.get(token)
        if modality:
            return modality

        for regex, modality in [
            (self.image_token_regex, Modality.IMAGE),
            (self.video_token_regex, Modality.VIDEO),
            (self.audio_token_regex, Modality.AUDIO),
        ]:
            if regex and regex.match(token):
                return modality

        return None

    def get_token_id_by_modality(self, modality: Modality) -> Optional[int]:
        return {
            Modality.IMAGE: self.image_token_id,
            Modality.MULTI_IMAGES: self.image_token_id,
            Modality.VIDEO: self.video_token_id,
            Modality.AUDIO: self.audio_token_id,
        }.get(modality)

    def parse_regex(self):
        if self.image_token_regex is None and self.image_token is not None:
            self.image_token_regex = re.compile(re.escape(self.image_token))
        if self.video_token_regex is None and self.video_token is not None:
            self.video_token_regex = re.compile(re.escape(self.video_token))
        if self.audio_token_regex is None and self.audio_token is not None:
            self.audio_token_regex = re.compile(re.escape(self.audio_token))

    def get_combined_regex(self) -> re.Pattern:
        """
        Builds and returns a regex, used to split input str into tokens (with mm special tokens)
        """
        if self.combined_regex:
            return self.combined_regex
        tokens = [
            self.image_token_regex,
            self.video_token_regex,
            self.audio_token_regex,
        ]
        patterns = []
        flags = 0
        for t in tokens:
            if t is not None:
                patterns.append(t.pattern)
                flags |= t.flags
        combined = "(" + "|".join(f"(?:{p})" for p in patterns) + ")"
        self.combined_regex = re.compile(combined, flags)
        return self.combined_regex


class BaseMultimodalProcessor(ABC):
    models = []

    def __init__(
        self, hf_config, server_args, _processor, transport_mode, *args, **kwargs
    ):
        self.hf_config = hf_config
        self._processor = _processor
        self.arch = hf_config.architectures[0]
        self.server_args = server_args
        self.transport_mode = transport_mode

        # FIXME: not accurate, model and image specific
        self.NUM_TOKEN_PER_FRAME = 330

        self.io_executor = concurrent.futures.ThreadPoolExecutor(
            max_workers=int(os.environ.get("SGLANG_IO_WORKERS", 4))
        )
        self.cpu_executor = concurrent.futures.ProcessPoolExecutor(
            mp_context=mp.get_context("fork"),
            max_workers=int(os.environ.get("SGLANG_CPU_WORKERS", os.cpu_count())),
        )

        # Mapping from attribute names to modality types
        self.ATTR_NAME_TO_MODALITY = {
            # Image-related attributes
            "pixel_values": Modality.IMAGE,
            "image_sizes": Modality.IMAGE,
            "image_grid_thw": Modality.IMAGE,
            "image_attention_mask": Modality.IMAGE,
            "image_emb_mask": Modality.IMAGE,
            "images_spatial_crop": Modality.IMAGE,
            "tgt_size": Modality.IMAGE,
            "image_grid_hws": Modality.IMAGE,
            "aspect_ratio_ids": Modality.IMAGE,
            "aspect_ratio_mask": Modality.IMAGE,
            "num_patches": Modality.IMAGE,
            "patch_pixel_values": Modality.IMAGE,
            # Audio-related attributes
            "audio_features": Modality.AUDIO,
            "audio_feature_lens": Modality.AUDIO,
            "input_features": Modality.AUDIO,
            "input_features_mask": Modality.AUDIO,
            "audio_attention_mask": Modality.AUDIO,
            # Video-related attributes
            "pixel_values_videos": Modality.VIDEO,
            "second_per_grid_ts": Modality.VIDEO,
            "video_grid_thw": Modality.VIDEO,
            # Generic attributes that could apply to multiple modalities
            # "precomputed_embeddings" - handled specially as it can be any modality
        }

        # name of the feature filed
        # TODO: pass from processors
        self.FEATURE_NAMES = [
            "pixel_values",
            "pixel_values_videos",
            "audio_features",
            "input_features",
        ]

    def process_mm_data(
        self, input_text, images=None, videos=None, audios=None, **kwargs
    ):
        """
        process multimodal data with transformers AutoProcessor
        """
        if images:
            kwargs["images"] = images
        if videos:
            kwargs["videos"] = videos
        if audios:
            kwargs["audios"] = audios
            if self.__class__.__name__ == "Gemma3nSGLangProcessor":
                # Note(Xinyuan): for gemma3n, ref: https://github.com/huggingface/transformers/blob/ccf2ca162e33f381e454cdb74bf4b41a51ab976d/src/transformers/models/gemma3n/processing_gemma3n.py#L107
                kwargs["audio"] = audios

        processor = self._processor
        if (
            hasattr(processor, "image_processor")
            and isinstance(processor.image_processor, BaseImageProcessorFast)
<<<<<<< HEAD
            and not _is_cpu
=======
            and not self.server_args.disable_fast_image_processor
>>>>>>> 168033d5
        ):
            kwargs["device"] = "cuda"
        result = processor.__call__(
            text=[input_text],
            padding=True,
            return_tensors="pt",
            **kwargs,
        )
        # move feature tensors to cpu
        for feature_name in self.FEATURE_NAMES:
            if feature_name in result and isinstance(
                result[feature_name], torch.Tensor
            ):
                result[feature_name] = result[feature_name].to("cpu")

        return result

    @abstractmethod
    async def process_mm_data_async(
        self,
        image_data,
        audio_data,
        input_text,
        request_obj,
        **kwargs,
    ) -> Optional[Dict[str, Any]]:
        pass

    def get_estimated_frames_list(self, image_data):
        """
        estimate the total frame count from all visual input
        """
        # Lazy import because decord is not available on some arm platforms.
        from decord import VideoReader, cpu

        # Before processing inputs
        if not image_data or len(image_data) == 0:
            return []
        estimated_frames_list = []
        for image in image_data:
            if isinstance(image, str) and image.startswith("video:"):
                path = image[len("video:") :]
                # Estimate frames for the video
                vr = VideoReader(path, ctx=cpu(0))
                num_frames = len(vr)
            else:
                # For images, each contributes one frame
                num_frames = 1
            estimated_frames_list.append(num_frames)

        return estimated_frames_list

    @staticmethod
    def _load_single_item(
        data,
        modality: Modality,
        frame_count_limit=None,
        audio_sample_rate: Optional[int] = None,
        discard_alpha_channel=True,
    ):
        """
        Load a single multimodal data.

        If data is precomputed, returns directly.

        Static method that can be pickled for multiprocessing"""
        if isinstance(data, dict):
            return data
        try:
            if modality == Modality.IMAGE:
                img, _ = load_image(data)
                return img.convert("RGB") if discard_alpha_channel else img
            elif modality == Modality.VIDEO:
                return load_video(data, frame_count_limit)
            elif modality == Modality.AUDIO:
                return load_audio(data, audio_sample_rate)

        except Exception as e:
            raise RuntimeError(f"Error while loading data {data}: {e}")

    def submit_data_loading_tasks(
        self,
        text_parts: List[str],
        multimodal_tokens: MultimodalSpecialTokens,
        data_iterators: dict[Modality, Iterator[Any]],
        discard_alpha_channel: bool = True,
        image_estimated_frames_iter: Optional[iter] = None,
        image_scaling_factor: float = 1.0,
        max_image_frames: int = 30,
        audio_sample_rate: Optional[int] = None,
    ) -> Tuple[List, List]:
        """
        load multimodal data parallelly using iterators.
        """
        futures = []
        task_info = []

        for text_part in text_parts:
            modality = multimodal_tokens.get_modality_of_token(text_part)
            if modality is not None:
                data_iterator = data_iterators.get(modality)
                if data_iterator is None:
                    raise ValueError(f"No data iterator found for token: {text_part}")

                try:
                    data = next(data_iterator)
                except StopIteration:
                    raise ValueError(
                        f"Mismatch: More '{text_part}' tokens found than corresponding data items provided."
                    )

                frame_count_limit = None
                if modality == Modality.IMAGE and image_estimated_frames_iter:
                    try:
                        estimated_frames = next(image_estimated_frames_iter)
                        # Use the pre-calculated scaling factor and max frames
                        frame_count_limit = max(
                            1, int(estimated_frames * image_scaling_factor)
                        )
                        # Ensure we don't exceed the absolute max (redundant if scaling_factor handles it)
                        # frame_count_limit = min(frame_count_limit, max_image_frames)
                    except StopIteration:
                        raise ValueError(
                            "Mismatch between image tokens and estimated frame counts."
                        )

                futures.append(
                    self.io_executor.submit(
                        BaseMultimodalProcessor._load_single_item,
                        data,
                        modality,
                        frame_count_limit,
                        audio_sample_rate,
                        discard_alpha_channel,
                    )
                )
                task_info.append((modality, data, frame_count_limit))

        for modality, iterator in data_iterators.items():
            try:
                next(iterator)
                logger.warning(
                    f"Warning: More {modality.name.lower()} data items provided than corresponding tokens found in the prompt."
                )
            except StopIteration:
                pass
            except Exception:
                pass

        return futures, task_info

    def load_mm_data(
        self,
        prompt: str,
        multimodal_tokens: MultimodalSpecialTokens,
        image_data: Optional[list] = None,
        video_data: Optional[list] = None,
        audio_data: Optional[list] = None,
        return_text: Optional[bool] = True,
        discard_alpha_channel: bool = True,
        audio_sample_rate: Optional[int] = None,
    ) -> BaseMultiModalProcessorOutput:
        """
        Each frame of video/image will be replaced by a single image token

        Args:
            multimodal_tokens (list[str]): list of special token which denoting a single multimodal data
                e.g. image token or audio token
            discard_alpha_channel: if True, discards the alpha channel in the returned images

        """
        multimodal_tokens_pattern = multimodal_tokens.get_combined_regex()

        if isinstance(prompt, list) and return_text:
            assert len(prompt) and isinstance(prompt[0], int)
            prompt = self._processor.tokenizer.decode(prompt)
        else:
            prompt = prompt

        assert isinstance(prompt, str)
        # split text into list of normal text and special tokens
        text_parts = re.split(multimodal_tokens_pattern, prompt)

        # collect all data
        data_iterators = {}
        if multimodal_tokens.image_token and image_data:
            data_iterators[Modality.IMAGE] = iter(image_data)
        if multimodal_tokens.video_token and video_data:
            data_iterators[Modality.VIDEO] = iter(video_data)
        if multimodal_tokens.audio_token and audio_data:
            data_iterators[Modality.AUDIO] = iter(audio_data)

        # futures: the futures of loaded data
        # task_info: modality, raw_data, and other metadata of each data
        futures, task_info = self.submit_data_loading_tasks(
            text_parts=text_parts,
            multimodal_tokens=multimodal_tokens,
            data_iterators=data_iterators,
            discard_alpha_channel=discard_alpha_channel,
            audio_sample_rate=audio_sample_rate,
        )
        task_info_iter = iter(task_info)
        futures_iter = iter(futures)

        # Process results
        images, videos, audios = [], [], []
        new_text_parts = []
        for text_part in text_parts:
            try:
                if multimodal_tokens_pattern.match(text_part):
                    modality, raw_data, frame_limit = next(task_info_iter)
                    is_precomputed = isinstance(raw_data, dict)
                    result = next(futures_iter).result()

                    if modality == Modality.IMAGE:
                        # If data is already processed it will be a
                        # dictionary(precomputed). In this case we want to keep the
                        # expanded tokens in text_part. Otherwise, we will
                        # call the processor code, so keep only a single image
                        # token.
                        mm_tokens = (
                            text_part
                            if is_precomputed
                            else multimodal_tokens.image_token
                        )
                        frames = [result] if not isinstance(result, list) else result
                        if frames:
                            # only for minicpmv
                            images += frames
                            new_text_parts += mm_tokens * len(frames)
                    elif modality == Modality.VIDEO:
                        # load as video
                        mm_tokens = (
                            text_part
                            if is_precomputed
                            else multimodal_tokens.video_token
                        )
                        videos += [result]
                        new_text_parts += mm_tokens
                    elif modality == Modality.AUDIO:
                        # audio
                        mm_tokens = (
                            text_part
                            if is_precomputed
                            else multimodal_tokens.audio_token
                        )
                        audios += [result]
                        new_text_parts += mm_tokens
                else:
                    # normal text
                    new_text_parts += [text_part]

            except Exception as e:
                raise RuntimeError(
                    f"An exception occurred while loading multimodal data: {e}"
                )
        return BaseMultiModalProcessorOutput(
            images=images,
            audios=audios,
            videos=videos,
            input_text="".join(new_text_parts),
        )

    @staticmethod
    def get_mm_items_offset(
        input_ids: torch.Tensor, mm_token_id: int
    ) -> List[Tuple[int, int]]:
        """
        Get a set of range for mm_items from input_ids
        Example:
            input_ids = [1, 2, 3, 3, 3, 4, 3, 3]
            mm_token_id = 3
            return result = [(2,4),(6,7)]
        """
        mask = input_ids == mm_token_id
        start_positions = (mask & ~torch.roll(mask, 1)).nonzero(as_tuple=True)[0]
        end_positions = (mask & ~torch.roll(mask, -1)).nonzero(as_tuple=True)[0]

        return list(zip(start_positions.tolist(), end_positions.tolist()))

    @staticmethod
    def get_mm_items_offset_by_pair(
        input_ids: torch.Tensor, mm_start_id: int, mm_end_id: int
    ) -> List[Tuple[int, int]]:
        indices_start = (input_ids == mm_start_id).nonzero(as_tuple=True)[0] + 1
        indices_end = (input_ids == mm_end_id).nonzero(as_tuple=True)[0] - 1

        return list(zip(indices_start.tolist(), indices_end.tolist()))

    def collect_mm_items_from_processor_output(
        self, data_dict: dict
    ) -> List[MultimodalDataItem]:
        """Create mm_items directly from processor output."""
        items: dict[Modality, MultimodalDataItem] = {}
        for attr_name, value in data_dict.items():
            if attr_name == "input_ids":
                continue

            # Get modality for this attribute
            modality = self.ATTR_NAME_TO_MODALITY.get(attr_name)

            if attr_name == "precomputed_embeddings":
                modality_str = data_dict.get("modality")
                modality = Modality.IMAGE
                if modality_str:
                    try:
                        modality = Modality.from_str(modality_str)
                    except ValueError:
                        pass

            if modality:
                # Create item if needed
                if modality not in items:
                    items[modality] = MultimodalDataItem(modality=modality)

                if attr_name in self.FEATURE_NAMES:
                    attr_name = "feature"

                items[modality].set(attr_name, value)

        return list(items.values())

    def _process_and_collect_mm_items(
        self, input_text: str, images=None, audios=None, videos=None, **kwargs
    ) -> Tuple[List[MultimodalDataItem], torch.Tensor, dict]:
        """
        Helper method to process multimodal data and create mm_items in one step.

        Returns:
            Tuple of (created mm_items, input_ids)
        """
        ret = self.process_mm_data(
            input_text=input_text, images=images, audios=audios, videos=videos, **kwargs
        )

        input_ids = ret["input_ids"].flatten()
        collected_items = self.collect_mm_items_from_processor_output(ret)

        return collected_items, input_ids, ret

    def process_and_combine_mm_data(
        self,
        base_output: BaseMultiModalProcessorOutput,
        mm_tokens: MultimodalSpecialTokens,
        **kwargs,
    ) -> Tuple[List[MultimodalDataItem], torch.Tensor, dict]:
        """
        Process multimodal data and return the combined multimodal items and input_ids.
        Supports mixed modalities (images and audio in the same request).

        Returns:
            Tuple of (list of mm_items, input_ids)
        """
        # Collect all items and categorize them
        all_items = base_output.organize_results()
        # Handle text-only case
        if not all_items:
            input_ids = self._processor.tokenizer(
                base_output.input_text,
                return_tensors="pt",
                add_special_tokens=True,
            ).input_ids.flatten()
            return [], input_ids, {}

        dict_items, raw_images, raw_audios, raw_videos = [], [], [], []
        for modality, item in all_items:
            if isinstance(item, dict):
                dict_items.append(item)
            elif modality == Modality.IMAGE:
                raw_images.append(item)
            elif modality == Modality.AUDIO:
                raw_audios.append(item)
            elif modality == Modality.VIDEO:
                raw_videos.append(item)
            else:
                raise ValueError(f"Unknown multimodal item type: {type(item)}")
        # Process items and get input_ids
        all_collected_items: list[MultimodalDataItem] = []
        input_ids = None

        # Handle dict items (already processed)
        for dict_item in dict_items:
            all_collected_items.extend(
                self.collect_mm_items_from_processor_output(dict_item)
            )

        # Handle raw items (need processing)
        if raw_images or raw_audios or raw_videos:
            collected_items, input_ids, ret = self._process_and_collect_mm_items(
                input_text=base_output.input_text,
                images=raw_images,
                audios=raw_audios,
                videos=raw_videos,
                **kwargs,
            )
            all_collected_items.extend(collected_items)
        else:
            ret = None

        # Fallback tokenization if no raw items were processed
        if input_ids is None:
            input_ids = self._processor.tokenizer(
                base_output.input_text,
                return_tensors="pt",
                add_special_tokens=True,
            ).input_ids.flatten()

        # Add offsets to all items
        for mm_item in all_collected_items:
            mm_token_id = mm_tokens.get_token_id_by_modality(mm_item.modality)
            if mm_token_id is None:
                raise ValueError(f"No token id found for modality: {mm_item.modality}")
            mm_item.offsets = self.get_mm_items_offset(
                input_ids=input_ids,
                mm_token_id=mm_token_id,
            )

        return all_collected_items, input_ids, ret<|MERGE_RESOLUTION|>--- conflicted
+++ resolved
@@ -222,11 +222,8 @@
         if (
             hasattr(processor, "image_processor")
             and isinstance(processor.image_processor, BaseImageProcessorFast)
-<<<<<<< HEAD
             and not _is_cpu
-=======
             and not self.server_args.disable_fast_image_processor
->>>>>>> 168033d5
         ):
             kwargs["device"] = "cuda"
         result = processor.__call__(
