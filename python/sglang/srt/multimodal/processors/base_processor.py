import concurrent
import concurrent.futures
import dataclasses
import multiprocessing as mp
import os
import re
from abc import ABC, abstractmethod
from typing import Any, Dict, Iterator, List, Optional, Tuple, Union

import numpy as np
import torch
from PIL import Image
from transformers import BaseImageProcessorFast

<<<<<<< HEAD
from sglang.srt.managers.schedule_batch import (
    Modality,
    MultimodalDataItem,
    MultimodalInputFormat,
)
from sglang.srt.utils import is_npu, load_audio, load_image, load_video, logger
=======
from sglang.srt.managers.schedule_batch import Modality, MultimodalDataItem
from sglang.srt.utils import (
    get_bool_env_var,
    is_npu,
    load_audio,
    load_image,
    load_video,
    logger,
)
from sglang.srt.utils.cuda_ipc_transport_utils import (
    MM_FEATURE_CACHE_SIZE,
    CudaIpcTensorTransportProxy,
    MmItemMemoryPool,
)
>>>>>>> 09938e1f

_is_npu = is_npu()

SGL_USE_CUDA_IPC = get_bool_env_var("SGLANG_USE_CUDA_IPC_TRANSPORT")


@dataclasses.dataclass
class BaseMultiModalProcessorOutput:
    # input_text with all multimodality placeholder token expanded
    input_text: str

    # frames loaded from image, in given order
    images: Optional[list[Union[Image.Image, dict]]] = dataclasses.field(
        default_factory=list
    )

    # videos
    videos: Optional[list[Union[torch.Tensor, dict]]] = dataclasses.field(
        default_factory=list
    )

    # audios
    audios: Optional[list[Union[np.ndarray, dict]]] = dataclasses.field(
        default_factory=list
    )

    def organize_results(self) -> List[Tuple[Modality, Any]]:
        """

        :return: a list of results, with their corresponding modalities
        """
        return (
            [(Modality.IMAGE, data) for data in self.images]
            + [(Modality.VIDEO, data) for data in self.videos]
            + [(Modality.AUDIO, data) for data in self.audios]
        )


@dataclasses.dataclass
class MultimodalSpecialTokens:
    image_token: Optional[Union[str, List[str]]] = None
    video_token: Optional[Union[str, List[str]]] = None
    audio_token: Optional[Union[str, List[str]]] = None

    image_token_id: Optional[int] = None
    video_token_id: Optional[int] = None
    audio_token_id: Optional[int] = None

    image_token_regex: Optional[re.Pattern] = None
    video_token_regex: Optional[re.Pattern] = None
    audio_token_regex: Optional[re.Pattern] = None

    combined_regex: Optional[re.Pattern] = None

    def build(self, processor):
        self.convert_to_strs(processor)
        self.parse_regex()
        self.get_combined_regex()
        return self

    def convert_to_str(self, token: Union[str, int], processor) -> str:
        if token is None:
            return token
        if isinstance(token, str):
            return token
        return processor.tokenizer.convert_ids_to_tokens([token])[0]

    def convert_to_strs(self, processor):
        if not self.image_token:
            self.image_token = self.convert_to_str(self.image_token_id, processor)
        if not self.video_token:
            self.video_token = self.convert_to_str(self.video_token_id, processor)
        if not self.audio_token:
            self.audio_token = self.convert_to_str(self.audio_token_id, processor)

    def get_modality_of_token(self, token: str) -> Optional[Modality]:
        """
        :return: the modality associated with the given token, if the token is a special_token or matches with the multimodal token regex
        """
        modality = {
            self.image_token: Modality.IMAGE,
            self.video_token: Modality.VIDEO,
            self.audio_token: Modality.AUDIO,
        }.get(token)
        if modality:
            return modality

        for regex, modality in [
            (self.image_token_regex, Modality.IMAGE),
            (self.video_token_regex, Modality.VIDEO),
            (self.audio_token_regex, Modality.AUDIO),
        ]:
            if regex and regex.match(token):
                return modality

        return None

    def get_token_id_by_modality(self, modality: Modality) -> Optional[int]:
        return {
            Modality.IMAGE: self.image_token_id,
            Modality.MULTI_IMAGES: self.image_token_id,
            Modality.VIDEO: self.video_token_id,
            Modality.AUDIO: self.audio_token_id,
        }.get(modality)

    def parse_regex(self):
        if self.image_token_regex is None and self.image_token is not None:
            self.image_token_regex = re.compile(re.escape(self.image_token))
        if self.video_token_regex is None and self.video_token is not None:
            self.video_token_regex = re.compile(re.escape(self.video_token))
        if self.audio_token_regex is None and self.audio_token is not None:
            self.audio_token_regex = re.compile(re.escape(self.audio_token))

    def get_combined_regex(self) -> re.Pattern:
        """
        Builds and returns a regex, used to split input str into tokens (with mm special tokens)
        """
        if self.combined_regex:
            return self.combined_regex
        tokens = [
            self.image_token_regex,
            self.video_token_regex,
            self.audio_token_regex,
        ]
        patterns = []
        flags = 0
        for t in tokens:
            if t is not None:
                patterns.append(t.pattern)
                flags |= t.flags
        combined = "(" + "|".join(f"(?:{p})" for p in patterns) + ")"
        self.combined_regex = re.compile(combined, flags)
        return self.combined_regex


class BaseMultimodalProcessor(ABC):
    models = []

    def __init__(
        self, hf_config, server_args, _processor, transport_mode, *args, **kwargs
    ):
        self.hf_config = hf_config
        self._processor = _processor
        self.server_args = server_args
        self.transport_mode = transport_mode

        # FIXME: not accurate, model and image specific
        self.NUM_TOKEN_PER_FRAME = 330

        self.io_executor = concurrent.futures.ThreadPoolExecutor(
            max_workers=int(os.environ.get("SGLANG_IO_WORKERS", 4))
        )
        self.cpu_executor = concurrent.futures.ProcessPoolExecutor(
            mp_context=mp.get_context("fork"),
            max_workers=int(os.environ.get("SGLANG_CPU_WORKERS", os.cpu_count())),
        )

        # Mapping from attribute names to modality types
        self.ATTR_NAME_TO_MODALITY = {
            # Image-related attributes
            "pixel_values": Modality.IMAGE,
            "image_sizes": Modality.IMAGE,
            "image_grid_thw": Modality.IMAGE,
            "image_attention_mask": Modality.IMAGE,
            "image_emb_mask": Modality.IMAGE,
            "images_spatial_crop": Modality.IMAGE,
            "images_crop": Modality.IMAGE,
            "tgt_size": Modality.IMAGE,
            "image_grid_hws": Modality.IMAGE,
            "aspect_ratio_ids": Modality.IMAGE,
            "aspect_ratio_mask": Modality.IMAGE,
            "num_patches": Modality.IMAGE,
            "patch_pixel_values": Modality.IMAGE,
            "block_sizes": Modality.IMAGE,
            # Audio-related attributes
            "audio_features": Modality.AUDIO,
            "audio_feature_lens": Modality.AUDIO,
            "input_features": Modality.AUDIO,
            "input_features_mask": Modality.AUDIO,
            "audio_attention_mask": Modality.AUDIO,
            "feature_attention_mask": Modality.AUDIO,
            # Video-related attributes
            "pixel_values_videos": Modality.VIDEO,
            "second_per_grid_ts": Modality.VIDEO,
            "video_grid_thw": Modality.VIDEO,
            # Generic attributes that could apply to multiple modalities
            # "precomputed_embeddings" - handled specially as it can be any modality
        }

        # name of the feature filed
        # TODO: pass from processors
        self.FEATURE_NAMES = [
            "pixel_values",
            "pixel_values_videos",
            "audio_features",
            "input_features",
        ]

        if SGL_USE_CUDA_IPC:
            self.cudaipc_mmfeature_pool = MmItemMemoryPool(MM_FEATURE_CACHE_SIZE)

    def process_mm_data(
        self, input_text, images=None, videos=None, audios=None, **kwargs
    ) -> dict:
        """
        process multimodal data with transformers AutoProcessor
        """
        if images:
            kwargs["images"] = images
        if videos:
            kwargs["videos"] = videos
        if audios:
            if self._processor.__class__.__name__ in {
                "Gemma3nProcessor",
                "Qwen2AudioProcessor",
                "Qwen3OmniMoeProcessor",
            }:
                # Note(Xinyuan): for gemma3n, ref: https://github.com/huggingface/transformers/blob/ccf2ca162e33f381e454cdb74bf4b41a51ab976d/src/transformers/models/gemma3n/processing_gemma3n.py#L107
                kwargs["audio"] = audios
            else:
                kwargs["audios"] = audios

        processor = self._processor
        if (
            hasattr(processor, "image_processor")
            and isinstance(processor.image_processor, BaseImageProcessorFast)
            and not self.server_args.disable_fast_image_processor
        ):
            if not _is_npu:
                kwargs["device"] = "cuda"
            elif processor.__class__.__name__ not in {
                "Qwen2_5_VLProcessor",
                "Qwen3VLProcessor",
            }:
                # Note: for qwen-vl, processor has some reshape issue because of dims restriction on Ascend.
                kwargs["device"] = "npu"
        result = processor.__call__(
            text=[input_text],
            padding=True,
            return_tensors="pt",
            **kwargs,
        )
        if not self.server_args.keep_mm_feature_on_device:
            # move feature tensors to cpu
            for feature_name in self.FEATURE_NAMES:
                if SGL_USE_CUDA_IPC:
                    pass
                else:
                    if feature_name in result and isinstance(
                        result[feature_name], torch.Tensor
                    ):
                        result[feature_name] = result[feature_name].to("cpu")

        return result

    @abstractmethod
    async def process_mm_data_async(
        self,
        image_data,
        audio_data,
        input_text,
        request_obj,
        **kwargs,
    ) -> Optional[Dict[str, Any]]:
        pass

    def get_estimated_frames_list(self, image_data):
        """
        estimate the total frame count from all visual input
        """
        # Lazy import because decord is not available on some arm platforms.
        from decord import VideoReader, cpu

        # Before processing inputs
        if not image_data or len(image_data) == 0:
            return []
        estimated_frames_list = []
        for image in image_data:
            if isinstance(image, str) and image.startswith("video:"):
                path = image[len("video:") :]
                # Estimate frames for the video
                vr = VideoReader(path, ctx=cpu(0))
                num_frames = len(vr)
            else:
                # For images, each contributes one frame
                num_frames = 1
            estimated_frames_list.append(num_frames)

        return estimated_frames_list

    @staticmethod
    def _load_single_item(
        data,
        modality: Modality,
        frame_count_limit=None,
        audio_sample_rate: Optional[int] = None,
        discard_alpha_channel=True,
    ):
        """
        Load a single multimodal data.

        If data is processor_output or precomputed embedding, return directly.

        Static method that can be pickled for multiprocessing"""
        if isinstance(data, dict):
            data_format = data.get("format")
            if (
                data_format == "processor_output"
                or data_format == "precomputed_embedding"
            ):
                return data
        try:
            if modality == Modality.IMAGE:
                img, _ = load_image(data)
                if discard_alpha_channel and img.mode != "RGB":
                    img = img.convert("RGB")
                return img
            elif modality == Modality.VIDEO:
                return load_video(data, frame_count_limit)
            elif modality == Modality.AUDIO:
                return load_audio(data, audio_sample_rate)

        except Exception as e:
            raise RuntimeError(f"Error while loading data {data}: {e}")

    def submit_data_loading_tasks(
        self,
        text_parts: List[str],
        multimodal_tokens: MultimodalSpecialTokens,
        data_iterators: dict[Modality, Iterator[Any]],
        discard_alpha_channel: bool = True,
        image_estimated_frames_iter: Optional[iter] = None,
        image_scaling_factor: float = 1.0,
        max_image_frames: int = 30,
        audio_sample_rate: Optional[int] = None,
    ) -> Tuple[List, List]:
        """
        load multimodal data parallelly using iterators.
        """
        futures = []
        task_info = []

        for text_part in text_parts:
            modality = multimodal_tokens.get_modality_of_token(text_part)
            if modality is not None:
                data_iterator = data_iterators.get(modality)
                if data_iterator is None:
                    raise ValueError(f"No data iterator found for token: {text_part}")

                try:
                    data = next(data_iterator)
                except StopIteration:
                    logger.warning(
                        f"Mismatch: More '{modality}' tokens found than corresponding data provided."
                    )
                    return futures, task_info

                frame_count_limit = None
                if modality == Modality.IMAGE and image_estimated_frames_iter:
                    try:
                        estimated_frames = next(image_estimated_frames_iter)
                        # Use the pre-calculated scaling factor and max frames
                        frame_count_limit = max(
                            1, int(estimated_frames * image_scaling_factor)
                        )
                        # Ensure we don't exceed the absolute max (redundant if scaling_factor handles it)
                        # frame_count_limit = min(frame_count_limit, max_image_frames)
                    except StopIteration:
                        raise ValueError(
                            "Mismatch between image tokens and estimated frame counts."
                        )

                futures.append(
                    self.io_executor.submit(
                        BaseMultimodalProcessor._load_single_item,
                        data,
                        modality,
                        frame_count_limit,
                        audio_sample_rate,
                        discard_alpha_channel,
                    )
                )
                task_info.append((modality, data, frame_count_limit))

        for modality, iterator in data_iterators.items():
            try:
                next(iterator)
                logger.warning(
                    f"Warning: More {modality.name.lower()} data items provided than corresponding tokens found in the prompt."
                )
            except StopIteration:
                pass
            except Exception:
                pass

        return futures, task_info

    @staticmethod
    def _validate_one_modality(modality: Modality, data_list: Optional[list]):
        if data_list is None:
            return
        if not isinstance(data_list, list):
            raise TypeError(f"{modality} must be a list or None, got {type(data_list)}")

        formatted_indices = []
        for idx, item in enumerate(data_list):
            if isinstance(item, dict):
                fmt = item.get("format")
                if fmt in {"processor_output", "precomputed_embedding"}:
                    formatted_indices.append(idx)

        if formatted_indices:
            if len(data_list) != 1:
                raise ValueError(
                    f"For {modality}, when providing a 'processor_output' or "
                    f"'precomputed_embedding', you must pass exactly one item; "
                    f"received {len(data_list)} items (formatted at indices {formatted_indices})."
                )

    @staticmethod
    def validate_mm_data(
        self,
        image_data: Optional[list] = None,
        video_data: Optional[list] = None,
        audio_data: Optional[list] = None,
    ):
        """
        Validate multimodal input lists per modality.

        Rule per modality (image/video/audio):
        - Either the list has exactly one item and that single item is a dict with
          format in {"processor_output", "precomputed_embedding"};
        - Or, the list contains only "normal" items (i.e., does not include any
          item whose format is one of the two above).

        Empty or None lists are considered valid.
        """

        BaseMultimodalProcessor._validate_one_modality(Modality.IMAGE, image_data)
        BaseMultimodalProcessor._validate_one_modality(Modality.VIDEO, video_data)
        BaseMultimodalProcessor._validate_one_modality(Modality.AUDIO, audio_data)

    def load_mm_data(
        self,
        prompt: str,
        multimodal_tokens: MultimodalSpecialTokens,
        image_data: Optional[list] = None,
        video_data: Optional[list] = None,
        audio_data: Optional[list] = None,
        return_text: Optional[bool] = True,
        discard_alpha_channel: bool = True,
        audio_sample_rate: Optional[int] = None,
    ) -> BaseMultiModalProcessorOutput:
        """
        Each frame of video/image will be replaced by a single image token

        Args:
            multimodal_tokens (list[str]): list of special token which denoting a single multimodal data
                e.g. image token or audio token
            discard_alpha_channel: if True, discards the alpha channel in the returned images

        """

        BaseMultimodalProcessor.validate_mm_data(image_data, video_data, audio_data)

        multimodal_tokens_pattern = multimodal_tokens.get_combined_regex()
        if isinstance(prompt, list) and return_text:
            assert len(prompt) and isinstance(prompt[0], int)
            prompt = self._processor.tokenizer.decode(prompt)
        else:
            prompt = prompt

        assert isinstance(prompt, str)
        # split text into list of normal text and special tokens
        text_parts = re.split(multimodal_tokens_pattern, prompt)
        # collect all data
        data_iterators = {}
        if multimodal_tokens.image_token and image_data:
            data_iterators[Modality.IMAGE] = iter(image_data)
        if multimodal_tokens.video_token and video_data:
            data_iterators[Modality.VIDEO] = iter(video_data)
        if multimodal_tokens.audio_token and audio_data:
            data_iterators[Modality.AUDIO] = iter(audio_data)

        # futures: the futures of loaded data
        # task_info: modality, raw_data, and other metadata of each data
        futures, task_info = self.submit_data_loading_tasks(
            text_parts=text_parts,
            multimodal_tokens=multimodal_tokens,
            data_iterators=data_iterators,
            discard_alpha_channel=discard_alpha_channel,
            audio_sample_rate=audio_sample_rate,
        )
        task_info_iter = iter(task_info)
        futures_iter = iter(futures)

        # Process results
        images, videos, audios = [], [], []
        new_text_parts = []
        has_precomputed_input = False
        for text_part in text_parts:
            try:
                if multimodal_tokens_pattern.match(text_part):
                    modality, raw_data, frame_limit = next(task_info_iter)
                    is_precomputed = isinstance(raw_data, dict) and (
                        raw_data.get("format") == "processor_output"
                        or raw_data.get("format") == "precomputed_embedding"
                    )
                    has_precomputed_input |= is_precomputed
                    result = next(futures_iter).result()
                    if modality == Modality.IMAGE:
                        # If data is already processed or embedded, it will be a
                        # dictionary(processed, or precomputed). In this case we want to keep the
                        # expanded tokens in text_part. Otherwise, we will
                        # call the processor code, so keep only a single image
                        # token.
                        mm_tokens = (
                            text_part
                            if is_precomputed
                            else multimodal_tokens.image_token
                        )
                        frames = [result] if not isinstance(result, list) else result
                        if frames:
                            # only for minicpmv
                            images += frames
                            new_text_parts += mm_tokens * len(frames)
                    elif modality == Modality.VIDEO:
                        # load as video
                        mm_tokens = (
                            text_part
                            if is_precomputed
                            else multimodal_tokens.video_token
                        )
                        videos += [result]
                        new_text_parts += mm_tokens
                    elif modality == Modality.AUDIO:
                        # audio
                        mm_tokens = (
                            text_part
                            if is_precomputed
                            else multimodal_tokens.audio_token
                        )
                        audios += [result]
                        new_text_parts += mm_tokens
                else:
                    # normal text
                    new_text_parts += [text_part]

            except StopIteration as e:
                # when precomputed_input is presented with multi-images, StopIteration is expected
                if has_precomputed_input:
                    new_text_parts += [text_part]
                    continue
                raise RuntimeError(
                    f"An exception occurred while loading multimodal data: {e}"
                )
            except Exception as e:
                raise RuntimeError(
                    f"An exception occurred while loading multimodal data: {e}"
                )
        return BaseMultiModalProcessorOutput(
            images=images,
            audios=audios,
            videos=videos,
            input_text="".join(new_text_parts),
        )

    @staticmethod
    def get_mm_items_offset(
        input_ids: torch.Tensor, mm_token_id: int
    ) -> List[Tuple[int, int]]:
        """
        Get a set of range for mm_items from input_ids
        Example:
            input_ids = [1, 2, 3, 3, 3, 4, 3, 3]
            mm_token_id = 3
            return result = [(2,4),(6,7)]
        """
        mask = input_ids == mm_token_id
        start_positions = (mask & ~torch.roll(mask, 1)).nonzero(as_tuple=True)[0]
        end_positions = (mask & ~torch.roll(mask, -1)).nonzero(as_tuple=True)[0]
        return list(zip(start_positions.tolist(), end_positions.tolist()))

    @staticmethod
    def get_mm_items_offset_by_pair(
        input_ids: torch.Tensor, mm_start_id: int, mm_end_id: int
    ) -> List[Tuple[int, int]]:
        indices_start = (input_ids == mm_start_id).nonzero(as_tuple=True)[0] + 1
        indices_end = (input_ids == mm_end_id).nonzero(as_tuple=True)[0] - 1

        return list(zip(indices_start.tolist(), indices_end.tolist()))

    def collect_mm_items_from_processor_output(
        self, data_dict: dict, modality: Modality = None
    ) -> List[MultimodalDataItem]:
        """
        Create mm_items directly from processor output, with one item for each modality

        Note that the data_dict can be passed via offline engine api
        """

        items: dict[Modality, MultimodalDataItem] = {}
        for attr_name, value in data_dict.items():
            if attr_name == "input_ids":
                continue

            # Get modality for this attribute
            modality = modality or self.ATTR_NAME_TO_MODALITY.get(attr_name)

            if attr_name == "precomputed_embeddings":
                modality_str = data_dict.get("modality")
                modality = Modality.IMAGE
                if modality_str:
                    try:
                        modality = Modality.from_str(modality_str)
                    except ValueError:
                        pass

            if modality:
                # Create item if needed
                if modality not in items:
                    items[modality] = MultimodalDataItem(modality=modality)

                if attr_name in self.FEATURE_NAMES:
                    attr_name = "feature"

                items[modality].set(attr_name, value)

        return list(items.values())

    def _process_and_collect_mm_items(
        self, input_text: str, images=None, audios=None, videos=None, **kwargs
    ) -> Tuple[List[MultimodalDataItem], torch.Tensor, dict]:
        """
        Helper method to process multimodal data and create mm_items in one step.

        Returns:
            Tuple of (created mm_items, input_ids)
        """
        ret = self.process_mm_data(
            input_text=input_text, images=images, audios=audios, videos=videos, **kwargs
        )

        input_ids = ret["input_ids"].flatten()
        collected_items = self.collect_mm_items_from_processor_output(ret)

        return collected_items, input_ids, ret

    def process_and_combine_mm_data(
        self,
        base_output: BaseMultiModalProcessorOutput,
        mm_tokens: MultimodalSpecialTokens,
        **kwargs,
    ) -> Tuple[List[MultimodalDataItem], torch.Tensor, dict]:
        """
        Process multimodal data and return the combined multimodal items and input_ids.
        Supports mixed modalities (images and audio in the same request).

        Returns:
            Tuple of (list of mm_items, input_ids)
        """
        # Collect all items and categorize them
        all_loaded_data = base_output.organize_results()
        # Handle text-only case
        if not all_loaded_data:
            input_ids = self._processor.tokenizer(
                base_output.input_text,
                return_tensors="pt",
                add_special_tokens=True,
            ).input_ids.flatten()
            return [], input_ids, {}

        dict_items, raw_images, raw_audios, raw_videos = [], [], [], []
        for modality, item in all_loaded_data:
            if isinstance(item, dict):
                dict_items.append((modality, item))
            elif modality == Modality.IMAGE:
                raw_images.append(item)
            elif modality == Modality.AUDIO:
                raw_audios.append(item)
            elif modality == Modality.VIDEO:
                raw_videos.append(item)
            else:
                raise ValueError(f"Unknown multimodal item type: {type(item)}")
        # Process items and get input_ids
        all_collected_items: list[MultimodalDataItem] = []
        input_ids = None

        # Handle raw items (need processing)
        if raw_images or raw_audios or raw_videos:
            collected_items, input_ids, ret = self._process_and_collect_mm_items(
                input_text=base_output.input_text,
                images=raw_images,
                audios=raw_audios,
                videos=raw_videos,
                **kwargs,
            )
            all_collected_items = collected_items
        else:
            ret = None

        # Handle dict items (processed or precomputed)
        for modality, dict_item in dict_items:
            input_format = dict_item.get("format", None)
            if input_format == "processor_output":
                items = self.collect_mm_items_from_processor_output(dict_item)
                for item in items:
                    item.format = MultimodalInputFormat.PROCESSOR_OUTPUT
                all_collected_items.extend(items)
            elif input_format == "precomputed_embedding":
                feature = dict_item["feature"]
                del dict_item["feature"]
                all_collected_items.append(
                    MultimodalDataItem(
                        modality=modality,
                        feature=feature,
                        format=MultimodalInputFormat.PRECOMPUTED_EMBEDDING,
                        model_specific_data=dict_item,
                    )
                )
        # Fallback tokenization if no raw items were processed
        if input_ids is None:
            input_ids = self._processor.tokenizer(
                base_output.input_text,
                return_tensors="pt",
                add_special_tokens=True,
            ).input_ids.flatten()

        # Add offsets to all items
        for mm_item in all_collected_items:
            mm_token_id = mm_tokens.get_token_id_by_modality(mm_item.modality)
            if mm_token_id is None:
                raise ValueError(f"No token id found for modality: {mm_item.modality}")
            mm_item.offsets = self.get_mm_items_offset(
                input_ids=input_ids,
                mm_token_id=mm_token_id,
            )

        """
        solution for cuda-ipc memory-leak:
        1. memory-pool:  each time get a slice from memory-pool and use it as transport-data (with async lock guard)
        2. if can not get a slice , transport normal tensor
        3. copy tensor in scheduler and release it (use position mark)
        4. copy
        """

        if SGL_USE_CUDA_IPC:
            # post-process
            for item in all_collected_items:
                if isinstance(item.feature, torch.Tensor) and item.feature.is_cuda:
                    sync_flag, available_slice = (
                        self.cudaipc_mmfeature_pool.return_a_slice_tensor_with_flag(
                            item.feature
                        )
                    )
                    if isinstance(available_slice, torch.Tensor):
                        available_slice.copy_(
                            item.feature.view(torch.int8).view(-1), non_blocking=True
                        )
                        item.feature = CudaIpcTensorTransportProxy(
                            data=available_slice,
                            info_data=item.feature,
                            sync_buffer_meta=sync_flag,
                        )
                elif (
                    isinstance(item.precomputed_embeddings, torch.Tensor)
                    and item.precomputed_embeddings.is_cuda
                ):

                    sync_flag, available_slice = (
                        self.cudaipc_mmfeature_pool.return_a_slice_tensor_with_flag(
                            item.precomputed_embeddings
                        )
                    )
                    if isinstance(available_slice, torch.Tensor):
                        available_slice.copy_(
                            item.precomputed_embeddings.view(torch.int8).view(-1),
                            non_blocking=True,
                        )
                        item.precomputed_embeddings = CudaIpcTensorTransportProxy(
                            data=available_slice,
                            info_data=item.precomputed_embeddings,
                            sync_buffer_meta=sync_flag,
                        )

        return all_collected_items, input_ids, ret<|MERGE_RESOLUTION|>--- conflicted
+++ resolved
@@ -12,15 +12,11 @@
 from PIL import Image
 from transformers import BaseImageProcessorFast
 
-<<<<<<< HEAD
 from sglang.srt.managers.schedule_batch import (
     Modality,
     MultimodalDataItem,
     MultimodalInputFormat,
 )
-from sglang.srt.utils import is_npu, load_audio, load_image, load_video, logger
-=======
-from sglang.srt.managers.schedule_batch import Modality, MultimodalDataItem
 from sglang.srt.utils import (
     get_bool_env_var,
     is_npu,
@@ -34,7 +30,6 @@
     CudaIpcTensorTransportProxy,
     MmItemMemoryPool,
 )
->>>>>>> 09938e1f
 
 _is_npu = is_npu()
 
