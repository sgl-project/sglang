--- conflicted
+++ resolved
@@ -12,19 +12,13 @@
 from PIL import Image
 from transformers import BaseImageProcessorFast
 
-<<<<<<< HEAD
-from sglang.srt.environ import envs
-from sglang.srt.managers.schedule_batch import Modality, MultimodalDataItem
-from sglang.srt.server_args import get_global_server_args
-from sglang.srt.utils import is_npu, load_audio, load_image, load_video, logger
-=======
 from sglang.srt.managers.schedule_batch import (
     Modality,
     MultimodalDataItem,
     MultimodalInputFormat,
 )
+from sglang.srt.server_args import get_global_server_args
 from sglang.srt.utils import envs, is_npu, load_audio, load_image, load_video, logger
->>>>>>> d3885d4b
 from sglang.srt.utils.cuda_ipc_transport_utils import (
     MM_FEATURE_CACHE_SIZE,
     MM_ITEM_MEMORY_POOL_RECYCLE_INTERVAL,
