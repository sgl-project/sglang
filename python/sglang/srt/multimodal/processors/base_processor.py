--- conflicted
+++ resolved
@@ -14,19 +14,8 @@
 
 from sglang.srt.environ import envs
 from sglang.srt.managers.schedule_batch import Modality, MultimodalDataItem
-<<<<<<< HEAD
 from sglang.srt.server_args import get_global_server_args
-from sglang.srt.utils import (
-    get_bool_env_var,
-    is_npu,
-    load_audio,
-    load_image,
-    load_video,
-    logger,
-)
-=======
 from sglang.srt.utils import is_npu, load_audio, load_image, load_video, logger
->>>>>>> ef908aeb
 from sglang.srt.utils.cuda_ipc_transport_utils import (
     MM_FEATURE_CACHE_SIZE,
     MM_ITEM_MEMORY_POOL_RECYCLE_INTERVAL,
