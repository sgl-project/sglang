--- conflicted
+++ resolved
@@ -12,19 +12,10 @@
 from PIL import Image
 from transformers import BaseImageProcessorFast
 
-<<<<<<< HEAD
-from sglang.srt.managers.schedule_batch import (
-    Modality,
-    MultimodalDataItem,
-    MultimodalInputFormat,
-)
-from sglang.srt.utils import load_audio, load_image, load_video, logger
-=======
 from sglang.srt.managers.schedule_batch import Modality, MultimodalDataItem
 from sglang.srt.utils import is_npu, load_audio, load_image, load_video, logger
 
 _is_npu = is_npu()
->>>>>>> 0abb41c7
 
 
 @dataclasses.dataclass
