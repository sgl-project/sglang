--- conflicted
+++ resolved
@@ -1246,7 +1246,6 @@
     dst: int = 1,
     async_send: bool = False,
 ):
-<<<<<<< HEAD
     """Send data from src to dst in group."""
     from sglang.srt.distributed.parallel_state import P2PWork
 
@@ -1254,14 +1253,9 @@
         send_func = dist.isend
     else:
         send_func = dist.send
-=======
-    """Send data from src to dst in group using DeviceToDevice communication."""
-    device = torch.get_device_module().current_device()
->>>>>>> d22d0447
     if rank == src:
         p2p_works = []
         if len(data) == 0:
-<<<<<<< HEAD
             tensor_size = torch.tensor(
                 [0],
                 dtype=torch.long,
@@ -1269,24 +1263,13 @@
             work = send_func(tensor_size, dst, group=group)
             if async_send:
                 p2p_works.append(P2PWork(work, tensor_size))
-=======
-            tensor_size = torch.tensor([0], dtype=torch.long, device=device)
-            dist.send(tensor_size, dst=dst, group=group)
->>>>>>> d22d0447
         else:
             serialized_data = pickle.dumps(data)
             size = len(serialized_data)
             tensor_data = torch.ByteTensor(
                 np.frombuffer(serialized_data, dtype=np.uint8)
-<<<<<<< HEAD
             )
             tensor_size = torch.tensor([size], dtype=torch.long)
-=======
-            ).to(
-                device=device
-            )  # Move to GPU
-            tensor_size = torch.tensor([size], dtype=torch.long, device=device)
->>>>>>> d22d0447
 
             work = send_func(tensor_size, dst, group=group)
             if async_send:
@@ -1297,33 +1280,23 @@
         return p2p_works
 
     elif rank == dst:
-<<<<<<< HEAD
         tensor_size = torch.tensor(
             [0],
             dtype=torch.long,
         )
         work = dist.irecv(tensor_size, src=src, group=group)
         work.wait()
-=======
-        tensor_size = torch.tensor([0], dtype=torch.long, device=device)
-        dist.recv(tensor_size, src=src, group=group)
->>>>>>> d22d0447
         size = tensor_size.item()
 
         if size == 0:
             return []
 
-<<<<<<< HEAD
         tensor_data = torch.empty(
             size,
             dtype=torch.uint8,
         )
         work = dist.irecv(tensor_data, src=src, group=group)
         work.wait()
-=======
-        tensor_data = torch.empty(size, dtype=torch.uint8, device=device)
-        dist.recv(tensor_data, src=src, group=group)
->>>>>>> d22d0447
 
         serialized_data = bytes(tensor_data.cpu().numpy())
         data = pickle.loads(serialized_data)
