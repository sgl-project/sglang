# Copyright 2023-2024 SGLang Team
# Licensed under the Apache License, Version 2.0 (the "License");
# you may not use this file except in compliance with the License.
# You may obtain a copy of the License at
#
#     http://www.apache.org/licenses/LICENSE-2.0
#
# Unless required by applicable law or agreed to in writing, software
# distributed under the License is distributed on an "AS IS" BASIS,
# WITHOUT WARRANTIES OR CONDITIONS OF ANY KIND, either express or implied.
# See the License for the specific language governing permissions and
# limitations under the License.
# ==============================================================================
"""Common utilities."""
from __future__ import annotations

import argparse
import asyncio
import builtins
import ctypes
import dataclasses
import functools
import importlib
import inspect
import io
import ipaddress
import itertools
import json
import logging
import math
import os
import pickle
import platform
import random
import re
import resource
import shutil
import signal
import socket
import subprocess
import sys
import tempfile
import threading
import time
import traceback
import types
import uuid
import warnings
from collections import OrderedDict, defaultdict
from contextlib import contextmanager
from dataclasses import dataclass
from functools import lru_cache, partial
from importlib.metadata import PackageNotFoundError, version
from importlib.util import find_spec
from io import BytesIO
from json import JSONDecodeError
from multiprocessing.reduction import ForkingPickler
from pathlib import Path
from typing import (
    TYPE_CHECKING,
    Any,
    Callable,
    Dict,
    Generic,
    List,
    Optional,
    Protocol,
    Sequence,
    Set,
    Tuple,
    TypeVar,
    Union,
)
from unittest import SkipTest
from urllib.parse import urlparse

import numpy as np
import orjson
import psutil
import pybase64
import requests
import torch
import torch.distributed
import torch.distributed as dist
import triton
import zmq
from fastapi.responses import ORJSONResponse
from packaging import version as pkg_version
from PIL import Image
from starlette.routing import Mount
from torch import nn
from torch.library import Library
from torch.profiler import ProfilerActivity, profile, record_function
from torch.utils._contextlib import _DecoratorContextManager
from typing_extensions import Literal

from sglang.srt.environ import envs
from sglang.srt.metrics.func_timer import enable_func_timer

if TYPE_CHECKING:
    # Apparently importing this here is necessary to avoid a segfault, see comment in load_video below
    from decord import VideoReader

    from sglang.srt.server_args import ServerArgs

logger = logging.getLogger(__name__)


# https://pytorch.org/docs/stable/notes/hip.html#checking-for-hip
@lru_cache(maxsize=1)
def is_hip() -> bool:
    return torch.version.hip is not None


if is_hip():
    HIP_FP8_E4M3_FNUZ_MAX = 224.0
    FP8_E4M3_MAX = HIP_FP8_E4M3_FNUZ_MAX
else:
    FP8_E4M3_MAX = torch.finfo(torch.float8_e4m3fn).max

FP8_E4M3_MIN = -FP8_E4M3_MAX

builtins.FP8_E4M3_MAX = FP8_E4M3_MAX
builtins.FP8_E4M3_MIN = FP8_E4M3_MIN


@lru_cache(maxsize=1)
def is_cuda():
    return torch.cuda.is_available() and torch.version.cuda


@lru_cache(maxsize=1)
def is_cuda_alike():
    return is_cuda() or is_hip()


@lru_cache(maxsize=1)
def is_hpu() -> bool:
    return hasattr(torch, "hpu") and torch.hpu.is_available()


@lru_cache(maxsize=1)
def is_xpu() -> bool:
    return hasattr(torch, "xpu") and torch.xpu.is_available()


@lru_cache(maxsize=1)
def is_npu() -> bool:
    return hasattr(torch, "npu") and torch.npu.is_available()


@lru_cache(maxsize=1)
def is_host_cpu_x86() -> bool:
    machine = platform.machine().lower()
    return (
        machine in ("x86_64", "amd64", "i386", "i686")
        and hasattr(torch, "cpu")
        and torch.cpu.is_available()
    )


@lru_cache(maxsize=1)
def is_cpu() -> bool:
    return os.getenv("SGLANG_USE_CPU_ENGINE", "0") == "1" and is_host_cpu_x86()


def is_float4_e2m1fn_x2(dtype) -> bool:
    """Check if dtype is float4_e2m1fn_x2 and CUDA is available."""
    target_dtype = getattr(torch, "float4_e2m1fn_x2", None)
    return is_cuda() and dtype == target_dtype


def get_cuda_version():
    if torch.version.cuda:
        return tuple(map(int, torch.version.cuda.split(".")))
    return (0, 0)


@contextmanager
def device_context(device: torch.device):
    if device.type == "cpu" and is_cpu():
        with torch.device("cpu"):
            yield
    else:
        module = torch.get_device_module(device)
        if module is not None:
            with module.device(device.index):
                yield
        else:
            raise ValueError(f"Unknown device module: {device}")


def _check_cuda_device_version(
    device_capability_majors: List[int], cuda_version: Tuple[int, int]
):
    if not is_cuda():
        return False
    return (
        torch.cuda.get_device_capability()[0] in device_capability_majors
        and tuple(map(int, torch.version.cuda.split(".")[:2])) >= cuda_version
    )


is_ampere_with_cuda_12_3 = lru_cache(maxsize=1)(
    partial(
        _check_cuda_device_version, device_capability_majors=[8], cuda_version=(12, 3)
    )
)
is_hopper_with_cuda_12_3 = lru_cache(maxsize=1)(
    partial(
        _check_cuda_device_version, device_capability_majors=[9], cuda_version=(12, 3)
    )
)
is_blackwell_supported = is_blackwell = lru_cache(maxsize=1)(
    partial(
        _check_cuda_device_version,
        device_capability_majors=[10, 12],
        cuda_version=(12, 8),
    )
)
is_sm120_supported = lru_cache(maxsize=1)(
    partial(
        _check_cuda_device_version, device_capability_majors=[12], cuda_version=(12, 8)
    )
)
is_sm100_supported = lru_cache(maxsize=1)(
    partial(
        _check_cuda_device_version, device_capability_majors=[10], cuda_version=(12, 8)
    )
)
is_sm90_supported = lru_cache(maxsize=1)(
    partial(
        _check_cuda_device_version, device_capability_majors=[9], cuda_version=(12, 3)
    )
)


try:
    import sgl_kernel  # noqa: F401

    is_intel_amx_backend_available = hasattr(
        torch.ops.sgl_kernel, "convert_weight_packed"
    )
except:
    is_intel_amx_backend_available = False

try:
    # move torch._C._cpu._is_amx_tile_supported() from cpu_has_amx_support
    # to support torch compile
    is_amx_tile_supported = torch._C._cpu._is_amx_tile_supported()
except:
    is_amx_tile_supported = False


def cpu_has_amx_support():
    return is_amx_tile_supported and is_intel_amx_backend_available


def use_intel_amx_backend(layer):
    return getattr(layer, "use_intel_amx_backend", False)


def xpu_has_xmx_support():
    # TODO: update with XPU capalibity query
    if is_xpu():
        # currently only PVC/LNL/BMG supports F64, so we only support these now
        return torch.xpu.get_device_properties().has_fp64
    return False


@lru_cache(maxsize=1)
def is_flashinfer_available():
    """
    Check whether flashinfer is available.
    As of Oct. 6, 2024, it is only available on NVIDIA GPUs.
    """
    if not get_bool_env_var("SGLANG_IS_FLASHINFER_AVAILABLE", default="true"):
        return False
    return importlib.util.find_spec("flashinfer") is not None and is_cuda()


def is_nvidia_cublas_cu12_version_ge_12_9():
    """
    temporary fix for issue #11272
    """
    try:
        installed_version = version("nvidia-cublas-cu12")
    except PackageNotFoundError:
        return False
    return pkg_version.parse(installed_version) >= pkg_version.parse("12.9")


def random_uuid() -> str:
    return str(uuid.uuid4().hex)


_warned_bool_env_var_keys = set()


def get_bool_env_var(name: str, default: str = "false") -> bool:
    # FIXME: move your environment variable to sglang.srt.environ
    value = os.getenv(name, default)
    value = value.lower()

    truthy_values = ("true", "1")
    falsy_values = ("false", "0")

    if (value not in truthy_values) and (value not in falsy_values):
        if value not in _warned_bool_env_var_keys:
            logger.warning(
                f"get_bool_env_var({name}) see non-understandable value={value} and treat as false"
            )
        _warned_bool_env_var_keys.add(value)

    return value in truthy_values


def get_int_env_var(name: str, default: int = 0) -> int:
    # FIXME: move your environment variable to sglang.srt.environ
    value = os.getenv(name)
    if value is None or not value.strip():
        return default
    try:
        return int(value)
    except ValueError:
        return default


def get_float_env_var(name: str, default: float = 0.0) -> float:
    # FIXME: move your environment variable to sglang.srt.environ
    value = os.getenv(name)
    if value is None or not value.strip():
        return default
    try:
        return float(value)
    except ValueError:
        return default


def support_triton(backend: str) -> bool:
    return backend not in ["torch_native", "intel_amx"]


_ENABLE_TORCH_INFERENCE_MODE = get_bool_env_var(
    "SGLANG_ENABLE_TORCH_INFERENCE_MODE", "false"
)


class DynamicGradMode(_DecoratorContextManager):
    """
    A combination of torch.no_grad and torch.inference_mode,
    with their behavior controlled by an environment variable. Just refer to them.
    """

    @staticmethod
    def set_inference_mode(mode: bool):
        if isinstance(mode, bool):
            global _ENABLE_TORCH_INFERENCE_MODE

            _ENABLE_TORCH_INFERENCE_MODE = mode
        else:
            logger.warning("mode is not a boolean object")

    def __init__(self, mode=True):
        if not torch._jit_internal.is_scripting():
            super().__init__()
        if _ENABLE_TORCH_INFERENCE_MODE:
            self.mode = mode
        else:
            self.prev = False

    def __new__(cls, mode_or_orig_func=True if _ENABLE_TORCH_INFERENCE_MODE else None):
        if mode_or_orig_func is None or isinstance(mode_or_orig_func, bool):
            return super().__new__(cls)
        return cls()(mode_or_orig_func)

    def __enter__(self) -> None:
        if _ENABLE_TORCH_INFERENCE_MODE:
            self._inference_mode_context = torch._C._InferenceMode(self.mode)
            self._inference_mode_context.__enter__()
        else:
            self.prev = torch.is_grad_enabled()
            torch.set_grad_enabled(False)

    def __exit__(self, exc_type: Any, exc_value: Any, traceback: Any) -> None:
        if _ENABLE_TORCH_INFERENCE_MODE:
            self._inference_mode_context.__exit__(exc_type, exc_value, traceback)
        else:
            torch.set_grad_enabled(self.prev)

    def clone(self) -> "DynamicGradMode":
        r"""
        Create a copy of this class
        """
        if _ENABLE_TORCH_INFERENCE_MODE:
            return self.__class__(self.mode)
        else:
            return self.__class__()


show_time_cost = False
time_infos = {}


def enable_show_time_cost():
    global show_time_cost
    show_time_cost = True


class TimeInfo:
    def __init__(self, name, interval=0.1, color=0, indent=0):
        self.name = name
        self.interval = interval
        self.color = color
        self.indent = indent

        self.acc_time = 0
        self.last_acc_time = 0

    def check(self):
        if self.acc_time - self.last_acc_time > self.interval:
            self.last_acc_time = self.acc_time
            return True
        return False

    def pretty_print(self):
        print(f"\x1b[{self.color}m", end="")
        print("-" * self.indent * 2, end="")
        print(f"{self.name}: {self.acc_time:.3f}s\x1b[0m")


def mark_start(name, interval=0.1, color=0, indent=0):
    global time_infos, show_time_cost
    if not show_time_cost:
        return
    torch.cuda.synchronize()
    if time_infos.get(name, None) is None:
        time_infos[name] = TimeInfo(name, interval, color, indent)
    time_infos[name].acc_time -= time.perf_counter()


def mark_end(name):
    global time_infos, show_time_cost
    if not show_time_cost:
        return
    torch.cuda.synchronize()
    time_infos[name].acc_time += time.perf_counter()
    if time_infos[name].check():
        time_infos[name].pretty_print()


def calculate_time(show=False, min_cost_ms=0.0):
    def wrapper(func):
        def inner_func(*args, **kwargs):
            torch.cuda.synchronize()
            if show:
                start_time = time.perf_counter()
            result = func(*args, **kwargs)
            torch.cuda.synchronize()
            if show:
                cost_time = (time.perf_counter() - start_time) * 1000
                if cost_time > min_cost_ms:
                    print(f"Function {func.__name__} took {cost_time} ms to run.")
            return result

        return inner_func

    return wrapper


def get_available_gpu_memory(
    device, gpu_id, distributed=False, empty_cache=True, cpu_group=None
):
    """
    Get available memory for cuda:gpu_id device.
    When distributed is True, the available memory is the minimum available memory of all GPUs.
    """
    if device == "cuda":
        num_gpus = torch.cuda.device_count()
        assert gpu_id < num_gpus

        if torch.cuda.current_device() != gpu_id:
            print(
                f"WARNING: current device is not {gpu_id}, but {torch.cuda.current_device()}, ",
                "which may cause useless memory allocation for torch CUDA context.",
            )

        if empty_cache:
            torch.cuda.empty_cache()
        SHARED_SYSMEM_DEVICE_MEM_SMS = (87, 110, 121)  # Orin, Thor, Spark
        if get_device_sm() in SHARED_SYSMEM_DEVICE_MEM_SMS:
            # On these devices, which use sysmem as device mem, torch.cuda.mem_get_info()
            # only reports "free" memory, which can be lower than what is actually
            # available due to not including cache memory. So we use the system available
            # memory metric instead.
            free_gpu_memory = psutil.virtual_memory().available
        else:
            free_gpu_memory, _ = torch.cuda.mem_get_info(gpu_id)

    elif device == "xpu":
        num_gpus = torch.xpu.device_count()
        assert gpu_id < num_gpus

        if torch.xpu.current_device() != gpu_id:
            print(
                f"WARNING: current device is not {gpu_id}, but {torch.xpu.current_device()}, ",
                "which may cause useless memory allocation for torch XPU context.",
            )

        if empty_cache:
            torch.xpu.empty_cache()
        used_memory = torch.xpu.memory_allocated()
        total_gpu_memory = torch.xpu.get_device_properties(gpu_id).total_memory
        free_gpu_memory = total_gpu_memory - used_memory

    elif device == "hpu":
        num_gpus = torch.hpu.device_count()
        assert gpu_id < num_gpus

        if torch.hpu.current_device() != gpu_id:
            print(
                f"WARNING: current device is not {gpu_id}, but {torch.hpu.current_device()}, ",
                "which may cause useless memory allocation for torch HPU context.",
            )

        free_gpu_memory, total_gpu_memory = torch.hpu.mem_get_info()

    elif device == "cpu":
        # TODO: rename the variables in the current function to be not GPU specific
        total_free_memory = psutil.virtual_memory().available
        n_numa_node: int = len(get_cpu_ids_by_node())
        free_gpu_memory = round(total_free_memory / n_numa_node, 3)
    elif device == "npu":
        num_gpus = torch.npu.device_count()
        assert gpu_id < num_gpus

        if torch.npu.current_device() != gpu_id:
            print(
                f"WARNING: current device is not {gpu_id}, but {torch.npu.current_device()}, ",
                "which may cause useless memory allocation for torch NPU context.",
            )
        if empty_cache:
            torch.npu.empty_cache()
        free_gpu_memory, total_gpu_memory = torch.npu.mem_get_info()

    if distributed:
        tensor = torch.tensor(free_gpu_memory, dtype=torch.float32)
        torch.distributed.all_reduce(
            tensor, op=torch.distributed.ReduceOp.MIN, group=cpu_group
        )
        free_gpu_memory = tensor.item()

    return free_gpu_memory / (1 << 30)


def is_pin_memory_available() -> bool:
    return torch.cuda.is_available()


class LayerFn(Protocol):

    def __call__(self, idx: int, prefix: str) -> torch.nn.Module: ...


def make_layers(
    num_hidden_layers: int,
    layer_fn: LayerFn,
    pp_rank: Optional[int] = None,
    pp_size: Optional[int] = None,
    prefix: str = "",
    return_tuple: bool = False,
    offloader_kwargs: Optional[Dict[str, Any]] = None,
) -> Tuple[torch.nn.Module, int, int]:
    """Make a list of layers with the given layer function"""
    # circula imports
    from sglang.srt.distributed import get_pp_indices
    from sglang.srt.layers.utils import PPMissingLayer
    from sglang.srt.utils.offloader import get_offloader

    assert not pp_size or num_hidden_layers >= pp_size
    start_layer, end_layer = (
        get_pp_indices(
            num_hidden_layers,
            pp_rank,
            pp_size,
        )
        if pp_rank is not None and pp_size is not None
        else (0, num_hidden_layers)
    )
    modules = torch.nn.ModuleList(
        [PPMissingLayer(return_tuple=return_tuple) for _ in range(start_layer)]
        + get_offloader().wrap_modules(
            (
                layer_fn(idx=idx, prefix=add_prefix(idx, prefix))
                for idx in range(start_layer, end_layer)
            ),
            **(offloader_kwargs or {}),
        )
        + [
            PPMissingLayer(return_tuple=return_tuple)
            for _ in range(end_layer, num_hidden_layers)
        ]
    )
    if pp_rank is None or pp_size is None:
        return modules
    return modules, start_layer, end_layer


def make_layers_non_pp(
    num_hidden_layers: int,
    layer_fn: LayerFn,
    prefix: str = "",
) -> torch.nn.ModuleList:
    from sglang.srt.utils.offloader import get_offloader

    layers = torch.nn.ModuleList(
        get_offloader().wrap_modules(
            (
                layer_fn(idx=idx, prefix=add_prefix(idx, prefix))
                for idx in range(num_hidden_layers)
            )
        )
    )
    return layers


@lru_cache(maxsize=1)
def get_device_module():
    return torch.get_device_module()


def set_random_seed(seed: int) -> None:
    """Set the random seed for all libraries."""
    random.seed(seed)
    np.random.seed(seed)
    torch.manual_seed(seed)
    if torch.cuda.is_available():
        torch.cuda.manual_seed_all(seed)


def find_process_using_port(port: int) -> Optional[psutil.Process]:
    for conn in psutil.net_connections(kind="inet"):
        if conn.laddr.port == port:
            try:
                return psutil.Process(conn.pid)
            except psutil.NoSuchProcess:
                # It could happen by race condition (the proc dies when psutil.Process is called).
                pass

    return None


def wait_port_available(
    port: int, port_name: str, timeout_s: int = 30, raise_exception: bool = True
) -> bool:
    for i in range(timeout_s):
        if is_port_available(port):
            return True

        if i > 10 and i % 5 == 0:
            process = find_process_using_port(port)
            if process is None:
                logger.warning(
                    f"The port {port} is in use, but we could not find the process that uses it."
                )

            pid = process.pid
            error_message = f"{port_name} is used by a process already. {process.name()=}' {process.cmdline()=} {process.status()=} {pid=}"
            logger.info(
                f"port {port} is in use. Waiting for {i} seconds for {port_name} to be available. {error_message}"
            )
        time.sleep(0.1)

    if raise_exception:
        raise ValueError(
            f"{port_name} at {port} is not available in {timeout_s} seconds. {error_message}"
        )
    return False


def is_port_available(port):
    """Return whether a port is available."""
    with socket.socket(socket.AF_INET, socket.SOCK_STREAM) as s:
        try:
            s.setsockopt(socket.SOL_SOCKET, socket.SO_REUSEADDR, 1)
            s.bind(("", port))
            s.listen(1)
            return True
        except socket.error:
            return False
        except OverflowError:
            return False


def get_free_port():
    # try ipv4
    try:
        with socket.socket(socket.AF_INET, socket.SOCK_STREAM) as s:
            s.bind(("", 0))
            return s.getsockname()[1]
    except OSError:
        # try ipv6
        with socket.socket(socket.AF_INET6, socket.SOCK_STREAM) as s:
            s.bind(("", 0))
            return s.getsockname()[1]


def decode_video_base64(video_base64):
    from PIL import Image

    # Decode the base64 string
    video_bytes = pybase64.b64decode(video_base64, validate=True)

    # Placeholder for the start indices of each PNG image
    img_starts = []

    frame_format = "PNG"  # str(os.getenv('FRAME_FORMAT', "JPEG"))

    assert frame_format in [
        "PNG",
        "JPEG",
    ], "FRAME_FORMAT must be either 'PNG' or 'JPEG'"

    if frame_format == "PNG":
        # Find each PNG start signature to isolate images
        i = 0
        while i < len(video_bytes) - 7:  # Adjusted for the length of the PNG signature
            # Check if we found the start of a PNG file
            if (
                video_bytes[i] == 0x89
                and video_bytes[i + 1] == 0x50
                and video_bytes[i + 2] == 0x4E
                and video_bytes[i + 3] == 0x47
                and video_bytes[i + 4] == 0x0D
                and video_bytes[i + 5] == 0x0A
                and video_bytes[i + 6] == 0x1A
                and video_bytes[i + 7] == 0x0A
            ):
                img_starts.append(i)
                i += 8  # Skip the PNG signature
            else:
                i += 1
    else:
        # Find each JPEG start (0xFFD8) to isolate images
        i = 0
        while (
            i < len(video_bytes) - 1
        ):  # Adjusted for the length of the JPEG SOI signature
            # Check if we found the start of a JPEG file
            if video_bytes[i] == 0xFF and video_bytes[i + 1] == 0xD8:
                img_starts.append(i)
                # Move to the next byte to continue searching for the next image start
                i += 2
            else:
                i += 1

    frames = []
    for start_idx in img_starts:
        # Assuming each image is back-to-back, the end of one image is the start of another
        # The last image goes until the end of the byte string
        end_idx = (
            img_starts[img_starts.index(start_idx) + 1]
            if img_starts.index(start_idx) + 1 < len(img_starts)
            else len(video_bytes)
        )
        img_bytes = video_bytes[start_idx:end_idx]

        # Convert bytes to a PIL Image
        img = Image.open(BytesIO(img_bytes))

        # Convert PIL Image to a NumPy array
        frame = np.array(img)

        # Append the frame to the list of frames
        frames.append(frame)

    # Ensure there's at least one frame to avoid errors with np.stack
    if frames:
        return np.stack(frames, axis=0), img.size
    else:
        return np.array([]), (
            0,
            0,
        )  # Return an empty array and size tuple if no frames were found


def load_audio(
    audio_file: str, sr: Optional[int] = None, mono: bool = True
) -> np.ndarray:
    # Use soundfile here, since librosa use it under the hood,
    # and librosa will not support audio loading in the future
    import soundfile as sf
    from scipy.signal import resample

    if sr is None:
        sr = 16000

    # Load audio data
    if isinstance(audio_file, bytes):
        audio, original_sr = sf.read(BytesIO(audio_file))
    elif audio_file.startswith("data:"):
        audio_file = audio_file.split(",")[1]
        audio, original_sr = sf.read(
            BytesIO(pybase64.b64decode(audio_file, validate=True))
        )
    elif audio_file.startswith("http://") or audio_file.startswith("https://"):
        timeout = int(os.getenv("REQUEST_TIMEOUT", "5"))
        response = requests.get(audio_file, stream=True, timeout=timeout)
        audio_file = BytesIO(response.content)
        response.close()
        audio, original_sr = sf.read(audio_file)
    elif isinstance(audio_file, str):
        audio, original_sr = sf.read(audio_file)
    else:
        raise ValueError(f"Invalid audio format: {audio_file}")

    # Resample audio if the original sample rate is different from the desired sample rate
    if original_sr != sr:
        num_samples = int(len(audio) * float(sr) / original_sr)
        audio = resample(audio, num_samples)

    # Convert to mono if requested and audio is stereo
    if mono and len(audio.shape) > 1:
        audio = np.mean(audio, axis=1)

    return audio


@dataclass
class ImageData:
    url: str
    detail: Optional[Literal["auto", "low", "high"]] = "auto"


def load_image(
    image_file: Union[Image.Image, str, ImageData, bytes],
) -> tuple[Image.Image, tuple[int, int]]:
    if isinstance(image_file, ImageData):
        image_file = image_file.url

    image = image_size = None
    if isinstance(image_file, Image.Image):
        image = image_file
        image_size = (image.width, image.height)
    elif isinstance(image_file, bytes):
        image = Image.open(BytesIO(image_file))
    elif image_file.startswith("http://") or image_file.startswith("https://"):
        timeout = int(os.getenv("REQUEST_TIMEOUT", "3"))
        response = requests.get(image_file, stream=True, timeout=timeout)
        try:
            response.raise_for_status()
            image = Image.open(response.raw)
            image.load()  # Force loading to avoid issues after closing the stream
        finally:
            response.close()
    elif image_file.lower().endswith(("png", "jpg", "jpeg", "webp", "gif")):
        image = Image.open(image_file)
    elif image_file.startswith("data:"):
        image_file = image_file.split(",")[1]
        image = Image.open(BytesIO(pybase64.b64decode(image_file, validate=True)))
    elif isinstance(image_file, str):
        image = Image.open(BytesIO(pybase64.b64decode(image_file, validate=True)))
    else:
        raise ValueError(f"Invalid image: {image_file}")

    return image, image_size


def get_image_bytes(image_file: Union[str, bytes]):
    if isinstance(image_file, bytes):
        return image_file
    elif image_file.startswith("http://") or image_file.startswith("https://"):
        timeout = int(os.getenv("REQUEST_TIMEOUT", "3"))
        response = requests.get(image_file, timeout=timeout)
        return response.content
    elif image_file.lower().endswith(("png", "jpg", "jpeg", "webp", "gif")):
        with open(image_file, "rb") as f:
            return f.read()
    elif image_file.startswith("data:"):
        image_file = image_file.split(",")[1]
        return pybase64.b64decode(image_file, validate=True)
    elif isinstance(image_file, str):
        return pybase64.b64decode(image_file, validate=True)
    else:
        raise NotImplementedError(f"Invalid image: {image_file}")


def load_video(video_file: Union[str, bytes], use_gpu: bool = True):
    # We import decord here to avoid a strange Segmentation fault (core dumped) issue.
    from decord import VideoReader, cpu, gpu

    try:
        from decord.bridge import decord_bridge

        ctx = gpu(0)
        _ = decord_bridge.get_ctx_device(ctx)
    except Exception:
        ctx = cpu(0)

    tmp_file = None
    vr = None
    try:
        if isinstance(video_file, bytes):
            tmp_file = tempfile.NamedTemporaryFile(delete=False, suffix=".mp4")
            tmp_file.write(video_file)
            tmp_file.close()
            vr = VideoReader(tmp_file.name, ctx=ctx)
        elif isinstance(video_file, str):
            if video_file.startswith(("http://", "https://")):
                timeout = int(os.getenv("REQUEST_TIMEOUT", "10"))
                response = requests.get(video_file, stream=True, timeout=timeout)
                response.raise_for_status()
                tmp_file = tempfile.NamedTemporaryFile(delete=False, suffix=".mp4")
                for chunk in response.iter_content(chunk_size=8192):
                    tmp_file.write(chunk)
                tmp_file.close()
                vr = VideoReader(tmp_file.name, ctx=ctx)
            elif video_file.startswith("data:"):
                _, encoded = video_file.split(",", 1)
                video_bytes = pybase64.b64decode(encoded, validate=True)
                tmp_file = tempfile.NamedTemporaryFile(delete=False, suffix=".mp4")
                tmp_file.write(video_bytes)
                tmp_file.close()
                vr = VideoReader(tmp_file.name, ctx=ctx)
            # `urlparse` supports file:// paths, and so does VideoReader
            elif os.path.isfile(urlparse(video_file).path):
                vr = VideoReader(video_file, ctx=ctx)
            else:
                video_bytes = pybase64.b64decode(video_file, validate=True)
                tmp_file = tempfile.NamedTemporaryFile(delete=False, suffix=".mp4")
                tmp_file.write(video_bytes)
                tmp_file.close()
                vr = VideoReader(tmp_file.name, ctx=ctx)
        else:
            raise ValueError(f"Unsupported video input type: {type(video_file)}")

        return vr

    finally:
        if tmp_file and os.path.exists(tmp_file.name):
            os.unlink(tmp_file.name)


def sample_video_frames(
    video: "VideoReader", *, desired_fps: int, max_frames: int
) -> list[int]:
    total_frames = len(video)
    assert total_frames > 0, "Video must have at least one frame"

    duration = total_frames / video.get_avg_fps()
    fps = min(desired_fps, video.get_avg_fps())

    num_frames = math.floor(duration * fps)
    num_frames = min(max_frames, num_frames, total_frames)
    num_frames = max(1, num_frames)  # At least one frame
    if num_frames == total_frames:
        return list(range(total_frames))
    else:
        return np.linspace(0, total_frames - 1, num_frames, dtype=int).tolist()


def encode_video(video_path, frame_count_limit=None):
    # Lazy import because decord is not available on some arm platforms.
    from decord import VideoReader, cpu

    if not os.path.exists(video_path):
        logger.error(f"Video {video_path} does not exist")
        return []

    if frame_count_limit == 0:
        return []

    def uniform_sample(l, n):
        gap = len(l) / n
        idxs = [int(i * gap + gap / 2) for i in range(n)]
        return [l[i] for i in idxs]

    vr = VideoReader(video_path, ctx=cpu(0))
    sample_fps = round(vr.get_avg_fps() / 1)  # FPS
    frame_indices = [i for i in range(0, len(vr), sample_fps)]
    if frame_count_limit is not None and len(frame_indices) > frame_count_limit:
        frame_indices = uniform_sample(frame_indices, frame_count_limit)

    frames = vr.get_batch(frame_indices).asnumpy()
    frames = [Image.fromarray(v.astype("uint8")) for v in frames]
    return frames


def suppress_other_loggers():
    warnings.filterwarnings(
        "ignore", category=UserWarning, message="The given NumPy array is not writable"
    )

    try:
        from vllm.logger import logger as vllm_default_logger
    except ImportError:
        return

    vllm_default_logger.setLevel(logging.WARN)
    logging.getLogger("vllm.distributed.device_communicators.pynccl").setLevel(
        logging.WARN
    )
    logging.getLogger("vllm.distributed.device_communicators.shm_broadcast").setLevel(
        logging.WARN
    )
    logging.getLogger("vllm.config").setLevel(logging.ERROR)


def assert_pkg_version(pkg: str, min_version: str, message: str):
    try:
        installed_version = version(pkg)
        if pkg_version.parse(installed_version) < pkg_version.parse(min_version):
            raise Exception(
                f"{pkg} is installed with version {installed_version}, which "
                f"is less than the minimum required version {min_version}. " + message
            )
    except PackageNotFoundError:
        raise Exception(
            f"{pkg} with minimum required version {min_version} is not installed. "
            + message
        )


def kill_process_tree(parent_pid, include_parent: bool = True, skip_pid: int = None):
    """Kill the process and all its child processes."""
    # Remove sigchld handler to avoid spammy logs.
    if threading.current_thread() is threading.main_thread():
        signal.signal(signal.SIGCHLD, signal.SIG_DFL)

    if parent_pid is None:
        parent_pid = os.getpid()
        include_parent = False

    try:
        itself = psutil.Process(parent_pid)
    except psutil.NoSuchProcess:
        return

    children = itself.children(recursive=True)
    for child in children:
        if child.pid == skip_pid:
            continue
        try:
            child.kill()
        except psutil.NoSuchProcess:
            pass

    if include_parent:
        try:
            if parent_pid == os.getpid():
                itself.kill()
                sys.exit(0)

            itself.kill()

            # Sometime processes cannot be killed with SIGKILL (e.g, PID=1 launched by kubernetes),
            # so we send an additional signal to kill them.
            itself.send_signal(signal.SIGQUIT)
        except psutil.NoSuchProcess:
            pass


def monkey_patch_p2p_access_check():
    """
    Monkey patch the slow p2p access check.
    NOTE: We assume the p2p access is always allowed, which can be wrong for some setups.
    """

    import sglang.srt.distributed.device_communicators.custom_all_reduce_utils as tgt

    setattr(tgt, "gpu_p2p_access_check", lambda *arg, **kwargs: True)

    # Suppress the warnings from this delete function when using sglang.bench_one_batch
    from sglang.srt.distributed.device_communicators.custom_all_reduce import (
        CustomAllreduce,
    )

    setattr(CustomAllreduce, "__del__", lambda *args, **kwargs: None)


def set_ulimit(target_soft_limit=65535):
    # number of open files
    resource_type = resource.RLIMIT_NOFILE
    current_soft, current_hard = resource.getrlimit(resource_type)

    if current_soft < target_soft_limit:
        try:
            resource.setrlimit(resource_type, (target_soft_limit, current_hard))
        except ValueError as e:
            logger.warning(f"Fail to set RLIMIT_NOFILE: {e}")

    # stack size
    resource_type = resource.RLIMIT_STACK
    current_soft, current_hard = resource.getrlimit(resource_type)
    target_soft_limit_stack_size = 1024 * target_soft_limit
    if current_soft < target_soft_limit_stack_size:
        try:
            resource.setrlimit(
                resource_type, (target_soft_limit_stack_size, current_hard)
            )
        except ValueError as e:
            logger.warning(f"Fail to set RLIMIT_STACK: {e}")


def rank0_log(msg: str):
    from sglang.srt.distributed import (
        get_tensor_model_parallel_rank,
        model_parallel_is_initialized,
    )

    if not model_parallel_is_initialized() or get_tensor_model_parallel_rank() == 0:
        logger.info(msg)


def add_api_key_middleware(app, api_key: str):
    @app.middleware("http")
    async def authentication(request, call_next):
        if request.method == "OPTIONS":
            return await call_next(request)
        if request.url.path.startswith("/health") or request.url.path.startswith(
            "/metrics"
        ):
            return await call_next(request)
        if request.headers.get("Authorization") != "Bearer " + api_key:
            return ORJSONResponse(content={"error": "Unauthorized"}, status_code=401)
        return await call_next(request)


def configure_logger(server_args, prefix: str = ""):
    if SGLANG_LOGGING_CONFIG_PATH := os.getenv("SGLANG_LOGGING_CONFIG_PATH"):
        if not os.path.exists(SGLANG_LOGGING_CONFIG_PATH):
            raise Exception(
                "Setting SGLANG_LOGGING_CONFIG_PATH from env with "
                f"{SGLANG_LOGGING_CONFIG_PATH} but it does not exist!"
            )
        with open(SGLANG_LOGGING_CONFIG_PATH, encoding="utf-8") as file:
            custom_config = orjson.loads(file.read())
        logging.config.dictConfig(custom_config)
        return
    maybe_ms = ".%(msecs)03d" if envs.SGLANG_LOG_MS.get() else ""
    format = f"[%(asctime)s{maybe_ms}{prefix}] %(message)s"
    logging.basicConfig(
        level=getattr(logging, server_args.log_level.upper()),
        format=format,
        datefmt="%Y-%m-%d %H:%M:%S",
        force=True,
    )


# source: https://github.com/vllm-project/vllm/blob/93b38bea5dd03e1b140ca997dfaadef86f8f1855/vllm/lora/utils.py#L9
def replace_submodule(
    model: nn.Module, module_name: str, new_module: nn.Module
) -> nn.Module:
    """Replace a submodule in a model with a new module."""
    parent = model.get_submodule(".".join(module_name.split(".")[:-1]))
    target_name = module_name.split(".")[-1]
    setattr(parent, target_name, new_module)
    return new_module


def set_weight_attrs(
    weight: torch.Tensor,
    weight_attrs: Optional[Dict[str, Any]],
):
    """Set attributes on a weight tensor.

    This method is used to set attributes on a weight tensor. This method
    will not overwrite existing attributes.

    Args:
        weight: The weight tensor.
        weight_attrs: A dictionary of attributes to set on the weight tensor.
    """
    if weight_attrs is None:
        return
    for key, value in weight_attrs.items():
        assert not hasattr(weight, key), f"Overwriting existing tensor attribute: {key}"
        setattr(weight, key, value)


def broadcast_pyobj(
    data: List[Any],
    rank: int,
    dist_group: Optional[torch.distributed.ProcessGroup] = None,
    src: int = 0,
    force_cpu_device: bool = True,
):
    """Broadcast inputs from src rank to all other ranks with torch.dist backend.
    The `rank` here refer to the source rank on global process group (regardless
    of dist_group argument).
    """
    device = torch.device(
        "cuda" if torch.cuda.is_available() and not force_cpu_device else "cpu"
    )

    if rank == src:
        if len(data) == 0:
            tensor_size = torch.tensor([0], dtype=torch.long, device=device)
            dist.broadcast(tensor_size, src=src, group=dist_group)
        else:
            serialized_data = pickle.dumps(data)
            size = len(serialized_data)

            tensor_data = torch.ByteTensor(
                np.frombuffer(serialized_data, dtype=np.uint8)
            ).to(device)
            tensor_size = torch.tensor([size], dtype=torch.long, device=device)

            dist.broadcast(tensor_size, src=src, group=dist_group)
            dist.broadcast(tensor_data, src=src, group=dist_group)
        return data
    else:
        tensor_size = torch.tensor([0], dtype=torch.long, device=device)
        dist.broadcast(tensor_size, src=src, group=dist_group)
        size = tensor_size.item()

        if size == 0:
            return []

        tensor_data = torch.empty(size, dtype=torch.uint8, device=device)
        dist.broadcast(tensor_data, src=src, group=dist_group)

        serialized_data = bytes(tensor_data.cpu().numpy())
        data = pickle.loads(serialized_data)
        return data


def point_to_point_pyobj(
    data: List[Any],
    rank: int,
    group: Optional[torch.distributed.ProcessGroup] = None,
    src: int = 0,
    dst: int = 1,
    async_send: bool = False,
):
    """Send data from src to dst in group."""
    from sglang.srt.distributed.parallel_state import P2PWork

    if async_send:
        send_func = dist.isend
    else:
        send_func = dist.send
    if rank == src:
        p2p_works = []
        if len(data) == 0:
            tensor_size = torch.tensor(
                [0],
                dtype=torch.long,
            )
            work = send_func(tensor_size, dst, group=group)
            if async_send:
                p2p_works.append(P2PWork(work, tensor_size))
        else:
            serialized_data = pickle.dumps(data)
            size = len(serialized_data)
            tensor_data = torch.ByteTensor(
                np.frombuffer(serialized_data, dtype=np.uint8)
            )
            tensor_size = torch.tensor([size], dtype=torch.long)

            work = send_func(tensor_size, dst, group=group)
            if async_send:
                p2p_works.append(P2PWork(work, tensor_size))
            work = send_func(tensor_data, dst, group=group)
            if async_send:
                p2p_works.append(P2PWork(work, tensor_data))
        return p2p_works

    elif rank == dst:
        tensor_size = torch.tensor(
            [0],
            dtype=torch.long,
        )
        work = dist.irecv(tensor_size, src=src, group=group)
        work.wait()
        size = tensor_size.item()

        if size == 0:
            return []

        tensor_data = torch.empty(
            size,
            dtype=torch.uint8,
        )
        work = dist.irecv(tensor_data, src=src, group=group)
        work.wait()

        serialized_data = bytes(tensor_data.cpu().numpy())
        data = pickle.loads(serialized_data)
        return data

    # Other ranks in pp_group do nothing
    return []


step_counter = 0


def pytorch_profile(name, func, *args, data_size=-1):
    """
    Args:
        name (string): the name of recorded function.
        func: the function to be profiled.
        args: the arguments of the profiled function.
        data_size (int): some measurement of the computation complexity.
            Usually, it could be the batch size.
    """
    global step_counter
    os.makedirs("trace", exist_ok=True)
    with profile(
        activities=[ProfilerActivity.CPU, ProfilerActivity.CUDA],
        # schedule=torch.profiler.schedule(wait=1, warmup=1, active=3, repeat=2),
        # on_trace_ready=tensorboard_trace_handler('./log_dir'),
        record_shapes=True,
        profile_memory=True,
        with_stack=True,
    ) as prof:
        with record_function(name):
            with open(f"trace/size_{step_counter}.json", "w") as f:
                json.dump({"size": data_size}, f)
            result = func(*args)
    prof.export_chrome_trace(f"trace/{name}_{step_counter}.json")
    step_counter += 1
    return result


def get_zmq_socket(
    context: zmq.Context,
    socket_type: zmq.SocketType,
    endpoint: Optional[str] = None,
    bind: bool = True,
) -> Union[zmq.Socket, Tuple[int, zmq.Socket]]:
    """Create and configure a ZeroMQ socket.

    Args:
        context: ZeroMQ context to create the socket from.
        socket_type: Type of ZeroMQ socket to create.
        endpoint: Optional endpoint to bind/connect to. If None, binds to a random TCP port.
        bind: Whether to bind (True) or connect (False) to the endpoint. Ignored if endpoint is None.

    Returns:
        If endpoint is None: Tuple of (port, socket) where port is the randomly assigned TCP port.
        If endpoint is provided: The configured ZeroMQ socket.
    """
    socket = context.socket(socket_type)

    if endpoint is None:
        # Bind to random TCP port
        config_socket(socket, socket_type)
        port = socket.bind_to_random_port("tcp://*")
        return port, socket
    else:
        # Handle IPv6 if endpoint contains brackets
        if endpoint.find("[") != -1:
            socket.setsockopt(zmq.IPV6, 1)

        config_socket(socket, socket_type)

        if bind:
            socket.bind(endpoint)
        else:
            socket.connect(endpoint)

        return socket


def get_zmq_socket_on_host(
    context: zmq.Context,
    socket_type: zmq.SocketType,
    host: Optional[str] = None,
) -> Tuple[int, zmq.Socket]:
    """Create and configure a ZeroMQ socket.

    Args:
        context: ZeroMQ context to create the socket from.
        socket_type: Type of ZeroMQ socket to create.
        host: Optional host to bind/connect to, without "tcp://" prefix. If None, binds to "tcp://*".

    Returns:
        Tuple of (port, socket) where port is the randomly assigned TCP port.
    """
    socket = context.socket(socket_type)
    # Bind to random TCP port
    config_socket(socket, socket_type)
    bind_host = f"tcp://{host}" if host else "tcp://*"
    port = socket.bind_to_random_port(bind_host)
    return port, socket


def config_socket(socket, socket_type: zmq.SocketType):
    mem = psutil.virtual_memory()
    total_mem = mem.total / 1024**3
    available_mem = mem.available / 1024**3
    if total_mem > 32 and available_mem > 16:
        buf_size = int(0.5 * 1024**3)
    else:
        buf_size = -1

    def set_send_opt():
        socket.setsockopt(zmq.SNDHWM, 0)
        socket.setsockopt(zmq.SNDBUF, buf_size)

    def set_recv_opt():
        socket.setsockopt(zmq.RCVHWM, 0)
        socket.setsockopt(zmq.RCVBUF, buf_size)

    if socket_type == zmq.PUSH:
        set_send_opt()
    elif socket_type == zmq.PULL:
        set_recv_opt()
    elif socket_type in [zmq.DEALER, zmq.REQ, zmq.REP]:
        set_send_opt()
        set_recv_opt()
    else:
        raise ValueError(f"Unsupported socket type: {socket_type}")


def dump_to_file(dirpath, name, value):
    from sglang.srt.distributed import get_tensor_model_parallel_rank

    if get_tensor_model_parallel_rank() != 0:
        return

    os.makedirs(dirpath, exist_ok=True)
    if value.dtype is torch.bfloat16:
        value = value.float()
    value = value.cpu().numpy()
    output_filename = os.path.join(dirpath, f"pytorch_dump_{name}.npy")
    logger.info(f"Dump a tensor to {output_filename}. Shape = {value.shape}")
    np.save(output_filename, value)


def is_triton_3():
    return triton.__version__.startswith("3.")


def maybe_torch_compile(*args, **kwargs):
    """
    torch.compile does not work for triton 2.2.0, which is needed in xlm1's jax.
    Therefore, we disable it here.
    """

    def decorator(func):
        if is_triton_3():
            return torch.compile(*args, **kwargs)(func)
        return func

    return decorator


def delete_directory(dirpath):
    try:
        # This will remove the directory and all its contents
        shutil.rmtree(dirpath)
    except OSError as e:
        print(f"Warning: {dirpath} : {e.strerror}")


# Temporary directory for prometheus multiprocess mode
# Cleaned up automatically when this object is garbage collected
prometheus_multiproc_dir: tempfile.TemporaryDirectory


def set_prometheus_multiproc_dir():
    # Set prometheus multiprocess directory
    # sglang uses prometheus multiprocess mode
    # we need to set this before importing prometheus_client
    # https://prometheus.github.io/client_python/multiprocess/
    global prometheus_multiproc_dir

    if "PROMETHEUS_MULTIPROC_DIR" in os.environ:
        logger.debug("User set PROMETHEUS_MULTIPROC_DIR detected.")
        prometheus_multiproc_dir = tempfile.TemporaryDirectory(
            dir=os.environ["PROMETHEUS_MULTIPROC_DIR"]
        )
    else:
        prometheus_multiproc_dir = tempfile.TemporaryDirectory()
        os.environ["PROMETHEUS_MULTIPROC_DIR"] = prometheus_multiproc_dir.name
    logger.debug(f"PROMETHEUS_MULTIPROC_DIR: {os.environ['PROMETHEUS_MULTIPROC_DIR']}")


def add_prometheus_middleware(app):
    # We need to import prometheus_client after setting the env variable `PROMETHEUS_MULTIPROC_DIR`
    from prometheus_client import CollectorRegistry, make_asgi_app, multiprocess

    registry = CollectorRegistry()
    multiprocess.MultiProcessCollector(registry)
    metrics_route = Mount("/metrics", make_asgi_app(registry=registry))

    # Workaround for 307 Redirect for /metrics
    metrics_route.path_regex = re.compile("^/metrics(?P<path>.*)$")
    app.routes.append(metrics_route)


def add_prometheus_track_response_middleware(app):
    from prometheus_client import Counter

    http_response_status_counter = Counter(
        name="sglang:http_responses_total",
        documentation="Total number of HTTP responses by endpoint and status code",
        labelnames=["endpoint", "status_code", "method"],
    )

    @app.middleware("http")
    async def track_http_status_code(request, call_next):
        response = await call_next(request)

        route = request.scope.get("route")
        endpoint = route.path if route else "Unknown"

        http_response_status_counter.labels(
            endpoint=endpoint,
            status_code=str(response.status_code),
            method=request.method,
        ).inc()

        return response


def bind_port(port):
    """Bind to a specific port, assuming it's available."""
    sock = socket.socket(socket.AF_INET, socket.SOCK_STREAM)
    sock.setsockopt(socket.SOL_SOCKET, socket.SO_REUSEADDR, 1)  # Allows address reuse
    sock.bind(("", port))
    sock.listen(1)
    return sock


def get_amdgpu_memory_capacity():
    try:
        # Run rocm-smi and capture the output
        result = subprocess.run(
            [
                "rocminfo | grep 'gfx' -A 100 | grep 'Pool 1' -A 5 | grep 'Size:' | awk '{print $2}'"
            ],
            stdout=subprocess.PIPE,
            stderr=subprocess.PIPE,
            shell=True,
            text=True,
        )
        if result.returncode != 0:
            raise RuntimeError(f"rocm-smi error: {result.stderr.strip()}")

        # Parse the output to extract memory values in MiB
        memory_values = [
            float(mem.split("(")[0].strip()) / 1024
            for mem in result.stdout.strip().split("\n")
        ]

        if not memory_values:
            raise ValueError("No GPU memory values found.")

        # Return the minimum memory value
        return min(memory_values)

    except FileNotFoundError:
        raise RuntimeError(
            "rocm-smi not found. Ensure AMD ROCm drivers are installed and accessible."
        )


def get_device_sm():
    if torch.cuda.is_available():
        major, minor = torch.cuda.get_device_capability()
        return major * 10 + minor
    return 0


def get_nvgpu_memory_capacity():
    try:
        # Run nvidia-smi and capture the output
        result = subprocess.run(
            ["nvidia-smi", "--query-gpu=memory.total", "--format=csv,noheader,nounits"],
            stdout=subprocess.PIPE,
            stderr=subprocess.PIPE,
            text=True,
        )

        if result.returncode != 0:
            raise RuntimeError(f"nvidia-smi error: {result.stderr.strip()}")

        # Parse the output to extract memory values
        memory_values = [
            float(mem)
            for mem in result.stdout.strip().split("\n")
            if re.match(r"^\d+(\.\d+)?$", mem.strip())
        ]

        if not memory_values:
            # Fallback to torch.cuda.mem_get_info() when failed to get memory capacity from nvidia-smi,
            # typically in NVIDIA MIG mode.
            if torch.cuda.is_available():
                logger.warning(
                    "Failed to get GPU memory capacity from nvidia-smi, falling back to torch.cuda.mem_get_info()."
                )
                return torch.cuda.mem_get_info()[1] // 1024 // 1024  # unit: MB
            raise ValueError("No GPU memory values found.")

        # Return the minimum memory value
        return min(memory_values)

    except FileNotFoundError:
        raise RuntimeError(
            "nvidia-smi not found. Ensure NVIDIA drivers are installed and accessible."
        )


def get_hpu_memory_capacity():
    try:
        # Run hl-smi and capture the output
        result = subprocess.run(
            ["hl-smi --query | grep 'Total'"],
            stdout=subprocess.PIPE,
            stderr=subprocess.PIPE,
            shell=True,
            text=True,
        )

        if result.returncode != 0:
            raise RuntimeError(f"hl-smi error: {result.stderr.strip()}")

        # Parse the output to extract memory values in MiB
        memory_values = [
            float(mem.split(" ")[-2]) for mem in result.stdout.strip().split("\n")
        ]

        if not memory_values:
            raise ValueError("No GPU memory values found.")

        # Return the minimum memory value
        return min(memory_values)

    except FileNotFoundError:
        raise RuntimeError(
            "hl-smi not found. Ensure Habana drivers are installed and accessible."
        )


def get_npu_memory_capacity():
    try:
        import torch_npu  # noqa: F401

        return torch.npu.mem_get_info()[1] // 1024 // 1024  # unit: MB
    except ImportError as e:
        raise ImportError("torch_npu is required when run on npu device.")


def get_cpu_memory_capacity():
    # Per-rank memory capacity cannot be determined for customized core settings
    if os.environ.get("SGLANG_CPU_OMP_THREADS_BIND", ""):
        return None
    n_numa_node: int = len(get_cpu_ids_by_node())
    if n_numa_node == 0:
        # Cannot determine NUMA config, fallback to total memory and avoid ZeroDivisionError.
        return float(psutil.virtual_memory().total // (1 << 20))
    try:
        numa_mem_list = list()
        file_prefix = "/sys/devices/system/node/"
        for numa_id in range(n_numa_node):
            file_meminfo = f"node{numa_id}/meminfo"
            with open(os.path.join(file_prefix, file_meminfo), "r") as f:
                # MemTotal info is at the 1st line
                line = f.readline()
                # Expected format: "Node 0 MemTotal:       100000000 kB"
                parts = line.split()
                if len(parts) >= 4 and parts[2] == "MemTotal:":
                    numa_mem_list.append(int(parts[3]))
                else:
                    raise ValueError(f"Unexpected format in {file_meminfo}: {line}")
        # Retrieved value in KB, need MB
        numa_mem = float(min(numa_mem_list) // 1024)
        return numa_mem
    except (FileNotFoundError, ValueError, IndexError):
        numa_mem = psutil.virtual_memory().total / n_numa_node
        # Retrieved value in Byte, need MB
        return float(numa_mem // (1 << 20))


def get_xpu_memory_capacity():
    try:
        if torch.xpu.is_available():
            return torch.xpu.mem_get_info()[1] // 1024 // 1024  # unit: MB
        raise ValueError("No GPU memory values found.")
    except AttributeError:
        raise RuntimeError("torch.xpu is not available.")


def get_device_memory_capacity(device: str = None):
    if is_cuda():
        gpu_mem = get_nvgpu_memory_capacity()
    elif is_hip():
        gpu_mem = get_amdgpu_memory_capacity()
    elif device == "hpu":
        gpu_mem = get_hpu_memory_capacity()
    elif device == "npu":
        gpu_mem = get_npu_memory_capacity()
    elif device == "cpu":
        gpu_mem = get_cpu_memory_capacity()
    elif device == "xpu":
        gpu_mem = get_xpu_memory_capacity()
    else:
        # GPU memory is not known yet or no GPU is available.
        gpu_mem = None

    return gpu_mem


# Copy from pytorch and OpenRLHF to allow creating multiple main groups.
# https://github.com/pytorch/pytorch/blob/main/torch/distributed/distributed_c10d.py
# https://github.com/OpenRLHF/OpenRLHF/blob/main/openrlhf/utils/distributed_util.py
def init_custom_process_group(
    backend=None,
    init_method=None,
    timeout=None,
    world_size=-1,
    rank=-1,
    store=None,
    group_name=None,
    pg_options=None,
    device_id=None,
):
    from torch.distributed.distributed_c10d import (
        Backend,
        PrefixStore,
        _new_process_group_helper,
        _world,
        default_pg_timeout,
        rendezvous,
    )

    assert (store is None) or (
        init_method is None
    ), "Cannot specify both init_method and store."

    if store is not None:
        assert world_size > 0, "world_size must be positive if using store"
        assert rank >= 0, "rank must be non-negative if using store"
    elif init_method is None:
        init_method = "env://"

    if backend:
        backend = Backend(backend)
    else:
        backend = Backend("undefined")

    if timeout is None:
        timeout = default_pg_timeout

    # backward compatible API
    if store is None:
        rendezvous_iterator = rendezvous(init_method, rank, world_size, timeout=timeout)
        store, rank, world_size = next(rendezvous_iterator)
        store.set_timeout(timeout)

        # Use a PrefixStore to avoid accidental overrides of keys used by
        # different systems (e.g. RPC) in case the store is multi-tenant.
        store = PrefixStore(group_name, store)

    # NOTE: The pg_options parameter was renamed into backend_options in PyTorch 2.6.0
    # https://github.com/pytorch/pytorch/commit/a0c7029a75628cd5fa8df83c0de0ea98ee7fd844
    # We need to determine the appropriate parameter name based on PyTorch version
    pg_options_param_name = (
        "backend_options" if str(torch.__version__) >= "2.6" else "pg_options"
    )
    pg, _ = _new_process_group_helper(
        world_size,
        rank,
        [],
        backend,
        store,
        group_name=group_name,
        **{pg_options_param_name: pg_options},
        timeout=timeout,
        device_id=device_id,
    )

    _world.pg_group_ranks[pg] = {i: i for i in range(world_size)}

    return pg


@functools.lru_cache(1)
def crash_on_warnings():
    # Crash on warning if we are running CI tests
    return get_bool_env_var("SGLANG_IS_IN_CI")


def print_warning_once(msg: str) -> None:
    # Set the stacklevel to 2 to print the caller's line info
    logger.warning(msg, stacklevel=2)


@functools.lru_cache(None)
def print_info_once(msg: str) -> None:
    logger.info(msg)


def get_device_name(device_id: int = 0) -> str:
    if hasattr(torch, "cuda") and torch.cuda.is_available():
        return torch.cuda.get_device_name(device_id)

    if hasattr(torch, "xpu") and torch.xpu.is_available():
        return torch.xpu.get_device_name(device_id)

    if hasattr(torch, "hpu") and torch.hpu.is_available():
        return torch.hpu.get_device_name(device_id)

    if hasattr(torch, "npu") and torch.npu.is_available():
        return torch.npu.get_device_name(device_id)


@lru_cache(maxsize=1)
def is_habana_available() -> bool:
    return find_spec("habana_frameworks") is not None


@lru_cache(maxsize=8)
def get_device(device_id: Optional[int] = None) -> str:
    if is_cpu():
        if cpu_has_amx_support():
            logger.info("Intel AMX is detected, using CPU with Intel AMX support.")
        else:
            logger.warning(
                "CPU device enabled, using torch native backend, low performance expected."
            )
        return "cpu"

    if hasattr(torch, "cuda") and torch.cuda.is_available():
        if device_id is None:
            return "cuda"
        return "cuda:{}".format(device_id)

    if hasattr(torch, "xpu") and torch.xpu.is_available():
        if device_id == None:
            return "xpu"
        return "xpu:{}".format(device_id)

    if hasattr(torch, "npu") and torch.npu.is_available():
        if device_id == None:
            return "npu"
        return "npu:{}".format(device_id)

    if is_habana_available():
        try:
            import habana_frameworks.torch.hpu  # noqa: F401

            if torch.hpu.is_available():
                if device_id == None:
                    return "hpu"
                return "hpu:{}".format(device_id)
        except ImportError as e:
            raise ImportError(
                "Habana frameworks detected, but failed to import 'habana_frameworks.torch.hpu'."
            )

    raise RuntimeError("No accelerator (CUDA, XPU, HPU, NPU) is available.")


@lru_cache(maxsize=1)
def get_device_count() -> int:
    if hasattr(torch, "cuda") and torch.cuda.is_available():
        try:
            return torch.cuda.device_count()
        except RuntimeError:
            return 0

    if hasattr(torch, "xpu") and torch.xpu.is_available():
        try:
            return torch.xpu.device_count()
        except RuntimeError:
            return 0

    if is_habana_available():
        try:
            import habana_frameworks.torch.hpu  # noqa: F401

            if torch.hpu.is_available():
                return torch.hpu.device_count()
        except (ImportError, RuntimeError):
            return 0

    return 0  # No accelerators available


def get_device_core_count(device_id: int = 0) -> int:
    if hasattr(torch, "cuda") and torch.cuda.is_available():
        return torch.cuda.get_device_properties(device_id).multi_processor_count

    return 0


def get_device_capability(device_id: int = 0) -> Tuple[int, int]:
    major, minor = None, None
    if hasattr(torch, "cuda") and torch.cuda.is_available():
        major, minor = torch.cuda.get_device_capability(device_id)

    if hasattr(torch, "xpu") and torch.xpu.is_available():
        major, minor, *_ = torch.xpu.get_device_capability(device_id)["version"].split(
            "."
        )
        # Currently XPU version does not contain capability information.
        major, minor = None, None

    if hasattr(torch, "hpu") and torch.hpu.is_available():
        try:
            # TODO(HandH1998): `get_device_capability` is not supported by `torch.hpu` for now.
            # Update this once the support is available.
            # major, minor = torch.hpu.get_device_capability(device_id)
            major, minor = None, None
        except Exception as e:
            raise RuntimeError(
                f"An error occurred while getting device capability of hpu: {e}."
            ) from e

    return major, minor


def get_compiler_backend(mode=None) -> str:
    if hasattr(torch, "hpu") and torch.hpu.is_available():
        return "hpu_backend"

    if hasattr(torch, "npu") and torch.npu.is_available():
        try:
            import torchair
            import torchair.ge_concrete_graph.ge_converter.experimental.patch_for_hcom_allreduce
            from torchair.configs.compiler_config import CompilerConfig
        except ImportError as e:
            raise ImportError(
                "NPU detected, but torchair package is not installed. "
                "Please install torchair for torch.compile support on NPU."
            )
        compiler_config = CompilerConfig()
        compiler_config.mode = "max-autotune"
        if mode == "npugraph_ex":
            compiler_config.mode = "reduce-overhead"
            compiler_config.debug.run_eagerly = True
        npu_backend = torchair.get_npu_backend(compiler_config=compiler_config)
        return npu_backend

    return "inductor"


sglang_lib = Library("sglang", "FRAGMENT")  # noqa


# Some backends use pytorch version < 2.4.0 which doesn't
# support `torch.library.custom_op`.
def supports_custom_op() -> bool:
    return hasattr(torch.library, "custom_op")


def direct_register_custom_op(
    op_name: str,
    op_func: Callable,
    mutates_args: List[str],
    fake_impl: Optional[Callable] = None,
    target_lib: Optional[Library] = None,
):
    """
    `torch.library.custom_op` can have significant overhead because it
    needs to consider complicated dispatching logic. This function
    directly registers a custom op and dispatches it to the CUDA backend.
    See https://gist.github.com/youkaichao/ecbea9ec9fc79a45d2adce1784d7a9a5
    for more details.

    By default, the custom op is registered to the vLLM library. If you
    want to register it to a different library, you can pass the library
    object to the `target_lib` argument.

    IMPORTANT: the lifetime of the operator is tied to the lifetime of the
    library object. If you want to bind the operator to a different library,
    make sure the library object is alive when the operator is used.

    Note: This function will silently skip registration if the operator
    with the same name is already registered to avoid RuntimeError in
    multi-engine scenarios (e.g., VERL framework).
    """
    import torch.library

    my_lib = target_lib or sglang_lib

    # Check if operator is already registered to avoid duplicate registration
    # This is important for scenarios where multiple SGLang engines run in the same process
    try:
        # Try to access the operator to see if it's already registered
        lib_name = my_lib.m.name if hasattr(my_lib.m, "name") else "sglang"
        if hasattr(torch.ops, lib_name) and hasattr(
            getattr(torch.ops, lib_name), op_name
        ):
            # Operator already exists, skip registration
            return
    except (AttributeError, RuntimeError):
        # Operator doesn't exist, proceed with registration
        pass

    if hasattr(torch.library, "infer_schema"):
        schema_str = torch.library.infer_schema(op_func, mutates_args=mutates_args)
    else:
        # for pytorch 2.4
        import torch._custom_op.impl

        schema_str = torch._custom_op.impl.infer_schema(op_func, mutates_args)

    try:
        my_lib.define(op_name + schema_str)
        my_lib.impl(op_name, op_func, "CUDA" if not is_npu() else "PrivateUse1")
        if fake_impl is not None:
            my_lib._register_fake(op_name, fake_impl)
    except RuntimeError as error:
        if "Tried to register an operator" in str(error) and "multiple times" in str(
            error
        ):
            # Silently ignore duplicate registration errors
            # This can happen in multi-engine scenarios
            pass
        else:
            # Re-raise other RuntimeErrors
            raise error
    except AttributeError as error:
        # Always re-raise AttributeError as it indicates missing dependencies
        raise error


def set_gpu_proc_affinity(
    pp_size: int,
    tp_size: int,
    nnodes: int,
    gpu_id: int,
):
    # current process
    pid = os.getpid()
    p = psutil.Process(pid)

    nnodes_per_tp_group = max(nnodes // pp_size, 1)
    tp_size_per_node = tp_size // nnodes_per_tp_group

    # total physical cores
    total_pcores = psutil.cpu_count(logical=False)
    # physical cores per TP (N.B. more Cores than GPUs on node)
    num_cores_bind = total_pcores // tp_size_per_node

    # able to handle multiple DP per node
    start_cpu_id = (gpu_id * num_cores_bind) % total_pcores
    end_cpu_id = start_cpu_id + num_cores_bind

    if psutil.cpu_count() != psutil.cpu_count(logical=False):
        # HT on
        lower_cpu_ids = [id for id in range(start_cpu_id, end_cpu_id)]
        upper_cpu_ids = [id + total_pcores for id in range(start_cpu_id, end_cpu_id)]
        bind_cpu_ids = list(itertools.chain(lower_cpu_ids, upper_cpu_ids))
    else:
        # HT off
        bind_cpu_ids = [id for id in range(start_cpu_id, end_cpu_id)]

    # set cpu_affinity to current process
    p.cpu_affinity(bind_cpu_ids)
    logger.info(f"Process {pid} gpu_id {gpu_id} is running on CPUs: {p.cpu_affinity()}")


@lru_cache(maxsize=2)
def disable_request_logging() -> bool:
    return get_bool_env_var("SGLANG_DISABLE_REQUEST_LOGGING")


def dataclass_to_string_truncated(
    data, max_length=2048, skip_names: Optional[Set[str]] = None
):
    if skip_names is None:
        skip_names = set()
    if isinstance(data, str):
        if len(data) > max_length:
            half_length = max_length // 2
            return f"{repr(data[:half_length])} ... {repr(data[-half_length:])}"
        else:
            return f"{repr(data)}"
    elif isinstance(data, (list, tuple)):
        if len(data) > max_length:
            half_length = max_length // 2
            return str(data[:half_length]) + " ... " + str(data[-half_length:])
        else:
            return str(data)
    elif isinstance(data, dict):
        return (
            "{"
            + ", ".join(
                f"'{k}': {dataclass_to_string_truncated(v, max_length)}"
                for k, v in data.items()
                if k not in skip_names
            )
            + "}"
        )
    elif dataclasses.is_dataclass(data):
        fields = dataclasses.fields(data)
        return (
            f"{data.__class__.__name__}("
            + ", ".join(
                f"{f.name}={dataclass_to_string_truncated(getattr(data, f.name), max_length)}"
                for f in fields
                if f.name not in skip_names
            )
            + ")"
        )
    else:
        return str(data)


def permute_weight(x: torch.Tensor) -> torch.Tensor:
    b_ = x.shape[0]
    n_ = x.shape[1]
    k_ = x.shape[2]

    x_ = x
    if x.dtype == torch.bfloat16 or x.dtype == torch.float16:
        x_ = x_.view(int(b_), int(n_ / 16), 16, int(k_ / 32), 4, 8)
    elif x.dtype == torch.float8_e4m3fnuz or x.dtype == torch.int8:
        x_ = x_.view(int(b_), int(n_ / 16), 16, int(k_ / 64), 4, 16)
    else:
        # return x_
        x_ = x_.view(int(b_), int(n_ / 16), 16, int(k_ / 8), 2, 4)

    x_ = x_.permute(0, 1, 3, 4, 2, 5)
    x_ = x_.contiguous()
    x_ = x_.view(*x.shape)
    return x_


class MultiprocessingSerializer:
    @staticmethod
    def serialize(obj, output_str: bool = False):
        """
        Serialize a Python object using ForkingPickler.

        Args:
            obj: The object to serialize.
            output_str (bool): If True, return a base64-encoded string instead of raw bytes.

        Returns:
            bytes or str: The serialized object.
        """
        buf = io.BytesIO()
        ForkingPickler(buf).dump(obj)
        buf.seek(0)
        output = buf.read()

        if output_str:
            # Convert bytes to base64-encoded string
            output = pybase64.b64encode(output).decode("utf-8")

        return output

    @staticmethod
    def deserialize(data):
        """
        Deserialize a previously serialized object.

        Args:
            data (bytes or str): The serialized data, optionally base64-encoded.

        Returns:
            The deserialized Python object.
        """
        if isinstance(data, str):
            # Decode base64 string to bytes
            data = pybase64.b64decode(data, validate=True)

        return SafeUnpickler(io.BytesIO(data)).load()


class SafeUnpickler(pickle.Unpickler):
    ALLOWED_MODULE_PREFIXES = {
        # --- Python types ---
        "builtins.",
        "collections.",
        "copyreg.",
        "functools.",
        "itertools.",
        "operator.",
        "types.",
        "weakref.",
        # --- PyTorch types ---
        "torch.",
        "torch._tensor.",
        "torch.storage.",
        "torch.nn.parameter.",
        "torch.autograd.function.",
        # --- torch distributed ---
        "torch.distributed.",
        "torch.distributed._shard.",
        "torch.distributed._composable.",
        "torch._C._distributed_c10d.",
        "torch._C._distributed_fsdp.",
        "torch.distributed.optim.",
        # --- multiprocessing ---
        "multiprocessing.resource_sharer.",
        "multiprocessing.reduction.",
        "pickletools.",
        # --- PEFT / LoRA ---
        "peft.",
        "transformers.",
        "huggingface_hub.",
        # --- SGLang & Unitest ---
        "sglang.srt.weight_sync.tensor_bucket.",
        "sglang.srt.model_executor.model_runner.",
        "sglang.srt.layers.",
        "sglang.srt.utils.",
    }

    DENY_CLASSES = {
        ("builtins", "eval"),
        ("builtins", "exec"),
        ("builtins", "compile"),
        ("os", "system"),
        ("subprocess", "Popen"),
        ("subprocess", "run"),
        ("codecs", "decode"),
        ("types", "CodeType"),
        ("types", "FunctionType"),
    }

    def find_class(self, module, name):
        # Block deterministic attacks
        if (module, name) in self.DENY_CLASSES:
            raise RuntimeError(
                f"Blocked unsafe class loading ({module}.{name}), "
                f"to prevent exploitation of CVE-2025-10164"
            )
        # Allowlist of safe-to-load modules.
        if any(
            (module + ".").startswith(prefix) for prefix in self.ALLOWED_MODULE_PREFIXES
        ):
            return super().find_class(module, name)

        # Block everything else. (Potential attack surface)
        raise RuntimeError(
            f"Blocked unsafe class loading ({module}.{name}), "
            f"to prevent exploitation of CVE-2025-10164"
        )


def debug_timing(func):
    # todo: replace with a more organized instrumentation
    def wrapper(*args, **kwargs):
        if logger.isEnabledFor(logging.DEBUG):
            tic = torch.cuda.Event(enable_timing=True)
            toc = torch.cuda.Event(enable_timing=True)
            tic.record()
            result = func(*args, **kwargs)
            toc.record()
            toc.synchronize()  # Wait for the function to complete without synchronizing all ops on the GPU
            elapsed = tic.elapsed_time(toc)
            indices = kwargs.get("indices", args[1] if len(args) > 1 else None)
            num_tokens = len(indices) if indices is not None else 0
            throughput = num_tokens / elapsed * 1000 if elapsed > 0 else 0
            logger.debug(
                f"Transfer time: {elapsed} ms, throughput: {throughput} tokens/s"
            )
            return result
        else:
            return func(*args, **kwargs)

    return wrapper


def nullable_str(val: str):
    if not val or val == "None":
        return None
    return val


def pyspy_dump_schedulers():
    """py-spy dump on all scheduler in a local node."""
    try:
        pid = psutil.Process().pid
        # Command to run py-spy with the PID
        cmd = f"py-spy dump --native --pid {pid}"
        result = subprocess.run(
            cmd, shell=True, capture_output=True, text=True, check=True
        )
        logger.error(f"Pyspy dump for PID {pid}:\n{result.stdout}")
    except subprocess.CalledProcessError as e:
        logger.error(f"Pyspy failed to dump PID {pid}. Error: {e.stderr}")


def kill_itself_when_parent_died():
    if sys.platform == "linux":
        # sigkill this process when parent worker manager dies
        PR_SET_PDEATHSIG = 1
        libc = ctypes.CDLL("libc.so.6")
        libc.prctl(PR_SET_PDEATHSIG, signal.SIGKILL)
    else:
        logger.warning("kill_itself_when_parent_died is only supported in linux.")


def set_uvicorn_logging_configs():
    from uvicorn.config import LOGGING_CONFIG

    LOGGING_CONFIG["formatters"]["default"][
        "fmt"
    ] = "[%(asctime)s] %(levelprefix)s %(message)s"
    LOGGING_CONFIG["formatters"]["default"]["datefmt"] = "%Y-%m-%d %H:%M:%S"
    LOGGING_CONFIG["formatters"]["access"][
        "fmt"
    ] = '[%(asctime)s] %(levelprefix)s %(client_addr)s - "%(request_line)s" %(status_code)s'
    LOGGING_CONFIG["formatters"]["access"]["datefmt"] = "%Y-%m-%d %H:%M:%S"


def get_open_port() -> int:
    port = os.getenv("SGLANG_PORT")
    if port is not None:
        port = int(port)
        while True:
            try:
                with socket.socket(socket.AF_INET, socket.SOCK_STREAM) as s:
                    s.bind(("", port))
                    return port
            except OSError:
                port += 1  # Increment port number if already in use
                logger.info("Port %d is already in use, trying port %d", port - 1, port)
    # try ipv4
    try:
        with socket.socket(socket.AF_INET, socket.SOCK_STREAM) as s:
            s.bind(("", 0))
            return s.getsockname()[1]
    except OSError:
        # try ipv6
        with socket.socket(socket.AF_INET6, socket.SOCK_STREAM) as s:
            s.bind(("", 0))
            return s.getsockname()[1]


def is_valid_ipv6_address(address: str) -> bool:
    try:
        ipaddress.IPv6Address(address)
        return True
    except ValueError:
        return False


def maybe_wrap_ipv6_address(address: str) -> str:
    if is_valid_ipv6_address(address):
        return f"[{address}]"
    return address


def format_tcp_address(ip: str, port: int) -> str:
    return f"tcp://{maybe_wrap_ipv6_address(ip)}:{port}"


def configure_ipv6(dist_init_addr):
    addr = dist_init_addr
    end = addr.find("]")
    if end == -1:
        raise ValueError("invalid IPv6 address format: missing ']'")

    host = addr[: end + 1]

    # this only validates the address without brackets: we still need the below checks.
    # if it's invalid, immediately raise an error so we know it's not formatting issues.
    if not is_valid_ipv6_address(host[1:end]):
        raise ValueError(f"invalid IPv6 address: {host}")

    port_str = None
    if len(addr) > end + 1:
        if addr[end + 1] == ":":
            port_str = addr[end + 2 :]
        else:
            raise ValueError("received IPv6 address format: expected ':' after ']'")

    if not port_str:
        raise ValueError(
            "a port must be specified in IPv6 address (format: [ipv6]:port)"
        )

    try:
        port = int(port_str)
    except ValueError:
        raise ValueError(f"invalid port in IPv6 address: '{port_str}'")
    return port, host


def launch_dummy_health_check_server(host, port, enable_metrics):
    import asyncio

    import uvicorn
    from fastapi import FastAPI, Response

    app = FastAPI()

    @app.get("/ping")
    async def ping():
        """Could be used by the checkpoint-engine update script to confirm the server is up."""
        return Response(status_code=200)

    @app.get("/health")
    async def health():
        """Check the health of the http server."""
        return Response(status_code=200)

    @app.get("/health_generate")
    async def health_generate():
        """Check the health of the http server."""
        return Response(status_code=200)

    # Add prometheus middleware
    if enable_metrics:
        add_prometheus_middleware(app)
        enable_func_timer()

    config = uvicorn.Config(
        app,
        host=host,
        port=port,
        timeout_keep_alive=5,
        loop="auto",
        log_config=None,
        log_level="warning",
    )
    server = uvicorn.Server(config=config)

    # Run server in a background daemon thread with its own event loop
    # This prevents blocking the main thread while still serving health checks
    def run_server():
        try:
            asyncio.run(server.serve())
        except Exception as e:
            logger.error(f"Dummy health check server failed to start: {e}")
            raise
        finally:
            logger.info(f"Dummy health check server stopped at {host}:{port}")

    thread = threading.Thread(
        target=run_server, daemon=True, name="health-check-server"
    )
    thread.start()
    logger.info(
        f"Dummy health check server started in background thread at {host}:{port}"
    )


def create_checksum(directory: str):
    raise NotImplementedError()


def set_cuda_arch():
    if is_flashinfer_available():
        capability = torch.cuda.get_device_capability()
        arch = f"{capability[0]}.{capability[1]}"
        os.environ["FLASHINFER_CUDA_ARCH_LIST"] = (
            f"{arch}{'a' if capability[0] >= 9 else ''}"
        )


def next_power_of_2(n: int):
    return 1 << (n - 1).bit_length() if n > 0 else 1


def round_up(x: int, y: int) -> int:
    return ((x - 1) // y + 1) * y


setattr(triton, "next_power_of_2", next_power_of_2)


class EmptyContextManager:
    def __enter__(self):
        return self

    def __exit__(self, exc_type, exc_value, traceback):
        pass


def empty_context(*args, **kwargs):
    return EmptyContextManager()


def add_prefix(name: str, prefix: str) -> str:
    """Add a weight path prefix to a module name.

    Args:
        name: base module name.
        prefix: weight prefix str to added to the front of `name` concatenated with `.`.

    Returns:
        The string `prefix.name` if prefix is non-empty, otherwise just `name`.
    """
    return name if not prefix else f"{prefix}.{name}"


def is_remote_url(url: Union[str, Path]) -> bool:
    """
    Check if the URL is a remote URL of the format:
    <connector_type>://<host>:<port>/<model_name>
    """
    if isinstance(url, Path):
        return False

    pattern = r"(.+)://(.*)"
    m = re.match(pattern, url)
    return m is not None


def parse_connector_type(url: str) -> str:
    """
    Parse the connector type from the URL of the format:
    <connector_type>://<path>
    """
    pattern = r"(.+)://(.*)"
    m = re.match(pattern, url)
    if m is None:
        return ""

    return m.group(1)


def retry(
    fn,
    max_retry: int,
    initial_delay: float = 2.0,
    max_delay: float = 60.0,
    should_retry: Callable[[Any], bool] = lambda e: True,
):
    for try_index in itertools.count():
        try:
            return fn()
        except SkipTest:
            # Do NOT retry skipped tests - used in CI and unittest
            raise
        except Exception as e:
            traceback.print_exc()

            if try_index >= max_retry:
                raise Exception(f"retry() exceed maximum number of retries.")

            if not should_retry(e):
                raise Exception(f"retry() observe errors that should not be retried.")

            delay = min(initial_delay * (2**try_index), max_delay) * (
                0.75 + 0.25 * random.random()
            )

            logger.warning(
                f"retry() failed once ({try_index}th try, maximum {max_retry} retries). Will delay {delay:.2f}s and retry. Error: {e}"
            )

            time.sleep(delay)


def has_hf_quant_config(model_path: str) -> bool:
    """Check if the model path contains hf_quant_config.json file.

    Args:
        model_path: Path to the model, can be local path or remote URL.

    Returns:
        True if hf_quant_config.json exists, False otherwise.
    """
    if os.path.exists(os.path.join(model_path, "hf_quant_config.json")):
        return True
    try:
        from huggingface_hub import HfApi

        hf_api = HfApi()
        return hf_api.file_exists(model_path, "hf_quant_config.json")
    except Exception:
        return False


def flatten_nested_list(nested_list):
    if isinstance(nested_list, list):
        return [
            item for sublist in nested_list for item in flatten_nested_list(sublist)
        ]
    else:
        return [nested_list]


def is_non_idle_and_non_empty(forward_mode, hidden_states):
    return (
        (forward_mode is not None)
        and not forward_mode.is_idle()
        and hidden_states.shape[0] > 0
    )


def fast_topk(values, topk, dim):
    if topk == 1:
        # Use max along the specified dimension to get both value and index
        return torch.max(values, dim=dim, keepdim=True)
    else:
        # Use topk for efficiency with larger k values
        return torch.topk(values, topk, dim=dim)


def bind_or_assign(target, source):
    if target is not None:
        target.copy_(source)
        return target
    else:
        return source


def get_local_ip_by_nic(interface: str = None) -> Optional[str]:
    if not (interface := interface or os.environ.get("SGLANG_LOCAL_IP_NIC", None)):
        return None
    try:
        import netifaces
    except ImportError as e:
        raise ImportError(
            "Environment variable SGLANG_LOCAL_IP_NIC requires package netifaces, please install it through 'pip install netifaces'"
        ) from e

    try:
        addresses = netifaces.ifaddresses(interface)
        if netifaces.AF_INET in addresses:
            for addr_info in addresses[netifaces.AF_INET]:
                ip = addr_info.get("addr")
                if ip and ip != "127.0.0.1" and ip != "0.0.0.0":
                    return ip
        if netifaces.AF_INET6 in addresses:
            for addr_info in addresses[netifaces.AF_INET6]:
                ip = addr_info.get("addr")
                if ip and not ip.startswith("fe80::") and ip != "::1":
                    return ip.split("%")[0]
    except (ValueError, OSError) as e:
        logger.warning(
            f"{e} Can not get local ip from NIC. Please verify whether SGLANG_LOCAL_IP_NIC is set correctly."
        )
    return None


def get_local_ip_by_remote() -> Optional[str]:
    # try ipv4
    s = socket.socket(socket.AF_INET, socket.SOCK_DGRAM)
    try:
        s.connect(("8.8.8.8", 80))  # Doesn't need to be reachable
        return s.getsockname()[0]
    except Exception:
        pass

    try:
        hostname = socket.gethostname()
        ip = socket.gethostbyname(hostname)
        if ip and ip != "127.0.0.1" and ip != "0.0.0.0":
            return ip
    except Exception:
        pass

    # try ipv6
    try:
        s = socket.socket(socket.AF_INET6, socket.SOCK_DGRAM)
        # Google's public DNS server, see
        # https://developers.google.com/speed/public-dns/docs/using#addresses
        s.connect(("2001:4860:4860::8888", 80))  # Doesn't need to be reachable
        return s.getsockname()[0]
    except Exception:
        logger.warning("Can not get local ip by remote")
    return None


def get_local_ip_auto(fallback: str = None) -> str:
    """
    Automatically detect the local IP address using multiple fallback strategies.

    This function attempts to obtain the local IP address through several methods.
    If all methods fail, it returns the specified fallback value or raises an exception.

    Args:
        fallback (str, optional): Fallback IP address to return if all detection
            methods fail. For server applications, explicitly set this to
            "0.0.0.0" (IPv4) or "::" (IPv6) to bind to all available interfaces.
            Defaults to None.

    Returns:
        str: The detected local IP address, or the fallback value if detection fails.

    Raises:
        ValueError: If IP detection fails and no fallback value is provided.

    Note:
        The function tries detection methods in the following order:
        1. Direct IP detection via get_ip()
        2. Network interface enumeration via get_local_ip_by_nic()
        3. Remote connection method via get_local_ip_by_remote()
    """
    # Try environment variable
    host_ip = os.getenv("SGLANG_HOST_IP", "") or os.getenv("HOST_IP", "")
    if host_ip:
        return host_ip
    logger.debug("get_ip failed")
    # Fallback
    if ip := get_local_ip_by_nic():
        return ip
    logger.debug("get_local_ip_by_nic failed")
    # Fallback
    if ip := get_local_ip_by_remote():
        return ip
    logger.debug("get_local_ip_by_remote failed")
    if fallback:
        return fallback
    raise ValueError("Can not get local ip")


# TODO(hebiao064): Accelerate FA3 Spec Decode with topk > 1.
# TODO(hebiao064): Improve the acc rate for FA3 Spec Decode with topk == 1 and page_size > 1.
def is_no_spec_infer_or_topk_one(server_args):
    return server_args.speculative_eagle_topk is None or (
        server_args.speculative_eagle_topk == 1
        and (server_args.page_size == 1 or server_args.page_size is None)
    )


def is_fa3_default_architecture(hf_config):
    architectures = getattr(hf_config, "architectures", None)
    if not isinstance(architectures, list) or not architectures:
        return False
    default_archs = {
        "Llama4ForConditionalGeneration",
        "LlamaForCausalLM",
        "Olmo2ForCausalLM",
        "Gemma2ForCausalLM",
        "Gemma3ForConditionalGeneration",
        "Qwen2ForCausalLM",
        "Qwen3ForCausalLM",
        "Qwen3MoeForCausalLM",
        "Qwen3VLForConditionalGeneration",
        "Qwen3VLMoeForConditionalGeneration",
        "Glm4MoeForCausalLM",
        "Glm4vForConditionalGeneration",
        "Glm4vMoeForConditionalGeneration",
        "Step3VLForConditionalGeneration",
    }
    return architectures[0] in default_archs


# Can be more general if it is used in multiple places (keep it simple and thus not general now)
class BumpAllocator:
    def __init__(self, buffer_size: int, dtype, device):
        self._buffer = torch.zeros((buffer_size,), dtype=dtype, device=device)
        self._pointer = 0

    def allocate(self, size: int):
        assert self._pointer + size <= len(self._buffer)
        output = self._buffer[self._pointer : self._pointer + size]
        self._pointer += size
        return output


def log_info_on_rank0(logger, msg):
    from sglang.srt.distributed import get_tensor_model_parallel_rank

    try:
        if torch.distributed.is_initialized() and get_tensor_model_parallel_rank() == 0:
            logger.info(msg)
    except:
        logger.info(msg)


def load_json_config(data: str):
    try:
        return orjson.loads(data)
    except JSONDecodeError:
        return orjson.loads(Path(data).read_text())


def dispose_tensor(x: torch.Tensor):
    """
    Dispose a tensor by freeing its memory.
    During piecewise CUDA graph capture/replay, we skip disposal to avoid
    interfering with torch.compile's memory tracking and graph recording.
    """

    # Skip disposal during piecewise CUDA graph to avoid torch.compile issues
    # we do local import to avoid circular import
    from sglang.srt.compilation.piecewise_context_manager import (
        is_in_piecewise_cuda_graph,
    )

    if is_in_piecewise_cuda_graph():
        return

    x.set_(torch.empty((0,), device=x.device, dtype=x.dtype))


T = TypeVar("T")


class Withable(Generic[T]):
    def __init__(self):
        self._value: Optional[T] = None

    @property
    def value(self) -> T:
        return self._value

    @contextmanager
    def with_value(self, new_value: T):
        assert self._value is None
        self._value = new_value
        try:
            yield
        finally:
            assert self._value is new_value
            self._value = None


def require_mlp_tp_gather(server_args: ServerArgs):
    """
    Check if the input of MLP is obtained by all-gather rather than all-reduce. This only happens when each MLP TP group contains multiple attention DP groups.
    """
    from sglang.srt.layers.moe.utils import get_moe_a2a_backend

    if server_args.enable_dp_attention:
        assert server_args.dp_size > 1, "dp_size must be greater than 1"
        if (
            server_args.moe_dense_tp_size is None
        ):  # TODO(ch-wan): some MoE models do not have dense layers
            return True
        elif not server_args.enable_dp_lm_head:
            return True
        elif get_moe_a2a_backend().is_none():
            return True
        else:
            return (
                server_args.moe_dense_tp_size
                > server_args.tp_size // server_args.dp_size
            )
    else:
        return False


def require_attn_tp_gather(server_args: ServerArgs):
    """
    Check if the input of attention is scattered.
    """
    from sglang.srt.layers.moe.utils import get_moe_a2a_backend

    assert server_args.moe_dense_tp_size in [1, None]
    if not get_moe_a2a_backend().is_none() or server_args.moe_dense_tp_size == 1:
        if server_args.enable_dp_attention:
            return server_args.dp_size < server_args.tp_size
        else:
            return True
    else:
        return False


def require_gathered_buffer(server_args: ServerArgs):
    return require_mlp_tp_gather(server_args) or require_attn_tp_gather(server_args)


def require_mlp_sync(server_args: ServerArgs):
    return server_args.enable_dp_attention or require_gathered_buffer(server_args)


def find_local_repo_dir(repo_id: str, revision: Optional[str] = None) -> Optional[str]:
    import huggingface_hub as hf

    # Build cache path
    cache_path = os.path.join(
        hf.constants.HF_HUB_CACHE,
        hf.constants.REPO_ID_SEPARATOR.join(["models", *repo_id.split("/")]),
    )

    # Get revision from main ref if not specified
    if not revision:
        ref_path = os.path.join(cache_path, "refs", "main")
        if os.path.isfile(ref_path):
            with open(ref_path) as f:
                revision = f.read().strip()

    # List files from revision directory
    if revision:
        rev_dir = os.path.join(cache_path, "snapshots", revision)
        if os.path.isdir(rev_dir):
            return rev_dir

    return None


def read_system_prompt_from_file(model_name: str) -> str:
    """Read system prompt from a file in the HuggingFace cache directory.

    Args:
        model_name: The model name to construct the file path

    Returns:
        The system prompt content from the file, or empty string if file not found
    """
    try:
        local_repo_dir = find_local_repo_dir(model_name)
        if local_repo_dir:
            system_prompt_file = os.path.join(local_repo_dir, "SYSTEM_PROMPT.txt")
            if os.path.exists(system_prompt_file):
                with open(system_prompt_file, "r", encoding="utf-8") as f:
                    return f.read()

        return ""
    except Exception:
        # If anything fails, return empty string
        return ""


def prepack_weight_if_needed(weight):
    if weight.device != torch.device("cpu"):
        return weight
    if not cpu_has_amx_support():
        return weight

    return torch.ops.sgl_kernel.convert_weight_packed(weight)


# TODO: currently gemm kernel has the below requirements:
# OC % TILE_N == 0, where TILE_N = 16
# IC % TILE_K == 0, where TILE_K = 32
def dim_is_supported(weight):
    return weight.size(0) % 16 == 0 and weight.size(1) % 32 == 0


def _process_weight_after_loading(module, weight_names, transpose_dims=None) -> None:
    # Pack weight for get better performance on CPU
    devices = {getattr(module, weight_name).device for weight_name in weight_names}
    assert len(devices) == 1, f"Expects all weights to be on the same device"
    device = devices.pop()

    if transpose_dims:
        assert len(weight_names) == len(
            transpose_dims
        ), "len(weight_names) should be equal to len(transpose_dims)"

    for i, weight_name in enumerate(weight_names):
        weight_tensor = getattr(module, weight_name)

        # We don't pack weight or use intel amx backend if any weight of this module has unsupported dim.
        if not dim_is_supported(weight_tensor):
            logger.warning(
                f"Expects weight.size(0) % 16 == 0 and weight.size(1) % 32 == 0 "
                f"but {weight_tensor.size(0)=} and {weight_tensor.size(1)=} in {module}. "
                f"{module} won't use intel amx backend."
            )
            module.use_intel_amx_backend = False
            return

        if transpose_dims and transpose_dims[i]:
            weight_tensor = weight_tensor.transpose(*transpose_dims[i])

        packed_weight = torch.nn.Parameter(
            prepack_weight_if_needed(weight_tensor),
            requires_grad=False,
        )
        packed_weight.__dict__ = weight_tensor.__dict__
        setattr(module, weight_name, packed_weight)

    module.use_intel_amx_backend = (
        device == torch.device("cpu") and cpu_has_amx_support()
    )

    if (
        module.use_intel_amx_backend
        and hasattr(module, "bias")
        and module.bias is not None
    ):
        module.bias = torch.nn.Parameter(module.bias.data.float(), requires_grad=False)


class PackWeightMethod:
    def __init__(self, weight_names, transpose_dims=None):
        self.weight_names = weight_names
        self.transpose_dims = transpose_dims

    def process_weights_after_loading(self, module) -> None:
        _process_weight_after_loading(module, self.weight_names, self.transpose_dims)


class LazyValue:
    def __init__(self, creator: Callable):
        self._creator = creator
        self._value = None

    @property
    def value(self):
        if self._creator is not None:
            self._value = self._creator()
            self._creator = None
        return self._value


def dynamic_import(func_path: str):
    parts = func_path.split(".")
    if len(parts) < 2:
        raise ValueError(
            "func_path should contain both module name and func name (such as 'module.func')"
        )
    module_path = ".".join(parts[:-1])
    func_name = parts[-1]
    module = importlib.import_module(module_path)
    func = getattr(module, func_name)
    return func


def gc_object_counts():
    import gc

    g0 = len(gc.get_objects(0))
    g1 = len(gc.get_objects(1))
    g2 = len(gc.get_objects(2))
    return g0, g1, g2


def configure_gc_warning(warn_threshold_secs):
    import gc

    gc_start_time = {}

    def gc_callback(phase, info):
        gen = info.get("generation", "?")
        if phase == "start":
            gc_start_time[gen] = time.time()
        elif phase == "stop":
            duration = time.time() - gc_start_time.get(gen, time.time())
            if duration > warn_threshold_secs:
                g0, g1, g2 = gc_object_counts()
                logger.warn(
                    f"LONG GARBAGE COLLECTION DETECTED | Generation {gen} | Duration: {duration:.4f}s | # Objects: gen0={g0}, gen1={g1}, gen2={g2} | "
                    f"This may cause latency jitter. Consider calling the freeze_gc API after sending a few warmup requests."
                )

    gc.callbacks.append(gc_callback)


def freeze_gc(context: str):
    import gc

    g0_before, g1_before, g2_before = gc_object_counts()
    gc.freeze()
    g0_after, g1_after, g2_after = gc_object_counts()
    logger.info(
        f"Freezing GC in {context} process. "
        f"gen0: {g0_before}->{g0_after}, "
        f"gen1: {g1_before}->{g1_after}, "
        f"gen2: {g2_before}->{g2_after}"
    )


def configure_gc_logger():
    logger.info("Enable GC Logger")

    import gc

    gc_start_time = {}

    def gc_callback(phase, info):
        gen = info.get("generation", "?")
        if phase == "start":
            gc_start_time[gen] = time.time()
            logger.info(f"GC start: Time {time.time()} | Generation {gen}")
        elif phase == "stop":
            duration = time.time() - gc_start_time.get(gen, time.time())
            collected = info.get("collected", "?")
            uncollectable = info.get("uncollectable", "?")
            logger.info(
                f"GC end: Time {time.time()} | Generation {gen} | "
                f"Duration: {duration:.4f}s | Collected: {collected} | Uncollectable: {uncollectable} "
                f'{"(LONG GC)" if duration > 0.1 else ""}'
            )

    gc.callbacks.append(gc_callback)


# COPIED FROM DeepGEMM
def ceil_align(x: int, y: int) -> int:
    return ceil_div(x, y) * y


# COPIED FROM DeepGEMM
def ceil_div(x: int, y: int) -> int:
    return (x + y - 1) // y


def parse_lscpu_topology():
    try:
        # Get CPU topology: CPU,Core,Socket,Node
        output = subprocess.check_output(
            ["lscpu", "-p=CPU,Core,Socket,Node"], text=True
        )
    except Exception as e:
        raise RuntimeError(f"Unexpected error running 'lscpu': {e}")

    # Parse only data lines (skip comments)
    cpu_info = []
    for line in output.splitlines():
        if not line.startswith("#"):
            cpu, core, socket, node = map(int, line.strip().split(","))
            cpu_info.append((cpu, core, socket, node))

    # [(0,0,0,0),(1,1,0,0),...,(43,43,0,1),...,(256,0,0,0),...]
    return cpu_info


def get_physical_cpus_by_numa():
    cpu_info = parse_lscpu_topology()

    # Map NUMA node -> set of (core_id, socket) to avoid duplicates
    # 0: {(0,0): 0, (1, 0): 1,...}
    # ...
    # 5: {(214,1): 214, (215,1): 215}
    physical_by_node = defaultdict(dict)  # node -> core_id -> cpu_id

    for cpu, core, socket, node in cpu_info:
        key = (core, socket)
        if key not in physical_by_node[node]:
            physical_by_node[node][
                key
            ] = cpu  # pick first CPU seen for that physical core

    # Retrieves CPUs that the current process is allowed to run on
    cpus_allowed_list = psutil.Process().cpu_affinity()

    # Convert to list of physical CPUs per node
    # 0: [0,1,2,...,42]
    # ...
    # 2: [86,87,...,127]
    # ...
    # 5: [214,215,...,255]
    node_to_cpus = {}
    for node, core_to_cpu in physical_by_node.items():
        cpus = sorted(core_to_cpu.values())
        allowed_cpus = set(cpus).intersection(cpus_allowed_list)
        node_to_cpus[node] = allowed_cpus

    return node_to_cpus


# Only physical cores are used. Logical cores are excluded.
def get_cpu_ids_by_node():
    node_to_cpus = get_physical_cpus_by_numa()
    # Sort by NUMA node index
    cpu_ids = [
        ",".join(map(str, sorted(node_to_cpus[node]))) for node in sorted(node_to_cpus)
    ]

    # ['0,1,2,3', '4,5,6,7', '8,9,10,11', '12,13,14,15', '16,17,18,19', '20,21,22,23']
    return cpu_ids


def is_shm_available(dtype, world_size, local_size):
    return (
        cpu_has_amx_support()
        and dtype in [torch.bfloat16, torch.float16, torch.float]
        and world_size >= 1
        and world_size == local_size
    )


def lru_cache_frozenset(maxsize=128):
    def _to_hashable(o):
        try:
            hash(o)
            return o
        except TypeError:
            # Not hashable; convert based on type
            if isinstance(o, (dict)):
                return frozenset(
                    (_to_hashable(k), _to_hashable(v)) for k, v in o.items()
                )
            elif isinstance(o, set):
                return frozenset(_to_hashable(v) for v in o)
            elif isinstance(o, (list, tuple)) or (
                isinstance(o, Sequence) and not isinstance(o, (str, bytes))
            ):
                return tuple(_to_hashable(v) for v in o)
            else:
                raise TypeError(f"Cannot make hashable: {type(o)}")

    def decorator(func):
        cache = OrderedDict()

        @functools.wraps(func)
        def wrapper(*args, **kwargs):
            h_args = tuple(_to_hashable(a) for a in args)
            h_kwargs = frozenset(
                (_to_hashable(k), _to_hashable(v)) for k, v in kwargs.items()
            )
            key = (h_args, h_kwargs)
            if key in cache:
                cache.move_to_end(key)
                return cache[key]
            result = func(*args, **kwargs)
            cache[key] = result
            if maxsize is not None and len(cache) > maxsize:
                cache.popitem(last=False)
            return result

        wrapper.cache_clear = cache.clear  # For manual cache clearing
        return wrapper

    return decorator


def apply_module_patch(target_module, target_function, wrappers):
    original_module, original_function = parse_module_path(
        target_module, target_function, False
    )

    original_function_id = id(original_function)

    candidate = original_function
    for wrapper in wrappers:
        candidate = wrapper(candidate)
    if target_function is not None:
        setattr(original_module, target_function, candidate)

    for key, value in sys.modules.copy().items():
        try:
            if (
                target_function is not None
                and hasattr(value, target_function)
                and id(getattr(value, target_function)) == original_function_id
            ):
                setattr(value, target_function, candidate)
        except ImportError as e:
            # Ignore some modules reporting ImportError when calling hasattr
            logger.warning(f"Ignore {value} reports ImportError with:\n{str(e)}")


def parse_module_path(module_path, function_name, create_dummy):
    from importlib.machinery import ModuleSpec

    def create_dummy_module(full_path, parent=None):
        """Create and register a placeholder module"""
        dummy = types.ModuleType(full_path)
        dummy.__file__ = "vllm_ascend.dummy_module.py"
        dummy.__spec__ = ModuleSpec(full_path, None)
        sys.modules[full_path] = dummy
        if parent:
            setattr(parent, full_path.split(".")[-1], dummy)
        return dummy

    def create_placeholder_function(func_name):
        """Create dummy function that raises when called"""

        def placeholder(*args, **kwargs):
            raise NotImplementedError(f"Function {func_name} is a placeholder")

        placeholder.__name__ = func_name
        return placeholder

    modules = module_path.split(".")
    current_module = None
    processed_path = []

    for idx, part in enumerate(modules):
        current_path = ".".join(modules[: idx + 1])
        parent_path = ".".join(modules[:idx]) if idx > 0 else None

        try:
            current_module = importlib.import_module(current_path)
        except ModuleNotFoundError:
            # Handle missing module
            parent = importlib.import_module(parent_path) if parent_path else None
            if parent and hasattr(parent, part):
                # Use existing attribute from parent
                current_module = getattr(parent, part)
                # Check for early function resolution
                if function_name and hasattr(current_module, function_name):
                    return current_module, getattr(current_module, function_name)
                if function_name and create_dummy:
                    ph_func = create_placeholder_function(function_name)
                    setattr(current_module, function_name, ph_func)
                    return current_module, ph_func
                if function_name:
                    raise AttributeError(
                        f"Function {function_name} missing in {current_path}"
                    )
            else:
                if not create_dummy:
                    raise
                # Create and register dummy module
                current_module = create_dummy_module(
                    current_path,
                    parent=(
                        importlib.import_module(parent_path) if parent_path else None
                    ),
                )

        processed_path.append(part)

    # Final function handling
    final_module = sys.modules[module_path]
    if function_name is not None:
        if not hasattr(final_module, function_name):
            if create_dummy:
                ph_func = create_placeholder_function(function_name)
                setattr(final_module, function_name, ph_func)
            else:
                setattr(final_module, function_name, None)
        return final_module, getattr(final_module, function_name)

    return final_module, None


def mxfp_supported():
    """
    Returns whether the current platform supports MX types.
    """
    if torch.version.hip:
        gcn_arch = torch.cuda.get_device_properties(0).gcnArchName
        return any(gfx in gcn_arch for gfx in ["gfx95"])
    else:
        return False


@lru_cache(maxsize=1)
def is_gfx95_supported():
    """
    Returns whether the current platform supports MX types.
    """
    if torch.version.hip:
        gcn_arch = torch.cuda.get_device_properties(0).gcnArchName
        return any(gfx in gcn_arch for gfx in ["gfx95"])
    else:
        return False


# LoRA-related constants and utilities
SUPPORTED_LORA_TARGET_MODULES = [
    "q_proj",
    "k_proj",
    "v_proj",
    "o_proj",
    "gate_proj",
    "up_proj",
    "down_proj",
    "qkv_proj",
    "gate_up_proj",
    "embed_tokens",
    "lm_head",
]

LORA_TARGET_ALL_MODULES = "all"


class ConcurrentCounter:
    """
    An asynchronous counter for managing concurrent tasks that need
    coordinated increments, decrements, and waiting until the count reaches zero.

    This class is useful for scenarios like tracking the number of in-flight tasks
    and waiting for them to complete.
    """

    def __init__(self, initial: int = 0):
        """
        Initialize the counter with an optional initial value.

        Args:
            initial (int): The initial value of the counter. Default is 0.
        """
        self._count = initial
        self._condition = asyncio.Condition()

    def value(self) -> int:
        """
        Return the current value of the counter.

        Note:
            This method is not synchronized. It may return a stale value
            if other coroutines are concurrently modifying the counter.

        Returns:
            int: The current counter value.
        """
        return self._count

    def __repr__(self) -> str:
        """Return an informative string representation of the counter."""
        return f"<ConcurrentCounter value={self.value()}>"

    async def increment(self, n: int = 1, notify_all: bool = True):
        """
        Atomically increment the counter by a given amount and notify all waiters.

        Args:
            n (int): The amount to increment the counter by. Default is 1.
            notify_all (bool): Whether to notify all waiters after incrementing. Default is True.
        """
        async with self._condition:
            self._count += n
            if notify_all:
                self._condition.notify_all()

    async def decrement(self, n: int = 1, notify_all: bool = True):
        """
        Atomically decrement the counter by a given amount and notify all waiters.

        Args:
            n (int): The amount to decrement the counter by. Default is 1.
            notify_all (bool): Whether to notify all waiters after decrementing. Default is True.
        """
        async with self._condition:
            self._count -= n
            if notify_all:
                self._condition.notify_all()

    async def wait_for(self, condition: Callable[[int], bool]):
        """
        Asynchronously wait until the counter satisfies a given condition.

        This suspends the calling coroutine without blocking the thread, allowing
        other tasks to run while waiting. When the condition is met, the coroutine resumes.

        Args:
            condition (Callable[[int], bool]): A function that takes the current counter value
                and returns True when the condition is satisfied.
        """
        async with self._condition:
            await self._condition.wait_for(lambda: condition(self._count))

    async def wait_for_zero(self):
        """
        Asynchronously wait until the counter reaches zero.

        This suspends the calling coroutine without blocking the thread, allowing
        other tasks to run while waiting. When the counter becomes zero, the coroutine resumes.
        """
        await self.wait_for(lambda count: count == 0)


@lru_cache(maxsize=1)
def is_triton_kernels_available() -> bool:
    return importlib.util.find_spec("triton_kernels") is not None


def check_cuda_result(raw_output):
    import cuda.bindings.runtime as cuda_rt

    err, *results = raw_output
    if err != cuda_rt.cudaError_t.cudaSuccess:
        raise Exception(f"CUDA error: {err}")

    return results


def get_physical_device_id(pytorch_device_id: int) -> int:
    """
    Convert PyTorch logical device ID to physical device ID.
    """
    cuda_visible_devices = os.environ.get("CUDA_VISIBLE_DEVICES", None)
    assert (
        cuda_visible_devices is not None
    ), "CUDA_VISIBLE_DEVICES should be set in a scheduler"
    device_list = cuda_visible_devices.split(",")
    assert (
        len(device_list) == 1
    ), "CUDA_VISIBLE_DEVICES should be set to a single device in a scheduler"
    return int(device_list[0])


def get_device_sm_nvidia_smi():
    try:
        # Run nvidia-smi command and capture output
        result = subprocess.run(
            ["nvidia-smi", "--query-gpu=compute_cap", "--format=csv,noheader"],
            capture_output=True,
            text=True,
            check=True,
        )

        # Get the first line of output (assuming at least one GPU exists)
        compute_cap_str = result.stdout.strip().split("\n")[0]

        # Convert string (e.g., "9.0") to tuple of integers (9, 0)
        major, minor = map(int, compute_cap_str.split("."))
        return (major, minor)

    except (subprocess.CalledProcessError, FileNotFoundError, ValueError) as e:
        # Handle cases where nvidia-smi isn't available or output is unexpected
        print(f"Error getting compute capability: {e}")
        return (0, 0)  # Default/fallback value


def numa_bind_to_node(node: int):
    libnuma = ctypes.CDLL("libnuma.so")
    if libnuma.numa_available() < 0:
        raise SystemError("numa not available on this system")

    libnuma.numa_run_on_node(ctypes.c_int(node))
    libnuma.numa_set_localalloc()


def json_list_type(value):
    try:
        return orjson.loads(value)
    except json.JSONDecodeError:
        raise argparse.ArgumentTypeError(
            f"Invalid JSON list: {value}. Please provide a valid JSON list."
        )


@contextmanager
def maybe_reindex_device_id(gpu_id: int):

    if envs.SGLANG_ONE_VISIBLE_DEVICE_PER_PROCESS.get() is False or not is_cuda_alike():
        yield gpu_id
        return

    original_cuda_visible_devices = os.environ.get("CUDA_VISIBLE_DEVICES")
    if original_cuda_visible_devices:
        cuda_visible_devices = original_cuda_visible_devices.split(",")
    else:
        cuda_visible_devices = []

    str_gpu_id = cuda_visible_devices[gpu_id] if cuda_visible_devices else str(gpu_id)
    os.environ["CUDA_VISIBLE_DEVICES"] = str_gpu_id

    logger.debug(f"Set CUDA_VISIBLE_DEVICES to {str_gpu_id}")

    yield 0

    if original_cuda_visible_devices:
        os.environ["CUDA_VISIBLE_DEVICES"] = original_cuda_visible_devices
    else:
        del os.environ["CUDA_VISIBLE_DEVICES"]


def get_extend_input_len_swa_limit(
    sliding_window_size: int, chunked_prefill_size: int, page_size: int
) -> int:
    # 1. a factor of 2x is because each prefill contains chunked_prefill_size tokens,
    #    and between prefills, we run swa_radix_cache.cache_unfinished_req(),
    #    so we unlock the previously locked nodes.
    # 2. max is to handle the case that chunked_prefill_size is larger than sliding_window_size.
    #    in that case, each prefill contains chunked_prefill_size tokens,
    #    and we can only free out-of-sliding-window kv indices after each prefill.
    # 3. page_size is because we want to have 1 token extra for generated tokens.
    return page_size + 2 * max(sliding_window_size, chunked_prefill_size)


def get_num_new_pages(
    seq_lens: torch.Tensor,
    page_size: int,
    prefix_lens: Optional[torch.Tensor] = None,
    decode: bool = False,
) -> torch.Tensor:
    """
    Get the number of new pages for the given prefix and sequence lengths.
    We use cpu tensors to avoid blocking kernel launch.
    """
    cpu_device = torch.device("cpu")
    assert seq_lens.device == cpu_device

    if prefix_lens is None or decode:
        # NOTE: Special case for handling decode, which prefix lens is `seq_lens - 1`.
        assert decode
        return (seq_lens % page_size == 1).int().sum().item()

    assert prefix_lens.device == cpu_device
    num_pages_after = (seq_lens + page_size - 1) // page_size
    num_pages_before = (prefix_lens + page_size - 1) // page_size
    num_new_pages = num_pages_after - num_pages_before
    sum_num_new_pages = torch.sum(num_new_pages).to(torch.int64)
    return sum_num_new_pages.item()


class CachedKernel:
    """
    Wrapper that allows kernel[grid](...) syntax with caching based on a key function.

    This wrapper caches compiled Triton kernels based on keys extracted by a
    user-provided key function to avoid redundant compilations.
    """

    def __init__(self, fn, key_fn=None):
        self.fn = fn
        assert isinstance(fn, triton.runtime.jit.JITFunction)

        original_fn = fn.fn
        self.signature = inspect.signature(original_fn)
        self.param_names = tuple(self.signature.parameters.keys())
        self.num_args = len(self.param_names)

        # Check that no parameters have default values
        for name, param in self.signature.parameters.items():
            assert (
                param.default is inspect.Parameter.empty
            ), f"Parameter '{name}' has a default value. Default parameters are not supported in cached kernels."

        functools.update_wrapper(self, original_fn)
        self.kernel_cache = {}

        # Store the key function
        self.key_fn = key_fn

    def __getitem__(self, grid):
        """
        Index with grid to get a launcher function.
        Returns a launcher that will handle caching based on the key function.
        """
        assert (
            isinstance(grid, tuple) and len(grid) <= 3
        ), "Grid must be a tuple with at most 3 dimensions."

        # Normalize grid once
        if len(grid) < 3:
            grid = grid + (1,) * (3 - len(grid))

        def launcher(*args, **kwargs):
            cache_key = self.key_fn(args, kwargs)

            cached_kernel = self.kernel_cache.get(cache_key)

            if cached_kernel is None:
                # First time: compile and cache the kernel
                cached_kernel = self.fn[grid](*args, **kwargs)
                self.kernel_cache[cache_key] = cached_kernel
                return cached_kernel
            else:
                # Use cached kernel
                all_args = self._build_args(args, kwargs)
                cached_kernel[grid](*all_args)
                return cached_kernel

        return launcher

    def _build_args(self, args, kwargs):
        """
        Build the complete argument list for kernel invocation.
        """
        complete_args = list(args)

        for i in range(len(args), self.num_args):
            name = self.param_names[i]
            value = kwargs.get(name, inspect.Parameter.empty)
            if value is not inspect.Parameter.empty:
                complete_args.append(value)
            else:
                raise ValueError(f"Missing argument: {name}")

        return complete_args

    def _clear_cache(self):
        """
        Clear the kernel cache for testing purposes.
        """
        self.kernel_cache.clear()


def cached_triton_kernel(key_fn=None):
    """
    Decorator that enables key-based caching for Triton kernels using a key function.

    It essentially bypasses Triton's built-in caching mechanism, allowing users to
    define their own caching strategy based on kernel parameters. This helps reduce
    the heavy overheads of Triton kernel launch when the kernel specialization dispatch
    is simple.

    Usage:
        @cached_triton_kernel(key_fn=lambda args, kwargs: kwargs.get('BLOCK_SIZE', 1024))
        @triton.jit
        def my_kernel(x_ptr, y_ptr, BLOCK_SIZE: tl.constexpr):
            ...

        # Invoke normally
        my_kernel[grid](x, y, BLOCK_SIZE=1024)

    Args:
        key_fn: A function that takes (args, kwargs) and returns the cache key(s).
                The key can be a single value or a tuple of values.

    Returns:
        A decorator that wraps the kernel with caching functionality.

    Note: Kernels with default parameter values are not supported and will raise an assertion error.
    """

    def decorator(fn):
        # Auto-enable the custom kernel cache for CUDA, where it is
        # known to be compatible.
        if is_cuda() and not envs.SGLANG_USE_CUSTOM_TRITON_KERNEL_CACHE.is_set():
            logger.debug("Detected platform CUDA, using custom triton kernel cache.")
            return CachedKernel(fn, key_fn)

        if envs.SGLANG_USE_CUSTOM_TRITON_KERNEL_CACHE.get():
            logger.debug(
                f"{envs.SGLANG_USE_CUSTOM_TRITON_KERNEL_CACHE.name} = True. Using custom triton kernel cache."
            )
            return CachedKernel(fn, key_fn)
        else:
            # Fallback to the native triton cache.
            logger.debug(
                f"{envs.SGLANG_USE_CUSTOM_TRITON_KERNEL_CACHE.name} = False. Using native triton kernel cache."
            )
            return fn

    return decorator


def reserve_rope_cache_for_long_sequences(
    model, server_args, model_config, logger=None
):
    """Pre-expand RoPE cache for long sequences and speculative decoding."""
    from sglang.srt.environ import envs

    SAFETY_FACTOR = envs.SGLANG_SPEC_EXPANSION_SAFETY_FACTOR.get()
    MARGIN = envs.SGLANG_ROPE_CACHE_SAFETY_MARGIN.get()
    ALIGN = envs.SGLANG_ROPE_CACHE_ALIGN.get()

    # 1) Estimate base context upper bound
    base_ctx = (
        getattr(server_args, "context_length", None)
        or getattr(model_config, "context_len", None)
        or getattr(model_config, "max_model_len", None)
        or getattr(model_config.hf_text_config, "max_position_embeddings", None)
        or 2048
    )

    # 2) Speculative decoding expansion
    steps = int(getattr(server_args, "speculative_num_steps", 0) or 0)
    draft = int(getattr(server_args, "speculative_num_draft_tokens", 0) or 0)
    reserve = base_ctx + steps * draft * SAFETY_FACTOR + MARGIN

    # 3) Align to reduce reallocation frequency
    reserve = (reserve + ALIGN - 1) // ALIGN * ALIGN

    # Recursively expand all RoPE layers
    def reserve_rope_cache_recursive(module):
        for child in module.children():
            if hasattr(child, "_ensure_cos_sin_cache_length") and hasattr(
                child, "cos_sin_cache"
            ):
                child._ensure_cos_sin_cache_length(reserve - 1)
            else:
                reserve_rope_cache_recursive(child)

    reserve_rope_cache_recursive(model)


# Copy from: https://github.com/deepseek-ai/DeepGEMM/blob/main/deep_gemm/utils.py
def calc_diff(x, y):
    x, y = x.double(), y.double()
    denominator = (x * x + y * y).sum()
    sim = 2 * (x * y).sum() / denominator
    return 1 - sim


cached_device_index = -1


def get_current_device_stream_fast():
    global cached_device_index
    if cached_device_index == -1:
        cached_device_index = torch.get_device_module().current_device()
    return torch.get_device_module().current_stream(cached_device_index)


def raise_error_or_warn(obj, strict, counter_name, message, log_interval=1000):
    if strict:
        raise ValueError(message)
    else:
        count = getattr(obj, counter_name, 0)
        if count % log_interval == 0:
            logger.warning(message)
        setattr(obj, counter_name, count + 1)


<<<<<<< HEAD
def detect_nan(logits: torch.Tensor) -> Optional[torch.Tensor]:
    """
    Detect if the logits contain NaN values.
    Args:
        logits: The logits to detect NaN values.
    Returns:
        A boolean mask of NaNs if any are found, otherwise None.
    """
    nan_mask = torch.isnan(logits)
    if torch.any(nan_mask):
        logger.warning("Detected errors during sampling! NaN in the logits.")
        if crash_on_warnings():
            raise ValueError("Detected errors during sampling! NaN in the logits.")
        return nan_mask
    return None
=======
def get_or_create_event_loop():
    """Gets the running event loop or creates a new one if it doesn't exist."""
    try:
        return asyncio.get_running_loop()
    except RuntimeError:
        loop = asyncio.new_event_loop()
        asyncio.set_event_loop(loop)
        return loop
>>>>>>> 9a7641d7
<|MERGE_RESOLUTION|>--- conflicted
+++ resolved
@@ -3762,7 +3762,6 @@
         setattr(obj, counter_name, count + 1)
 
 
-<<<<<<< HEAD
 def detect_nan(logits: torch.Tensor) -> Optional[torch.Tensor]:
     """
     Detect if the logits contain NaN values.
@@ -3778,7 +3777,8 @@
             raise ValueError("Detected errors during sampling! NaN in the logits.")
         return nan_mask
     return None
-=======
+
+
 def get_or_create_event_loop():
     """Gets the running event loop or creates a new one if it doesn't exist."""
     try:
@@ -3786,5 +3786,4 @@
     except RuntimeError:
         loop = asyncio.new_event_loop()
         asyncio.set_event_loop(loop)
-        return loop
->>>>>>> 9a7641d7
+        return loop