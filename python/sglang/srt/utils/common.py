# Copyright 2023-2024 SGLang Team
# Licensed under the Apache License, Version 2.0 (the "License");
# you may not use this file except in compliance with the License.
# You may obtain a copy of the License at
#
#     http://www.apache.org/licenses/LICENSE-2.0
#
# Unless required by applicable law or agreed to in writing, software
# distributed under the License is distributed on an "AS IS" BASIS,
# WITHOUT WARRANTIES OR CONDITIONS OF ANY KIND, either express or implied.
# See the License for the specific language governing permissions and
# limitations under the License.
# ==============================================================================
"""Common utilities."""
from __future__ import annotations

import argparse
import asyncio
import builtins
import ctypes
import dataclasses
import functools
import importlib
import inspect
import io
import ipaddress
import itertools
import json
import logging
import os
import pickle
import platform
import random
import re
import resource
import shutil
import signal
import socket
import subprocess
import sys
import tempfile
import threading
import time
import traceback
import types
import uuid
import warnings
from collections import OrderedDict, defaultdict
from contextlib import contextmanager
from dataclasses import dataclass
from functools import lru_cache
from importlib.metadata import PackageNotFoundError, version
from importlib.util import find_spec
from io import BytesIO
from json import JSONDecodeError
from multiprocessing.reduction import ForkingPickler
from pathlib import Path
from typing import (
    TYPE_CHECKING,
    Any,
    Callable,
    Dict,
    Generic,
    List,
    Optional,
    Protocol,
    Sequence,
    Set,
    Tuple,
    TypeVar,
    Union,
)

import numpy as np
import orjson
import psutil
import pybase64
import requests
import torch
import torch.distributed
import torch.distributed as dist
import triton
import zmq
from fastapi.responses import ORJSONResponse
from packaging import version as pkg_version
from PIL import Image
from starlette.routing import Mount
from torch import nn
from torch.library import Library
from torch.profiler import ProfilerActivity, profile, record_function
from torch.utils._contextlib import _DecoratorContextManager
from typing_extensions import Literal

from sglang.srt.environ import envs
from sglang.srt.metrics.func_timer import enable_func_timer

if TYPE_CHECKING:
    pass

logger = logging.getLogger(__name__)

show_time_cost = False
time_infos = {}


HIP_FP8_E4M3_FNUZ_MAX = 224.0


# https://pytorch.org/docs/stable/notes/hip.html#checking-for-hip
def is_hip() -> bool:
    return torch.version.hip is not None


if is_hip():
    FP8_E4M3_MAX = HIP_FP8_E4M3_FNUZ_MAX
else:
    FP8_E4M3_MAX = torch.finfo(torch.float8_e4m3fn).max

FP8_E4M3_MIN = -FP8_E4M3_MAX

builtins.FP8_E4M3_MAX = FP8_E4M3_MAX
builtins.FP8_E4M3_MIN = FP8_E4M3_MIN


def is_cuda():
    return torch.cuda.is_available() and torch.version.cuda


def is_cuda_alike():
    return is_cuda() or is_hip()


def is_hpu() -> bool:
    return hasattr(torch, "hpu") and torch.hpu.is_available()


def is_xpu() -> bool:
    return hasattr(torch, "xpu") and torch.xpu.is_available()


def is_npu() -> bool:
    return hasattr(torch, "npu") and torch.npu.is_available()


def is_host_cpu_x86() -> bool:
    machine = platform.machine().lower()
    return (
        machine in ("x86_64", "amd64", "i386", "i686")
        and hasattr(torch, "cpu")
        and torch.cpu.is_available()
    )


def is_cpu() -> bool:
    return os.getenv("SGLANG_USE_CPU_ENGINE", "0") == "1" and is_host_cpu_x86()


def get_cuda_version():
    if torch.version.cuda:
        return tuple(map(int, torch.version.cuda.split(".")))
    return (0, 0)


def _check(cc_major):
    if not is_cuda():
        return False
    return torch.cuda.get_device_capability()[0] == cc_major and tuple(
        map(int, torch.version.cuda.split(".")[:2])
    ) >= (12, 3)


@contextmanager
def device_context(device: torch.device):
    if device.type == "cpu" and is_cpu():
        with torch.device("cpu"):
            yield
    else:
        module = torch.get_device_module(device)
        if module is not None:
            with module.device(device.index):
                yield
        else:
            raise ValueError(f"Unknown device module: {device}")


is_ampere_with_cuda_12_3 = lambda: _check(8)
is_hopper_with_cuda_12_3 = lambda: _check(9)


@lru_cache(maxsize=1)
def is_blackwell():
    if not is_cuda():
        return False
    return torch.cuda.get_device_capability()[0] == 10


@lru_cache(maxsize=1)
def is_sm120_supported(device=None) -> bool:
    if not is_cuda_alike():
        return False
    return (torch.cuda.get_device_capability(device)[0] == 12) and (
        torch.version.cuda >= "12.8"
    )


@lru_cache(maxsize=1)
def is_sm100_supported(device=None) -> bool:
    if not is_cuda_alike():
        return False
    return (torch.cuda.get_device_capability(device)[0] == 10) and (
        torch.version.cuda >= "12.8"
    )


@lru_cache(maxsize=1)
def is_sm90_supported(device=None) -> bool:
    if not is_cuda_alike():
        return False
    return (torch.cuda.get_device_capability(device)[0] == 9) and (
        torch.version.cuda >= "12.3"
    )


_warned_bool_env_var_keys = set()


def get_bool_env_var(name: str, default: str = "false") -> bool:
    # FIXME: move your environment variable to sglang.srt.environ
    value = os.getenv(name, default)
    value = value.lower()

    truthy_values = ("true", "1")
    falsy_values = ("false", "0")

    if (value not in truthy_values) and (value not in falsy_values):
        if value not in _warned_bool_env_var_keys:
            logger.warning(
                f"get_bool_env_var({name}) see non-understandable value={value} and treat as false"
            )
        _warned_bool_env_var_keys.add(value)

    return value in truthy_values


def get_int_env_var(name: str, default: int = 0) -> int:
    # FIXME: move your environment variable to sglang.srt.environ
    value = os.getenv(name)
    if value is None or not value.strip():
        return default
    try:
        return int(value)
    except ValueError:
        return default


def support_triton(backend: str) -> bool:
    return backend not in ["torch_native", "intel_amx", "ascend"]


try:
    import sgl_kernel  # noqa: F401

    is_intel_amx_backend_available = hasattr(
        torch.ops.sgl_kernel, "convert_weight_packed"
    )
except:
    is_intel_amx_backend_available = False


try:
    # move torch._C._cpu._is_amx_tile_supported() from cpu_has_amx_support
    # to support torch compile
    is_amx_tile_supported = torch._C._cpu._is_amx_tile_supported()
except:
    is_amx_tile_supported = False


def cpu_has_amx_support():
    return is_amx_tile_supported and is_intel_amx_backend_available


def use_intel_amx_backend(layer):
    return getattr(layer, "use_intel_amx_backend", False)


def xpu_has_xmx_support():
    # TODO: update with XPU capalibity query
    if is_xpu():
        # currently only PVC/LNL/BMG supports F64, so we only support these now
        return torch.xpu.get_device_properties().has_fp64
    return False


def is_flashinfer_available():
    """
    Check whether flashinfer is available.
    As of Oct. 6, 2024, it is only available on NVIDIA GPUs.
    """
    if not get_bool_env_var("SGLANG_IS_FLASHINFER_AVAILABLE", default="true"):
        return False
    return importlib.util.find_spec("flashinfer") is not None and is_cuda()


def is_nvidia_cublas_cu12_version_ge_12_9():
    """
    temporary fix for issue #11272
    """
    try:
        installed_version = version("nvidia-cublas-cu12")
    except PackageNotFoundError:
        return False
    return pkg_version.parse(installed_version) >= pkg_version.parse("12.9")


def random_uuid() -> str:
    return str(uuid.uuid4().hex)


_ENABLE_TORCH_INFERENCE_MODE = get_bool_env_var(
    "SGLANG_ENABLE_TORCH_INFERENCE_MODE", "false"
)


class DynamicGradMode(_DecoratorContextManager):
    """
    A combination of torch.no_grad and torch.inference_mode,
    with their behavior controlled by an environment variable. Just refer to them.
    """

    @staticmethod
    def set_inference_mode(mode: bool):
        if isinstance(mode, bool):
            global _ENABLE_TORCH_INFERENCE_MODE

            _ENABLE_TORCH_INFERENCE_MODE = mode
        else:
            logger.warning("mode is not a boolean object")

    def __init__(self, mode=True):
        if not torch._jit_internal.is_scripting():
            super().__init__()
        if _ENABLE_TORCH_INFERENCE_MODE:
            self.mode = mode
        else:
            self.prev = False

    def __new__(cls, mode_or_orig_func=True if _ENABLE_TORCH_INFERENCE_MODE else None):
        if mode_or_orig_func is None or isinstance(mode_or_orig_func, bool):
            return super().__new__(cls)
        return cls()(mode_or_orig_func)

    def __enter__(self) -> None:
        if _ENABLE_TORCH_INFERENCE_MODE:
            self._inference_mode_context = torch._C._InferenceMode(self.mode)
            self._inference_mode_context.__enter__()
        else:
            self.prev = torch.is_grad_enabled()
            torch.set_grad_enabled(False)

    def __exit__(self, exc_type: Any, exc_value: Any, traceback: Any) -> None:
        if _ENABLE_TORCH_INFERENCE_MODE:
            self._inference_mode_context.__exit__(exc_type, exc_value, traceback)
        else:
            torch.set_grad_enabled(self.prev)

    def clone(self) -> "DynamicGradMode":
        r"""
        Create a copy of this class
        """
        if _ENABLE_TORCH_INFERENCE_MODE:
            return self.__class__(self.mode)
        else:
            return self.__class__()


def enable_show_time_cost():
    global show_time_cost
    show_time_cost = True


class TimeInfo:
    def __init__(self, name, interval=0.1, color=0, indent=0):
        self.name = name
        self.interval = interval
        self.color = color
        self.indent = indent

        self.acc_time = 0
        self.last_acc_time = 0

    def check(self):
        if self.acc_time - self.last_acc_time > self.interval:
            self.last_acc_time = self.acc_time
            return True
        return False

    def pretty_print(self):
        print(f"\x1b[{self.color}m", end="")
        print("-" * self.indent * 2, end="")
        print(f"{self.name}: {self.acc_time:.3f}s\x1b[0m")


def mark_start(name, interval=0.1, color=0, indent=0):
    global time_infos, show_time_cost
    if not show_time_cost:
        return
    torch.cuda.synchronize()
    if time_infos.get(name, None) is None:
        time_infos[name] = TimeInfo(name, interval, color, indent)
    time_infos[name].acc_time -= time.perf_counter()


def mark_end(name):
    global time_infos, show_time_cost
    if not show_time_cost:
        return
    torch.cuda.synchronize()
    time_infos[name].acc_time += time.perf_counter()
    if time_infos[name].check():
        time_infos[name].pretty_print()


def calculate_time(show=False, min_cost_ms=0.0):
    def wrapper(func):
        def inner_func(*args, **kwargs):
            torch.cuda.synchronize()
            if show:
                start_time = time.perf_counter()
            result = func(*args, **kwargs)
            torch.cuda.synchronize()
            if show:
                cost_time = (time.perf_counter() - start_time) * 1000
                if cost_time > min_cost_ms:
                    print(f"Function {func.__name__} took {cost_time} ms to run.")
            return result

        return inner_func

    return wrapper


def get_available_gpu_memory(
    device, gpu_id, distributed=False, empty_cache=True, cpu_group=None
):
    """
    Get available memory for cuda:gpu_id device.
    When distributed is True, the available memory is the minimum available memory of all GPUs.
    """
    if device == "cuda":
        num_gpus = torch.cuda.device_count()
        assert gpu_id < num_gpus

        if torch.cuda.current_device() != gpu_id:
            print(
                f"WARNING: current device is not {gpu_id}, but {torch.cuda.current_device()}, ",
                "which may cause useless memory allocation for torch CUDA context.",
            )

        if empty_cache:
            torch.cuda.empty_cache()
        SHARED_SYSMEM_DEVICE_MEM_SMS = (87, 110, 121)  # Orin, Thor, Spark
        if get_device_sm() in SHARED_SYSMEM_DEVICE_MEM_SMS:
            # On these devices, which use sysmem as device mem, torch.cuda.mem_get_info()
            # only reports "free" memory, which can be lower than what is actually
            # available due to not including cache memory. So we use the system available
            # memory metric instead.
            free_gpu_memory = psutil.virtual_memory().available
        else:
            free_gpu_memory, _ = torch.cuda.mem_get_info(gpu_id)

    elif device == "xpu":
        num_gpus = torch.xpu.device_count()
        assert gpu_id < num_gpus

        if torch.xpu.current_device() != gpu_id:
            print(
                f"WARNING: current device is not {gpu_id}, but {torch.xpu.current_device()}, ",
                "which may cause useless memory allocation for torch XPU context.",
            )

        if empty_cache:
            torch.xpu.empty_cache()
        used_memory = torch.xpu.memory_allocated()
        total_gpu_memory = torch.xpu.get_device_properties(gpu_id).total_memory
        free_gpu_memory = total_gpu_memory - used_memory

    elif device == "hpu":
        num_gpus = torch.hpu.device_count()
        assert gpu_id < num_gpus

        if torch.hpu.current_device() != gpu_id:
            print(
                f"WARNING: current device is not {gpu_id}, but {torch.hpu.current_device()}, ",
                "which may cause useless memory allocation for torch HPU context.",
            )

        free_gpu_memory, total_gpu_memory = torch.hpu.mem_get_info()

    elif device == "cpu":
        # TODO: rename the variables in the current function to be not GPU specific
        total_free_memory = psutil.virtual_memory().available
        n_numa_node: int = len(get_cpu_ids_by_node())
        free_gpu_memory = round(total_free_memory / n_numa_node, 3)
    elif device == "npu":
        num_gpus = torch.npu.device_count()
        assert gpu_id < num_gpus

        if torch.npu.current_device() != gpu_id:
            print(
                f"WARNING: current device is not {gpu_id}, but {torch.npu.current_device()}, ",
                "which may cause useless memory allocation for torch NPU context.",
            )
        if empty_cache:
            torch.npu.empty_cache()
        free_gpu_memory, total_gpu_memory = torch.npu.mem_get_info()

    if distributed:
        tensor = torch.tensor(free_gpu_memory, dtype=torch.float32)
        torch.distributed.all_reduce(
            tensor, op=torch.distributed.ReduceOp.MIN, group=cpu_group
        )
        free_gpu_memory = tensor.item()

    return free_gpu_memory / (1 << 30)


def is_pin_memory_available() -> bool:
    return torch.cuda.is_available()


class LayerFn(Protocol):

    def __call__(self, idx: int, prefix: str) -> torch.nn.Module: ...


def make_layers(
    num_hidden_layers: int,
    layer_fn: LayerFn,
    pp_rank: Optional[int] = None,
    pp_size: Optional[int] = None,
    prefix: str = "",
    return_tuple: bool = False,
    offloader_kwargs: Optional[Dict[str, Any]] = None,
) -> Tuple[torch.nn.Module, int, int]:
    """Make a list of layers with the given layer function"""
    # circula imports
    from sglang.srt.distributed import get_pp_indices
    from sglang.srt.layers.utils import PPMissingLayer
    from sglang.srt.utils.offloader import get_offloader

    assert not pp_size or num_hidden_layers >= pp_size
    start_layer, end_layer = (
        get_pp_indices(
            num_hidden_layers,
            pp_rank,
            pp_size,
        )
        if pp_rank is not None and pp_size is not None
        else (0, num_hidden_layers)
    )
    modules = torch.nn.ModuleList(
        [PPMissingLayer(return_tuple=return_tuple) for _ in range(start_layer)]
        + get_offloader().wrap_modules(
            (
                layer_fn(idx=idx, prefix=add_prefix(idx, prefix))
                for idx in range(start_layer, end_layer)
            ),
            **(offloader_kwargs or {}),
        )
        + [
            PPMissingLayer(return_tuple=return_tuple)
            for _ in range(end_layer, num_hidden_layers)
        ]
    )
    if pp_rank is None or pp_size is None:
        return modules
    return modules, start_layer, end_layer


def make_layers_non_pp(
    num_hidden_layers: int,
    layer_fn: LayerFn,
    prefix: str = "",
) -> torch.nn.ModuleList:
    from sglang.srt.utils.offloader import get_offloader

    layers = torch.nn.ModuleList(
        get_offloader().wrap_modules(
            (
                layer_fn(idx=idx, prefix=add_prefix(idx, prefix))
                for idx in range(num_hidden_layers)
            )
        )
    )
    return layers


cmo_stream = None


def get_cmo_stream():
    """
    Cache Management Operation(CMO).
    Launch a new stream to prefetch the weight of matmul when running other
    AIV or communication kernels, aiming to overlap the memory access time.
    """
    global cmo_stream
    if cmo_stream is None:
        cmo_stream = torch.get_device_module().Stream()
    return cmo_stream


def prepare_weight_cache(handle, cache):
    import torch_npu

    NPU_PREFETCH_MAX_SIZE_BYTES = (
        1000000000  # 1GB, a large value to prefetch entire weight
    )
    stream = get_cmo_stream()
    stream.wait_stream(torch.npu.current_stream())
    with torch.npu.stream(stream):
        if isinstance(cache, list):
            for weight in cache:
                torch_npu.npu_prefetch(
                    weight,
                    handle,
                    NPU_PREFETCH_MAX_SIZE_BYTES,
                )
        else:
            torch_npu.npu_prefetch(
                cache,
                handle,
                NPU_PREFETCH_MAX_SIZE_BYTES,
            )


def wait_cmo_stream():
    cur_stream = torch.get_device_module().current_stream()
    cur_stream.wait_stream(get_cmo_stream())


def set_random_seed(seed: int) -> None:
    """Set the random seed for all libraries."""
    random.seed(seed)
    np.random.seed(seed)
    torch.manual_seed(seed)
    if torch.cuda.is_available():
        torch.cuda.manual_seed_all(seed)


def find_process_using_port(port: int) -> Optional[psutil.Process]:
    for conn in psutil.net_connections(kind="inet"):
        if conn.laddr.port == port:
            try:
                return psutil.Process(conn.pid)
            except psutil.NoSuchProcess:
                # It could happen by race condition (the proc dies when psutil.Process is called).
                pass

    return None


def wait_port_available(
    port: int, port_name: str, timeout_s: int = 30, raise_exception: bool = True
) -> bool:
    for i in range(timeout_s):
        if is_port_available(port):
            return True

        if i > 10 and i % 5 == 0:
            process = find_process_using_port(port)
            if process is None:
                logger.warning(
                    f"The port {port} is in use, but we could not find the process that uses it."
                )

            pid = process.pid
            error_message = f"{port_name} is used by a process already. {process.name()=}' {process.cmdline()=} {process.status()=} {pid=}"
            logger.info(
                f"port {port} is in use. Waiting for {i} seconds for {port_name} to be available. {error_message}"
            )
        time.sleep(0.1)

    if raise_exception:
        raise ValueError(
            f"{port_name} at {port} is not available in {timeout_s} seconds. {error_message}"
        )
    return False


def is_port_available(port):
    """Return whether a port is available."""
    with socket.socket(socket.AF_INET, socket.SOCK_STREAM) as s:
        try:
            s.setsockopt(socket.SOL_SOCKET, socket.SO_REUSEADDR, 1)
            s.bind(("", port))
            s.listen(1)
            return True
        except socket.error:
            return False
        except OverflowError:
            return False


def get_free_port():
    # try ipv4
    try:
        with socket.socket(socket.AF_INET, socket.SOCK_STREAM) as s:
            s.bind(("", 0))
            return s.getsockname()[1]
    except OSError:
        # try ipv6
        with socket.socket(socket.AF_INET6, socket.SOCK_STREAM) as s:
            s.bind(("", 0))
            return s.getsockname()[1]


def decode_video_base64(video_base64):
    from PIL import Image

    # Decode the base64 string
    video_bytes = pybase64.b64decode(video_base64, validate=True)

    # Placeholder for the start indices of each PNG image
    img_starts = []

    frame_format = "PNG"  # str(os.getenv('FRAME_FORMAT', "JPEG"))

    assert frame_format in [
        "PNG",
        "JPEG",
    ], "FRAME_FORMAT must be either 'PNG' or 'JPEG'"

    if frame_format == "PNG":
        # Find each PNG start signature to isolate images
        i = 0
        while i < len(video_bytes) - 7:  # Adjusted for the length of the PNG signature
            # Check if we found the start of a PNG file
            if (
                video_bytes[i] == 0x89
                and video_bytes[i + 1] == 0x50
                and video_bytes[i + 2] == 0x4E
                and video_bytes[i + 3] == 0x47
                and video_bytes[i + 4] == 0x0D
                and video_bytes[i + 5] == 0x0A
                and video_bytes[i + 6] == 0x1A
                and video_bytes[i + 7] == 0x0A
            ):
                img_starts.append(i)
                i += 8  # Skip the PNG signature
            else:
                i += 1
    else:
        # Find each JPEG start (0xFFD8) to isolate images
        i = 0
        while (
            i < len(video_bytes) - 1
        ):  # Adjusted for the length of the JPEG SOI signature
            # Check if we found the start of a JPEG file
            if video_bytes[i] == 0xFF and video_bytes[i + 1] == 0xD8:
                img_starts.append(i)
                # Move to the next byte to continue searching for the next image start
                i += 2
            else:
                i += 1

    frames = []
    for start_idx in img_starts:
        # Assuming each image is back-to-back, the end of one image is the start of another
        # The last image goes until the end of the byte string
        end_idx = (
            img_starts[img_starts.index(start_idx) + 1]
            if img_starts.index(start_idx) + 1 < len(img_starts)
            else len(video_bytes)
        )
        img_bytes = video_bytes[start_idx:end_idx]

        # Convert bytes to a PIL Image
        img = Image.open(BytesIO(img_bytes))

        # Convert PIL Image to a NumPy array
        frame = np.array(img)

        # Append the frame to the list of frames
        frames.append(frame)

    # Ensure there's at least one frame to avoid errors with np.stack
    if frames:
        return np.stack(frames, axis=0), img.size
    else:
        return np.array([]), (
            0,
            0,
        )  # Return an empty array and size tuple if no frames were found


def load_audio(
    audio_file: str, sr: Optional[int] = None, mono: bool = True
) -> np.ndarray:
    # Use soundfile here, since librosa use it under the hood,
    # and librosa will not support audio loading in the future
    import soundfile as sf
    from scipy.signal import resample

    if sr is None:
        sr = 16000

    # Load audio data
    if isinstance(audio_file, bytes):
        audio, original_sr = sf.read(BytesIO(audio_file))
    elif audio_file.startswith("data:"):
        audio_file = audio_file.split(",")[1]
        audio, original_sr = sf.read(
            BytesIO(pybase64.b64decode(audio_file, validate=True))
        )
    elif audio_file.startswith("http://") or audio_file.startswith("https://"):
        timeout = int(os.getenv("REQUEST_TIMEOUT", "5"))
        response = requests.get(audio_file, stream=True, timeout=timeout)
        audio_file = BytesIO(response.content)
        response.close()
        audio, original_sr = sf.read(audio_file)
    elif isinstance(audio_file, str):
        audio, original_sr = sf.read(audio_file)
    else:
        raise ValueError(f"Invalid audio format: {audio_file}")

    # Resample audio if the original sample rate is different from the desired sample rate
    if original_sr != sr:
        num_samples = int(len(audio) * float(sr) / original_sr)
        audio = resample(audio, num_samples)

    # Convert to mono if requested and audio is stereo
    if mono and len(audio.shape) > 1:
        audio = np.mean(audio, axis=1)

    return audio


@dataclass
class ImageData:
    url: str
    detail: Optional[Literal["auto", "low", "high"]] = "auto"


def load_image(
    image_file: Union[Image.Image, str, ImageData, bytes],
) -> tuple[Image.Image, tuple[int, int]]:
    if isinstance(image_file, ImageData):
        image_file = image_file.url

    image = image_size = None
    if isinstance(image_file, Image.Image):
        image = image_file
        image_size = (image.width, image.height)
    elif isinstance(image_file, bytes):
        image = Image.open(BytesIO(image_file))
    elif image_file.startswith("http://") or image_file.startswith("https://"):
        timeout = int(os.getenv("REQUEST_TIMEOUT", "3"))
        response = requests.get(image_file, stream=True, timeout=timeout)
        try:
            response.raise_for_status()
            image = Image.open(response.raw)
            image.load()  # Force loading to avoid issues after closing the stream
        finally:
            response.close()
    elif image_file.lower().endswith(("png", "jpg", "jpeg", "webp", "gif")):
        image = Image.open(image_file)
    elif image_file.startswith("data:"):
        image_file = image_file.split(",")[1]
        image = Image.open(BytesIO(pybase64.b64decode(image_file, validate=True)))
    elif isinstance(image_file, str):
        image = Image.open(BytesIO(pybase64.b64decode(image_file, validate=True)))
    else:
        raise ValueError(f"Invalid image: {image_file}")

    return image, image_size


def get_image_bytes(image_file: Union[str, bytes]):
    if isinstance(image_file, bytes):
        return image_file
    elif image_file.startswith("http://") or image_file.startswith("https://"):
        timeout = int(os.getenv("REQUEST_TIMEOUT", "3"))
        response = requests.get(image_file, timeout=timeout)
        return response.content
    elif image_file.lower().endswith(("png", "jpg", "jpeg", "webp", "gif")):
        with open(image_file, "rb") as f:
            return f.read()
    elif image_file.startswith("data:"):
        image_file = image_file.split(",")[1]
        return pybase64.b64decode(image_file, validate=True)
    elif isinstance(image_file, str):
        return pybase64.b64decode(image_file, validate=True)
    else:
        raise NotImplementedError(f"Invalid image: {image_file}")


def load_video(video_file: Union[str, bytes], use_gpu: bool = True):
    # We import decord here to avoid a strange Segmentation fault (core dumped) issue.
    from decord import VideoReader, cpu, gpu

    try:
        from decord.bridge import decord_bridge

        ctx = gpu(0)
        _ = decord_bridge.get_ctx_device(ctx)
    except Exception:
        ctx = cpu(0)

    tmp_file = None
    vr = None
    try:
        if isinstance(video_file, bytes):
            tmp_file = tempfile.NamedTemporaryFile(delete=False, suffix=".mp4")
            tmp_file.write(video_file)
            tmp_file.close()
            vr = VideoReader(tmp_file.name, ctx=ctx)
        elif isinstance(video_file, str):
            if video_file.startswith(("http://", "https://")):
                timeout = int(os.getenv("REQUEST_TIMEOUT", "10"))
                response = requests.get(video_file, stream=True, timeout=timeout)
                response.raise_for_status()
                tmp_file = tempfile.NamedTemporaryFile(delete=False, suffix=".mp4")
                for chunk in response.iter_content(chunk_size=8192):
                    tmp_file.write(chunk)
                tmp_file.close()
                vr = VideoReader(tmp_file.name, ctx=ctx)
            elif video_file.startswith("data:"):
                _, encoded = video_file.split(",", 1)
                video_bytes = pybase64.b64decode(encoded, validate=True)
                tmp_file = tempfile.NamedTemporaryFile(delete=False, suffix=".mp4")
                tmp_file.write(video_bytes)
                tmp_file.close()
                vr = VideoReader(tmp_file.name, ctx=ctx)
            elif os.path.isfile(video_file):
                vr = VideoReader(video_file, ctx=ctx)
            else:
                video_bytes = pybase64.b64decode(video_file, validate=True)
                tmp_file = tempfile.NamedTemporaryFile(delete=False, suffix=".mp4")
                tmp_file.write(video_bytes)
                tmp_file.close()
                vr = VideoReader(tmp_file.name, ctx=ctx)
        else:
            raise ValueError(f"Unsupported video input type: {type(video_file)}")

        return vr

    finally:
        if tmp_file and os.path.exists(tmp_file.name):
            os.unlink(tmp_file.name)


def encode_video(video_path, frame_count_limit=None):
    # Lazy import because decord is not available on some arm platforms.
    from decord import VideoReader, cpu

    if not os.path.exists(video_path):
        logger.error(f"Video {video_path} does not exist")
        return []

    if frame_count_limit == 0:
        return []

    def uniform_sample(l, n):
        gap = len(l) / n
        idxs = [int(i * gap + gap / 2) for i in range(n)]
        return [l[i] for i in idxs]

    vr = VideoReader(video_path, ctx=cpu(0))
    sample_fps = round(vr.get_avg_fps() / 1)  # FPS
    frame_indices = [i for i in range(0, len(vr), sample_fps)]
    if frame_count_limit is not None and len(frame_indices) > frame_count_limit:
        frame_indices = uniform_sample(frame_indices, frame_count_limit)

    frames = vr.get_batch(frame_indices).asnumpy()
    frames = [Image.fromarray(v.astype("uint8")) for v in frames]
    return frames


def suppress_other_loggers():
    warnings.filterwarnings(
        "ignore", category=UserWarning, message="The given NumPy array is not writable"
    )

    _is_xpu = is_xpu()
    if _is_xpu:
        return

    try:
        from vllm.logger import logger as vllm_default_logger
    except ImportError:
        return

    vllm_default_logger.setLevel(logging.WARN)
    logging.getLogger("vllm.distributed.device_communicators.pynccl").setLevel(
        logging.WARN
    )
    logging.getLogger("vllm.distributed.device_communicators.shm_broadcast").setLevel(
        logging.WARN
    )
    logging.getLogger("vllm.config").setLevel(logging.ERROR)


def assert_pkg_version(pkg: str, min_version: str, message: str):
    try:
        installed_version = version(pkg)
        if pkg_version.parse(installed_version) < pkg_version.parse(min_version):
            raise Exception(
                f"{pkg} is installed with version {installed_version}, which "
                f"is less than the minimum required version {min_version}. " + message
            )
    except PackageNotFoundError:
        raise Exception(
            f"{pkg} with minimum required version {min_version} is not installed. "
            + message
        )


def kill_process_tree(parent_pid, include_parent: bool = True, skip_pid: int = None):
    """Kill the process and all its child processes."""
    # Remove sigchld handler to avoid spammy logs.
    if threading.current_thread() is threading.main_thread():
        signal.signal(signal.SIGCHLD, signal.SIG_DFL)

    if parent_pid is None:
        parent_pid = os.getpid()
        include_parent = False

    try:
        itself = psutil.Process(parent_pid)
    except psutil.NoSuchProcess:
        return

    children = itself.children(recursive=True)
    for child in children:
        if child.pid == skip_pid:
            continue
        try:
            child.kill()
        except psutil.NoSuchProcess:
            pass

    if include_parent:
        try:
            if parent_pid == os.getpid():
                itself.kill()
                sys.exit(0)

            itself.kill()

            # Sometime processes cannot be killed with SIGKILL (e.g, PID=1 launched by kubernetes),
            # so we send an additional signal to kill them.
            itself.send_signal(signal.SIGQUIT)
        except psutil.NoSuchProcess:
            pass


def monkey_patch_p2p_access_check():
    """
    Monkey patch the slow p2p access check.
    NOTE: We assume the p2p access is always allowed, which can be wrong for some setups.
    """

    import sglang.srt.distributed.device_communicators.custom_all_reduce_utils as tgt

    setattr(tgt, "gpu_p2p_access_check", lambda *arg, **kwargs: True)

    # Suppress the warnings from this delete function when using sglang.bench_one_batch
    from sglang.srt.distributed.device_communicators.custom_all_reduce import (
        CustomAllreduce,
    )

    setattr(CustomAllreduce, "__del__", lambda *args, **kwargs: None)


<<<<<<< HEAD
def monkey_patch_vllm_gguf_config():
    if _is_xpu:
        raise NotImplementedError("GGUF is not supported on XPU.")

    try:
        from vllm.model_executor.layers.quantization.gguf import (
            GGUFConfig,
            GGUFEmbeddingMethod,
            GGUFLinearMethod,
        )
    except ImportError:
        return

    from sglang.srt.layers.linear import LinearBase
    from sglang.srt.layers.vocab_parallel_embedding import VocabParallelEmbedding

    def get_quant_method_with_embedding_replaced(
        self, layer: torch.nn.Module, prefix: str
    ) -> Optional["QuantizeMethodBase"]:
        if isinstance(layer, LinearBase):
            return GGUFLinearMethod(self)
        elif isinstance(layer, VocabParallelEmbedding):
            # patch to own VocabParallelEmbedding
            return GGUFEmbeddingMethod(self)
        return None

    setattr(GGUFConfig, "get_quant_method", get_quant_method_with_embedding_replaced)


=======
>>>>>>> 0f0c430e
def set_ulimit(target_soft_limit=65535):
    # number of open files
    resource_type = resource.RLIMIT_NOFILE
    current_soft, current_hard = resource.getrlimit(resource_type)

    if current_soft < target_soft_limit:
        try:
            resource.setrlimit(resource_type, (target_soft_limit, current_hard))
        except ValueError as e:
            logger.warning(f"Fail to set RLIMIT_NOFILE: {e}")

    # stack size
    resource_type = resource.RLIMIT_STACK
    current_soft, current_hard = resource.getrlimit(resource_type)
    target_soft_limit_stack_size = 1024 * target_soft_limit
    if current_soft < target_soft_limit_stack_size:
        try:
            resource.setrlimit(
                resource_type, (target_soft_limit_stack_size, current_hard)
            )
        except ValueError as e:
            logger.warning(f"Fail to set RLIMIT_STACK: {e}")


def rank0_log(msg: str):
    from sglang.srt.distributed import get_tensor_model_parallel_rank

    if get_tensor_model_parallel_rank() == 0:
        logger.info(msg)


def add_api_key_middleware(app, api_key: str):
    @app.middleware("http")
    async def authentication(request, call_next):
        if request.method == "OPTIONS":
            return await call_next(request)
        if request.url.path.startswith("/health"):
            return await call_next(request)
        if request.url.path.startswith("/metrics"):
            return await call_next(request)
        if request.headers.get("Authorization") != "Bearer " + api_key:
            return ORJSONResponse(content={"error": "Unauthorized"}, status_code=401)
        return await call_next(request)


def prepare_model_and_tokenizer(model_path: str, tokenizer_path: str):
    if get_bool_env_var("SGLANG_USE_MODELSCOPE"):
        if not os.path.exists(model_path):
            from modelscope import snapshot_download

            model_path = snapshot_download(model_path)
            tokenizer_path = snapshot_download(
                tokenizer_path, ignore_patterns=["*.bin", "*.safetensors"]
            )
    return model_path, tokenizer_path


def configure_logger(server_args, prefix: str = ""):
    if SGLANG_LOGGING_CONFIG_PATH := os.getenv("SGLANG_LOGGING_CONFIG_PATH"):
        if not os.path.exists(SGLANG_LOGGING_CONFIG_PATH):
            raise Exception(
                "Setting SGLANG_LOGGING_CONFIG_PATH from env with "
                f"{SGLANG_LOGGING_CONFIG_PATH} but it does not exist!"
            )
        with open(SGLANG_LOGGING_CONFIG_PATH, encoding="utf-8") as file:
            custom_config = orjson.loads(file.read())
        logging.config.dictConfig(custom_config)
        return
    format = f"[%(asctime)s{prefix}] %(message)s"
    # format = f"[%(asctime)s.%(msecs)03d{prefix}] %(message)s"
    logging.basicConfig(
        level=getattr(logging, server_args.log_level.upper()),
        format=format,
        datefmt="%Y-%m-%d %H:%M:%S",
        force=True,
    )


# source: https://github.com/vllm-project/vllm/blob/93b38bea5dd03e1b140ca997dfaadef86f8f1855/vllm/lora/utils.py#L9
def replace_submodule(
    model: nn.Module, module_name: str, new_module: nn.Module
) -> nn.Module:
    """Replace a submodule in a model with a new module."""
    parent = model.get_submodule(".".join(module_name.split(".")[:-1]))
    target_name = module_name.split(".")[-1]
    setattr(parent, target_name, new_module)
    return new_module


def set_weight_attrs(
    weight: torch.Tensor,
    weight_attrs: Optional[Dict[str, Any]],
):
    """Set attributes on a weight tensor.

    This method is used to set attributes on a weight tensor. This method
    will not overwrite existing attributes.

    Args:
        weight: The weight tensor.
        weight_attrs: A dictionary of attributes to set on the weight tensor.
    """
    if weight_attrs is None:
        return
    for key, value in weight_attrs.items():
        assert not hasattr(weight, key), f"Overwriting existing tensor attribute: {key}"
        setattr(weight, key, value)


def broadcast_pyobj(
    data: List[Any],
    rank: int,
    dist_group: Optional[torch.distributed.ProcessGroup] = None,
    src: int = 0,
    force_cpu_device: bool = True,
):
    """Broadcast inputs from src rank to all other ranks with torch.dist backend.
    The `rank` here refer to the source rank on global process group (regardless
    of dist_group argument).
    """
    device = torch.device(
        "cuda" if torch.cuda.is_available() and not force_cpu_device else "cpu"
    )

    if rank == src:
        if len(data) == 0:
            tensor_size = torch.tensor([0], dtype=torch.long, device=device)
            dist.broadcast(tensor_size, src=src, group=dist_group)
        else:
            serialized_data = pickle.dumps(data)
            size = len(serialized_data)

            tensor_data = torch.ByteTensor(
                np.frombuffer(serialized_data, dtype=np.uint8)
            ).to(device)
            tensor_size = torch.tensor([size], dtype=torch.long, device=device)

            dist.broadcast(tensor_size, src=src, group=dist_group)
            dist.broadcast(tensor_data, src=src, group=dist_group)
        return data
    else:
        tensor_size = torch.tensor([0], dtype=torch.long, device=device)
        dist.broadcast(tensor_size, src=src, group=dist_group)
        size = tensor_size.item()

        if size == 0:
            return []

        tensor_data = torch.empty(size, dtype=torch.uint8, device=device)
        dist.broadcast(tensor_data, src=src, group=dist_group)

        serialized_data = bytes(tensor_data.cpu().numpy())
        data = pickle.loads(serialized_data)
        return data


def point_to_point_pyobj(
    data: List[Any],
    rank: int,
    group: Optional[torch.distributed.ProcessGroup] = None,
    src: int = 0,
    dst: int = 1,
):
    """Send data from src to dst in group using DeviceToDevice communication."""

    if rank == src:
        if len(data) == 0:
            tensor_size = torch.tensor(
                [0], dtype=torch.long, device=torch.cuda.current_device()
            )
            dist.send(tensor_size, dst=dst, group=group)
        else:
            serialized_data = pickle.dumps(data)
            size = len(serialized_data)
            tensor_data = torch.ByteTensor(
                np.frombuffer(serialized_data, dtype=np.uint8)
            ).cuda(
                device=torch.cuda.current_device()
            )  # Move to GPU
            tensor_size = torch.tensor(
                [size], dtype=torch.long, device=torch.cuda.current_device()
            )

            dist.send(tensor_size, dst=dst, group=group)
            dist.send(tensor_data, dst=dst, group=group)
        return data

    elif rank == dst:
        tensor_size = torch.tensor(
            [0], dtype=torch.long, device=torch.cuda.current_device()
        )
        dist.recv(tensor_size, src=src, group=group)
        size = tensor_size.item()

        if size == 0:
            return []

        tensor_data = torch.empty(
            size, dtype=torch.uint8, device=torch.cuda.current_device()
        )
        dist.recv(tensor_data, src=src, group=group)

        serialized_data = bytes(
            tensor_data.cpu().numpy()
        )  # Move back to host for deserialization
        data = pickle.loads(serialized_data)
        return data

    # Other ranks in pp_group do nothing
    return []


step_counter = 0


def pytorch_profile(name, func, *args, data_size=-1):
    """
    Args:
        name (string): the name of recorded function.
        func: the function to be profiled.
        args: the arguments of the profiled function.
        data_size (int): some measurement of the computation complexity.
            Usually, it could be the batch size.
    """
    global step_counter
    os.makedirs("trace", exist_ok=True)
    with profile(
        activities=[ProfilerActivity.CPU, ProfilerActivity.CUDA],
        # schedule=torch.profiler.schedule(wait=1, warmup=1, active=3, repeat=2),
        # on_trace_ready=tensorboard_trace_handler('./log_dir'),
        record_shapes=True,
        profile_memory=True,
        with_stack=True,
    ) as prof:
        with record_function(name):
            with open(f"trace/size_{step_counter}.json", "w") as f:
                json.dump({"size": data_size}, f)
            result = func(*args)
    prof.export_chrome_trace(f"trace/{name}_{step_counter}.json")
    step_counter += 1
    return result


def get_zmq_socket(
    context: zmq.Context,
    socket_type: zmq.SocketType,
    endpoint: Optional[str] = None,
    bind: bool = True,
) -> Union[zmq.Socket, Tuple[int, zmq.Socket]]:
    """Create and configure a ZeroMQ socket.

    Args:
        context: ZeroMQ context to create the socket from.
        socket_type: Type of ZeroMQ socket to create.
        endpoint: Optional endpoint to bind/connect to. If None, binds to a random TCP port.
        bind: Whether to bind (True) or connect (False) to the endpoint. Ignored if endpoint is None.

    Returns:
        If endpoint is None: Tuple of (port, socket) where port is the randomly assigned TCP port.
        If endpoint is provided: The configured ZeroMQ socket.
    """
    socket = context.socket(socket_type)

    if endpoint is None:
        # Bind to random TCP port
        config_socket(socket, socket_type)
        port = socket.bind_to_random_port("tcp://*")
        return port, socket
    else:
        # Handle IPv6 if endpoint contains brackets
        if endpoint.find("[") != -1:
            socket.setsockopt(zmq.IPV6, 1)

        config_socket(socket, socket_type)

        if bind:
            socket.bind(endpoint)
        else:
            socket.connect(endpoint)

        return socket


def config_socket(socket, socket_type: zmq.SocketType):
    mem = psutil.virtual_memory()
    total_mem = mem.total / 1024**3
    available_mem = mem.available / 1024**3
    if total_mem > 32 and available_mem > 16:
        buf_size = int(0.5 * 1024**3)
    else:
        buf_size = -1

    def set_send_opt():
        socket.setsockopt(zmq.SNDHWM, 0)
        socket.setsockopt(zmq.SNDBUF, buf_size)

    def set_recv_opt():
        socket.setsockopt(zmq.RCVHWM, 0)
        socket.setsockopt(zmq.RCVBUF, buf_size)

    if socket_type == zmq.PUSH:
        set_send_opt()
    elif socket_type == zmq.PULL:
        set_recv_opt()
    elif socket_type in [zmq.DEALER, zmq.REQ, zmq.REP]:
        set_send_opt()
        set_recv_opt()
    else:
        raise ValueError(f"Unsupported socket type: {socket_type}")


def dump_to_file(dirpath, name, value):
    from sglang.srt.distributed import get_tensor_model_parallel_rank

    if get_tensor_model_parallel_rank() != 0:
        return

    os.makedirs(dirpath, exist_ok=True)
    if value.dtype is torch.bfloat16:
        value = value.float()
    value = value.cpu().numpy()
    output_filename = os.path.join(dirpath, f"pytorch_dump_{name}.npy")
    logger.info(f"Dump a tensor to {output_filename}. Shape = {value.shape}")
    np.save(output_filename, value)


def is_triton_3():
    return triton.__version__.startswith("3.")


def maybe_torch_compile(*args, **kwargs):
    """
    torch.compile does not work for triton 2.2.0, which is needed in xlm1's jax.
    Therefore, we disable it here.
    """

    def decorator(func):
        if is_triton_3():
            return torch.compile(*args, **kwargs)(func)
        return func

    return decorator


def delete_directory(dirpath):
    try:
        # This will remove the directory and all its contents
        shutil.rmtree(dirpath)
    except OSError as e:
        print(f"Warning: {dirpath} : {e.strerror}")


# Temporary directory for prometheus multiprocess mode
# Cleaned up automatically when this object is garbage collected
prometheus_multiproc_dir: tempfile.TemporaryDirectory


def set_prometheus_multiproc_dir():
    # Set prometheus multiprocess directory
    # sglang uses prometheus multiprocess mode
    # we need to set this before importing prometheus_client
    # https://prometheus.github.io/client_python/multiprocess/
    global prometheus_multiproc_dir

    if "PROMETHEUS_MULTIPROC_DIR" in os.environ:
        logger.debug("User set PROMETHEUS_MULTIPROC_DIR detected.")
        prometheus_multiproc_dir = tempfile.TemporaryDirectory(
            dir=os.environ["PROMETHEUS_MULTIPROC_DIR"]
        )
    else:
        prometheus_multiproc_dir = tempfile.TemporaryDirectory()
        os.environ["PROMETHEUS_MULTIPROC_DIR"] = prometheus_multiproc_dir.name
    logger.debug(f"PROMETHEUS_MULTIPROC_DIR: {os.environ['PROMETHEUS_MULTIPROC_DIR']}")


def add_prometheus_middleware(app):
    # We need to import prometheus_client after setting the env variable `PROMETHEUS_MULTIPROC_DIR`
    from prometheus_client import CollectorRegistry, make_asgi_app, multiprocess

    registry = CollectorRegistry()
    multiprocess.MultiProcessCollector(registry)
    metrics_route = Mount("/metrics", make_asgi_app(registry=registry))

    # Workaround for 307 Redirect for /metrics
    metrics_route.path_regex = re.compile("^/metrics(?P<path>.*)$")
    app.routes.append(metrics_route)


def bind_port(port):
    """Bind to a specific port, assuming it's available."""
    sock = socket.socket(socket.AF_INET, socket.SOCK_STREAM)
    sock.setsockopt(socket.SOL_SOCKET, socket.SO_REUSEADDR, 1)  # Allows address reuse
    sock.bind(("", port))
    sock.listen(1)
    return sock


def get_amdgpu_memory_capacity():
    try:
        # Run rocm-smi and capture the output
        result = subprocess.run(
            [
                "rocminfo | grep 'gfx' -A 100 | grep 'Pool 1' -A 5 | grep 'Size:' | awk '{print $2}'"
            ],
            stdout=subprocess.PIPE,
            stderr=subprocess.PIPE,
            shell=True,
            text=True,
        )
        if result.returncode != 0:
            raise RuntimeError(f"rocm-smi error: {result.stderr.strip()}")

        # Parse the output to extract memory values in MiB
        memory_values = [
            float(mem.split("(")[0].strip()) / 1024
            for mem in result.stdout.strip().split("\n")
        ]

        if not memory_values:
            raise ValueError("No GPU memory values found.")

        # Return the minimum memory value
        return min(memory_values)

    except FileNotFoundError:
        raise RuntimeError(
            "rocm-smi not found. Ensure AMD ROCm drivers are installed and accessible."
        )


def get_device_sm():
    if torch.cuda.is_available():
        major, minor = torch.cuda.get_device_capability()
        return major * 10 + minor
    return 0


def get_nvgpu_memory_capacity():
    try:
        # Run nvidia-smi and capture the output
        result = subprocess.run(
            ["nvidia-smi", "--query-gpu=memory.total", "--format=csv,noheader,nounits"],
            stdout=subprocess.PIPE,
            stderr=subprocess.PIPE,
            text=True,
        )

        if result.returncode != 0:
            raise RuntimeError(f"nvidia-smi error: {result.stderr.strip()}")

        # Parse the output to extract memory values
        memory_values = [
            float(mem)
            for mem in result.stdout.strip().split("\n")
            if re.match(r"^\d+(\.\d+)?$", mem.strip())
        ]

        if not memory_values:
            # Fallback to torch.cuda.mem_get_info() when failed to get memory capacity from nvidia-smi,
            # typically in NVIDIA MIG mode.
            if torch.cuda.is_available():
                logger.warning(
                    "Failed to get GPU memory capacity from nvidia-smi, falling back to torch.cuda.mem_get_info()."
                )
                return torch.cuda.mem_get_info()[1] // 1024 // 1024  # unit: MB
            raise ValueError("No GPU memory values found.")

        # Return the minimum memory value
        return min(memory_values)

    except FileNotFoundError:
        raise RuntimeError(
            "nvidia-smi not found. Ensure NVIDIA drivers are installed and accessible."
        )


def get_hpu_memory_capacity():
    try:
        # Run hl-smi and capture the output
        result = subprocess.run(
            ["hl-smi --query | grep 'Total'"],
            stdout=subprocess.PIPE,
            stderr=subprocess.PIPE,
            shell=True,
            text=True,
        )

        if result.returncode != 0:
            raise RuntimeError(f"hl-smi error: {result.stderr.strip()}")

        # Parse the output to extract memory values in MiB
        memory_values = [
            float(mem.split(" ")[-2]) for mem in result.stdout.strip().split("\n")
        ]

        if not memory_values:
            raise ValueError("No GPU memory values found.")

        # Return the minimum memory value
        return min(memory_values)

    except FileNotFoundError:
        raise RuntimeError(
            "hl-smi not found. Ensure Habana drivers are installed and accessible."
        )


def get_npu_memory_capacity():
    try:
        import torch_npu  # noqa: F401

        return torch.npu.mem_get_info()[1] // 1024 // 1024  # unit: MB
    except ImportError as e:
        raise ImportError("torch_npu is required when run on npu device.")


def get_cpu_memory_capacity():
    # Per-rank memory capacity cannot be determined for customized core settings
    if os.environ.get("SGLANG_CPU_OMP_THREADS_BIND", ""):
        return None
    n_numa_node: int = len(get_cpu_ids_by_node())
    if n_numa_node == 0:
        # Cannot determine NUMA config, fallback to total memory and avoid ZeroDivisionError.
        return float(psutil.virtual_memory().total // (1 << 20))
    try:
        numa_mem_list = list()
        file_prefix = "/sys/devices/system/node/"
        for numa_id in range(n_numa_node):
            file_meminfo = f"node{numa_id}/meminfo"
            with open(os.path.join(file_prefix, file_meminfo), "r") as f:
                # MemTotal info is at the 1st line
                line = f.readline()
                # Expected format: "Node 0 MemTotal:       100000000 kB"
                parts = line.split()
                if len(parts) >= 4 and parts[2] == "MemTotal:":
                    numa_mem_list.append(int(parts[3]))
                else:
                    raise ValueError(f"Unexpected format in {file_meminfo}: {line}")
        # Retrieved value in KB, need MB
        numa_mem = float(min(numa_mem_list) // 1024)
        return numa_mem
    except (FileNotFoundError, ValueError, IndexError):
        numa_mem = psutil.virtual_memory().total / n_numa_node
        # Retrieved value in Byte, need MB
        return float(numa_mem // (1 << 20))


def get_device_memory_capacity(device: str = None):
    if is_cuda():
        gpu_mem = get_nvgpu_memory_capacity()
    elif is_hip():
        gpu_mem = get_amdgpu_memory_capacity()
    elif device == "hpu":
        gpu_mem = get_hpu_memory_capacity()
    elif device == "npu":
        gpu_mem = get_npu_memory_capacity()
    elif device == "cpu":
        gpu_mem = get_cpu_memory_capacity()
    else:
        # GPU memory is not known yet or no GPU is available.
        gpu_mem = None

    return gpu_mem


# Copy from pytorch and OpenRLHF to allow creating multiple main groups.
# https://github.com/pytorch/pytorch/blob/main/torch/distributed/distributed_c10d.py
# https://github.com/OpenRLHF/OpenRLHF/blob/main/openrlhf/utils/distributed_util.py
def init_custom_process_group(
    backend=None,
    init_method=None,
    timeout=None,
    world_size=-1,
    rank=-1,
    store=None,
    group_name=None,
    pg_options=None,
    device_id=None,
):
    from torch.distributed.distributed_c10d import (
        Backend,
        PrefixStore,
        _new_process_group_helper,
        _world,
        default_pg_timeout,
        rendezvous,
    )

    assert (store is None) or (
        init_method is None
    ), "Cannot specify both init_method and store."

    if store is not None:
        assert world_size > 0, "world_size must be positive if using store"
        assert rank >= 0, "rank must be non-negative if using store"
    elif init_method is None:
        init_method = "env://"

    if backend:
        backend = Backend(backend)
    else:
        backend = Backend("undefined")

    if timeout is None:
        timeout = default_pg_timeout

    # backward compatible API
    if store is None:
        rendezvous_iterator = rendezvous(init_method, rank, world_size, timeout=timeout)
        store, rank, world_size = next(rendezvous_iterator)
        store.set_timeout(timeout)

        # Use a PrefixStore to avoid accidental overrides of keys used by
        # different systems (e.g. RPC) in case the store is multi-tenant.
        store = PrefixStore(group_name, store)

    # NOTE: The pg_options parameter was renamed into backend_options in PyTorch 2.6.0
    # https://github.com/pytorch/pytorch/commit/a0c7029a75628cd5fa8df83c0de0ea98ee7fd844
    # We need to determine the appropriate parameter name based on PyTorch version
    pg_options_param_name = (
        "backend_options" if str(torch.__version__) >= "2.6" else "pg_options"
    )
    pg, _ = _new_process_group_helper(
        world_size,
        rank,
        [],
        backend,
        store,
        group_name=group_name,
        **{pg_options_param_name: pg_options},
        timeout=timeout,
        device_id=device_id,
    )

    _world.pg_group_ranks[pg] = {i: i for i in range(world_size)}

    return pg


def crash_on_warnings():
    # Crash on warning if we are running CI tests
    return get_bool_env_var("SGLANG_IS_IN_CI")


def print_warning_once(msg: str) -> None:
    # Set the stacklevel to 2 to print the caller's line info
    logger.warning(msg, stacklevel=2)


@functools.lru_cache(None)
def print_info_once(msg: str) -> None:
    logger.info(msg)


def get_device_name(device_id: int = 0) -> str:
    if hasattr(torch, "cuda") and torch.cuda.is_available():
        return torch.cuda.get_device_name(device_id)

    if hasattr(torch, "xpu") and torch.xpu.is_available():
        return torch.xpu.get_device_name(device_id)

    if hasattr(torch, "hpu") and torch.hpu.is_available():
        return torch.hpu.get_device_name(device_id)

    if hasattr(torch, "npu") and torch.npu.is_available():
        return torch.npu.get_device_name(device_id)


@lru_cache(maxsize=1)
def is_habana_available() -> bool:
    return find_spec("habana_frameworks") is not None


@lru_cache(maxsize=8)
def get_device(device_id: Optional[int] = None) -> str:
    if is_cpu():
        if cpu_has_amx_support():
            logger.info("Intel AMX is detected, using CPU with Intel AMX support.")
        else:
            logger.warning(
                "CPU device enabled, using torch native backend, low performance expected."
            )
        return "cpu"

    if hasattr(torch, "cuda") and torch.cuda.is_available():
        if device_id is None:
            return "cuda"
        return "cuda:{}".format(device_id)

    if hasattr(torch, "xpu") and torch.xpu.is_available():
        if device_id == None:
            return "xpu"
        return "xpu:{}".format(device_id)

    if hasattr(torch, "npu") and torch.npu.is_available():
        if device_id == None:
            return "npu"
        return "npu:{}".format(device_id)

    if is_habana_available():
        try:
            import habana_frameworks.torch.hpu  # noqa: F401

            if torch.hpu.is_available():
                if device_id == None:
                    return "hpu"
                return "hpu:{}".format(device_id)
        except ImportError as e:
            raise ImportError(
                "Habana frameworks detected, but failed to import 'habana_frameworks.torch.hpu'."
            )

    raise RuntimeError("No accelerator (CUDA, XPU, HPU) is available.")


@lru_cache(maxsize=1)
def get_device_count() -> int:
    if hasattr(torch, "cuda") and torch.cuda.is_available():
        try:
            return torch.cuda.device_count()
        except RuntimeError:
            return 0

    if hasattr(torch, "xpu") and torch.xpu.is_available():
        try:
            return torch.xpu.device_count()
        except RuntimeError:
            return 0

    if is_habana_available():
        try:
            import habana_frameworks.torch.hpu  # noqa: F401

            if torch.hpu.is_available():
                return torch.hpu.device_count()
        except (ImportError, RuntimeError):
            return 0

    return 0  # No accelerators available


def get_device_core_count(device_id: int = 0) -> int:
    if hasattr(torch, "cuda") and torch.cuda.is_available():
        return torch.cuda.get_device_properties(device_id).multi_processor_count

    return 0


def get_device_capability(device_id: int = 0) -> Tuple[int, int]:
    major, minor = None, None
    if hasattr(torch, "cuda") and torch.cuda.is_available():
        major, minor = torch.cuda.get_device_capability(device_id)

    if hasattr(torch, "xpu") and torch.xpu.is_available():
        major, minor, *_ = torch.xpu.get_device_capability(device_id)["version"].split(
            "."
        )
        # Currently XPU version does not contain capability information
        major, minor = None, None

    if hasattr(torch, "hpu") and torch.hpu.is_available():
        try:
            # TODO(HandH1998): `get_device_capability` is not supported by `torch.hpu` for now.
            # Update this once the support is available.
            # major, minor = torch.hpu.get_device_capability(device_id)
            major, minor = None, None
        except Exception as e:
            raise RuntimeError(
                f"An error occurred while getting device capability of hpu: {e}."
            ) from e

    return major, minor


def get_npu_compiler_config():
    config = {
        "frozen_parameter": True,
        "tiling_schedule_optimize": True,
        "topology_sorting_strategy": "StableRDFS",
    }
    return config


def get_compiler_backend() -> str:
    if hasattr(torch, "hpu") and torch.hpu.is_available():
        return "hpu_backend"

    if hasattr(torch, "npu") and torch.npu.is_available():
        try:
            import torchair
            import torchair.ge_concrete_graph.ge_converter.experimental.patch_for_hcom_allreduce
            from torchair.configs.compiler_config import CompilerConfig
        except ImportError as e:
            raise ImportError(
                "NPU detected, but torchair package is not installed. "
                "Please install torchair for torch.compile support on NPU."
            )
        compiler_config = CompilerConfig()
        predefined_config = get_npu_compiler_config()
        for k, v in predefined_config.items():
            setattr(compiler_config.experimental_config, k, v)

        npu_backend = torchair.get_npu_backend(compiler_config=compiler_config)
        return npu_backend

    return "inductor"


sglang_lib = Library("sglang", "FRAGMENT")  # noqa


# Some backends use pytorch version < 2.4.0 which doesn't
# support `torch.library.custom_op`.
def supports_custom_op() -> bool:
    return hasattr(torch.library, "custom_op")


def direct_register_custom_op(
    op_name: str,
    op_func: Callable,
    mutates_args: List[str],
    fake_impl: Optional[Callable] = None,
    target_lib: Optional[Library] = None,
):
    """
    `torch.library.custom_op` can have significant overhead because it
    needs to consider complicated dispatching logic. This function
    directly registers a custom op and dispatches it to the CUDA backend.
    See https://gist.github.com/youkaichao/ecbea9ec9fc79a45d2adce1784d7a9a5
    for more details.

    By default, the custom op is registered to the vLLM library. If you
    want to register it to a different library, you can pass the library
    object to the `target_lib` argument.

    IMPORTANT: the lifetime of the operator is tied to the lifetime of the
    library object. If you want to bind the operator to a different library,
    make sure the library object is alive when the operator is used.

    Note: This function will silently skip registration if the operator
    with the same name is already registered to avoid RuntimeError in
    multi-engine scenarios (e.g., VERL framework).
    """
    import torch.library

    my_lib = target_lib or sglang_lib

    # Check if operator is already registered to avoid duplicate registration
    # This is important for scenarios where multiple SGLang engines run in the same process
    try:
        # Try to access the operator to see if it's already registered
        lib_name = my_lib.m.name if hasattr(my_lib.m, "name") else "sglang"
        if hasattr(torch.ops, lib_name) and hasattr(
            getattr(torch.ops, lib_name), op_name
        ):
            # Operator already exists, skip registration
            return
    except (AttributeError, RuntimeError):
        # Operator doesn't exist, proceed with registration
        pass

    if hasattr(torch.library, "infer_schema"):
        schema_str = torch.library.infer_schema(op_func, mutates_args=mutates_args)
    else:
        # for pytorch 2.4
        import torch._custom_op.impl

        schema_str = torch._custom_op.impl.infer_schema(op_func, mutates_args)

    try:
        my_lib.define(op_name + schema_str)
        my_lib.impl(op_name, op_func, "CUDA")
        if fake_impl is not None:
            my_lib._register_fake(op_name, fake_impl)
    except RuntimeError as error:
        if "Tried to register an operator" in str(error) and "multiple times" in str(
            error
        ):
            # Silently ignore duplicate registration errors
            # This can happen in multi-engine scenarios
            pass
        else:
            # Re-raise other RuntimeErrors
            raise error
    except AttributeError as error:
        # Always re-raise AttributeError as it indicates missing dependencies
        raise error


def set_gpu_proc_affinity(
    pp_size: int,
    tp_size: int,
    nnodes: int,
    gpu_id: int,
):
    # current process
    pid = os.getpid()
    p = psutil.Process(pid)

    nnodes_per_tp_group = max(nnodes // pp_size, 1)
    tp_size_per_node = tp_size // nnodes_per_tp_group

    # total physical cores
    total_pcores = psutil.cpu_count(logical=False)
    # physical cores per TP (N.B. more Cores than GPUs on node)
    num_cores_bind = total_pcores // tp_size_per_node

    # able to handle multiple DP per node
    start_cpu_id = (gpu_id * num_cores_bind) % total_pcores
    end_cpu_id = start_cpu_id + num_cores_bind

    if psutil.cpu_count() != psutil.cpu_count(logical=False):
        # HT on
        lower_cpu_ids = [id for id in range(start_cpu_id, end_cpu_id)]
        upper_cpu_ids = [id + total_pcores for id in range(start_cpu_id, end_cpu_id)]
        bind_cpu_ids = list(itertools.chain(lower_cpu_ids, upper_cpu_ids))
    else:
        # HT off
        bind_cpu_ids = [id for id in range(start_cpu_id, end_cpu_id)]

    # set cpu_affinity to current process
    p.cpu_affinity(bind_cpu_ids)
    logger.info(f"Process {pid} gpu_id {gpu_id} is running on CPUs: {p.cpu_affinity()}")


@lru_cache(maxsize=2)
def disable_request_logging() -> bool:
    return get_bool_env_var("SGLANG_DISABLE_REQUEST_LOGGING")


def dataclass_to_string_truncated(
    data, max_length=2048, skip_names: Optional[Set[str]] = None
):
    if skip_names is None:
        skip_names = set()
    if isinstance(data, str):
        if len(data) > max_length:
            half_length = max_length // 2
            return f"{repr(data[:half_length])} ... {repr(data[-half_length:])}"
        else:
            return f"{repr(data)}"
    elif isinstance(data, (list, tuple)):
        if len(data) > max_length:
            half_length = max_length // 2
            return str(data[:half_length]) + " ... " + str(data[-half_length:])
        else:
            return str(data)
    elif isinstance(data, dict):
        return (
            "{"
            + ", ".join(
                f"'{k}': {dataclass_to_string_truncated(v, max_length)}"
                for k, v in data.items()
                if k not in skip_names
            )
            + "}"
        )
    elif dataclasses.is_dataclass(data):
        fields = dataclasses.fields(data)
        return (
            f"{data.__class__.__name__}("
            + ", ".join(
                f"{f.name}={dataclass_to_string_truncated(getattr(data, f.name), max_length)}"
                for f in fields
                if f.name not in skip_names
            )
            + ")"
        )
    else:
        return str(data)


def permute_weight(x: torch.Tensor) -> torch.Tensor:
    b_ = x.shape[0]
    n_ = x.shape[1]
    k_ = x.shape[2]

    x_ = x
    if x.dtype == torch.bfloat16 or x.dtype == torch.float16:
        x_ = x_.view(int(b_), int(n_ / 16), 16, int(k_ / 32), 4, 8)
    elif x.dtype == torch.float8_e4m3fnuz or x.dtype == torch.int8:
        x_ = x_.view(int(b_), int(n_ / 16), 16, int(k_ / 64), 4, 16)
    else:
        # return x_
        x_ = x_.view(int(b_), int(n_ / 16), 16, int(k_ / 8), 2, 4)

    x_ = x_.permute(0, 1, 3, 4, 2, 5)
    x_ = x_.contiguous()
    x_ = x_.view(*x.shape)
    return x_


class MultiprocessingSerializer:
    @staticmethod
    def serialize(obj, output_str: bool = False):
        """
        Serialize a Python object using ForkingPickler.

        Args:
            obj: The object to serialize.
            output_str (bool): If True, return a base64-encoded string instead of raw bytes.

        Returns:
            bytes or str: The serialized object.
        """
        buf = io.BytesIO()
        ForkingPickler(buf).dump(obj)
        buf.seek(0)
        output = buf.read()

        if output_str:
            # Convert bytes to base64-encoded string
            pybase64.b64encode(output).decode("utf-8")

        return output

    @staticmethod
    def deserialize(data):
        """
        Deserialize a previously serialized object.

        Args:
            data (bytes or str): The serialized data, optionally base64-encoded.

        Returns:
            The deserialized Python object.
        """
        if isinstance(data, str):
            # Decode base64 string to bytes
            data = pybase64.b64decode(data, validate=True)

        class SafeUnpickler(pickle.Unpickler):
            ALLOWED_MODULE_PREFIXES = {
                # --- Python types ---
                "builtins.",
                "collections.",
                "copyreg.",
                "functools.",
                "itertools.",
                "operator.",
                "types.",
                "weakref.",
                # --- PyTorch types ---
                "torch.",
                "torch._tensor.",
                "torch.storage.",
                "torch.nn.parameter.",
                "torch.autograd.function.",
                # --- torch distributed ---
                "torch.distributed.",
                "torch.distributed._shard.",
                "torch.distributed._composable.",
                "torch._C._distributed_c10d.",
                "torch._C._distributed_fsdp.",
                "torch.distributed.optim.",
                # --- multiprocessing ---
                "multiprocessing.resource_sharer.",
                "multiprocessing.reduction.",
                "pickletools.",
                # --- PEFT / LoRA ---
                "peft.",
                "transformers.",
                "huggingface_hub.",
                # --- SGLang & Unitest ---
                "sglang.srt.weight_sync.tensor_bucket.",
                "sglang.srt.model_executor.model_runner.",
                "sglang.srt.layers.",
                "sglang.srt.utils.",
            }

            DENY_CLASSES = {
                ("builtins", "eval"),
                ("builtins", "exec"),
                ("builtins", "compile"),
                ("os", "system"),
                ("subprocess", "Popen"),
                ("subprocess", "run"),
                ("codecs", "decode"),
                ("types", "CodeType"),
                ("types", "FunctionType"),
            }

            def find_class(self, module, name):
                # Block deterministic attacks
                if (module, name) in self.DENY_CLASSES:
                    raise RuntimeError(
                        f"Blocked unsafe class loading ({module}.{name}), "
                        f"to prevent exploitation of CVE-2025-10164"
                    )
                # Allowlist of safe-to-load modules.
                if any(
                    (module + ".").startswith(prefix)
                    for prefix in self.ALLOWED_MODULE_PREFIXES
                ):
                    return super().find_class(module, name)

                # Block everything else. (Potential attack surface)
                raise RuntimeError(
                    f"Blocked unsafe class loading ({module}.{name}), "
                    f"to prevent exploitation of CVE-2025-10164"
                )

        return SafeUnpickler(io.BytesIO(data)).load()


def debug_timing(func):
    # todo: replace with a more organized instrumentation
    def wrapper(*args, **kwargs):
        if logger.isEnabledFor(logging.DEBUG):
            tic = torch.cuda.Event(enable_timing=True)
            toc = torch.cuda.Event(enable_timing=True)
            tic.record()
            result = func(*args, **kwargs)
            toc.record()
            toc.synchronize()  # Wait for the function to complete without synchronizing all ops on the GPU
            elapsed = tic.elapsed_time(toc)
            indices = kwargs.get("indices", args[1] if len(args) > 1 else None)
            num_tokens = len(indices) if indices is not None else 0
            throughput = num_tokens / elapsed * 1000 if elapsed > 0 else 0
            logger.debug(
                f"Transfer time: {elapsed} ms, throughput: {throughput} tokens/s"
            )
            return result
        else:
            return func(*args, **kwargs)

    return wrapper


def nullable_str(val: str):
    if not val or val == "None":
        return None
    return val


def pyspy_dump_schedulers():
    """py-spy dump on all scheduler in a local node."""
    try:
        pid = psutil.Process().pid
        # Command to run py-spy with the PID
        cmd = f"py-spy dump --pid {pid}"
        result = subprocess.run(
            cmd, shell=True, capture_output=True, text=True, check=True
        )
        logger.error(f"Pyspy dump for PID {pid}:\n{result.stdout}")
    except subprocess.CalledProcessError as e:
        logger.error(f"Pyspy failed to dump PID {pid}. Error: {e.stderr}")


def kill_itself_when_parent_died():
    if sys.platform == "linux":
        # sigkill this process when parent worker manager dies
        PR_SET_PDEATHSIG = 1
        libc = ctypes.CDLL("libc.so.6")
        libc.prctl(PR_SET_PDEATHSIG, signal.SIGKILL)
    else:
        logger.warning("kill_itself_when_parent_died is only supported in linux.")


def set_uvicorn_logging_configs():
    from uvicorn.config import LOGGING_CONFIG

    LOGGING_CONFIG["formatters"]["default"][
        "fmt"
    ] = "[%(asctime)s] %(levelprefix)s %(message)s"
    LOGGING_CONFIG["formatters"]["default"]["datefmt"] = "%Y-%m-%d %H:%M:%S"
    LOGGING_CONFIG["formatters"]["access"][
        "fmt"
    ] = '[%(asctime)s] %(levelprefix)s %(client_addr)s - "%(request_line)s" %(status_code)s'
    LOGGING_CONFIG["formatters"]["access"]["datefmt"] = "%Y-%m-%d %H:%M:%S"


def get_open_port() -> int:
    port = os.getenv("SGLANG_PORT")
    if port is not None:
        port = int(port)
        while True:
            try:
                with socket.socket(socket.AF_INET, socket.SOCK_STREAM) as s:
                    s.bind(("", port))
                    return port
            except OSError:
                port += 1  # Increment port number if already in use
                logger.info("Port %d is already in use, trying port %d", port - 1, port)
    # try ipv4
    try:
        with socket.socket(socket.AF_INET, socket.SOCK_STREAM) as s:
            s.bind(("", 0))
            return s.getsockname()[1]
    except OSError:
        # try ipv6
        with socket.socket(socket.AF_INET6, socket.SOCK_STREAM) as s:
            s.bind(("", 0))
            return s.getsockname()[1]


def is_valid_ipv6_address(address: str) -> bool:
    try:
        ipaddress.IPv6Address(address)
        return True
    except ValueError:
        return False


def maybe_wrap_ipv6_address(address: str) -> str:
    if is_valid_ipv6_address(address):
        return f"[{address}]"
    return address


def format_tcp_address(ip: str, port: int) -> str:
    return f"tcp://{maybe_wrap_ipv6_address(ip)}:{port}"


def configure_ipv6(dist_init_addr):
    addr = dist_init_addr
    end = addr.find("]")
    if end == -1:
        raise ValueError("invalid IPv6 address format: missing ']'")

    host = addr[: end + 1]

    # this only validates the address without brackets: we still need the below checks.
    # if it's invalid, immediately raise an error so we know it's not formatting issues.
    if not is_valid_ipv6_address(host[1:end]):
        raise ValueError(f"invalid IPv6 address: {host}")

    port_str = None
    if len(addr) > end + 1:
        if addr[end + 1] == ":":
            port_str = addr[end + 2 :]
        else:
            raise ValueError("received IPv6 address format: expected ':' after ']'")

    if not port_str:
        raise ValueError(
            "a port must be specified in IPv6 address (format: [ipv6]:port)"
        )

    try:
        port = int(port_str)
    except ValueError:
        raise ValueError(f"invalid port in IPv6 address: '{port_str}'")
    return port, host


def launch_dummy_health_check_server(host, port, enable_metrics):
    import asyncio

    import uvicorn
    from fastapi import FastAPI, Response

    app = FastAPI()

    @app.get("/ping")
    async def ping():
        """Could be used by the checkpoint-engine update script to confirm the server is up."""
        return Response(status_code=200)

    @app.get("/health")
    async def health():
        """Check the health of the http server."""
        return Response(status_code=200)

    @app.get("/health_generate")
    async def health_generate():
        """Check the health of the http server."""
        return Response(status_code=200)

    # Add prometheus middleware
    if enable_metrics:
        add_prometheus_middleware(app)
        enable_func_timer()

    config = uvicorn.Config(
        app,
        host=host,
        port=port,
        timeout_keep_alive=5,
        loop="auto",
        log_config=None,
        log_level="warning",
    )
    server = uvicorn.Server(config=config)

    try:
        loop = asyncio.get_running_loop()
        logger.info(
            f"Dummy health check server scheduled on existing loop at {host}:{port}"
        )
        loop.create_task(server.serve())

    except RuntimeError:
        logger.info(f"Starting dummy health check server at {host}:{port}")
        server.run()


def create_checksum(directory: str):
    raise NotImplementedError()


def set_cuda_arch():
    if is_flashinfer_available():
        capability = torch.cuda.get_device_capability()
        arch = f"{capability[0]}.{capability[1]}"
        os.environ["TORCH_CUDA_ARCH_LIST"] = f"{arch}{'+PTX' if arch == '9.0' else ''}"


def next_power_of_2(n: int):
    return 1 << (n - 1).bit_length() if n > 0 else 1


def round_up(x: int, y: int) -> int:
    return ((x - 1) // y + 1) * y


setattr(triton, "next_power_of_2", next_power_of_2)


class EmptyContextManager:
    def __enter__(self):
        return self

    def __exit__(self, exc_type, exc_value, traceback):
        pass


def empty_context(*args, **kwargs):
    return EmptyContextManager()


def add_prefix(name: str, prefix: str) -> str:
    """Add a weight path prefix to a module name.

    Args:
        name: base module name.
        prefix: weight prefix str to added to the front of `name` concatenated with `.`.

    Returns:
        The string `prefix.name` if prefix is non-empty, otherwise just `name`.
    """
    return name if not prefix else f"{prefix}.{name}"


def is_remote_url(url: Union[str, Path]) -> bool:
    """
    Check if the URL is a remote URL of the format:
    <connector_type>://<host>:<port>/<model_name>
    """
    if isinstance(url, Path):
        return False

    pattern = r"(.+)://(.*)"
    m = re.match(pattern, url)
    return m is not None


def parse_connector_type(url: str) -> str:
    """
    Parse the connector type from the URL of the format:
    <connector_type>://<path>
    """
    pattern = r"(.+)://(.*)"
    m = re.match(pattern, url)
    if m is None:
        return ""

    return m.group(1)


def retry(
    fn,
    max_retry: int,
    initial_delay: float = 2.0,
    max_delay: float = 60.0,
    should_retry: Callable[[Any], bool] = lambda e: True,
):
    for try_index in itertools.count():
        try:
            return fn()
        except Exception as e:
            traceback.print_exc()

            if try_index >= max_retry:
                raise Exception(f"retry() exceed maximum number of retries.")

            if not should_retry(e):
                raise Exception(f"retry() observe errors that should not be retried.")

            delay = min(initial_delay * (2**try_index), max_delay) * (
                0.75 + 0.25 * random.random()
            )

            logger.warning(
                f"retry() failed once ({try_index}th try, maximum {max_retry} retries). Will delay {delay:.2f}s and retry. Error: {e}"
            )

            time.sleep(delay)


def has_hf_quant_config(model_path: str) -> bool:
    """Check if the model path contains hf_quant_config.json file.

    Args:
        model_path: Path to the model, can be local path or remote URL.

    Returns:
        True if hf_quant_config.json exists, False otherwise.
    """
    if os.path.exists(os.path.join(model_path, "hf_quant_config.json")):
        return True
    try:
        from huggingface_hub import HfApi

        hf_api = HfApi()
        return hf_api.file_exists(model_path, "hf_quant_config.json")
    except Exception:
        return False


def flatten_nested_list(nested_list):
    if isinstance(nested_list, list):
        return [
            item for sublist in nested_list for item in flatten_nested_list(sublist)
        ]
    else:
        return [nested_list]


def is_non_idle_and_non_empty(forward_mode, hidden_states):
    return (
        (forward_mode is not None)
        and not forward_mode.is_idle()
        and hidden_states.shape[0] > 0
    )


def fast_topk(values, topk, dim):
    if topk == 1:
        # Use max along the specified dimension to get both value and index
        return torch.max(values, dim=dim, keepdim=True)
    else:
        # Use topk for efficiency with larger k values
        return torch.topk(values, topk, dim=dim)


def bind_or_assign(target, source):
    if target is not None:
        target.copy_(source)
        return target
    else:
        return source


def get_local_ip_by_nic(interface: str = None) -> Optional[str]:
    if not (interface := interface or os.environ.get("SGLANG_LOCAL_IP_NIC", None)):
        return None
    try:
        import netifaces
    except ImportError as e:
        raise ImportError(
            "Environment variable SGLANG_LOCAL_IP_NIC requires package netifaces, please install it through 'pip install netifaces'"
        ) from e

    try:
        addresses = netifaces.ifaddresses(interface)
        if netifaces.AF_INET in addresses:
            for addr_info in addresses[netifaces.AF_INET]:
                ip = addr_info.get("addr")
                if ip and ip != "127.0.0.1" and ip != "0.0.0.0":
                    return ip
        if netifaces.AF_INET6 in addresses:
            for addr_info in addresses[netifaces.AF_INET6]:
                ip = addr_info.get("addr")
                if ip and not ip.startswith("fe80::") and ip != "::1":
                    return ip.split("%")[0]
    except (ValueError, OSError) as e:
        logger.warning(
            f"{e} Can not get local ip from NIC. Please verify whether SGLANG_LOCAL_IP_NIC is set correctly."
        )
    return None


def get_local_ip_by_remote() -> Optional[str]:
    # try ipv4
    s = socket.socket(socket.AF_INET, socket.SOCK_DGRAM)
    try:
        s.connect(("8.8.8.8", 80))  # Doesn't need to be reachable
        return s.getsockname()[0]
    except Exception:
        pass

    try:
        hostname = socket.gethostname()
        ip = socket.gethostbyname(hostname)
        if ip and ip != "127.0.0.1" and ip != "0.0.0.0":
            return ip
    except Exception:
        pass

    # try ipv6
    try:
        s = socket.socket(socket.AF_INET6, socket.SOCK_DGRAM)
        # Google's public DNS server, see
        # https://developers.google.com/speed/public-dns/docs/using#addresses
        s.connect(("2001:4860:4860::8888", 80))  # Doesn't need to be reachable
        return s.getsockname()[0]
    except Exception:
        logger.warning("Can not get local ip by remote")
    return None


def get_local_ip_auto(fallback: str = None) -> str:
    """
    Automatically detect the local IP address using multiple fallback strategies.

    This function attempts to obtain the local IP address through several methods.
    If all methods fail, it returns the specified fallback value or raises an exception.

    Args:
        fallback (str, optional): Fallback IP address to return if all detection
            methods fail. For server applications, explicitly set this to
            "0.0.0.0" (IPv4) or "::" (IPv6) to bind to all available interfaces.
            Defaults to None.

    Returns:
        str: The detected local IP address, or the fallback value if detection fails.

    Raises:
        ValueError: If IP detection fails and no fallback value is provided.

    Note:
        The function tries detection methods in the following order:
        1. Direct IP detection via get_ip()
        2. Network interface enumeration via get_local_ip_by_nic()
        3. Remote connection method via get_local_ip_by_remote()
    """
    # Try environment variable
    host_ip = os.getenv("SGLANG_HOST_IP", "") or os.getenv("HOST_IP", "")
    if host_ip:
        return host_ip
    logger.debug("get_ip failed")
    # Fallback
    if ip := get_local_ip_by_nic():
        return ip
    logger.debug("get_local_ip_by_nic failed")
    # Fallback
    if ip := get_local_ip_by_remote():
        return ip
    logger.debug("get_local_ip_by_remote failed")
    if fallback:
        return fallback
    raise ValueError("Can not get local ip")


def is_page_size_one(server_args):
    return server_args.page_size == 1


# TODO(hebiao064): Accelerate FA3 Spec Decode with topk > 1.
# TODO(hebiao064): Improve the acc rate for FA3 Spec Decode with topk == 1 and page_size > 1.
def is_no_spec_infer_or_topk_one(server_args):
    return server_args.speculative_eagle_topk is None or (
        server_args.speculative_eagle_topk is not None
        and server_args.speculative_eagle_topk == 1
        and is_page_size_one(server_args)
    )


def is_fa3_default_architecture(hf_config):
    architectures = getattr(hf_config, "architectures", None)
    if not isinstance(architectures, list) or not architectures:
        return False
    default_archs = {
        "Qwen2ForCausalLM",
        "Llama4ForConditionalGeneration",
        "LlamaForCausalLM",
        "Olmo2ForCausalLM",
        "Gemma2ForCausalLM",
        "Gemma3ForConditionalGeneration",
        "Qwen3ForCausalLM",
        "Qwen3MoeForCausalLM",
        "Glm4MoeForCausalLM",
        "Glm4vMoeForConditionalGeneration",
        "Step3VLForConditionalGeneration",
    }
    return architectures[0] in default_archs


# Can be more general if it is used in multiple places (keep it simple and thus not general now)
class BumpAllocator:
    def __init__(self, buffer_size: int, dtype, device):
        self._buffer = torch.zeros((buffer_size,), dtype=dtype, device=device)
        self._pointer = 0

    def allocate(self, size: int):
        assert self._pointer + size <= len(self._buffer)
        output = self._buffer[self._pointer : self._pointer + size]
        self._pointer += size
        return output


def log_info_on_rank0(logger, msg):
    from sglang.srt.distributed import get_tensor_model_parallel_rank

    if torch.distributed.is_initialized() and get_tensor_model_parallel_rank() == 0:
        logger.info(msg)


def load_json_config(data: str):
    try:
        return orjson.loads(data)
    except JSONDecodeError:
        return orjson.loads(Path(data).read_text())


def dispose_tensor(x: torch.Tensor):
    x.set_(torch.empty((0,), device=x.device, dtype=x.dtype))


T = TypeVar("T")


class Withable(Generic[T]):
    def __init__(self):
        self._value: Optional[T] = None

    @property
    def value(self) -> T:
        return self._value

    @contextmanager
    def with_value(self, new_value: T):
        assert self._value is None
        self._value = new_value
        try:
            yield
        finally:
            assert self._value is new_value
            self._value = None


def require_mlp_tp_gather(server_args):
    """
    Check if the input of MLP is obtained by all-gather rather than all-reduce. This only happens when each MLP TP group contains multiple attention DP groups.
    """
    if server_args.enable_dp_attention:
        assert server_args.dp_size > 1, "dp_size must be greater than 1"
        if (
            server_args.moe_dense_tp_size is None
        ):  # TODO(ch-wan): some MoE models do not have dense layers
            return True
        elif not server_args.enable_dp_lm_head:
            return True
        elif server_args.moe_a2a_backend == "none":
            return True
        else:
            return (
                server_args.moe_dense_tp_size
                > server_args.tp_size // server_args.dp_size
            )
    else:
        return False


def require_attn_tp_gather(server_args):
    """
    Check if the input of attention is scattered.
    """
    assert server_args.moe_dense_tp_size in [1, None]
    if server_args.moe_a2a_backend != "none" or server_args.moe_dense_tp_size == 1:
        if server_args.enable_dp_attention:
            return server_args.dp_size < server_args.tp_size
        else:
            return True
    else:
        return False


def require_gathered_buffer(server_args):
    return require_mlp_tp_gather(server_args) or require_attn_tp_gather(server_args)


def require_mlp_sync(server_args):
    return server_args.enable_dp_attention or require_gathered_buffer(server_args)


def find_local_repo_dir(repo_id: str, revision: Optional[str] = None) -> Optional[str]:
    import huggingface_hub as hf

    # Build cache path
    cache_path = os.path.join(
        hf.constants.HF_HUB_CACHE,
        hf.constants.REPO_ID_SEPARATOR.join(["models", *repo_id.split("/")]),
    )

    # Get revision from main ref if not specified
    if not revision:
        ref_path = os.path.join(cache_path, "refs", "main")
        if os.path.isfile(ref_path):
            with open(ref_path) as f:
                revision = f.read().strip()

    # List files from revision directory
    if revision:
        rev_dir = os.path.join(cache_path, "snapshots", revision)
        if os.path.isdir(rev_dir):
            return rev_dir

    return None


def read_system_prompt_from_file(model_name: str) -> str:
    """Read system prompt from a file in the HuggingFace cache directory.

    Args:
        model_name: The model name to construct the file path

    Returns:
        The system prompt content from the file, or empty string if file not found
    """
    try:
        local_repo_dir = find_local_repo_dir(model_name)
        if local_repo_dir:
            system_prompt_file = os.path.join(local_repo_dir, "SYSTEM_PROMPT.txt")
            if os.path.exists(system_prompt_file):
                with open(system_prompt_file, "r", encoding="utf-8") as f:
                    return f.read()

        return ""
    except Exception:
        # If anything fails, return empty string
        return ""


def prepack_weight_if_needed(weight):
    if weight.device != torch.device("cpu"):
        return weight
    if not cpu_has_amx_support():
        return weight

    return torch.ops.sgl_kernel.convert_weight_packed(weight)


# TODO: currently gemm kernel has the below requirements:
# OC % TILE_N == 0, where TILE_N = 16
# IC % TILE_K == 0, where TILE_K = 32
def dim_is_supported(weight):
    return weight.size(0) % 16 == 0 and weight.size(1) % 32 == 0


def _process_weight_after_loading(module, weight_names, transpose_dims=None) -> None:
    # Pack weight for get better performance on CPU
    devices = {getattr(module, weight_name).device for weight_name in weight_names}
    assert len(devices) == 1, f"Expects all weights to be on the same device"
    device = devices.pop()

    if transpose_dims:
        assert len(weight_names) == len(
            transpose_dims
        ), "len(weight_names) should be equal to len(transpose_dims)"

    for i, weight_name in enumerate(weight_names):
        weight_tensor = getattr(module, weight_name)

        # We don't pack weight or use intel amx backend if any weight of this module has unsupported dim.
        if not dim_is_supported(weight_tensor):
            logger.warning(
                f"Expects weight.size(0) % 16 == 0 and weight.size(1) % 32 == 0 "
                f"but {weight_tensor.size(0)=} and {weight_tensor.size(1)=} in {module}. "
                f"{module} won't use intel amx backend."
            )
            module.use_intel_amx_backend = False
            return

        if transpose_dims and transpose_dims[i]:
            weight_tensor = weight_tensor.transpose(*transpose_dims[i])

        packed_weight = torch.nn.Parameter(
            prepack_weight_if_needed(weight_tensor),
            requires_grad=False,
        )
        packed_weight.__dict__ = weight_tensor.__dict__
        setattr(module, weight_name, packed_weight)

    module.use_intel_amx_backend = (
        device == torch.device("cpu") and cpu_has_amx_support()
    )

    if (
        module.use_intel_amx_backend
        and hasattr(module, "bias")
        and module.bias is not None
    ):
        module.bias = torch.nn.Parameter(module.bias.data.float(), requires_grad=False)


class PackWeightMethod:
    def __init__(self, weight_names, transpose_dims=None):
        self.weight_names = weight_names
        self.transpose_dims = transpose_dims

    def process_weights_after_loading(self, module) -> None:
        _process_weight_after_loading(module, self.weight_names, self.transpose_dims)


class LazyValue:
    def __init__(self, creator: Callable):
        self._creator = creator
        self._value = None

    @property
    def value(self):
        if self._creator is not None:
            self._value = self._creator()
            self._creator = None
        return self._value


def dynamic_import(func_path: str):
    parts = func_path.split(".")
    if len(parts) < 2:
        raise ValueError(
            "func_path should contain both module name and func name (such as 'module.func')"
        )
    module_path = ".".join(parts[:-1])
    func_name = parts[-1]
    module = importlib.import_module(module_path)
    func = getattr(module, func_name)
    return func


def gc_object_counts():
    import gc

    g0 = len(gc.get_objects(0))
    g1 = len(gc.get_objects(1))
    g2 = len(gc.get_objects(2))
    return g0, g1, g2


def configure_gc_warning(warn_threshold_secs):
    import gc

    gc_start_time = {}

    def gc_callback(phase, info):
        gen = info.get("generation", "?")
        if phase == "start":
            gc_start_time[gen] = time.time()
        elif phase == "stop":
            duration = time.time() - gc_start_time.get(gen, time.time())
            if duration > warn_threshold_secs:
                g0, g1, g2 = gc_object_counts()
                logger.warn(
                    f"LONG GARBAGE COLLECTION DETECTED | Generation {gen} | Duration: {duration:.4f}s | # Objects: gen0={g0}, gen1={g1}, gen2={g2} | "
                    f"This may cause latency jitter. Consider calling the freeze_gc API after sending a few warmup requests."
                )

    gc.callbacks.append(gc_callback)


def freeze_gc(context: str):
    import gc

    g0_before, g1_before, g2_before = gc_object_counts()
    gc.freeze()
    g0_after, g1_after, g2_after = gc_object_counts()
    logger.info(
        f"Freezing GC in {context} process. "
        f"gen0: {g0_before}->{g0_after}, "
        f"gen1: {g1_before}->{g1_after}, "
        f"gen2: {g2_before}->{g2_after}"
    )


def configure_gc_logger():
    logger.info("Enable GC Logger")

    import gc

    gc_start_time = {}

    def gc_callback(phase, info):
        gen = info.get("generation", "?")
        if phase == "start":
            gc_start_time[gen] = time.time()
            logger.info(f"GC start: Time {time.time()} | Generation {gen}")
        elif phase == "stop":
            duration = time.time() - gc_start_time.get(gen, time.time())
            collected = info.get("collected", "?")
            uncollectable = info.get("uncollectable", "?")
            logger.info(
                f"GC end: Time {time.time()} | Generation {gen} | "
                f"Duration: {duration:.4f}s | Collected: {collected} | Uncollectable: {uncollectable} "
                f'{"(LONG GC)" if duration > 0.1 else ""}'
            )

    gc.callbacks.append(gc_callback)


# COPIED FROM DeepGEMM
def align(x: int, y: int) -> int:
    return ceil_div(x, y) * y


# COPIED FROM DeepGEMM
def ceil_div(x: int, y: int) -> int:
    return (x + y - 1) // y


def parse_lscpu_topology():
    try:
        # Get CPU topology: CPU,Core,Socket,Node
        output = subprocess.check_output(
            ["lscpu", "-p=CPU,Core,Socket,Node"], text=True
        )
    except Exception as e:
        raise RuntimeError(f"Unexpected error running 'lscpu': {e}")

    # Parse only data lines (skip comments)
    cpu_info = []
    for line in output.splitlines():
        if not line.startswith("#"):
            cpu, core, socket, node = map(int, line.strip().split(","))
            cpu_info.append((cpu, core, socket, node))

    # [(0,0,0,0),(1,1,0,0),...,(43,43,0,1),...,(256,0,0,0),...]
    return cpu_info


def get_physical_cpus_by_numa():
    cpu_info = parse_lscpu_topology()

    # Map NUMA node -> set of (core_id, socket) to avoid duplicates
    # 0: {(0,0): 0, (1, 0): 1,...}
    # ...
    # 5: {(214,1): 214, (215,1): 215}
    physical_by_node = defaultdict(dict)  # node -> core_id -> cpu_id

    for cpu, core, socket, node in cpu_info:
        key = (core, socket)
        if key not in physical_by_node[node]:
            physical_by_node[node][
                key
            ] = cpu  # pick first CPU seen for that physical core

    # Retrieves CPUs that the current process is allowed to run on
    cpus_allowed_list = psutil.Process().cpu_affinity()

    # Convert to list of physical CPUs per node
    # 0: [0,1,2,...,42]
    # ...
    # 2: [86,87,...,127]
    # ...
    # 5: [214,215,...,255]
    node_to_cpus = {}
    for node, core_to_cpu in physical_by_node.items():
        cpus = sorted(core_to_cpu.values())
        allowed_cpus = set(cpus).intersection(cpus_allowed_list)
        node_to_cpus[node] = allowed_cpus

    return node_to_cpus


# Only physical cores are used. Logical cores are excluded.
def get_cpu_ids_by_node():
    node_to_cpus = get_physical_cpus_by_numa()
    # Sort by NUMA node index
    cpu_ids = [
        ",".join(map(str, sorted(node_to_cpus[node]))) for node in sorted(node_to_cpus)
    ]

    # ['0,1,2,3', '4,5,6,7', '8,9,10,11', '12,13,14,15', '16,17,18,19', '20,21,22,23']
    return cpu_ids


def is_shm_available(dtype, world_size, local_size):
    return (
        cpu_has_amx_support()
        and dtype in [torch.bfloat16, torch.float16, torch.float]
        and world_size >= 1
        and world_size == local_size
    )


def lru_cache_frozenset(maxsize=128):
    def _to_hashable(o):
        try:
            hash(o)
            return o
        except TypeError:
            # Not hashable; convert based on type
            if isinstance(o, (dict)):
                return frozenset(
                    (_to_hashable(k), _to_hashable(v)) for k, v in o.items()
                )
            elif isinstance(o, set):
                return frozenset(_to_hashable(v) for v in o)
            elif isinstance(o, (list, tuple)) or (
                isinstance(o, Sequence) and not isinstance(o, (str, bytes))
            ):
                return tuple(_to_hashable(v) for v in o)
            else:
                raise TypeError(f"Cannot make hashable: {type(o)}")

    def decorator(func):
        cache = OrderedDict()

        @functools.wraps(func)
        def wrapper(*args, **kwargs):
            h_args = tuple(_to_hashable(a) for a in args)
            h_kwargs = frozenset(
                (_to_hashable(k), _to_hashable(v)) for k, v in kwargs.items()
            )
            key = (h_args, h_kwargs)
            if key in cache:
                cache.move_to_end(key)
                return cache[key]
            result = func(*args, **kwargs)
            cache[key] = result
            if maxsize is not None and len(cache) > maxsize:
                cache.popitem(last=False)
            return result

        wrapper.cache_clear = cache.clear  # For manual cache clearing
        return wrapper

    return decorator


def apply_module_patch(target_module, target_function, wrappers):
    original_module, original_function = parse_module_path(
        target_module, target_function, False
    )

    original_function_id = id(original_function)

    candidate = original_function
    for wrapper in wrappers:
        candidate = wrapper(candidate)
    if target_function is not None:
        setattr(original_module, target_function, candidate)

    for key, value in sys.modules.copy().items():
        if (
            target_function is not None
            and hasattr(value, target_function)
            and id(getattr(value, target_function)) == original_function_id
        ):
            setattr(value, target_function, candidate)


def parse_module_path(module_path, function_name, create_dummy):
    from importlib.machinery import ModuleSpec

    def create_dummy_module(full_path, parent=None):
        """Create and register a placeholder module"""
        dummy = types.ModuleType(full_path)
        dummy.__file__ = "vllm_ascend.dummy_module.py"
        dummy.__spec__ = ModuleSpec(full_path, None)
        sys.modules[full_path] = dummy
        if parent:
            setattr(parent, full_path.split(".")[-1], dummy)
        return dummy

    def create_placeholder_function(func_name):
        """Create dummy function that raises when called"""

        def placeholder(*args, **kwargs):
            raise NotImplementedError(f"Function {func_name} is a placeholder")

        placeholder.__name__ = func_name
        return placeholder

    modules = module_path.split(".")
    current_module = None
    processed_path = []

    for idx, part in enumerate(modules):
        current_path = ".".join(modules[: idx + 1])
        parent_path = ".".join(modules[:idx]) if idx > 0 else None

        try:
            current_module = importlib.import_module(current_path)
        except ModuleNotFoundError:
            # Handle missing module
            parent = importlib.import_module(parent_path) if parent_path else None
            if parent and hasattr(parent, part):
                # Use existing attribute from parent
                current_module = getattr(parent, part)
                # Check for early function resolution
                if function_name and hasattr(current_module, function_name):
                    return current_module, getattr(current_module, function_name)
                if function_name and create_dummy:
                    ph_func = create_placeholder_function(function_name)
                    setattr(current_module, function_name, ph_func)
                    return current_module, ph_func
                if function_name:
                    raise AttributeError(
                        f"Function {function_name} missing in {current_path}"
                    )
            else:
                if not create_dummy:
                    raise
                # Create and register dummy module
                current_module = create_dummy_module(
                    current_path,
                    parent=(
                        importlib.import_module(parent_path) if parent_path else None
                    ),
                )

        processed_path.append(part)

    # Final function handling
    final_module = sys.modules[module_path]
    if function_name is not None:
        if not hasattr(final_module, function_name):
            if create_dummy:
                ph_func = create_placeholder_function(function_name)
                setattr(final_module, function_name, ph_func)
            else:
                setattr(final_module, function_name, None)
        return final_module, getattr(final_module, function_name)

    return final_module, None


def mxfp_supported():
    """
    Returns whether the current platform supports MX types.
    """
    if torch.version.hip:
        gcn_arch = torch.cuda.get_device_properties(0).gcnArchName
        return any(gfx in gcn_arch for gfx in ["gfx95"])
    else:
        return False


@lru_cache(maxsize=1)
def is_gfx95_supported():
    """
    Returns whether the current platform supports MX types.
    """
    if torch.version.hip:
        gcn_arch = torch.cuda.get_device_properties(0).gcnArchName
        return any(gfx in gcn_arch for gfx in ["gfx95"])
    else:
        return False


# LoRA-related constants and utilities
SUPPORTED_LORA_TARGET_MODULES = [
    "q_proj",
    "k_proj",
    "v_proj",
    "o_proj",
    "gate_proj",
    "up_proj",
    "down_proj",
    "qkv_proj",
    "gate_up_proj",
]

LORA_TARGET_ALL_MODULES = "all"


class ConcurrentCounter:
    """
    An asynchronous counter for managing concurrent tasks that need
    coordinated increments, decrements, and waiting until the count reaches zero.

    This class is useful for scenarios like tracking the number of in-flight tasks
    and waiting for them to complete.
    """

    def __init__(self, initial: int = 0):
        """
        Initialize the counter with an optional initial value.

        Args:
            initial (int): The initial value of the counter. Default is 0.
        """
        self._count = initial
        self._condition = asyncio.Condition()

    def value(self) -> int:
        """
        Return the current value of the counter.

        Note:
            This method is not synchronized. It may return a stale value
            if other coroutines are concurrently modifying the counter.

        Returns:
            int: The current counter value.
        """
        return self._count

    def __repr__(self) -> str:
        """Return an informative string representation of the counter."""
        return f"<ConcurrentCounter value={self.value()}>"

    async def increment(self, n: int = 1, notify_all: bool = True):
        """
        Atomically increment the counter by a given amount and notify all waiters.

        Args:
            n (int): The amount to increment the counter by. Default is 1.
            notify_all (bool): Whether to notify all waiters after incrementing. Default is True.
        """
        async with self._condition:
            self._count += n
            if notify_all:
                self._condition.notify_all()

    async def decrement(self, n: int = 1, notify_all: bool = True):
        """
        Atomically decrement the counter by a given amount and notify all waiters.

        Args:
            n (int): The amount to decrement the counter by. Default is 1.
            notify_all (bool): Whether to notify all waiters after decrementing. Default is True.
        """
        async with self._condition:
            self._count -= n
            if notify_all:
                self._condition.notify_all()

    async def wait_for(self, condition: Callable[[int], bool]):
        """
        Asynchronously wait until the counter satisfies a given condition.

        This suspends the calling coroutine without blocking the thread, allowing
        other tasks to run while waiting. When the condition is met, the coroutine resumes.

        Args:
            condition (Callable[[int], bool]): A function that takes the current counter value
                and returns True when the condition is satisfied.
        """
        async with self._condition:
            await self._condition.wait_for(lambda: condition(self._count))

    async def wait_for_zero(self):
        """
        Asynchronously wait until the counter reaches zero.

        This suspends the calling coroutine without blocking the thread, allowing
        other tasks to run while waiting. When the counter becomes zero, the coroutine resumes.
        """
        await self.wait_for(lambda count: count == 0)


@lru_cache(maxsize=1)
def is_triton_kernels_available() -> bool:
    return importlib.util.find_spec("triton_kernels") is not None


def check_cuda_result(raw_output):
    import cuda.bindings.runtime as cuda_rt

    err, *results = raw_output
    if err != cuda_rt.cudaError_t.cudaSuccess:
        raise Exception(f"CUDA error: {err}")

    return results


def get_physical_device_id(pytorch_device_id: int) -> int:
    """
    Convert PyTorch logical device ID to physical device ID.
    """
    cuda_visible_devices = os.environ.get("CUDA_VISIBLE_DEVICES", None)
    assert (
        cuda_visible_devices is not None
    ), "CUDA_VISIBLE_DEVICES should be set in a scheduler"
    device_list = cuda_visible_devices.split(",")
    assert (
        len(device_list) == 1
    ), "CUDA_VISIBLE_DEVICES should be set to a single device in a scheduler"
    return int(device_list[0])


def get_device_sm_nvidia_smi():
    try:
        # Run nvidia-smi command and capture output
        result = subprocess.run(
            ["nvidia-smi", "--query-gpu=compute_cap", "--format=csv,noheader"],
            capture_output=True,
            text=True,
            check=True,
        )

        # Get the first line of output (assuming at least one GPU exists)
        compute_cap_str = result.stdout.strip().split("\n")[0]

        # Convert string (e.g., "9.0") to tuple of integers (9, 0)
        major, minor = map(int, compute_cap_str.split("."))
        return (major, minor)

    except (subprocess.CalledProcessError, FileNotFoundError, ValueError) as e:
        # Handle cases where nvidia-smi isn't available or output is unexpected
        print(f"Error getting compute capability: {e}")
        return (0, 0)  # Default/fallback value


def numa_bind_to_node(node: int):
    libnuma = ctypes.CDLL("libnuma.so")
    if libnuma.numa_available() < 0:
        raise SystemError("numa not available on this system")

    libnuma.numa_run_on_node(ctypes.c_int(node))
    libnuma.numa_set_localalloc()


def json_list_type(value):
    try:
        return orjson.loads(value)
    except json.JSONDecodeError:
        raise argparse.ArgumentTypeError(
            f"Invalid JSON list: {value}. Please provide a valid JSON list."
        )


@contextmanager
def maybe_reindex_device_id(gpu_id: int):

    if envs.SGLANG_ONE_VISIBLE_DEVICE_PER_PROCESS.get() is False or not is_cuda_alike():
        yield gpu_id
        return

    original_cuda_visible_devices = os.environ.get("CUDA_VISIBLE_DEVICES")
    if original_cuda_visible_devices:
        cuda_visible_devices = original_cuda_visible_devices.split(",")
    else:
        cuda_visible_devices = []

    str_gpu_id = cuda_visible_devices[gpu_id] if cuda_visible_devices else str(gpu_id)
    os.environ["CUDA_VISIBLE_DEVICES"] = str_gpu_id

    logger.debug(f"Set CUDA_VISIBLE_DEVICES to {str_gpu_id}")

    yield 0

    if original_cuda_visible_devices:
        os.environ["CUDA_VISIBLE_DEVICES"] = original_cuda_visible_devices
    else:
        del os.environ["CUDA_VISIBLE_DEVICES"]


def get_extend_input_len_swa_limit(
    sliding_window_size: int, chunked_prefill_size: int, page_size: int
) -> int:
    # 1. a factor of 2x is because each prefill contains chunked_prefill_size tokens,
    #    and between prefills, we run swa_radix_cache.cache_unfinished_req(),
    #    so we unlock the previously locked nodes.
    # 2. max is to handle the case that chunked_prefill_size is larger than sliding_window_size.
    #    in that case, each prefill contains chunked_prefill_size tokens,
    #    and we can only free out-of-sliding-window kv indices after each prefill.
    # 3. page_size is because we want to have 1 token extra for generated tokens.
    return page_size + 2 * max(sliding_window_size, chunked_prefill_size)


def get_num_new_pages(
    seq_lens: torch.Tensor,
    page_size: int,
    prefix_lens: Optional[torch.Tensor] = None,
    decode: bool = False,
) -> torch.Tensor:
    """
    Get the number of new pages for the given prefix and sequence lengths.
    We use cpu tensors to avoid blocking kernel launch.
    """
    cpu_device = torch.device("cpu")
    assert seq_lens.device == cpu_device

    if prefix_lens is None or decode:
        # NOTE: Special case for handling decode, which prefix lens is `seq_lens - 1`.
        assert decode
        return (seq_lens % page_size == 1).int().sum().item()

    assert prefix_lens.device == cpu_device
    num_pages_after = (seq_lens + page_size - 1) // page_size
    num_pages_before = (prefix_lens + page_size - 1) // page_size
    num_new_pages = num_pages_after - num_pages_before
    sum_num_new_pages = torch.sum(num_new_pages).to(torch.int64)
    return sum_num_new_pages.item()


class CachedKernel:
    """
    Wrapper that allows kernel[grid](...) syntax with caching based on a key function.

    This wrapper caches compiled Triton kernels based on keys extracted by a
    user-provided key function to avoid redundant compilations.
    """

    def __init__(self, fn, key_fn=None):
        self.fn = fn
        assert isinstance(fn, triton.runtime.jit.JITFunction)

        original_fn = fn.fn
        self.signature = inspect.signature(original_fn)
        self.param_names = tuple(self.signature.parameters.keys())
        self.num_args = len(self.param_names)

        # Check that no parameters have default values
        for name, param in self.signature.parameters.items():
            assert (
                param.default is inspect.Parameter.empty
            ), f"Parameter '{name}' has a default value. Default parameters are not supported in cached kernels."

        functools.update_wrapper(self, original_fn)
        self.kernel_cache = {}

        # Store the key function
        self.key_fn = key_fn

    def __getitem__(self, grid):
        """
        Index with grid to get a launcher function.
        Returns a launcher that will handle caching based on the key function.
        """
        assert (
            isinstance(grid, tuple) and len(grid) <= 3
        ), "Grid must be a tuple with at most 3 dimensions."

        # Normalize grid once
        if len(grid) < 3:
            grid = grid + (1,) * (3 - len(grid))

        def launcher(*args, **kwargs):
            cache_key = self.key_fn(args, kwargs)

            cached_kernel = self.kernel_cache.get(cache_key)

            if cached_kernel is None:
                # First time: compile and cache the kernel
                cached_kernel = self.fn[grid](*args, **kwargs)
                self.kernel_cache[cache_key] = cached_kernel
                return cached_kernel
            else:
                # Use cached kernel
                all_args = self._build_args(args, kwargs)
                cached_kernel[grid](*all_args)
                return cached_kernel

        return launcher

    def _build_args(self, args, kwargs):
        """
        Build the complete argument list for kernel invocation.
        """
        complete_args = list(args)

        for i in range(len(args), self.num_args):
            name = self.param_names[i]
            value = kwargs.get(name, inspect.Parameter.empty)
            if value is not inspect.Parameter.empty:
                complete_args.append(value)
            else:
                raise ValueError(f"Missing argument: {name}")

        return complete_args

    def _clear_cache(self):
        """
        Clear the kernel cache for testing purposes.
        """
        self.kernel_cache.clear()


def cached_triton_kernel(key_fn=None):
    """
    Decorator that enables key-based caching for Triton kernels using a key function.

    It essentially bypasses Triton's built-in caching mechanism, allowing users to
    define their own caching strategy based on kernel parameters. This helps reduce
    the heavy overheads of Triton kernel launch when the kernel specialization dispatch
    is simple.

    Usage:
        @cached_triton_kernel(key_fn=lambda args, kwargs: kwargs.get('BLOCK_SIZE', 1024))
        @triton.jit
        def my_kernel(x_ptr, y_ptr, BLOCK_SIZE: tl.constexpr):
            ...

        # Invoke normally
        my_kernel[grid](x, y, BLOCK_SIZE=1024)

    Args:
        key_fn: A function that takes (args, kwargs) and returns the cache key(s).
                The key can be a single value or a tuple of values.

    Returns:
        A decorator that wraps the kernel with caching functionality.

    Note: Kernels with default parameter values are not supported and will raise an assertion error.
    """

    def decorator(fn):
        return CachedKernel(fn, key_fn)

    return decorator<|MERGE_RESOLUTION|>--- conflicted
+++ resolved
@@ -1073,38 +1073,6 @@
     setattr(CustomAllreduce, "__del__", lambda *args, **kwargs: None)
 
 
-<<<<<<< HEAD
-def monkey_patch_vllm_gguf_config():
-    if _is_xpu:
-        raise NotImplementedError("GGUF is not supported on XPU.")
-
-    try:
-        from vllm.model_executor.layers.quantization.gguf import (
-            GGUFConfig,
-            GGUFEmbeddingMethod,
-            GGUFLinearMethod,
-        )
-    except ImportError:
-        return
-
-    from sglang.srt.layers.linear import LinearBase
-    from sglang.srt.layers.vocab_parallel_embedding import VocabParallelEmbedding
-
-    def get_quant_method_with_embedding_replaced(
-        self, layer: torch.nn.Module, prefix: str
-    ) -> Optional["QuantizeMethodBase"]:
-        if isinstance(layer, LinearBase):
-            return GGUFLinearMethod(self)
-        elif isinstance(layer, VocabParallelEmbedding):
-            # patch to own VocabParallelEmbedding
-            return GGUFEmbeddingMethod(self)
-        return None
-
-    setattr(GGUFConfig, "get_quant_method", get_quant_method_with_embedding_replaced)
-
-
-=======
->>>>>>> 0f0c430e
 def set_ulimit(target_soft_limit=65535):
     # number of open files
     resource_type = resource.RLIMIT_NOFILE
