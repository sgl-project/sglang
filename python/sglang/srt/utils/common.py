# Copyright 2023-2024 SGLang Team
# Licensed under the Apache License, Version 2.0 (the "License");
# you may not use this file except in compliance with the License.
# You may obtain a copy of the License at
#
#     http://www.apache.org/licenses/LICENSE-2.0
#
# Unless required by applicable law or agreed to in writing, software
# distributed under the License is distributed on an "AS IS" BASIS,
# WITHOUT WARRANTIES OR CONDITIONS OF ANY KIND, either express or implied.
# See the License for the specific language governing permissions and
# limitations under the License.
# ==============================================================================
"""Common utilities."""
from __future__ import annotations

import argparse
import asyncio
import builtins
import ctypes
import dataclasses
import functools
import importlib
import inspect
import io
import ipaddress
import itertools
import json
import logging
import os
import pickle
import platform
import random
import re
import resource
import shutil
import signal
import socket
import subprocess
import sys
import tempfile
import threading
import time
import traceback
import uuid
import warnings
from collections import OrderedDict, defaultdict
from contextlib import contextmanager
from dataclasses import dataclass
from functools import lru_cache
from importlib.metadata import PackageNotFoundError, version
from importlib.util import find_spec
from io import BytesIO
from json import JSONDecodeError
from multiprocessing.reduction import ForkingPickler
from pathlib import Path
from typing import (
    Any,
    Callable,
    Dict,
    Generic,
    List,
    Optional,
    Protocol,
    Set,
    Tuple,
    TypeVar,
    Union,
)

import numpy as np
import orjson
import psutil
import pybase64
import requests
import torch
import torch.distributed
import torch.distributed as dist
import triton
import zmq
from fastapi.responses import ORJSONResponse
from packaging import version as pkg_version
from PIL import Image
from starlette.routing import Mount
from torch import nn
from torch.library import Library
from torch.profiler import ProfilerActivity, profile, record_function
from torch.utils._contextlib import _DecoratorContextManager
from typing_extensions import Literal

from sglang.srt.environ import envs
from sglang.srt.metrics.func_timer import enable_func_timer

logger = logging.getLogger(__name__)

show_time_cost = False
time_infos = {}


HIP_FP8_E4M3_FNUZ_MAX = 224.0


# https://pytorch.org/docs/stable/notes/hip.html#checking-for-hip
def is_hip() -> bool:
    return torch.version.hip is not None


if is_hip():
    FP8_E4M3_MAX = HIP_FP8_E4M3_FNUZ_MAX
else:
    FP8_E4M3_MAX = torch.finfo(torch.float8_e4m3fn).max

FP8_E4M3_MIN = -FP8_E4M3_MAX

builtins.FP8_E4M3_MAX = FP8_E4M3_MAX
builtins.FP8_E4M3_MIN = FP8_E4M3_MIN


def is_cuda():
    return torch.cuda.is_available() and torch.version.cuda


def is_cuda_alike():
    return is_cuda() or is_hip()


def is_hpu() -> bool:
    return hasattr(torch, "hpu") and torch.hpu.is_available()


def is_xpu() -> bool:
    return hasattr(torch, "xpu") and torch.xpu.is_available()


def is_npu() -> bool:
    return hasattr(torch, "npu") and torch.npu.is_available()


def is_host_cpu_x86() -> bool:
    machine = platform.machine().lower()
    return (
        machine in ("x86_64", "amd64", "i386", "i686")
        and hasattr(torch, "cpu")
        and torch.cpu.is_available()
    )


def is_cpu() -> bool:
    return os.getenv("SGLANG_USE_CPU_ENGINE", "0") == "1" and is_host_cpu_x86()


def get_cuda_version():
    if torch.version.cuda:
        return tuple(map(int, torch.version.cuda.split(".")))
    return (0, 0)


def _check(cc_major):
    if not is_cuda():
        return False
    return torch.cuda.get_device_capability()[0] == cc_major and tuple(
        map(int, torch.version.cuda.split(".")[:2])
    ) >= (12, 3)


@contextmanager
def device_context(device: torch.device):
    if device.type == "cpu" and is_cpu():
        with torch.device("cpu"):
            yield
    else:
        module = torch.get_device_module(device)
        if module is not None:
            with module.device(device.index):
                yield
        else:
            raise ValueError(f"Unknown device module: {device}")


is_ampere_with_cuda_12_3 = lambda: _check(8)
is_hopper_with_cuda_12_3 = lambda: _check(9)


@lru_cache(maxsize=1)
def is_blackwell():
    if not is_cuda():
        return False
    return torch.cuda.get_device_capability()[0] == 10


@lru_cache(maxsize=1)
def is_sm120_supported(device=None) -> bool:
    if not is_cuda_alike():
        return False
    return (torch.cuda.get_device_capability(device)[0] == 12) and (
        torch.version.cuda >= "12.8"
    )


@lru_cache(maxsize=1)
def is_sm100_supported(device=None) -> bool:
    if not is_cuda_alike():
        return False
    return (torch.cuda.get_device_capability(device)[0] == 10) and (
        torch.version.cuda >= "12.8"
    )


@lru_cache(maxsize=1)
def is_sm90_supported(device=None) -> bool:
    if not is_cuda_alike():
        return False
    return (torch.cuda.get_device_capability(device)[0] == 9) and (
        torch.version.cuda >= "12.3"
    )


_warned_bool_env_var_keys = set()


def get_bool_env_var(name: str, default: str = "false") -> bool:
    # FIXME: move your environment variable to sglang.srt.environ
    value = os.getenv(name, default)
    value = value.lower()

    truthy_values = ("true", "1")
    falsy_values = ("false", "0")

    if (value not in truthy_values) and (value not in falsy_values):
        if value not in _warned_bool_env_var_keys:
            logger.warning(
                f"get_bool_env_var({name}) see non-understandable value={value} and treat as false"
            )
        _warned_bool_env_var_keys.add(value)

    return value in truthy_values


def get_int_env_var(name: str, default: int = 0) -> int:
    # FIXME: move your environment variable to sglang.srt.environ
    value = os.getenv(name)
    if value is None or not value.strip():
        return default
    try:
        return int(value)
    except ValueError:
        return default


def support_triton(backend: str) -> bool:
    return backend not in ["torch_native", "intel_amx", "ascend"]


try:
    import sgl_kernel  # noqa: F401

    is_intel_amx_backend_available = hasattr(
        torch.ops.sgl_kernel, "convert_weight_packed"
    )
except:
    is_intel_amx_backend_available = False


try:
    # move torch._C._cpu._is_amx_tile_supported() from cpu_has_amx_support
    # to support torch compile
    is_amx_tile_supported = torch._C._cpu._is_amx_tile_supported()
except:
    is_amx_tile_supported = False


def cpu_has_amx_support():
    return is_amx_tile_supported and is_intel_amx_backend_available


def use_intel_amx_backend(layer):
    return getattr(layer, "use_intel_amx_backend", False)


def xpu_has_xmx_support():
    # TODO: update with XPU capalibity query
    if is_xpu():
        # currently only PVC/LNL/BMG supports F64, so we only support these now
        return torch.xpu.get_device_properties().has_fp64
    return False


def is_flashinfer_available():
    """
    Check whether flashinfer is available.
    As of Oct. 6, 2024, it is only available on NVIDIA GPUs.
    """
    if not get_bool_env_var("SGLANG_IS_FLASHINFER_AVAILABLE", default="true"):
        return False
    return importlib.util.find_spec("flashinfer") is not None and is_cuda()


def is_nvidia_cublas_cu12_version_ge_12_9():
    """
    temporary fix for issue #11272
    """
    try:
        installed_version = version("nvidia-cublas-cu12")
    except PackageNotFoundError:
        return False
    return pkg_version.parse(installed_version) >= pkg_version.parse("12.9")


def random_uuid() -> str:
    return str(uuid.uuid4().hex)


_ENABLE_TORCH_INFERENCE_MODE = get_bool_env_var(
    "SGLANG_ENABLE_TORCH_INFERENCE_MODE", "false"
)


class DynamicGradMode(_DecoratorContextManager):
    """
    A combination of torch.no_grad and torch.inference_mode,
    with their behavior controlled by an environment variable. Just refer to them.
    """

    @staticmethod
    def set_inference_mode(mode: bool):
        if isinstance(mode, bool):
            global _ENABLE_TORCH_INFERENCE_MODE

            _ENABLE_TORCH_INFERENCE_MODE = mode
        else:
            logger.warning("mode is not a boolean object")

    def __init__(self, mode=True):
        if not torch._jit_internal.is_scripting():
            super().__init__()
        if _ENABLE_TORCH_INFERENCE_MODE:
            self.mode = mode
        else:
            self.prev = False

    def __new__(cls, mode_or_orig_func=True if _ENABLE_TORCH_INFERENCE_MODE else None):
        if mode_or_orig_func is None or isinstance(mode_or_orig_func, bool):
            return super().__new__(cls)
        return cls()(mode_or_orig_func)

    def __enter__(self) -> None:
        if _ENABLE_TORCH_INFERENCE_MODE:
            self._inference_mode_context = torch._C._InferenceMode(self.mode)
            self._inference_mode_context.__enter__()
        else:
            self.prev = torch.is_grad_enabled()
            torch.set_grad_enabled(False)

    def __exit__(self, exc_type: Any, exc_value: Any, traceback: Any) -> None:
        if _ENABLE_TORCH_INFERENCE_MODE:
            self._inference_mode_context.__exit__(exc_type, exc_value, traceback)
        else:
            torch.set_grad_enabled(self.prev)

    def clone(self) -> "DynamicGradMode":
        r"""
        Create a copy of this class
        """
        if _ENABLE_TORCH_INFERENCE_MODE:
            return self.__class__(self.mode)
        else:
            return self.__class__()


def enable_show_time_cost():
    global show_time_cost
    show_time_cost = True


class TimeInfo:
    def __init__(self, name, interval=0.1, color=0, indent=0):
        self.name = name
        self.interval = interval
        self.color = color
        self.indent = indent

        self.acc_time = 0
        self.last_acc_time = 0

    def check(self):
        if self.acc_time - self.last_acc_time > self.interval:
            self.last_acc_time = self.acc_time
            return True
        return False

    def pretty_print(self):
        print(f"\x1b[{self.color}m", end="")
        print("-" * self.indent * 2, end="")
        print(f"{self.name}: {self.acc_time:.3f}s\x1b[0m")


def mark_start(name, interval=0.1, color=0, indent=0):
    global time_infos, show_time_cost
    if not show_time_cost:
        return
    torch.cuda.synchronize()
    if time_infos.get(name, None) is None:
        time_infos[name] = TimeInfo(name, interval, color, indent)
    time_infos[name].acc_time -= time.perf_counter()


def mark_end(name):
    global time_infos, show_time_cost
    if not show_time_cost:
        return
    torch.cuda.synchronize()
    time_infos[name].acc_time += time.perf_counter()
    if time_infos[name].check():
        time_infos[name].pretty_print()


def calculate_time(show=False, min_cost_ms=0.0):
    def wrapper(func):
        def inner_func(*args, **kwargs):
            torch.cuda.synchronize()
            if show:
                start_time = time.perf_counter()
            result = func(*args, **kwargs)
            torch.cuda.synchronize()
            if show:
                cost_time = (time.perf_counter() - start_time) * 1000
                if cost_time > min_cost_ms:
                    print(f"Function {func.__name__} took {cost_time} ms to run.")
            return result

        return inner_func

    return wrapper


def get_available_gpu_memory(
    device, gpu_id, distributed=False, empty_cache=True, cpu_group=None
):
    """
    Get available memory for cuda:gpu_id device.
    When distributed is True, the available memory is the minimum available memory of all GPUs.
    """
    if device == "cuda":
        num_gpus = torch.cuda.device_count()
        assert gpu_id < num_gpus

        if torch.cuda.current_device() != gpu_id:
            print(
                f"WARNING: current device is not {gpu_id}, but {torch.cuda.current_device()}, ",
                "which may cause useless memory allocation for torch CUDA context.",
            )

        if empty_cache:
            torch.cuda.empty_cache()
<<<<<<< HEAD
        shared_sysmem_device_mem_sms = (87, 110, 121)  # Orin, Thor, Spark
        if get_device_sm() in shared_sysmem_device_mem_sms:
=======
        SHARED_SYSMEM_DEVICE_MEM_SMS = (87, 110, 121)  # Orin, Thor, Spark
        if get_device_sm() in SHARED_SYSMEM_DEVICE_MEM_SMS:
            # On these devices, which use sysmem as device mem, torch.cuda.mem_get_info()
            # only reports "free" memory, which can be lower than what is actually
            # available due to not including cache memory. So we use the system available
            # memory metric instead.
>>>>>>> 2b1da821
            free_gpu_memory = psutil.virtual_memory().available
        else:
            free_gpu_memory, _ = torch.cuda.mem_get_info(gpu_id)

    elif device == "xpu":
        num_gpus = torch.xpu.device_count()
        assert gpu_id < num_gpus

        if torch.xpu.current_device() != gpu_id:
            print(
                f"WARNING: current device is not {gpu_id}, but {torch.xpu.current_device()}, ",
                "which may cause useless memory allocation for torch XPU context.",
            )

        if empty_cache:
            torch.xpu.empty_cache()
        used_memory = torch.xpu.memory_allocated()
        total_gpu_memory = torch.xpu.get_device_properties(gpu_id).total_memory
        free_gpu_memory = total_gpu_memory - used_memory

    elif device == "hpu":
        num_gpus = torch.hpu.device_count()
        assert gpu_id < num_gpus

        if torch.hpu.current_device() != gpu_id:
            print(
                f"WARNING: current device is not {gpu_id}, but {torch.hpu.current_device()}, ",
                "which may cause useless memory allocation for torch HPU context.",
            )

        free_gpu_memory, total_gpu_memory = torch.hpu.mem_get_info()

    elif device == "cpu":
        # TODO: rename the variables in the current function to be not GPU specific
        total_free_memory = psutil.virtual_memory().available
        n_numa_node: int = len(get_cpu_ids_by_node())
        free_gpu_memory = round(total_free_memory / n_numa_node, 3)
    elif device == "npu":
        num_gpus = torch.npu.device_count()
        assert gpu_id < num_gpus

        if torch.npu.current_device() != gpu_id:
            print(
                f"WARNING: current device is not {gpu_id}, but {torch.npu.current_device()}, ",
                "which may cause useless memory allocation for torch NPU context.",
            )
        free_gpu_memory, total_gpu_memory = torch.npu.mem_get_info()

    if distributed:
        tensor = torch.tensor(free_gpu_memory, dtype=torch.float32)
        torch.distributed.all_reduce(
            tensor, op=torch.distributed.ReduceOp.MIN, group=cpu_group
        )
        free_gpu_memory = tensor.item()

    return free_gpu_memory / (1 << 30)


def is_pin_memory_available() -> bool:
    return torch.cuda.is_available()


class LayerFn(Protocol):

    def __call__(self, idx: int, prefix: str) -> torch.nn.Module: ...


def make_layers(
    num_hidden_layers: int,
    layer_fn: LayerFn,
    pp_rank: Optional[int] = None,
    pp_size: Optional[int] = None,
    prefix: str = "",
    return_tuple: bool = False,
    offloader_kwargs: Optional[Dict[str, Any]] = None,
) -> Tuple[torch.nn.Module, int, int]:
    """Make a list of layers with the given layer function"""
    # circula imports
    from sglang.srt.distributed import get_pp_indices
    from sglang.srt.layers.utils import PPMissingLayer
    from sglang.srt.utils.offloader import get_offloader

    assert not pp_size or num_hidden_layers >= pp_size
    start_layer, end_layer = (
        get_pp_indices(
            num_hidden_layers,
            pp_rank,
            pp_size,
        )
        if pp_rank is not None and pp_size is not None
        else (0, num_hidden_layers)
    )
    modules = torch.nn.ModuleList(
        [PPMissingLayer(return_tuple=return_tuple) for _ in range(start_layer)]
        + get_offloader().wrap_modules(
            (
                layer_fn(idx=idx, prefix=add_prefix(idx, prefix))
                for idx in range(start_layer, end_layer)
            ),
            **(offloader_kwargs or {}),
        )
        + [
            PPMissingLayer(return_tuple=return_tuple)
            for _ in range(end_layer, num_hidden_layers)
        ]
    )
    if pp_rank is None or pp_size is None:
        return modules
    return modules, start_layer, end_layer


def make_layers_non_pp(
    num_hidden_layers: int,
    layer_fn: LayerFn,
    prefix: str = "",
) -> torch.nn.ModuleList:
    from sglang.srt.utils.offloader import get_offloader

    layers = torch.nn.ModuleList(
        get_offloader().wrap_modules(
            (
                layer_fn(idx=idx, prefix=add_prefix(idx, prefix))
                for idx in range(num_hidden_layers)
            )
        )
    )
    return layers


cmo_stream = None


def get_cmo_stream():
    """
    Cache Management Operation(CMO).
    Launch a new stream to prefetch the weight of matmul when running other
    AIV or communication kernels, aiming to overlap the memory access time.
    """
    global cmo_stream
    if cmo_stream is None:
        cmo_stream = torch.get_device_module().Stream()
    return cmo_stream


def prepare_weight_cache(handle, cache):
    import torch_npu

    NPU_PREFETCH_MAX_SIZE_BYTES = (
        1000000000  # 1GB, a large value to prefetch entire weight
    )
    stream = get_cmo_stream()
    stream.wait_stream(torch.npu.current_stream())
    with torch.npu.stream(stream):
        if isinstance(cache, list):
            for weight in cache:
                torch_npu.npu_prefetch(
                    weight,
                    handle,
                    NPU_PREFETCH_MAX_SIZE_BYTES,
                )
        else:
            torch_npu.npu_prefetch(
                cache,
                handle,
                NPU_PREFETCH_MAX_SIZE_BYTES,
            )


def wait_cmo_stream():
    cur_stream = torch.get_device_module().current_stream()
    cur_stream.wait_stream(get_cmo_stream())


def set_random_seed(seed: int) -> None:
    """Set the random seed for all libraries."""
    random.seed(seed)
    np.random.seed(seed)
    torch.manual_seed(seed)
    if torch.cuda.is_available():
        torch.cuda.manual_seed_all(seed)


def find_process_using_port(port: int) -> Optional[psutil.Process]:
    for conn in psutil.net_connections(kind="inet"):
        if conn.laddr.port == port:
            try:
                return psutil.Process(conn.pid)
            except psutil.NoSuchProcess:
                # It could happen by race condition (the proc dies when psutil.Process is called).
                pass

    return None


def wait_port_available(
    port: int, port_name: str, timeout_s: int = 30, raise_exception: bool = True
) -> bool:
    for i in range(timeout_s):
        if is_port_available(port):
            return True

        if i > 10 and i % 5 == 0:
            process = find_process_using_port(port)
            if process is None:
                logger.warning(
                    f"The port {port} is in use, but we could not find the process that uses it."
                )

            pid = process.pid
            error_message = f"{port_name} is used by a process already. {process.name()=}' {process.cmdline()=} {process.status()=} {pid=}"
            logger.info(
                f"port {port} is in use. Waiting for {i} seconds for {port_name} to be available. {error_message}"
            )
        time.sleep(0.1)

    if raise_exception:
        raise ValueError(
            f"{port_name} at {port} is not available in {timeout_s} seconds. {error_message}"
        )
    return False


def is_port_available(port):
    """Return whether a port is available."""
    with socket.socket(socket.AF_INET, socket.SOCK_STREAM) as s:
        try:
            s.setsockopt(socket.SOL_SOCKET, socket.SO_REUSEADDR, 1)
            s.bind(("", port))
            s.listen(1)
            return True
        except socket.error:
            return False
        except OverflowError:
            return False


def get_free_port():
    # try ipv4
    try:
        with socket.socket(socket.AF_INET, socket.SOCK_STREAM) as s:
            s.bind(("", 0))
            return s.getsockname()[1]
    except OSError:
        # try ipv6
        with socket.socket(socket.AF_INET6, socket.SOCK_STREAM) as s:
            s.bind(("", 0))
            return s.getsockname()[1]


def decode_video_base64(video_base64):
    from PIL import Image

    # Decode the base64 string
    video_bytes = pybase64.b64decode(video_base64, validate=True)

    # Placeholder for the start indices of each PNG image
    img_starts = []

    frame_format = "PNG"  # str(os.getenv('FRAME_FORMAT', "JPEG"))

    assert frame_format in [
        "PNG",
        "JPEG",
    ], "FRAME_FORMAT must be either 'PNG' or 'JPEG'"

    if frame_format == "PNG":
        # Find each PNG start signature to isolate images
        i = 0
        while i < len(video_bytes) - 7:  # Adjusted for the length of the PNG signature
            # Check if we found the start of a PNG file
            if (
                video_bytes[i] == 0x89
                and video_bytes[i + 1] == 0x50
                and video_bytes[i + 2] == 0x4E
                and video_bytes[i + 3] == 0x47
                and video_bytes[i + 4] == 0x0D
                and video_bytes[i + 5] == 0x0A
                and video_bytes[i + 6] == 0x1A
                and video_bytes[i + 7] == 0x0A
            ):
                img_starts.append(i)
                i += 8  # Skip the PNG signature
            else:
                i += 1
    else:
        # Find each JPEG start (0xFFD8) to isolate images
        i = 0
        while (
            i < len(video_bytes) - 1
        ):  # Adjusted for the length of the JPEG SOI signature
            # Check if we found the start of a JPEG file
            if video_bytes[i] == 0xFF and video_bytes[i + 1] == 0xD8:
                img_starts.append(i)
                # Move to the next byte to continue searching for the next image start
                i += 2
            else:
                i += 1

    frames = []
    for start_idx in img_starts:
        # Assuming each image is back-to-back, the end of one image is the start of another
        # The last image goes until the end of the byte string
        end_idx = (
            img_starts[img_starts.index(start_idx) + 1]
            if img_starts.index(start_idx) + 1 < len(img_starts)
            else len(video_bytes)
        )
        img_bytes = video_bytes[start_idx:end_idx]

        # Convert bytes to a PIL Image
        img = Image.open(BytesIO(img_bytes))

        # Convert PIL Image to a NumPy array
        frame = np.array(img)

        # Append the frame to the list of frames
        frames.append(frame)

    # Ensure there's at least one frame to avoid errors with np.stack
    if frames:
        return np.stack(frames, axis=0), img.size
    else:
        return np.array([]), (
            0,
            0,
        )  # Return an empty array and size tuple if no frames were found


def load_audio(
    audio_file: str, sr: Optional[int] = None, mono: bool = True
) -> np.ndarray:
    # Use soundfile here, since librosa use it under the hood,
    # and librosa will not support audio loading in the future
    import soundfile as sf
    from scipy.signal import resample

    if sr is None:
        sr = 16000

    # Load audio data
    if isinstance(audio_file, bytes):
        audio, original_sr = sf.read(BytesIO(audio_file))
    elif audio_file.startswith("data:"):
        audio_file = audio_file.split(",")[1]
        audio, original_sr = sf.read(
            BytesIO(pybase64.b64decode(audio_file, validate=True))
        )
    elif audio_file.startswith("http://") or audio_file.startswith("https://"):
        timeout = int(os.getenv("REQUEST_TIMEOUT", "5"))
        response = requests.get(audio_file, stream=True, timeout=timeout)
        audio_file = BytesIO(response.content)
        response.close()
        audio, original_sr = sf.read(audio_file)
    elif isinstance(audio_file, str):
        audio, original_sr = sf.read(audio_file)
    else:
        raise ValueError(f"Invalid audio format: {audio_file}")

    # Resample audio if the original sample rate is different from the desired sample rate
    if original_sr != sr:
        num_samples = int(len(audio) * float(sr) / original_sr)
        audio = resample(audio, num_samples)

    # Convert to mono if requested and audio is stereo
    if mono and len(audio.shape) > 1:
        audio = np.mean(audio, axis=1)

    return audio


@dataclass
class ImageData:
    url: str
    detail: Optional[Literal["auto", "low", "high"]] = "auto"


def load_image(
    image_file: Union[Image.Image, str, ImageData, bytes],
) -> tuple[Image.Image, tuple[int, int]]:
    if isinstance(image_file, ImageData):
        image_file = image_file.url

    image = image_size = None
    if isinstance(image_file, Image.Image):
        image = image_file
        image_size = (image.width, image.height)
    elif isinstance(image_file, bytes):
        image = Image.open(BytesIO(image_file))
    elif image_file.startswith("http://") or image_file.startswith("https://"):
        timeout = int(os.getenv("REQUEST_TIMEOUT", "3"))
        response = requests.get(image_file, stream=True, timeout=timeout)
        try:
            response.raise_for_status()
            image = Image.open(response.raw)
            image.load()  # Force loading to avoid issues after closing the stream
        finally:
            response.close()
    elif image_file.lower().endswith(("png", "jpg", "jpeg", "webp", "gif")):
        image = Image.open(image_file)
    elif image_file.startswith("data:"):
        image_file = image_file.split(",")[1]
        image = Image.open(BytesIO(pybase64.b64decode(image_file, validate=True)))
    elif isinstance(image_file, str):
        image = Image.open(BytesIO(pybase64.b64decode(image_file, validate=True)))
    else:
        raise ValueError(f"Invalid image: {image_file}")

    return image, image_size


def get_image_bytes(image_file: Union[str, bytes]):
    if isinstance(image_file, bytes):
        return image_file
    elif image_file.startswith("http://") or image_file.startswith("https://"):
        timeout = int(os.getenv("REQUEST_TIMEOUT", "3"))
        response = requests.get(image_file, timeout=timeout)
        return response.content
    elif image_file.lower().endswith(("png", "jpg", "jpeg", "webp", "gif")):
        with open(image_file, "rb") as f:
            return f.read()
    elif image_file.startswith("data:"):
        image_file = image_file.split(",")[1]
        return pybase64.b64decode(image_file, validate=True)
    elif isinstance(image_file, str):
        return pybase64.b64decode(image_file, validate=True)
    else:
        raise NotImplementedError(f"Invalid image: {image_file}")


def load_video(video_file: Union[str, bytes], use_gpu: bool = True):
    # We import decord here to avoid a strange Segmentation fault (core dumped) issue.
    from decord import VideoReader, cpu, gpu

    try:
        from decord.bridge import decord_bridge

        ctx = gpu(0)
        _ = decord_bridge.get_ctx_device(ctx)
    except Exception:
        ctx = cpu(0)

    tmp_file = None
    vr = None
    try:
        if isinstance(video_file, bytes):
            tmp_file = tempfile.NamedTemporaryFile(delete=False, suffix=".mp4")
            tmp_file.write(video_file)
            tmp_file.close()
            vr = VideoReader(tmp_file.name, ctx=ctx)
        elif isinstance(video_file, str):
            if video_file.startswith(("http://", "https://")):
                timeout = int(os.getenv("REQUEST_TIMEOUT", "10"))
                response = requests.get(video_file, stream=True, timeout=timeout)
                response.raise_for_status()
                tmp_file = tempfile.NamedTemporaryFile(delete=False, suffix=".mp4")
                for chunk in response.iter_content(chunk_size=8192):
                    tmp_file.write(chunk)
                tmp_file.close()
                vr = VideoReader(tmp_file.name, ctx=ctx)
            elif video_file.startswith("data:"):
                _, encoded = video_file.split(",", 1)
                video_bytes = pybase64.b64decode(encoded, validate=True)
                tmp_file = tempfile.NamedTemporaryFile(delete=False, suffix=".mp4")
                tmp_file.write(video_bytes)
                tmp_file.close()
                vr = VideoReader(tmp_file.name, ctx=ctx)
            elif os.path.isfile(video_file):
                vr = VideoReader(video_file, ctx=ctx)
            else:
                video_bytes = pybase64.b64decode(video_file, validate=True)
                tmp_file = tempfile.NamedTemporaryFile(delete=False, suffix=".mp4")
                tmp_file.write(video_bytes)
                tmp_file.close()
                vr = VideoReader(tmp_file.name, ctx=ctx)
        else:
            raise ValueError(f"Unsupported video input type: {type(video_file)}")

        return vr

    finally:
        if tmp_file and os.path.exists(tmp_file.name):
            os.unlink(tmp_file.name)


def encode_video(video_path, frame_count_limit=None):
    # Lazy import because decord is not available on some arm platforms.
    from decord import VideoReader, cpu

    if not os.path.exists(video_path):
        logger.error(f"Video {video_path} does not exist")
        return []

    if frame_count_limit == 0:
        return []

    def uniform_sample(l, n):
        gap = len(l) / n
        idxs = [int(i * gap + gap / 2) for i in range(n)]
        return [l[i] for i in idxs]

    vr = VideoReader(video_path, ctx=cpu(0))
    sample_fps = round(vr.get_avg_fps() / 1)  # FPS
    frame_indices = [i for i in range(0, len(vr), sample_fps)]
    if frame_count_limit is not None and len(frame_indices) > frame_count_limit:
        frame_indices = uniform_sample(frame_indices, frame_count_limit)

    frames = vr.get_batch(frame_indices).asnumpy()
    frames = [Image.fromarray(v.astype("uint8")) for v in frames]
    return frames


def suppress_other_loggers():
    warnings.filterwarnings(
        "ignore", category=UserWarning, message="The given NumPy array is not writable"
    )

    try:
        from vllm.logger import logger as vllm_default_logger
    except ImportError:
        return

    vllm_default_logger.setLevel(logging.WARN)
    logging.getLogger("vllm.distributed.device_communicators.pynccl").setLevel(
        logging.WARN
    )
    logging.getLogger("vllm.distributed.device_communicators.shm_broadcast").setLevel(
        logging.WARN
    )
    logging.getLogger("vllm.config").setLevel(logging.ERROR)


def assert_pkg_version(pkg: str, min_version: str, message: str):
    try:
        installed_version = version(pkg)
        if pkg_version.parse(installed_version) < pkg_version.parse(min_version):
            raise Exception(
                f"{pkg} is installed with version {installed_version}, which "
                f"is less than the minimum required version {min_version}. " + message
            )
    except PackageNotFoundError:
        raise Exception(
            f"{pkg} with minimum required version {min_version} is not installed. "
            + message
        )


def kill_process_tree(parent_pid, include_parent: bool = True, skip_pid: int = None):
    """Kill the process and all its child processes."""
    # Remove sigchld handler to avoid spammy logs.
    if threading.current_thread() is threading.main_thread():
        signal.signal(signal.SIGCHLD, signal.SIG_DFL)

    if parent_pid is None:
        parent_pid = os.getpid()
        include_parent = False

    try:
        itself = psutil.Process(parent_pid)
    except psutil.NoSuchProcess:
        return

    children = itself.children(recursive=True)
    for child in children:
        if child.pid == skip_pid:
            continue
        try:
            child.kill()
        except psutil.NoSuchProcess:
            pass

    if include_parent:
        try:
            if parent_pid == os.getpid():
                itself.kill()
                sys.exit(0)

            itself.kill()

            # Sometime processes cannot be killed with SIGKILL (e.g, PID=1 launched by kubernetes),
            # so we send an additional signal to kill them.
            itself.send_signal(signal.SIGQUIT)
        except psutil.NoSuchProcess:
            pass


def monkey_patch_p2p_access_check():
    """
    Monkey patch the slow p2p access check.
    NOTE: We assume the p2p access is always allowed, which can be wrong for some setups.
    """

    import sglang.srt.distributed.device_communicators.custom_all_reduce_utils as tgt

    setattr(tgt, "gpu_p2p_access_check", lambda *arg, **kwargs: True)

    # Suppress the warnings from this delete function when using sglang.bench_one_batch
    from sglang.srt.distributed.device_communicators.custom_all_reduce import (
        CustomAllreduce,
    )

    setattr(CustomAllreduce, "__del__", lambda *args, **kwargs: None)


def monkey_patch_vllm_gguf_config():
    try:
        from vllm.model_executor.layers.quantization.gguf import (
            GGUFConfig,
            GGUFEmbeddingMethod,
            GGUFLinearMethod,
        )
    except ImportError:
        return

    from sglang.srt.layers.linear import LinearBase
    from sglang.srt.layers.vocab_parallel_embedding import VocabParallelEmbedding

    def get_quant_method_with_embedding_replaced(
        self, layer: torch.nn.Module, prefix: str
    ) -> Optional["QuantizeMethodBase"]:
        if isinstance(layer, LinearBase):
            return GGUFLinearMethod(self)
        elif isinstance(layer, VocabParallelEmbedding):
            # patch to own VocabParallelEmbedding
            return GGUFEmbeddingMethod(self)
        return None

    setattr(GGUFConfig, "get_quant_method", get_quant_method_with_embedding_replaced)


def set_ulimit(target_soft_limit=65535):
    # number of open files
    resource_type = resource.RLIMIT_NOFILE
    current_soft, current_hard = resource.getrlimit(resource_type)

    if current_soft < target_soft_limit:
        try:
            resource.setrlimit(resource_type, (target_soft_limit, current_hard))
        except ValueError as e:
            logger.warning(f"Fail to set RLIMIT_NOFILE: {e}")

    # stack size
    resource_type = resource.RLIMIT_STACK
    current_soft, current_hard = resource.getrlimit(resource_type)
    target_soft_limit_stack_size = 1024 * target_soft_limit
    if current_soft < target_soft_limit_stack_size:
        try:
            resource.setrlimit(
                resource_type, (target_soft_limit_stack_size, current_hard)
            )
        except ValueError as e:
            logger.warning(f"Fail to set RLIMIT_STACK: {e}")


def rank0_log(msg: str):
    from sglang.srt.distributed import get_tensor_model_parallel_rank

    if get_tensor_model_parallel_rank() == 0:
        logger.info(msg)


def add_api_key_middleware(app, api_key: str):
    @app.middleware("http")
    async def authentication(request, call_next):
        if request.method == "OPTIONS":
            return await call_next(request)
        if request.url.path.startswith("/health"):
            return await call_next(request)
        if request.url.path.startswith("/metrics"):
            return await call_next(request)
        if request.headers.get("Authorization") != "Bearer " + api_key:
            return ORJSONResponse(content={"error": "Unauthorized"}, status_code=401)
        return await call_next(request)


def prepare_model_and_tokenizer(model_path: str, tokenizer_path: str):
    if get_bool_env_var("SGLANG_USE_MODELSCOPE"):
        if not os.path.exists(model_path):
            from modelscope import snapshot_download

            model_path = snapshot_download(model_path)
            tokenizer_path = snapshot_download(
                tokenizer_path, ignore_patterns=["*.bin", "*.safetensors"]
            )
    return model_path, tokenizer_path


def configure_logger(server_args, prefix: str = ""):
    if SGLANG_LOGGING_CONFIG_PATH := os.getenv("SGLANG_LOGGING_CONFIG_PATH"):
        if not os.path.exists(SGLANG_LOGGING_CONFIG_PATH):
            raise Exception(
                "Setting SGLANG_LOGGING_CONFIG_PATH from env with "
                f"{SGLANG_LOGGING_CONFIG_PATH} but it does not exist!"
            )
        with open(SGLANG_LOGGING_CONFIG_PATH, encoding="utf-8") as file:
            custom_config = orjson.loads(file.read())
        logging.config.dictConfig(custom_config)
        return
    format = f"[%(asctime)s{prefix}] %(message)s"
    # format = f"[%(asctime)s.%(msecs)03d{prefix}] %(message)s"
    logging.basicConfig(
        level=getattr(logging, server_args.log_level.upper()),
        format=format,
        datefmt="%Y-%m-%d %H:%M:%S",
        force=True,
    )


# source: https://github.com/vllm-project/vllm/blob/93b38bea5dd03e1b140ca997dfaadef86f8f1855/vllm/lora/utils.py#L9
def replace_submodule(
    model: nn.Module, module_name: str, new_module: nn.Module
) -> nn.Module:
    """Replace a submodule in a model with a new module."""
    parent = model.get_submodule(".".join(module_name.split(".")[:-1]))
    target_name = module_name.split(".")[-1]
    setattr(parent, target_name, new_module)
    return new_module


def set_weight_attrs(
    weight: torch.Tensor,
    weight_attrs: Optional[Dict[str, Any]],
):
    """Set attributes on a weight tensor.

    This method is used to set attributes on a weight tensor. This method
    will not overwrite existing attributes.

    Args:
        weight: The weight tensor.
        weight_attrs: A dictionary of attributes to set on the weight tensor.
    """
    if weight_attrs is None:
        return
    for key, value in weight_attrs.items():
        assert not hasattr(weight, key), f"Overwriting existing tensor attribute: {key}"
        setattr(weight, key, value)


def broadcast_pyobj(
    data: List[Any],
    rank: int,
    dist_group: Optional[torch.distributed.ProcessGroup] = None,
    src: int = 0,
    force_cpu_device: bool = True,
):
    """Broadcast inputs from src rank to all other ranks with torch.dist backend.
    The `rank` here refer to the source rank on global process group (regardless
    of dist_group argument).
    """
    device = torch.device(
        "cuda" if torch.cuda.is_available() and not force_cpu_device else "cpu"
    )

    if rank == src:
        if len(data) == 0:
            tensor_size = torch.tensor([0], dtype=torch.long, device=device)
            dist.broadcast(tensor_size, src=src, group=dist_group)
        else:
            serialized_data = pickle.dumps(data)
            size = len(serialized_data)

            tensor_data = torch.ByteTensor(
                np.frombuffer(serialized_data, dtype=np.uint8)
            ).to(device)
            tensor_size = torch.tensor([size], dtype=torch.long, device=device)

            dist.broadcast(tensor_size, src=src, group=dist_group)
            dist.broadcast(tensor_data, src=src, group=dist_group)
        return data
    else:
        tensor_size = torch.tensor([0], dtype=torch.long, device=device)
        dist.broadcast(tensor_size, src=src, group=dist_group)
        size = tensor_size.item()

        if size == 0:
            return []

        tensor_data = torch.empty(size, dtype=torch.uint8, device=device)
        dist.broadcast(tensor_data, src=src, group=dist_group)

        serialized_data = bytes(tensor_data.cpu().numpy())
        data = pickle.loads(serialized_data)
        return data


def point_to_point_pyobj(
    data: List[Any],
    rank: int,
    group: Optional[torch.distributed.ProcessGroup] = None,
    src: int = 0,
    dst: int = 1,
):
    """Send data from src to dst in group using DeviceToDevice communication."""

    if rank == src:
        if len(data) == 0:
            tensor_size = torch.tensor(
                [0], dtype=torch.long, device=torch.cuda.current_device()
            )
            dist.send(tensor_size, dst=dst, group=group)
        else:
            serialized_data = pickle.dumps(data)
            size = len(serialized_data)
            tensor_data = torch.ByteTensor(
                np.frombuffer(serialized_data, dtype=np.uint8)
            ).cuda(
                device=torch.cuda.current_device()
            )  # Move to GPU
            tensor_size = torch.tensor(
                [size], dtype=torch.long, device=torch.cuda.current_device()
            )

            dist.send(tensor_size, dst=dst, group=group)
            dist.send(tensor_data, dst=dst, group=group)
        return data

    elif rank == dst:
        tensor_size = torch.tensor(
            [0], dtype=torch.long, device=torch.cuda.current_device()
        )
        dist.recv(tensor_size, src=src, group=group)
        size = tensor_size.item()

        if size == 0:
            return []

        tensor_data = torch.empty(
            size, dtype=torch.uint8, device=torch.cuda.current_device()
        )
        dist.recv(tensor_data, src=src, group=group)

        serialized_data = bytes(
            tensor_data.cpu().numpy()
        )  # Move back to host for deserialization
        data = pickle.loads(serialized_data)
        return data

    # Other ranks in pp_group do nothing
    return []


step_counter = 0


def pytorch_profile(name, func, *args, data_size=-1):
    """
    Args:
        name (string): the name of recorded function.
        func: the function to be profiled.
        args: the arguments of the profiled function.
        data_size (int): some measurement of the computation complexity.
            Usually, it could be the batch size.
    """
    global step_counter
    os.makedirs("trace", exist_ok=True)
    with profile(
        activities=[ProfilerActivity.CPU, ProfilerActivity.CUDA],
        # schedule=torch.profiler.schedule(wait=1, warmup=1, active=3, repeat=2),
        # on_trace_ready=tensorboard_trace_handler('./log_dir'),
        record_shapes=True,
        profile_memory=True,
        with_stack=True,
    ) as prof:
        with record_function(name):
            with open(f"trace/size_{step_counter}.json", "w") as f:
                json.dump({"size": data_size}, f)
            result = func(*args)
    prof.export_chrome_trace(f"trace/{name}_{step_counter}.json")
    step_counter += 1
    return result


def get_zmq_socket(
    context: zmq.Context,
    socket_type: zmq.SocketType,
    endpoint: Optional[str] = None,
    bind: bool = True,
) -> Union[zmq.Socket, Tuple[int, zmq.Socket]]:
    """Create and configure a ZeroMQ socket.

    Args:
        context: ZeroMQ context to create the socket from.
        socket_type: Type of ZeroMQ socket to create.
        endpoint: Optional endpoint to bind/connect to. If None, binds to a random TCP port.
        bind: Whether to bind (True) or connect (False) to the endpoint. Ignored if endpoint is None.

    Returns:
        If endpoint is None: Tuple of (port, socket) where port is the randomly assigned TCP port.
        If endpoint is provided: The configured ZeroMQ socket.
    """
    socket = context.socket(socket_type)

    if endpoint is None:
        # Bind to random TCP port
        config_socket(socket, socket_type)
        port = socket.bind_to_random_port("tcp://*")
        return port, socket
    else:
        # Handle IPv6 if endpoint contains brackets
        if endpoint.find("[") != -1:
            socket.setsockopt(zmq.IPV6, 1)

        config_socket(socket, socket_type)

        if bind:
            socket.bind(endpoint)
        else:
            socket.connect(endpoint)

        return socket


def config_socket(socket, socket_type: zmq.SocketType):
    mem = psutil.virtual_memory()
    total_mem = mem.total / 1024**3
    available_mem = mem.available / 1024**3
    if total_mem > 32 and available_mem > 16:
        buf_size = int(0.5 * 1024**3)
    else:
        buf_size = -1

    def set_send_opt():
        socket.setsockopt(zmq.SNDHWM, 0)
        socket.setsockopt(zmq.SNDBUF, buf_size)

    def set_recv_opt():
        socket.setsockopt(zmq.RCVHWM, 0)
        socket.setsockopt(zmq.RCVBUF, buf_size)

    if socket_type == zmq.PUSH:
        set_send_opt()
    elif socket_type == zmq.PULL:
        set_recv_opt()
    elif socket_type in [zmq.DEALER, zmq.REQ, zmq.REP]:
        set_send_opt()
        set_recv_opt()
    else:
        raise ValueError(f"Unsupported socket type: {socket_type}")


def dump_to_file(dirpath, name, value):
    from sglang.srt.distributed import get_tensor_model_parallel_rank

    if get_tensor_model_parallel_rank() != 0:
        return

    os.makedirs(dirpath, exist_ok=True)
    if value.dtype is torch.bfloat16:
        value = value.float()
    value = value.cpu().numpy()
    output_filename = os.path.join(dirpath, f"pytorch_dump_{name}.npy")
    logger.info(f"Dump a tensor to {output_filename}. Shape = {value.shape}")
    np.save(output_filename, value)


def is_triton_3():
    return triton.__version__.startswith("3.")


def maybe_torch_compile(*args, **kwargs):
    """
    torch.compile does not work for triton 2.2.0, which is needed in xlm1's jax.
    Therefore, we disable it here.
    """

    def decorator(func):
        if is_triton_3():
            return torch.compile(*args, **kwargs)(func)
        return func

    return decorator


def delete_directory(dirpath):
    try:
        # This will remove the directory and all its contents
        shutil.rmtree(dirpath)
    except OSError as e:
        print(f"Warning: {dirpath} : {e.strerror}")


# Temporary directory for prometheus multiprocess mode
# Cleaned up automatically when this object is garbage collected
prometheus_multiproc_dir: tempfile.TemporaryDirectory


def set_prometheus_multiproc_dir():
    # Set prometheus multiprocess directory
    # sglang uses prometheus multiprocess mode
    # we need to set this before importing prometheus_client
    # https://prometheus.github.io/client_python/multiprocess/
    global prometheus_multiproc_dir

    if "PROMETHEUS_MULTIPROC_DIR" in os.environ:
        logger.debug("User set PROMETHEUS_MULTIPROC_DIR detected.")
        prometheus_multiproc_dir = tempfile.TemporaryDirectory(
            dir=os.environ["PROMETHEUS_MULTIPROC_DIR"]
        )
    else:
        prometheus_multiproc_dir = tempfile.TemporaryDirectory()
        os.environ["PROMETHEUS_MULTIPROC_DIR"] = prometheus_multiproc_dir.name
    logger.debug(f"PROMETHEUS_MULTIPROC_DIR: {os.environ['PROMETHEUS_MULTIPROC_DIR']}")


def add_prometheus_middleware(app):
    # We need to import prometheus_client after setting the env variable `PROMETHEUS_MULTIPROC_DIR`
    from prometheus_client import CollectorRegistry, make_asgi_app, multiprocess

    registry = CollectorRegistry()
    multiprocess.MultiProcessCollector(registry)
    metrics_route = Mount("/metrics", make_asgi_app(registry=registry))

    # Workaround for 307 Redirect for /metrics
    metrics_route.path_regex = re.compile("^/metrics(?P<path>.*)$")
    app.routes.append(metrics_route)


def bind_port(port):
    """Bind to a specific port, assuming it's available."""
    sock = socket.socket(socket.AF_INET, socket.SOCK_STREAM)
    sock.setsockopt(socket.SOL_SOCKET, socket.SO_REUSEADDR, 1)  # Allows address reuse
    sock.bind(("", port))
    sock.listen(1)
    return sock


def get_amdgpu_memory_capacity():
    try:
        # Run rocm-smi and capture the output
        result = subprocess.run(
            [
                "rocminfo | grep 'gfx' -A 100 | grep 'Pool 1' -A 5 | grep 'Size:' | awk '{print $2}'"
            ],
            stdout=subprocess.PIPE,
            stderr=subprocess.PIPE,
            shell=True,
            text=True,
        )
        if result.returncode != 0:
            raise RuntimeError(f"rocm-smi error: {result.stderr.strip()}")

        # Parse the output to extract memory values in MiB
        memory_values = [
            float(mem.split("(")[0].strip()) / 1024
            for mem in result.stdout.strip().split("\n")
        ]

        if not memory_values:
            raise ValueError("No GPU memory values found.")

        # Return the minimum memory value
        return min(memory_values)

    except FileNotFoundError:
        raise RuntimeError(
            "rocm-smi not found. Ensure AMD ROCm drivers are installed and accessible."
        )


def get_device_sm():
    if torch.cuda.is_available():
        major, minor = torch.cuda.get_device_capability()
        return major * 10 + minor
    return 0


def get_nvgpu_memory_capacity():
    try:
        # Run nvidia-smi and capture the output
        result = subprocess.run(
            ["nvidia-smi", "--query-gpu=memory.total", "--format=csv,noheader,nounits"],
            stdout=subprocess.PIPE,
            stderr=subprocess.PIPE,
            text=True,
        )

        if result.returncode != 0:
            raise RuntimeError(f"nvidia-smi error: {result.stderr.strip()}")

        # Parse the output to extract memory values
        memory_values = [
            float(mem)
            for mem in result.stdout.strip().split("\n")
            if re.match(r"^\d+(\.\d+)?$", mem.strip())
        ]

        if not memory_values:
            # Fallback to torch.cuda.mem_get_info() when failed to get memory capacity from nvidia-smi,
            # typically in NVIDIA MIG mode.
            if torch.cuda.is_available():
                logger.warning(
                    "Failed to get GPU memory capacity from nvidia-smi, falling back to torch.cuda.mem_get_info()."
                )
                return torch.cuda.mem_get_info()[1] // 1024 // 1024  # unit: MB
            raise ValueError("No GPU memory values found.")

        # Return the minimum memory value
        return min(memory_values)

    except FileNotFoundError:
        raise RuntimeError(
            "nvidia-smi not found. Ensure NVIDIA drivers are installed and accessible."
        )


def get_hpu_memory_capacity():
    try:
        # Run hl-smi and capture the output
        result = subprocess.run(
            ["hl-smi --query | grep 'Total'"],
            stdout=subprocess.PIPE,
            stderr=subprocess.PIPE,
            shell=True,
            text=True,
        )

        if result.returncode != 0:
            raise RuntimeError(f"hl-smi error: {result.stderr.strip()}")

        # Parse the output to extract memory values in MiB
        memory_values = [
            float(mem.split(" ")[-2]) for mem in result.stdout.strip().split("\n")
        ]

        if not memory_values:
            raise ValueError("No GPU memory values found.")

        # Return the minimum memory value
        return min(memory_values)

    except FileNotFoundError:
        raise RuntimeError(
            "hl-smi not found. Ensure Habana drivers are installed and accessible."
        )


def get_npu_memory_capacity():
    try:
        import torch_npu  # noqa: F401

        return torch.npu.mem_get_info()[1] // 1024 // 1024  # unit: MB
    except ImportError as e:
        raise ImportError("torch_npu is required when run on npu device.")


def get_cpu_memory_capacity():
    # Per-rank memory capacity cannot be determined for customized core settings
    if os.environ.get("SGLANG_CPU_OMP_THREADS_BIND", ""):
        return None
    n_numa_node: int = len(get_cpu_ids_by_node())
    if n_numa_node == 0:
        # Cannot determine NUMA config, fallback to total memory and avoid ZeroDivisionError.
        return float(psutil.virtual_memory().total // (1 << 20))
    try:
        numa_mem_list = list()
        file_prefix = "/sys/devices/system/node/"
        for numa_id in range(n_numa_node):
            file_meminfo = f"node{numa_id}/meminfo"
            with open(os.path.join(file_prefix, file_meminfo), "r") as f:
                # 1st line contains 'MemTotal'
                line = f.read().split("\n")[0]
                numa_mem_list.append(int(line.split()[3]))
        # Retrieved value in KB, need MB
        numa_mem = float(min(numa_mem_list) // 1024)
        return numa_mem
    except FileNotFoundError:
        numa_mem = psutil.virtual_memory().total / n_numa_node
        # Retrieved value in Byte, need MB
        return float(numa_mem // (1 << 20))


def get_device_memory_capacity(device: str = None):
    if is_cuda():
        gpu_mem = get_nvgpu_memory_capacity()
    elif is_hip():
        gpu_mem = get_amdgpu_memory_capacity()
    elif device == "hpu":
        gpu_mem = get_hpu_memory_capacity()
    elif device == "npu":
        gpu_mem = get_npu_memory_capacity()
    elif device == "cpu":
        gpu_mem = get_cpu_memory_capacity()
    else:
        # GPU memory is not known yet or no GPU is available.
        gpu_mem = None

    return gpu_mem


# Copy from pytorch and OpenRLHF to allow creating multiple main groups.
# https://github.com/pytorch/pytorch/blob/main/torch/distributed/distributed_c10d.py
# https://github.com/OpenRLHF/OpenRLHF/blob/main/openrlhf/utils/distributed_util.py
def init_custom_process_group(
    backend=None,
    init_method=None,
    timeout=None,
    world_size=-1,
    rank=-1,
    store=None,
    group_name=None,
    pg_options=None,
    device_id=None,
):
    from torch.distributed.distributed_c10d import (
        Backend,
        PrefixStore,
        _new_process_group_helper,
        _world,
        default_pg_timeout,
        rendezvous,
    )

    assert (store is None) or (
        init_method is None
    ), "Cannot specify both init_method and store."

    if store is not None:
        assert world_size > 0, "world_size must be positive if using store"
        assert rank >= 0, "rank must be non-negative if using store"
    elif init_method is None:
        init_method = "env://"

    if backend:
        backend = Backend(backend)
    else:
        backend = Backend("undefined")

    if timeout is None:
        timeout = default_pg_timeout

    # backward compatible API
    if store is None:
        rendezvous_iterator = rendezvous(init_method, rank, world_size, timeout=timeout)
        store, rank, world_size = next(rendezvous_iterator)
        store.set_timeout(timeout)

        # Use a PrefixStore to avoid accidental overrides of keys used by
        # different systems (e.g. RPC) in case the store is multi-tenant.
        store = PrefixStore(group_name, store)

    # NOTE: The pg_options parameter was renamed into backend_options in PyTorch 2.6.0
    # https://github.com/pytorch/pytorch/commit/a0c7029a75628cd5fa8df83c0de0ea98ee7fd844
    # We need to determine the appropriate parameter name based on PyTorch version
    pg_options_param_name = (
        "backend_options" if str(torch.__version__) >= "2.6" else "pg_options"
    )
    pg, _ = _new_process_group_helper(
        world_size,
        rank,
        [],
        backend,
        store,
        group_name=group_name,
        **{pg_options_param_name: pg_options},
        timeout=timeout,
        device_id=device_id,
    )

    _world.pg_group_ranks[pg] = {i: i for i in range(world_size)}

    return pg


def crash_on_warnings():
    # Crash on warning if we are running CI tests
    return get_bool_env_var("SGLANG_IS_IN_CI")


def print_warning_once(msg: str) -> None:
    # Set the stacklevel to 2 to print the caller's line info
    logger.warning(msg, stacklevel=2)


@functools.lru_cache(None)
def print_info_once(msg: str) -> None:
    logger.info(msg)


def get_device_name(device_id: int = 0) -> str:
    if hasattr(torch, "cuda") and torch.cuda.is_available():
        return torch.cuda.get_device_name(device_id)

    if hasattr(torch, "xpu") and torch.xpu.is_available():
        return torch.xpu.get_device_name(device_id)

    if hasattr(torch, "hpu") and torch.hpu.is_available():
        return torch.hpu.get_device_name(device_id)

    if hasattr(torch, "npu") and torch.npu.is_available():
        return torch.npu.get_device_name(device_id)


@lru_cache(maxsize=1)
def is_habana_available() -> bool:
    return find_spec("habana_frameworks") is not None


@lru_cache(maxsize=8)
def get_device(device_id: Optional[int] = None) -> str:
    if is_cpu():
        if cpu_has_amx_support():
            logger.info("Intel AMX is detected, using CPU with Intel AMX support.")
        else:
            logger.warning(
                "CPU device enabled, using torch native backend, low performance expected."
            )
        return "cpu"

    if hasattr(torch, "cuda") and torch.cuda.is_available():
        if device_id is None:
            return "cuda"
        return "cuda:{}".format(device_id)

    if hasattr(torch, "xpu") and torch.xpu.is_available():
        if device_id == None:
            return "xpu"
        return "xpu:{}".format(device_id)

    if hasattr(torch, "npu") and torch.npu.is_available():
        if device_id == None:
            return "npu"
        return "npu:{}".format(device_id)

    if is_habana_available():
        try:
            import habana_frameworks.torch.hpu  # noqa: F401

            if torch.hpu.is_available():
                if device_id == None:
                    return "hpu"
                return "hpu:{}".format(device_id)
        except ImportError as e:
            raise ImportError(
                "Habana frameworks detected, but failed to import 'habana_frameworks.torch.hpu'."
            )

    raise RuntimeError("No accelerator (CUDA, XPU, HPU) is available.")


@lru_cache(maxsize=1)
def get_device_count() -> int:
    if hasattr(torch, "cuda") and torch.cuda.is_available():
        try:
            return torch.cuda.device_count()
        except RuntimeError:
            return 0

    if hasattr(torch, "xpu") and torch.xpu.is_available():
        try:
            return torch.xpu.device_count()
        except RuntimeError:
            return 0

    if is_habana_available():
        try:
            import habana_frameworks.torch.hpu  # noqa: F401

            if torch.hpu.is_available():
                return torch.hpu.device_count()
        except (ImportError, RuntimeError):
            return 0

    return 0  # No accelerators available


def get_device_core_count(device_id: int = 0) -> int:
    if hasattr(torch, "cuda") and torch.cuda.is_available():
        return torch.cuda.get_device_properties(device_id).multi_processor_count

    return 0


def get_device_capability(device_id: int = 0) -> Tuple[int, int]:
    major, minor = None, None
    if hasattr(torch, "cuda") and torch.cuda.is_available():
        major, minor = torch.cuda.get_device_capability(device_id)

    if hasattr(torch, "xpu") and torch.xpu.is_available():
        major, minor, *_ = torch.xpu.get_device_capability(device_id)["version"].split(
            "."
        )
        major, minor = int(major), int(minor)

    if hasattr(torch, "hpu") and torch.hpu.is_available():
        try:
            # TODO(HandH1998): `get_device_capability` is not supported by `torch.hpu` for now.
            # Update this once the support is available.
            # major, minor = torch.hpu.get_device_capability(device_id)
            major, minor = None, None
        except Exception as e:
            raise RuntimeError(
                f"An error occurred while getting device capability of hpu: {e}."
            ) from e

    return major, minor


def get_npu_compiler_config():
    config = {
        "frozen_parameter": True,
        "tiling_schedule_optimize": True,
        "topology_sorting_strategy": "StableRDFS",
    }
    return config


def get_compiler_backend() -> str:
    if hasattr(torch, "hpu") and torch.hpu.is_available():
        return "hpu_backend"

    if hasattr(torch, "npu") and torch.npu.is_available():
        try:
            import torchair
            import torchair.ge_concrete_graph.ge_converter.experimental.patch_for_hcom_allreduce
            from torchair.configs.compiler_config import CompilerConfig
        except ImportError as e:
            raise ImportError(
                "NPU detected, but torchair package is not installed. "
                "Please install torchair for torch.compile support on NPU."
            )
        compiler_config = CompilerConfig()
        predefined_config = get_npu_compiler_config()
        for k, v in predefined_config.items():
            setattr(compiler_config.experimental_config, k, v)

        npu_backend = torchair.get_npu_backend(compiler_config=compiler_config)
        return npu_backend

    return "inductor"


sglang_lib = Library("sglang", "FRAGMENT")  # noqa


# Some backends use pytorch version < 2.4.0 which doesn't
# support `torch.library.custom_op`.
def supports_custom_op() -> bool:
    return hasattr(torch.library, "custom_op")


def direct_register_custom_op(
    op_name: str,
    op_func: Callable,
    mutates_args: List[str],
    fake_impl: Optional[Callable] = None,
    target_lib: Optional[Library] = None,
):
    """
    `torch.library.custom_op` can have significant overhead because it
    needs to consider complicated dispatching logic. This function
    directly registers a custom op and dispatches it to the CUDA backend.
    See https://gist.github.com/youkaichao/ecbea9ec9fc79a45d2adce1784d7a9a5
    for more details.

    By default, the custom op is registered to the vLLM library. If you
    want to register it to a different library, you can pass the library
    object to the `target_lib` argument.

    IMPORTANT: the lifetime of the operator is tied to the lifetime of the
    library object. If you want to bind the operator to a different library,
    make sure the library object is alive when the operator is used.

    Note: This function will silently skip registration if the operator
    with the same name is already registered to avoid RuntimeError in
    multi-engine scenarios (e.g., VERL framework).
    """
    import torch.library

    my_lib = target_lib or sglang_lib

    # Check if operator is already registered to avoid duplicate registration
    # This is important for scenarios where multiple SGLang engines run in the same process
    try:
        # Try to access the operator to see if it's already registered
        lib_name = my_lib.m.name if hasattr(my_lib.m, "name") else "sglang"
        if hasattr(torch.ops, lib_name) and hasattr(
            getattr(torch.ops, lib_name), op_name
        ):
            # Operator already exists, skip registration
            return
    except (AttributeError, RuntimeError):
        # Operator doesn't exist, proceed with registration
        pass

    if hasattr(torch.library, "infer_schema"):
        schema_str = torch.library.infer_schema(op_func, mutates_args=mutates_args)
    else:
        # for pytorch 2.4
        import torch._custom_op.impl

        schema_str = torch._custom_op.impl.infer_schema(op_func, mutates_args)

    try:
        my_lib.define(op_name + schema_str)
        my_lib.impl(op_name, op_func, "CUDA")
        if fake_impl is not None:
            my_lib._register_fake(op_name, fake_impl)
    except RuntimeError as error:
        if "Tried to register an operator" in str(e) and "multiple times" in str(e):
            # Silently ignore duplicate registration errors
            # This can happen in multi-engine scenarios
            pass
        else:
            # Re-raise other RuntimeErrors
            raise error
    except AttributeError as error:
        # Always re-raise AttributeError as it indicates missing dependencies
        raise error


def set_gpu_proc_affinity(
    pp_size: int,
    tp_size: int,
    nnodes: int,
    gpu_id: int,
):
    # current process
    pid = os.getpid()
    p = psutil.Process(pid)

    nnodes_per_tp_group = max(nnodes // pp_size, 1)
    tp_size_per_node = tp_size // nnodes_per_tp_group

    # total physical cores
    total_pcores = psutil.cpu_count(logical=False)
    # physical cores per TP (N.B. more Cores than GPUs on node)
    num_cores_bind = total_pcores // tp_size_per_node

    # able to handle multiple DP per node
    start_cpu_id = (gpu_id * num_cores_bind) % total_pcores
    end_cpu_id = start_cpu_id + num_cores_bind

    if psutil.cpu_count() != psutil.cpu_count(logical=False):
        # HT on
        lower_cpu_ids = [id for id in range(start_cpu_id, end_cpu_id)]
        upper_cpu_ids = [id + total_pcores for id in range(start_cpu_id, end_cpu_id)]
        bind_cpu_ids = list(itertools.chain(lower_cpu_ids, upper_cpu_ids))
    else:
        # HT off
        bind_cpu_ids = [id for id in range(start_cpu_id, end_cpu_id)]

    # set cpu_affinity to current process
    p.cpu_affinity(bind_cpu_ids)
    logger.info(f"Process {pid} gpu_id {gpu_id} is running on CPUs: {p.cpu_affinity()}")


@lru_cache(maxsize=2)
def disable_request_logging() -> bool:
    return get_bool_env_var("SGLANG_DISABLE_REQUEST_LOGGING")


def dataclass_to_string_truncated(
    data, max_length=2048, skip_names: Optional[Set[str]] = None
):
    if skip_names is None:
        skip_names = set()
    if isinstance(data, str):
        if len(data) > max_length:
            half_length = max_length // 2
            return f"{repr(data[:half_length])} ... {repr(data[-half_length:])}"
        else:
            return f"{repr(data)}"
    elif isinstance(data, (list, tuple)):
        if len(data) > max_length:
            half_length = max_length // 2
            return str(data[:half_length]) + " ... " + str(data[-half_length:])
        else:
            return str(data)
    elif isinstance(data, dict):
        return (
            "{"
            + ", ".join(
                f"'{k}': {dataclass_to_string_truncated(v, max_length)}"
                for k, v in data.items()
                if k not in skip_names
            )
            + "}"
        )
    elif dataclasses.is_dataclass(data):
        fields = dataclasses.fields(data)
        return (
            f"{data.__class__.__name__}("
            + ", ".join(
                f"{f.name}={dataclass_to_string_truncated(getattr(data, f.name), max_length)}"
                for f in fields
                if f.name not in skip_names
            )
            + ")"
        )
    else:
        return str(data)


def permute_weight(x: torch.Tensor) -> torch.Tensor:
    b_ = x.shape[0]
    n_ = x.shape[1]
    k_ = x.shape[2]

    x_ = x
    if x.dtype == torch.bfloat16 or x.dtype == torch.float16:
        x_ = x_.view(int(b_), int(n_ / 16), 16, int(k_ / 32), 4, 8)
    elif x.dtype == torch.float8_e4m3fnuz or x.dtype == torch.int8:
        x_ = x_.view(int(b_), int(n_ / 16), 16, int(k_ / 64), 4, 16)
    else:
        # return x_
        x_ = x_.view(int(b_), int(n_ / 16), 16, int(k_ / 8), 2, 4)

    x_ = x_.permute(0, 1, 3, 4, 2, 5)
    x_ = x_.contiguous()
    x_ = x_.view(*x.shape)
    return x_


class MultiprocessingSerializer:
    @staticmethod
    def serialize(obj, output_str: bool = False):
        """
        Serialize a Python object using ForkingPickler.

        Args:
            obj: The object to serialize.
            output_str (bool): If True, return a base64-encoded string instead of raw bytes.

        Returns:
            bytes or str: The serialized object.
        """
        buf = io.BytesIO()
        ForkingPickler(buf).dump(obj)
        buf.seek(0)
        output = buf.read()

        if output_str:
            # Convert bytes to base64-encoded string
            pybase64.b64encode(output).decode("utf-8")

        return output

    @staticmethod
    def deserialize(data):
        """
        Deserialize a previously serialized object.

        Args:
            data (bytes or str): The serialized data, optionally base64-encoded.

        Returns:
            The deserialized Python object.
        """
        if isinstance(data, str):
            # Decode base64 string to bytes
            data = pybase64.b64decode(data, validate=True)

        return ForkingPickler.loads(data)


def debug_timing(func):
    # todo: replace with a more organized instrumentation
    def wrapper(*args, **kwargs):
        if logger.isEnabledFor(logging.DEBUG):
            tic = torch.cuda.Event(enable_timing=True)
            toc = torch.cuda.Event(enable_timing=True)
            tic.record()
            result = func(*args, **kwargs)
            toc.record()
            toc.synchronize()  # Wait for the function to complete without synchronizing all ops on the GPU
            elapsed = tic.elapsed_time(toc)
            indices = kwargs.get("indices", args[1] if len(args) > 1 else None)
            num_tokens = len(indices) if indices is not None else 0
            throughput = num_tokens / elapsed * 1000 if elapsed > 0 else 0
            logger.debug(
                f"Transfer time: {elapsed} ms, throughput: {throughput} tokens/s"
            )
            return result
        else:
            return func(*args, **kwargs)

    return wrapper


def nullable_str(val: str):
    if not val or val == "None":
        return None
    return val


def pyspy_dump_schedulers():
    """py-spy dump on all scheduler in a local node."""
    try:
        pid = psutil.Process().pid
        # Command to run py-spy with the PID
        cmd = f"py-spy dump --pid {pid}"
        result = subprocess.run(
            cmd, shell=True, capture_output=True, text=True, check=True
        )
        logger.error(f"Pyspy dump for PID {pid}:\n{result.stdout}")
    except subprocess.CalledProcessError as e:
        logger.error(f"Pyspy failed to dump PID {pid}. Error: {e.stderr}")


def kill_itself_when_parent_died():
    if sys.platform == "linux":
        # sigkill this process when parent worker manager dies
        PR_SET_PDEATHSIG = 1
        libc = ctypes.CDLL("libc.so.6")
        libc.prctl(PR_SET_PDEATHSIG, signal.SIGKILL)
    else:
        logger.warning("kill_itself_when_parent_died is only supported in linux.")


def set_uvicorn_logging_configs():
    from uvicorn.config import LOGGING_CONFIG

    LOGGING_CONFIG["formatters"]["default"][
        "fmt"
    ] = "[%(asctime)s] %(levelprefix)s %(message)s"
    LOGGING_CONFIG["formatters"]["default"]["datefmt"] = "%Y-%m-%d %H:%M:%S"
    LOGGING_CONFIG["formatters"]["access"][
        "fmt"
    ] = '[%(asctime)s] %(levelprefix)s %(client_addr)s - "%(request_line)s" %(status_code)s'
    LOGGING_CONFIG["formatters"]["access"]["datefmt"] = "%Y-%m-%d %H:%M:%S"


def get_open_port() -> int:
    port = os.getenv("SGLANG_PORT")
    if port is not None:
        port = int(port)
        while True:
            try:
                with socket.socket(socket.AF_INET, socket.SOCK_STREAM) as s:
                    s.bind(("", port))
                    return port
            except OSError:
                port += 1  # Increment port number if already in use
                logger.info("Port %d is already in use, trying port %d", port - 1, port)
    # try ipv4
    try:
        with socket.socket(socket.AF_INET, socket.SOCK_STREAM) as s:
            s.bind(("", 0))
            return s.getsockname()[1]
    except OSError:
        # try ipv6
        with socket.socket(socket.AF_INET6, socket.SOCK_STREAM) as s:
            s.bind(("", 0))
            return s.getsockname()[1]


def is_valid_ipv6_address(address: str) -> bool:
    try:
        ipaddress.IPv6Address(address)
        return True
    except ValueError:
        return False


def maybe_wrap_ipv6_address(address: str) -> str:
    if is_valid_ipv6_address(address):
        return f"[{address}]"
    return address


def format_tcp_address(ip: str, port: int) -> str:
    return f"tcp://{maybe_wrap_ipv6_address(ip)}:{port}"


def configure_ipv6(dist_init_addr):
    addr = dist_init_addr
    end = addr.find("]")
    if end == -1:
        raise ValueError("invalid IPv6 address format: missing ']'")

    host = addr[: end + 1]

    # this only validates the address without brackets: we still need the below checks.
    # if it's invalid, immediately raise an error so we know it's not formatting issues.
    if not is_valid_ipv6_address(host[1:end]):
        raise ValueError(f"invalid IPv6 address: {host}")

    port_str = None
    if len(addr) > end + 1:
        if addr[end + 1] == ":":
            port_str = addr[end + 2 :]
        else:
            raise ValueError("received IPv6 address format: expected ':' after ']'")

    if not port_str:
        raise ValueError(
            "a port must be specified in IPv6 address (format: [ipv6]:port)"
        )

    try:
        port = int(port_str)
    except ValueError:
        raise ValueError(f"invalid port in IPv6 address: '{port_str}'")
    return port, host


def launch_dummy_health_check_server(host, port, enable_metrics):
    import asyncio

    import uvicorn
    from fastapi import FastAPI, Response

    app = FastAPI()

    @app.get("/health")
    async def health():
        """Check the health of the http server."""
        return Response(status_code=200)

    @app.get("/health_generate")
    async def health_generate():
        """Check the health of the http server."""
        return Response(status_code=200)

    # Add prometheus middleware
    if enable_metrics:
        add_prometheus_middleware(app)
        enable_func_timer()

    config = uvicorn.Config(
        app,
        host=host,
        port=port,
        timeout_keep_alive=5,
        loop="auto",
        log_config=None,
        log_level="warning",
    )
    server = uvicorn.Server(config=config)

    try:
        loop = asyncio.get_running_loop()
        logger.info(
            f"Dummy health check server scheduled on existing loop at {host}:{port}"
        )
        loop.create_task(server.serve())

    except RuntimeError:
        logger.info(f"Starting dummy health check server at {host}:{port}")
        server.run()


def create_checksum(directory: str):
    raise NotImplementedError()


def set_cuda_arch():
    if is_flashinfer_available():
        capability = torch.cuda.get_device_capability()
        arch = f"{capability[0]}.{capability[1]}"
        os.environ["TORCH_CUDA_ARCH_LIST"] = f"{arch}{'+PTX' if arch == '9.0' else ''}"


def next_power_of_2(n: int):
    return 1 << (n - 1).bit_length() if n > 0 else 1


def round_up(x: int, y: int) -> int:
    return ((x - 1) // y + 1) * y


setattr(triton, "next_power_of_2", next_power_of_2)


class EmptyContextManager:
    def __enter__(self):
        return self

    def __exit__(self, exc_type, exc_value, traceback):
        pass


def empty_context(*args, **kwargs):
    return EmptyContextManager()


def add_prefix(name: str, prefix: str) -> str:
    """Add a weight path prefix to a module name.

    Args:
        name: base module name.
        prefix: weight prefix str to added to the front of `name` concatenated with `.`.

    Returns:
        The string `prefix.name` if prefix is non-empty, otherwise just `name`.
    """
    return name if not prefix else f"{prefix}.{name}"


def is_remote_url(url: Union[str, Path]) -> bool:
    """
    Check if the URL is a remote URL of the format:
    <connector_type>://<host>:<port>/<model_name>
    """
    if isinstance(url, Path):
        return False

    pattern = r"(.+)://(.*)"
    m = re.match(pattern, url)
    return m is not None


def parse_connector_type(url: str) -> str:
    """
    Parse the connector type from the URL of the format:
    <connector_type>://<path>
    """
    pattern = r"(.+)://(.*)"
    m = re.match(pattern, url)
    if m is None:
        return ""

    return m.group(1)


def retry(
    fn,
    max_retry: int,
    initial_delay: float = 2.0,
    max_delay: float = 60.0,
    should_retry: Callable[[Any], bool] = lambda e: True,
):
    for try_index in itertools.count():
        try:
            return fn()
        except Exception as e:
            traceback.print_exc()

            if try_index >= max_retry:
                raise Exception(f"retry() exceed maximum number of retries.")

            if not should_retry(e):
                raise Exception(f"retry() observe errors that should not be retried.")

            delay = min(initial_delay * (2**try_index), max_delay) * (
                0.75 + 0.25 * random.random()
            )

            logger.warning(
                f"retry() failed once ({try_index}th try, maximum {max_retry} retries). Will delay {delay:.2f}s and retry. Error: {e}"
            )

            time.sleep(delay)


def flatten_nested_list(nested_list):
    if isinstance(nested_list, list):
        return [
            item for sublist in nested_list for item in flatten_nested_list(sublist)
        ]
    else:
        return [nested_list]


def is_non_idle_and_non_empty(forward_mode, hidden_states):
    return (
        (forward_mode is not None)
        and not forward_mode.is_idle()
        and hidden_states.shape[0] > 0
    )


def fast_topk(values, topk, dim):
    if topk == 1:
        # Use max along the specified dimension to get both value and index
        return torch.max(values, dim=dim, keepdim=True)
    else:
        # Use topk for efficiency with larger k values
        return torch.topk(values, topk, dim=dim)


def bind_or_assign(target, source):
    if target is not None:
        target.copy_(source)
        return target
    else:
        return source


def get_local_ip_by_nic(interface: str = None) -> Optional[str]:
    if not (interface := interface or os.environ.get("SGLANG_LOCAL_IP_NIC", None)):
        return None
    try:
        import netifaces
    except ImportError as e:
        raise ImportError(
            "Environment variable SGLANG_LOCAL_IP_NIC requires package netifaces, please install it through 'pip install netifaces'"
        ) from e

    try:
        addresses = netifaces.ifaddresses(interface)
        if netifaces.AF_INET in addresses:
            for addr_info in addresses[netifaces.AF_INET]:
                ip = addr_info.get("addr")
                if ip and ip != "127.0.0.1" and ip != "0.0.0.0":
                    return ip
        if netifaces.AF_INET6 in addresses:
            for addr_info in addresses[netifaces.AF_INET6]:
                ip = addr_info.get("addr")
                if ip and not ip.startswith("fe80::") and ip != "::1":
                    return ip.split("%")[0]
    except (ValueError, OSError) as e:
        logger.warning(
            f"{e} Can not get local ip from NIC. Please verify whether SGLANG_LOCAL_IP_NIC is set correctly."
        )
    return None


def get_local_ip_by_remote() -> Optional[str]:
    # try ipv4
    s = socket.socket(socket.AF_INET, socket.SOCK_DGRAM)
    try:
        s.connect(("8.8.8.8", 80))  # Doesn't need to be reachable
        return s.getsockname()[0]
    except Exception:
        pass

    try:
        hostname = socket.gethostname()
        ip = socket.gethostbyname(hostname)
        if ip and ip != "127.0.0.1" and ip != "0.0.0.0":
            return ip
    except Exception:
        pass

    # try ipv6
    try:
        s = socket.socket(socket.AF_INET6, socket.SOCK_DGRAM)
        # Google's public DNS server, see
        # https://developers.google.com/speed/public-dns/docs/using#addresses
        s.connect(("2001:4860:4860::8888", 80))  # Doesn't need to be reachable
        return s.getsockname()[0]
    except Exception:
        logger.warning("Can not get local ip by remote")
    return None


def get_local_ip_auto(fallback: str = None) -> str:
    """
    Automatically detect the local IP address using multiple fallback strategies.

    This function attempts to obtain the local IP address through several methods.
    If all methods fail, it returns the specified fallback value or raises an exception.

    Args:
        fallback (str, optional): Fallback IP address to return if all detection
            methods fail. For server applications, explicitly set this to
            "0.0.0.0" (IPv4) or "::" (IPv6) to bind to all available interfaces.
            Defaults to None.

    Returns:
        str: The detected local IP address, or the fallback value if detection fails.

    Raises:
        ValueError: If IP detection fails and no fallback value is provided.

    Note:
        The function tries detection methods in the following order:
        1. Direct IP detection via get_ip()
        2. Network interface enumeration via get_local_ip_by_nic()
        3. Remote connection method via get_local_ip_by_remote()
    """
    # Try environment variable
    host_ip = os.getenv("SGLANG_HOST_IP", "") or os.getenv("HOST_IP", "")
    if host_ip:
        return host_ip
    logger.debug("get_ip failed")
    # Fallback
    if ip := get_local_ip_by_nic():
        return ip
    logger.debug("get_local_ip_by_nic failed")
    # Fallback
    if ip := get_local_ip_by_remote():
        return ip
    logger.debug("get_local_ip_by_remote failed")
    if fallback:
        return fallback
    raise ValueError("Can not get local ip")


def is_page_size_one(server_args):
    return server_args.page_size == 1


# TODO(hebiao064): Accelerate FA3 Spec Decode with topk > 1.
# TODO(hebiao064): Improve the acc rate for FA3 Spec Decode with topk == 1 and page_size > 1.
def is_no_spec_infer_or_topk_one(server_args):
    return server_args.speculative_eagle_topk is None or (
        server_args.speculative_eagle_topk is not None
        and server_args.speculative_eagle_topk == 1
        and is_page_size_one(server_args)
    )


def is_fa3_default_architecture(hf_config):
    architectures = getattr(hf_config, "architectures", None)
    if not isinstance(architectures, list) or not architectures:
        return False
    default_archs = {
        "Qwen2ForCausalLM",
        "Llama4ForConditionalGeneration",
        "LlamaForCausalLM",
        "Olmo2ForCausalLM",
        "Gemma2ForCausalLM",
        "Gemma3ForConditionalGeneration",
        "Qwen3ForCausalLM",
        "Qwen3MoeForCausalLM",
        "Glm4MoeForCausalLM",
        "Glm4vMoeForConditionalGeneration",
        "Step3VLForConditionalGeneration",
    }
    return architectures[0] in default_archs


# Can be more general if it is used in multiple places (keep it simple and thus not general now)
class BumpAllocator:
    def __init__(self, buffer_size: int, dtype, device):
        self._buffer = torch.zeros((buffer_size,), dtype=dtype, device=device)
        self._pointer = 0

    def allocate(self, size: int):
        assert self._pointer + size <= len(self._buffer)
        output = self._buffer[self._pointer : self._pointer + size]
        self._pointer += size
        return output


def log_info_on_rank0(logger, msg):
    from sglang.srt.distributed import get_tensor_model_parallel_rank

    if torch.distributed.is_initialized() and get_tensor_model_parallel_rank() == 0:
        logger.info(msg)


def load_json_config(data: str):
    try:
        return orjson.loads(data)
    except JSONDecodeError:
        return orjson.loads(Path(data).read_text())


def dispose_tensor(x: torch.Tensor):
    x.set_(torch.empty((0,), device=x.device, dtype=x.dtype))


T = TypeVar("T")


class Withable(Generic[T]):
    def __init__(self):
        self._value: Optional[T] = None

    @property
    def value(self) -> T:
        return self._value

    @contextmanager
    def with_value(self, new_value: T):
        assert self._value is None
        self._value = new_value
        try:
            yield
        finally:
            assert self._value is new_value
            self._value = None


def require_mlp_tp_gather(server_args):
    """
    Check if the input of MLP is obtained by all-gather rather than all-reduce. This only happens when each MLP TP group contains multiple attention DP groups.
    """
    if server_args.enable_dp_attention:
        assert server_args.dp_size > 1, "dp_size must be greater than 1"
        if (
            server_args.moe_dense_tp_size is None
        ):  # TODO(ch-wan): some MoE models do not have dense layers
            return True
        elif not server_args.enable_dp_lm_head:
            return True
        elif server_args.moe_a2a_backend == "none":
            return True
        else:
            return (
                server_args.moe_dense_tp_size
                > server_args.tp_size // server_args.dp_size
            )
    else:
        return False


def require_attn_tp_gather(server_args):
    """
    Check if the input of attention is scattered.
    """
    assert server_args.moe_dense_tp_size in [1, None]
    if server_args.moe_a2a_backend != "none" or server_args.moe_dense_tp_size == 1:
        if server_args.enable_dp_attention:
            return server_args.dp_size < server_args.tp_size
        else:
            return True
    else:
        return False


def require_gathered_buffer(server_args):
    return require_mlp_tp_gather(server_args) or require_attn_tp_gather(server_args)


def require_mlp_sync(server_args):
    return server_args.enable_dp_attention or require_gathered_buffer(server_args)


def find_local_repo_dir(repo_id: str, revision: Optional[str] = None) -> Optional[str]:
    import huggingface_hub as hf

    # Build cache path
    cache_path = os.path.join(
        hf.constants.HF_HUB_CACHE,
        hf.constants.REPO_ID_SEPARATOR.join(["models", *repo_id.split("/")]),
    )

    # Get revision from main ref if not specified
    if not revision:
        ref_path = os.path.join(cache_path, "refs", "main")
        if os.path.isfile(ref_path):
            with open(ref_path) as f:
                revision = f.read().strip()

    # List files from revision directory
    if revision:
        rev_dir = os.path.join(cache_path, "snapshots", revision)
        if os.path.isdir(rev_dir):
            return rev_dir

    return None


def read_system_prompt_from_file(model_name: str) -> str:
    """Read system prompt from a file in the HuggingFace cache directory.

    Args:
        model_name: The model name to construct the file path

    Returns:
        The system prompt content from the file, or empty string if file not found
    """
    try:
        local_repo_dir = find_local_repo_dir(model_name)
        if local_repo_dir:
            system_prompt_file = os.path.join(local_repo_dir, "SYSTEM_PROMPT.txt")
            if os.path.exists(system_prompt_file):
                with open(system_prompt_file, "r", encoding="utf-8") as f:
                    return f.read()

        return ""
    except Exception:
        # If anything fails, return empty string
        return ""


def prepack_weight_if_needed(weight):
    if weight.device != torch.device("cpu"):
        return weight
    if not cpu_has_amx_support():
        return weight

    return torch.ops.sgl_kernel.convert_weight_packed(weight)


# TODO: currently gemm kernel has the below requirements:
# OC % TILE_N == 0, where TILE_N = 16
# IC % TILE_K == 0, where TILE_K = 32
def dim_is_supported(weight):
    return weight.size(0) % 16 == 0 and weight.size(1) % 32 == 0


def _process_weight_after_loading(module, weight_names, transpose_dims=None) -> None:
    # Pack weight for get better performance on CPU
    devices = {getattr(module, weight_name).device for weight_name in weight_names}
    assert len(devices) == 1, f"Expects all weights to be on the same device"
    device = devices.pop()

    if transpose_dims:
        assert len(weight_names) == len(
            transpose_dims
        ), "len(weight_names) should be equal to len(transpose_dims)"

    for i, weight_name in enumerate(weight_names):
        weight_tensor = getattr(module, weight_name)

        # We don't pack weight or use intel amx backend if any weight of this module has unsupported dim.
        if not dim_is_supported(weight_tensor):
            logger.warning(
                f"Expects weight.size(0) % 16 == 0 and weight.size(1) % 32 == 0 "
                f"but {weight_tensor.size(0)=} and {weight_tensor.size(1)=} in {module}. "
                f"{module} won't use intel amx backend."
            )
            module.use_intel_amx_backend = False
            return

        if transpose_dims and transpose_dims[i]:
            weight_tensor = weight_tensor.transpose(*transpose_dims[i])

        packed_weight = torch.nn.Parameter(
            prepack_weight_if_needed(weight_tensor),
            requires_grad=False,
        )
        packed_weight.__dict__ = weight_tensor.__dict__
        setattr(module, weight_name, packed_weight)

    module.use_intel_amx_backend = (
        device == torch.device("cpu") and cpu_has_amx_support()
    )

    if (
        module.use_intel_amx_backend
        and hasattr(module, "bias")
        and module.bias is not None
    ):
        module.bias = torch.nn.Parameter(module.bias.data.float(), requires_grad=False)


class PackWeightMethod:
    def __init__(self, weight_names, transpose_dims=None):
        self.weight_names = weight_names
        self.transpose_dims = transpose_dims

    def process_weights_after_loading(self, module) -> None:
        _process_weight_after_loading(module, self.weight_names, self.transpose_dims)


class LazyValue:
    def __init__(self, creator: Callable):
        self._creator = creator
        self._value = None

    @property
    def value(self):
        if self._creator is not None:
            self._value = self._creator()
            self._creator = None
        return self._value


def dynamic_import(func_path: str):
    parts = func_path.split(".")
    if len(parts) < 2:
        raise ValueError(
            "func_path should contain both module name and func name (such as 'module.func')"
        )
    module_path = ".".join(parts[:-1])
    func_name = parts[-1]
    module = importlib.import_module(module_path)
    func = getattr(module, func_name)
    return func


def gc_object_counts():
    import gc

    g0 = len(gc.get_objects(0))
    g1 = len(gc.get_objects(1))
    g2 = len(gc.get_objects(2))
    return g0, g1, g2


def configure_gc_warning(warn_threshold_secs):
    import gc

    gc_start_time = {}

    def gc_callback(phase, info):
        gen = info.get("generation", "?")
        if phase == "start":
            gc_start_time[gen] = time.time()
        elif phase == "stop":
            duration = time.time() - gc_start_time.get(gen, time.time())
            if duration > warn_threshold_secs:
                g0, g1, g2 = gc_object_counts()
                logger.warn(
                    f"LONG GARBAGE COLLECTION DETECTED | Generation {gen} | Duration: {duration:.4f}s | # Objects: gen0={g0}, gen1={g1}, gen2={g2} | "
                    f"This may cause latency jitter. Consider calling the freeze_gc API after sending a few warmup requests."
                )

    gc.callbacks.append(gc_callback)


def freeze_gc(context: str):
    import gc

    g0_before, g1_before, g2_before = gc_object_counts()
    gc.freeze()
    g0_after, g1_after, g2_after = gc_object_counts()
    logger.info(
        f"Freezing GC in {context} process. "
        f"gen0: {g0_before}->{g0_after}, "
        f"gen1: {g1_before}->{g1_after}, "
        f"gen2: {g2_before}->{g2_after}"
    )


def configure_gc_logger():
    logger.info("Enable GC Logger")

    import gc

    gc_start_time = {}

    def gc_callback(phase, info):
        gen = info.get("generation", "?")
        if phase == "start":
            gc_start_time[gen] = time.time()
            logger.info(f"GC start: Time {time.time()} | Generation {gen}")
        elif phase == "stop":
            duration = time.time() - gc_start_time.get(gen, time.time())
            collected = info.get("collected", "?")
            uncollectable = info.get("uncollectable", "?")
            logger.info(
                f"GC end: Time {time.time()} | Generation {gen} | "
                f"Duration: {duration:.4f}s | Collected: {collected} | Uncollectable: {uncollectable} "
                f'{"(LONG GC)" if duration > 0.1 else ""}'
            )

    gc.callbacks.append(gc_callback)


# COPIED FROM DeepGEMM
def align(x: int, y: int) -> int:
    return ceil_div(x, y) * y


# COPIED FROM DeepGEMM
def ceil_div(x: int, y: int) -> int:
    return (x + y - 1) // y


def parse_lscpu_topology():
    try:
        # Get CPU topology: CPU,Core,Socket,Node
        output = subprocess.check_output(
            ["lscpu", "-p=CPU,Core,Socket,Node"], text=True
        )
    except Exception as e:
        raise RuntimeError(f"Unexpected error running 'lscpu': {e}")

    # Parse only data lines (skip comments)
    cpu_info = []
    for line in output.splitlines():
        if not line.startswith("#"):
            cpu, core, socket, node = map(int, line.strip().split(","))
            cpu_info.append((cpu, core, socket, node))

    # [(0,0,0,0),(1,1,0,0),...,(43,43,0,1),...,(256,0,0,0),...]
    return cpu_info


def get_physical_cpus_by_numa():
    cpu_info = parse_lscpu_topology()

    # Map NUMA node -> set of (core_id, socket) to avoid duplicates
    # 0: {(0,0): 0, (1, 0): 1,...}
    # ...
    # 5: {(214,1): 214, (215,1): 215}
    physical_by_node = defaultdict(dict)  # node -> core_id -> cpu_id

    for cpu, core, socket, node in cpu_info:
        key = (core, socket)
        if key not in physical_by_node[node]:
            physical_by_node[node][
                key
            ] = cpu  # pick first CPU seen for that physical core

    # Retrieves CPUs that the current process is allowed to run on
    cpus_allowed_list = psutil.Process().cpu_affinity()

    # Convert to list of physical CPUs per node
    # 0: [0,1,2,...,42]
    # ...
    # 2: [86,87,...,127]
    # ...
    # 5: [214,215,...,255]
    node_to_cpus = {}
    for node, core_to_cpu in physical_by_node.items():
        cpus = sorted(core_to_cpu.values())
        allowed_cpus = set(cpus).intersection(cpus_allowed_list)
        node_to_cpus[node] = allowed_cpus

    return node_to_cpus


# Only physical cores are used. Logical cores are excluded.
def get_cpu_ids_by_node():
    node_to_cpus = get_physical_cpus_by_numa()
    # Sort by NUMA node index
    cpu_ids = [
        ",".join(map(str, sorted(node_to_cpus[node]))) for node in sorted(node_to_cpus)
    ]

    # ['0,1,2,3', '4,5,6,7', '8,9,10,11', '12,13,14,15', '16,17,18,19', '20,21,22,23']
    return cpu_ids


def is_shm_available(dtype, world_size, local_size):
    return (
        cpu_has_amx_support()
        and dtype in [torch.bfloat16, torch.float16, torch.float]
        and world_size >= 1
        and world_size == local_size
    )


def lru_cache_frozenset(maxsize=128):
    def _to_hashable(o):
        try:
            hash(o)
            return o
        except TypeError:
            # Not hashable; convert based on type
            if isinstance(o, (dict)):
                return frozenset(
                    (_to_hashable(k), _to_hashable(v)) for k, v in o.items()
                )
            elif isinstance(o, set):
                return frozenset(_to_hashable(v) for v in o)
            elif isinstance(o, (list, tuple)) or (
                isinstance(o, Sequence) and not isinstance(o, (str, bytes))
            ):
                return tuple(_to_hashable(v) for v in o)
            else:
                raise TypeError(f"Cannot make hashable: {type(o)}")

    def decorator(func):
        cache = OrderedDict()

        @functools.wraps(func)
        def wrapper(*args, **kwargs):
            h_args = tuple(_to_hashable(a) for a in args)
            h_kwargs = frozenset(
                (_to_hashable(k), _to_hashable(v)) for k, v in kwargs.items()
            )
            key = (h_args, h_kwargs)
            if key in cache:
                cache.move_to_end(key)
                return cache[key]
            result = func(*args, **kwargs)
            cache[key] = result
            if maxsize is not None and len(cache) > maxsize:
                cache.popitem(last=False)
            return result

        wrapper.cache_clear = cache.clear  # For manual cache clearing
        return wrapper

    return decorator


def apply_module_patch(target_module, target_function, wrappers):
    original_module, original_function = parse_module_path(
        target_module, target_function, False
    )

    original_function_id = id(original_function)

    candidate = original_function
    for wrapper in wrappers:
        candidate = wrapper(candidate)
    if target_function is not None:
        setattr(original_module, target_function, candidate)

    for key, value in sys.modules.copy().items():
        if (
            target_function is not None
            and hasattr(value, target_function)
            and id(getattr(value, target_function)) == original_function_id
        ):
            setattr(value, target_function, candidate)


def parse_module_path(module_path, function_name, create_dummy):
    from importlib.machinery import ModuleSpec

    def create_dummy_module(full_path, parent=None):
        """Create and register a placeholder module"""
        dummy = types.ModuleType(full_path)
        dummy.__file__ = "vllm_ascend.dummy_module.py"
        dummy.__spec__ = ModuleSpec(full_path, None)
        sys.modules[full_path] = dummy
        if parent:
            setattr(parent, full_path.split(".")[-1], dummy)
        return dummy

    def create_placeholder_function(func_name):
        """Create dummy function that raises when called"""

        def placeholder(*args, **kwargs):
            raise NotImplementedError(f"Function {func_name} is a placeholder")

        placeholder.__name__ = func_name
        return placeholder

    modules = module_path.split(".")
    current_module = None
    processed_path = []

    for idx, part in enumerate(modules):
        current_path = ".".join(modules[: idx + 1])
        parent_path = ".".join(modules[:idx]) if idx > 0 else None

        try:
            current_module = importlib.import_module(current_path)
        except ModuleNotFoundError:
            # Handle missing module
            parent = importlib.import_module(parent_path) if parent_path else None
            if parent and hasattr(parent, part):
                # Use existing attribute from parent
                current_module = getattr(parent, part)
                # Check for early function resolution
                if function_name and hasattr(current_module, function_name):
                    return current_module, getattr(current_module, function_name)
                if function_name and create_dummy:
                    ph_func = create_placeholder_function(function_name)
                    setattr(current_module, function_name, ph_func)
                    return current_module, ph_func
                if function_name:
                    raise AttributeError(
                        f"Function {function_name} missing in {current_path}"
                    )
            else:
                if not create_dummy:
                    raise
                # Create and register dummy module
                current_module = create_dummy_module(
                    current_path,
                    parent=(
                        importlib.import_module(parent_path) if parent_path else None
                    ),
                )

        processed_path.append(part)

    # Final function handling
    final_module = sys.modules[module_path]
    if function_name is not None:
        if not hasattr(final_module, function_name):
            if create_dummy:
                ph_func = create_placeholder_function(function_name)
                setattr(final_module, function_name, ph_func)
            else:
                setattr(final_module, function_name, None)
        return final_module, getattr(final_module, function_name)

    return final_module, None


def mxfp_supported():
    """
    Returns whether the current platform supports MX types.
    """
    if torch.version.hip:
        gcn_arch = torch.cuda.get_device_properties(0).gcnArchName
        return any(gfx in gcn_arch for gfx in ["gfx95"])
    else:
        return False


@lru_cache(maxsize=1)
def is_gfx95_supported():
    """
    Returns whether the current platform supports MX types.
    """
    if torch.version.hip:
        gcn_arch = torch.cuda.get_device_properties(0).gcnArchName
        return any(gfx in gcn_arch for gfx in ["gfx95"])
    else:
        return False


# LoRA-related constants and utilities
SUPPORTED_LORA_TARGET_MODULES = [
    "q_proj",
    "k_proj",
    "v_proj",
    "o_proj",
    "gate_proj",
    "up_proj",
    "down_proj",
    "qkv_proj",
    "gate_up_proj",
]

LORA_TARGET_ALL_MODULES = "all"


class ConcurrentCounter:
    """
    An asynchronous counter for managing concurrent tasks that need
    coordinated increments, decrements, and waiting until the count reaches zero.

    This class is useful for scenarios like tracking the number of in-flight tasks
    and waiting for them to complete.
    """

    def __init__(self, initial: int = 0):
        """
        Initialize the counter with an optional initial value.

        Args:
            initial (int): The initial value of the counter. Default is 0.
        """
        self._count = initial
        self._condition = asyncio.Condition()

    def value(self) -> int:
        """
        Return the current value of the counter.

        Note:
            This method is not synchronized. It may return a stale value
            if other coroutines are concurrently modifying the counter.

        Returns:
            int: The current counter value.
        """
        return self._count

    def __repr__(self) -> str:
        """Return an informative string representation of the counter."""
        return f"<ConcurrentCounter value={self.value()}>"

    async def increment(self, n: int = 1, notify_all: bool = True):
        """
        Atomically increment the counter by a given amount and notify all waiters.

        Args:
            n (int): The amount to increment the counter by. Default is 1.
            notify_all (bool): Whether to notify all waiters after incrementing. Default is True.
        """
        async with self._condition:
            self._count += n
            if notify_all:
                self._condition.notify_all()

    async def decrement(self, n: int = 1, notify_all: bool = True):
        """
        Atomically decrement the counter by a given amount and notify all waiters.

        Args:
            n (int): The amount to decrement the counter by. Default is 1.
            notify_all (bool): Whether to notify all waiters after decrementing. Default is True.
        """
        async with self._condition:
            self._count -= n
            if notify_all:
                self._condition.notify_all()

    async def wait_for(self, condition: Callable[[int], bool]):
        """
        Asynchronously wait until the counter satisfies a given condition.

        This suspends the calling coroutine without blocking the thread, allowing
        other tasks to run while waiting. When the condition is met, the coroutine resumes.

        Args:
            condition (Callable[[int], bool]): A function that takes the current counter value
                and returns True when the condition is satisfied.
        """
        async with self._condition:
            await self._condition.wait_for(lambda: condition(self._count))

    async def wait_for_zero(self):
        """
        Asynchronously wait until the counter reaches zero.

        This suspends the calling coroutine without blocking the thread, allowing
        other tasks to run while waiting. When the counter becomes zero, the coroutine resumes.
        """
        await self.wait_for(lambda count: count == 0)


@lru_cache(maxsize=1)
def is_triton_kernels_available() -> bool:
    return importlib.util.find_spec("triton_kernels") is not None


def check_cuda_result(raw_output):
    import cuda.bindings.runtime as cuda_rt

    err, *results = raw_output
    if err != cuda_rt.cudaError_t.cudaSuccess:
        raise Exception(f"CUDA error: {err}")

    return results


def get_physical_device_id(pytorch_device_id: int) -> int:
    """
    Convert PyTorch logical device ID to physical device ID.
    """
    cuda_visible_devices = os.environ.get("CUDA_VISIBLE_DEVICES", None)
    assert (
        cuda_visible_devices is not None
    ), "CUDA_VISIBLE_DEVICES should be set in a scheduler"
    device_list = cuda_visible_devices.split(",")
    assert (
        len(device_list) == 1
    ), "CUDA_VISIBLE_DEVICES should be set to a single device in a scheduler"
    return int(device_list[0])


def get_device_sm_nvidia_smi():
    try:
        # Run nvidia-smi command and capture output
        result = subprocess.run(
            ["nvidia-smi", "--query-gpu=compute_cap", "--format=csv,noheader"],
            capture_output=True,
            text=True,
            check=True,
        )

        # Get the first line of output (assuming at least one GPU exists)
        compute_cap_str = result.stdout.strip().split("\n")[0]

        # Convert string (e.g., "9.0") to tuple of integers (9, 0)
        major, minor = map(int, compute_cap_str.split("."))
        return (major, minor)

    except (subprocess.CalledProcessError, FileNotFoundError, ValueError) as e:
        # Handle cases where nvidia-smi isn't available or output is unexpected
        print(f"Error getting compute capability: {e}")
        return (0, 0)  # Default/fallback value


def numa_bind_to_node(node: int):
    libnuma = ctypes.CDLL("libnuma.so")
    if libnuma.numa_available() < 0:
        raise SystemError("numa not available on this system")

    libnuma.numa_run_on_node(ctypes.c_int(node))
    libnuma.numa_set_localalloc()


def json_list_type(value):
    try:
        return orjson.loads(value)
    except json.JSONDecodeError:
        raise argparse.ArgumentTypeError(
            f"Invalid JSON list: {value}. Please provide a valid JSON list."
        )


@contextmanager
def maybe_reindex_device_id(gpu_id: int):

    if envs.SGLANG_ONE_VISIBLE_DEVICE_PER_PROCESS.get() is False or not is_cuda_alike():
        yield gpu_id
        return

    original_cuda_visible_devices = os.environ.get("CUDA_VISIBLE_DEVICES")
    if original_cuda_visible_devices:
        cuda_visible_devices = original_cuda_visible_devices.split(",")
    else:
        cuda_visible_devices = []

    str_gpu_id = cuda_visible_devices[gpu_id] if cuda_visible_devices else str(gpu_id)
    os.environ["CUDA_VISIBLE_DEVICES"] = str_gpu_id

    logger.debug(f"Set CUDA_VISIBLE_DEVICES to {str_gpu_id}")

    yield 0

    if original_cuda_visible_devices:
        os.environ["CUDA_VISIBLE_DEVICES"] = original_cuda_visible_devices
    else:
        del os.environ["CUDA_VISIBLE_DEVICES"]


def get_extend_input_len_swa_limit(
    sliding_window_size: int, chunked_prefill_size: int, page_size: int
) -> int:
    # 1. a factor of 2x is because each prefill contains chunked_prefill_size tokens,
    #    and between prefills, we run swa_radix_cache.cache_unfinished_req(),
    #    so we unlock the previously locked nodes.
    # 2. max is to handle the case that chunked_prefill_size is larger than sliding_window_size.
    #    in that case, each prefill contains chunked_prefill_size tokens,
    #    and we can only free out-of-sliding-window kv indices after each prefill.
    # 3. page_size is because we want to have 1 token extra for generated tokens.
    return page_size + 2 * max(sliding_window_size, chunked_prefill_size)


def get_num_new_pages(
    seq_lens: torch.Tensor,
    page_size: int,
    prefix_lens: Optional[torch.Tensor] = None,
    decode: bool = False,
) -> torch.Tensor:
    """
    Get the number of new pages for the given prefix and sequence lengths.
    We use cpu tensors to avoid blocking kernel launch.
    """
    cpu_device = torch.device("cpu")
    assert seq_lens.device == cpu_device

    if prefix_lens is None or decode:
        # NOTE: Special case for handling decode, which prefix lens is `seq_lens - 1`.
        assert decode
        return (seq_lens % page_size == 1).int().sum().item()

    assert prefix_lens.device == cpu_device
    num_pages_after = (seq_lens + page_size - 1) // page_size
    num_pages_before = (prefix_lens + page_size - 1) // page_size
    num_new_pages = num_pages_after - num_pages_before
    sum_num_new_pages = torch.sum(num_new_pages).to(torch.int64)
    return sum_num_new_pages.item()


class CachedKernel:
    """
    Wrapper that allows kernel[grid](...) syntax with caching based on a key function.

    This wrapper caches compiled Triton kernels based on keys extracted by a
    user-provided key function to avoid redundant compilations.
    """

    def __init__(self, fn, key_fn=None):
        self.fn = fn
        assert isinstance(fn, triton.runtime.jit.JITFunction)

        original_fn = fn.fn
        self.signature = inspect.signature(original_fn)
        self.param_names = tuple(self.signature.parameters.keys())
        self.num_args = len(self.param_names)

        # Check that no parameters have default values
        for name, param in self.signature.parameters.items():
            assert (
                param.default is inspect.Parameter.empty
            ), f"Parameter '{name}' has a default value. Default parameters are not supported in cached kernels."

        functools.update_wrapper(self, original_fn)
        self.kernel_cache = {}

        # Store the key function
        self.key_fn = key_fn

    def __getitem__(self, grid):
        """
        Index with grid to get a launcher function.
        Returns a launcher that will handle caching based on the key function.
        """
        assert (
            isinstance(grid, tuple) and len(grid) <= 3
        ), "Grid must be a tuple with at most 3 dimensions."

        # Normalize grid once
        if len(grid) < 3:
            grid = grid + (1,) * (3 - len(grid))

        def launcher(*args, **kwargs):
            cache_key = self.key_fn(args, kwargs)

            cached_kernel = self.kernel_cache.get(cache_key)

            if cached_kernel is None:
                # First time: compile and cache the kernel
                cached_kernel = self.fn[grid](*args, **kwargs)
                self.kernel_cache[cache_key] = cached_kernel
                return cached_kernel
            else:
                # Use cached kernel
                all_args = self._build_args(args, kwargs)
                cached_kernel[grid](*all_args)
                return cached_kernel

        return launcher

    def _build_args(self, args, kwargs):
        """
        Build the complete argument list for kernel invocation.
        """
        complete_args = list(args)

        for i in range(len(args), self.num_args):
            name = self.param_names[i]
            value = kwargs.get(name, inspect.Parameter.empty)
            if value is not inspect.Parameter.empty:
                complete_args.append(value)
            else:
                raise ValueError(f"Missing argument: {name}")

        return complete_args

    def _clear_cache(self):
        """
        Clear the kernel cache for testing purposes.
        """
        self.kernel_cache.clear()


def cached_triton_kernel(key_fn=None):
    """
    Decorator that enables key-based caching for Triton kernels using a key function.

    It essentially bypasses Triton's built-in caching mechanism, allowing users to
    define their own caching strategy based on kernel parameters. This helps reduce
    the heavy overheads of Triton kernel launch when the kernel specialization dispatch
    is simple.

    Usage:
        @cached_triton_kernel(key_fn=lambda args, kwargs: kwargs.get('BLOCK_SIZE', 1024))
        @triton.jit
        def my_kernel(x_ptr, y_ptr, BLOCK_SIZE: tl.constexpr):
            ...

        # Invoke normally
        my_kernel[grid](x, y, BLOCK_SIZE=1024)

    Args:
        key_fn: A function that takes (args, kwargs) and returns the cache key(s).
                The key can be a single value or a tuple of values.

    Returns:
        A decorator that wraps the kernel with caching functionality.

    Note: Kernels with default parameter values are not supported and will raise an assertion error.
    """

    def decorator(fn):
        return CachedKernel(fn, key_fn)

    return decorator<|MERGE_RESOLUTION|>--- conflicted
+++ resolved
@@ -452,17 +452,12 @@
 
         if empty_cache:
             torch.cuda.empty_cache()
-<<<<<<< HEAD
-        shared_sysmem_device_mem_sms = (87, 110, 121)  # Orin, Thor, Spark
-        if get_device_sm() in shared_sysmem_device_mem_sms:
-=======
         SHARED_SYSMEM_DEVICE_MEM_SMS = (87, 110, 121)  # Orin, Thor, Spark
         if get_device_sm() in SHARED_SYSMEM_DEVICE_MEM_SMS:
             # On these devices, which use sysmem as device mem, torch.cuda.mem_get_info()
             # only reports "free" memory, which can be lower than what is actually
             # available due to not including cache memory. So we use the system available
             # memory metric instead.
->>>>>>> 2b1da821
             free_gpu_memory = psutil.virtual_memory().available
         else:
             free_gpu_memory, _ = torch.cuda.mem_get_info(gpu_id)
