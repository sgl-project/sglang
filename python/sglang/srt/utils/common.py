# Copyright 2023-2024 SGLang Team
# Licensed under the Apache License, Version 2.0 (the "License");
# you may not use this file except in compliance with the License.
# You may obtain a copy of the License at
#
#     http://www.apache.org/licenses/LICENSE-2.0
#
# Unless required by applicable law or agreed to in writing, software
# distributed under the License is distributed on an "AS IS" BASIS,
# WITHOUT WARRANTIES OR CONDITIONS OF ANY KIND, either express or implied.
# See the License for the specific language governing permissions and
# limitations under the License.
# ==============================================================================
"""Common utilities."""
from __future__ import annotations

import argparse
import asyncio
import builtins
import ctypes
import dataclasses
import functools
import importlib
import inspect
import io
import ipaddress
import itertools
import json
import logging
import os
import pickle
import platform
import random
import re
import resource
import shutil
import signal
import socket
import subprocess
import sys
import tempfile
import threading
import time
import traceback
import types
import uuid
import warnings
from collections import OrderedDict, defaultdict
from contextlib import contextmanager
from dataclasses import dataclass
from functools import lru_cache
from importlib.metadata import PackageNotFoundError, version
from importlib.util import find_spec
from io import BytesIO
from json import JSONDecodeError
from multiprocessing.reduction import ForkingPickler
from pathlib import Path
from typing import (
    Any,
    Callable,
    Dict,
    Generic,
    List,
    Optional,
    Protocol,
    Sequence,
    Set,
    Tuple,
    TypeVar,
    Union,
)

import numpy as np
import orjson
import psutil
import pybase64
import requests
import torch
import torch.distributed
import torch.distributed as dist
import triton
import zmq
from fastapi.responses import ORJSONResponse
from packaging import version as pkg_version
from PIL import Image
from starlette.routing import Mount
from torch import nn
from torch.library import Library
from torch.profiler import ProfilerActivity, profile, record_function
from torch.utils._contextlib import _DecoratorContextManager
from typing_extensions import Literal

from sglang.srt.environ import envs
from sglang.srt.metrics.func_timer import enable_func_timer

logger = logging.getLogger(__name__)

show_time_cost = False
time_infos = {}


HIP_FP8_E4M3_FNUZ_MAX = 224.0


# https://pytorch.org/docs/stable/notes/hip.html#checking-for-hip
def is_hip() -> bool:
    return torch.version.hip is not None


if is_hip():
    FP8_E4M3_MAX = HIP_FP8_E4M3_FNUZ_MAX
else:
    FP8_E4M3_MAX = torch.finfo(torch.float8_e4m3fn).max

FP8_E4M3_MIN = -FP8_E4M3_MAX

builtins.FP8_E4M3_MAX = FP8_E4M3_MAX
builtins.FP8_E4M3_MIN = FP8_E4M3_MIN


def is_cuda():
    return torch.cuda.is_available() and torch.version.cuda


def is_cuda_alike():
    return is_cuda() or is_hip()


def is_hpu() -> bool:
    return hasattr(torch, "hpu") and torch.hpu.is_available()


def is_xpu() -> bool:
    return hasattr(torch, "xpu") and torch.xpu.is_available()


@lru_cache(maxsize=1)
def is_npu() -> bool:
    return hasattr(torch, "npu") and torch.npu.is_available()


def is_host_cpu_x86() -> bool:
    machine = platform.machine().lower()
    return (
        machine in ("x86_64", "amd64", "i386", "i686")
        and hasattr(torch, "cpu")
        and torch.cpu.is_available()
    )


def is_cpu() -> bool:
    return os.getenv("SGLANG_USE_CPU_ENGINE", "0") == "1" and is_host_cpu_x86()


def get_cuda_version():
    if torch.version.cuda:
        return tuple(map(int, torch.version.cuda.split(".")))
    return (0, 0)


def _check(cc_major):
    if not is_cuda():
        return False
    return torch.cuda.get_device_capability()[0] == cc_major and tuple(
        map(int, torch.version.cuda.split(".")[:2])
    ) >= (12, 3)


@contextmanager
def device_context(device: torch.device):
    if device.type == "cpu" and is_cpu():
        with torch.device("cpu"):
            yield
    else:
        module = torch.get_device_module(device)
        if module is not None:
            with module.device(device.index):
                yield
        else:
            raise ValueError(f"Unknown device module: {device}")


is_ampere_with_cuda_12_3 = lambda: _check(8)
is_hopper_with_cuda_12_3 = lambda: _check(9)


@lru_cache(maxsize=1)
def is_blackwell():
    if not is_cuda():
        return False
<<<<<<< HEAD
    return (
        torch.cuda.get_device_capability()[0] == 10
        or torch.cuda.get_device_capability()[0] == 12
=======
    return torch.cuda.get_device_capability()[0] in [10, 12]


@lru_cache(maxsize=1)
def is_blackwell_supported(device=None) -> bool:
    if not is_cuda_alike():
        return False
    return (torch.cuda.get_device_capability(device)[0] in [10, 12]) and (
        torch.version.cuda >= "12.8"
>>>>>>> 899453ac
    )


@lru_cache(maxsize=1)
def is_sm120_supported(device=None) -> bool:
    if not is_cuda_alike():
        return False
    return (torch.cuda.get_device_capability(device)[0] == 12) and (
        torch.version.cuda >= "12.8"
    )


@lru_cache(maxsize=1)
def is_sm100_supported(device=None) -> bool:
    if not is_cuda_alike():
        return False
    return (torch.cuda.get_device_capability(device)[0] == 10) and (
        torch.version.cuda >= "12.8"
    )


@lru_cache(maxsize=1)
def is_sm90_supported(device=None) -> bool:
    if not is_cuda_alike():
        return False
    return (torch.cuda.get_device_capability(device)[0] == 9) and (
        torch.version.cuda >= "12.3"
    )


_warned_bool_env_var_keys = set()


def get_bool_env_var(name: str, default: str = "false") -> bool:
    # FIXME: move your environment variable to sglang.srt.environ
    value = os.getenv(name, default)
    value = value.lower()

    truthy_values = ("true", "1")
    falsy_values = ("false", "0")

    if (value not in truthy_values) and (value not in falsy_values):
        if value not in _warned_bool_env_var_keys:
            logger.warning(
                f"get_bool_env_var({name}) see non-understandable value={value} and treat as false"
            )
        _warned_bool_env_var_keys.add(value)

    return value in truthy_values


def get_int_env_var(name: str, default: int = 0) -> int:
    # FIXME: move your environment variable to sglang.srt.environ
    value = os.getenv(name)
    if value is None or not value.strip():
        return default
    try:
        return int(value)
    except ValueError:
        return default


def support_triton(backend: str) -> bool:
    return backend not in ["torch_native", "intel_amx", "ascend"]


try:
    import sgl_kernel  # noqa: F401

    is_intel_amx_backend_available = hasattr(
        torch.ops.sgl_kernel, "convert_weight_packed"
    )
except:
    is_intel_amx_backend_available = False


try:
    # move torch._C._cpu._is_amx_tile_supported() from cpu_has_amx_support
    # to support torch compile
    is_amx_tile_supported = torch._C._cpu._is_amx_tile_supported()
except:
    is_amx_tile_supported = False


def cpu_has_amx_support():
    return is_amx_tile_supported and is_intel_amx_backend_available


def use_intel_amx_backend(layer):
    return getattr(layer, "use_intel_amx_backend", False)


def xpu_has_xmx_support():
    # TODO: update with XPU capalibity query
    if is_xpu():
        # currently only PVC/LNL/BMG supports F64, so we only support these now
        return torch.xpu.get_device_properties().has_fp64
    return False


def is_flashinfer_available():
    """
    Check whether flashinfer is available.
    As of Oct. 6, 2024, it is only available on NVIDIA GPUs.
    """
    if not get_bool_env_var("SGLANG_IS_FLASHINFER_AVAILABLE", default="true"):
        return False
    return importlib.util.find_spec("flashinfer") is not None and is_cuda()


def is_nvidia_cublas_cu12_version_ge_12_9():
    """
    temporary fix for issue #11272
    """
    try:
        installed_version = version("nvidia-cublas-cu12")
    except PackageNotFoundError:
        return False
    return pkg_version.parse(installed_version) >= pkg_version.parse("12.9")


def random_uuid() -> str:
    return str(uuid.uuid4().hex)


_ENABLE_TORCH_INFERENCE_MODE = get_bool_env_var(
    "SGLANG_ENABLE_TORCH_INFERENCE_MODE", "false"
)


class DynamicGradMode(_DecoratorContextManager):
    """
    A combination of torch.no_grad and torch.inference_mode,
    with their behavior controlled by an environment variable. Just refer to them.
    """

    @staticmethod
    def set_inference_mode(mode: bool):
        if isinstance(mode, bool):
            global _ENABLE_TORCH_INFERENCE_MODE

            _ENABLE_TORCH_INFERENCE_MODE = mode
        else:
            logger.warning("mode is not a boolean object")

    def __init__(self, mode=True):
        if not torch._jit_internal.is_scripting():
            super().__init__()
        if _ENABLE_TORCH_INFERENCE_MODE:
            self.mode = mode
        else:
            self.prev = False

    def __new__(cls, mode_or_orig_func=True if _ENABLE_TORCH_INFERENCE_MODE else None):
        if mode_or_orig_func is None or isinstance(mode_or_orig_func, bool):
            return super().__new__(cls)
        return cls()(mode_or_orig_func)

    def __enter__(self) -> None:
        if _ENABLE_TORCH_INFERENCE_MODE:
            self._inference_mode_context = torch._C._InferenceMode(self.mode)
            self._inference_mode_context.__enter__()
        else:
            self.prev = torch.is_grad_enabled()
            torch.set_grad_enabled(False)

    def __exit__(self, exc_type: Any, exc_value: Any, traceback: Any) -> None:
        if _ENABLE_TORCH_INFERENCE_MODE:
            self._inference_mode_context.__exit__(exc_type, exc_value, traceback)
        else:
            torch.set_grad_enabled(self.prev)

    def clone(self) -> "DynamicGradMode":
        r"""
        Create a copy of this class
        """
        if _ENABLE_TORCH_INFERENCE_MODE:
            return self.__class__(self.mode)
        else:
            return self.__class__()


def enable_show_time_cost():
    global show_time_cost
    show_time_cost = True


class TimeInfo:
    def __init__(self, name, interval=0.1, color=0, indent=0):
        self.name = name
        self.interval = interval
        self.color = color
        self.indent = indent

        self.acc_time = 0
        self.last_acc_time = 0

    def check(self):
        if self.acc_time - self.last_acc_time > self.interval:
            self.last_acc_time = self.acc_time
            return True
        return False

    def pretty_print(self):
        print(f"\x1b[{self.color}m", end="")
        print("-" * self.indent * 2, end="")
        print(f"{self.name}: {self.acc_time:.3f}s\x1b[0m")


def mark_start(name, interval=0.1, color=0, indent=0):
    global time_infos, show_time_cost
    if not show_time_cost:
        return
    torch.cuda.synchronize()
    if time_infos.get(name, None) is None:
        time_infos[name] = TimeInfo(name, interval, color, indent)
    time_infos[name].acc_time -= time.perf_counter()


def mark_end(name):
    global time_infos, show_time_cost
    if not show_time_cost:
        return
    torch.cuda.synchronize()
    time_infos[name].acc_time += time.perf_counter()
    if time_infos[name].check():
        time_infos[name].pretty_print()


def calculate_time(show=False, min_cost_ms=0.0):
    def wrapper(func):
        def inner_func(*args, **kwargs):
            torch.cuda.synchronize()
            if show:
                start_time = time.perf_counter()
            result = func(*args, **kwargs)
            torch.cuda.synchronize()
            if show:
                cost_time = (time.perf_counter() - start_time) * 1000
                if cost_time > min_cost_ms:
                    print(f"Function {func.__name__} took {cost_time} ms to run.")
            return result

        return inner_func

    return wrapper


def get_available_gpu_memory(
    device, gpu_id, distributed=False, empty_cache=True, cpu_group=None
):
    """
    Get available memory for cuda:gpu_id device.
    When distributed is True, the available memory is the minimum available memory of all GPUs.
    """
    if device == "cuda":
        num_gpus = torch.cuda.device_count()
        assert gpu_id < num_gpus

        if torch.cuda.current_device() != gpu_id:
            print(
                f"WARNING: current device is not {gpu_id}, but {torch.cuda.current_device()}, ",
                "which may cause useless memory allocation for torch CUDA context.",
            )

        if empty_cache:
            torch.cuda.empty_cache()
        SHARED_SYSMEM_DEVICE_MEM_SMS = (87, 110, 121)  # Orin, Thor, Spark
        if get_device_sm() in SHARED_SYSMEM_DEVICE_MEM_SMS:
            # On these devices, which use sysmem as device mem, torch.cuda.mem_get_info()
            # only reports "free" memory, which can be lower than what is actually
            # available due to not including cache memory. So we use the system available
            # memory metric instead.
            free_gpu_memory = psutil.virtual_memory().available
        else:
            free_gpu_memory, _ = torch.cuda.mem_get_info(gpu_id)

    elif device == "xpu":
        num_gpus = torch.xpu.device_count()
        assert gpu_id < num_gpus

        if torch.xpu.current_device() != gpu_id:
            print(
                f"WARNING: current device is not {gpu_id}, but {torch.xpu.current_device()}, ",
                "which may cause useless memory allocation for torch XPU context.",
            )

        if empty_cache:
            torch.xpu.empty_cache()
        used_memory = torch.xpu.memory_allocated()
        total_gpu_memory = torch.xpu.get_device_properties(gpu_id).total_memory
        free_gpu_memory = total_gpu_memory - used_memory

    elif device == "hpu":
        num_gpus = torch.hpu.device_count()
        assert gpu_id < num_gpus

        if torch.hpu.current_device() != gpu_id:
            print(
                f"WARNING: current device is not {gpu_id}, but {torch.hpu.current_device()}, ",
                "which may cause useless memory allocation for torch HPU context.",
            )

        free_gpu_memory, total_gpu_memory = torch.hpu.mem_get_info()

    elif device == "cpu":
        # TODO: rename the variables in the current function to be not GPU specific
        total_free_memory = psutil.virtual_memory().available
        n_numa_node: int = len(get_cpu_ids_by_node())
        free_gpu_memory = round(total_free_memory / n_numa_node, 3)
    elif device == "npu":
        num_gpus = torch.npu.device_count()
        assert gpu_id < num_gpus

        if torch.npu.current_device() != gpu_id:
            print(
                f"WARNING: current device is not {gpu_id}, but {torch.npu.current_device()}, ",
                "which may cause useless memory allocation for torch NPU context.",
            )
        if empty_cache:
            torch.npu.empty_cache()
        free_gpu_memory, total_gpu_memory = torch.npu.mem_get_info()

    if distributed:
        tensor = torch.tensor(free_gpu_memory, dtype=torch.float32)
        torch.distributed.all_reduce(
            tensor, op=torch.distributed.ReduceOp.MIN, group=cpu_group
        )
        free_gpu_memory = tensor.item()

    return free_gpu_memory / (1 << 30)


def is_pin_memory_available() -> bool:
    return torch.cuda.is_available()


class LayerFn(Protocol):

    def __call__(self, idx: int, prefix: str) -> torch.nn.Module: ...


def make_layers(
    num_hidden_layers: int,
    layer_fn: LayerFn,
    pp_rank: Optional[int] = None,
    pp_size: Optional[int] = None,
    prefix: str = "",
    return_tuple: bool = False,
    offloader_kwargs: Optional[Dict[str, Any]] = None,
) -> Tuple[torch.nn.Module, int, int]:
    """Make a list of layers with the given layer function"""
    # circula imports
    from sglang.srt.distributed import get_pp_indices
    from sglang.srt.layers.utils import PPMissingLayer
    from sglang.srt.utils.offloader import get_offloader

    assert not pp_size or num_hidden_layers >= pp_size
    start_layer, end_layer = (
        get_pp_indices(
            num_hidden_layers,
            pp_rank,
            pp_size,
        )
        if pp_rank is not None and pp_size is not None
        else (0, num_hidden_layers)
    )
    modules = torch.nn.ModuleList(
        [PPMissingLayer(return_tuple=return_tuple) for _ in range(start_layer)]
        + get_offloader().wrap_modules(
            (
                layer_fn(idx=idx, prefix=add_prefix(idx, prefix))
                for idx in range(start_layer, end_layer)
            ),
            **(offloader_kwargs or {}),
        )
        + [
            PPMissingLayer(return_tuple=return_tuple)
            for _ in range(end_layer, num_hidden_layers)
        ]
    )
    if pp_rank is None or pp_size is None:
        return modules
    return modules, start_layer, end_layer


def make_layers_non_pp(
    num_hidden_layers: int,
    layer_fn: LayerFn,
    prefix: str = "",
) -> torch.nn.ModuleList:
    from sglang.srt.utils.offloader import get_offloader

    layers = torch.nn.ModuleList(
        get_offloader().wrap_modules(
            (
                layer_fn(idx=idx, prefix=add_prefix(idx, prefix))
                for idx in range(num_hidden_layers)
            )
        )
    )
    return layers


cmo_stream = None


def get_cmo_stream():
    """
    Cache Management Operation(CMO).
    Launch a new stream to prefetch the weight of matmul when running other
    AIV or communication kernels, aiming to overlap the memory access time.
    """
    global cmo_stream
    if cmo_stream is None:
        cmo_stream = torch.get_device_module().Stream()
    return cmo_stream


def prepare_weight_cache(handle, cache):
    import torch_npu

    NPU_PREFETCH_MAX_SIZE_BYTES = (
        1000000000  # 1GB, a large value to prefetch entire weight
    )
    stream = get_cmo_stream()
    stream.wait_stream(torch.npu.current_stream())
    with torch.npu.stream(stream):
        if isinstance(cache, list):
            for weight in cache:
                torch_npu.npu_prefetch(
                    weight,
                    handle,
                    NPU_PREFETCH_MAX_SIZE_BYTES,
                )
        else:
            torch_npu.npu_prefetch(
                cache,
                handle,
                NPU_PREFETCH_MAX_SIZE_BYTES,
            )


def wait_cmo_stream():
    cur_stream = torch.get_device_module().current_stream()
    cur_stream.wait_stream(get_cmo_stream())


def set_random_seed(seed: int) -> None:
    """Set the random seed for all libraries."""
    random.seed(seed)
    np.random.seed(seed)
    torch.manual_seed(seed)
    if torch.cuda.is_available():
        torch.cuda.manual_seed_all(seed)


def find_process_using_port(port: int) -> Optional[psutil.Process]:
    for conn in psutil.net_connections(kind="inet"):
        if conn.laddr.port == port:
            try:
                return psutil.Process(conn.pid)
            except psutil.NoSuchProcess:
                # It could happen by race condition (the proc dies when psutil.Process is called).
                pass

    return None


def wait_port_available(
    port: int, port_name: str, timeout_s: int = 30, raise_exception: bool = True
) -> bool:
    for i in range(timeout_s):
        if is_port_available(port):
            return True

        if i > 10 and i % 5 == 0:
            process = find_process_using_port(port)
            if process is None:
                logger.warning(
                    f"The port {port} is in use, but we could not find the process that uses it."
                )

            pid = process.pid
            error_message = f"{port_name} is used by a process already. {process.name()=}' {process.cmdline()=} {process.status()=} {pid=}"
            logger.info(
                f"port {port} is in use. Waiting for {i} seconds for {port_name} to be available. {error_message}"
            )
        time.sleep(0.1)

    if raise_exception:
        raise ValueError(
            f"{port_name} at {port} is not available in {timeout_s} seconds. {error_message}"
        )
    return False


def is_port_available(port):
    """Return whether a port is available."""
    with socket.socket(socket.AF_INET, socket.SOCK_STREAM) as s:
        try:
            s.setsockopt(socket.SOL_SOCKET, socket.SO_REUSEADDR, 1)
            s.bind(("", port))
            s.listen(1)
            return True
        except socket.error:
            return False
        except OverflowError:
            return False


def get_free_port():
    # try ipv4
    try:
        with socket.socket(socket.AF_INET, socket.SOCK_STREAM) as s:
            s.bind(("", 0))
            return s.getsockname()[1]
    except OSError:
        # try ipv6
        with socket.socket(socket.AF_INET6, socket.SOCK_STREAM) as s:
            s.bind(("", 0))
            return s.getsockname()[1]


def decode_video_base64(video_base64):
    from PIL import Image

    # Decode the base64 string
    video_bytes = pybase64.b64decode(video_base64, validate=True)

    # Placeholder for the start indices of each PNG image
    img_starts = []

    frame_format = "PNG"  # str(os.getenv('FRAME_FORMAT', "JPEG"))

    assert frame_format in [
        "PNG",
        "JPEG",
    ], "FRAME_FORMAT must be either 'PNG' or 'JPEG'"

    if frame_format == "PNG":
        # Find each PNG start signature to isolate images
        i = 0
        while i < len(video_bytes) - 7:  # Adjusted for the length of the PNG signature
            # Check if we found the start of a PNG file
            if (
                video_bytes[i] == 0x89
                and video_bytes[i + 1] == 0x50
                and video_bytes[i + 2] == 0x4E
                and video_bytes[i + 3] == 0x47
                and video_bytes[i + 4] == 0x0D
                and video_bytes[i + 5] == 0x0A
                and video_bytes[i + 6] == 0x1A
                and video_bytes[i + 7] == 0x0A
            ):
                img_starts.append(i)
                i += 8  # Skip the PNG signature
            else:
                i += 1
    else:
        # Find each JPEG start (0xFFD8) to isolate images
        i = 0
        while (
            i < len(video_bytes) - 1
        ):  # Adjusted for the length of the JPEG SOI signature
            # Check if we found the start of a JPEG file
            if video_bytes[i] == 0xFF and video_bytes[i + 1] == 0xD8:
                img_starts.append(i)
                # Move to the next byte to continue searching for the next image start
                i += 2
            else:
                i += 1

    frames = []
    for start_idx in img_starts:
        # Assuming each image is back-to-back, the end of one image is the start of another
        # The last image goes until the end of the byte string
        end_idx = (
            img_starts[img_starts.index(start_idx) + 1]
            if img_starts.index(start_idx) + 1 < len(img_starts)
            else len(video_bytes)
        )
        img_bytes = video_bytes[start_idx:end_idx]

        # Convert bytes to a PIL Image
        img = Image.open(BytesIO(img_bytes))

        # Convert PIL Image to a NumPy array
        frame = np.array(img)

        # Append the frame to the list of frames
        frames.append(frame)

    # Ensure there's at least one frame to avoid errors with np.stack
    if frames:
        return np.stack(frames, axis=0), img.size
    else:
        return np.array([]), (
            0,
            0,
        )  # Return an empty array and size tuple if no frames were found


def load_audio(
    audio_file: str, sr: Optional[int] = None, mono: bool = True
) -> np.ndarray:
    # Use soundfile here, since librosa use it under the hood,
    # and librosa will not support audio loading in the future
    import soundfile as sf
    from scipy.signal import resample

    if sr is None:
        sr = 16000

    # Load audio data
    if isinstance(audio_file, bytes):
        audio, original_sr = sf.read(BytesIO(audio_file))
    elif audio_file.startswith("data:"):
        audio_file = audio_file.split(",")[1]
        audio, original_sr = sf.read(
            BytesIO(pybase64.b64decode(audio_file, validate=True))
        )
    elif audio_file.startswith("http://") or audio_file.startswith("https://"):
        timeout = int(os.getenv("REQUEST_TIMEOUT", "5"))
        response = requests.get(audio_file, stream=True, timeout=timeout)
        audio_file = BytesIO(response.content)
        response.close()
        audio, original_sr = sf.read(audio_file)
    elif isinstance(audio_file, str):
        audio, original_sr = sf.read(audio_file)
    else:
        raise ValueError(f"Invalid audio format: {audio_file}")

    # Resample audio if the original sample rate is different from the desired sample rate
    if original_sr != sr:
        num_samples = int(len(audio) * float(sr) / original_sr)
        audio = resample(audio, num_samples)

    # Convert to mono if requested and audio is stereo
    if mono and len(audio.shape) > 1:
        audio = np.mean(audio, axis=1)

    return audio


@dataclass
class ImageData:
    url: str
    detail: Optional[Literal["auto", "low", "high"]] = "auto"


def load_image(
    image_file: Union[Image.Image, str, ImageData, bytes],
) -> tuple[Image.Image, tuple[int, int]]:
    if isinstance(image_file, ImageData):
        image_file = image_file.url

    image = image_size = None
    if isinstance(image_file, Image.Image):
        image = image_file
        image_size = (image.width, image.height)
    elif isinstance(image_file, bytes):
        image = Image.open(BytesIO(image_file))
    elif image_file.startswith("http://") or image_file.startswith("https://"):
        timeout = int(os.getenv("REQUEST_TIMEOUT", "3"))
        response = requests.get(image_file, stream=True, timeout=timeout)
        try:
            response.raise_for_status()
            image = Image.open(response.raw)
            image.load()  # Force loading to avoid issues after closing the stream
        finally:
            response.close()
    elif image_file.lower().endswith(("png", "jpg", "jpeg", "webp", "gif")):
        image = Image.open(image_file)
    elif image_file.startswith("data:"):
        image_file = image_file.split(",")[1]
        image = Image.open(BytesIO(pybase64.b64decode(image_file, validate=True)))
    elif isinstance(image_file, str):
        image = Image.open(BytesIO(pybase64.b64decode(image_file, validate=True)))
    else:
        raise ValueError(f"Invalid image: {image_file}")

    return image, image_size


def get_image_bytes(image_file: Union[str, bytes]):
    if isinstance(image_file, bytes):
        return image_file
    elif image_file.startswith("http://") or image_file.startswith("https://"):
        timeout = int(os.getenv("REQUEST_TIMEOUT", "3"))
        response = requests.get(image_file, timeout=timeout)
        return response.content
    elif image_file.lower().endswith(("png", "jpg", "jpeg", "webp", "gif")):
        with open(image_file, "rb") as f:
            return f.read()
    elif image_file.startswith("data:"):
        image_file = image_file.split(",")[1]
        return pybase64.b64decode(image_file, validate=True)
    elif isinstance(image_file, str):
        return pybase64.b64decode(image_file, validate=True)
    else:
        raise NotImplementedError(f"Invalid image: {image_file}")


def load_video(video_file: Union[str, bytes], use_gpu: bool = True):
    # We import decord here to avoid a strange Segmentation fault (core dumped) issue.
    from decord import VideoReader, cpu, gpu

    try:
        from decord.bridge import decord_bridge

        ctx = gpu(0)
        _ = decord_bridge.get_ctx_device(ctx)
    except Exception:
        ctx = cpu(0)

    tmp_file = None
    vr = None
    try:
        if isinstance(video_file, bytes):
            tmp_file = tempfile.NamedTemporaryFile(delete=False, suffix=".mp4")
            tmp_file.write(video_file)
            tmp_file.close()
            vr = VideoReader(tmp_file.name, ctx=ctx)
        elif isinstance(video_file, str):
            if video_file.startswith(("http://", "https://")):
                timeout = int(os.getenv("REQUEST_TIMEOUT", "10"))
                response = requests.get(video_file, stream=True, timeout=timeout)
                response.raise_for_status()
                tmp_file = tempfile.NamedTemporaryFile(delete=False, suffix=".mp4")
                for chunk in response.iter_content(chunk_size=8192):
                    tmp_file.write(chunk)
                tmp_file.close()
                vr = VideoReader(tmp_file.name, ctx=ctx)
            elif video_file.startswith("data:"):
                _, encoded = video_file.split(",", 1)
                video_bytes = pybase64.b64decode(encoded, validate=True)
                tmp_file = tempfile.NamedTemporaryFile(delete=False, suffix=".mp4")
                tmp_file.write(video_bytes)
                tmp_file.close()
                vr = VideoReader(tmp_file.name, ctx=ctx)
            elif os.path.isfile(video_file):
                vr = VideoReader(video_file, ctx=ctx)
            else:
                video_bytes = pybase64.b64decode(video_file, validate=True)
                tmp_file = tempfile.NamedTemporaryFile(delete=False, suffix=".mp4")
                tmp_file.write(video_bytes)
                tmp_file.close()
                vr = VideoReader(tmp_file.name, ctx=ctx)
        else:
            raise ValueError(f"Unsupported video input type: {type(video_file)}")

        return vr

    finally:
        if tmp_file and os.path.exists(tmp_file.name):
            os.unlink(tmp_file.name)


def encode_video(video_path, frame_count_limit=None):
    # Lazy import because decord is not available on some arm platforms.
    from decord import VideoReader, cpu

    if not os.path.exists(video_path):
        logger.error(f"Video {video_path} does not exist")
        return []

    if frame_count_limit == 0:
        return []

    def uniform_sample(l, n):
        gap = len(l) / n
        idxs = [int(i * gap + gap / 2) for i in range(n)]
        return [l[i] for i in idxs]

    vr = VideoReader(video_path, ctx=cpu(0))
    sample_fps = round(vr.get_avg_fps() / 1)  # FPS
    frame_indices = [i for i in range(0, len(vr), sample_fps)]
    if frame_count_limit is not None and len(frame_indices) > frame_count_limit:
        frame_indices = uniform_sample(frame_indices, frame_count_limit)

    frames = vr.get_batch(frame_indices).asnumpy()
    frames = [Image.fromarray(v.astype("uint8")) for v in frames]
    return frames


def suppress_other_loggers():
    warnings.filterwarnings(
        "ignore", category=UserWarning, message="The given NumPy array is not writable"
    )

    try:
        from vllm.logger import logger as vllm_default_logger
    except ImportError:
        return

    vllm_default_logger.setLevel(logging.WARN)
    logging.getLogger("vllm.distributed.device_communicators.pynccl").setLevel(
        logging.WARN
    )
    logging.getLogger("vllm.distributed.device_communicators.shm_broadcast").setLevel(
        logging.WARN
    )
    logging.getLogger("vllm.config").setLevel(logging.ERROR)


def assert_pkg_version(pkg: str, min_version: str, message: str):
    try:
        installed_version = version(pkg)
        if pkg_version.parse(installed_version) < pkg_version.parse(min_version):
            raise Exception(
                f"{pkg} is installed with version {installed_version}, which "
                f"is less than the minimum required version {min_version}. " + message
            )
    except PackageNotFoundError:
        raise Exception(
            f"{pkg} with minimum required version {min_version} is not installed. "
            + message
        )


def kill_process_tree(parent_pid, include_parent: bool = True, skip_pid: int = None):
    """Kill the process and all its child processes."""
    # Remove sigchld handler to avoid spammy logs.
    if threading.current_thread() is threading.main_thread():
        signal.signal(signal.SIGCHLD, signal.SIG_DFL)

    if parent_pid is None:
        parent_pid = os.getpid()
        include_parent = False

    try:
        itself = psutil.Process(parent_pid)
    except psutil.NoSuchProcess:
        return

    children = itself.children(recursive=True)
    for child in children:
        if child.pid == skip_pid:
            continue
        try:
            child.kill()
        except psutil.NoSuchProcess:
            pass

    if include_parent:
        try:
            if parent_pid == os.getpid():
                itself.kill()
                sys.exit(0)

            itself.kill()

            # Sometime processes cannot be killed with SIGKILL (e.g, PID=1 launched by kubernetes),
            # so we send an additional signal to kill them.
            itself.send_signal(signal.SIGQUIT)
        except psutil.NoSuchProcess:
            pass


def monkey_patch_p2p_access_check():
    """
    Monkey patch the slow p2p access check.
    NOTE: We assume the p2p access is always allowed, which can be wrong for some setups.
    """

    import sglang.srt.distributed.device_communicators.custom_all_reduce_utils as tgt

    setattr(tgt, "gpu_p2p_access_check", lambda *arg, **kwargs: True)

    # Suppress the warnings from this delete function when using sglang.bench_one_batch
    from sglang.srt.distributed.device_communicators.custom_all_reduce import (
        CustomAllreduce,
    )

    setattr(CustomAllreduce, "__del__", lambda *args, **kwargs: None)


def set_ulimit(target_soft_limit=65535):
    # number of open files
    resource_type = resource.RLIMIT_NOFILE
    current_soft, current_hard = resource.getrlimit(resource_type)

    if current_soft < target_soft_limit:
        try:
            resource.setrlimit(resource_type, (target_soft_limit, current_hard))
        except ValueError as e:
            logger.warning(f"Fail to set RLIMIT_NOFILE: {e}")

    # stack size
    resource_type = resource.RLIMIT_STACK
    current_soft, current_hard = resource.getrlimit(resource_type)
    target_soft_limit_stack_size = 1024 * target_soft_limit
    if current_soft < target_soft_limit_stack_size:
        try:
            resource.setrlimit(
                resource_type, (target_soft_limit_stack_size, current_hard)
            )
        except ValueError as e:
            logger.warning(f"Fail to set RLIMIT_STACK: {e}")


def rank0_log(msg: str):
    from sglang.srt.distributed import get_tensor_model_parallel_rank

    if get_tensor_model_parallel_rank() == 0:
        logger.info(msg)


def add_api_key_middleware(app, api_key: str):
    @app.middleware("http")
    async def authentication(request, call_next):
        if request.method == "OPTIONS":
            return await call_next(request)
        if request.url.path.startswith("/health") or request.url.path.startswith(
            "/metrics"
        ):
            return await call_next(request)
        if request.headers.get("Authorization") != "Bearer " + api_key:
            return ORJSONResponse(content={"error": "Unauthorized"}, status_code=401)
        return await call_next(request)


def prepare_model_and_tokenizer(model_path: str, tokenizer_path: str):
    if get_bool_env_var("SGLANG_USE_MODELSCOPE"):
        if not os.path.exists(model_path):
            from modelscope import snapshot_download

            model_path = snapshot_download(model_path)
            tokenizer_path = snapshot_download(
                tokenizer_path, ignore_patterns=["*.bin", "*.safetensors"]
            )
    return model_path, tokenizer_path


def configure_logger(server_args, prefix: str = ""):
    if SGLANG_LOGGING_CONFIG_PATH := os.getenv("SGLANG_LOGGING_CONFIG_PATH"):
        if not os.path.exists(SGLANG_LOGGING_CONFIG_PATH):
            raise Exception(
                "Setting SGLANG_LOGGING_CONFIG_PATH from env with "
                f"{SGLANG_LOGGING_CONFIG_PATH} but it does not exist!"
            )
        with open(SGLANG_LOGGING_CONFIG_PATH, encoding="utf-8") as file:
            custom_config = orjson.loads(file.read())
        logging.config.dictConfig(custom_config)
        return
    format = f"[%(asctime)s{prefix}] %(message)s"
    # format = f"[%(asctime)s.%(msecs)03d{prefix}] %(message)s"
    logging.basicConfig(
        level=getattr(logging, server_args.log_level.upper()),
        format=format,
        datefmt="%Y-%m-%d %H:%M:%S",
        force=True,
    )


# source: https://github.com/vllm-project/vllm/blob/93b38bea5dd03e1b140ca997dfaadef86f8f1855/vllm/lora/utils.py#L9
def replace_submodule(
    model: nn.Module, module_name: str, new_module: nn.Module
) -> nn.Module:
    """Replace a submodule in a model with a new module."""
    parent = model.get_submodule(".".join(module_name.split(".")[:-1]))
    target_name = module_name.split(".")[-1]
    setattr(parent, target_name, new_module)
    return new_module


def set_weight_attrs(
    weight: torch.Tensor,
    weight_attrs: Optional[Dict[str, Any]],
):
    """Set attributes on a weight tensor.

    This method is used to set attributes on a weight tensor. This method
    will not overwrite existing attributes.

    Args:
        weight: The weight tensor.
        weight_attrs: A dictionary of attributes to set on the weight tensor.
    """
    if weight_attrs is None:
        return
    for key, value in weight_attrs.items():
        assert not hasattr(weight, key), f"Overwriting existing tensor attribute: {key}"
        setattr(weight, key, value)


def broadcast_pyobj(
    data: List[Any],
    rank: int,
    dist_group: Optional[torch.distributed.ProcessGroup] = None,
    src: int = 0,
    force_cpu_device: bool = True,
):
    """Broadcast inputs from src rank to all other ranks with torch.dist backend.
    The `rank` here refer to the source rank on global process group (regardless
    of dist_group argument).
    """
    device = torch.device(
        "cuda" if torch.cuda.is_available() and not force_cpu_device else "cpu"
    )

    if rank == src:
        if len(data) == 0:
            tensor_size = torch.tensor([0], dtype=torch.long, device=device)
            dist.broadcast(tensor_size, src=src, group=dist_group)
        else:
            serialized_data = pickle.dumps(data)
            size = len(serialized_data)

            tensor_data = torch.ByteTensor(
                np.frombuffer(serialized_data, dtype=np.uint8)
            ).to(device)
            tensor_size = torch.tensor([size], dtype=torch.long, device=device)

            dist.broadcast(tensor_size, src=src, group=dist_group)
            dist.broadcast(tensor_data, src=src, group=dist_group)
        return data
    else:
        tensor_size = torch.tensor([0], dtype=torch.long, device=device)
        dist.broadcast(tensor_size, src=src, group=dist_group)
        size = tensor_size.item()

        if size == 0:
            return []

        tensor_data = torch.empty(size, dtype=torch.uint8, device=device)
        dist.broadcast(tensor_data, src=src, group=dist_group)

        serialized_data = bytes(tensor_data.cpu().numpy())
        data = pickle.loads(serialized_data)
        return data


def point_to_point_pyobj(
    data: List[Any],
    rank: int,
    group: Optional[torch.distributed.ProcessGroup] = None,
    src: int = 0,
    dst: int = 1,
):
    """Send data from src to dst in group using DeviceToDevice communication."""

    if rank == src:
        if len(data) == 0:
            tensor_size = torch.tensor(
                [0], dtype=torch.long, device=torch.cuda.current_device()
            )
            dist.send(tensor_size, dst=dst, group=group)
        else:
            serialized_data = pickle.dumps(data)
            size = len(serialized_data)
            tensor_data = torch.ByteTensor(
                np.frombuffer(serialized_data, dtype=np.uint8)
            ).cuda(
                device=torch.cuda.current_device()
            )  # Move to GPU
            tensor_size = torch.tensor(
                [size], dtype=torch.long, device=torch.cuda.current_device()
            )

            dist.send(tensor_size, dst=dst, group=group)
            dist.send(tensor_data, dst=dst, group=group)
        return data

    elif rank == dst:
        tensor_size = torch.tensor(
            [0], dtype=torch.long, device=torch.cuda.current_device()
        )
        dist.recv(tensor_size, src=src, group=group)
        size = tensor_size.item()

        if size == 0:
            return []

        tensor_data = torch.empty(
            size, dtype=torch.uint8, device=torch.cuda.current_device()
        )
        dist.recv(tensor_data, src=src, group=group)

        serialized_data = bytes(
            tensor_data.cpu().numpy()
        )  # Move back to host for deserialization
        data = pickle.loads(serialized_data)
        return data

    # Other ranks in pp_group do nothing
    return []


step_counter = 0


def pytorch_profile(name, func, *args, data_size=-1):
    """
    Args:
        name (string): the name of recorded function.
        func: the function to be profiled.
        args: the arguments of the profiled function.
        data_size (int): some measurement of the computation complexity.
            Usually, it could be the batch size.
    """
    global step_counter
    os.makedirs("trace", exist_ok=True)
    with profile(
        activities=[ProfilerActivity.CPU, ProfilerActivity.CUDA],
        # schedule=torch.profiler.schedule(wait=1, warmup=1, active=3, repeat=2),
        # on_trace_ready=tensorboard_trace_handler('./log_dir'),
        record_shapes=True,
        profile_memory=True,
        with_stack=True,
    ) as prof:
        with record_function(name):
            with open(f"trace/size_{step_counter}.json", "w") as f:
                json.dump({"size": data_size}, f)
            result = func(*args)
    prof.export_chrome_trace(f"trace/{name}_{step_counter}.json")
    step_counter += 1
    return result


def get_zmq_socket(
    context: zmq.Context,
    socket_type: zmq.SocketType,
    endpoint: Optional[str] = None,
    bind: bool = True,
) -> Union[zmq.Socket, Tuple[int, zmq.Socket]]:
    """Create and configure a ZeroMQ socket.

    Args:
        context: ZeroMQ context to create the socket from.
        socket_type: Type of ZeroMQ socket to create.
        endpoint: Optional endpoint to bind/connect to. If None, binds to a random TCP port.
        bind: Whether to bind (True) or connect (False) to the endpoint. Ignored if endpoint is None.

    Returns:
        If endpoint is None: Tuple of (port, socket) where port is the randomly assigned TCP port.
        If endpoint is provided: The configured ZeroMQ socket.
    """
    socket = context.socket(socket_type)

    if endpoint is None:
        # Bind to random TCP port
        config_socket(socket, socket_type)
        port = socket.bind_to_random_port("tcp://*")
        return port, socket
    else:
        # Handle IPv6 if endpoint contains brackets
        if endpoint.find("[") != -1:
            socket.setsockopt(zmq.IPV6, 1)

        config_socket(socket, socket_type)

        if bind:
            socket.bind(endpoint)
        else:
            socket.connect(endpoint)

        return socket


def config_socket(socket, socket_type: zmq.SocketType):
    mem = psutil.virtual_memory()
    total_mem = mem.total / 1024**3
    available_mem = mem.available / 1024**3
    if total_mem > 32 and available_mem > 16:
        buf_size = int(0.5 * 1024**3)
    else:
        buf_size = -1

    def set_send_opt():
        socket.setsockopt(zmq.SNDHWM, 0)
        socket.setsockopt(zmq.SNDBUF, buf_size)

    def set_recv_opt():
        socket.setsockopt(zmq.RCVHWM, 0)
        socket.setsockopt(zmq.RCVBUF, buf_size)

    if socket_type == zmq.PUSH:
        set_send_opt()
    elif socket_type == zmq.PULL:
        set_recv_opt()
    elif socket_type in [zmq.DEALER, zmq.REQ, zmq.REP]:
        set_send_opt()
        set_recv_opt()
    else:
        raise ValueError(f"Unsupported socket type: {socket_type}")


def dump_to_file(dirpath, name, value):
    from sglang.srt.distributed import get_tensor_model_parallel_rank

    if get_tensor_model_parallel_rank() != 0:
        return

    os.makedirs(dirpath, exist_ok=True)
    if value.dtype is torch.bfloat16:
        value = value.float()
    value = value.cpu().numpy()
    output_filename = os.path.join(dirpath, f"pytorch_dump_{name}.npy")
    logger.info(f"Dump a tensor to {output_filename}. Shape = {value.shape}")
    np.save(output_filename, value)


def is_triton_3():
    return triton.__version__.startswith("3.")


def maybe_torch_compile(*args, **kwargs):
    """
    torch.compile does not work for triton 2.2.0, which is needed in xlm1's jax.
    Therefore, we disable it here.
    """

    def decorator(func):
        if is_triton_3():
            return torch.compile(*args, **kwargs)(func)
        return func

    return decorator


def delete_directory(dirpath):
    try:
        # This will remove the directory and all its contents
        shutil.rmtree(dirpath)
    except OSError as e:
        print(f"Warning: {dirpath} : {e.strerror}")


# Temporary directory for prometheus multiprocess mode
# Cleaned up automatically when this object is garbage collected
prometheus_multiproc_dir: tempfile.TemporaryDirectory


def set_prometheus_multiproc_dir():
    # Set prometheus multiprocess directory
    # sglang uses prometheus multiprocess mode
    # we need to set this before importing prometheus_client
    # https://prometheus.github.io/client_python/multiprocess/
    global prometheus_multiproc_dir

    if "PROMETHEUS_MULTIPROC_DIR" in os.environ:
        logger.debug("User set PROMETHEUS_MULTIPROC_DIR detected.")
        prometheus_multiproc_dir = tempfile.TemporaryDirectory(
            dir=os.environ["PROMETHEUS_MULTIPROC_DIR"]
        )
    else:
        prometheus_multiproc_dir = tempfile.TemporaryDirectory()
        os.environ["PROMETHEUS_MULTIPROC_DIR"] = prometheus_multiproc_dir.name
    logger.debug(f"PROMETHEUS_MULTIPROC_DIR: {os.environ['PROMETHEUS_MULTIPROC_DIR']}")


def add_prometheus_middleware(app):
    # We need to import prometheus_client after setting the env variable `PROMETHEUS_MULTIPROC_DIR`
    from prometheus_client import CollectorRegistry, make_asgi_app, multiprocess

    registry = CollectorRegistry()
    multiprocess.MultiProcessCollector(registry)
    metrics_route = Mount("/metrics", make_asgi_app(registry=registry))

    # Workaround for 307 Redirect for /metrics
    metrics_route.path_regex = re.compile("^/metrics(?P<path>.*)$")
    app.routes.append(metrics_route)


def bind_port(port):
    """Bind to a specific port, assuming it's available."""
    sock = socket.socket(socket.AF_INET, socket.SOCK_STREAM)
    sock.setsockopt(socket.SOL_SOCKET, socket.SO_REUSEADDR, 1)  # Allows address reuse
    sock.bind(("", port))
    sock.listen(1)
    return sock


def get_amdgpu_memory_capacity():
    try:
        # Run rocm-smi and capture the output
        result = subprocess.run(
            [
                "rocminfo | grep 'gfx' -A 100 | grep 'Pool 1' -A 5 | grep 'Size:' | awk '{print $2}'"
            ],
            stdout=subprocess.PIPE,
            stderr=subprocess.PIPE,
            shell=True,
            text=True,
        )
        if result.returncode != 0:
            raise RuntimeError(f"rocm-smi error: {result.stderr.strip()}")

        # Parse the output to extract memory values in MiB
        memory_values = [
            float(mem.split("(")[0].strip()) / 1024
            for mem in result.stdout.strip().split("\n")
        ]

        if not memory_values:
            raise ValueError("No GPU memory values found.")

        # Return the minimum memory value
        return min(memory_values)

    except FileNotFoundError:
        raise RuntimeError(
            "rocm-smi not found. Ensure AMD ROCm drivers are installed and accessible."
        )


def get_device_sm():
    if torch.cuda.is_available():
        major, minor = torch.cuda.get_device_capability()
        return major * 10 + minor
    return 0


def get_nvgpu_memory_capacity():
    try:
        # Run nvidia-smi and capture the output
        result = subprocess.run(
            ["nvidia-smi", "--query-gpu=memory.total", "--format=csv,noheader,nounits"],
            stdout=subprocess.PIPE,
            stderr=subprocess.PIPE,
            text=True,
        )

        if result.returncode != 0:
            raise RuntimeError(f"nvidia-smi error: {result.stderr.strip()}")

        # Parse the output to extract memory values
        memory_values = [
            float(mem)
            for mem in result.stdout.strip().split("\n")
            if re.match(r"^\d+(\.\d+)?$", mem.strip())
        ]

        if not memory_values:
            # Fallback to torch.cuda.mem_get_info() when failed to get memory capacity from nvidia-smi,
            # typically in NVIDIA MIG mode.
            if torch.cuda.is_available():
                logger.warning(
                    "Failed to get GPU memory capacity from nvidia-smi, falling back to torch.cuda.mem_get_info()."
                )
                return torch.cuda.mem_get_info()[1] // 1024 // 1024  # unit: MB
            raise ValueError("No GPU memory values found.")

        # Return the minimum memory value
        return min(memory_values)

    except FileNotFoundError:
        raise RuntimeError(
            "nvidia-smi not found. Ensure NVIDIA drivers are installed and accessible."
        )


def get_hpu_memory_capacity():
    try:
        # Run hl-smi and capture the output
        result = subprocess.run(
            ["hl-smi --query | grep 'Total'"],
            stdout=subprocess.PIPE,
            stderr=subprocess.PIPE,
            shell=True,
            text=True,
        )

        if result.returncode != 0:
            raise RuntimeError(f"hl-smi error: {result.stderr.strip()}")

        # Parse the output to extract memory values in MiB
        memory_values = [
            float(mem.split(" ")[-2]) for mem in result.stdout.strip().split("\n")
        ]

        if not memory_values:
            raise ValueError("No GPU memory values found.")

        # Return the minimum memory value
        return min(memory_values)

    except FileNotFoundError:
        raise RuntimeError(
            "hl-smi not found. Ensure Habana drivers are installed and accessible."
        )


def get_npu_memory_capacity():
    try:
        import torch_npu  # noqa: F401

        return torch.npu.mem_get_info()[1] // 1024 // 1024  # unit: MB
    except ImportError as e:
        raise ImportError("torch_npu is required when run on npu device.")


def get_cpu_memory_capacity():
    # Per-rank memory capacity cannot be determined for customized core settings
    if os.environ.get("SGLANG_CPU_OMP_THREADS_BIND", ""):
        return None
    n_numa_node: int = len(get_cpu_ids_by_node())
    if n_numa_node == 0:
        # Cannot determine NUMA config, fallback to total memory and avoid ZeroDivisionError.
        return float(psutil.virtual_memory().total // (1 << 20))
    try:
        numa_mem_list = list()
        file_prefix = "/sys/devices/system/node/"
        for numa_id in range(n_numa_node):
            file_meminfo = f"node{numa_id}/meminfo"
            with open(os.path.join(file_prefix, file_meminfo), "r") as f:
                # MemTotal info is at the 1st line
                line = f.readline()
                # Expected format: "Node 0 MemTotal:       100000000 kB"
                parts = line.split()
                if len(parts) >= 4 and parts[2] == "MemTotal:":
                    numa_mem_list.append(int(parts[3]))
                else:
                    raise ValueError(f"Unexpected format in {file_meminfo}: {line}")
        # Retrieved value in KB, need MB
        numa_mem = float(min(numa_mem_list) // 1024)
        return numa_mem
    except (FileNotFoundError, ValueError, IndexError):
        numa_mem = psutil.virtual_memory().total / n_numa_node
        # Retrieved value in Byte, need MB
        return float(numa_mem // (1 << 20))


def get_device_memory_capacity(device: str = None):
    if is_cuda():
        gpu_mem = get_nvgpu_memory_capacity()
    elif is_hip():
        gpu_mem = get_amdgpu_memory_capacity()
    elif device == "hpu":
        gpu_mem = get_hpu_memory_capacity()
    elif device == "npu":
        gpu_mem = get_npu_memory_capacity()
    elif device == "cpu":
        gpu_mem = get_cpu_memory_capacity()
    else:
        # GPU memory is not known yet or no GPU is available.
        gpu_mem = None

    return gpu_mem


# Copy from pytorch and OpenRLHF to allow creating multiple main groups.
# https://github.com/pytorch/pytorch/blob/main/torch/distributed/distributed_c10d.py
# https://github.com/OpenRLHF/OpenRLHF/blob/main/openrlhf/utils/distributed_util.py
def init_custom_process_group(
    backend=None,
    init_method=None,
    timeout=None,
    world_size=-1,
    rank=-1,
    store=None,
    group_name=None,
    pg_options=None,
    device_id=None,
):
    from torch.distributed.distributed_c10d import (
        Backend,
        PrefixStore,
        _new_process_group_helper,
        _world,
        default_pg_timeout,
        rendezvous,
    )

    assert (store is None) or (
        init_method is None
    ), "Cannot specify both init_method and store."

    if store is not None:
        assert world_size > 0, "world_size must be positive if using store"
        assert rank >= 0, "rank must be non-negative if using store"
    elif init_method is None:
        init_method = "env://"

    if backend:
        backend = Backend(backend)
    else:
        backend = Backend("undefined")

    if timeout is None:
        timeout = default_pg_timeout

    # backward compatible API
    if store is None:
        rendezvous_iterator = rendezvous(init_method, rank, world_size, timeout=timeout)
        store, rank, world_size = next(rendezvous_iterator)
        store.set_timeout(timeout)

        # Use a PrefixStore to avoid accidental overrides of keys used by
        # different systems (e.g. RPC) in case the store is multi-tenant.
        store = PrefixStore(group_name, store)

    # NOTE: The pg_options parameter was renamed into backend_options in PyTorch 2.6.0
    # https://github.com/pytorch/pytorch/commit/a0c7029a75628cd5fa8df83c0de0ea98ee7fd844
    # We need to determine the appropriate parameter name based on PyTorch version
    pg_options_param_name = (
        "backend_options" if str(torch.__version__) >= "2.6" else "pg_options"
    )
    pg, _ = _new_process_group_helper(
        world_size,
        rank,
        [],
        backend,
        store,
        group_name=group_name,
        **{pg_options_param_name: pg_options},
        timeout=timeout,
        device_id=device_id,
    )

    _world.pg_group_ranks[pg] = {i: i for i in range(world_size)}

    return pg


def crash_on_warnings():
    # Crash on warning if we are running CI tests
    return get_bool_env_var("SGLANG_IS_IN_CI")


def print_warning_once(msg: str) -> None:
    # Set the stacklevel to 2 to print the caller's line info
    logger.warning(msg, stacklevel=2)


@functools.lru_cache(None)
def print_info_once(msg: str) -> None:
    logger.info(msg)


def get_device_name(device_id: int = 0) -> str:
    if hasattr(torch, "cuda") and torch.cuda.is_available():
        return torch.cuda.get_device_name(device_id)

    if hasattr(torch, "xpu") and torch.xpu.is_available():
        return torch.xpu.get_device_name(device_id)

    if hasattr(torch, "hpu") and torch.hpu.is_available():
        return torch.hpu.get_device_name(device_id)

    if hasattr(torch, "npu") and torch.npu.is_available():
        return torch.npu.get_device_name(device_id)


@lru_cache(maxsize=1)
def is_habana_available() -> bool:
    return find_spec("habana_frameworks") is not None


@lru_cache(maxsize=8)
def get_device(device_id: Optional[int] = None) -> str:
    if is_cpu():
        if cpu_has_amx_support():
            logger.info("Intel AMX is detected, using CPU with Intel AMX support.")
        else:
            logger.warning(
                "CPU device enabled, using torch native backend, low performance expected."
            )
        return "cpu"

    if hasattr(torch, "cuda") and torch.cuda.is_available():
        if device_id is None:
            return "cuda"
        return "cuda:{}".format(device_id)

    if hasattr(torch, "xpu") and torch.xpu.is_available():
        if device_id == None:
            return "xpu"
        return "xpu:{}".format(device_id)

    if hasattr(torch, "npu") and torch.npu.is_available():
        if device_id == None:
            return "npu"
        return "npu:{}".format(device_id)

    if is_habana_available():
        try:
            import habana_frameworks.torch.hpu  # noqa: F401

            if torch.hpu.is_available():
                if device_id == None:
                    return "hpu"
                return "hpu:{}".format(device_id)
        except ImportError as e:
            raise ImportError(
                "Habana frameworks detected, but failed to import 'habana_frameworks.torch.hpu'."
            )

    raise RuntimeError("No accelerator (CUDA, XPU, HPU) is available.")


@lru_cache(maxsize=1)
def get_device_count() -> int:
    if hasattr(torch, "cuda") and torch.cuda.is_available():
        try:
            return torch.cuda.device_count()
        except RuntimeError:
            return 0

    if hasattr(torch, "xpu") and torch.xpu.is_available():
        try:
            return torch.xpu.device_count()
        except RuntimeError:
            return 0

    if is_habana_available():
        try:
            import habana_frameworks.torch.hpu  # noqa: F401

            if torch.hpu.is_available():
                return torch.hpu.device_count()
        except (ImportError, RuntimeError):
            return 0

    return 0  # No accelerators available


def get_device_core_count(device_id: int = 0) -> int:
    if hasattr(torch, "cuda") and torch.cuda.is_available():
        return torch.cuda.get_device_properties(device_id).multi_processor_count

    return 0


def get_device_capability(device_id: int = 0) -> Tuple[int, int]:
    major, minor = None, None
    if hasattr(torch, "cuda") and torch.cuda.is_available():
        major, minor = torch.cuda.get_device_capability(device_id)

    if hasattr(torch, "xpu") and torch.xpu.is_available():
        major, minor, *_ = torch.xpu.get_device_capability(device_id)["version"].split(
            "."
        )
        major, minor = int(major), int(minor)

    if hasattr(torch, "hpu") and torch.hpu.is_available():
        try:
            # TODO(HandH1998): `get_device_capability` is not supported by `torch.hpu` for now.
            # Update this once the support is available.
            # major, minor = torch.hpu.get_device_capability(device_id)
            major, minor = None, None
        except Exception as e:
            raise RuntimeError(
                f"An error occurred while getting device capability of hpu: {e}."
            ) from e

    return major, minor


def get_npu_compiler_config():
    config = {
        "frozen_parameter": True,
        "tiling_schedule_optimize": True,
        "topology_sorting_strategy": "StableRDFS",
    }
    return config


def get_compiler_backend() -> str:
    if hasattr(torch, "hpu") and torch.hpu.is_available():
        return "hpu_backend"

    if hasattr(torch, "npu") and torch.npu.is_available():
        try:
            import torchair
            import torchair.ge_concrete_graph.ge_converter.experimental.patch_for_hcom_allreduce
            from torchair.configs.compiler_config import CompilerConfig
        except ImportError as e:
            raise ImportError(
                "NPU detected, but torchair package is not installed. "
                "Please install torchair for torch.compile support on NPU."
            )
        compiler_config = CompilerConfig()
        predefined_config = get_npu_compiler_config()
        for k, v in predefined_config.items():
            setattr(compiler_config.experimental_config, k, v)

        npu_backend = torchair.get_npu_backend(compiler_config=compiler_config)
        return npu_backend

    return "inductor"


sglang_lib = Library("sglang", "FRAGMENT")  # noqa


# Some backends use pytorch version < 2.4.0 which doesn't
# support `torch.library.custom_op`.
def supports_custom_op() -> bool:
    return hasattr(torch.library, "custom_op")


def direct_register_custom_op(
    op_name: str,
    op_func: Callable,
    mutates_args: List[str],
    fake_impl: Optional[Callable] = None,
    target_lib: Optional[Library] = None,
):
    """
    `torch.library.custom_op` can have significant overhead because it
    needs to consider complicated dispatching logic. This function
    directly registers a custom op and dispatches it to the CUDA backend.
    See https://gist.github.com/youkaichao/ecbea9ec9fc79a45d2adce1784d7a9a5
    for more details.

    By default, the custom op is registered to the vLLM library. If you
    want to register it to a different library, you can pass the library
    object to the `target_lib` argument.

    IMPORTANT: the lifetime of the operator is tied to the lifetime of the
    library object. If you want to bind the operator to a different library,
    make sure the library object is alive when the operator is used.

    Note: This function will silently skip registration if the operator
    with the same name is already registered to avoid RuntimeError in
    multi-engine scenarios (e.g., VERL framework).
    """
    import torch.library

    my_lib = target_lib or sglang_lib

    # Check if operator is already registered to avoid duplicate registration
    # This is important for scenarios where multiple SGLang engines run in the same process
    try:
        # Try to access the operator to see if it's already registered
        lib_name = my_lib.m.name if hasattr(my_lib.m, "name") else "sglang"
        if hasattr(torch.ops, lib_name) and hasattr(
            getattr(torch.ops, lib_name), op_name
        ):
            # Operator already exists, skip registration
            return
    except (AttributeError, RuntimeError):
        # Operator doesn't exist, proceed with registration
        pass

    if hasattr(torch.library, "infer_schema"):
        schema_str = torch.library.infer_schema(op_func, mutates_args=mutates_args)
    else:
        # for pytorch 2.4
        import torch._custom_op.impl

        schema_str = torch._custom_op.impl.infer_schema(op_func, mutates_args)

    try:
        my_lib.define(op_name + schema_str)
        my_lib.impl(op_name, op_func, "CUDA")
        if fake_impl is not None:
            my_lib._register_fake(op_name, fake_impl)
    except RuntimeError as error:
        if "Tried to register an operator" in str(error) and "multiple times" in str(
            error
        ):
            # Silently ignore duplicate registration errors
            # This can happen in multi-engine scenarios
            pass
        else:
            # Re-raise other RuntimeErrors
            raise error
    except AttributeError as error:
        # Always re-raise AttributeError as it indicates missing dependencies
        raise error


def set_gpu_proc_affinity(
    pp_size: int,
    tp_size: int,
    nnodes: int,
    gpu_id: int,
):
    # current process
    pid = os.getpid()
    p = psutil.Process(pid)

    nnodes_per_tp_group = max(nnodes // pp_size, 1)
    tp_size_per_node = tp_size // nnodes_per_tp_group

    # total physical cores
    total_pcores = psutil.cpu_count(logical=False)
    # physical cores per TP (N.B. more Cores than GPUs on node)
    num_cores_bind = total_pcores // tp_size_per_node

    # able to handle multiple DP per node
    start_cpu_id = (gpu_id * num_cores_bind) % total_pcores
    end_cpu_id = start_cpu_id + num_cores_bind

    if psutil.cpu_count() != psutil.cpu_count(logical=False):
        # HT on
        lower_cpu_ids = [id for id in range(start_cpu_id, end_cpu_id)]
        upper_cpu_ids = [id + total_pcores for id in range(start_cpu_id, end_cpu_id)]
        bind_cpu_ids = list(itertools.chain(lower_cpu_ids, upper_cpu_ids))
    else:
        # HT off
        bind_cpu_ids = [id for id in range(start_cpu_id, end_cpu_id)]

    # set cpu_affinity to current process
    p.cpu_affinity(bind_cpu_ids)
    logger.info(f"Process {pid} gpu_id {gpu_id} is running on CPUs: {p.cpu_affinity()}")


@lru_cache(maxsize=2)
def disable_request_logging() -> bool:
    return get_bool_env_var("SGLANG_DISABLE_REQUEST_LOGGING")


def dataclass_to_string_truncated(
    data, max_length=2048, skip_names: Optional[Set[str]] = None
):
    if skip_names is None:
        skip_names = set()
    if isinstance(data, str):
        if len(data) > max_length:
            half_length = max_length // 2
            return f"{repr(data[:half_length])} ... {repr(data[-half_length:])}"
        else:
            return f"{repr(data)}"
    elif isinstance(data, (list, tuple)):
        if len(data) > max_length:
            half_length = max_length // 2
            return str(data[:half_length]) + " ... " + str(data[-half_length:])
        else:
            return str(data)
    elif isinstance(data, dict):
        return (
            "{"
            + ", ".join(
                f"'{k}': {dataclass_to_string_truncated(v, max_length)}"
                for k, v in data.items()
                if k not in skip_names
            )
            + "}"
        )
    elif dataclasses.is_dataclass(data):
        fields = dataclasses.fields(data)
        return (
            f"{data.__class__.__name__}("
            + ", ".join(
                f"{f.name}={dataclass_to_string_truncated(getattr(data, f.name), max_length)}"
                for f in fields
                if f.name not in skip_names
            )
            + ")"
        )
    else:
        return str(data)


def permute_weight(x: torch.Tensor) -> torch.Tensor:
    b_ = x.shape[0]
    n_ = x.shape[1]
    k_ = x.shape[2]

    x_ = x
    if x.dtype == torch.bfloat16 or x.dtype == torch.float16:
        x_ = x_.view(int(b_), int(n_ / 16), 16, int(k_ / 32), 4, 8)
    elif x.dtype == torch.float8_e4m3fnuz or x.dtype == torch.int8:
        x_ = x_.view(int(b_), int(n_ / 16), 16, int(k_ / 64), 4, 16)
    else:
        # return x_
        x_ = x_.view(int(b_), int(n_ / 16), 16, int(k_ / 8), 2, 4)

    x_ = x_.permute(0, 1, 3, 4, 2, 5)
    x_ = x_.contiguous()
    x_ = x_.view(*x.shape)
    return x_


class MultiprocessingSerializer:
    @staticmethod
    def serialize(obj, output_str: bool = False):
        """
        Serialize a Python object using ForkingPickler.

        Args:
            obj: The object to serialize.
            output_str (bool): If True, return a base64-encoded string instead of raw bytes.

        Returns:
            bytes or str: The serialized object.
        """
        buf = io.BytesIO()
        ForkingPickler(buf).dump(obj)
        buf.seek(0)
        output = buf.read()

        if output_str:
            # Convert bytes to base64-encoded string
            output = pybase64.b64encode(output).decode("utf-8")

        return output

    @staticmethod
    def deserialize(data):
        """
        Deserialize a previously serialized object.

        Args:
            data (bytes or str): The serialized data, optionally base64-encoded.

        Returns:
            The deserialized Python object.
        """
        if isinstance(data, str):
            # Decode base64 string to bytes
            data = pybase64.b64decode(data, validate=True)

        return SafeUnpickler(io.BytesIO(data)).load()


class SafeUnpickler(pickle.Unpickler):
    ALLOWED_MODULE_PREFIXES = {
        # --- Python types ---
        "builtins.",
        "collections.",
        "copyreg.",
        "functools.",
        "itertools.",
        "operator.",
        "types.",
        "weakref.",
        # --- PyTorch types ---
        "torch.",
        "torch._tensor.",
        "torch.storage.",
        "torch.nn.parameter.",
        "torch.autograd.function.",
        # --- torch distributed ---
        "torch.distributed.",
        "torch.distributed._shard.",
        "torch.distributed._composable.",
        "torch._C._distributed_c10d.",
        "torch._C._distributed_fsdp.",
        "torch.distributed.optim.",
        # --- multiprocessing ---
        "multiprocessing.resource_sharer.",
        "multiprocessing.reduction.",
        "pickletools.",
        # --- PEFT / LoRA ---
        "peft.",
        "transformers.",
        "huggingface_hub.",
        # --- SGLang & Unitest ---
        "sglang.srt.weight_sync.tensor_bucket.",
        "sglang.srt.model_executor.model_runner.",
        "sglang.srt.layers.",
        "sglang.srt.utils.",
    }

    DENY_CLASSES = {
        ("builtins", "eval"),
        ("builtins", "exec"),
        ("builtins", "compile"),
        ("os", "system"),
        ("subprocess", "Popen"),
        ("subprocess", "run"),
        ("codecs", "decode"),
        ("types", "CodeType"),
        ("types", "FunctionType"),
    }

    def find_class(self, module, name):
        # Block deterministic attacks
        if (module, name) in self.DENY_CLASSES:
            raise RuntimeError(
                f"Blocked unsafe class loading ({module}.{name}), "
                f"to prevent exploitation of CVE-2025-10164"
            )
        # Allowlist of safe-to-load modules.
        if any(
            (module + ".").startswith(prefix) for prefix in self.ALLOWED_MODULE_PREFIXES
        ):
            return super().find_class(module, name)

        # Block everything else. (Potential attack surface)
        raise RuntimeError(
            f"Blocked unsafe class loading ({module}.{name}), "
            f"to prevent exploitation of CVE-2025-10164"
        )


def debug_timing(func):
    # todo: replace with a more organized instrumentation
    def wrapper(*args, **kwargs):
        if logger.isEnabledFor(logging.DEBUG):
            tic = torch.cuda.Event(enable_timing=True)
            toc = torch.cuda.Event(enable_timing=True)
            tic.record()
            result = func(*args, **kwargs)
            toc.record()
            toc.synchronize()  # Wait for the function to complete without synchronizing all ops on the GPU
            elapsed = tic.elapsed_time(toc)
            indices = kwargs.get("indices", args[1] if len(args) > 1 else None)
            num_tokens = len(indices) if indices is not None else 0
            throughput = num_tokens / elapsed * 1000 if elapsed > 0 else 0
            logger.debug(
                f"Transfer time: {elapsed} ms, throughput: {throughput} tokens/s"
            )
            return result
        else:
            return func(*args, **kwargs)

    return wrapper


def nullable_str(val: str):
    if not val or val == "None":
        return None
    return val


def pyspy_dump_schedulers():
    """py-spy dump on all scheduler in a local node."""
    try:
        pid = psutil.Process().pid
        # Command to run py-spy with the PID
        cmd = f"py-spy dump --pid {pid}"
        result = subprocess.run(
            cmd, shell=True, capture_output=True, text=True, check=True
        )
        logger.error(f"Pyspy dump for PID {pid}:\n{result.stdout}")
    except subprocess.CalledProcessError as e:
        logger.error(f"Pyspy failed to dump PID {pid}. Error: {e.stderr}")


def kill_itself_when_parent_died():
    if sys.platform == "linux":
        # sigkill this process when parent worker manager dies
        PR_SET_PDEATHSIG = 1
        libc = ctypes.CDLL("libc.so.6")
        libc.prctl(PR_SET_PDEATHSIG, signal.SIGKILL)
    else:
        logger.warning("kill_itself_when_parent_died is only supported in linux.")


def set_uvicorn_logging_configs():
    from uvicorn.config import LOGGING_CONFIG

    LOGGING_CONFIG["formatters"]["default"][
        "fmt"
    ] = "[%(asctime)s] %(levelprefix)s %(message)s"
    LOGGING_CONFIG["formatters"]["default"]["datefmt"] = "%Y-%m-%d %H:%M:%S"
    LOGGING_CONFIG["formatters"]["access"][
        "fmt"
    ] = '[%(asctime)s] %(levelprefix)s %(client_addr)s - "%(request_line)s" %(status_code)s'
    LOGGING_CONFIG["formatters"]["access"]["datefmt"] = "%Y-%m-%d %H:%M:%S"


def get_open_port() -> int:
    port = os.getenv("SGLANG_PORT")
    if port is not None:
        port = int(port)
        while True:
            try:
                with socket.socket(socket.AF_INET, socket.SOCK_STREAM) as s:
                    s.bind(("", port))
                    return port
            except OSError:
                port += 1  # Increment port number if already in use
                logger.info("Port %d is already in use, trying port %d", port - 1, port)
    # try ipv4
    try:
        with socket.socket(socket.AF_INET, socket.SOCK_STREAM) as s:
            s.bind(("", 0))
            return s.getsockname()[1]
    except OSError:
        # try ipv6
        with socket.socket(socket.AF_INET6, socket.SOCK_STREAM) as s:
            s.bind(("", 0))
            return s.getsockname()[1]


def is_valid_ipv6_address(address: str) -> bool:
    try:
        ipaddress.IPv6Address(address)
        return True
    except ValueError:
        return False


def maybe_wrap_ipv6_address(address: str) -> str:
    if is_valid_ipv6_address(address):
        return f"[{address}]"
    return address


def format_tcp_address(ip: str, port: int) -> str:
    return f"tcp://{maybe_wrap_ipv6_address(ip)}:{port}"


def configure_ipv6(dist_init_addr):
    addr = dist_init_addr
    end = addr.find("]")
    if end == -1:
        raise ValueError("invalid IPv6 address format: missing ']'")

    host = addr[: end + 1]

    # this only validates the address without brackets: we still need the below checks.
    # if it's invalid, immediately raise an error so we know it's not formatting issues.
    if not is_valid_ipv6_address(host[1:end]):
        raise ValueError(f"invalid IPv6 address: {host}")

    port_str = None
    if len(addr) > end + 1:
        if addr[end + 1] == ":":
            port_str = addr[end + 2 :]
        else:
            raise ValueError("received IPv6 address format: expected ':' after ']'")

    if not port_str:
        raise ValueError(
            "a port must be specified in IPv6 address (format: [ipv6]:port)"
        )

    try:
        port = int(port_str)
    except ValueError:
        raise ValueError(f"invalid port in IPv6 address: '{port_str}'")
    return port, host


def launch_dummy_health_check_server(host, port, enable_metrics):
    import asyncio

    import uvicorn
    from fastapi import FastAPI, Response

    app = FastAPI()

    @app.get("/ping")
    async def ping():
        """Could be used by the checkpoint-engine update script to confirm the server is up."""
        return Response(status_code=200)

    @app.get("/health")
    async def health():
        """Check the health of the http server."""
        return Response(status_code=200)

    @app.get("/health_generate")
    async def health_generate():
        """Check the health of the http server."""
        return Response(status_code=200)

    # Add prometheus middleware
    if enable_metrics:
        add_prometheus_middleware(app)
        enable_func_timer()

    config = uvicorn.Config(
        app,
        host=host,
        port=port,
        timeout_keep_alive=5,
        loop="auto",
        log_config=None,
        log_level="warning",
    )
    server = uvicorn.Server(config=config)

    try:
        loop = asyncio.get_running_loop()
        logger.info(
            f"Dummy health check server scheduled on existing loop at {host}:{port}"
        )
        loop.create_task(server.serve())

    except RuntimeError:
        logger.info(f"Starting dummy health check server at {host}:{port}")
        server.run()


def create_checksum(directory: str):
    raise NotImplementedError()


def set_cuda_arch():
    if is_flashinfer_available():
        capability = torch.cuda.get_device_capability()
        arch = f"{capability[0]}.{capability[1]}"
        os.environ["TORCH_CUDA_ARCH_LIST"] = f"{arch}{'+PTX' if arch == '9.0' else ''}"


def next_power_of_2(n: int):
    return 1 << (n - 1).bit_length() if n > 0 else 1


def round_up(x: int, y: int) -> int:
    return ((x - 1) // y + 1) * y


setattr(triton, "next_power_of_2", next_power_of_2)


class EmptyContextManager:
    def __enter__(self):
        return self

    def __exit__(self, exc_type, exc_value, traceback):
        pass


def empty_context(*args, **kwargs):
    return EmptyContextManager()


def add_prefix(name: str, prefix: str) -> str:
    """Add a weight path prefix to a module name.

    Args:
        name: base module name.
        prefix: weight prefix str to added to the front of `name` concatenated with `.`.

    Returns:
        The string `prefix.name` if prefix is non-empty, otherwise just `name`.
    """
    return name if not prefix else f"{prefix}.{name}"


def is_remote_url(url: Union[str, Path]) -> bool:
    """
    Check if the URL is a remote URL of the format:
    <connector_type>://<host>:<port>/<model_name>
    """
    if isinstance(url, Path):
        return False

    pattern = r"(.+)://(.*)"
    m = re.match(pattern, url)
    return m is not None


def parse_connector_type(url: str) -> str:
    """
    Parse the connector type from the URL of the format:
    <connector_type>://<path>
    """
    pattern = r"(.+)://(.*)"
    m = re.match(pattern, url)
    if m is None:
        return ""

    return m.group(1)


def retry(
    fn,
    max_retry: int,
    initial_delay: float = 2.0,
    max_delay: float = 60.0,
    should_retry: Callable[[Any], bool] = lambda e: True,
):
    for try_index in itertools.count():
        try:
            return fn()
        except Exception as e:
            traceback.print_exc()

            if try_index >= max_retry:
                raise Exception(f"retry() exceed maximum number of retries.")

            if not should_retry(e):
                raise Exception(f"retry() observe errors that should not be retried.")

            delay = min(initial_delay * (2**try_index), max_delay) * (
                0.75 + 0.25 * random.random()
            )

            logger.warning(
                f"retry() failed once ({try_index}th try, maximum {max_retry} retries). Will delay {delay:.2f}s and retry. Error: {e}"
            )

            time.sleep(delay)


def has_hf_quant_config(model_path: str) -> bool:
    """Check if the model path contains hf_quant_config.json file.

    Args:
        model_path: Path to the model, can be local path or remote URL.

    Returns:
        True if hf_quant_config.json exists, False otherwise.
    """
    if os.path.exists(os.path.join(model_path, "hf_quant_config.json")):
        return True
    try:
        from huggingface_hub import HfApi

        hf_api = HfApi()
        return hf_api.file_exists(model_path, "hf_quant_config.json")
    except Exception:
        return False


def flatten_nested_list(nested_list):
    if isinstance(nested_list, list):
        return [
            item for sublist in nested_list for item in flatten_nested_list(sublist)
        ]
    else:
        return [nested_list]


def is_non_idle_and_non_empty(forward_mode, hidden_states):
    return (
        (forward_mode is not None)
        and not forward_mode.is_idle()
        and hidden_states.shape[0] > 0
    )


def fast_topk(values, topk, dim):
    if topk == 1:
        # Use max along the specified dimension to get both value and index
        return torch.max(values, dim=dim, keepdim=True)
    else:
        # Use topk for efficiency with larger k values
        return torch.topk(values, topk, dim=dim)


def bind_or_assign(target, source):
    if target is not None:
        target.copy_(source)
        return target
    else:
        return source


def get_local_ip_by_nic(interface: str = None) -> Optional[str]:
    if not (interface := interface or os.environ.get("SGLANG_LOCAL_IP_NIC", None)):
        return None
    try:
        import netifaces
    except ImportError as e:
        raise ImportError(
            "Environment variable SGLANG_LOCAL_IP_NIC requires package netifaces, please install it through 'pip install netifaces'"
        ) from e

    try:
        addresses = netifaces.ifaddresses(interface)
        if netifaces.AF_INET in addresses:
            for addr_info in addresses[netifaces.AF_INET]:
                ip = addr_info.get("addr")
                if ip and ip != "127.0.0.1" and ip != "0.0.0.0":
                    return ip
        if netifaces.AF_INET6 in addresses:
            for addr_info in addresses[netifaces.AF_INET6]:
                ip = addr_info.get("addr")
                if ip and not ip.startswith("fe80::") and ip != "::1":
                    return ip.split("%")[0]
    except (ValueError, OSError) as e:
        logger.warning(
            f"{e} Can not get local ip from NIC. Please verify whether SGLANG_LOCAL_IP_NIC is set correctly."
        )
    return None


def get_local_ip_by_remote() -> Optional[str]:
    # try ipv4
    s = socket.socket(socket.AF_INET, socket.SOCK_DGRAM)
    try:
        s.connect(("8.8.8.8", 80))  # Doesn't need to be reachable
        return s.getsockname()[0]
    except Exception:
        pass

    try:
        hostname = socket.gethostname()
        ip = socket.gethostbyname(hostname)
        if ip and ip != "127.0.0.1" and ip != "0.0.0.0":
            return ip
    except Exception:
        pass

    # try ipv6
    try:
        s = socket.socket(socket.AF_INET6, socket.SOCK_DGRAM)
        # Google's public DNS server, see
        # https://developers.google.com/speed/public-dns/docs/using#addresses
        s.connect(("2001:4860:4860::8888", 80))  # Doesn't need to be reachable
        return s.getsockname()[0]
    except Exception:
        logger.warning("Can not get local ip by remote")
    return None


def get_local_ip_auto(fallback: str = None) -> str:
    """
    Automatically detect the local IP address using multiple fallback strategies.

    This function attempts to obtain the local IP address through several methods.
    If all methods fail, it returns the specified fallback value or raises an exception.

    Args:
        fallback (str, optional): Fallback IP address to return if all detection
            methods fail. For server applications, explicitly set this to
            "0.0.0.0" (IPv4) or "::" (IPv6) to bind to all available interfaces.
            Defaults to None.

    Returns:
        str: The detected local IP address, or the fallback value if detection fails.

    Raises:
        ValueError: If IP detection fails and no fallback value is provided.

    Note:
        The function tries detection methods in the following order:
        1. Direct IP detection via get_ip()
        2. Network interface enumeration via get_local_ip_by_nic()
        3. Remote connection method via get_local_ip_by_remote()
    """
    # Try environment variable
    host_ip = os.getenv("SGLANG_HOST_IP", "") or os.getenv("HOST_IP", "")
    if host_ip:
        return host_ip
    logger.debug("get_ip failed")
    # Fallback
    if ip := get_local_ip_by_nic():
        return ip
    logger.debug("get_local_ip_by_nic failed")
    # Fallback
    if ip := get_local_ip_by_remote():
        return ip
    logger.debug("get_local_ip_by_remote failed")
    if fallback:
        return fallback
    raise ValueError("Can not get local ip")


# TODO(hebiao064): Accelerate FA3 Spec Decode with topk > 1.
# TODO(hebiao064): Improve the acc rate for FA3 Spec Decode with topk == 1 and page_size > 1.
def is_no_spec_infer_or_topk_one(server_args):
    return server_args.speculative_eagle_topk is None or (
        server_args.speculative_eagle_topk == 1
        and (server_args.page_size == 1 or server_args.page_size is None)
    )


def is_fa3_default_architecture(hf_config):
    architectures = getattr(hf_config, "architectures", None)
    if not isinstance(architectures, list) or not architectures:
        return False
    default_archs = {
        "Qwen2ForCausalLM",
        "Llama4ForConditionalGeneration",
        "LlamaForCausalLM",
        "Olmo2ForCausalLM",
        "Gemma2ForCausalLM",
        "Gemma3ForConditionalGeneration",
        "Qwen3ForCausalLM",
        "Qwen3MoeForCausalLM",
        "Glm4MoeForCausalLM",
        "Glm4vMoeForConditionalGeneration",
        "Step3VLForConditionalGeneration",
    }
    return architectures[0] in default_archs


# Can be more general if it is used in multiple places (keep it simple and thus not general now)
class BumpAllocator:
    def __init__(self, buffer_size: int, dtype, device):
        self._buffer = torch.zeros((buffer_size,), dtype=dtype, device=device)
        self._pointer = 0

    def allocate(self, size: int):
        assert self._pointer + size <= len(self._buffer)
        output = self._buffer[self._pointer : self._pointer + size]
        self._pointer += size
        return output


def log_info_on_rank0(logger, msg):
    from sglang.srt.distributed import get_tensor_model_parallel_rank

    if torch.distributed.is_initialized() and get_tensor_model_parallel_rank() == 0:
        logger.info(msg)


def load_json_config(data: str):
    try:
        return orjson.loads(data)
    except JSONDecodeError:
        return orjson.loads(Path(data).read_text())


def dispose_tensor(x: torch.Tensor):
    x.set_(torch.empty((0,), device=x.device, dtype=x.dtype))


T = TypeVar("T")


class Withable(Generic[T]):
    def __init__(self):
        self._value: Optional[T] = None

    @property
    def value(self) -> T:
        return self._value

    @contextmanager
    def with_value(self, new_value: T):
        assert self._value is None
        self._value = new_value
        try:
            yield
        finally:
            assert self._value is new_value
            self._value = None


def require_mlp_tp_gather(server_args):
    """
    Check if the input of MLP is obtained by all-gather rather than all-reduce. This only happens when each MLP TP group contains multiple attention DP groups.
    """
    if server_args.enable_dp_attention:
        assert server_args.dp_size > 1, "dp_size must be greater than 1"
        if (
            server_args.moe_dense_tp_size is None
        ):  # TODO(ch-wan): some MoE models do not have dense layers
            return True
        elif not server_args.enable_dp_lm_head:
            return True
        elif server_args.moe_a2a_backend == "none":
            return True
        else:
            return (
                server_args.moe_dense_tp_size
                > server_args.tp_size // server_args.dp_size
            )
    else:
        return False


def require_attn_tp_gather(server_args):
    """
    Check if the input of attention is scattered.
    """
    assert server_args.moe_dense_tp_size in [1, None]
    if server_args.moe_a2a_backend != "none" or server_args.moe_dense_tp_size == 1:
        if server_args.enable_dp_attention:
            return server_args.dp_size < server_args.tp_size
        else:
            return True
    else:
        return False


def require_gathered_buffer(server_args):
    return require_mlp_tp_gather(server_args) or require_attn_tp_gather(server_args)


def require_mlp_sync(server_args):
    return server_args.enable_dp_attention or require_gathered_buffer(server_args)


def find_local_repo_dir(repo_id: str, revision: Optional[str] = None) -> Optional[str]:
    import huggingface_hub as hf

    # Build cache path
    cache_path = os.path.join(
        hf.constants.HF_HUB_CACHE,
        hf.constants.REPO_ID_SEPARATOR.join(["models", *repo_id.split("/")]),
    )

    # Get revision from main ref if not specified
    if not revision:
        ref_path = os.path.join(cache_path, "refs", "main")
        if os.path.isfile(ref_path):
            with open(ref_path) as f:
                revision = f.read().strip()

    # List files from revision directory
    if revision:
        rev_dir = os.path.join(cache_path, "snapshots", revision)
        if os.path.isdir(rev_dir):
            return rev_dir

    return None


def read_system_prompt_from_file(model_name: str) -> str:
    """Read system prompt from a file in the HuggingFace cache directory.

    Args:
        model_name: The model name to construct the file path

    Returns:
        The system prompt content from the file, or empty string if file not found
    """
    try:
        local_repo_dir = find_local_repo_dir(model_name)
        if local_repo_dir:
            system_prompt_file = os.path.join(local_repo_dir, "SYSTEM_PROMPT.txt")
            if os.path.exists(system_prompt_file):
                with open(system_prompt_file, "r", encoding="utf-8") as f:
                    return f.read()

        return ""
    except Exception:
        # If anything fails, return empty string
        return ""


def prepack_weight_if_needed(weight):
    if weight.device != torch.device("cpu"):
        return weight
    if not cpu_has_amx_support():
        return weight

    return torch.ops.sgl_kernel.convert_weight_packed(weight)


# TODO: currently gemm kernel has the below requirements:
# OC % TILE_N == 0, where TILE_N = 16
# IC % TILE_K == 0, where TILE_K = 32
def dim_is_supported(weight):
    return weight.size(0) % 16 == 0 and weight.size(1) % 32 == 0


def _process_weight_after_loading(module, weight_names, transpose_dims=None) -> None:
    # Pack weight for get better performance on CPU
    devices = {getattr(module, weight_name).device for weight_name in weight_names}
    assert len(devices) == 1, f"Expects all weights to be on the same device"
    device = devices.pop()

    if transpose_dims:
        assert len(weight_names) == len(
            transpose_dims
        ), "len(weight_names) should be equal to len(transpose_dims)"

    for i, weight_name in enumerate(weight_names):
        weight_tensor = getattr(module, weight_name)

        # We don't pack weight or use intel amx backend if any weight of this module has unsupported dim.
        if not dim_is_supported(weight_tensor):
            logger.warning(
                f"Expects weight.size(0) % 16 == 0 and weight.size(1) % 32 == 0 "
                f"but {weight_tensor.size(0)=} and {weight_tensor.size(1)=} in {module}. "
                f"{module} won't use intel amx backend."
            )
            module.use_intel_amx_backend = False
            return

        if transpose_dims and transpose_dims[i]:
            weight_tensor = weight_tensor.transpose(*transpose_dims[i])

        packed_weight = torch.nn.Parameter(
            prepack_weight_if_needed(weight_tensor),
            requires_grad=False,
        )
        packed_weight.__dict__ = weight_tensor.__dict__
        setattr(module, weight_name, packed_weight)

    module.use_intel_amx_backend = (
        device == torch.device("cpu") and cpu_has_amx_support()
    )

    if (
        module.use_intel_amx_backend
        and hasattr(module, "bias")
        and module.bias is not None
    ):
        module.bias = torch.nn.Parameter(module.bias.data.float(), requires_grad=False)


class PackWeightMethod:
    def __init__(self, weight_names, transpose_dims=None):
        self.weight_names = weight_names
        self.transpose_dims = transpose_dims

    def process_weights_after_loading(self, module) -> None:
        _process_weight_after_loading(module, self.weight_names, self.transpose_dims)


class LazyValue:
    def __init__(self, creator: Callable):
        self._creator = creator
        self._value = None

    @property
    def value(self):
        if self._creator is not None:
            self._value = self._creator()
            self._creator = None
        return self._value


def dynamic_import(func_path: str):
    parts = func_path.split(".")
    if len(parts) < 2:
        raise ValueError(
            "func_path should contain both module name and func name (such as 'module.func')"
        )
    module_path = ".".join(parts[:-1])
    func_name = parts[-1]
    module = importlib.import_module(module_path)
    func = getattr(module, func_name)
    return func


def gc_object_counts():
    import gc

    g0 = len(gc.get_objects(0))
    g1 = len(gc.get_objects(1))
    g2 = len(gc.get_objects(2))
    return g0, g1, g2


def configure_gc_warning(warn_threshold_secs):
    import gc

    gc_start_time = {}

    def gc_callback(phase, info):
        gen = info.get("generation", "?")
        if phase == "start":
            gc_start_time[gen] = time.time()
        elif phase == "stop":
            duration = time.time() - gc_start_time.get(gen, time.time())
            if duration > warn_threshold_secs:
                g0, g1, g2 = gc_object_counts()
                logger.warn(
                    f"LONG GARBAGE COLLECTION DETECTED | Generation {gen} | Duration: {duration:.4f}s | # Objects: gen0={g0}, gen1={g1}, gen2={g2} | "
                    f"This may cause latency jitter. Consider calling the freeze_gc API after sending a few warmup requests."
                )

    gc.callbacks.append(gc_callback)


def freeze_gc(context: str):
    import gc

    g0_before, g1_before, g2_before = gc_object_counts()
    gc.freeze()
    g0_after, g1_after, g2_after = gc_object_counts()
    logger.info(
        f"Freezing GC in {context} process. "
        f"gen0: {g0_before}->{g0_after}, "
        f"gen1: {g1_before}->{g1_after}, "
        f"gen2: {g2_before}->{g2_after}"
    )


def configure_gc_logger():
    logger.info("Enable GC Logger")

    import gc

    gc_start_time = {}

    def gc_callback(phase, info):
        gen = info.get("generation", "?")
        if phase == "start":
            gc_start_time[gen] = time.time()
            logger.info(f"GC start: Time {time.time()} | Generation {gen}")
        elif phase == "stop":
            duration = time.time() - gc_start_time.get(gen, time.time())
            collected = info.get("collected", "?")
            uncollectable = info.get("uncollectable", "?")
            logger.info(
                f"GC end: Time {time.time()} | Generation {gen} | "
                f"Duration: {duration:.4f}s | Collected: {collected} | Uncollectable: {uncollectable} "
                f'{"(LONG GC)" if duration > 0.1 else ""}'
            )

    gc.callbacks.append(gc_callback)


# COPIED FROM DeepGEMM
def align(x: int, y: int) -> int:
    return ceil_div(x, y) * y


# COPIED FROM DeepGEMM
def ceil_div(x: int, y: int) -> int:
    return (x + y - 1) // y


def parse_lscpu_topology():
    try:
        # Get CPU topology: CPU,Core,Socket,Node
        output = subprocess.check_output(
            ["lscpu", "-p=CPU,Core,Socket,Node"], text=True
        )
    except Exception as e:
        raise RuntimeError(f"Unexpected error running 'lscpu': {e}")

    # Parse only data lines (skip comments)
    cpu_info = []
    for line in output.splitlines():
        if not line.startswith("#"):
            cpu, core, socket, node = map(int, line.strip().split(","))
            cpu_info.append((cpu, core, socket, node))

    # [(0,0,0,0),(1,1,0,0),...,(43,43,0,1),...,(256,0,0,0),...]
    return cpu_info


def get_physical_cpus_by_numa():
    cpu_info = parse_lscpu_topology()

    # Map NUMA node -> set of (core_id, socket) to avoid duplicates
    # 0: {(0,0): 0, (1, 0): 1,...}
    # ...
    # 5: {(214,1): 214, (215,1): 215}
    physical_by_node = defaultdict(dict)  # node -> core_id -> cpu_id

    for cpu, core, socket, node in cpu_info:
        key = (core, socket)
        if key not in physical_by_node[node]:
            physical_by_node[node][
                key
            ] = cpu  # pick first CPU seen for that physical core

    # Retrieves CPUs that the current process is allowed to run on
    cpus_allowed_list = psutil.Process().cpu_affinity()

    # Convert to list of physical CPUs per node
    # 0: [0,1,2,...,42]
    # ...
    # 2: [86,87,...,127]
    # ...
    # 5: [214,215,...,255]
    node_to_cpus = {}
    for node, core_to_cpu in physical_by_node.items():
        cpus = sorted(core_to_cpu.values())
        allowed_cpus = set(cpus).intersection(cpus_allowed_list)
        node_to_cpus[node] = allowed_cpus

    return node_to_cpus


# Only physical cores are used. Logical cores are excluded.
def get_cpu_ids_by_node():
    node_to_cpus = get_physical_cpus_by_numa()
    # Sort by NUMA node index
    cpu_ids = [
        ",".join(map(str, sorted(node_to_cpus[node]))) for node in sorted(node_to_cpus)
    ]

    # ['0,1,2,3', '4,5,6,7', '8,9,10,11', '12,13,14,15', '16,17,18,19', '20,21,22,23']
    return cpu_ids


def is_shm_available(dtype, world_size, local_size):
    return (
        cpu_has_amx_support()
        and dtype in [torch.bfloat16, torch.float16, torch.float]
        and world_size >= 1
        and world_size == local_size
    )


def lru_cache_frozenset(maxsize=128):
    def _to_hashable(o):
        try:
            hash(o)
            return o
        except TypeError:
            # Not hashable; convert based on type
            if isinstance(o, (dict)):
                return frozenset(
                    (_to_hashable(k), _to_hashable(v)) for k, v in o.items()
                )
            elif isinstance(o, set):
                return frozenset(_to_hashable(v) for v in o)
            elif isinstance(o, (list, tuple)) or (
                isinstance(o, Sequence) and not isinstance(o, (str, bytes))
            ):
                return tuple(_to_hashable(v) for v in o)
            else:
                raise TypeError(f"Cannot make hashable: {type(o)}")

    def decorator(func):
        cache = OrderedDict()

        @functools.wraps(func)
        def wrapper(*args, **kwargs):
            h_args = tuple(_to_hashable(a) for a in args)
            h_kwargs = frozenset(
                (_to_hashable(k), _to_hashable(v)) for k, v in kwargs.items()
            )
            key = (h_args, h_kwargs)
            if key in cache:
                cache.move_to_end(key)
                return cache[key]
            result = func(*args, **kwargs)
            cache[key] = result
            if maxsize is not None and len(cache) > maxsize:
                cache.popitem(last=False)
            return result

        wrapper.cache_clear = cache.clear  # For manual cache clearing
        return wrapper

    return decorator


def apply_module_patch(target_module, target_function, wrappers):
    original_module, original_function = parse_module_path(
        target_module, target_function, False
    )

    original_function_id = id(original_function)

    candidate = original_function
    for wrapper in wrappers:
        candidate = wrapper(candidate)
    if target_function is not None:
        setattr(original_module, target_function, candidate)

    for key, value in sys.modules.copy().items():
        if (
            target_function is not None
            and hasattr(value, target_function)
            and id(getattr(value, target_function)) == original_function_id
        ):
            setattr(value, target_function, candidate)


def parse_module_path(module_path, function_name, create_dummy):
    from importlib.machinery import ModuleSpec

    def create_dummy_module(full_path, parent=None):
        """Create and register a placeholder module"""
        dummy = types.ModuleType(full_path)
        dummy.__file__ = "vllm_ascend.dummy_module.py"
        dummy.__spec__ = ModuleSpec(full_path, None)
        sys.modules[full_path] = dummy
        if parent:
            setattr(parent, full_path.split(".")[-1], dummy)
        return dummy

    def create_placeholder_function(func_name):
        """Create dummy function that raises when called"""

        def placeholder(*args, **kwargs):
            raise NotImplementedError(f"Function {func_name} is a placeholder")

        placeholder.__name__ = func_name
        return placeholder

    modules = module_path.split(".")
    current_module = None
    processed_path = []

    for idx, part in enumerate(modules):
        current_path = ".".join(modules[: idx + 1])
        parent_path = ".".join(modules[:idx]) if idx > 0 else None

        try:
            current_module = importlib.import_module(current_path)
        except ModuleNotFoundError:
            # Handle missing module
            parent = importlib.import_module(parent_path) if parent_path else None
            if parent and hasattr(parent, part):
                # Use existing attribute from parent
                current_module = getattr(parent, part)
                # Check for early function resolution
                if function_name and hasattr(current_module, function_name):
                    return current_module, getattr(current_module, function_name)
                if function_name and create_dummy:
                    ph_func = create_placeholder_function(function_name)
                    setattr(current_module, function_name, ph_func)
                    return current_module, ph_func
                if function_name:
                    raise AttributeError(
                        f"Function {function_name} missing in {current_path}"
                    )
            else:
                if not create_dummy:
                    raise
                # Create and register dummy module
                current_module = create_dummy_module(
                    current_path,
                    parent=(
                        importlib.import_module(parent_path) if parent_path else None
                    ),
                )

        processed_path.append(part)

    # Final function handling
    final_module = sys.modules[module_path]
    if function_name is not None:
        if not hasattr(final_module, function_name):
            if create_dummy:
                ph_func = create_placeholder_function(function_name)
                setattr(final_module, function_name, ph_func)
            else:
                setattr(final_module, function_name, None)
        return final_module, getattr(final_module, function_name)

    return final_module, None


def mxfp_supported():
    """
    Returns whether the current platform supports MX types.
    """
    if torch.version.hip:
        gcn_arch = torch.cuda.get_device_properties(0).gcnArchName
        return any(gfx in gcn_arch for gfx in ["gfx95"])
    else:
        return False


@lru_cache(maxsize=1)
def is_gfx95_supported():
    """
    Returns whether the current platform supports MX types.
    """
    if torch.version.hip:
        gcn_arch = torch.cuda.get_device_properties(0).gcnArchName
        return any(gfx in gcn_arch for gfx in ["gfx95"])
    else:
        return False


# LoRA-related constants and utilities
SUPPORTED_LORA_TARGET_MODULES = [
    "q_proj",
    "k_proj",
    "v_proj",
    "o_proj",
    "gate_proj",
    "up_proj",
    "down_proj",
    "qkv_proj",
    "gate_up_proj",
]

LORA_TARGET_ALL_MODULES = "all"


class ConcurrentCounter:
    """
    An asynchronous counter for managing concurrent tasks that need
    coordinated increments, decrements, and waiting until the count reaches zero.

    This class is useful for scenarios like tracking the number of in-flight tasks
    and waiting for them to complete.
    """

    def __init__(self, initial: int = 0):
        """
        Initialize the counter with an optional initial value.

        Args:
            initial (int): The initial value of the counter. Default is 0.
        """
        self._count = initial
        self._condition = asyncio.Condition()

    def value(self) -> int:
        """
        Return the current value of the counter.

        Note:
            This method is not synchronized. It may return a stale value
            if other coroutines are concurrently modifying the counter.

        Returns:
            int: The current counter value.
        """
        return self._count

    def __repr__(self) -> str:
        """Return an informative string representation of the counter."""
        return f"<ConcurrentCounter value={self.value()}>"

    async def increment(self, n: int = 1, notify_all: bool = True):
        """
        Atomically increment the counter by a given amount and notify all waiters.

        Args:
            n (int): The amount to increment the counter by. Default is 1.
            notify_all (bool): Whether to notify all waiters after incrementing. Default is True.
        """
        async with self._condition:
            self._count += n
            if notify_all:
                self._condition.notify_all()

    async def decrement(self, n: int = 1, notify_all: bool = True):
        """
        Atomically decrement the counter by a given amount and notify all waiters.

        Args:
            n (int): The amount to decrement the counter by. Default is 1.
            notify_all (bool): Whether to notify all waiters after decrementing. Default is True.
        """
        async with self._condition:
            self._count -= n
            if notify_all:
                self._condition.notify_all()

    async def wait_for(self, condition: Callable[[int], bool]):
        """
        Asynchronously wait until the counter satisfies a given condition.

        This suspends the calling coroutine without blocking the thread, allowing
        other tasks to run while waiting. When the condition is met, the coroutine resumes.

        Args:
            condition (Callable[[int], bool]): A function that takes the current counter value
                and returns True when the condition is satisfied.
        """
        async with self._condition:
            await self._condition.wait_for(lambda: condition(self._count))

    async def wait_for_zero(self):
        """
        Asynchronously wait until the counter reaches zero.

        This suspends the calling coroutine without blocking the thread, allowing
        other tasks to run while waiting. When the counter becomes zero, the coroutine resumes.
        """
        await self.wait_for(lambda count: count == 0)


@lru_cache(maxsize=1)
def is_triton_kernels_available() -> bool:
    return importlib.util.find_spec("triton_kernels") is not None


def check_cuda_result(raw_output):
    import cuda.bindings.runtime as cuda_rt

    err, *results = raw_output
    if err != cuda_rt.cudaError_t.cudaSuccess:
        raise Exception(f"CUDA error: {err}")

    return results


def get_physical_device_id(pytorch_device_id: int) -> int:
    """
    Convert PyTorch logical device ID to physical device ID.
    """
    cuda_visible_devices = os.environ.get("CUDA_VISIBLE_DEVICES", None)
    assert (
        cuda_visible_devices is not None
    ), "CUDA_VISIBLE_DEVICES should be set in a scheduler"
    device_list = cuda_visible_devices.split(",")
    assert (
        len(device_list) == 1
    ), "CUDA_VISIBLE_DEVICES should be set to a single device in a scheduler"
    return int(device_list[0])


def get_device_sm_nvidia_smi():
    try:
        # Run nvidia-smi command and capture output
        result = subprocess.run(
            ["nvidia-smi", "--query-gpu=compute_cap", "--format=csv,noheader"],
            capture_output=True,
            text=True,
            check=True,
        )

        # Get the first line of output (assuming at least one GPU exists)
        compute_cap_str = result.stdout.strip().split("\n")[0]

        # Convert string (e.g., "9.0") to tuple of integers (9, 0)
        major, minor = map(int, compute_cap_str.split("."))
        return (major, minor)

    except (subprocess.CalledProcessError, FileNotFoundError, ValueError) as e:
        # Handle cases where nvidia-smi isn't available or output is unexpected
        print(f"Error getting compute capability: {e}")
        return (0, 0)  # Default/fallback value


def numa_bind_to_node(node: int):
    libnuma = ctypes.CDLL("libnuma.so")
    if libnuma.numa_available() < 0:
        raise SystemError("numa not available on this system")

    libnuma.numa_run_on_node(ctypes.c_int(node))
    libnuma.numa_set_localalloc()


def json_list_type(value):
    try:
        return orjson.loads(value)
    except json.JSONDecodeError:
        raise argparse.ArgumentTypeError(
            f"Invalid JSON list: {value}. Please provide a valid JSON list."
        )


@contextmanager
def maybe_reindex_device_id(gpu_id: int):

    if envs.SGLANG_ONE_VISIBLE_DEVICE_PER_PROCESS.get() is False or not is_cuda_alike():
        yield gpu_id
        return

    original_cuda_visible_devices = os.environ.get("CUDA_VISIBLE_DEVICES")
    if original_cuda_visible_devices:
        cuda_visible_devices = original_cuda_visible_devices.split(",")
    else:
        cuda_visible_devices = []

    str_gpu_id = cuda_visible_devices[gpu_id] if cuda_visible_devices else str(gpu_id)
    os.environ["CUDA_VISIBLE_DEVICES"] = str_gpu_id

    logger.debug(f"Set CUDA_VISIBLE_DEVICES to {str_gpu_id}")

    yield 0

    if original_cuda_visible_devices:
        os.environ["CUDA_VISIBLE_DEVICES"] = original_cuda_visible_devices
    else:
        del os.environ["CUDA_VISIBLE_DEVICES"]


def get_extend_input_len_swa_limit(
    sliding_window_size: int, chunked_prefill_size: int, page_size: int
) -> int:
    # 1. a factor of 2x is because each prefill contains chunked_prefill_size tokens,
    #    and between prefills, we run swa_radix_cache.cache_unfinished_req(),
    #    so we unlock the previously locked nodes.
    # 2. max is to handle the case that chunked_prefill_size is larger than sliding_window_size.
    #    in that case, each prefill contains chunked_prefill_size tokens,
    #    and we can only free out-of-sliding-window kv indices after each prefill.
    # 3. page_size is because we want to have 1 token extra for generated tokens.
    return page_size + 2 * max(sliding_window_size, chunked_prefill_size)


def get_num_new_pages(
    seq_lens: torch.Tensor,
    page_size: int,
    prefix_lens: Optional[torch.Tensor] = None,
    decode: bool = False,
) -> torch.Tensor:
    """
    Get the number of new pages for the given prefix and sequence lengths.
    We use cpu tensors to avoid blocking kernel launch.
    """
    cpu_device = torch.device("cpu")
    assert seq_lens.device == cpu_device

    if prefix_lens is None or decode:
        # NOTE: Special case for handling decode, which prefix lens is `seq_lens - 1`.
        assert decode
        return (seq_lens % page_size == 1).int().sum().item()

    assert prefix_lens.device == cpu_device
    num_pages_after = (seq_lens + page_size - 1) // page_size
    num_pages_before = (prefix_lens + page_size - 1) // page_size
    num_new_pages = num_pages_after - num_pages_before
    sum_num_new_pages = torch.sum(num_new_pages).to(torch.int64)
    return sum_num_new_pages.item()


class CachedKernel:
    """
    Wrapper that allows kernel[grid](...) syntax with caching based on a key function.

    This wrapper caches compiled Triton kernels based on keys extracted by a
    user-provided key function to avoid redundant compilations.
    """

    def __init__(self, fn, key_fn=None):
        self.fn = fn
        assert isinstance(fn, triton.runtime.jit.JITFunction)

        original_fn = fn.fn
        self.signature = inspect.signature(original_fn)
        self.param_names = tuple(self.signature.parameters.keys())
        self.num_args = len(self.param_names)

        # Check that no parameters have default values
        for name, param in self.signature.parameters.items():
            assert (
                param.default is inspect.Parameter.empty
            ), f"Parameter '{name}' has a default value. Default parameters are not supported in cached kernels."

        functools.update_wrapper(self, original_fn)
        self.kernel_cache = {}

        # Store the key function
        self.key_fn = key_fn

    def __getitem__(self, grid):
        """
        Index with grid to get a launcher function.
        Returns a launcher that will handle caching based on the key function.
        """
        assert (
            isinstance(grid, tuple) and len(grid) <= 3
        ), "Grid must be a tuple with at most 3 dimensions."

        # Normalize grid once
        if len(grid) < 3:
            grid = grid + (1,) * (3 - len(grid))

        def launcher(*args, **kwargs):
            cache_key = self.key_fn(args, kwargs)

            cached_kernel = self.kernel_cache.get(cache_key)

            if cached_kernel is None:
                # First time: compile and cache the kernel
                cached_kernel = self.fn[grid](*args, **kwargs)
                self.kernel_cache[cache_key] = cached_kernel
                return cached_kernel
            else:
                # Use cached kernel
                all_args = self._build_args(args, kwargs)
                cached_kernel[grid](*all_args)
                return cached_kernel

        return launcher

    def _build_args(self, args, kwargs):
        """
        Build the complete argument list for kernel invocation.
        """
        complete_args = list(args)

        for i in range(len(args), self.num_args):
            name = self.param_names[i]
            value = kwargs.get(name, inspect.Parameter.empty)
            if value is not inspect.Parameter.empty:
                complete_args.append(value)
            else:
                raise ValueError(f"Missing argument: {name}")

        return complete_args

    def _clear_cache(self):
        """
        Clear the kernel cache for testing purposes.
        """
        self.kernel_cache.clear()


def cached_triton_kernel(key_fn=None):
    """
    Decorator that enables key-based caching for Triton kernels using a key function.

    It essentially bypasses Triton's built-in caching mechanism, allowing users to
    define their own caching strategy based on kernel parameters. This helps reduce
    the heavy overheads of Triton kernel launch when the kernel specialization dispatch
    is simple.

    Usage:
        @cached_triton_kernel(key_fn=lambda args, kwargs: kwargs.get('BLOCK_SIZE', 1024))
        @triton.jit
        def my_kernel(x_ptr, y_ptr, BLOCK_SIZE: tl.constexpr):
            ...

        # Invoke normally
        my_kernel[grid](x, y, BLOCK_SIZE=1024)

    Args:
        key_fn: A function that takes (args, kwargs) and returns the cache key(s).
                The key can be a single value or a tuple of values.

    Returns:
        A decorator that wraps the kernel with caching functionality.

    Note: Kernels with default parameter values are not supported and will raise an assertion error.
    """

    def decorator(fn):
        if envs.SGLANG_USE_CUSTOM_TRITON_KERNEL_CACHE.get():
            logger.debug(
                f"{envs.SGLANG_USE_CUSTOM_TRITON_KERNEL_CACHE.name} = True. Using custom triton kernel cache."
            )
            return CachedKernel(fn, key_fn)
        else:
            # Fallback to the native triton cache.
            logger.debug(
                f"{envs.SGLANG_USE_CUSTOM_TRITON_KERNEL_CACHE.name} = False. Using native triton kernel cache."
            )
            return fn

    return decorator


# Copy from: https://github.com/deepseek-ai/DeepGEMM/blob/main/deep_gemm/utils.py
def calc_diff(x, y):
    x, y = x.double(), y.double()
    denominator = (x * x + y * y).sum()
    sim = 2 * (x * y).sum() / denominator
    return 1 - sim<|MERGE_RESOLUTION|>--- conflicted
+++ resolved
@@ -188,11 +188,6 @@
 def is_blackwell():
     if not is_cuda():
         return False
-<<<<<<< HEAD
-    return (
-        torch.cuda.get_device_capability()[0] == 10
-        or torch.cuda.get_device_capability()[0] == 12
-=======
     return torch.cuda.get_device_capability()[0] in [10, 12]
 
 
@@ -202,7 +197,6 @@
         return False
     return (torch.cuda.get_device_capability(device)[0] in [10, 12]) and (
         torch.version.cuda >= "12.8"
->>>>>>> 899453ac
     )
 
 
