--- conflicted
+++ resolved
@@ -97,12 +97,10 @@
 from sglang.srt.metrics.func_timer import enable_func_timer
 
 if TYPE_CHECKING:
-<<<<<<< HEAD
     # Apparently importing this here is necessary to avoid a segfault, see comment in load_video below
     from decord import VideoReader
-=======
+
     from sglang.srt.server_args import ServerArgs
->>>>>>> e5c0f591
 
 logger = logging.getLogger(__name__)
 
