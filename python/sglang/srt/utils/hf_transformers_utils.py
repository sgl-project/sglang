--- conflicted
+++ resolved
@@ -44,11 +44,8 @@
     DotsVLMConfig,
     ExaoneConfig,
     FalconH1Config,
-<<<<<<< HEAD
     JetNemotronConfig,
-=======
     KimiLinearConfig,
->>>>>>> d5fa019c
     KimiVLConfig,
     LongcatFlashConfig,
     MultiModalityConfig,
