--- conflicted
+++ resolved
@@ -9,11 +9,8 @@
 
 import sglang.srt.sampling.penaltylib as penaltylib
 from sglang.srt.sampling.custom_logit_processor import CustomLogitProcessor
-<<<<<<< HEAD
 from sglang.srt.utils import merge_bias_tensor
-=======
 from sglang.srt.sampling.sampling_params import TOP_K_ALL
->>>>>>> 971a0dfa
 
 if TYPE_CHECKING:
     from sglang.srt.managers.schedule_batch import ScheduleBatch
@@ -340,15 +337,11 @@
             setattr(self, item, torch.cat([self_val, other_val]))
 
         self.is_all_greedy &= other.is_all_greedy
-<<<<<<< HEAD
+        self.need_top_p_sampling |= other.need_top_p_sampling
+        self.need_top_k_sampling |= other.need_top_k_sampling
         self.need_min_p_sampling |= other.need_min_p_sampling
 
         # Merge logit bias
         self.logit_bias = merge_bias_tensor(
             self.logit_bias, other.logit_bias, len(self), len(other), self.device, 0.0
-        )
-=======
-        self.need_top_p_sampling |= other.need_top_p_sampling
-        self.need_top_k_sampling |= other.need_top_k_sampling
-        self.need_min_p_sampling |= other.need_min_p_sampling
->>>>>>> 971a0dfa
+        )