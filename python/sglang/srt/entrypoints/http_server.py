# Copyright 2023-2024 SGLang Team
# Licensed under the Apache License, Version 2.0 (the "License");
# you may not use this file except in compliance with the License.
# You may obtain a copy of the License at
#
#     http://www.apache.org/licenses/LICENSE-2.0
#
# Unless required by applicable law or agreed to in writing, software
# distributed under the License is distributed on an "AS IS" BASIS,
# WITHOUT WARRANTIES OR CONDITIONS OF ANY KIND, either express or implied.
# See the License for the specific language governing permissions and
# limitations under the License.
# ==============================================================================
"""
The entry point of inference server. (SRT = SGLang Runtime)

This file implements HTTP APIs for the inference engine via fastapi.
"""

import asyncio
import dataclasses
import json
import logging
import multiprocessing as multiprocessing
import os
import tempfile
import threading
import time
from http import HTTPStatus
from typing import Any, AsyncIterator, Callable, Dict, List, Optional, Union

from sglang.srt.tracing.trace import process_tracing_init, trace_set_thread_info

# Fix a bug of Python threading
setattr(threading, "_register_atexit", lambda *args, **kwargs: None)

from contextlib import asynccontextmanager
from typing import AsyncGenerator

import numpy as np
import orjson
import requests
import uvicorn
import uvloop
from fastapi import Depends, FastAPI, HTTPException, Request, UploadFile
from fastapi.exceptions import RequestValidationError
from fastapi.middleware.cors import CORSMiddleware
from fastapi.responses import ORJSONResponse, Response, StreamingResponse

from sglang.srt.disaggregation.utils import FAKE_BOOTSTRAP_HOST, DisaggregationMode
from sglang.srt.entrypoints.engine import _launch_subprocesses
from sglang.srt.entrypoints.openai.protocol import (
    ChatCompletionRequest,
    CompletionRequest,
    EmbeddingRequest,
    ErrorResponse,
    ModelCard,
    ModelList,
    ResponsesRequest,
    ScoringRequest,
    V1RerankReqInput,
)
from sglang.srt.entrypoints.openai.serving_chat import OpenAIServingChat
from sglang.srt.entrypoints.openai.serving_completions import OpenAIServingCompletion
from sglang.srt.entrypoints.openai.serving_embedding import OpenAIServingEmbedding
from sglang.srt.entrypoints.openai.serving_rerank import OpenAIServingRerank
from sglang.srt.entrypoints.openai.serving_score import OpenAIServingScore
from sglang.srt.function_call.function_call_parser import FunctionCallParser
from sglang.srt.managers.io_struct import (
    AbortReq,
    CloseSessionReqInput,
    ConfigureLoggingReq,
    DestroyWeightsUpdateGroupReqInput,
    EmbeddingReqInput,
    GenerateReqInput,
    GetWeightsByNameReqInput,
    InitWeightsSendGroupForRemoteInstanceReqInput,
    InitWeightsUpdateGroupReqInput,
    LoadLoRAAdapterReqInput,
    OpenSessionReqInput,
    ParseFunctionCallReq,
    ProfileReqInput,
    ReleaseMemoryOccupationReqInput,
    ResumeMemoryOccupationReqInput,
    SendWeightsToRemoteInstanceReqInput,
    SeparateReasoningReqInput,
    SetInternalStateReq,
    SlowDownReqInput,
    UnloadLoRAAdapterReqInput,
    UpdateWeightFromDiskReqInput,
    UpdateWeightsFromDistributedReqInput,
    UpdateWeightsFromTensorReqInput,
    UpdateWeightVersionReqInput,
    VertexGenerateReqInput,
)
from sglang.srt.managers.multi_tokenizer_mixin import (
<<<<<<< HEAD
    TokenizerWorker,
=======
    MultiTokenizerManager,
    MultiTokenizerRouter,
>>>>>>> afcd3e10
    get_main_process_id,
    monkey_patch_uvicorn_multiprocessing,
    read_from_shared_memory,
    write_data_for_multi_tokenizer,
)
from sglang.srt.managers.template_manager import TemplateManager
from sglang.srt.managers.tokenizer_manager import ServerStatus, TokenizerManager
from sglang.srt.metrics.func_timer import enable_func_timer
from sglang.srt.parser.reasoning_parser import ReasoningParser
from sglang.srt.server_args import PortArgs, ServerArgs
from sglang.srt.utils import (
    add_api_key_middleware,
    add_prometheus_middleware,
    delete_directory,
    get_bool_env_var,
    kill_process_tree,
    set_uvicorn_logging_configs,
)
from sglang.srt.warmup import execute_warmups
from sglang.utils import get_exception_traceback
from sglang.version import __version__

logger = logging.getLogger(__name__)
asyncio.set_event_loop_policy(uvloop.EventLoopPolicy())

HEALTH_CHECK_TIMEOUT = int(os.getenv("SGLANG_HEALTH_CHECK_TIMEOUT", 20))


# Store global states
@dataclasses.dataclass
class _GlobalState:
    tokenizer_manager: Union[
        TokenizerManager, MultiTokenizerRouter, MultiTokenizerManager
    ]
    template_manager: TemplateManager
    scheduler_info: Dict


_global_state: Optional[_GlobalState] = None


def set_global_state(global_state: _GlobalState):
    global _global_state
    _global_state = global_state


async def init_multi_tokenizer() -> ServerArgs:
    """Read args information from shm and init tokenizer manager for current process"""
    pid = os.getpid()
    main_pid = get_main_process_id()
    logger.info(f"current worker_id: {pid}, main processID: {main_pid}")

    # Read configuration from shared memory
    port_args, server_args, scheduler_info = read_from_shared_memory(
        f"multi_tokenizer_args_{main_pid}"
    )
    server_args: ServerArgs

    # API key authentication is not supported in multi-tokenizer mode
    assert (
        server_args.api_key is None
    ), "API key is not supported in multi-tokenizer mode"

    port_args.tokenizer_ipc_name = (
        f"ipc://{tempfile.NamedTemporaryFile(delete=False).name}"
    )

    # Launch multi-tokenizer manager process
    tokenizer_manager = TokenizerWorker(server_args, port_args)
    template_manager = TemplateManager()
    template_manager.initialize_templates(
        tokenizer_manager=tokenizer_manager,
        model_path=server_args.model_path,
        chat_template=server_args.chat_template,
        completion_template=server_args.completion_template,
    )
    # Register this tokenizer with the main tokenizer manager
    await tokenizer_manager.register_to_main_tokenizer_manager()

    tokenizer_manager.max_req_input_len = scheduler_info["max_req_input_len"]
    set_global_state(
        _GlobalState(
            tokenizer_manager=tokenizer_manager,
            template_manager=template_manager,
            scheduler_info=scheduler_info,
        )
    )

    if server_args.enable_trace:
        process_tracing_init(server_args.oltp_traces_endpoint, "sglang")
        if server_args.disaggregation_mode == "null":
            thread_label = f"MultiTokenizer-{tokenizer_manager.worker_id}"
            trace_set_thread_info(thread_label)

    return server_args


@asynccontextmanager
async def lifespan(fast_api_app: FastAPI):
    if not getattr(fast_api_app, "is_single_tokenizer_mode", False):
        # Initialize multi-tokenizer support for worker processes
        fast_api_app.server_args: ServerArgs = await init_multi_tokenizer()

        # only metrics middleware is supported in multi-tokenizer mode
        worker_pid = os.getpid()
        if fast_api_app.server_args.enable_metrics:
            add_prometheus_middleware(app)
            enable_func_timer()

        logger.info(f"Worker {worker_pid} added prometheus middleware")
        fast_api_app.warmup_thread = threading.Thread(
            target=_wait_and_warmup,
            args=(
                fast_api_app.server_args,
                None,  # pipe_finish_writer not needed in worker
                None,  # launch_callback not needed in worker
            ),
        )

    # Initialize OpenAI serving handlers
    fast_api_app.state.openai_serving_completion = OpenAIServingCompletion(
        _global_state.tokenizer_manager, _global_state.template_manager
    )
    fast_api_app.state.openai_serving_chat = OpenAIServingChat(
        _global_state.tokenizer_manager, _global_state.template_manager
    )
    fast_api_app.state.openai_serving_embedding = OpenAIServingEmbedding(
        _global_state.tokenizer_manager, _global_state.template_manager
    )
    fast_api_app.state.openai_serving_score = OpenAIServingScore(
        _global_state.tokenizer_manager
    )
    fast_api_app.state.openai_serving_rerank = OpenAIServingRerank(
        _global_state.tokenizer_manager
    )

    server_args: ServerArgs = fast_api_app.server_args

    tool_server = None
    if server_args.tool_server == "demo":
        from sglang.srt.entrypoints.openai.tool_server import DemoToolServer

        tool_server = DemoToolServer()
    elif server_args.tool_server:
        from sglang.srt.entrypoints.openai.tool_server import MCPToolServer

        tool_server = MCPToolServer()
        await tool_server.add_tool_server(server_args.tool_server)

    try:
        from sglang.srt.entrypoints.openai.serving_responses import (
            OpenAIServingResponses,
        )

        fast_api_app.state.openai_serving_responses = OpenAIServingResponses(
            _global_state.tokenizer_manager,
            _global_state.template_manager,
            enable_prompt_tokens_details=True,
            enable_force_include_usage=True,
            tool_server=tool_server,
        )
    except Exception as e:
        import traceback

        traceback.print_exc()
        logger.warning(f"Can not initialize OpenAIServingResponses, error: {e}")

    if server_args.warmups is not None:
        await execute_warmups(
            server_args.disaggregation_mode,
            server_args.warmups.split(","),
            _global_state.tokenizer_manager,
        )
        logger.info("Warmup ended")

    warmup_thread = getattr(fast_api_app, "warmup_thread", None)
    if warmup_thread is not None:
        warmup_thread.start()

    try:
        yield
    finally:
        if server_args.tokenizer_worker_num > 1:
            pid = os.getpid()
            logger.info(f"uvicorn worker {pid} ending...")
            warmup_thread.join()
            logger.info(f"uvicorn worker {pid} ended.")


# Fast API
app = FastAPI(
    lifespan=lifespan,
    openapi_url=None if get_bool_env_var("DISABLE_OPENAPI_DOC") else "/openapi.json",
)
app.add_middleware(
    CORSMiddleware,
    allow_origins=["*"],
    allow_credentials=True,
    allow_methods=["*"],
    allow_headers=["*"],
)


@app.exception_handler(HTTPException)
async def validation_exception_handler(request: Request, exc: HTTPException):
    """Enrich HTTP exception with status code and other details"""
    error = ErrorResponse(
        object="error",
        message=exc.detail,
        type=str(exc.status_code),
        code=exc.status_code,
    )
    return ORJSONResponse(content=error.model_dump(), status_code=exc.status_code)


# Custom exception handlers to change validation error status codes
@app.exception_handler(RequestValidationError)
async def validation_exception_handler(request: Request, exc: RequestValidationError):
    """Override FastAPI's default 422 validation error with 400"""
    exc_str = str(exc)
    errors_str = str(exc.errors())

    if errors_str and errors_str != exc_str:
        message = f"{exc_str} {errors_str}"
    else:
        message = exc_str

    err = ErrorResponse(
        message=message,
        type=HTTPStatus.BAD_REQUEST.phrase,
        code=HTTPStatus.BAD_REQUEST.value,
    )

    return ORJSONResponse(
        status_code=400,
        content=err.model_dump(),
    )


async def validate_json_request(raw_request: Request):
    """Validate that the request content-type is application/json."""
    content_type = raw_request.headers.get("content-type", "").lower()
    media_type = content_type.split(";", maxsplit=1)[0]
    if media_type != "application/json":
        raise RequestValidationError(
            errors=[
                {
                    "loc": ["header", "content-type"],
                    "msg": "Unsupported Media Type: Only 'application/json' is allowed",
                    "type": "value_error",
                }
            ]
        )


##### Native API endpoints #####


@app.get("/health")
@app.get("/health_generate")
async def health_generate(request: Request) -> Response:
    """
    Check the health of the inference server by sending a special request to generate one token.

    If the server is running something, this request will be ignored, so it creates zero overhead.
    If the server is not running anything, this request will be run, so we know whether the server is healthy.
    """

    if _global_state.tokenizer_manager.gracefully_exit:
        logger.info("Health check request received during shutdown. Returning 503.")
        return Response(status_code=503)

    if _global_state.tokenizer_manager.server_status == ServerStatus.Starting:
        return Response(status_code=503)

    sampling_params = {"max_new_tokens": 1, "temperature": 0.0}
    rid = f"HEALTH_CHECK_{time.time()}"

    if _global_state.tokenizer_manager.is_image_gen:
        # Keep this branch for some internal use cases.
        raise NotImplementedError("Image generation is not supported yet.")
    elif _global_state.tokenizer_manager.is_generation:
        gri = GenerateReqInput(
            rid=rid,
            input_ids=[0],
            sampling_params=sampling_params,
            log_metrics=False,
        )
        if (
            _global_state.tokenizer_manager.server_args.disaggregation_mode
            != DisaggregationMode.NULL
        ):
            gri.bootstrap_host = FAKE_BOOTSTRAP_HOST
            gri.bootstrap_room = 0
    else:
        gri = EmbeddingReqInput(
            rid=rid, input_ids=[0], sampling_params=sampling_params, log_metrics=False
        )

    async def gen():
        async for _ in _global_state.tokenizer_manager.generate_request(gri, request):
            break

    task = asyncio.create_task(gen())

    # As long as we receive any response from the detokenizer/scheduler, we consider the server is healthy.
    tic = time.time()
    while time.time() < tic + HEALTH_CHECK_TIMEOUT:
        await asyncio.sleep(1)
        if _global_state.tokenizer_manager.last_receive_tstamp > tic:
            task.cancel()
            _global_state.tokenizer_manager.rid_to_state.pop(rid, None)
            _global_state.tokenizer_manager.server_status = ServerStatus.Up
            return Response(status_code=200)

    task.cancel()
    tic_time = time.strftime("%H:%M:%S", time.localtime(tic))
    last_receive_time = time.strftime(
        "%H:%M:%S", time.localtime(_global_state.tokenizer_manager.last_receive_tstamp)
    )
    logger.error(
        f"Health check failed. Server couldn't get a response from detokenizer for last "
        f"{HEALTH_CHECK_TIMEOUT} seconds. tic start time: {tic_time}. "
        f"last_heartbeat time: {last_receive_time}"
    )
    _global_state.tokenizer_manager.rid_to_state.pop(rid, None)
    _global_state.tokenizer_manager.server_status = ServerStatus.UnHealthy
    return Response(status_code=503)


@app.get("/get_model_info")
async def get_model_info():
    """Get the model information."""
    result = {
        "model_path": _global_state.tokenizer_manager.model_path,
        "tokenizer_path": _global_state.tokenizer_manager.server_args.tokenizer_path,
        "is_generation": _global_state.tokenizer_manager.is_generation,
        "preferred_sampling_params": _global_state.tokenizer_manager.server_args.preferred_sampling_params,
        "weight_version": _global_state.tokenizer_manager.server_args.weight_version,
    }
    return result


@app.get("/get_weight_version")
async def get_weight_version():
    """Get the current weight version."""
    return {
        "weight_version": _global_state.tokenizer_manager.server_args.weight_version
    }


@app.get("/get_server_info")
async def get_server_info():
    # Returns interna states per DP.
    internal_states: List[Dict[Any, Any]] = (
        await _global_state.tokenizer_manager.get_internal_state()
    )
    return {
        **dataclasses.asdict(_global_state.tokenizer_manager.server_args),
        **_global_state.scheduler_info,
        "internal_states": internal_states,
        "version": __version__,
    }


@app.get("/get_load")
async def get_load():
    return await _global_state.tokenizer_manager.get_load()


# example usage:
# curl -s -X POST http://localhost:30000/set_internal_state -H "Content-Type: application/json" -d '{"server_args": {"max_micro_batch_size": 8}}'
@app.api_route("/set_internal_state", methods=["POST", "PUT"])
async def set_internal_state(obj: SetInternalStateReq, request: Request):
    res = await _global_state.tokenizer_manager.set_internal_state(obj)
    return res


# fastapi implicitly converts json in the request to obj (dataclass)
@app.api_route("/generate", methods=["POST", "PUT"])
async def generate_request(obj: GenerateReqInput, request: Request):
    """Handle a generate request."""
    if obj.stream:

        async def stream_results() -> AsyncIterator[bytes]:
            try:
                async for out in _global_state.tokenizer_manager.generate_request(
                    obj, request
                ):
                    yield b"data: " + orjson.dumps(
                        out, option=orjson.OPT_NON_STR_KEYS
                    ) + b"\n\n"
            except ValueError as e:
                out = {"error": {"message": str(e)}}
                logger.error(f"[http_server] Error: {e}")
                yield b"data: " + orjson.dumps(
                    out, option=orjson.OPT_NON_STR_KEYS
                ) + b"\n\n"
            yield b"data: [DONE]\n\n"

        return StreamingResponse(
            stream_results(),
            media_type="text/event-stream",
            background=_global_state.tokenizer_manager.create_abort_task(obj),
        )
    else:
        try:
            ret = await _global_state.tokenizer_manager.generate_request(
                obj, request
            ).__anext__()
            return ret
        except ValueError as e:
            logger.error(f"[http_server] Error: {e}")
            return _create_error_response(e)


@app.api_route("/generate_from_file", methods=["POST"])
async def generate_from_file_request(file: UploadFile, request: Request):
    """Handle a generate request, this is purely to work with input_embeds."""
    content = await file.read()
    input_embeds = json.loads(content.decode("utf-8"))

    obj = GenerateReqInput(
        input_embeds=input_embeds,
        sampling_params={
            "temperature": 0.0,
            "max_new_tokens": 512,
        },
    )

    try:
        ret = await _global_state.tokenizer_manager.generate_request(
            obj, request
        ).__anext__()
        return ret
    except ValueError as e:
        logger.error(f"Error: {e}")
        return _create_error_response(e)


@app.api_route("/encode", methods=["POST", "PUT"])
async def encode_request(obj: EmbeddingReqInput, request: Request):
    """Handle an embedding request."""
    try:
        ret = await _global_state.tokenizer_manager.generate_request(
            obj, request
        ).__anext__()
        return ret
    except ValueError as e:
        return _create_error_response(e)


@app.api_route("/classify", methods=["POST", "PUT"])
async def classify_request(obj: EmbeddingReqInput, request: Request):
    """Handle a reward model request. Now the arguments and return values are the same as embedding models."""
    try:
        ret = await _global_state.tokenizer_manager.generate_request(
            obj, request
        ).__anext__()
        return ret
    except ValueError as e:
        return _create_error_response(e)


@app.api_route("/flush_cache", methods=["GET", "POST"])
async def flush_cache():
    """Flush the radix cache."""
    ret = await _global_state.tokenizer_manager.flush_cache()
    return Response(
        content="Cache flushed.\nPlease check backend logs for more details. "
        "(When there are running or waiting requests, the operation will not be performed.)\n",
        status_code=200 if ret.success else HTTPStatus.BAD_REQUEST,
    )


@app.api_route("/clear_hicache_storage_backend", methods=["GET", "POST"])
async def clear_hicache_storage_backend():
    """Clear the hierarchical cache storage backend."""
    ret = await _global_state.tokenizer_manager.clear_hicache_storage()
    return Response(
        content="Hierarchical cache storage backend cleared.\n",
        status_code=200 if ret.success else HTTPStatus.BAD_REQUEST,
    )


@app.api_route("/start_profile", methods=["GET", "POST"])
async def start_profile_async(obj: Optional[ProfileReqInput] = None):
    """Start profiling."""
    if obj is None:
        obj = ProfileReqInput()

    await _global_state.tokenizer_manager.start_profile(
        output_dir=obj.output_dir,
        start_step=obj.start_step,
        num_steps=obj.num_steps,
        activities=obj.activities,
        with_stack=obj.with_stack,
        record_shapes=obj.record_shapes,
        profile_by_stage=obj.profile_by_stage,
    )
    return Response(
        content="Start profiling.\n",
        status_code=200,
    )


@app.api_route("/stop_profile", methods=["GET", "POST"])
async def stop_profile_async():
    """Stop profiling."""
    await _global_state.tokenizer_manager.stop_profile()
    return Response(
        content="Stop profiling. This will take some time.\n",
        status_code=200,
    )


@app.api_route("/freeze_gc", methods=["GET", "POST"])
async def freeze_gc_async():
    """
    See engine.freeze_gc for more details.
    """
    await _global_state.tokenizer_manager.freeze_gc()
    return Response(
        content="Garbage collection frozen.\n",
        status_code=200,
    )


@app.api_route("/start_expert_distribution_record", methods=["GET", "POST"])
async def start_expert_distribution_record_async():
    """Start recording the expert distribution. Clear the previous record if any."""
    await _global_state.tokenizer_manager.start_expert_distribution_record()
    return Response(
        content="Start recording the expert distribution.\n",
        status_code=200,
    )


@app.api_route("/stop_expert_distribution_record", methods=["GET", "POST"])
async def stop_expert_distribution_record_async():
    """Stop recording the expert distribution."""
    await _global_state.tokenizer_manager.stop_expert_distribution_record()
    return Response(
        content="Stop recording the expert distribution.\n",
        status_code=200,
    )


@app.api_route("/dump_expert_distribution_record", methods=["GET", "POST"])
async def dump_expert_distribution_record_async():
    """Dump expert distribution record."""
    await _global_state.tokenizer_manager.dump_expert_distribution_record()
    return Response(
        content="Dump expert distribution record.\n",
        status_code=200,
    )


@app.post("/update_weights_from_disk")
async def update_weights_from_disk(obj: UpdateWeightFromDiskReqInput, request: Request):
    """Update the weights from disk inplace without re-launching the server."""
    success, message, num_paused_requests = (
        await _global_state.tokenizer_manager.update_weights_from_disk(obj, request)
    )

    # Update weight version if provided and weights update was successful
    if success and obj.weight_version is not None:
        _update_weight_version_if_provided(obj.weight_version)
        message += f" Weight version updated to {obj.weight_version}."

    content = {
        "success": success,
        "message": message,
        "num_paused_requests": num_paused_requests,
    }
    if success:
        return ORJSONResponse(
            content,
            status_code=HTTPStatus.OK,
        )
    else:
        return ORJSONResponse(
            content,
            status_code=HTTPStatus.BAD_REQUEST,
        )


@app.post("/init_weights_send_group_for_remote_instance")
async def init_weights_send_group_for_remote_instance(
    obj: InitWeightsSendGroupForRemoteInstanceReqInput, request: Request
):
    success, message = (
        await _global_state.tokenizer_manager.init_weights_send_group_for_remote_instance(
            obj, request
        )
    )
    content = {"success": success, "message": message}
    if success:
        return ORJSONResponse(content, status_code=200)
    else:
        return ORJSONResponse(content, status_code=HTTPStatus.BAD_REQUEST)


@app.post("/send_weights_to_remote_instance")
async def send_weights_to_remote_instance(
    obj: SendWeightsToRemoteInstanceReqInput, request: Request
):
    success, message = (
        await _global_state.tokenizer_manager.send_weights_to_remote_instance(
            obj, request
        )
    )
    content = {"success": success, "message": message}
    if success:
        return ORJSONResponse(content, status_code=200)
    else:
        return ORJSONResponse(content, status_code=HTTPStatus.BAD_REQUEST)


@app.post("/init_weights_update_group")
async def init_weights_update_group(
    obj: InitWeightsUpdateGroupReqInput, request: Request
):
    """Initialize the parameter update group."""
    success, message = await _global_state.tokenizer_manager.init_weights_update_group(
        obj, request
    )
    content = {"success": success, "message": message}
    if success:
        return ORJSONResponse(content, status_code=200)
    else:
        return ORJSONResponse(content, status_code=HTTPStatus.BAD_REQUEST)


@app.post("/destroy_weights_update_group")
async def destroy_weights_update_group(
    obj: DestroyWeightsUpdateGroupReqInput, request: Request
):
    """Destroy the parameter update group."""
    success, message = (
        await _global_state.tokenizer_manager.destroy_weights_update_group(obj, request)
    )
    content = {"success": success, "message": message}
    return ORJSONResponse(
        content, status_code=200 if success else HTTPStatus.BAD_REQUEST
    )


@app.post("/update_weights_from_tensor")
async def update_weights_from_tensor(
    obj: UpdateWeightsFromTensorReqInput, request: Request
):
    """Update the weights from tensor inplace without re-launching the server.
    Notes:
    1. Ensure that the model is on the correct device (e.g., GPU) before calling this endpoint. If the model is moved to the CPU unexpectedly, it may cause performance issues or runtime errors.
    2. HTTP will transmit only the metadata of the tensor, while the tensor itself will be directly copied to the model.
    3. Any binary data in the named tensors should be base64 encoded.
    """

    success, message = await _global_state.tokenizer_manager.update_weights_from_tensor(
        obj, request
    )

    # Update weight version if provided and weights update was successful
    if success and obj.weight_version is not None:
        _update_weight_version_if_provided(obj.weight_version)
        message += f" Weight version updated to {obj.weight_version}."

    content = {"success": success, "message": message}
    return ORJSONResponse(
        content, status_code=200 if success else HTTPStatus.BAD_REQUEST
    )


@app.post("/update_weights_from_distributed")
async def update_weights_from_distributed(
    obj: UpdateWeightsFromDistributedReqInput, request: Request
):
    """Update model parameter from distributed online."""
    success, message = (
        await _global_state.tokenizer_manager.update_weights_from_distributed(
            obj, request
        )
    )

    # Update weight version if provided and weights update was successful
    if success and obj.weight_version is not None:
        _update_weight_version_if_provided(obj.weight_version)
        message += f" Weight version updated to {obj.weight_version}."

    content = {"success": success, "message": message}
    if success:
        return ORJSONResponse(content, status_code=200)
    else:
        return ORJSONResponse(content, status_code=HTTPStatus.BAD_REQUEST)


@app.post("/update_weight_version")
async def update_weight_version(obj: UpdateWeightVersionReqInput, request: Request):
    """Update the weight version. This operation requires no active requests."""
    if obj.abort_all_requests:
        _global_state.tokenizer_manager.abort_request(abort_all=True)

    # Use a simple approach without the complex lock mechanism for now
    # since weight_version update is a simple operation that doesn't affect model weights
    try:
        # Update the weight version in server args (the single source of truth)
        _global_state.tokenizer_manager.server_args.weight_version = obj.new_version

        return ORJSONResponse(
            {
                "success": True,
                "message": f"Weight version updated to {obj.new_version}",
                "new_version": obj.new_version,
            },
            status_code=HTTPStatus.OK,
        )
    except Exception as e:
        return ORJSONResponse(
            {
                "success": False,
                "message": f"Failed to update weight version: {str(e)}",
            },
            status_code=HTTPStatus.BAD_REQUEST,
        )


@app.api_route("/get_weights_by_name", methods=["GET", "POST"])
async def get_weights_by_name(obj: GetWeightsByNameReqInput, request: Request):
    """Get model parameter by name."""
    try:
        ret = await _global_state.tokenizer_manager.get_weights_by_name(obj, request)
        if ret is None:
            return _create_error_response("Get parameter by name failed")
        else:
            return ORJSONResponse(ret, status_code=200)
    except Exception as e:
        return _create_error_response(e)


@app.api_route("/release_memory_occupation", methods=["GET", "POST"])
async def release_memory_occupation(
    obj: ReleaseMemoryOccupationReqInput, request: Request
):
    """Release GPU memory occupation temporarily."""
    try:
        await _global_state.tokenizer_manager.release_memory_occupation(obj, request)
    except Exception as e:
        return _create_error_response(e)


@app.api_route("/resume_memory_occupation", methods=["GET", "POST"])
async def resume_memory_occupation(
    obj: ResumeMemoryOccupationReqInput, request: Request
):
    """Resume GPU memory occupation."""
    try:
        await _global_state.tokenizer_manager.resume_memory_occupation(obj, request)
    except Exception as e:
        return _create_error_response(e)


@app.api_route("/slow_down", methods=["GET", "POST"])
async def slow_down(obj: SlowDownReqInput, request: Request):
    """Slow down the system deliberately. Only for testing. Example scenario:
    when we want to test performance of D in large-scale PD disaggregation and have no enough nodes for P,
    we can use this to slow down D to let it have enough running sequences, and then disable slowdown
    to let it run in full batch size.
    """
    try:
        await _global_state.tokenizer_manager.slow_down(obj, request)
    except Exception as e:
        return _create_error_response(e)


@app.api_route("/load_lora_adapter", methods=["POST"])
async def load_lora_adapter(obj: LoadLoRAAdapterReqInput, request: Request):
    """Load a new LoRA adapter without re-launching the server."""
    result = await _global_state.tokenizer_manager.load_lora_adapter(obj, request)

    if result.success:
        return ORJSONResponse(
            result,
            status_code=HTTPStatus.OK,
        )
    else:
        return ORJSONResponse(
            result,
            status_code=HTTPStatus.BAD_REQUEST,
        )


@app.api_route("/unload_lora_adapter", methods=["POST"])
async def unload_lora_adapter(obj: UnloadLoRAAdapterReqInput, request: Request):
    """Load a new LoRA adapter without re-launching the server."""
    result = await _global_state.tokenizer_manager.unload_lora_adapter(obj, request)

    if result.success:
        return ORJSONResponse(
            result,
            status_code=HTTPStatus.OK,
        )
    else:
        return ORJSONResponse(
            result,
            status_code=HTTPStatus.BAD_REQUEST,
        )


@app.api_route("/open_session", methods=["GET", "POST"])
async def open_session(obj: OpenSessionReqInput, request: Request):
    """Open a session, and return its unique session id."""
    try:
        session_id = await _global_state.tokenizer_manager.open_session(obj, request)
        if session_id is None:
            raise Exception(
                "Failed to open the session. Check if a session with the same id is still open."
            )
        return session_id
    except Exception as e:
        return _create_error_response(e)


@app.api_route("/close_session", methods=["GET", "POST"])
async def close_session(obj: CloseSessionReqInput, request: Request):
    """Close the session."""
    try:
        await _global_state.tokenizer_manager.close_session(obj, request)
        return Response(status_code=200)
    except Exception as e:
        return _create_error_response(e)


@app.api_route("/configure_logging", methods=["GET", "POST"])
async def configure_logging(obj: ConfigureLoggingReq, request: Request):
    """Configure the request logging options."""
    _global_state.tokenizer_manager.configure_logging(obj)
    return Response(status_code=200)


@app.post("/abort_request")
async def abort_request(obj: AbortReq, request: Request):
    """Abort a request."""
    try:
        _global_state.tokenizer_manager.abort_request(
            rid=obj.rid, abort_all=obj.abort_all
        )
        return Response(status_code=200)
    except Exception as e:
        return _create_error_response(e)


@app.post("/parse_function_call")
async def parse_function_call_request(obj: ParseFunctionCallReq, request: Request):
    """
    A native API endpoint to parse function calls from a text.
    """
    # 1) Initialize the parser based on the request body
    parser = FunctionCallParser(tools=obj.tools, tool_call_parser=obj.tool_call_parser)

    # 2) Call the non-stream parsing method (non-stream)
    normal_text, calls = parser.parse_non_stream(obj.text)

    # 3) Organize the response content
    response_data = {
        "normal_text": normal_text,
        "calls": [
            call.model_dump() for call in calls
        ],  # Convert pydantic objects to dictionaries
    }

    return ORJSONResponse(content=response_data, status_code=200)


@app.post("/separate_reasoning")
async def separate_reasoning_request(obj: SeparateReasoningReqInput, request: Request):
    """
    A native API endpoint to separate reasoning from a text.
    """
    # 1) Initialize the parser based on the request body
    parser = ReasoningParser(model_type=obj.reasoning_parser)

    # 2) Call the non-stream parsing method (non-stream)
    reasoning_text, normal_text = parser.parse_non_stream(obj.text)

    # 3) Organize the response content
    response_data = {
        "reasoning_text": reasoning_text,
        "text": normal_text,
    }

    return ORJSONResponse(content=response_data, status_code=200)


@app.post("/pause_generation")
async def pause_generation(request: Request):
    """Pause generation."""
    await _global_state.tokenizer_manager.pause_generation()
    return ORJSONResponse(
        content={"message": "Generation paused successfully.", "status": "ok"},
        status_code=200,
    )


@app.post("/continue_generation")
async def continue_generation(request: Request):
    """Continue generation."""
    await _global_state.tokenizer_manager.continue_generation()
    return ORJSONResponse(
        content={"message": "Generation continued successfully.", "status": "ok"},
        status_code=200,
    )


##### OpenAI-compatible API endpoints #####


@app.post("/v1/completions", dependencies=[Depends(validate_json_request)])
async def openai_v1_completions(request: CompletionRequest, raw_request: Request):
    """OpenAI-compatible text completion endpoint."""
    return await raw_request.app.state.openai_serving_completion.handle_request(
        request, raw_request
    )


@app.post("/v1/chat/completions", dependencies=[Depends(validate_json_request)])
async def openai_v1_chat_completions(
    request: ChatCompletionRequest, raw_request: Request
):
    """OpenAI-compatible chat completion endpoint."""
    return await raw_request.app.state.openai_serving_chat.handle_request(
        request, raw_request
    )


@app.post(
    "/v1/embeddings",
    response_class=ORJSONResponse,
    dependencies=[Depends(validate_json_request)],
)
async def openai_v1_embeddings(request: EmbeddingRequest, raw_request: Request):
    """OpenAI-compatible embeddings endpoint."""
    return await raw_request.app.state.openai_serving_embedding.handle_request(
        request, raw_request
    )


@app.get("/v1/models", response_class=ORJSONResponse)
async def available_models():
    """Show available models. OpenAI-compatible endpoint."""
    served_model_names = [_global_state.tokenizer_manager.served_model_name]
    model_cards = []
    for served_model_name in served_model_names:
        model_cards.append(
            ModelCard(
                id=served_model_name,
                root=served_model_name,
                max_model_len=_global_state.tokenizer_manager.model_config.context_len,
            )
        )
    return ModelList(data=model_cards)


@app.get("/v1/models/{model:path}", response_class=ORJSONResponse)
async def retrieve_model(model: str):
    """Retrieves a model instance, providing basic information about the model."""
    served_model_names = [_global_state.tokenizer_manager.served_model_name]

    if model not in served_model_names:
        return ORJSONResponse(
            status_code=404,
            content={
                "error": {
                    "message": f"The model '{model}' does not exist",
                    "type": "invalid_request_error",
                    "param": "model",
                    "code": "model_not_found",
                }
            },
        )

    return ModelCard(
        id=model,
        root=model,
        max_model_len=_global_state.tokenizer_manager.model_config.context_len,
    )


@app.post("/v1/score", dependencies=[Depends(validate_json_request)])
async def v1_score_request(request: ScoringRequest, raw_request: Request):
    """Endpoint for the decoder-only scoring API. See Engine.score() for detailed documentation."""
    return await raw_request.app.state.openai_serving_score.handle_request(
        request, raw_request
    )


@app.post("/v1/responses", dependencies=[Depends(validate_json_request)])
async def v1_responses_request(request: dict, raw_request: Request):
    """Endpoint for the responses API with reasoning support."""

    request_obj = ResponsesRequest(**request)
    result = await raw_request.app.state.openai_serving_responses.create_responses(
        request_obj, raw_request
    )

    # Handle streaming responses
    if isinstance(result, AsyncGenerator):
        return StreamingResponse(
            result,
            media_type="text/event-stream",
            headers={"Cache-Control": "no-cache", "Connection": "keep-alive"},
        )

    return result


@app.get("/v1/responses/{response_id}")
async def v1_retrieve_responses(response_id: str, raw_request: Request):
    """Retrieve a response by ID."""
    return await raw_request.app.state.openai_serving_responses.retrieve_responses(
        response_id
    )


@app.post("/v1/responses/{response_id}/cancel")
async def v1_cancel_responses(response_id: str, raw_request: Request):
    """Cancel a background response."""
    return await raw_request.app.state.openai_serving_responses.cancel_responses(
        response_id
    )


@app.api_route(
    "/v1/rerank", methods=["POST", "PUT"], dependencies=[Depends(validate_json_request)]
)
async def v1_rerank_request(request: V1RerankReqInput, raw_request: Request):
    """Endpoint for reranking documents based on query relevance."""
    return await raw_request.app.state.openai_serving_rerank.handle_request(
        request, raw_request
    )


## SageMaker API
@app.get("/ping")
async def sagemaker_health() -> Response:
    """Check the health of the http server."""
    return Response(status_code=200)


@app.post("/invocations")
async def sagemaker_chat_completions(
    request: ChatCompletionRequest, raw_request: Request
):
    """OpenAI-compatible chat completion endpoint."""
    return await raw_request.app.state.openai_serving_chat.handle_request(
        request, raw_request
    )


## Vertex AI API
@app.post(os.environ.get("AIP_PREDICT_ROUTE", "/vertex_generate"))
async def vertex_generate(vertex_req: VertexGenerateReqInput, raw_request: Request):
    if not vertex_req.instances:
        return []
    inputs = {}
    for input_key in ("text", "input_ids", "input_embeds"):
        if vertex_req.instances[0].get(input_key):
            inputs[input_key] = [
                instance.get(input_key) for instance in vertex_req.instances
            ]
            break
    image_data = [
        instance.get("image_data")
        for instance in vertex_req.instances
        if instance.get("image_data") is not None
    ] or None
    req = GenerateReqInput(
        **inputs,
        image_data=image_data,
        **(vertex_req.parameters or {}),
    )
    ret = await generate_request(req, raw_request)
    if isinstance(ret, Response):
        return ret
    return ORJSONResponse({"predictions": ret})


def _update_weight_version_if_provided(weight_version: Optional[str]) -> None:
    """Update weight version if provided."""
    if weight_version is not None:
        _global_state.tokenizer_manager.server_args.weight_version = weight_version


def _create_error_response(e):
    return ORJSONResponse(
        {"error": {"message": str(e)}}, status_code=HTTPStatus.BAD_REQUEST
    )


def launch_server(
    server_args: ServerArgs,
    pipe_finish_writer: Optional[multiprocessing.connection.Connection] = None,
    launch_callback: Optional[Callable[[], None]] = None,
):
    """
    Launch SRT (SGLang Runtime) Server.

    The SRT server consists of an HTTP server and an SRT engine.

    - HTTP server: A FastAPI server that routes requests to the engine.
    - The engine consists of three components:
        1. TokenizerManager: Tokenizes the requests and sends them to the scheduler.
        2. Scheduler (subprocess): Receives requests from the Tokenizer Manager, schedules batches, forwards them, and sends the output tokens to the Detokenizer Manager.
        3. DetokenizerManager (subprocess): Detokenizes the output tokens and sends the result back to the Tokenizer Manager.

    Note:
    1. The HTTP server, Engine, and TokenizerManager both run in the main process.
    2. Inter-process communication is done through IPC (each process uses a different port) via the ZMQ library.
    """
    if server_args.tokenizer_worker_num > 1:
        port_args = PortArgs.init_new(server_args)
        port_args.tokenizer_worker_ipc_name = (
            f"ipc://{tempfile.NamedTemporaryFile(delete=False).name}"
        )
        tokenizer_manager, template_manager, scheduler_info = _launch_subprocesses(
            server_args=server_args, port_args=port_args
        )
    else:
        tokenizer_manager, template_manager, scheduler_info = _launch_subprocesses(
            server_args=server_args,
        )

        if server_args.enable_trace:
            process_tracing_init(server_args.oltp_traces_endpoint, "sglang")
            if server_args.disaggregation_mode == "null":
                thread_label = "Tokenizer"
                trace_set_thread_info(thread_label)

    set_global_state(
        _GlobalState(
            tokenizer_manager=tokenizer_manager,
            template_manager=template_manager,
            scheduler_info=scheduler_info,
        )
    )

    if server_args.tokenizer_worker_num > 1:
        multi_tokenizer_args_shm = write_data_for_multi_tokenizer(
            port_args,
            server_args,
            scheduler_info,
        )
    else:
        # Add api key authorization
        if server_args.api_key:
            add_api_key_middleware(app, server_args.api_key)

        # Add prometheus middleware
        if server_args.enable_metrics:
            add_prometheus_middleware(app)
            enable_func_timer()

        # Send a warmup request - we will create the thread launch it
        # in the lifespan after all other warmups have fired.
        warmup_thread = threading.Thread(
            target=_wait_and_warmup,
            args=(
                server_args,
                pipe_finish_writer,
                launch_callback,
            ),
        )
        app.warmup_thread = warmup_thread

    try:
        # Update logging configs
        set_uvicorn_logging_configs()
        app.server_args = server_args
        # Listen for HTTP requests
        if server_args.tokenizer_worker_num > 1:
            from uvicorn.config import LOGGING_CONFIG

            LOGGING_CONFIG["loggers"]["sglang.srt.entrypoints.http_server"] = {
                "handlers": ["default"],
                "level": "INFO",
                "propagate": False,
            }

            monkey_patch_uvicorn_multiprocessing()

            uvicorn.run(
                "sglang.srt.entrypoints.http_server:app",
                host=server_args.host,
                port=server_args.port,
                log_level=server_args.log_level_http or server_args.log_level,
                timeout_keep_alive=5,
                loop="uvloop",
                workers=server_args.tokenizer_worker_num,
            )
        else:
            app.is_single_tokenizer_mode = True
            uvicorn.run(
                app,
                host=server_args.host,
                port=server_args.port,
                log_level=server_args.log_level_http or server_args.log_level,
                timeout_keep_alive=5,
                loop="uvloop",
            )
    finally:
        if server_args.tokenizer_worker_num > 1:
            multi_tokenizer_args_shm.unlink()
            _global_state.tokenizer_manager.socket_mapping.clear_all_sockets()
        else:
            warmup_thread.join()


def _execute_server_warmup(
    server_args: ServerArgs,
    pipe_finish_writer: Optional[multiprocessing.connection.Connection],
):
    headers = {}
    url = server_args.url()
    if server_args.api_key:
        headers["Authorization"] = f"Bearer {server_args.api_key}"

    # Wait until the server is launched
    success = False
    for _ in range(120):
        time.sleep(1)
        try:
            res = requests.get(url + "/get_model_info", timeout=5, headers=headers)
            assert res.status_code == 200, f"{res=}, {res.text=}"
            success = True
            break
        except (AssertionError, requests.exceptions.RequestException):
            last_traceback = get_exception_traceback()
            pass

    if not success:
        if pipe_finish_writer is not None:
            pipe_finish_writer.send(last_traceback)
        logger.error(f"Initialization failed. warmup error: {last_traceback}")
        kill_process_tree(os.getpid())
        return success

    model_info = res.json()

    # Send a warmup request
    request_name = "/generate" if model_info["is_generation"] else "/encode"
    max_new_tokens = 8 if model_info["is_generation"] else 1
    json_data = {
        "sampling_params": {
            "temperature": 0,
            "max_new_tokens": max_new_tokens,
        },
    }
    if server_args.skip_tokenizer_init:
        json_data["input_ids"] = [[10, 11, 12] for _ in range(server_args.dp_size)]
        # TODO Workaround the bug that embedding errors for list of size 1
        if server_args.dp_size == 1:
            json_data["input_ids"] = json_data["input_ids"][0]
    else:
        json_data["text"] = ["The capital city of France is"] * server_args.dp_size
        # TODO Workaround the bug that embedding errors for list of size 1
        if server_args.dp_size == 1:
            json_data["text"] = json_data["text"][0]

    # Debug dumping
    if server_args.debug_tensor_dump_input_file:
        json_data.pop("text", None)
        json_data["input_ids"] = np.load(
            server_args.debug_tensor_dump_input_file
        ).tolist()
        json_data["sampling_params"]["max_new_tokens"] = 0

    try:
        if server_args.disaggregation_mode == "null":
            res = requests.post(
                url + request_name,
                json=json_data,
                headers=headers,
                timeout=600,
            )
            assert res.status_code == 200, f"{res}"
            _global_state.tokenizer_manager.server_status = ServerStatus.Up

        else:
            logger.info(f"Start of pd disaggregation warmup ...")
            json_data = {
                "sampling_params": {
                    "temperature": 0.0,
                    "max_new_tokens": 8,
                    "ignore_eos": True,
                },
                "bootstrap_host": [FAKE_BOOTSTRAP_HOST] * server_args.dp_size,
                # This is a hack to ensure fake transfer is enabled during prefill warmup
                # ensure each dp rank has a unique bootstrap_room during prefill warmup
                "bootstrap_room": [
                    i * (2**63 // server_args.dp_size) + (i % server_args.tp_size)
                    for i in range(server_args.dp_size)
                ],
                "input_ids": [[0, 1, 2, 3]] * server_args.dp_size,
            }
            res = requests.post(
                url + request_name,
                json=json_data,
                headers=headers,
                timeout=1800,  # because of deep gemm precache is very long if not precache.
            )
            if res.status_code == 200:
                logger.info(
                    f"End of prefill disaggregation mode warmup with status {res.status_code}, resp: {res.json()}"
                )
                _global_state.tokenizer_manager.server_status = ServerStatus.Up
            else:
                logger.info(
                    "Prefill disaggregation mode warm Up Failed, status code: {}".format(
                        res.status_code
                    )
                )
                _global_state.tokenizer_manager.server_status = ServerStatus.UnHealthy

    except Exception:
        last_traceback = get_exception_traceback()
        if pipe_finish_writer is not None:
            pipe_finish_writer.send(last_traceback)
        logger.error(f"Initialization failed. warmup error: {last_traceback}")
        kill_process_tree(os.getpid())
        return False

    # Debug print
    # logger.info(f"warmup request returns: {res.json()=}")
    return success


def _wait_and_warmup(
    server_args: ServerArgs,
    pipe_finish_writer: Optional[multiprocessing.connection.Connection],
    launch_callback: Optional[Callable[[], None]] = None,
):
    if not server_args.skip_server_warmup:
        if not _execute_server_warmup(
            server_args,
            pipe_finish_writer,
        ):
            return
    else:
        _global_state.tokenizer_manager.server_status = ServerStatus.Up

    logger.info("The server is fired up and ready to roll!")

    if pipe_finish_writer is not None:
        pipe_finish_writer.send("ready")

    if server_args.delete_ckpt_after_loading:
        delete_directory(server_args.model_path)

    if server_args.debug_tensor_dump_input_file:
        kill_process_tree(os.getpid())

    if launch_callback is not None:
        launch_callback()<|MERGE_RESOLUTION|>--- conflicted
+++ resolved
@@ -94,12 +94,8 @@
     VertexGenerateReqInput,
 )
 from sglang.srt.managers.multi_tokenizer_mixin import (
-<<<<<<< HEAD
+    MultiTokenizerRouter,
     TokenizerWorker,
-=======
-    MultiTokenizerManager,
-    MultiTokenizerRouter,
->>>>>>> afcd3e10
     get_main_process_id,
     monkey_patch_uvicorn_multiprocessing,
     read_from_shared_memory,
