# Copyright 2023-2024 SGLang Team
# Licensed under the Apache License, Version 2.0 (the "License");
# you may not use this file except in compliance with the License.
# You may obtain a copy of the License at
#
#     http://www.apache.org/licenses/LICENSE-2.0
#
# Unless required by applicable law or agreed to in writing, software
# distributed under the License is distributed on an "AS IS" BASIS,
# WITHOUT WARRANTIES OR CONDITIONS OF ANY KIND, either express or implied.
# See the License for the specific language governing permissions and
# limitations under the License.
# ==============================================================================
"""
The entry point of inference server. (SRT = SGLang Runtime)

This file implements HTTP APIs for the inference engine via fastapi.
"""

import asyncio
import dataclasses
import json
import logging
import multiprocessing as multiprocessing
import os
import threading
import time
from http import HTTPStatus
from typing import AsyncIterator, Callable, Dict, Optional

# Fix a bug of Python threading
setattr(threading, "_register_atexit", lambda *args, **kwargs: None)

from contextlib import asynccontextmanager

import numpy as np
import orjson
import requests
import uvicorn
import uvloop
from fastapi import Depends, FastAPI, Request, UploadFile
from fastapi.exceptions import RequestValidationError
from fastapi.middleware.cors import CORSMiddleware
from fastapi.responses import ORJSONResponse, Response, StreamingResponse

from sglang.srt.disaggregation.utils import (
    FAKE_BOOTSTRAP_HOST,
    register_disaggregation_server,
)
from sglang.srt.entrypoints.engine import _launch_subprocesses
from sglang.srt.entrypoints.openai.protocol import (
    ChatCompletionRequest,
    CompletionRequest,
    EmbeddingRequest,
    ErrorResponse,
    ModelCard,
    ModelList,
    ScoringRequest,
    V1RerankReqInput,
)
from sglang.srt.entrypoints.openai.serving_chat import OpenAIServingChat
from sglang.srt.entrypoints.openai.serving_completions import OpenAIServingCompletion
from sglang.srt.entrypoints.openai.serving_embedding import OpenAIServingEmbedding
from sglang.srt.entrypoints.openai.serving_rerank import OpenAIServingRerank
from sglang.srt.entrypoints.openai.serving_score import OpenAIServingScore
from sglang.srt.function_call.function_call_parser import FunctionCallParser
from sglang.srt.managers.io_struct import (
    AbortReq,
    CloseSessionReqInput,
    ConfigureLoggingReq,
    EmbeddingReqInput,
    GenerateReqInput,
    GetWeightsByNameReqInput,
    InitWeightsUpdateGroupReqInput,
    LoadLoRAAdapterReqInput,
    OpenSessionReqInput,
    ParseFunctionCallReq,
    ProfileReqInput,
    ReleaseMemoryOccupationReqInput,
    ResumeMemoryOccupationReqInput,
    SeparateReasoningReqInput,
    SetInternalStateReq,
    SlowDownReqInput,
    UnloadLoRAAdapterReqInput,
    UpdateWeightFromDiskReqInput,
    UpdateWeightsFromDistributedReqInput,
    UpdateWeightsFromTensorReqInput,
    VertexGenerateReqInput,
)
from sglang.srt.managers.template_manager import TemplateManager
from sglang.srt.managers.tokenizer_manager import TokenizerManager
from sglang.srt.metrics.func_timer import enable_func_timer
from sglang.srt.reasoning_parser import ReasoningParser
from sglang.srt.server_args import ServerArgs
from sglang.srt.utils import (
    add_api_key_middleware,
    add_prometheus_middleware,
    delete_directory,
    get_bool_env_var,
    kill_process_tree,
    set_uvicorn_logging_configs,
)
from sglang.srt.warmup import execute_warmups
from sglang.utils import get_exception_traceback
from sglang.version import __version__

logger = logging.getLogger(__name__)
asyncio.set_event_loop_policy(uvloop.EventLoopPolicy())


# Store global states
@dataclasses.dataclass
class _GlobalState:
    tokenizer_manager: TokenizerManager
    template_manager: TemplateManager
    scheduler_info: Dict


_global_state: Optional[_GlobalState] = None


def set_global_state(global_state: _GlobalState):
    global _global_state
    _global_state = global_state


@asynccontextmanager
async def lifespan(fast_api_app: FastAPI):
    # Initialize OpenAI serving handlers
    fast_api_app.state.openai_serving_completion = OpenAIServingCompletion(
        _global_state.tokenizer_manager, _global_state.template_manager
    )
    fast_api_app.state.openai_serving_chat = OpenAIServingChat(
        _global_state.tokenizer_manager, _global_state.template_manager
    )
    fast_api_app.state.openai_serving_embedding = OpenAIServingEmbedding(
        _global_state.tokenizer_manager, _global_state.template_manager
    )
    fast_api_app.state.openai_serving_score = OpenAIServingScore(
        _global_state.tokenizer_manager
    )
    fast_api_app.state.openai_serving_rerank = OpenAIServingRerank(
        _global_state.tokenizer_manager
    )

    server_args: ServerArgs = fast_api_app.server_args
    if server_args.warmups is not None:
        await execute_warmups(
            server_args.disaggregation_mode,
            server_args.warmups.split(","),
            _global_state.tokenizer_manager,
        )
        logger.info("Warmup ended")

    warmup_thread = getattr(fast_api_app, "warmup_thread", None)
    if warmup_thread is not None:
        warmup_thread.start()
    yield


# Fast API
app = FastAPI(
    lifespan=lifespan,
    openapi_url=None if get_bool_env_var("DISABLE_OPENAPI_DOC") else "/openapi.json",
)
app.add_middleware(
    CORSMiddleware,
    allow_origins=["*"],
    allow_credentials=True,
    allow_methods=["*"],
    allow_headers=["*"],
)


# Custom exception handlers to change validation error status codes
@app.exception_handler(RequestValidationError)
async def validation_exception_handler(request: Request, exc: RequestValidationError):
    """Override FastAPI's default 422 validation error with 400"""
    exc_str = str(exc)
    errors_str = str(exc.errors())

    if errors_str and errors_str != exc_str:
        message = f"{exc_str} {errors_str}"
    else:
        message = exc_str

    err = ErrorResponse(
        message=message,
        type=HTTPStatus.BAD_REQUEST.phrase,
        code=HTTPStatus.BAD_REQUEST.value,
    )

    return ORJSONResponse(
        status_code=400,
        content=err.model_dump(),
    )


async def validate_json_request(raw_request: Request):
    """Validate that the request content-type is application/json."""
    content_type = raw_request.headers.get("content-type", "").lower()
    media_type = content_type.split(";", maxsplit=1)[0]
    if media_type != "application/json":
        raise RequestValidationError(
            errors=[
                {
                    "loc": ["header", "content-type"],
                    "msg": "Unsupported Media Type: Only 'application/json' is allowed",
                    "type": "value_error",
                }
            ]
        )


HEALTH_CHECK_TIMEOUT = int(os.getenv("SGLANG_HEALTH_CHECK_TIMEOUT", 20))


##### Native API endpoints #####


@app.get("/health")
async def health() -> Response:
    """Check the health of the http server."""
    return Response(status_code=200)


@app.get("/health_generate")
async def health_generate(request: Request) -> Response:
    """Check the health of the inference server by generating one token."""

    sampling_params = {"max_new_tokens": 1, "temperature": 0.0}
    rid = f"HEALTH_CHECK_{time.time()}"

    if _global_state.tokenizer_manager.is_image_gen:
        raise NotImplementedError()
    elif _global_state.tokenizer_manager.is_generation:
        gri = GenerateReqInput(
            rid=rid,
            input_ids=[0],
            sampling_params=sampling_params,
            log_metrics=False,
        )
    else:
        gri = EmbeddingReqInput(
            rid=rid, input_ids=[0], sampling_params=sampling_params, log_metrics=False
        )

    async def gen():
        async for _ in _global_state.tokenizer_manager.generate_request(gri, request):
            break

    tic = time.perf_counter()
    task = asyncio.create_task(gen())
    while time.perf_counter() < tic + HEALTH_CHECK_TIMEOUT:
        await asyncio.sleep(1)
        if _global_state.tokenizer_manager.last_receive_tstamp > tic:
            task.cancel()
            _global_state.tokenizer_manager.rid_to_state.pop(rid, None)
            _global_state.tokenizer_manager.health_check_failed = False
            return Response(status_code=200)

    task.cancel()
    tic_time = time.strftime("%H:%M:%S", time.localtime(tic))
    last_receive_time = time.strftime(
        "%H:%M:%S", time.localtime(_global_state.tokenizer_manager.last_receive_tstamp)
    )
    logger.error(
        f"Health check failed. Server couldn't get a response from detokenizer for last "
        f"{HEALTH_CHECK_TIMEOUT} seconds. tic start time: {tic_time}. "
        f"last_heartbeat time: {last_receive_time}"
    )
    _global_state.tokenizer_manager.rid_to_state.pop(rid, None)
    _global_state.tokenizer_manager.health_check_failed = True
    return Response(status_code=503)


@app.get("/get_model_info")
async def get_model_info():
    """Get the model information."""
    result = {
        "model_path": _global_state.tokenizer_manager.model_path,
        "tokenizer_path": _global_state.tokenizer_manager.server_args.tokenizer_path,
        "is_generation": _global_state.tokenizer_manager.is_generation,
        "preferred_sampling_params": _global_state.tokenizer_manager.server_args.preferred_sampling_params,
    }
    return result


@app.get("/get_server_info")
async def get_server_info():
    # Returns interna states per DP.
    internal_states: List[Dict[Any, Any]] = (
        await _global_state.tokenizer_manager.get_internal_state()
    )
    return {
        **dataclasses.asdict(_global_state.tokenizer_manager.server_args),
        **_global_state.scheduler_info,
        "internal_states": internal_states,
        "version": __version__,
    }


@app.get("/get_load")
async def get_load():
    return await _global_state.tokenizer_manager.get_load()


# example usage:
# curl -s -X POST http://localhost:30000/set_internal_state -H "Content-Type: application/json" -d '{"server_args": {"max_micro_batch_size": 8}}'
@app.api_route("/set_internal_state", methods=["POST", "PUT"])
async def set_internal_state(obj: SetInternalStateReq, request: Request):
    res = await _global_state.tokenizer_manager.set_internal_state(obj)
    return res


# fastapi implicitly converts json in the request to obj (dataclass)
@app.api_route("/generate", methods=["POST", "PUT"])
async def generate_request(obj: GenerateReqInput, request: Request):
    """Handle a generate request."""
    if obj.stream:

        async def stream_results() -> AsyncIterator[bytes]:
            try:
                async for out in _global_state.tokenizer_manager.generate_request(
                    obj, request
                ):
                    yield b"data: " + orjson.dumps(
                        out, option=orjson.OPT_NON_STR_KEYS
                    ) + b"\n\n"
            except ValueError as e:
                out = {"error": {"message": str(e)}}
                logger.error(f"[http_server] Error: {e}")
                yield b"data: " + orjson.dumps(
                    out, option=orjson.OPT_NON_STR_KEYS
                ) + b"\n\n"
            yield b"data: [DONE]\n\n"

        return StreamingResponse(
            stream_results(),
            media_type="text/event-stream",
            background=_global_state.tokenizer_manager.create_abort_task(obj),
        )
    else:
        try:
            ret = await _global_state.tokenizer_manager.generate_request(
                obj, request
            ).__anext__()
            return ret
        except ValueError as e:
            logger.error(f"[http_server] Error: {e}")
            return _create_error_response(e)


@app.api_route("/generate_from_file", methods=["POST"])
async def generate_from_file_request(file: UploadFile, request: Request):
    """Handle a generate request, this is purely to work with input_embeds."""
    content = await file.read()
    input_embeds = json.loads(content.decode("utf-8"))

    obj = GenerateReqInput(
        input_embeds=input_embeds,
        sampling_params={
            "temperature": 0.0,
            "max_new_tokens": 512,
        },
    )

    try:
        ret = await _global_state.tokenizer_manager.generate_request(
            obj, request
        ).__anext__()
        return ret
    except ValueError as e:
        logger.error(f"Error: {e}")
        return _create_error_response(e)


@app.api_route("/encode", methods=["POST", "PUT"])
async def encode_request(obj: EmbeddingReqInput, request: Request):
    """Handle an embedding request."""
    try:
        ret = await _global_state.tokenizer_manager.generate_request(
            obj, request
        ).__anext__()
        return ret
    except ValueError as e:
        return _create_error_response(e)


@app.api_route("/classify", methods=["POST", "PUT"])
async def classify_request(obj: EmbeddingReqInput, request: Request):
    """Handle a reward model request. Now the arguments and return values are the same as embedding models."""
    try:
        ret = await _global_state.tokenizer_manager.generate_request(
            obj, request
        ).__anext__()
        return ret
    except ValueError as e:
        return _create_error_response(e)


@app.api_route("/flush_cache", methods=["GET", "POST"])
async def flush_cache():
    """Flush the radix cache."""
    ret = await _global_state.tokenizer_manager.flush_cache()
    return Response(
        content="Cache flushed.\nPlease check backend logs for more details. "
        "(When there are running or waiting requests, the operation will not be performed.)\n",
        status_code=200 if ret.success else HTTPStatus.BAD_REQUEST,
    )


@app.api_route("/start_profile", methods=["GET", "POST"])
async def start_profile_async(obj: Optional[ProfileReqInput] = None):
    """Start profiling."""
    if obj is None:
        obj = ProfileReqInput()

    await _global_state.tokenizer_manager.start_profile(
        output_dir=obj.output_dir,
        num_steps=obj.num_steps,
        activities=obj.activities,
        with_stack=obj.with_stack,
        record_shapes=obj.record_shapes,
        profile_by_stage=obj.profile_by_stage,
    )
    return Response(
        content="Start profiling.\n",
        status_code=200,
    )


@app.api_route("/stop_profile", methods=["GET", "POST"])
async def stop_profile_async():
    """Stop profiling."""
    await _global_state.tokenizer_manager.stop_profile()
    return Response(
        content="Stop profiling. This will take some time.\n",
        status_code=200,
    )


@app.api_route("/start_expert_distribution_record", methods=["GET", "POST"])
async def start_expert_distribution_record_async():
    """Start recording the expert distribution. Clear the previous record if any."""
    await _global_state.tokenizer_manager.start_expert_distribution_record()
    return Response(
        content="Start recording the expert distribution.\n",
        status_code=200,
    )


@app.api_route("/stop_expert_distribution_record", methods=["GET", "POST"])
async def stop_expert_distribution_record_async():
    """Stop recording the expert distribution."""
    await _global_state.tokenizer_manager.stop_expert_distribution_record()
    return Response(
        content="Stop recording the expert distribution.\n",
        status_code=200,
    )


@app.api_route("/dump_expert_distribution_record", methods=["GET", "POST"])
async def dump_expert_distribution_record_async():
    """Dump expert distribution record."""
    await _global_state.tokenizer_manager.dump_expert_distribution_record()
    return Response(
        content="Dump expert distribution record.\n",
        status_code=200,
    )


@app.post("/update_weights_from_disk")
async def update_weights_from_disk(obj: UpdateWeightFromDiskReqInput, request: Request):
    """Update the weights from disk inplace without re-launching the server."""
    success, message, num_paused_requests = (
        await _global_state.tokenizer_manager.update_weights_from_disk(obj, request)
    )
    content = {
        "success": success,
        "message": message,
        "num_paused_requests": num_paused_requests,
    }
    if success:
        return ORJSONResponse(
            content,
            status_code=HTTPStatus.OK,
        )
    else:
        return ORJSONResponse(
            content,
            status_code=HTTPStatus.BAD_REQUEST,
        )


@app.post("/init_weights_update_group")
async def init_weights_update_group(
    obj: InitWeightsUpdateGroupReqInput, request: Request
):
    """Initialize the parameter update group."""
    success, message = await _global_state.tokenizer_manager.init_weights_update_group(
        obj, request
    )
    content = {"success": success, "message": message}
    if success:
        return ORJSONResponse(content, status_code=200)
    else:
        return ORJSONResponse(content, status_code=HTTPStatus.BAD_REQUEST)


@app.post("/update_weights_from_tensor")
async def update_weights_from_tensor(
    obj: UpdateWeightsFromTensorReqInput, request: Request
):
    """Update the weights from tensor inplace without re-launching the server.
    Notes:
    1. Ensure that the model is on the correct device (e.g., GPU) before calling this endpoint. If the model is moved to the CPU unexpectedly, it may cause performance issues or runtime errors.
    2. HTTP will transmit only the metadata of the tensor, while the tensor itself will be directly copied to the model.
    3. Any binary data in the named tensors should be base64 encoded.
    """

    success, message = await _global_state.tokenizer_manager.update_weights_from_tensor(
        obj, request
    )
    content = {"success": success, "message": message}
    return ORJSONResponse(
        content, status_code=200 if success else HTTPStatus.BAD_REQUEST
    )


@app.post("/update_weights_from_distributed")
async def update_weights_from_distributed(
    obj: UpdateWeightsFromDistributedReqInput, request: Request
):
    """Update model parameter from distributed online."""
    success, message = (
        await _global_state.tokenizer_manager.update_weights_from_distributed(
            obj, request
        )
    )
    content = {"success": success, "message": message}
    if success:
        return ORJSONResponse(content, status_code=200)
    else:
        return ORJSONResponse(content, status_code=HTTPStatus.BAD_REQUEST)


@app.api_route("/get_weights_by_name", methods=["GET", "POST"])
async def get_weights_by_name(obj: GetWeightsByNameReqInput, request: Request):
    """Get model parameter by name."""
    try:
        ret = await _global_state.tokenizer_manager.get_weights_by_name(obj, request)
        if ret is None:
            return _create_error_response("Get parameter by name failed")
        else:
            return ORJSONResponse(ret, status_code=200)
    except Exception as e:
        return _create_error_response(e)


@app.api_route("/release_memory_occupation", methods=["GET", "POST"])
async def release_memory_occupation(
    obj: ReleaseMemoryOccupationReqInput, request: Request
):
    """Release GPU memory occupation temporarily."""
    try:
        await _global_state.tokenizer_manager.release_memory_occupation(obj, request)
    except Exception as e:
        return _create_error_response(e)


@app.api_route("/resume_memory_occupation", methods=["GET", "POST"])
async def resume_memory_occupation(
    obj: ResumeMemoryOccupationReqInput, request: Request
):
    """Resume GPU memory occupation."""
    try:
        await _global_state.tokenizer_manager.resume_memory_occupation(obj, request)
    except Exception as e:
        return _create_error_response(e)


@app.api_route("/slow_down", methods=["GET", "POST"])
async def slow_down(obj: SlowDownReqInput, request: Request):
    """Slow down the system deliberately. Only for testing. Example scenario:
    when we want to test performance of D in large-scale PD disaggregation and have no enough nodes for P,
    we can use this to slow down D to let it have enough running sequences, and then disable slowdown
    to let it run in full batch size.
    """
    try:
        await _global_state.tokenizer_manager.slow_down(obj, request)
    except Exception as e:
        return _create_error_response(e)


@app.api_route("/load_lora_adapter", methods=["POST"])
async def load_lora_adapter(obj: LoadLoRAAdapterReqInput, request: Request):
    """Load a new LoRA adapter without re-launching the server."""
    result = await _global_state.tokenizer_manager.load_lora_adapter(obj, request)

    if result.success:
        return ORJSONResponse(
            result,
            status_code=HTTPStatus.OK,
        )
    else:
        return ORJSONResponse(
            result,
            status_code=HTTPStatus.BAD_REQUEST,
        )


@app.api_route("/unload_lora_adapter", methods=["POST"])
async def unload_lora_adapter(obj: UnloadLoRAAdapterReqInput, request: Request):
    """Load a new LoRA adapter without re-launching the server."""
    result = await _global_state.tokenizer_manager.unload_lora_adapter(obj, request)

    if result.success:
        return ORJSONResponse(
            result,
            status_code=HTTPStatus.OK,
        )
    else:
        return ORJSONResponse(
            result,
            status_code=HTTPStatus.BAD_REQUEST,
        )


@app.api_route("/open_session", methods=["GET", "POST"])
async def open_session(obj: OpenSessionReqInput, request: Request):
    """Open a session, and return its unique session id."""
    try:
        session_id = await _global_state.tokenizer_manager.open_session(obj, request)
        if session_id is None:
            raise Exception(
                "Failed to open the session. Check if a session with the same id is still open."
            )
        return session_id
    except Exception as e:
        return _create_error_response(e)


@app.api_route("/close_session", methods=["GET", "POST"])
async def close_session(obj: CloseSessionReqInput, request: Request):
    """Close the session."""
    try:
        await _global_state.tokenizer_manager.close_session(obj, request)
        return Response(status_code=200)
    except Exception as e:
        return _create_error_response(e)


@app.api_route("/configure_logging", methods=["GET", "POST"])
async def configure_logging(obj: ConfigureLoggingReq, request: Request):
    """Configure the request logging options."""
    _global_state.tokenizer_manager.configure_logging(obj)
    return Response(status_code=200)


@app.post("/abort_request")
async def abort_request(obj: AbortReq, request: Request):
    """Abort a request."""
    try:
        _global_state.tokenizer_manager.abort_request(rid=obj.rid)
        return Response(status_code=200)
    except Exception as e:
        return _create_error_response(e)


@app.post("/parse_function_call")
async def parse_function_call_request(obj: ParseFunctionCallReq, request: Request):
    """
    A native API endpoint to parse function calls from a text.
    """
    # 1) Initialize the parser based on the request body
    parser = FunctionCallParser(tools=obj.tools, tool_call_parser=obj.tool_call_parser)

    # 2) Call the non-stream parsing method (non-stream)
    normal_text, calls = parser.parse_non_stream(obj.text)

    # 3) Organize the response content
    response_data = {
        "normal_text": normal_text,
        "calls": [
            call.model_dump() for call in calls
        ],  # Convert pydantic objects to dictionaries
    }

    return ORJSONResponse(content=response_data, status_code=200)


@app.post("/separate_reasoning")
async def separate_reasoning_request(obj: SeparateReasoningReqInput, request: Request):
    """
    A native API endpoint to separate reasoning from a text.
    """
    # 1) Initialize the parser based on the request body
    parser = ReasoningParser(model_type=obj.reasoning_parser)

    # 2) Call the non-stream parsing method (non-stream)
    reasoning_text, normal_text = parser.parse_non_stream(obj.text)

    # 3) Organize the response content
    response_data = {
        "reasoning_text": reasoning_text,
        "text": normal_text,
    }

    return ORJSONResponse(content=response_data, status_code=200)


##### OpenAI-compatible API endpoints #####


@app.post("/v1/completions", dependencies=[Depends(validate_json_request)])
async def openai_v1_completions(request: CompletionRequest, raw_request: Request):
    """OpenAI-compatible text completion endpoint."""
    return await raw_request.app.state.openai_serving_completion.handle_request(
        request, raw_request
    )


@app.post("/v1/chat/completions", dependencies=[Depends(validate_json_request)])
async def openai_v1_chat_completions(
    request: ChatCompletionRequest, raw_request: Request
):
    """OpenAI-compatible chat completion endpoint."""
    return await raw_request.app.state.openai_serving_chat.handle_request(
        request, raw_request
    )


@app.post(
    "/v1/embeddings",
    response_class=ORJSONResponse,
    dependencies=[Depends(validate_json_request)],
)
async def openai_v1_embeddings(request: EmbeddingRequest, raw_request: Request):
    """OpenAI-compatible embeddings endpoint."""
    return await raw_request.app.state.openai_serving_embedding.handle_request(
        request, raw_request
    )


@app.get("/v1/models", response_class=ORJSONResponse)
async def available_models():
    """Show available models. OpenAI-compatible endpoint."""
    served_model_names = [_global_state.tokenizer_manager.served_model_name]
    model_cards = []
    for served_model_name in served_model_names:
        model_cards.append(
            ModelCard(
                id=served_model_name,
                root=served_model_name,
                max_model_len=_global_state.tokenizer_manager.model_config.context_len,
            )
        )
    return ModelList(data=model_cards)


@app.get("/v1/models/{model:path}", response_class=ORJSONResponse)
async def retrieve_model(model: str):
    """Retrieves a model instance, providing basic information about the model."""
    served_model_names = [_global_state.tokenizer_manager.served_model_name]

    if model not in served_model_names:
        return ORJSONResponse(
            status_code=404,
            content={
                "error": {
                    "message": f"The model '{model}' does not exist",
                    "type": "invalid_request_error",
                    "param": "model",
                    "code": "model_not_found",
                }
            },
        )

    return ModelCard(
        id=model,
        root=model,
        max_model_len=_global_state.tokenizer_manager.model_config.context_len,
    )


## SageMaker API
@app.get("/ping")
async def sagemaker_health() -> Response:
    """Check the health of the http server."""
    return Response(status_code=200)


@app.post("/invocations")
async def sagemaker_chat_completions(
    request: ChatCompletionRequest, raw_request: Request
):
    """OpenAI-compatible chat completion endpoint."""
    return await raw_request.app.state.openai_serving_chat.handle_request(
        request, raw_request
    )


## Vertex AI API
@app.post(os.environ.get("AIP_PREDICT_ROUTE", "/vertex_generate"))
async def vertex_generate(vertex_req: VertexGenerateReqInput, raw_request: Request):
    if not vertex_req.instances:
        return []
    inputs = {}
    for input_key in ("text", "input_ids", "input_embeds"):
        if vertex_req.instances[0].get(input_key):
            inputs[input_key] = [
                instance.get(input_key) for instance in vertex_req.instances
            ]
            break
    image_data = [
        instance.get("image_data")
        for instance in vertex_req.instances
        if instance.get("image_data") is not None
    ] or None
    req = GenerateReqInput(
        **inputs,
        image_data=image_data,
        **(vertex_req.parameters or {}),
    )
    ret = await generate_request(req, raw_request)
    if isinstance(ret, Response):
        return ret
    return ORJSONResponse({"predictions": ret})


@app.post("/v1/score", dependencies=[Depends(validate_json_request)])
async def v1_score_request(request: ScoringRequest, raw_request: Request):
    """Endpoint for the decoder-only scoring API. See Engine.score() for detailed documentation."""
    return await raw_request.app.state.openai_serving_score.handle_request(
        request, raw_request
    )


@app.api_route(
    "/v1/rerank", methods=["POST", "PUT"], dependencies=[Depends(validate_json_request)]
)
async def v1_rerank_request(request: V1RerankReqInput, raw_request: Request):
    """Endpoint for reranking documents based on query relevance."""
    return await raw_request.app.state.openai_serving_rerank.handle_request(
        request, raw_request
    )


def _create_error_response(e):
    return ORJSONResponse(
        {"error": {"message": str(e)}}, status_code=HTTPStatus.BAD_REQUEST
    )


def launch_server(
    server_args: ServerArgs,
    pipe_finish_writer: Optional[multiprocessing.connection.Connection] = None,
    launch_callback: Optional[Callable[[], None]] = None,
):
    """
    Launch SRT (SGLang Runtime) Server.

    The SRT server consists of an HTTP server and an SRT engine.

    - HTTP server: A FastAPI server that routes requests to the engine.
    - The engine consists of three components:
        1. TokenizerManager: Tokenizes the requests and sends them to the scheduler.
        2. Scheduler (subprocess): Receives requests from the Tokenizer Manager, schedules batches, forwards them, and sends the output tokens to the Detokenizer Manager.
        3. DetokenizerManager (subprocess): Detokenizes the output tokens and sends the result back to the Tokenizer Manager.

    Note:
    1. The HTTP server, Engine, and TokenizerManager both run in the main process.
    2. Inter-process communication is done through IPC (each process uses a different port) via the ZMQ library.
    """
    tokenizer_manager, template_manager, scheduler_info = _launch_subprocesses(
        server_args=server_args
    )
    set_global_state(
        _GlobalState(
            tokenizer_manager=tokenizer_manager,
            template_manager=template_manager,
            scheduler_info=scheduler_info,
        )
    )

    # Add api key authorization
    if server_args.api_key:
        add_api_key_middleware(app, server_args.api_key)

    # Add prometheus middleware
    if server_args.enable_metrics:
        add_prometheus_middleware(app)
        enable_func_timer()

    image_token_text = None
    if (
        tokenizer_manager.image_token_id is not None
        and not server_args.skip_tokenizer_init
    ):
        image_token_text = tokenizer_manager.tokenizer.decode(
            [tokenizer_manager.image_token_id]
        )

    # Send a warmup request - we will create the thread launch it
    # in the lifespan after all other warmups have fired.
    warmup_thread = threading.Thread(
        target=_wait_and_warmup,
        args=(
            server_args,
            pipe_finish_writer,
            image_token_text,
            launch_callback,
        ),
    )
    app.warmup_thread = warmup_thread

    try:
        # Update logging configs
        set_uvicorn_logging_configs()
        app.server_args = server_args
        # Listen for HTTP requests
        uvicorn.run(
            app,
            host=server_args.host,
            port=server_args.port,
            log_level=server_args.log_level_http or server_args.log_level,
            timeout_keep_alive=5,
            loop="uvloop",
        )
    finally:
        warmup_thread.join()


def _execute_server_warmup(
    server_args: ServerArgs,
    pipe_finish_writer: Optional[multiprocessing.connection.Connection],
):
    headers = {}
    url = server_args.url()
    if server_args.api_key:
        headers["Authorization"] = f"Bearer {server_args.api_key}"

    # Wait until the server is launched
    success = False
    for _ in range(120):
        time.sleep(1)
        try:
            res = requests.get(url + "/get_model_info", timeout=5, headers=headers)
            assert res.status_code == 200, f"{res=}, {res.text=}"
            success = True
            break
        except (AssertionError, requests.exceptions.RequestException):
            last_traceback = get_exception_traceback()
            pass

    if not success:
        if pipe_finish_writer is not None:
            pipe_finish_writer.send(last_traceback)
        logger.error(f"Initialization failed. warmup error: {last_traceback}")
        kill_process_tree(os.getpid())
        return success

    model_info = res.json()

    # Send a warmup request
    request_name = "/generate" if model_info["is_generation"] else "/encode"
    max_new_tokens = 8 if model_info["is_generation"] else 1
    json_data = {
        "sampling_params": {
            "temperature": 0,
            "max_new_tokens": max_new_tokens,
        },
    }
    if server_args.skip_tokenizer_init:
        json_data["input_ids"] = [[10, 11, 12] for _ in range(server_args.dp_size)]
        # TODO Workaround the bug that embedding errors for list of size 1
        if server_args.dp_size == 1:
            json_data["input_ids"] = json_data["input_ids"][0]
    else:
        json_data["text"] = ["The capital city of France is"] * server_args.dp_size
        # TODO Workaround the bug that embedding errors for list of size 1
        if server_args.dp_size == 1:
            json_data["text"] = json_data["text"][0]

    # Debug dumping
    if server_args.debug_tensor_dump_input_file:
        json_data.pop("text", None)
        json_data["input_ids"] = np.load(
            server_args.debug_tensor_dump_input_file
        ).tolist()
        json_data["sampling_params"]["max_new_tokens"] = 0

    try:
        if server_args.disaggregation_mode == "null":
            res = requests.post(
                url + request_name,
                json=json_data,
                headers=headers,
                timeout=600,
            )
            assert res.status_code == 200, f"{res}"
        else:
            logger.info(f"Start of prefill warmup ...")
            json_data = {
                "sampling_params": {
                    "temperature": 0.0,
                    "max_new_tokens": 8,
                    "ignore_eos": True,
                },
                "bootstrap_host": [FAKE_BOOTSTRAP_HOST] * server_args.dp_size,
                # This is a hack to ensure fake transfer is enabled during prefill warmup
                # ensure each dp rank has a unique bootstrap_room during prefill warmup
                "bootstrap_room": [
                    i * (2**63 // server_args.dp_size) + (i % server_args.tp_size)
                    for i in range(server_args.dp_size)
                ],
                "input_ids": [[0, 1, 2, 3]] * server_args.dp_size,
            }
            res = requests.post(
                url + request_name,
                json=json_data,
                headers=headers,
                timeout=1800,  # because of deep gemm precache is very long if not precache.
            )
            logger.info(
                f"End of prefill warmup with status {res.status_code}, resp: {res.json()}"
            )

    except Exception:
        last_traceback = get_exception_traceback()
        if pipe_finish_writer is not None:
            pipe_finish_writer.send(last_traceback)
        logger.error(f"Initialization failed. warmup error: {last_traceback}")
        kill_process_tree(os.getpid())
        return False

    # Debug print
<<<<<<< HEAD
    # logger.info(f"{res.json()=}")
    return success


def _wait_and_warmup(
    server_args: ServerArgs,
    pipe_finish_writer: Optional[multiprocessing.connection.Connection],
    image_token_text: str,
    launch_callback: Optional[Callable[[], None]] = None,
):
    if not server_args.skip_warmup:
        if not _execute_server_warmup(
            server_args,
            pipe_finish_writer,
        ):
            return
=======
    # logger.info(f"warmup request returns: {res.json()=}")
>>>>>>> 8e03b641

    logger.info("The server is fired up and ready to roll!")

    if pipe_finish_writer is not None:
        pipe_finish_writer.send("ready")

    if server_args.delete_ckpt_after_loading:
        delete_directory(server_args.model_path)

    if server_args.debug_tensor_dump_input_file:
        kill_process_tree(os.getpid())

    if server_args.pdlb_url is not None:
        register_disaggregation_server(
            server_args.disaggregation_mode,
            server_args.port,
            server_args.disaggregation_bootstrap_port,
            server_args.pdlb_url,
        )

    if launch_callback is not None:
        launch_callback()<|MERGE_RESOLUTION|>--- conflicted
+++ resolved
@@ -1036,8 +1036,7 @@
         return False
 
     # Debug print
-<<<<<<< HEAD
-    # logger.info(f"{res.json()=}")
+    # logger.info(f"warmup request returns: {res.json()=}")
     return success
 
 
@@ -1053,9 +1052,6 @@
             pipe_finish_writer,
         ):
             return
-=======
-    # logger.info(f"warmup request returns: {res.json()=}")
->>>>>>> 8e03b641
 
     logger.info("The server is fired up and ready to roll!")
 
