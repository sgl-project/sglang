# Copyright 2023-2024 SGLang Team
# Licensed under the Apache License, Version 2.0 (the "License");
# you may not use this file except in compliance with the License.
# You may obtain a copy of the License at
#
#     http://www.apache.org/licenses/LICENSE-2.0
#
# Unless required by applicable law or agreed to in writing, software
# distributed under the License is distributed on an "AS IS" BASIS,
# WITHOUT WARRANTIES OR CONDITIONS OF ANY KIND, either express or implied.
# See the License for the specific language governing permissions and
# limitations under the License.
# ==============================================================================
"""
The entry point of inference server. (SRT = SGLang Runtime)

This file implements HTTP APIs for the inference engine via fastapi.
"""

import asyncio
import dataclasses
import json
import logging
import multiprocessing as multiprocessing
import os
import threading
import time
from http import HTTPStatus
from typing import AsyncIterator, Callable, Dict, Optional

# Fix a bug of Python threading
setattr(threading, "_register_atexit", lambda *args, **kwargs: None)

from contextlib import asynccontextmanager

import numpy as np
import orjson
import requests
import uvicorn
import uvloop
from fastapi import Depends, FastAPI, HTTPException, Request, UploadFile
from fastapi.exceptions import RequestValidationError
from fastapi.middleware.cors import CORSMiddleware
from fastapi.responses import ORJSONResponse, Response, StreamingResponse

from sglang.srt.disaggregation.utils import (
    FAKE_BOOTSTRAP_HOST,
    register_disaggregation_server,
)
from sglang.srt.entrypoints.engine import _launch_subprocesses
from sglang.srt.entrypoints.openai.protocol import (
    ChatCompletionRequest,
    CompletionRequest,
    EmbeddingRequest,
    ErrorResponse,
    ModelCard,
    ModelList,
    ScoringRequest,
    V1RerankReqInput,
)
from sglang.srt.entrypoints.openai.serving_chat import OpenAIServingChat
from sglang.srt.entrypoints.openai.serving_completions import OpenAIServingCompletion
from sglang.srt.entrypoints.openai.serving_embedding import OpenAIServingEmbedding
from sglang.srt.entrypoints.openai.serving_rerank import OpenAIServingRerank
from sglang.srt.entrypoints.openai.serving_score import OpenAIServingScore
from sglang.srt.function_call.function_call_parser import FunctionCallParser
from sglang.srt.managers.io_struct import (
    AbortReq,
    CloseSessionReqInput,
    ConfigureLoggingReq,
    EmbeddingReqInput,
    GenerateReqInput,
    GetWeightsByNameReqInput,
    InitWeightsUpdateGroupReqInput,
    LoadLoRAAdapterReqInput,
    OpenSessionReqInput,
    ParseFunctionCallReq,
    ProfileReqInput,
    ReleaseMemoryOccupationReqInput,
    ResumeMemoryOccupationReqInput,
    SeparateReasoningReqInput,
    SetInternalStateReq,
    SlowDownReqInput,
    UnloadLoRAAdapterReqInput,
    UpdateWeightFromDiskReqInput,
    UpdateWeightsFromDistributedReqInput,
    UpdateWeightsFromTensorReqInput,
    VertexGenerateReqInput,
)
from sglang.srt.managers.template_manager import TemplateManager
from sglang.srt.managers.tokenizer_manager import TokenizerManager
from sglang.srt.metrics.func_timer import enable_func_timer
from sglang.srt.reasoning_parser import ReasoningParser
from sglang.srt.server_args import ServerArgs
from sglang.srt.utils import (
    add_api_key_middleware,
    add_prometheus_middleware,
    delete_directory,
    get_bool_env_var,
    kill_process_tree,
    set_uvicorn_logging_configs,
)
from sglang.srt.warmup import execute_warmups
from sglang.utils import get_exception_traceback
from sglang.version import __version__

logger = logging.getLogger(__name__)
asyncio.set_event_loop_policy(uvloop.EventLoopPolicy())


# Store global states
@dataclasses.dataclass
class _GlobalState:
    tokenizer_manager: TokenizerManager
    template_manager: TemplateManager
    scheduler_info: Dict


_global_state: Optional[_GlobalState] = None


def set_global_state(global_state: _GlobalState):
    global _global_state
    _global_state = global_state


@asynccontextmanager
async def lifespan(fast_api_app: FastAPI):
    # Initialize OpenAI serving handlers
    fast_api_app.state.openai_serving_completion = OpenAIServingCompletion(
        _global_state.tokenizer_manager, _global_state.template_manager
    )
    fast_api_app.state.openai_serving_chat = OpenAIServingChat(
        _global_state.tokenizer_manager, _global_state.template_manager
    )
    fast_api_app.state.openai_serving_embedding = OpenAIServingEmbedding(
        _global_state.tokenizer_manager, _global_state.template_manager
    )
    fast_api_app.state.openai_serving_score = OpenAIServingScore(
        _global_state.tokenizer_manager
    )
    fast_api_app.state.openai_serving_rerank = OpenAIServingRerank(
        _global_state.tokenizer_manager
    )

    server_args: ServerArgs = fast_api_app.server_args
    if server_args.warmups is not None:
        await execute_warmups(
            server_args.disaggregation_mode,
            server_args.warmups.split(","),
            _global_state.tokenizer_manager,
        )
        logger.info("Warmup ended")

    warmup_thread = getattr(fast_api_app, "warmup_thread", None)
    if warmup_thread is not None:
        warmup_thread.start()
    yield


# Fast API
app = FastAPI(
    lifespan=lifespan,
    openapi_url=None if get_bool_env_var("DISABLE_OPENAPI_DOC") else "/openapi.json",
)
app.add_middleware(
    CORSMiddleware,
    allow_origins=["*"],
    allow_credentials=True,
    allow_methods=["*"],
    allow_headers=["*"],
)


# Custom exception handlers to change validation error status codes
@app.exception_handler(RequestValidationError)
async def validation_exception_handler(request: Request, exc: RequestValidationError):
    """Override FastAPI's default 422 validation error with 400"""
    exc_str = str(exc)
    errors_str = str(exc.errors())

    if errors_str and errors_str != exc_str:
        message = f"{exc_str} {errors_str}"
    else:
        message = exc_str

    err = ErrorResponse(
        message=message,
        type=HTTPStatus.BAD_REQUEST.phrase,
        code=HTTPStatus.BAD_REQUEST.value,
    )

    return ORJSONResponse(
        status_code=400,
        content=err.model_dump(),
    )


async def validate_json_request(raw_request: Request):
    """Validate that the request content-type is application/json."""
    content_type = raw_request.headers.get("content-type", "").lower()
    media_type = content_type.split(";", maxsplit=1)[0]
    if media_type != "application/json":
        raise RequestValidationError(
            errors=[
                {
                    "loc": ["header", "content-type"],
                    "msg": "Unsupported Media Type: Only 'application/json' is allowed",
                    "type": "value_error",
                }
            ]
        )


HEALTH_CHECK_TIMEOUT = int(os.getenv("SGLANG_HEALTH_CHECK_TIMEOUT", 20))


##### Native API endpoints #####


@app.get("/health")
async def health() -> Response:
    """Check the health of the http server."""
    return Response(status_code=200)


@app.get("/health_generate")
async def health_generate(request: Request) -> Response:
    """Check the health of the inference server by generating one token."""

    sampling_params = {"max_new_tokens": 1, "temperature": 0.0}
    rid = f"HEALTH_CHECK_{time.time()}"

    if _global_state.tokenizer_manager.is_image_gen:
        raise NotImplementedError()
    elif _global_state.tokenizer_manager.is_generation:
        gri = GenerateReqInput(
            rid=rid,
            input_ids=[0],
            sampling_params=sampling_params,
            log_metrics=False,
        )
    else:
        gri = EmbeddingReqInput(
            rid=rid, input_ids=[0], sampling_params=sampling_params, log_metrics=False
        )

    async def gen():
        async for _ in _global_state.tokenizer_manager.generate_request(gri, request):
            break

    tic = time.perf_counter()
    task = asyncio.create_task(gen())
    while time.perf_counter() < tic + HEALTH_CHECK_TIMEOUT:
        await asyncio.sleep(1)
        if _global_state.tokenizer_manager.last_receive_tstamp > tic:
            task.cancel()
            _global_state.tokenizer_manager.rid_to_state.pop(rid, None)
            _global_state.tokenizer_manager.health_check_failed = False
            return Response(status_code=200)

    task.cancel()
    tic_time = time.strftime("%H:%M:%S", time.localtime(tic))
    last_receive_time = time.strftime(
        "%H:%M:%S", time.localtime(_global_state.tokenizer_manager.last_receive_tstamp)
    )
    logger.error(
        f"Health check failed. Server couldn't get a response from detokenizer for last "
        f"{HEALTH_CHECK_TIMEOUT} seconds. tic start time: {tic_time}. "
        f"last_heartbeat time: {last_receive_time}"
    )
    _global_state.tokenizer_manager.rid_to_state.pop(rid, None)
    _global_state.tokenizer_manager.health_check_failed = True
    return Response(status_code=503)


@app.get("/get_model_info")
async def get_model_info():
    """Get the model information."""
    result = {
        "model_path": _global_state.tokenizer_manager.model_path,
        "tokenizer_path": _global_state.tokenizer_manager.server_args.tokenizer_path,
        "is_generation": _global_state.tokenizer_manager.is_generation,
        "preferred_sampling_params": _global_state.tokenizer_manager.server_args.preferred_sampling_params,
    }
    return result


@app.get("/get_server_info")
async def get_server_info():
    # Returns interna states per DP.
    internal_states: List[Dict[Any, Any]] = (
        await _global_state.tokenizer_manager.get_internal_state()
    )
    return {
        **dataclasses.asdict(_global_state.tokenizer_manager.server_args),
        **_global_state.scheduler_info,
        "internal_states": internal_states,
        "version": __version__,
    }


@app.get("/get_load")
async def get_load():
    return await _global_state.tokenizer_manager.get_load()


# example usage:
# curl -s -X POST http://localhost:30000/set_internal_state -H "Content-Type: application/json" -d '{"server_args": {"max_micro_batch_size": 8}}'
@app.api_route("/set_internal_state", methods=["POST", "PUT"])
async def set_internal_state(obj: SetInternalStateReq, request: Request):
    res = await _global_state.tokenizer_manager.set_internal_state(obj)
    return res


# fastapi implicitly converts json in the request to obj (dataclass)
@app.api_route("/generate", methods=["POST", "PUT"])
async def generate_request(obj: GenerateReqInput, request: Request):
    """Handle a generate request."""
    if obj.stream:

        async def stream_results() -> AsyncIterator[bytes]:
            try:
                async for out in _global_state.tokenizer_manager.generate_request(
                    obj, request
                ):
                    yield b"data: " + orjson.dumps(
                        out, option=orjson.OPT_NON_STR_KEYS
                    ) + b"\n\n"
            except ValueError as e:
                out = {"error": {"message": str(e)}}
                logger.error(f"[http_server] Error: {e}")
                yield b"data: " + orjson.dumps(
                    out, option=orjson.OPT_NON_STR_KEYS
                ) + b"\n\n"
            yield b"data: [DONE]\n\n"

        return StreamingResponse(
            stream_results(),
            media_type="text/event-stream",
            background=_global_state.tokenizer_manager.create_abort_task(obj),
        )
    else:
        try:
            ret = await _global_state.tokenizer_manager.generate_request(
                obj, request
            ).__anext__()
            return ret
        except ValueError as e:
            logger.error(f"[http_server] Error: {e}")
            return _create_error_response(e)
        except HTTPException as e:
            return _create_error_response(e, status_code=e.status_code)


@app.api_route("/generate_from_file", methods=["POST"])
async def generate_from_file_request(file: UploadFile, request: Request):
    """Handle a generate request, this is purely to work with input_embeds."""
    content = await file.read()
    input_embeds = json.loads(content.decode("utf-8"))

    obj = GenerateReqInput(
        input_embeds=input_embeds,
        sampling_params={
            "temperature": 0.0,
            "max_new_tokens": 512,
        },
    )

    try:
        ret = await _global_state.tokenizer_manager.generate_request(
            obj, request
        ).__anext__()
        return ret
    except ValueError as e:
        logger.error(f"Error: {e}")
        return _create_error_response(e)
    except HTTPException as e:
        return _create_error_response(e, status_code=e.status_code)


@app.api_route("/encode", methods=["POST", "PUT"])
async def encode_request(obj: EmbeddingReqInput, request: Request):
    """Handle an embedding request."""
    try:
        ret = await _global_state.tokenizer_manager.generate_request(
            obj, request
        ).__anext__()
        return ret
    except ValueError as e:
        return _create_error_response(e)
    except HTTPException as e:
        return _create_error_response(e, status_code=e.status_code)


@app.api_route("/classify", methods=["POST", "PUT"])
async def classify_request(obj: EmbeddingReqInput, request: Request):
    """Handle a reward model request. Now the arguments and return values are the same as embedding models."""
    try:
        ret = await _global_state.tokenizer_manager.generate_request(
            obj, request
        ).__anext__()
        return ret
    except ValueError as e:
        return _create_error_response(e)
    except HTTPException as e:
        return _create_error_response(e, status_code=e.status_code)


@app.api_route("/flush_cache", methods=["GET", "POST"])
async def flush_cache():
    """Flush the radix cache."""
    ret = await _global_state.tokenizer_manager.flush_cache()
    return Response(
        content="Cache flushed.\nPlease check backend logs for more details. "
        "(When there are running or waiting requests, the operation will not be performed.)\n",
        status_code=200 if ret.success else HTTPStatus.BAD_REQUEST,
    )


@app.api_route("/start_profile", methods=["GET", "POST"])
async def start_profile_async(obj: Optional[ProfileReqInput] = None):
    """Start profiling."""
    if obj is None:
        obj = ProfileReqInput()

    await _global_state.tokenizer_manager.start_profile(
        output_dir=obj.output_dir,
        num_steps=obj.num_steps,
        activities=obj.activities,
        with_stack=obj.with_stack,
        record_shapes=obj.record_shapes,
        profile_by_stage=obj.profile_by_stage,
    )
    return Response(
        content="Start profiling.\n",
        status_code=200,
    )


@app.api_route("/stop_profile", methods=["GET", "POST"])
async def stop_profile_async():
    """Stop profiling."""
    await _global_state.tokenizer_manager.stop_profile()
    return Response(
        content="Stop profiling. This will take some time.\n",
        status_code=200,
    )


@app.api_route("/start_expert_distribution_record", methods=["GET", "POST"])
async def start_expert_distribution_record_async():
    """Start recording the expert distribution. Clear the previous record if any."""
    await _global_state.tokenizer_manager.start_expert_distribution_record()
    return Response(
        content="Start recording the expert distribution.\n",
        status_code=200,
    )


@app.api_route("/stop_expert_distribution_record", methods=["GET", "POST"])
async def stop_expert_distribution_record_async():
    """Stop recording the expert distribution."""
    await _global_state.tokenizer_manager.stop_expert_distribution_record()
    return Response(
        content="Stop recording the expert distribution.\n",
        status_code=200,
    )


@app.api_route("/dump_expert_distribution_record", methods=["GET", "POST"])
async def dump_expert_distribution_record_async():
    """Dump expert distribution record."""
    await _global_state.tokenizer_manager.dump_expert_distribution_record()
    return Response(
        content="Dump expert distribution record.\n",
        status_code=200,
    )


@app.post("/update_weights_from_disk")
async def update_weights_from_disk(obj: UpdateWeightFromDiskReqInput, request: Request):
    """Update the weights from disk inplace without re-launching the server."""
    success, message, num_paused_requests = (
        await _global_state.tokenizer_manager.update_weights_from_disk(obj, request)
    )
    content = {
        "success": success,
        "message": message,
        "num_paused_requests": num_paused_requests,
    }
    if success:
        return ORJSONResponse(
            content,
            status_code=HTTPStatus.OK,
        )
    else:
        return ORJSONResponse(
            content,
            status_code=HTTPStatus.BAD_REQUEST,
        )


@app.post("/init_weights_update_group")
async def init_weights_update_group(
    obj: InitWeightsUpdateGroupReqInput, request: Request
):
    """Initialize the parameter update group."""
    success, message = await _global_state.tokenizer_manager.init_weights_update_group(
        obj, request
    )
    content = {"success": success, "message": message}
    if success:
        return ORJSONResponse(content, status_code=200)
    else:
        return ORJSONResponse(content, status_code=HTTPStatus.BAD_REQUEST)


@app.post("/update_weights_from_tensor")
async def update_weights_from_tensor(
    obj: UpdateWeightsFromTensorReqInput, request: Request
):
    """Update the weights from tensor inplace without re-launching the server.
    Notes:
    1. Ensure that the model is on the correct device (e.g., GPU) before calling this endpoint. If the model is moved to the CPU unexpectedly, it may cause performance issues or runtime errors.
    2. HTTP will transmit only the metadata of the tensor, while the tensor itself will be directly copied to the model.
    3. Any binary data in the named tensors should be base64 encoded.
    """

    success, message = await _global_state.tokenizer_manager.update_weights_from_tensor(
        obj, request
    )
    content = {"success": success, "message": message}
    return ORJSONResponse(
        content, status_code=200 if success else HTTPStatus.BAD_REQUEST
    )


@app.post("/update_weights_from_distributed")
async def update_weights_from_distributed(
    obj: UpdateWeightsFromDistributedReqInput, request: Request
):
    """Update model parameter from distributed online."""
    success, message = (
        await _global_state.tokenizer_manager.update_weights_from_distributed(
            obj, request
        )
    )
    content = {"success": success, "message": message}
    if success:
        return ORJSONResponse(content, status_code=200)
    else:
        return ORJSONResponse(content, status_code=HTTPStatus.BAD_REQUEST)


@app.api_route("/get_weights_by_name", methods=["GET", "POST"])
async def get_weights_by_name(obj: GetWeightsByNameReqInput, request: Request):
    """Get model parameter by name."""
    try:
        ret = await _global_state.tokenizer_manager.get_weights_by_name(obj, request)
        if ret is None:
            return _create_error_response("Get parameter by name failed")
        else:
            return ORJSONResponse(ret, status_code=200)
    except Exception as e:
        return _create_error_response(e)


@app.api_route("/release_memory_occupation", methods=["GET", "POST"])
async def release_memory_occupation(
    obj: ReleaseMemoryOccupationReqInput, request: Request
):
    """Release GPU memory occupation temporarily."""
    try:
        await _global_state.tokenizer_manager.release_memory_occupation(obj, request)
    except Exception as e:
        return _create_error_response(e)


@app.api_route("/resume_memory_occupation", methods=["GET", "POST"])
async def resume_memory_occupation(
    obj: ResumeMemoryOccupationReqInput, request: Request
):
    """Resume GPU memory occupation."""
    try:
        await _global_state.tokenizer_manager.resume_memory_occupation(obj, request)
    except Exception as e:
        return _create_error_response(e)


@app.api_route("/slow_down", methods=["GET", "POST"])
async def slow_down(obj: SlowDownReqInput, request: Request):
    """Slow down the system deliberately. Only for testing. Example scenario:
    when we want to test performance of D in large-scale PD disaggregation and have no enough nodes for P,
    we can use this to slow down D to let it have enough running sequences, and then disable slowdown
    to let it run in full batch size.
    """
    try:
        await _global_state.tokenizer_manager.slow_down(obj, request)
    except Exception as e:
        return _create_error_response(e)


@app.api_route("/load_lora_adapter", methods=["POST"])
async def load_lora_adapter(obj: LoadLoRAAdapterReqInput, request: Request):
    """Load a new LoRA adapter without re-launching the server."""
    result = await _global_state.tokenizer_manager.load_lora_adapter(obj, request)

    if result.success:
        return ORJSONResponse(
            result,
            status_code=HTTPStatus.OK,
        )
    else:
        return ORJSONResponse(
            result,
            status_code=HTTPStatus.BAD_REQUEST,
        )


@app.api_route("/unload_lora_adapter", methods=["POST"])
async def unload_lora_adapter(obj: UnloadLoRAAdapterReqInput, request: Request):
    """Load a new LoRA adapter without re-launching the server."""
    result = await _global_state.tokenizer_manager.unload_lora_adapter(obj, request)

    if result.success:
        return ORJSONResponse(
            result,
            status_code=HTTPStatus.OK,
        )
    else:
        return ORJSONResponse(
            result,
            status_code=HTTPStatus.BAD_REQUEST,
        )


@app.api_route("/open_session", methods=["GET", "POST"])
async def open_session(obj: OpenSessionReqInput, request: Request):
    """Open a session, and return its unique session id."""
    try:
        session_id = await _global_state.tokenizer_manager.open_session(obj, request)
        if session_id is None:
            raise Exception(
                "Failed to open the session. Check if a session with the same id is still open."
            )
        return session_id
    except Exception as e:
        return _create_error_response(e)


@app.api_route("/close_session", methods=["GET", "POST"])
async def close_session(obj: CloseSessionReqInput, request: Request):
    """Close the session."""
    try:
        await _global_state.tokenizer_manager.close_session(obj, request)
        return Response(status_code=200)
    except Exception as e:
        return _create_error_response(e)


@app.api_route("/configure_logging", methods=["GET", "POST"])
async def configure_logging(obj: ConfigureLoggingReq, request: Request):
    """Configure the request logging options."""
    _global_state.tokenizer_manager.configure_logging(obj)
    return Response(status_code=200)


@app.post("/abort_request")
async def abort_request(obj: AbortReq, request: Request):
    """Abort a request."""
    try:
        _global_state.tokenizer_manager.abort_request(rid=obj.rid)
        return Response(status_code=200)
    except Exception as e:
        return _create_error_response(e)


@app.post("/parse_function_call")
async def parse_function_call_request(obj: ParseFunctionCallReq, request: Request):
    """
    A native API endpoint to parse function calls from a text.
    """
    # 1) Initialize the parser based on the request body
    parser = FunctionCallParser(tools=obj.tools, tool_call_parser=obj.tool_call_parser)

    # 2) Call the non-stream parsing method (non-stream)
    normal_text, calls = parser.parse_non_stream(obj.text)

    # 3) Organize the response content
    response_data = {
        "normal_text": normal_text,
        "calls": [
            call.model_dump() for call in calls
        ],  # Convert pydantic objects to dictionaries
    }

    return ORJSONResponse(content=response_data, status_code=200)


@app.post("/separate_reasoning")
async def separate_reasoning_request(obj: SeparateReasoningReqInput, request: Request):
    """
    A native API endpoint to separate reasoning from a text.
    """
    # 1) Initialize the parser based on the request body
    parser = ReasoningParser(model_type=obj.reasoning_parser)

    # 2) Call the non-stream parsing method (non-stream)
    reasoning_text, normal_text = parser.parse_non_stream(obj.text)

    # 3) Organize the response content
    response_data = {
        "reasoning_text": reasoning_text,
        "text": normal_text,
    }

    return ORJSONResponse(content=response_data, status_code=200)


##### OpenAI-compatible API endpoints #####


@app.post("/v1/completions", dependencies=[Depends(validate_json_request)])
async def openai_v1_completions(request: CompletionRequest, raw_request: Request):
    """OpenAI-compatible text completion endpoint."""
    return await raw_request.app.state.openai_serving_completion.handle_request(
        request, raw_request
    )


@app.post("/v1/chat/completions", dependencies=[Depends(validate_json_request)])
async def openai_v1_chat_completions(
    request: ChatCompletionRequest, raw_request: Request
):
    """OpenAI-compatible chat completion endpoint."""
    return await raw_request.app.state.openai_serving_chat.handle_request(
        request, raw_request
    )


@app.post(
    "/v1/embeddings",
    response_class=ORJSONResponse,
    dependencies=[Depends(validate_json_request)],
)
async def openai_v1_embeddings(request: EmbeddingRequest, raw_request: Request):
    """OpenAI-compatible embeddings endpoint."""
    return await raw_request.app.state.openai_serving_embedding.handle_request(
        request, raw_request
    )


@app.get("/v1/models", response_class=ORJSONResponse)
async def available_models():
    """Show available models. OpenAI-compatible endpoint."""
    served_model_names = [_global_state.tokenizer_manager.served_model_name]
    model_cards = []
    for served_model_name in served_model_names:
        model_cards.append(
            ModelCard(
                id=served_model_name,
                root=served_model_name,
                max_model_len=_global_state.tokenizer_manager.model_config.context_len,
            )
        )
    return ModelList(data=model_cards)


@app.get("/v1/models/{model:path}", response_class=ORJSONResponse)
async def retrieve_model(model: str):
    """Retrieves a model instance, providing basic information about the model."""
    served_model_names = [_global_state.tokenizer_manager.served_model_name]

    if model not in served_model_names:
        return ORJSONResponse(
            status_code=404,
            content={
                "error": {
                    "message": f"The model '{model}' does not exist",
                    "type": "invalid_request_error",
                    "param": "model",
                    "code": "model_not_found",
                }
            },
        )

    return ModelCard(
        id=model,
        root=model,
        max_model_len=_global_state.tokenizer_manager.model_config.context_len,
    )


## SageMaker API
@app.get("/ping")
async def sagemaker_health() -> Response:
    """Check the health of the http server."""
    return Response(status_code=200)


@app.post("/invocations")
async def sagemaker_chat_completions(
    request: ChatCompletionRequest, raw_request: Request
):
    """OpenAI-compatible chat completion endpoint."""
    return await raw_request.app.state.openai_serving_chat.handle_request(
        request, raw_request
    )


## Vertex AI API
@app.post(os.environ.get("AIP_PREDICT_ROUTE", "/vertex_generate"))
async def vertex_generate(vertex_req: VertexGenerateReqInput, raw_request: Request):
    if not vertex_req.instances:
        return []
    inputs = {}
    for input_key in ("text", "input_ids", "input_embeds"):
        if vertex_req.instances[0].get(input_key):
            inputs[input_key] = [
                instance.get(input_key) for instance in vertex_req.instances
            ]
            break
    image_data = [
        instance.get("image_data")
        for instance in vertex_req.instances
        if instance.get("image_data") is not None
    ] or None
    req = GenerateReqInput(
        **inputs,
        image_data=image_data,
        **(vertex_req.parameters or {}),
    )
    ret = await generate_request(req, raw_request)
    if isinstance(ret, Response):
        return ret
    return ORJSONResponse({"predictions": ret})


@app.post("/v1/score", dependencies=[Depends(validate_json_request)])
async def v1_score_request(request: ScoringRequest, raw_request: Request):
    """Endpoint for the decoder-only scoring API. See Engine.score() for detailed documentation."""
    return await raw_request.app.state.openai_serving_score.handle_request(
        request, raw_request
    )


<<<<<<< HEAD
def _create_error_response(e, status_code=HTTPStatus.BAD_REQUEST):
=======
@app.api_route(
    "/v1/rerank", methods=["POST", "PUT"], dependencies=[Depends(validate_json_request)]
)
async def v1_rerank_request(request: V1RerankReqInput, raw_request: Request):
    """Endpoint for reranking documents based on query relevance."""
    return await raw_request.app.state.openai_serving_rerank.handle_request(
        request, raw_request
    )


def _create_error_response(e):
>>>>>>> 7248272c
    return ORJSONResponse(
        {"error": {"message": str(e)}}, status_code=status_code
    )


def launch_server(
    server_args: ServerArgs,
    pipe_finish_writer: Optional[multiprocessing.connection.Connection] = None,
    launch_callback: Optional[Callable[[], None]] = None,
):
    """
    Launch SRT (SGLang Runtime) Server.

    The SRT server consists of an HTTP server and an SRT engine.

    - HTTP server: A FastAPI server that routes requests to the engine.
    - The engine consists of three components:
        1. TokenizerManager: Tokenizes the requests and sends them to the scheduler.
        2. Scheduler (subprocess): Receives requests from the Tokenizer Manager, schedules batches, forwards them, and sends the output tokens to the Detokenizer Manager.
        3. DetokenizerManager (subprocess): Detokenizes the output tokens and sends the result back to the Tokenizer Manager.

    Note:
    1. The HTTP server, Engine, and TokenizerManager both run in the main process.
    2. Inter-process communication is done through IPC (each process uses a different port) via the ZMQ library.
    """
    tokenizer_manager, template_manager, scheduler_info = _launch_subprocesses(
        server_args=server_args
    )
    set_global_state(
        _GlobalState(
            tokenizer_manager=tokenizer_manager,
            template_manager=template_manager,
            scheduler_info=scheduler_info,
        )
    )

    # Add api key authorization
    if server_args.api_key:
        add_api_key_middleware(app, server_args.api_key)

    # Add prometheus middleware
    if server_args.enable_metrics:
        add_prometheus_middleware(app)
        enable_func_timer()

    image_token_text = None
    if (
        tokenizer_manager.image_token_id is not None
        and not server_args.skip_tokenizer_init
    ):
        image_token_text = tokenizer_manager.tokenizer.decode(
            [tokenizer_manager.image_token_id]
        )

    # Send a warmup request - we will create the thread launch it
    # in the lifespan after all other warmups have fired.
    warmup_thread = threading.Thread(
        target=_wait_and_warmup,
        args=(
            server_args,
            pipe_finish_writer,
            image_token_text,
            launch_callback,
        ),
    )
    app.warmup_thread = warmup_thread

    try:
        # Update logging configs
        set_uvicorn_logging_configs()
        app.server_args = server_args
        # Listen for HTTP requests
        uvicorn.run(
            app,
            host=server_args.host,
            port=server_args.port,
            log_level=server_args.log_level_http or server_args.log_level,
            timeout_keep_alive=5,
            loop="uvloop",
        )
    finally:
        warmup_thread.join()


def _wait_and_warmup(
    server_args: ServerArgs,
    pipe_finish_writer: Optional[multiprocessing.connection.Connection],
    image_token_text: str,
    launch_callback: Optional[Callable[[], None]] = None,
):
    headers = {}
    url = server_args.url()
    if server_args.api_key:
        headers["Authorization"] = f"Bearer {server_args.api_key}"

    # Wait until the server is launched
    success = False
    for _ in range(120):
        time.sleep(1)
        try:
            res = requests.get(url + "/get_model_info", timeout=5, headers=headers)
            assert res.status_code == 200, f"{res=}, {res.text=}"
            success = True
            break
        except (AssertionError, requests.exceptions.RequestException):
            last_traceback = get_exception_traceback()
            pass

    if not success:
        if pipe_finish_writer is not None:
            pipe_finish_writer.send(last_traceback)
        logger.error(f"Initialization failed. warmup error: {last_traceback}")
        kill_process_tree(os.getpid())
        return

    model_info = res.json()

    # Send a warmup request
    request_name = "/generate" if model_info["is_generation"] else "/encode"
    max_new_tokens = 8 if model_info["is_generation"] else 1
    json_data = {
        "sampling_params": {
            "temperature": 0,
            "max_new_tokens": max_new_tokens,
        },
    }
    if server_args.skip_tokenizer_init:
        json_data["input_ids"] = [[10, 11, 12] for _ in range(server_args.dp_size)]
        # TODO Workaround the bug that embedding errors for list of size 1
        if server_args.dp_size == 1:
            json_data["input_ids"] = json_data["input_ids"][0]
    else:
        json_data["text"] = ["The capital city of France is"] * server_args.dp_size
        # TODO Workaround the bug that embedding errors for list of size 1
        if server_args.dp_size == 1:
            json_data["text"] = json_data["text"][0]

    # Debug dumping
    if server_args.debug_tensor_dump_input_file:
        json_data.pop("text", None)
        json_data["input_ids"] = np.load(
            server_args.debug_tensor_dump_input_file
        ).tolist()
        json_data["sampling_params"]["max_new_tokens"] = 0

    try:
        if server_args.disaggregation_mode == "null":
            res = requests.post(
                url + request_name,
                json=json_data,
                headers=headers,
                timeout=600,
            )
            assert res.status_code == 200, f"{res}"
        else:
            logger.info(f"Start of prefill warmup ...")
            json_data = {
                "sampling_params": {
                    "temperature": 0.0,
                    "max_new_tokens": 8,
                    "ignore_eos": True,
                },
                "bootstrap_host": [FAKE_BOOTSTRAP_HOST] * server_args.dp_size,
                # This is a hack to ensure fake transfer is enabled during prefill warmup
                # ensure each dp rank has a unique bootstrap_room during prefill warmup
                "bootstrap_room": [
                    i * (2**63 // server_args.dp_size) + (i % server_args.tp_size)
                    for i in range(server_args.dp_size)
                ],
                "input_ids": [[0, 1, 2, 3]] * server_args.dp_size,
            }
            res = requests.post(
                url + request_name,
                json=json_data,
                headers=headers,
                timeout=1800,  # because of deep gemm precache is very long if not precache.
            )
            logger.info(
                f"End of prefill warmup with status {res.status_code}, resp: {res.json()}"
            )

    except Exception:
        last_traceback = get_exception_traceback()
        if pipe_finish_writer is not None:
            pipe_finish_writer.send(last_traceback)
        logger.error(f"Initialization failed. warmup error: {last_traceback}")
        kill_process_tree(os.getpid())
        return

    # Debug print
    # logger.info(f"warmup request returns: {res.json()=}")

    logger.info("The server is fired up and ready to roll!")

    if pipe_finish_writer is not None:
        pipe_finish_writer.send("ready")

    if server_args.delete_ckpt_after_loading:
        delete_directory(server_args.model_path)

    if server_args.debug_tensor_dump_input_file:
        kill_process_tree(os.getpid())

    if server_args.pdlb_url is not None:
        register_disaggregation_server(
            server_args.disaggregation_mode,
            server_args.port,
            server_args.disaggregation_bootstrap_port,
            server_args.pdlb_url,
        )

    if launch_callback is not None:
        launch_callback()<|MERGE_RESOLUTION|>--- conflicted
+++ resolved
@@ -844,10 +844,7 @@
         request, raw_request
     )
 
-
-<<<<<<< HEAD
-def _create_error_response(e, status_code=HTTPStatus.BAD_REQUEST):
-=======
+ 
 @app.api_route(
     "/v1/rerank", methods=["POST", "PUT"], dependencies=[Depends(validate_json_request)]
 )
@@ -858,8 +855,7 @@
     )
 
 
-def _create_error_response(e):
->>>>>>> 7248272c
+def _create_error_response(e, status_code=HTTPStatus.BAD_REQUEST):
     return ORJSONResponse(
         {"error": {"message": str(e)}}, status_code=status_code
     )
