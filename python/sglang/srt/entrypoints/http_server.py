# Copyright 2023-2024 SGLang Team
# Licensed under the Apache License, Version 2.0 (the "License");
# you may not use this file except in compliance with the License.
# You may obtain a copy of the License at
#
#     http://www.apache.org/licenses/LICENSE-2.0
#
# Unless required by applicable law or agreed to in writing, software
# distributed under the License is distributed on an "AS IS" BASIS,
# WITHOUT WARRANTIES OR CONDITIONS OF ANY KIND, either express or implied.
# See the License for the specific language governing permissions and
# limitations under the License.
# ==============================================================================
"""
The entry point of inference server. (SRT = SGLang Runtime)

This file implements HTTP APIs for the inference engine via fastapi.
"""

import asyncio
import dataclasses
import json
import logging
import multiprocessing as multiprocessing
import os
import threading
import time
from http import HTTPStatus
from typing import Any, AsyncIterator, Callable, Dict, List, Optional

# Fix a bug of Python threading
setattr(threading, "_register_atexit", lambda *args, **kwargs: None)

from contextlib import asynccontextmanager
from typing import AsyncGenerator

import numpy as np
import orjson
import requests
import uvicorn
import uvloop
from fastapi import Depends, FastAPI, HTTPException, Request, UploadFile
from fastapi.exceptions import RequestValidationError
from fastapi.middleware.cors import CORSMiddleware
from fastapi.responses import ORJSONResponse, Response, StreamingResponse

from sglang.srt.disaggregation.utils import (
    FAKE_BOOTSTRAP_HOST,
    DisaggregationMode,
    register_disaggregation_server,
)
from sglang.srt.entrypoints.engine import _launch_subprocesses
from sglang.srt.entrypoints.openai.protocol import (
    ChatCompletionRequest,
    CompletionRequest,
    EmbeddingRequest,
    ErrorResponse,
    ModelCard,
    ModelList,
    ResponsesRequest,
    ScoringRequest,
    V1RerankReqInput,
)
from sglang.srt.entrypoints.openai.serving_chat import OpenAIServingChat
from sglang.srt.entrypoints.openai.serving_completions import OpenAIServingCompletion
from sglang.srt.entrypoints.openai.serving_embedding import OpenAIServingEmbedding
from sglang.srt.entrypoints.openai.serving_rerank import OpenAIServingRerank
from sglang.srt.entrypoints.openai.serving_score import OpenAIServingScore
from sglang.srt.function_call.function_call_parser import FunctionCallParser
from sglang.srt.managers.io_struct import (
    AbortReq,
    CloseSessionReqInput,
    ConfigureLoggingReq,
    ConvertDisaggregationRoleReqInput,
    EmbeddingReqInput,
    GenerateReqInput,
    GetWeightsByNameReqInput,
    InitWeightsUpdateGroupReqInput,
    LoadLoRAAdapterReqInput,
    OpenSessionReqInput,
    ParseFunctionCallReq,
    ProfileReqInput,
    ReleaseMemoryOccupationReqInput,
    ResumeMemoryOccupationReqInput,
    SeparateReasoningReqInput,
    SetInternalStateReq,
    SlowDownReqInput,
    UnloadLoRAAdapterReqInput,
    UpdateWeightFromDiskReqInput,
    UpdateWeightsFromDistributedReqInput,
    UpdateWeightsFromTensorReqInput,
    UpdateWeightVersionReqInput,
    VertexGenerateReqInput,
)
from sglang.srt.managers.template_manager import TemplateManager
from sglang.srt.managers.tokenizer_manager import ServerStatus, TokenizerManager
from sglang.srt.metrics.func_timer import enable_func_timer
from sglang.srt.reasoning_parser import ReasoningParser
from sglang.srt.server_args import ServerArgs
from sglang.srt.utils import (
    add_api_key_middleware,
    add_prometheus_middleware,
    delete_directory,
    get_bool_env_var,
    kill_process_tree,
    set_uvicorn_logging_configs,
)
from sglang.srt.warmup import execute_warmups
from sglang.utils import get_exception_traceback
from sglang.version import __version__

logger = logging.getLogger(__name__)
asyncio.set_event_loop_policy(uvloop.EventLoopPolicy())

HEALTH_CHECK_TIMEOUT = int(os.getenv("SGLANG_HEALTH_CHECK_TIMEOUT", 20))


# Store global states
@dataclasses.dataclass
class _GlobalState:
    tokenizer_manager: TokenizerManager
    template_manager: TemplateManager
    scheduler_info: Dict


_global_state: Optional[_GlobalState] = None


def set_global_state(global_state: _GlobalState):
    global _global_state
    _global_state = global_state


@asynccontextmanager
async def lifespan(fast_api_app: FastAPI):
    # Initialize OpenAI serving handlers
    fast_api_app.state.openai_serving_completion = OpenAIServingCompletion(
        _global_state.tokenizer_manager, _global_state.template_manager
    )
    fast_api_app.state.openai_serving_chat = OpenAIServingChat(
        _global_state.tokenizer_manager, _global_state.template_manager
    )
    fast_api_app.state.openai_serving_embedding = OpenAIServingEmbedding(
        _global_state.tokenizer_manager, _global_state.template_manager
    )
    fast_api_app.state.openai_serving_score = OpenAIServingScore(
        _global_state.tokenizer_manager
    )
    fast_api_app.state.openai_serving_rerank = OpenAIServingRerank(
        _global_state.tokenizer_manager
    )

    server_args: ServerArgs = fast_api_app.server_args

    tool_server = None
    if server_args.tool_server == "demo":
        from sglang.srt.entrypoints.openai.tool_server import DemoToolServer

        tool_server = DemoToolServer()
    elif server_args.tool_server:
        from sglang.srt.entrypoints.openai.tool_server import MCPToolServer

        tool_server = MCPToolServer()
        await tool_server.add_tool_server(server_args.tool_server)

    try:
        from sglang.srt.entrypoints.openai.serving_responses import (
            OpenAIServingResponses,
        )

        fast_api_app.state.openai_serving_responses = OpenAIServingResponses(
            _global_state.tokenizer_manager,
            _global_state.template_manager,
            enable_prompt_tokens_details=True,
            enable_force_include_usage=True,
            tool_server=tool_server,
        )
    except Exception as e:
        import traceback

        traceback.print_exc()
        logger.warning(f"Can not initialize OpenAIServingResponses, error: {e}")

    if server_args.warmups is not None:
        await execute_warmups(
            server_args.disaggregation_mode,
            server_args.warmups.split(","),
            _global_state.tokenizer_manager,
        )
        logger.info("Warmup ended")

    warmup_thread = getattr(fast_api_app, "warmup_thread", None)
    if warmup_thread is not None:
        warmup_thread.start()
    yield


# Fast API
app = FastAPI(
    lifespan=lifespan,
    openapi_url=None if get_bool_env_var("DISABLE_OPENAPI_DOC") else "/openapi.json",
)
app.add_middleware(
    CORSMiddleware,
    allow_origins=["*"],
    allow_credentials=True,
    allow_methods=["*"],
    allow_headers=["*"],
)


@app.exception_handler(HTTPException)
async def validation_exception_handler(request: Request, exc: HTTPException):
    """Enrich HTTP exception with status code and other details"""
    error = ErrorResponse(
        object="error",
        message=exc.detail,
        type=str(exc.status_code),
        code=exc.status_code,
    )
    return ORJSONResponse(content=error.model_dump(), status_code=exc.status_code)


# Custom exception handlers to change validation error status codes
@app.exception_handler(RequestValidationError)
async def validation_exception_handler(request: Request, exc: RequestValidationError):
    """Override FastAPI's default 422 validation error with 400"""
    exc_str = str(exc)
    errors_str = str(exc.errors())

    if errors_str and errors_str != exc_str:
        message = f"{exc_str} {errors_str}"
    else:
        message = exc_str

    err = ErrorResponse(
        message=message,
        type=HTTPStatus.BAD_REQUEST.phrase,
        code=HTTPStatus.BAD_REQUEST.value,
    )

    return ORJSONResponse(
        status_code=400,
        content=err.model_dump(),
    )


async def validate_json_request(raw_request: Request):
    """Validate that the request content-type is application/json."""
    content_type = raw_request.headers.get("content-type", "").lower()
    media_type = content_type.split(";", maxsplit=1)[0]
    if media_type != "application/json":
        raise RequestValidationError(
            errors=[
                {
                    "loc": ["header", "content-type"],
                    "msg": "Unsupported Media Type: Only 'application/json' is allowed",
                    "type": "value_error",
                }
            ]
        )


##### Native API endpoints #####


@app.get("/health")
@app.get("/health_generate")
async def health_generate(request: Request) -> Response:
    """
    Check the health of the inference server by sending a special request to generate one token.

    If the server is running something, this request will be ignored, so it creates zero overhead.
    If the server is not running anything, this request will be run, so we know whether the server is healthy.
    """

    if _global_state.tokenizer_manager.gracefully_exit:
        logger.info("Health check request received during shutdown. Returning 503.")
        return Response(status_code=503)

    if _global_state.tokenizer_manager.server_status == ServerStatus.Starting:
        return Response(status_code=503)

    sampling_params = {"max_new_tokens": 1, "temperature": 0.0}
    rid = f"HEALTH_CHECK_{time.time()}"

    if _global_state.tokenizer_manager.is_image_gen:
        # Keep this branch for some internal use cases.
        raise NotImplementedError("Image generation is not supported yet.")
    elif _global_state.tokenizer_manager.is_generation:
        gri = GenerateReqInput(
            rid=rid,
            input_ids=[0],
            sampling_params=sampling_params,
            log_metrics=False,
        )
        if (
            _global_state.tokenizer_manager.server_args.disaggregation_mode
            != DisaggregationMode.NULL
        ):
            gri.bootstrap_host = FAKE_BOOTSTRAP_HOST
            gri.bootstrap_room = 0
    else:
        gri = EmbeddingReqInput(
            rid=rid, input_ids=[0], sampling_params=sampling_params, log_metrics=False
        )

    async def gen():
        async for _ in _global_state.tokenizer_manager.generate_request(gri, request):
            break

    task = asyncio.create_task(gen())

    # As long as we receive any response from the detokenizer/scheduler, we consider the server is healthy.
    tic = time.time()
    while time.time() < tic + HEALTH_CHECK_TIMEOUT:
        await asyncio.sleep(1)
        if _global_state.tokenizer_manager.last_receive_tstamp > tic:
            task.cancel()
            _global_state.tokenizer_manager.rid_to_state.pop(rid, None)
            _global_state.tokenizer_manager.server_status = ServerStatus.Up
            return Response(status_code=200)

    task.cancel()
    tic_time = time.strftime("%H:%M:%S", time.localtime(tic))
    last_receive_time = time.strftime(
        "%H:%M:%S", time.localtime(_global_state.tokenizer_manager.last_receive_tstamp)
    )
    logger.error(
        f"Health check failed. Server couldn't get a response from detokenizer for last "
        f"{HEALTH_CHECK_TIMEOUT} seconds. tic start time: {tic_time}. "
        f"last_heartbeat time: {last_receive_time}"
    )
    _global_state.tokenizer_manager.rid_to_state.pop(rid, None)
    _global_state.tokenizer_manager.server_status = ServerStatus.UnHealthy
    return Response(status_code=503)


@app.get("/get_model_info")
async def get_model_info():
    """Get the model information."""
    result = {
        "model_path": _global_state.tokenizer_manager.model_path,
        "tokenizer_path": _global_state.tokenizer_manager.server_args.tokenizer_path,
        "is_generation": _global_state.tokenizer_manager.is_generation,
        "preferred_sampling_params": _global_state.tokenizer_manager.server_args.preferred_sampling_params,
        "weight_version": _global_state.tokenizer_manager.server_args.weight_version,
    }
    return result


@app.get("/get_weight_version")
async def get_weight_version():
    """Get the current weight version."""
    return {
        "weight_version": _global_state.tokenizer_manager.server_args.weight_version
    }


@app.get("/get_server_info")
async def get_server_info():
    # Returns interna states per DP.
    internal_states: List[Dict[Any, Any]] = (
        await _global_state.tokenizer_manager.get_internal_state()
    )
    return {
        **dataclasses.asdict(_global_state.tokenizer_manager.server_args),
        **_global_state.scheduler_info,
        "internal_states": internal_states,
        "version": __version__,
    }


@app.get("/get_load")
async def get_load():
    return await _global_state.tokenizer_manager.get_load()


# example usage:
# curl -s -X POST http://localhost:30000/set_internal_state -H "Content-Type: application/json" -d '{"server_args": {"max_micro_batch_size": 8}}'
@app.api_route("/set_internal_state", methods=["POST", "PUT"])
async def set_internal_state(obj: SetInternalStateReq, request: Request):
    res = await _global_state.tokenizer_manager.set_internal_state(obj)
    return res


# fastapi implicitly converts json in the request to obj (dataclass)
@app.api_route("/generate", methods=["POST", "PUT"])
async def generate_request(obj: GenerateReqInput, request: Request):
    """Handle a generate request."""
    if obj.stream:

        async def stream_results() -> AsyncIterator[bytes]:
            try:
                async for out in _global_state.tokenizer_manager.generate_request(
                    obj, request
                ):
                    yield b"data: " + orjson.dumps(
                        out, option=orjson.OPT_NON_STR_KEYS
                    ) + b"\n\n"
            except ValueError as e:
                out = {"error": {"message": str(e)}}
                logger.error(f"[http_server] Error: {e}")
                yield b"data: " + orjson.dumps(
                    out, option=orjson.OPT_NON_STR_KEYS
                ) + b"\n\n"
            yield b"data: [DONE]\n\n"

        return StreamingResponse(
            stream_results(),
            media_type="text/event-stream",
            background=_global_state.tokenizer_manager.create_abort_task(obj),
        )
    else:
        try:
            ret = await _global_state.tokenizer_manager.generate_request(
                obj, request
            ).__anext__()
            return ret
        except ValueError as e:
            logger.error(f"[http_server] Error: {e}")
            return _create_error_response(e)


@app.api_route("/generate_from_file", methods=["POST"])
async def generate_from_file_request(file: UploadFile, request: Request):
    """Handle a generate request, this is purely to work with input_embeds."""
    content = await file.read()
    input_embeds = json.loads(content.decode("utf-8"))

    obj = GenerateReqInput(
        input_embeds=input_embeds,
        sampling_params={
            "temperature": 0.0,
            "max_new_tokens": 512,
        },
    )

    try:
        ret = await _global_state.tokenizer_manager.generate_request(
            obj, request
        ).__anext__()
        return ret
    except ValueError as e:
        logger.error(f"Error: {e}")
        return _create_error_response(e)


@app.api_route("/encode", methods=["POST", "PUT"])
async def encode_request(obj: EmbeddingReqInput, request: Request):
    """Handle an embedding request."""
    try:
        ret = await _global_state.tokenizer_manager.generate_request(
            obj, request
        ).__anext__()
        return ret
    except ValueError as e:
        return _create_error_response(e)


@app.api_route("/classify", methods=["POST", "PUT"])
async def classify_request(obj: EmbeddingReqInput, request: Request):
    """Handle a reward model request. Now the arguments and return values are the same as embedding models."""
    try:
        ret = await _global_state.tokenizer_manager.generate_request(
            obj, request
        ).__anext__()
        return ret
    except ValueError as e:
        return _create_error_response(e)


@app.api_route("/flush_cache", methods=["GET", "POST"])
async def flush_cache():
    """Flush the radix cache."""
    ret = await _global_state.tokenizer_manager.flush_cache()
    return Response(
        content="Cache flushed.\nPlease check backend logs for more details. "
        "(When there are running or waiting requests, the operation will not be performed.)\n",
        status_code=200 if ret.success else HTTPStatus.BAD_REQUEST,
    )


@app.api_route("/start_profile", methods=["GET", "POST"])
async def start_profile_async(obj: Optional[ProfileReqInput] = None):
    """Start profiling."""
    if obj is None:
        obj = ProfileReqInput()

    await _global_state.tokenizer_manager.start_profile(
        output_dir=obj.output_dir,
        start_step=obj.start_step,
        num_steps=obj.num_steps,
        activities=obj.activities,
        with_stack=obj.with_stack,
        record_shapes=obj.record_shapes,
        profile_by_stage=obj.profile_by_stage,
    )
    return Response(
        content="Start profiling.\n",
        status_code=200,
    )


@app.api_route("/stop_profile", methods=["GET", "POST"])
async def stop_profile_async():
    """Stop profiling."""
    await _global_state.tokenizer_manager.stop_profile()
    return Response(
        content="Stop profiling. This will take some time.\n",
        status_code=200,
    )


@app.api_route("/start_expert_distribution_record", methods=["GET", "POST"])
async def start_expert_distribution_record_async():
    """Start recording the expert distribution. Clear the previous record if any."""
    await _global_state.tokenizer_manager.start_expert_distribution_record()
    return Response(
        content="Start recording the expert distribution.\n",
        status_code=200,
    )


@app.api_route("/stop_expert_distribution_record", methods=["GET", "POST"])
async def stop_expert_distribution_record_async():
    """Stop recording the expert distribution."""
    await _global_state.tokenizer_manager.stop_expert_distribution_record()
    return Response(
        content="Stop recording the expert distribution.\n",
        status_code=200,
    )


@app.api_route("/dump_expert_distribution_record", methods=["GET", "POST"])
async def dump_expert_distribution_record_async():
    """Dump expert distribution record."""
    await _global_state.tokenizer_manager.dump_expert_distribution_record()
    return Response(
        content="Dump expert distribution record.\n",
        status_code=200,
    )


@app.post("/update_weights_from_disk")
async def update_weights_from_disk(obj: UpdateWeightFromDiskReqInput, request: Request):
    """Update the weights from disk inplace without re-launching the server."""
    success, message, num_paused_requests = (
        await _global_state.tokenizer_manager.update_weights_from_disk(obj, request)
    )

    # Update weight version if provided and weights update was successful
    if success and obj.weight_version is not None:
        _update_weight_version_if_provided(obj.weight_version)
        message += f" Weight version updated to {obj.weight_version}."

    content = {
        "success": success,
        "message": message,
        "num_paused_requests": num_paused_requests,
    }
    if success:
        return ORJSONResponse(
            content,
            status_code=HTTPStatus.OK,
        )
    else:
        return ORJSONResponse(
            content,
            status_code=HTTPStatus.BAD_REQUEST,
        )


@app.post("/init_weights_update_group")
async def init_weights_update_group(
    obj: InitWeightsUpdateGroupReqInput, request: Request
):
    """Initialize the parameter update group."""
    success, message = await _global_state.tokenizer_manager.init_weights_update_group(
        obj, request
    )
    content = {"success": success, "message": message}
    if success:
        return ORJSONResponse(content, status_code=200)
    else:
        return ORJSONResponse(content, status_code=HTTPStatus.BAD_REQUEST)


@app.post("/update_weights_from_tensor")
async def update_weights_from_tensor(
    obj: UpdateWeightsFromTensorReqInput, request: Request
):
    """Update the weights from tensor inplace without re-launching the server.
    Notes:
    1. Ensure that the model is on the correct device (e.g., GPU) before calling this endpoint. If the model is moved to the CPU unexpectedly, it may cause performance issues or runtime errors.
    2. HTTP will transmit only the metadata of the tensor, while the tensor itself will be directly copied to the model.
    3. Any binary data in the named tensors should be base64 encoded.
    """

    success, message = await _global_state.tokenizer_manager.update_weights_from_tensor(
        obj, request
    )

    # Update weight version if provided and weights update was successful
    if success and obj.weight_version is not None:
        _update_weight_version_if_provided(obj.weight_version)
        message += f" Weight version updated to {obj.weight_version}."

    content = {"success": success, "message": message}
    return ORJSONResponse(
        content, status_code=200 if success else HTTPStatus.BAD_REQUEST
    )


@app.post("/update_weights_from_distributed")
async def update_weights_from_distributed(
    obj: UpdateWeightsFromDistributedReqInput, request: Request
):
    """Update model parameter from distributed online."""
    success, message = (
        await _global_state.tokenizer_manager.update_weights_from_distributed(
            obj, request
        )
    )

    # Update weight version if provided and weights update was successful
    if success and obj.weight_version is not None:
        _update_weight_version_if_provided(obj.weight_version)
        message += f" Weight version updated to {obj.weight_version}."

    content = {"success": success, "message": message}
    if success:
        return ORJSONResponse(content, status_code=200)
    else:
        return ORJSONResponse(content, status_code=HTTPStatus.BAD_REQUEST)


<<<<<<< HEAD
@app.post("/convert_pd_role")
async def convert_pd_role(obj: ConvertDisaggregationRoleReqInput):
    """Convert the role of the current PD server."""
    success, message, bootstrap_port = (
        await _global_state.tokenizer_manager.convert_pd_role(obj)
    )
    logger.info(f"{message}")
    content = {"success": success, "message": message, "bootstrap_port": bootstrap_port}
    if success:
        return ORJSONResponse(content, status_code=200)
    else:
        return ORJSONResponse(content, status_code=HTTPStatus.BAD_REQUEST)
=======
@app.post("/update_weight_version")
async def update_weight_version(obj: UpdateWeightVersionReqInput, request: Request):
    """Update the weight version. This operation requires no active requests."""
    if obj.abort_all_requests:
        _global_state.tokenizer_manager.abort_request(abort_all=True)

    # Use a simple approach without the complex lock mechanism for now
    # since weight_version update is a simple operation that doesn't affect model weights
    try:
        # Update the weight version in server args (the single source of truth)
        _global_state.tokenizer_manager.server_args.weight_version = obj.new_version

        return ORJSONResponse(
            {
                "success": True,
                "message": f"Weight version updated to {obj.new_version}",
                "new_version": obj.new_version,
            },
            status_code=HTTPStatus.OK,
        )
    except Exception as e:
        return ORJSONResponse(
            {
                "success": False,
                "message": f"Failed to update weight version: {str(e)}",
            },
            status_code=HTTPStatus.BAD_REQUEST,
        )
>>>>>>> 7e8187e0


@app.api_route("/get_weights_by_name", methods=["GET", "POST"])
async def get_weights_by_name(obj: GetWeightsByNameReqInput, request: Request):
    """Get model parameter by name."""
    try:
        ret = await _global_state.tokenizer_manager.get_weights_by_name(obj, request)
        if ret is None:
            return _create_error_response("Get parameter by name failed")
        else:
            return ORJSONResponse(ret, status_code=200)
    except Exception as e:
        return _create_error_response(e)


@app.api_route("/release_memory_occupation", methods=["GET", "POST"])
async def release_memory_occupation(
    obj: ReleaseMemoryOccupationReqInput, request: Request
):
    """Release GPU memory occupation temporarily."""
    try:
        await _global_state.tokenizer_manager.release_memory_occupation(obj, request)
    except Exception as e:
        return _create_error_response(e)


@app.api_route("/resume_memory_occupation", methods=["GET", "POST"])
async def resume_memory_occupation(
    obj: ResumeMemoryOccupationReqInput, request: Request
):
    """Resume GPU memory occupation."""
    try:
        await _global_state.tokenizer_manager.resume_memory_occupation(obj, request)
    except Exception as e:
        return _create_error_response(e)


@app.api_route("/slow_down", methods=["GET", "POST"])
async def slow_down(obj: SlowDownReqInput, request: Request):
    """Slow down the system deliberately. Only for testing. Example scenario:
    when we want to test performance of D in large-scale PD disaggregation and have no enough nodes for P,
    we can use this to slow down D to let it have enough running sequences, and then disable slowdown
    to let it run in full batch size.
    """
    try:
        await _global_state.tokenizer_manager.slow_down(obj, request)
    except Exception as e:
        return _create_error_response(e)


@app.api_route("/load_lora_adapter", methods=["POST"])
async def load_lora_adapter(obj: LoadLoRAAdapterReqInput, request: Request):
    """Load a new LoRA adapter without re-launching the server."""
    result = await _global_state.tokenizer_manager.load_lora_adapter(obj, request)

    if result.success:
        return ORJSONResponse(
            result,
            status_code=HTTPStatus.OK,
        )
    else:
        return ORJSONResponse(
            result,
            status_code=HTTPStatus.BAD_REQUEST,
        )


@app.api_route("/unload_lora_adapter", methods=["POST"])
async def unload_lora_adapter(obj: UnloadLoRAAdapterReqInput, request: Request):
    """Load a new LoRA adapter without re-launching the server."""
    result = await _global_state.tokenizer_manager.unload_lora_adapter(obj, request)

    if result.success:
        return ORJSONResponse(
            result,
            status_code=HTTPStatus.OK,
        )
    else:
        return ORJSONResponse(
            result,
            status_code=HTTPStatus.BAD_REQUEST,
        )


@app.api_route("/open_session", methods=["GET", "POST"])
async def open_session(obj: OpenSessionReqInput, request: Request):
    """Open a session, and return its unique session id."""
    try:
        session_id = await _global_state.tokenizer_manager.open_session(obj, request)
        if session_id is None:
            raise Exception(
                "Failed to open the session. Check if a session with the same id is still open."
            )
        return session_id
    except Exception as e:
        return _create_error_response(e)


@app.api_route("/close_session", methods=["GET", "POST"])
async def close_session(obj: CloseSessionReqInput, request: Request):
    """Close the session."""
    try:
        await _global_state.tokenizer_manager.close_session(obj, request)
        return Response(status_code=200)
    except Exception as e:
        return _create_error_response(e)


@app.api_route("/configure_logging", methods=["GET", "POST"])
async def configure_logging(obj: ConfigureLoggingReq, request: Request):
    """Configure the request logging options."""
    _global_state.tokenizer_manager.configure_logging(obj)
    return Response(status_code=200)


@app.post("/abort_request")
async def abort_request(obj: AbortReq, request: Request):
    """Abort a request."""
    try:
        _global_state.tokenizer_manager.abort_request(
            rid=obj.rid, abort_all=obj.abort_all
        )
        return Response(status_code=200)
    except Exception as e:
        return _create_error_response(e)


@app.post("/parse_function_call")
async def parse_function_call_request(obj: ParseFunctionCallReq, request: Request):
    """
    A native API endpoint to parse function calls from a text.
    """
    # 1) Initialize the parser based on the request body
    parser = FunctionCallParser(tools=obj.tools, tool_call_parser=obj.tool_call_parser)

    # 2) Call the non-stream parsing method (non-stream)
    normal_text, calls = parser.parse_non_stream(obj.text)

    # 3) Organize the response content
    response_data = {
        "normal_text": normal_text,
        "calls": [
            call.model_dump() for call in calls
        ],  # Convert pydantic objects to dictionaries
    }

    return ORJSONResponse(content=response_data, status_code=200)


@app.post("/separate_reasoning")
async def separate_reasoning_request(obj: SeparateReasoningReqInput, request: Request):
    """
    A native API endpoint to separate reasoning from a text.
    """
    # 1) Initialize the parser based on the request body
    parser = ReasoningParser(model_type=obj.reasoning_parser)

    # 2) Call the non-stream parsing method (non-stream)
    reasoning_text, normal_text = parser.parse_non_stream(obj.text)

    # 3) Organize the response content
    response_data = {
        "reasoning_text": reasoning_text,
        "text": normal_text,
    }

    return ORJSONResponse(content=response_data, status_code=200)


@app.post("/pause_generation")
async def pause_generation(request: Request):
    """Pause generation."""
    await _global_state.tokenizer_manager.pause_generation()
    return ORJSONResponse(
        content={"message": "Generation paused successfully.", "status": "ok"},
        status_code=200,
    )


@app.post("/continue_generation")
async def continue_generation(request: Request):
    """Continue generation."""
    await _global_state.tokenizer_manager.continue_generation()
    return ORJSONResponse(
        content={"message": "Generation continued successfully.", "status": "ok"},
        status_code=200,
    )


##### OpenAI-compatible API endpoints #####


@app.post("/v1/completions", dependencies=[Depends(validate_json_request)])
async def openai_v1_completions(request: CompletionRequest, raw_request: Request):
    """OpenAI-compatible text completion endpoint."""
    return await raw_request.app.state.openai_serving_completion.handle_request(
        request, raw_request
    )


@app.post("/v1/chat/completions", dependencies=[Depends(validate_json_request)])
async def openai_v1_chat_completions(
    request: ChatCompletionRequest, raw_request: Request
):
    """OpenAI-compatible chat completion endpoint."""
    return await raw_request.app.state.openai_serving_chat.handle_request(
        request, raw_request
    )


@app.post(
    "/v1/embeddings",
    response_class=ORJSONResponse,
    dependencies=[Depends(validate_json_request)],
)
async def openai_v1_embeddings(request: EmbeddingRequest, raw_request: Request):
    """OpenAI-compatible embeddings endpoint."""
    return await raw_request.app.state.openai_serving_embedding.handle_request(
        request, raw_request
    )


@app.get("/v1/models", response_class=ORJSONResponse)
async def available_models():
    """Show available models. OpenAI-compatible endpoint."""
    served_model_names = [_global_state.tokenizer_manager.served_model_name]
    model_cards = []
    for served_model_name in served_model_names:
        model_cards.append(
            ModelCard(
                id=served_model_name,
                root=served_model_name,
                max_model_len=_global_state.tokenizer_manager.model_config.context_len,
            )
        )
    return ModelList(data=model_cards)


@app.get("/v1/models/{model:path}", response_class=ORJSONResponse)
async def retrieve_model(model: str):
    """Retrieves a model instance, providing basic information about the model."""
    served_model_names = [_global_state.tokenizer_manager.served_model_name]

    if model not in served_model_names:
        return ORJSONResponse(
            status_code=404,
            content={
                "error": {
                    "message": f"The model '{model}' does not exist",
                    "type": "invalid_request_error",
                    "param": "model",
                    "code": "model_not_found",
                }
            },
        )

    return ModelCard(
        id=model,
        root=model,
        max_model_len=_global_state.tokenizer_manager.model_config.context_len,
    )


@app.post("/v1/score", dependencies=[Depends(validate_json_request)])
async def v1_score_request(request: ScoringRequest, raw_request: Request):
    """Endpoint for the decoder-only scoring API. See Engine.score() for detailed documentation."""
    return await raw_request.app.state.openai_serving_score.handle_request(
        request, raw_request
    )


@app.post("/v1/responses", dependencies=[Depends(validate_json_request)])
async def v1_responses_request(request: dict, raw_request: Request):
    """Endpoint for the responses API with reasoning support."""

    request_obj = ResponsesRequest(**request)
    result = await raw_request.app.state.openai_serving_responses.create_responses(
        request_obj, raw_request
    )

    # Handle streaming responses
    if isinstance(result, AsyncGenerator):
        return StreamingResponse(
            result,
            media_type="text/event-stream",
            headers={"Cache-Control": "no-cache", "Connection": "keep-alive"},
        )

    return result


@app.get("/v1/responses/{response_id}")
async def v1_retrieve_responses(response_id: str, raw_request: Request):
    """Retrieve a response by ID."""
    return await raw_request.app.state.openai_serving_responses.retrieve_responses(
        response_id
    )


@app.post("/v1/responses/{response_id}/cancel")
async def v1_cancel_responses(response_id: str, raw_request: Request):
    """Cancel a background response."""
    return await raw_request.app.state.openai_serving_responses.cancel_responses(
        response_id
    )


@app.api_route(
    "/v1/rerank", methods=["POST", "PUT"], dependencies=[Depends(validate_json_request)]
)
async def v1_rerank_request(request: V1RerankReqInput, raw_request: Request):
    """Endpoint for reranking documents based on query relevance."""
    return await raw_request.app.state.openai_serving_rerank.handle_request(
        request, raw_request
    )


## SageMaker API
@app.get("/ping")
async def sagemaker_health() -> Response:
    """Check the health of the http server."""
    return Response(status_code=200)


@app.post("/invocations")
async def sagemaker_chat_completions(
    request: ChatCompletionRequest, raw_request: Request
):
    """OpenAI-compatible chat completion endpoint."""
    return await raw_request.app.state.openai_serving_chat.handle_request(
        request, raw_request
    )


## Vertex AI API
@app.post(os.environ.get("AIP_PREDICT_ROUTE", "/vertex_generate"))
async def vertex_generate(vertex_req: VertexGenerateReqInput, raw_request: Request):
    if not vertex_req.instances:
        return []
    inputs = {}
    for input_key in ("text", "input_ids", "input_embeds"):
        if vertex_req.instances[0].get(input_key):
            inputs[input_key] = [
                instance.get(input_key) for instance in vertex_req.instances
            ]
            break
    image_data = [
        instance.get("image_data")
        for instance in vertex_req.instances
        if instance.get("image_data") is not None
    ] or None
    req = GenerateReqInput(
        **inputs,
        image_data=image_data,
        **(vertex_req.parameters or {}),
    )
    ret = await generate_request(req, raw_request)
    if isinstance(ret, Response):
        return ret
    return ORJSONResponse({"predictions": ret})


def _update_weight_version_if_provided(weight_version: Optional[str]) -> None:
    """Update weight version if provided."""
    if weight_version is not None:
        _global_state.tokenizer_manager.server_args.weight_version = weight_version


def _create_error_response(e):
    return ORJSONResponse(
        {"error": {"message": str(e)}}, status_code=HTTPStatus.BAD_REQUEST
    )


def launch_server(
    server_args: ServerArgs,
    pipe_finish_writer: Optional[multiprocessing.connection.Connection] = None,
    launch_callback: Optional[Callable[[], None]] = None,
):
    """
    Launch SRT (SGLang Runtime) Server.

    The SRT server consists of an HTTP server and an SRT engine.

    - HTTP server: A FastAPI server that routes requests to the engine.
    - The engine consists of three components:
        1. TokenizerManager: Tokenizes the requests and sends them to the scheduler.
        2. Scheduler (subprocess): Receives requests from the Tokenizer Manager, schedules batches, forwards them, and sends the output tokens to the Detokenizer Manager.
        3. DetokenizerManager (subprocess): Detokenizes the output tokens and sends the result back to the Tokenizer Manager.

    Note:
    1. The HTTP server, Engine, and TokenizerManager both run in the main process.
    2. Inter-process communication is done through IPC (each process uses a different port) via the ZMQ library.
    """
    tokenizer_manager, template_manager, scheduler_info = _launch_subprocesses(
        server_args=server_args
    )
    set_global_state(
        _GlobalState(
            tokenizer_manager=tokenizer_manager,
            template_manager=template_manager,
            scheduler_info=scheduler_info,
        )
    )

    # Add api key authorization
    if server_args.api_key:
        add_api_key_middleware(app, server_args.api_key)

    # Add prometheus middleware
    if server_args.enable_metrics:
        add_prometheus_middleware(app)
        enable_func_timer()

    # Send a warmup request - we will create the thread launch it
    # in the lifespan after all other warmups have fired.
    warmup_thread = threading.Thread(
        target=_wait_and_warmup,
        args=(
            server_args,
            pipe_finish_writer,
            launch_callback,
        ),
    )
    app.warmup_thread = warmup_thread

    try:
        # Update logging configs
        set_uvicorn_logging_configs()
        app.server_args = server_args
        # Listen for HTTP requests
        uvicorn.run(
            app,
            host=server_args.host,
            port=server_args.port,
            log_level=server_args.log_level_http or server_args.log_level,
            timeout_keep_alive=5,
            loop="uvloop",
        )
    finally:
        warmup_thread.join()


def _execute_server_warmup(
    server_args: ServerArgs,
    pipe_finish_writer: Optional[multiprocessing.connection.Connection],
):
    headers = {}
    url = server_args.url()
    if server_args.api_key:
        headers["Authorization"] = f"Bearer {server_args.api_key}"

    # Wait until the server is launched
    success = False
    for _ in range(120):
        time.sleep(1)
        try:
            res = requests.get(url + "/get_model_info", timeout=5, headers=headers)
            assert res.status_code == 200, f"{res=}, {res.text=}"
            success = True
            break
        except (AssertionError, requests.exceptions.RequestException):
            last_traceback = get_exception_traceback()
            pass

    if not success:
        if pipe_finish_writer is not None:
            pipe_finish_writer.send(last_traceback)
        logger.error(f"Initialization failed. warmup error: {last_traceback}")
        kill_process_tree(os.getpid())
        return success

    model_info = res.json()

    # Send a warmup request
    request_name = "/generate" if model_info["is_generation"] else "/encode"
    max_new_tokens = 8 if model_info["is_generation"] else 1
    json_data = {
        "sampling_params": {
            "temperature": 0,
            "max_new_tokens": max_new_tokens,
        },
    }
    if server_args.skip_tokenizer_init:
        json_data["input_ids"] = [[10, 11, 12] for _ in range(server_args.dp_size)]
        # TODO Workaround the bug that embedding errors for list of size 1
        if server_args.dp_size == 1:
            json_data["input_ids"] = json_data["input_ids"][0]
    else:
        json_data["text"] = ["The capital city of France is"] * server_args.dp_size
        # TODO Workaround the bug that embedding errors for list of size 1
        if server_args.dp_size == 1:
            json_data["text"] = json_data["text"][0]

    # Debug dumping
    if server_args.debug_tensor_dump_input_file:
        json_data.pop("text", None)
        json_data["input_ids"] = np.load(
            server_args.debug_tensor_dump_input_file
        ).tolist()
        json_data["sampling_params"]["max_new_tokens"] = 0

    try:
        if server_args.disaggregation_mode == "null":
            res = requests.post(
                url + request_name,
                json=json_data,
                headers=headers,
                timeout=600,
            )
            assert res.status_code == 200, f"{res}"
            _global_state.tokenizer_manager.server_status = ServerStatus.Up

        else:
            logger.info(f"Start of pd disaggregation warmup ...")
            json_data = {
                "sampling_params": {
                    "temperature": 0.0,
                    "max_new_tokens": 8,
                    "ignore_eos": True,
                },
                "bootstrap_host": [FAKE_BOOTSTRAP_HOST] * server_args.dp_size,
                # This is a hack to ensure fake transfer is enabled during prefill warmup
                # ensure each dp rank has a unique bootstrap_room during prefill warmup
                "bootstrap_room": [
                    i * (2**63 // server_args.dp_size) + (i % server_args.tp_size)
                    for i in range(server_args.dp_size)
                ],
                "input_ids": [[0, 1, 2, 3]] * server_args.dp_size,
            }
            res = requests.post(
                url + request_name,
                json=json_data,
                headers=headers,
                timeout=1800,  # because of deep gemm precache is very long if not precache.
            )
            if res.status_code == 200:
                logger.info(
                    f"End of prefill disaggregation mode warmup with status {res.status_code}, resp: {res.json()}"
                )
                _global_state.tokenizer_manager.server_status = ServerStatus.Up
            else:
                logger.info(
                    "Prefill disaggregation mode warm Up Failed, status code: {}".format(
                        res.status_code
                    )
                )
                _global_state.tokenizer_manager.server_status = ServerStatus.UnHealthy

    except Exception:
        last_traceback = get_exception_traceback()
        if pipe_finish_writer is not None:
            pipe_finish_writer.send(last_traceback)
        logger.error(f"Initialization failed. warmup error: {last_traceback}")
        kill_process_tree(os.getpid())
        return False

    # Debug print
    # logger.info(f"warmup request returns: {res.json()=}")
    return success


def _wait_and_warmup(
    server_args: ServerArgs,
    pipe_finish_writer: Optional[multiprocessing.connection.Connection],
    launch_callback: Optional[Callable[[], None]] = None,
):
    if not server_args.skip_server_warmup:
        if not _execute_server_warmup(
            server_args,
            pipe_finish_writer,
        ):
            return
    else:
        _global_state.tokenizer_manager.server_status = ServerStatus.Up

    logger.info("The server is fired up and ready to roll!")

    if pipe_finish_writer is not None:
        pipe_finish_writer.send("ready")

    if server_args.delete_ckpt_after_loading:
        delete_directory(server_args.model_path)

    if server_args.debug_tensor_dump_input_file:
        kill_process_tree(os.getpid())

    if server_args.pdlb_url is not None:
        register_disaggregation_server(
            server_args.disaggregation_mode,
            server_args.port,
            server_args.disaggregation_bootstrap_port,
            server_args.pdlb_url,
        )

    if launch_callback is not None:
        launch_callback()<|MERGE_RESOLUTION|>--- conflicted
+++ resolved
@@ -635,7 +635,6 @@
         return ORJSONResponse(content, status_code=HTTPStatus.BAD_REQUEST)
 
 
-<<<<<<< HEAD
 @app.post("/convert_pd_role")
 async def convert_pd_role(obj: ConvertDisaggregationRoleReqInput):
     """Convert the role of the current PD server."""
@@ -648,7 +647,7 @@
         return ORJSONResponse(content, status_code=200)
     else:
         return ORJSONResponse(content, status_code=HTTPStatus.BAD_REQUEST)
-=======
+
 @app.post("/update_weight_version")
 async def update_weight_version(obj: UpdateWeightVersionReqInput, request: Request):
     """Update the weight version. This operation requires no active requests."""
@@ -677,7 +676,6 @@
             },
             status_code=HTTPStatus.BAD_REQUEST,
         )
->>>>>>> 7e8187e0
 
 
 @app.api_route("/get_weights_by_name", methods=["GET", "POST"])
