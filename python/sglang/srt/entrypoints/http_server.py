# Copyright 2023-2024 SGLang Team
# Licensed under the Apache License, Version 2.0 (the "License");
# you may not use this file except in compliance with the License.
# You may obtain a copy of the License at
#
#     http://www.apache.org/licenses/LICENSE-2.0
#
# Unless required by applicable law or agreed to in writing, software
# distributed under the License is distributed on an "AS IS" BASIS,
# WITHOUT WARRANTIES OR CONDITIONS OF ANY KIND, either express or implied.
# See the License for the specific language governing permissions and
# limitations under the License.
# ==============================================================================
"""
The entry point of inference server. (SRT = SGLang Runtime)

This file implements HTTP APIs for the inference engine via fastapi.
"""

import asyncio
import dataclasses
import json
import logging
import multiprocessing as multiprocessing
import os
import tempfile
import threading
import time
from http import HTTPStatus
from typing import Any, AsyncIterator, Callable, Dict, List, Optional, Union

from sglang.srt.tracing.trace import process_tracing_init, trace_set_thread_info

# Fix a bug of Python threading
setattr(threading, "_register_atexit", lambda *args, **kwargs: None)

from contextlib import asynccontextmanager
from typing import AsyncGenerator

import numpy as np
import orjson
import requests
import uvicorn
import uvloop
from fastapi import Depends, FastAPI, HTTPException, Request, UploadFile
from fastapi.exceptions import RequestValidationError
from fastapi.middleware.cors import CORSMiddleware
from fastapi.responses import ORJSONResponse, Response, StreamingResponse

from sglang.srt.disaggregation.utils import FAKE_BOOTSTRAP_HOST, DisaggregationMode
from sglang.srt.entrypoints.engine import _launch_subprocesses
from sglang.srt.entrypoints.openai.protocol import (
    ChatCompletionRequest,
    CompletionRequest,
    EmbeddingRequest,
    ErrorResponse,
    ModelCard,
    ModelList,
    ResponsesRequest,
    ScoringRequest,
    V1RerankReqInput,
)
from sglang.srt.entrypoints.openai.serving_chat import OpenAIServingChat
from sglang.srt.entrypoints.openai.serving_completions import OpenAIServingCompletion
from sglang.srt.entrypoints.openai.serving_embedding import OpenAIServingEmbedding
from sglang.srt.entrypoints.openai.serving_rerank import OpenAIServingRerank
from sglang.srt.entrypoints.openai.serving_score import OpenAIServingScore
from sglang.srt.function_call.function_call_parser import FunctionCallParser
from sglang.srt.managers.io_struct import (
    AbortReq,
    CloseSessionReqInput,
    ConfigureLoggingReq,
    EmbeddingReqInput,
    GenerateReqInput,
    GetWeightsByNameReqInput,
    InitWeightsSendGroupForRemoteInstanceReqInput,
    InitWeightsUpdateGroupReqInput,
    LoadLoRAAdapterReqInput,
    OpenSessionReqInput,
    ParseFunctionCallReq,
    ProfileReqInput,
    ReleaseMemoryOccupationReqInput,
    ResumeMemoryOccupationReqInput,
    SendWeightsToRemoteInstanceReqInput,
    SeparateReasoningReqInput,
    SetInternalStateReq,
    SlowDownReqInput,
    UnloadLoRAAdapterReqInput,
    UpdateWeightFromDiskReqInput,
    UpdateWeightsFromDistributedReqInput,
    UpdateWeightsFromTensorReqInput,
    UpdateWeightVersionReqInput,
    VertexGenerateReqInput,
)
from sglang.srt.managers.multi_tokenizer_mixin import (
    MultiTokenizerManager,
    MultiTokenizerRouter,
    get_main_process_id,
    monkey_patch_uvicorn_multiprocessing,
    read_from_shared_memory,
    write_data_for_multi_tokenizer,
)
from sglang.srt.managers.template_manager import TemplateManager
from sglang.srt.managers.tokenizer_manager import ServerStatus, TokenizerManager
from sglang.srt.metrics.func_timer import enable_func_timer
from sglang.srt.parser.reasoning_parser import ReasoningParser
from sglang.srt.server_args import PortArgs, ServerArgs
from sglang.srt.utils import (
    add_api_key_middleware,
    add_prometheus_middleware,
    delete_directory,
    get_bool_env_var,
    kill_process_tree,
    set_uvicorn_logging_configs,
)
from sglang.srt.warmup import execute_warmups
from sglang.utils import get_exception_traceback
from sglang.version import __version__

logger = logging.getLogger(__name__)
asyncio.set_event_loop_policy(uvloop.EventLoopPolicy())

HEALTH_CHECK_TIMEOUT = int(os.getenv("SGLANG_HEALTH_CHECK_TIMEOUT", 20))


# Store global states
@dataclasses.dataclass
class _GlobalState:
    tokenizer_manager: Union[
        TokenizerManager, MultiTokenizerRouter, MultiTokenizerManager
    ]
    template_manager: TemplateManager
    scheduler_info: Dict


_global_state: Optional[_GlobalState] = None


def set_global_state(global_state: _GlobalState):
    global _global_state
    _global_state = global_state


async def init_multi_tokenizer() -> ServerArgs:
    """Read args information from shm and init tokenizer manager for current process"""
    pid = os.getpid()
    main_pid = get_main_process_id()
    logger.info(f"current worker_id: {pid}, main processID: {main_pid}")

    # Read configuration from shared memory
    port_args, server_args, scheduler_info = read_from_shared_memory(
        f"multi_tokenizer_args_{main_pid}"
    )
    server_args: ServerArgs

    # API key authentication is not supported in multi-tokenizer mode
    assert (
        server_args.api_key is None
    ), "API key is not supported in multi-tokenizer mode"

    port_args.tokenizer_ipc_name = (
        f"ipc://{tempfile.NamedTemporaryFile(delete=False).name}"
    )

    # Launch multi-tokenizer manager process
    tokenizer_manager = MultiTokenizerManager(server_args, port_args)
    template_manager = TemplateManager()
    template_manager.initialize_templates(
        tokenizer_manager=tokenizer_manager,
        model_path=server_args.model_path,
        chat_template=server_args.chat_template,
        completion_template=server_args.completion_template,
    )
    # Register this tokenizer with the main tokenizer manager
    await tokenizer_manager.register_to_main_tokenizer_manager()

    tokenizer_manager.max_req_input_len = scheduler_info["max_req_input_len"]
    set_global_state(
        _GlobalState(
            tokenizer_manager=tokenizer_manager,
            template_manager=template_manager,
            scheduler_info=scheduler_info,
        )
    )

    if server_args.enable_trace:
        process_tracing_init(server_args.oltp_traces_endpoint, "sglang")
        if server_args.disaggregation_mode == "null":
            thread_label = f"MultiTokenizer-{tokenizer_manager.worker_id}"
            trace_set_thread_info(thread_label)

    return server_args


@asynccontextmanager
async def lifespan(fast_api_app: FastAPI):
    if not getattr(fast_api_app, "is_single_tokenizer_mode", False):
        # Initialize multi-tokenizer support for worker processes
        fast_api_app.server_args: ServerArgs = await init_multi_tokenizer()

        # only metrics middleware is supported in multi-tokenizer mode
        worker_pid = os.getpid()
        if fast_api_app.server_args.enable_metrics:
            add_prometheus_middleware(app)
            enable_func_timer()

        logger.info(f"Worker {worker_pid} added prometheus middleware")
        fast_api_app.warmup_thread = threading.Thread(
            target=_wait_and_warmup,
            args=(
                fast_api_app.server_args,
                None,  # pipe_finish_writer not needed in worker
                None,  # launch_callback not needed in worker
            ),
        )

    # Initialize OpenAI serving handlers
    fast_api_app.state.openai_serving_completion = OpenAIServingCompletion(
        _global_state.tokenizer_manager, _global_state.template_manager
    )
    fast_api_app.state.openai_serving_chat = OpenAIServingChat(
        _global_state.tokenizer_manager, _global_state.template_manager
    )
    fast_api_app.state.openai_serving_embedding = OpenAIServingEmbedding(
        _global_state.tokenizer_manager, _global_state.template_manager
    )
    fast_api_app.state.openai_serving_score = OpenAIServingScore(
        _global_state.tokenizer_manager
    )
    fast_api_app.state.openai_serving_rerank = OpenAIServingRerank(
        _global_state.tokenizer_manager
    )

    server_args: ServerArgs = fast_api_app.server_args

    tool_server = None
    if server_args.tool_server == "demo":
        from sglang.srt.entrypoints.openai.tool_server import DemoToolServer

        tool_server = DemoToolServer()
    elif server_args.tool_server:
        from sglang.srt.entrypoints.openai.tool_server import MCPToolServer

        tool_server = MCPToolServer()
        await tool_server.add_tool_server(server_args.tool_server)

    try:
        from sglang.srt.entrypoints.openai.serving_responses import (
            OpenAIServingResponses,
        )

        fast_api_app.state.openai_serving_responses = OpenAIServingResponses(
            _global_state.tokenizer_manager,
            _global_state.template_manager,
            enable_prompt_tokens_details=True,
            enable_force_include_usage=True,
            tool_server=tool_server,
        )
    except Exception as e:
        import traceback

        traceback.print_exc()
        logger.warning(f"Can not initialize OpenAIServingResponses, error: {e}")

    if server_args.warmups is not None:
        await execute_warmups(
            server_args.disaggregation_mode,
            server_args.warmups.split(","),
            _global_state.tokenizer_manager,
        )
        logger.info("Warmup ended")

    warmup_thread = getattr(fast_api_app, "warmup_thread", None)
    if warmup_thread is not None:
        warmup_thread.start()

    try:
        yield
    finally:
        if server_args.tokenizer_worker_num > 1:
            pid = os.getpid()
            logger.info(f"uvicorn worker {pid} ending...")
            warmup_thread.join()
            logger.info(f"uvicorn worker {pid} ended.")


# Fast API
app = FastAPI(
    lifespan=lifespan,
    openapi_url=None if get_bool_env_var("DISABLE_OPENAPI_DOC") else "/openapi.json",
)
app.add_middleware(
    CORSMiddleware,
    allow_origins=["*"],
    allow_credentials=True,
    allow_methods=["*"],
    allow_headers=["*"],
)


@app.exception_handler(HTTPException)
async def validation_exception_handler(request: Request, exc: HTTPException):
    """Enrich HTTP exception with status code and other details"""
    error = ErrorResponse(
        object="error",
        message=exc.detail,
        type=str(exc.status_code),
        code=exc.status_code,
    )
    return ORJSONResponse(content=error.model_dump(), status_code=exc.status_code)


# Custom exception handlers to change validation error status codes
@app.exception_handler(RequestValidationError)
async def validation_exception_handler(request: Request, exc: RequestValidationError):
    """Override FastAPI's default 422 validation error with 400"""
    exc_str = str(exc)
    errors_str = str(exc.errors())

    if errors_str and errors_str != exc_str:
        message = f"{exc_str} {errors_str}"
    else:
        message = exc_str

    err = ErrorResponse(
        message=message,
        type=HTTPStatus.BAD_REQUEST.phrase,
        code=HTTPStatus.BAD_REQUEST.value,
    )

    return ORJSONResponse(
        status_code=400,
        content=err.model_dump(),
    )


async def validate_json_request(raw_request: Request):
    """Validate that the request content-type is application/json."""
    content_type = raw_request.headers.get("content-type", "").lower()
    media_type = content_type.split(";", maxsplit=1)[0]
    if media_type != "application/json":
        raise RequestValidationError(
            errors=[
                {
                    "loc": ["header", "content-type"],
                    "msg": "Unsupported Media Type: Only 'application/json' is allowed",
                    "type": "value_error",
                }
            ]
        )


##### Native API endpoints #####


@app.get("/health")
@app.get("/health_generate")
async def health_generate(request: Request) -> Response:
    """
    Check the health of the inference server by sending a special request to generate one token.

    If the server is running something, this request will be ignored, so it creates zero overhead.
    If the server is not running anything, this request will be run, so we know whether the server is healthy.
    """

    if _global_state.tokenizer_manager.gracefully_exit:
        logger.info("Health check request received during shutdown. Returning 503.")
        return Response(status_code=503)

    if _global_state.tokenizer_manager.server_status == ServerStatus.Starting:
        return Response(status_code=503)

    sampling_params = {"max_new_tokens": 1, "temperature": 0.0}
    rid = f"HEALTH_CHECK_{time.time()}"

    if _global_state.tokenizer_manager.is_image_gen:
        # Keep this branch for some internal use cases.
        raise NotImplementedError("Image generation is not supported yet.")
    elif _global_state.tokenizer_manager.is_generation:
        gri = GenerateReqInput(
            rid=rid,
            input_ids=[0],
            sampling_params=sampling_params,
            log_metrics=False,
        )
        if (
            _global_state.tokenizer_manager.server_args.disaggregation_mode
            != DisaggregationMode.NULL
        ):
            gri.bootstrap_host = FAKE_BOOTSTRAP_HOST
            gri.bootstrap_room = 0
    else:
        gri = EmbeddingReqInput(
            rid=rid, input_ids=[0], sampling_params=sampling_params, log_metrics=False
        )

    async def gen():
        async for _ in _global_state.tokenizer_manager.generate_request(gri, request):
            break

    task = asyncio.create_task(gen())

    # As long as we receive any response from the detokenizer/scheduler, we consider the server is healthy.
    tic = time.time()
    while time.time() < tic + HEALTH_CHECK_TIMEOUT:
        await asyncio.sleep(1)
        if _global_state.tokenizer_manager.last_receive_tstamp > tic:
            task.cancel()
            _global_state.tokenizer_manager.rid_to_state.pop(rid, None)
            _global_state.tokenizer_manager.server_status = ServerStatus.Up
            return Response(status_code=200)

    task.cancel()
    tic_time = time.strftime("%H:%M:%S", time.localtime(tic))
    last_receive_time = time.strftime(
        "%H:%M:%S", time.localtime(_global_state.tokenizer_manager.last_receive_tstamp)
    )
    logger.error(
        f"Health check failed. Server couldn't get a response from detokenizer for last "
        f"{HEALTH_CHECK_TIMEOUT} seconds. tic start time: {tic_time}. "
        f"last_heartbeat time: {last_receive_time}"
    )
    _global_state.tokenizer_manager.rid_to_state.pop(rid, None)
    _global_state.tokenizer_manager.server_status = ServerStatus.UnHealthy
    return Response(status_code=503)


@app.get("/get_model_info")
async def get_model_info():
    """Get the model information."""
    result = {
        "model_path": _global_state.tokenizer_manager.model_path,
        "tokenizer_path": _global_state.tokenizer_manager.server_args.tokenizer_path,
        "is_generation": _global_state.tokenizer_manager.is_generation,
        "preferred_sampling_params": _global_state.tokenizer_manager.server_args.preferred_sampling_params,
        "weight_version": _global_state.tokenizer_manager.server_args.weight_version,
    }
    return result


@app.get("/get_weight_version")
async def get_weight_version():
    """Get the current weight version."""
    return {
        "weight_version": _global_state.tokenizer_manager.server_args.weight_version
    }


@app.get("/get_server_info")
async def get_server_info():
    # Returns interna states per DP.
    internal_states: List[Dict[Any, Any]] = (
        await _global_state.tokenizer_manager.get_internal_state()
    )
    return {
        **dataclasses.asdict(_global_state.tokenizer_manager.server_args),
        **_global_state.scheduler_info,
        "internal_states": internal_states,
        "version": __version__,
    }


@app.get("/get_load")
async def get_load():
    return await _global_state.tokenizer_manager.get_load()


# example usage:
# curl -s -X POST http://localhost:30000/set_internal_state -H "Content-Type: application/json" -d '{"server_args": {"max_micro_batch_size": 8}}'
@app.api_route("/set_internal_state", methods=["POST", "PUT"])
async def set_internal_state(obj: SetInternalStateReq, request: Request):
    res = await _global_state.tokenizer_manager.set_internal_state(obj)
    return res


# fastapi implicitly converts json in the request to obj (dataclass)
@app.api_route("/generate", methods=["POST", "PUT"])
async def generate_request(obj: GenerateReqInput, request: Request):
    """Handle a generate request."""
    if obj.stream:

        async def stream_results() -> AsyncIterator[bytes]:
            try:
                async for out in _global_state.tokenizer_manager.generate_request(
                    obj, request
                ):
                    yield b"data: " + orjson.dumps(
                        out, option=orjson.OPT_NON_STR_KEYS
                    ) + b"\n\n"
            except ValueError as e:
                out = {"error": {"message": str(e)}}
                logger.error(f"[http_server] Error: {e}")
                yield b"data: " + orjson.dumps(
                    out, option=orjson.OPT_NON_STR_KEYS
                ) + b"\n\n"
            yield b"data: [DONE]\n\n"

        return StreamingResponse(
            stream_results(),
            media_type="text/event-stream",
            background=_global_state.tokenizer_manager.create_abort_task(obj),
        )
    else:
        try:
            ret = await _global_state.tokenizer_manager.generate_request(
                obj, request
            ).__anext__()
            return ret
        except ValueError as e:
            logger.error(f"[http_server] Error: {e}")
            return _create_error_response(e)


@app.api_route("/generate_from_file", methods=["POST"])
async def generate_from_file_request(file: UploadFile, request: Request):
    """Handle a generate request, this is purely to work with input_embeds."""
    content = await file.read()
    input_embeds = json.loads(content.decode("utf-8"))

    obj = GenerateReqInput(
        input_embeds=input_embeds,
        sampling_params={
            "temperature": 0.0,
            "max_new_tokens": 512,
        },
    )

    try:
        ret = await _global_state.tokenizer_manager.generate_request(
            obj, request
        ).__anext__()
        return ret
    except ValueError as e:
        logger.error(f"Error: {e}")
        return _create_error_response(e)


@app.api_route("/encode", methods=["POST", "PUT"])
async def encode_request(obj: EmbeddingReqInput, request: Request):
    """Handle an embedding request."""
    try:
        ret = await _global_state.tokenizer_manager.generate_request(
            obj, request
        ).__anext__()
        return ret
    except ValueError as e:
        return _create_error_response(e)


@app.api_route("/classify", methods=["POST", "PUT"])
async def classify_request(obj: EmbeddingReqInput, request: Request):
    """Handle a reward model request. Now the arguments and return values are the same as embedding models."""
    try:
        ret = await _global_state.tokenizer_manager.generate_request(
            obj, request
        ).__anext__()
        return ret
    except ValueError as e:
        return _create_error_response(e)


@app.api_route("/flush_cache", methods=["GET", "POST"])
async def flush_cache():
    """Flush the radix cache."""
    ret = await _global_state.tokenizer_manager.flush_cache()
    return Response(
        content="Cache flushed.\nPlease check backend logs for more details. "
        "(When there are running or waiting requests, the operation will not be performed.)\n",
        status_code=200 if ret.success else HTTPStatus.BAD_REQUEST,
    )


@app.api_route("/clear_hicache_storage_backend", methods=["GET", "POST"])
async def clear_hicache_storage_backend():
    """Clear the hierarchical cache storage backend."""
    ret = await _global_state.tokenizer_manager.clear_hicache_storage()
    return Response(
        content="Hierarchical cache storage backend cleared.\n",
        status_code=200 if ret.success else HTTPStatus.BAD_REQUEST,
    )


@app.api_route("/start_profile", methods=["GET", "POST"])
async def start_profile_async(obj: Optional[ProfileReqInput] = None):
    """Start profiling."""
    if obj is None:
        obj = ProfileReqInput()

    await _global_state.tokenizer_manager.start_profile(
        output_dir=obj.output_dir,
        start_step=obj.start_step,
        num_steps=obj.num_steps,
        activities=obj.activities,
        with_stack=obj.with_stack,
        record_shapes=obj.record_shapes,
        profile_by_stage=obj.profile_by_stage,
    )
    return Response(
        content="Start profiling.\n",
        status_code=200,
    )


@app.api_route("/stop_profile", methods=["GET", "POST"])
async def stop_profile_async():
    """Stop profiling."""
    await _global_state.tokenizer_manager.stop_profile()
    return Response(
        content="Stop profiling. This will take some time.\n",
        status_code=200,
    )


@app.api_route("/freeze_gc", methods=["GET", "POST"])
async def freeze_gc_async():
    """
    See engine.freeze_gc for more details.
    """
    await _global_state.tokenizer_manager.freeze_gc()
    return Response(
        content="Garbage collection frozen.\n",
        status_code=200,
    )


@app.api_route("/start_expert_distribution_record", methods=["GET", "POST"])
async def start_expert_distribution_record_async():
    """Start recording the expert distribution. Clear the previous record if any."""
    await _global_state.tokenizer_manager.start_expert_distribution_record()
    return Response(
        content="Start recording the expert distribution.\n",
        status_code=200,
    )


@app.api_route("/stop_expert_distribution_record", methods=["GET", "POST"])
async def stop_expert_distribution_record_async():
    """Stop recording the expert distribution."""
    await _global_state.tokenizer_manager.stop_expert_distribution_record()
    return Response(
        content="Stop recording the expert distribution.\n",
        status_code=200,
    )


@app.api_route("/dump_expert_distribution_record", methods=["GET", "POST"])
async def dump_expert_distribution_record_async():
    """Dump expert distribution record."""
    await _global_state.tokenizer_manager.dump_expert_distribution_record()
    return Response(
        content="Dump expert distribution record.\n",
        status_code=200,
    )


@app.post("/update_weights_from_disk")
async def update_weights_from_disk(obj: UpdateWeightFromDiskReqInput, request: Request):
    """Update the weights from disk inplace without re-launching the server."""
    success, message, num_paused_requests = (
        await _global_state.tokenizer_manager.update_weights_from_disk(obj, request)
    )

    # Update weight version if provided and weights update was successful
    if success and obj.weight_version is not None:
        _update_weight_version_if_provided(obj.weight_version)
        message += f" Weight version updated to {obj.weight_version}."

    content = {
        "success": success,
        "message": message,
        "num_paused_requests": num_paused_requests,
    }
    if success:
        return ORJSONResponse(
            content,
            status_code=HTTPStatus.OK,
        )
    else:
        return ORJSONResponse(
            content,
            status_code=HTTPStatus.BAD_REQUEST,
        )


@app.post("/init_weights_send_group_for_remote_instance")
async def init_weights_send_group_for_remote_instance(
    obj: InitWeightsSendGroupForRemoteInstanceReqInput, request: Request
):
    success, message = (
        await _global_state.tokenizer_manager.init_weights_send_group_for_remote_instance(
            obj, request
        )
    )
    content = {"success": success, "message": message}
    if success:
        return ORJSONResponse(content, status_code=200)
    else:
        return ORJSONResponse(content, status_code=HTTPStatus.BAD_REQUEST)


@app.post("/send_weights_to_remote_instance")
async def send_weights_to_remote_instance(
    obj: SendWeightsToRemoteInstanceReqInput, request: Request
):
    success, message = (
        await _global_state.tokenizer_manager.send_weights_to_remote_instance(
            obj, request
        )
    )
    content = {"success": success, "message": message}
    if success:
        return ORJSONResponse(content, status_code=200)
    else:
        return ORJSONResponse(content, status_code=HTTPStatus.BAD_REQUEST)


@app.post("/init_weights_update_group")
async def init_weights_update_group(
    obj: InitWeightsUpdateGroupReqInput, request: Request
):
    """Initialize the parameter update group."""
    success, message = await _global_state.tokenizer_manager.init_weights_update_group(
        obj, request
    )
    content = {"success": success, "message": message}
    if success:
        return ORJSONResponse(content, status_code=200)
    else:
        return ORJSONResponse(content, status_code=HTTPStatus.BAD_REQUEST)


@app.post("/update_weights_from_tensor")
async def update_weights_from_tensor(
    obj: UpdateWeightsFromTensorReqInput, request: Request
):
    """Update the weights from tensor inplace without re-launching the server.
    Notes:
    1. Ensure that the model is on the correct device (e.g., GPU) before calling this endpoint. If the model is moved to the CPU unexpectedly, it may cause performance issues or runtime errors.
    2. HTTP will transmit only the metadata of the tensor, while the tensor itself will be directly copied to the model.
    3. Any binary data in the named tensors should be base64 encoded.
    """

    success, message = await _global_state.tokenizer_manager.update_weights_from_tensor(
        obj, request
    )

    # Update weight version if provided and weights update was successful
    if success and obj.weight_version is not None:
        _update_weight_version_if_provided(obj.weight_version)
        message += f" Weight version updated to {obj.weight_version}."

    content = {"success": success, "message": message}
    return ORJSONResponse(
        content, status_code=200 if success else HTTPStatus.BAD_REQUEST
    )


@app.post("/update_weights_from_distributed")
async def update_weights_from_distributed(
    obj: UpdateWeightsFromDistributedReqInput, request: Request
):
    """Update model parameter from distributed online."""
    success, message = (
        await _global_state.tokenizer_manager.update_weights_from_distributed(
            obj, request
        )
    )

    # Update weight version if provided and weights update was successful
    if success and obj.weight_version is not None:
        _update_weight_version_if_provided(obj.weight_version)
        message += f" Weight version updated to {obj.weight_version}."

    content = {"success": success, "message": message}
    if success:
        return ORJSONResponse(content, status_code=200)
    else:
        return ORJSONResponse(content, status_code=HTTPStatus.BAD_REQUEST)


@app.post("/update_weight_version")
async def update_weight_version(obj: UpdateWeightVersionReqInput, request: Request):
    """Update the weight version. This operation requires no active requests."""
    if obj.abort_all_requests:
        _global_state.tokenizer_manager.abort_request(abort_all=True)

    # Use a simple approach without the complex lock mechanism for now
    # since weight_version update is a simple operation that doesn't affect model weights
    try:
        # Update the weight version in server args (the single source of truth)
        _global_state.tokenizer_manager.server_args.weight_version = obj.new_version

        return ORJSONResponse(
            {
                "success": True,
                "message": f"Weight version updated to {obj.new_version}",
                "new_version": obj.new_version,
            },
            status_code=HTTPStatus.OK,
        )
    except Exception as e:
        return ORJSONResponse(
            {
                "success": False,
                "message": f"Failed to update weight version: {str(e)}",
            },
            status_code=HTTPStatus.BAD_REQUEST,
        )


@app.api_route("/get_weights_by_name", methods=["GET", "POST"])
async def get_weights_by_name(obj: GetWeightsByNameReqInput, request: Request):
    """Get model parameter by name."""
    try:
        ret = await _global_state.tokenizer_manager.get_weights_by_name(obj, request)
        if ret is None:
            return _create_error_response("Get parameter by name failed")
        else:
            return ORJSONResponse(ret, status_code=200)
    except Exception as e:
        return _create_error_response(e)


@app.api_route("/release_memory_occupation", methods=["GET", "POST"])
async def release_memory_occupation(
    obj: ReleaseMemoryOccupationReqInput, request: Request
):
    """Release GPU memory occupation temporarily."""
    try:
        await _global_state.tokenizer_manager.release_memory_occupation(obj, request)
    except Exception as e:
        return _create_error_response(e)


@app.api_route("/resume_memory_occupation", methods=["GET", "POST"])
async def resume_memory_occupation(
    obj: ResumeMemoryOccupationReqInput, request: Request
):
    """Resume GPU memory occupation."""
    try:
        await _global_state.tokenizer_manager.resume_memory_occupation(obj, request)
    except Exception as e:
        return _create_error_response(e)


@app.api_route("/slow_down", methods=["GET", "POST"])
async def slow_down(obj: SlowDownReqInput, request: Request):
    """Slow down the system deliberately. Only for testing. Example scenario:
    when we want to test performance of D in large-scale PD disaggregation and have no enough nodes for P,
    we can use this to slow down D to let it have enough running sequences, and then disable slowdown
    to let it run in full batch size.
    """
    try:
        await _global_state.tokenizer_manager.slow_down(obj, request)
    except Exception as e:
        return _create_error_response(e)


@app.api_route("/load_lora_adapter", methods=["POST"])
async def load_lora_adapter(obj: LoadLoRAAdapterReqInput, request: Request):
    """Load a new LoRA adapter without re-launching the server."""
    result = await _global_state.tokenizer_manager.load_lora_adapter(obj, request)

    if result.success:
        return ORJSONResponse(
            result,
            status_code=HTTPStatus.OK,
        )
    else:
        return ORJSONResponse(
            result,
            status_code=HTTPStatus.BAD_REQUEST,
        )


@app.api_route("/unload_lora_adapter", methods=["POST"])
async def unload_lora_adapter(obj: UnloadLoRAAdapterReqInput, request: Request):
    """Load a new LoRA adapter without re-launching the server."""
    result = await _global_state.tokenizer_manager.unload_lora_adapter(obj, request)

    if result.success:
        return ORJSONResponse(
            result,
            status_code=HTTPStatus.OK,
        )
    else:
        return ORJSONResponse(
            result,
            status_code=HTTPStatus.BAD_REQUEST,
        )


@app.api_route("/open_session", methods=["GET", "POST"])
async def open_session(obj: OpenSessionReqInput, request: Request):
    """Open a session, and return its unique session id."""
    try:
        session_id = await _global_state.tokenizer_manager.open_session(obj, request)
        if session_id is None:
            raise Exception(
                "Failed to open the session. Check if a session with the same id is still open."
            )
        return session_id
    except Exception as e:
        return _create_error_response(e)


@app.api_route("/close_session", methods=["GET", "POST"])
async def close_session(obj: CloseSessionReqInput, request: Request):
    """Close the session."""
    try:
        await _global_state.tokenizer_manager.close_session(obj, request)
        return Response(status_code=200)
    except Exception as e:
        return _create_error_response(e)


@app.api_route("/configure_logging", methods=["GET", "POST"])
async def configure_logging(obj: ConfigureLoggingReq, request: Request):
    """Configure the request logging options."""
    _global_state.tokenizer_manager.configure_logging(obj)
    return Response(status_code=200)


@app.post("/abort_request")
async def abort_request(obj: AbortReq, request: Request):
    """Abort a request."""
    try:
        _global_state.tokenizer_manager.abort_request(
            rid=obj.rid, abort_all=obj.abort_all
        )
        return Response(status_code=200)
    except Exception as e:
        return _create_error_response(e)


@app.post("/parse_function_call")
async def parse_function_call_request(obj: ParseFunctionCallReq, request: Request):
    """
    A native API endpoint to parse function calls from a text.
    """
    # 1) Initialize the parser based on the request body
    parser = FunctionCallParser(tools=obj.tools, tool_call_parser=obj.tool_call_parser)

    # 2) Call the non-stream parsing method (non-stream)
    normal_text, calls = parser.parse_non_stream(obj.text)

    # 3) Organize the response content
    response_data = {
        "normal_text": normal_text,
        "calls": [
            call.model_dump() for call in calls
        ],  # Convert pydantic objects to dictionaries
    }

    return ORJSONResponse(content=response_data, status_code=200)


@app.post("/separate_reasoning")
async def separate_reasoning_request(obj: SeparateReasoningReqInput, request: Request):
    """
    A native API endpoint to separate reasoning from a text.
    """
    # 1) Initialize the parser based on the request body
    parser = ReasoningParser(model_type=obj.reasoning_parser)

    # 2) Call the non-stream parsing method (non-stream)
    reasoning_text, normal_text = parser.parse_non_stream(obj.text)

    # 3) Organize the response content
    response_data = {
        "reasoning_text": reasoning_text,
        "text": normal_text,
    }

    return ORJSONResponse(content=response_data, status_code=200)


@app.post("/pause_generation")
async def pause_generation(request: Request):
    """Pause generation."""
    await _global_state.tokenizer_manager.pause_generation()
    return ORJSONResponse(
        content={"message": "Generation paused successfully.", "status": "ok"},
        status_code=200,
    )


@app.post("/continue_generation")
async def continue_generation(request: Request):
    """Continue generation."""
    await _global_state.tokenizer_manager.continue_generation()
    return ORJSONResponse(
        content={"message": "Generation continued successfully.", "status": "ok"},
        status_code=200,
    )


##### OpenAI-compatible API endpoints #####


@app.post("/v1/completions", dependencies=[Depends(validate_json_request)])
async def openai_v1_completions(request: CompletionRequest, raw_request: Request):
    """OpenAI-compatible text completion endpoint."""
    return await raw_request.app.state.openai_serving_completion.handle_request(
        request, raw_request
    )


@app.post("/v1/chat/completions", dependencies=[Depends(validate_json_request)])
async def openai_v1_chat_completions(
    request: ChatCompletionRequest, raw_request: Request
):
    """OpenAI-compatible chat completion endpoint."""
    return await raw_request.app.state.openai_serving_chat.handle_request(
        request, raw_request
    )


@app.post(
    "/v1/embeddings",
    response_class=ORJSONResponse,
    dependencies=[Depends(validate_json_request)],
)
async def openai_v1_embeddings(request: EmbeddingRequest, raw_request: Request):
    """OpenAI-compatible embeddings endpoint."""
    return await raw_request.app.state.openai_serving_embedding.handle_request(
        request, raw_request
    )


@app.get("/v1/models", response_class=ORJSONResponse)
async def available_models():
    """Show available models. OpenAI-compatible endpoint."""
    served_model_names = [_global_state.tokenizer_manager.served_model_name]
    model_cards = []
    for served_model_name in served_model_names:
        model_cards.append(
            ModelCard(
                id=served_model_name,
                root=served_model_name,
                max_model_len=_global_state.tokenizer_manager.model_config.context_len,
            )
        )
    return ModelList(data=model_cards)


@app.get("/v1/models/{model:path}", response_class=ORJSONResponse)
async def retrieve_model(model: str):
    """Retrieves a model instance, providing basic information about the model."""
    served_model_names = [_global_state.tokenizer_manager.served_model_name]

    if model not in served_model_names:
        return ORJSONResponse(
            status_code=404,
            content={
                "error": {
                    "message": f"The model '{model}' does not exist",
                    "type": "invalid_request_error",
                    "param": "model",
                    "code": "model_not_found",
                }
            },
        )

    return ModelCard(
        id=model,
        root=model,
        max_model_len=_global_state.tokenizer_manager.model_config.context_len,
    )


@app.post("/v1/score", dependencies=[Depends(validate_json_request)])
async def v1_score_request(request: ScoringRequest, raw_request: Request):
    """Endpoint for the decoder-only scoring API. See Engine.score() for detailed documentation."""
    return await raw_request.app.state.openai_serving_score.handle_request(
        request, raw_request
    )


@app.post("/v1/responses", dependencies=[Depends(validate_json_request)])
async def v1_responses_request(request: dict, raw_request: Request):
    """Endpoint for the responses API with reasoning support."""

    request_obj = ResponsesRequest(**request)
    result = await raw_request.app.state.openai_serving_responses.create_responses(
        request_obj, raw_request
    )

    # Handle streaming responses
    if isinstance(result, AsyncGenerator):
        return StreamingResponse(
            result,
            media_type="text/event-stream",
            headers={"Cache-Control": "no-cache", "Connection": "keep-alive"},
        )

    return result


@app.get("/v1/responses/{response_id}")
async def v1_retrieve_responses(response_id: str, raw_request: Request):
    """Retrieve a response by ID."""
    return await raw_request.app.state.openai_serving_responses.retrieve_responses(
        response_id
    )


@app.post("/v1/responses/{response_id}/cancel")
async def v1_cancel_responses(response_id: str, raw_request: Request):
    """Cancel a background response."""
    return await raw_request.app.state.openai_serving_responses.cancel_responses(
        response_id
    )


@app.api_route(
    "/v1/rerank", methods=["POST", "PUT"], dependencies=[Depends(validate_json_request)]
)
async def v1_rerank_request(request: V1RerankReqInput, raw_request: Request):
    """Endpoint for reranking documents based on query relevance."""
    return await raw_request.app.state.openai_serving_rerank.handle_request(
        request, raw_request
    )


## SageMaker API
@app.get("/ping")
async def sagemaker_health() -> Response:
    """Check the health of the http server."""
    return Response(status_code=200)


@app.post("/invocations")
async def sagemaker_chat_completions(
    request: ChatCompletionRequest, raw_request: Request
):
    """OpenAI-compatible chat completion endpoint."""
    return await raw_request.app.state.openai_serving_chat.handle_request(
        request, raw_request
    )


## Vertex AI API
@app.post(os.environ.get("AIP_PREDICT_ROUTE", "/vertex_generate"))
async def vertex_generate(vertex_req: VertexGenerateReqInput, raw_request: Request):
    if not vertex_req.instances:
        return []
    inputs = {}
    for input_key in ("text", "input_ids", "input_embeds"):
        if vertex_req.instances[0].get(input_key):
            inputs[input_key] = [
                instance.get(input_key) for instance in vertex_req.instances
            ]
            break
    image_data = [
        instance.get("image_data")
        for instance in vertex_req.instances
        if instance.get("image_data") is not None
    ] or None
    req = GenerateReqInput(
        **inputs,
        image_data=image_data,
        **(vertex_req.parameters or {}),
    )
    ret = await generate_request(req, raw_request)
    if isinstance(ret, Response):
        return ret
    return ORJSONResponse({"predictions": ret})


def _update_weight_version_if_provided(weight_version: Optional[str]) -> None:
    """Update weight version if provided."""
    if weight_version is not None:
        _global_state.tokenizer_manager.server_args.weight_version = weight_version


def _create_error_response(e):
    return ORJSONResponse(
        {"error": {"message": str(e)}}, status_code=HTTPStatus.BAD_REQUEST
    )


def launch_server(
    server_args: ServerArgs,
    pipe_finish_writer: Optional[multiprocessing.connection.Connection] = None,
    launch_callback: Optional[Callable[[], None]] = None,
):
    """
    Launch SRT (SGLang Runtime) Server.

    The SRT server consists of an HTTP server and an SRT engine.

    - HTTP server: A FastAPI server that routes requests to the engine.
    - The engine consists of three components:
        1. TokenizerManager: Tokenizes the requests and sends them to the scheduler.
        2. Scheduler (subprocess): Receives requests from the Tokenizer Manager, schedules batches, forwards them, and sends the output tokens to the Detokenizer Manager.
        3. DetokenizerManager (subprocess): Detokenizes the output tokens and sends the result back to the Tokenizer Manager.

    Note:
    1. The HTTP server, Engine, and TokenizerManager both run in the main process.
    2. Inter-process communication is done through IPC (each process uses a different port) via the ZMQ library.
    """
    if server_args.tokenizer_worker_num > 1:
<<<<<<< HEAD
        if not server_args.preserve_proctitle:
            setproctitle.setproctitle(f"sglang::http_server/multi_tokenizer_router")
=======
>>>>>>> a77564e0
        port_args = PortArgs.init_new(server_args)
        port_args.tokenizer_worker_ipc_name = (
            f"ipc://{tempfile.NamedTemporaryFile(delete=False).name}"
        )
        tokenizer_manager, template_manager, scheduler_info = _launch_subprocesses(
            server_args=server_args, port_args=port_args
        )
    else:
<<<<<<< HEAD
        if not server_args.preserve_proctitle:
            setproctitle.setproctitle(f"sglang::http_server/tokenizer_manager")
=======
>>>>>>> a77564e0
        tokenizer_manager, template_manager, scheduler_info = _launch_subprocesses(
            server_args=server_args,
        )

        if server_args.enable_trace:
            process_tracing_init(server_args.oltp_traces_endpoint, "sglang")
            if server_args.disaggregation_mode == "null":
                thread_label = "Tokenizer"
                trace_set_thread_info(thread_label)

    set_global_state(
        _GlobalState(
            tokenizer_manager=tokenizer_manager,
            template_manager=template_manager,
            scheduler_info=scheduler_info,
        )
    )

    if server_args.tokenizer_worker_num > 1:
        multi_tokenizer_args_shm = write_data_for_multi_tokenizer(
            port_args,
            server_args,
            scheduler_info,
        )
    else:
        # Add api key authorization
        if server_args.api_key:
            add_api_key_middleware(app, server_args.api_key)

        # Add prometheus middleware
        if server_args.enable_metrics:
            add_prometheus_middleware(app)
            enable_func_timer()

        # Send a warmup request - we will create the thread launch it
        # in the lifespan after all other warmups have fired.
        warmup_thread = threading.Thread(
            target=_wait_and_warmup,
            args=(
                server_args,
                pipe_finish_writer,
                launch_callback,
            ),
        )
        app.warmup_thread = warmup_thread

    try:
        # Update logging configs
        set_uvicorn_logging_configs()
        app.server_args = server_args
        # Listen for HTTP requests
        if server_args.tokenizer_worker_num > 1:
            from uvicorn.config import LOGGING_CONFIG

            LOGGING_CONFIG["loggers"]["sglang.srt.entrypoints.http_server"] = {
                "handlers": ["default"],
                "level": "INFO",
                "propagate": False,
            }

            monkey_patch_uvicorn_multiprocessing()

            uvicorn.run(
                "sglang.srt.entrypoints.http_server:app",
                host=server_args.host,
                port=server_args.port,
                log_level=server_args.log_level_http or server_args.log_level,
                timeout_keep_alive=5,
                loop="uvloop",
                workers=server_args.tokenizer_worker_num,
            )
        else:
            app.is_single_tokenizer_mode = True
            uvicorn.run(
                app,
                host=server_args.host,
                port=server_args.port,
                log_level=server_args.log_level_http or server_args.log_level,
                timeout_keep_alive=5,
                loop="uvloop",
            )
    finally:
        if server_args.tokenizer_worker_num > 1:
            multi_tokenizer_args_shm.unlink()
            _global_state.tokenizer_manager.socket_mapping.clear_all_sockets()
        else:
            warmup_thread.join()


def _execute_server_warmup(
    server_args: ServerArgs,
    pipe_finish_writer: Optional[multiprocessing.connection.Connection],
):
    headers = {}
    url = server_args.url()
    if server_args.api_key:
        headers["Authorization"] = f"Bearer {server_args.api_key}"

    # Wait until the server is launched
    success = False
    for _ in range(120):
        time.sleep(1)
        try:
            res = requests.get(url + "/get_model_info", timeout=5, headers=headers)
            assert res.status_code == 200, f"{res=}, {res.text=}"
            success = True
            break
        except (AssertionError, requests.exceptions.RequestException):
            last_traceback = get_exception_traceback()
            pass

    if not success:
        if pipe_finish_writer is not None:
            pipe_finish_writer.send(last_traceback)
        logger.error(f"Initialization failed. warmup error: {last_traceback}")
        kill_process_tree(os.getpid())
        return success

    model_info = res.json()

    # Send a warmup request
    request_name = "/generate" if model_info["is_generation"] else "/encode"
    max_new_tokens = 8 if model_info["is_generation"] else 1
    json_data = {
        "sampling_params": {
            "temperature": 0,
            "max_new_tokens": max_new_tokens,
        },
    }
    if server_args.skip_tokenizer_init:
        json_data["input_ids"] = [[10, 11, 12] for _ in range(server_args.dp_size)]
        # TODO Workaround the bug that embedding errors for list of size 1
        if server_args.dp_size == 1:
            json_data["input_ids"] = json_data["input_ids"][0]
    else:
        json_data["text"] = ["The capital city of France is"] * server_args.dp_size
        # TODO Workaround the bug that embedding errors for list of size 1
        if server_args.dp_size == 1:
            json_data["text"] = json_data["text"][0]

    # Debug dumping
    if server_args.debug_tensor_dump_input_file:
        json_data.pop("text", None)
        json_data["input_ids"] = np.load(
            server_args.debug_tensor_dump_input_file
        ).tolist()
        json_data["sampling_params"]["max_new_tokens"] = 0

    try:
        if server_args.disaggregation_mode == "null":
            res = requests.post(
                url + request_name,
                json=json_data,
                headers=headers,
                timeout=600,
            )
            assert res.status_code == 200, f"{res}"
            _global_state.tokenizer_manager.server_status = ServerStatus.Up

        else:
            logger.info(f"Start of pd disaggregation warmup ...")
            json_data = {
                "sampling_params": {
                    "temperature": 0.0,
                    "max_new_tokens": 8,
                    "ignore_eos": True,
                },
                "bootstrap_host": [FAKE_BOOTSTRAP_HOST] * server_args.dp_size,
                # This is a hack to ensure fake transfer is enabled during prefill warmup
                # ensure each dp rank has a unique bootstrap_room during prefill warmup
                "bootstrap_room": [
                    i * (2**63 // server_args.dp_size) + (i % server_args.tp_size)
                    for i in range(server_args.dp_size)
                ],
                "input_ids": [[0, 1, 2, 3]] * server_args.dp_size,
            }
            res = requests.post(
                url + request_name,
                json=json_data,
                headers=headers,
                timeout=1800,  # because of deep gemm precache is very long if not precache.
            )
            if res.status_code == 200:
                logger.info(
                    f"End of prefill disaggregation mode warmup with status {res.status_code}, resp: {res.json()}"
                )
                _global_state.tokenizer_manager.server_status = ServerStatus.Up
            else:
                logger.info(
                    "Prefill disaggregation mode warm Up Failed, status code: {}".format(
                        res.status_code
                    )
                )
                _global_state.tokenizer_manager.server_status = ServerStatus.UnHealthy

    except Exception:
        last_traceback = get_exception_traceback()
        if pipe_finish_writer is not None:
            pipe_finish_writer.send(last_traceback)
        logger.error(f"Initialization failed. warmup error: {last_traceback}")
        kill_process_tree(os.getpid())
        return False

    # Debug print
    # logger.info(f"warmup request returns: {res.json()=}")
    return success


def _wait_and_warmup(
    server_args: ServerArgs,
    pipe_finish_writer: Optional[multiprocessing.connection.Connection],
    launch_callback: Optional[Callable[[], None]] = None,
):
    if not server_args.skip_server_warmup:
        if not _execute_server_warmup(
            server_args,
            pipe_finish_writer,
        ):
            return
    else:
        _global_state.tokenizer_manager.server_status = ServerStatus.Up

    logger.info("The server is fired up and ready to roll!")

    if pipe_finish_writer is not None:
        pipe_finish_writer.send("ready")

    if server_args.delete_ckpt_after_loading:
        delete_directory(server_args.model_path)

    if server_args.debug_tensor_dump_input_file:
        kill_process_tree(os.getpid())

    if launch_callback is not None:
        launch_callback()<|MERGE_RESOLUTION|>--- conflicted
+++ resolved
@@ -1201,11 +1201,8 @@
     2. Inter-process communication is done through IPC (each process uses a different port) via the ZMQ library.
     """
     if server_args.tokenizer_worker_num > 1:
-<<<<<<< HEAD
         if not server_args.preserve_proctitle:
             setproctitle.setproctitle(f"sglang::http_server/multi_tokenizer_router")
-=======
->>>>>>> a77564e0
         port_args = PortArgs.init_new(server_args)
         port_args.tokenizer_worker_ipc_name = (
             f"ipc://{tempfile.NamedTemporaryFile(delete=False).name}"
@@ -1214,11 +1211,8 @@
             server_args=server_args, port_args=port_args
         )
     else:
-<<<<<<< HEAD
         if not server_args.preserve_proctitle:
             setproctitle.setproctitle(f"sglang::http_server/tokenizer_manager")
-=======
->>>>>>> a77564e0
         tokenizer_manager, template_manager, scheduler_info = _launch_subprocesses(
             server_args=server_args,
         )
