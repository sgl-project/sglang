--- conflicted
+++ resolved
@@ -55,11 +55,8 @@
     ProfileReqInput,
     ReleaseMemoryOccupationReqInput,
     ResumeMemoryOccupationReqInput,
-<<<<<<< HEAD
     SeparateReasoningReqInput,
-=======
     SetInternalStateReq,
->>>>>>> ac238727
     UpdateWeightFromDiskReqInput,
     UpdateWeightsFromDistributedReqInput,
     VertexGenerateReqInput,
