# Copyright 2023-2024 SGLang Team
# Licensed under the Apache License, Version 2.0 (the "License");
# you may not use this file except in compliance with the License.
# You may obtain a copy of the License at
#
#     http://www.apache.org/licenses/LICENSE-2.0
#
# Unless required by applicable law or agreed to in writing, software
# distributed under the License is distributed on an "AS IS" BASIS,
# WITHOUT WARRANTIES OR CONDITIONS OF ANY KIND, either express or implied.
# See the License for the specific language governing permissions and
# limitations under the License.
# ==============================================================================
"""
The entry point of inference server. (SRT = SGLang Runtime)

This file implements HTTP APIs for the inference engine via fastapi.
"""

import asyncio
import dataclasses
import json
import logging
import multiprocessing as multiprocessing
import os
import threading
import time
from http import HTTPStatus
<<<<<<< HEAD
from typing import AsyncIterator, Callable, Dict, Optional, Union

from sglang.srt.model_executor.model_runner import LocalSerializedTensor
from sglang.srt.parser.parser_manager import ParserManager
=======
from typing import AsyncIterator, Callable, Dict, Optional
>>>>>>> 6b6e7487

# Fix a bug of Python threading
setattr(threading, "_register_atexit", lambda *args, **kwargs: None)

from contextlib import asynccontextmanager

import numpy as np
import orjson
import requests
import uvicorn
import uvloop
from fastapi import FastAPI, File, Form, Request, UploadFile
from fastapi.middleware.cors import CORSMiddleware
from fastapi.responses import ORJSONResponse, Response, StreamingResponse

from sglang.srt.entrypoints.engine import _launch_subprocesses
from sglang.srt.managers.io_struct import (
    CloseSessionReqInput,
    ConfigureLoggingReq,
    EmbeddingReqInput,
    GenerateReqInput,
    GetWeightsByNameReqInput,
    InitWeightsUpdateGroupReqInput,
    OpenSessionReqInput,
    ParseFunctionCallReq,
    ProfileReqInput,
    ReleaseMemoryOccupationReqInput,
    ResumeMemoryOccupationReqInput,
    SeparateReasoningReqInput,
    SetInternalStateReq,
    UpdateWeightFromDiskReqInput,
    UpdateWeightsFromDistributedReqInput,
    UpdateWeightsFromTensorReqInput,
    VertexGenerateReqInput,
)
from sglang.srt.managers.tokenizer_manager import TokenizerManager
from sglang.srt.metrics.func_timer import enable_func_timer
from sglang.srt.openai_api.adapter import (
    v1_batches,
    v1_cancel_batch,
    v1_chat_completions,
    v1_completions,
    v1_delete_file,
    v1_embeddings,
    v1_files_create,
    v1_retrieve_batch,
    v1_retrieve_file,
    v1_retrieve_file_content,
)
from sglang.srt.openai_api.protocol import ModelCard, ModelList
from sglang.srt.parser.function_call_parser import FunctionCallParser
from sglang.srt.parser.reasoning_parser import ReasoningParser
from sglang.srt.server_args import ServerArgs
from sglang.srt.utils import (
    add_api_key_middleware,
    add_prometheus_middleware,
    delete_directory,
    kill_process_tree,
    set_uvicorn_logging_configs,
)
from sglang.srt.warmup import execute_warmups
from sglang.utils import get_exception_traceback
from sglang.version import __version__

logger = logging.getLogger(__name__)
asyncio.set_event_loop_policy(uvloop.EventLoopPolicy())


# Store global states
@dataclasses.dataclass
class _GlobalState:
    tokenizer_manager: TokenizerManager
    scheduler_info: Dict


_global_state: Optional[_GlobalState] = None


def set_global_state(global_state: _GlobalState):
    global _global_state
    _global_state = global_state


@asynccontextmanager
async def lifespan(fast_api_app: FastAPI):
    server_args: ServerArgs = fast_api_app.server_args
    if server_args.warmups is not None:
        await execute_warmups(
            server_args.warmups.split(","), _global_state.tokenizer_manager
        )
        logger.info("Warmup ended")

    warmup_thread = getattr(fast_api_app, "warmup_thread", None)
    if warmup_thread is not None:
        warmup_thread.start()
    yield


# Fast API
app = FastAPI(lifespan=lifespan)
app.add_middleware(
    CORSMiddleware,
    allow_origins=["*"],
    allow_credentials=True,
    allow_methods=["*"],
    allow_headers=["*"],
)

HEALTH_CHECK_TIMEOUT = int(os.getenv("SGLANG_HEALTH_CHECK_TIMEOUT", 20))


##### Native API endpoints #####


@app.get("/health")
async def health() -> Response:
    """Check the health of the http server."""
    return Response(status_code=200)


@app.get("/health_generate")
async def health_generate(request: Request) -> Response:
    """Check the health of the inference server by generating one token."""

    sampling_params = {"max_new_tokens": 1, "temperature": 0.0}
    rid = f"HEALTH_CHECK_{time.time()}"

    if _global_state.tokenizer_manager.is_image_gen:
        raise NotImplementedError()
    elif _global_state.tokenizer_manager.is_generation:
        gri = GenerateReqInput(
            rid=rid,
            input_ids=[0],
            sampling_params=sampling_params,
            log_metrics=False,
        )
    else:
        gri = EmbeddingReqInput(
            rid=rid, input_ids=[0], sampling_params=sampling_params, log_metrics=False
        )

    async def gen():
        async for _ in _global_state.tokenizer_manager.generate_request(gri, request):
            break

    tic = time.time()
    task = asyncio.create_task(gen())
    while time.time() < tic + HEALTH_CHECK_TIMEOUT:
        await asyncio.sleep(1)
        if _global_state.tokenizer_manager.last_receive_tstamp > tic:
            task.cancel()
            _global_state.tokenizer_manager.rid_to_state.pop(rid, None)
            return Response(status_code=200)

    task.cancel()
    tic_time = time.strftime("%H:%M:%S", time.localtime(tic))
    last_receive_time = time.strftime(
        "%H:%M:%S", time.localtime(_global_state.tokenizer_manager.last_receive_tstamp)
    )
    logger.error(
        f"Health check failed. Server couldn't get a response from detokenizer for last "
        f"{HEALTH_CHECK_TIMEOUT} seconds. tic start time: {tic_time}. "
        f"last_heartbeat time: {last_receive_time}"
    )
    _global_state.tokenizer_manager.rid_to_state.pop(rid, None)
    return Response(status_code=503)


@app.get("/get_model_info")
async def get_model_info():
    """Get the model information."""
    result = {
        "model_path": _global_state.tokenizer_manager.model_path,
        "tokenizer_path": _global_state.tokenizer_manager.server_args.tokenizer_path,
        "is_generation": _global_state.tokenizer_manager.is_generation,
    }
    return result


@app.get("/get_server_info")
async def get_server_info():
    internal_states = await _global_state.tokenizer_manager.get_internal_state()
    return {
        **dataclasses.asdict(_global_state.tokenizer_manager.server_args),
        **_global_state.scheduler_info,
        **internal_states,
        "version": __version__,
    }


@app.api_route("/set_internal_state", methods=["POST", "PUT"])
async def set_internal_state(obj: SetInternalStateReq, request: Request):
    res = await _global_state.tokenizer_manager.set_internal_state(obj)
    return res


# fastapi implicitly converts json in the request to obj (dataclass)
@app.api_route("/generate", methods=["POST", "PUT"])
async def generate_request(obj: GenerateReqInput, request: Request):
    """Handle a generate request."""
    if obj.stream:

        async def stream_results() -> AsyncIterator[bytes]:
            try:
                async for out in _global_state.tokenizer_manager.generate_request(
                    obj, request
                ):
                    yield b"data: " + orjson.dumps(
                        out, option=orjson.OPT_NON_STR_KEYS
                    ) + b"\n\n"
            except ValueError as e:
                out = {"error": {"message": str(e)}}
                logger.error(f"Error: {e}")
                yield b"data: " + orjson.dumps(
                    out, option=orjson.OPT_NON_STR_KEYS
                ) + b"\n\n"
            yield b"data: [DONE]\n\n"

        return StreamingResponse(
            stream_results(),
            media_type="text/event-stream",
            background=_global_state.tokenizer_manager.create_abort_task(obj),
        )
    else:
        try:
            ret = await _global_state.tokenizer_manager.generate_request(
                obj, request
            ).__anext__()
            return ret
        except ValueError as e:
            logger.error(f"Error: {e}")
            return _create_error_response(e)


@app.api_route("/generate_from_file", methods=["POST"])
async def generate_from_file_request(file: UploadFile, request: Request):
    """Handle a generate request, this is purely to work with input_embeds."""
    content = await file.read()
    input_embeds = json.loads(content.decode("utf-8"))

    obj = GenerateReqInput(
        input_embeds=input_embeds,
        sampling_params={
            "repetition_penalty": 1.2,
            "temperature": 0.2,
            "max_new_tokens": 512,
        },
    )

    try:
        ret = await _global_state.generate_request(obj, request).__anext__()
        return ret
    except ValueError as e:
        logger.error(f"Error: {e}")
        return _create_error_response(e)


@app.api_route("/encode", methods=["POST", "PUT"])
async def encode_request(obj: EmbeddingReqInput, request: Request):
    """Handle an embedding request."""
    try:
        ret = await _global_state.tokenizer_manager.generate_request(
            obj, request
        ).__anext__()
        return ret
    except ValueError as e:
        return _create_error_response(e)


@app.api_route("/classify", methods=["POST", "PUT"])
async def classify_request(obj: EmbeddingReqInput, request: Request):
    """Handle a reward model request. Now the arguments and return values are the same as embedding models."""
    try:
        ret = await _global_state.tokenizer_manager.generate_request(
            obj, request
        ).__anext__()
        return ret
    except ValueError as e:
        return _create_error_response(e)


@app.api_route("/flush_cache", methods=["GET", "POST"])
async def flush_cache():
    """Flush the radix cache."""
    ret = await _global_state.tokenizer_manager.flush_cache()
    return Response(
        content="Cache flushed.\nPlease check backend logs for more details. "
        "(When there are running or waiting requests, the operation will not be performed.)\n",
        status_code=200 if ret.success else HTTPStatus.BAD_REQUEST,
    )


@app.api_route("/start_profile", methods=["GET", "POST"])
async def start_profile_async(obj: Optional[ProfileReqInput] = None):
    """Start profiling."""
    if obj is None:
        obj = ProfileReqInput()

    await _global_state.tokenizer_manager.start_profile(
        obj.output_dir, obj.num_steps, obj.activities
    )
    return Response(
        content="Start profiling.\n",
        status_code=200,
    )


@app.api_route("/stop_profile", methods=["GET", "POST"])
async def stop_profile_async():
    """Stop profiling."""
    _global_state.tokenizer_manager.stop_profile()
    return Response(
        content="Stop profiling. This will take some time.\n",
        status_code=200,
    )


@app.api_route("/start_expert_distribution_record", methods=["GET", "POST"])
async def start_expert_distribution_record_async():
    """Start recording the expert distribution. Clear the previous record if any."""
    await _global_state.tokenizer_manager.start_expert_distribution_record()
    return Response(
        content="Start recording the expert distribution.\n",
        status_code=200,
    )


@app.api_route("/stop_expert_distribution_record", methods=["GET", "POST"])
async def stop_expert_distribution_record_async():
    """Stop recording the expert distribution."""
    await _global_state.tokenizer_manager.stop_expert_distribution_record()
    return Response(
        content="Stop recording the expert distribution.\n",
        status_code=200,
    )


@app.api_route("/dump_expert_distribution_record", methods=["GET", "POST"])
async def dump_expert_distribution_record_async():
    """Dump expert distribution record."""
    await _global_state.tokenizer_manager.dump_expert_distribution_record()
    return Response(
        content="Dump expert distribution record.\n",
        status_code=200,
    )


@app.post("/update_weights_from_disk")
async def update_weights_from_disk(obj: UpdateWeightFromDiskReqInput, request: Request):
    """Update the weights from disk inplace without re-launching the server."""
    success, message, num_paused_requests = (
        await _global_state.tokenizer_manager.update_weights_from_disk(obj, request)
    )
    content = {
        "success": success,
        "message": message,
        "num_paused_requests": num_paused_requests,
    }
    if success:
        return ORJSONResponse(
            content,
            status_code=HTTPStatus.OK,
        )
    else:
        return ORJSONResponse(
            content,
            status_code=HTTPStatus.BAD_REQUEST,
        )


@app.post("/init_weights_update_group")
async def init_weights_update_group(
    obj: InitWeightsUpdateGroupReqInput, request: Request
):
    """Initialize the parameter update group."""
    success, message = await _global_state.tokenizer_manager.init_weights_update_group(
        obj, request
    )
    content = {"success": success, "message": message}
    if success:
        return ORJSONResponse(content, status_code=200)
    else:
        return ORJSONResponse(content, status_code=HTTPStatus.BAD_REQUEST)


@app.post("/update_weights_from_tensor")
async def update_weights_from_tensor(
    obj: UpdateWeightsFromTensorReqInput, request: Request
):
    """Update the weights from tensor inplace without re-launching the server.
    Notes:
    1. Ensure that the model is on the correct device (e.g., GPU) before calling this endpoint. If the model is moved to the CPU unexpectedly, it may cause performance issues or runtime errors.
    2. HTTP will transmit only the metadata of the tensor, while the tensor itself will be directly copied to the model.
    3. Any binary data in the named tensors should be base64 encoded.
    """

    success, message = await _global_state.tokenizer_manager.update_weights_from_tensor(
        obj, request
    )
    content = {"success": success, "message": message}
    return ORJSONResponse(
        content, status_code=200 if success else HTTPStatus.BAD_REQUEST
    )


@app.post("/update_weights_from_distributed")
async def update_weights_from_distributed(
    obj: UpdateWeightsFromDistributedReqInput, request: Request
):
    """Update model parameter from distributed online."""
    success, message = (
        await _global_state.tokenizer_manager.update_weights_from_distributed(
            obj, request
        )
    )
    content = {"success": success, "message": message}
    if success:
        return ORJSONResponse(content, status_code=200)
    else:
        return ORJSONResponse(content, status_code=HTTPStatus.BAD_REQUEST)


@app.api_route("/get_weights_by_name", methods=["GET", "POST"])
async def get_weights_by_name(obj: GetWeightsByNameReqInput, request: Request):
    """Get model parameter by name."""
    try:
        ret = await _global_state.tokenizer_manager.get_weights_by_name(obj, request)
        if ret is None:
            return _create_error_response("Get parameter by name failed")
        else:
            return ORJSONResponse(ret, status_code=200)
    except Exception as e:
        return _create_error_response(e)


@app.api_route("/release_memory_occupation", methods=["GET", "POST"])
async def release_memory_occupation(
    obj: ReleaseMemoryOccupationReqInput, request: Request
):
    """Release GPU memory occupation temporarily."""
    try:
        await _global_state.tokenizer_manager.release_memory_occupation(obj, request)
    except Exception as e:
        return _create_error_response(e)


@app.api_route("/resume_memory_occupation", methods=["GET", "POST"])
async def resume_memory_occupation(
    obj: ResumeMemoryOccupationReqInput, request: Request
):
    """Resume GPU memory occupation."""
    try:
        await _global_state.tokenizer_manager.resume_memory_occupation(obj, request)
    except Exception as e:
        return _create_error_response(e)


@app.api_route("/open_session", methods=["GET", "POST"])
async def open_session(obj: OpenSessionReqInput, request: Request):
    """Open a session, and return its unique session id."""
    try:
        session_id = await _global_state.tokenizer_manager.open_session(obj, request)
        if session_id is None:
            raise Exception(
                "Failed to open the session. Check if a session with the same id is still open."
            )
        return session_id
    except Exception as e:
        return _create_error_response(e)


@app.api_route("/close_session", methods=["GET", "POST"])
async def close_session(obj: CloseSessionReqInput, request: Request):
    """Close the session."""
    try:
        await _global_state.tokenizer_manager.close_session(obj, request)
        return Response(status_code=200)
    except Exception as e:
        return _create_error_response(e)


@app.api_route("/configure_logging", methods=["GET", "POST"])
async def configure_logging(obj: ConfigureLoggingReq, request: Request):
    """Configure the request logging options."""
    _global_state.tokenizer_manager.configure_logging(obj)
    return Response(status_code=200)


@app.post("/parse_function_call")
async def parse_function_call_request(obj: ParseFunctionCallReq, request: Request):
    """
    A native API endpoint to parse function calls from a text.
    """
    parser_manager = ParserManager(support_stream=False)

    # 1) Initialize the parser based on the request body
    normal_text, calls = parser_manager.handle_tool_calls(
        obj.text, obj.tools, obj.tool_call_parser
    )

    # 3) Organize the response content
    response_data = {
        "normal_text": normal_text,
        "calls": [
            call.model_dump() for call in calls
        ],  # Convert pydantic objects to dictionaries
    }

    return ORJSONResponse(content=response_data, status_code=200)


@app.post("/separate_reasoning")
async def separate_reasoning_request(obj: SeparateReasoningReqInput, request: Request):
    """
    A native API endpoint to separate reasoning from a text.
    """
    parser_manager = ParserManager(support_stream=False)

    # 1) Initialize the parser based on the request body
    reasoning_text, normal_text = parser_manager.handle_reasoning(
        obj.text, obj.reasoning_parser
    )

    # 3) Organize the response content
    response_data = {
        "reasoning_text": reasoning_text,
        "text": normal_text,
    }

    return ORJSONResponse(content=response_data, status_code=200)


##### OpenAI-compatible API endpoints #####


@app.post("/v1/completions")
async def openai_v1_completions(raw_request: Request):
    return await v1_completions(_global_state.tokenizer_manager, raw_request)


@app.post("/v1/chat/completions")
async def openai_v1_chat_completions(raw_request: Request):
    return await v1_chat_completions(_global_state.tokenizer_manager, raw_request)


@app.post("/v1/embeddings", response_class=ORJSONResponse)
async def openai_v1_embeddings(raw_request: Request):
    response = await v1_embeddings(_global_state.tokenizer_manager, raw_request)
    return response


@app.get("/v1/models", response_class=ORJSONResponse)
def available_models():
    """Show available models."""
    served_model_names = [_global_state.tokenizer_manager.served_model_name]
    model_cards = []
    for served_model_name in served_model_names:
        model_cards.append(
            ModelCard(
                id=served_model_name,
                root=served_model_name,
                max_model_len=_global_state.tokenizer_manager.model_config.context_len,
            )
        )
    return ModelList(data=model_cards)


@app.post("/v1/files")
async def openai_v1_files(file: UploadFile = File(...), purpose: str = Form("batch")):
    return await v1_files_create(
        file, purpose, _global_state.tokenizer_manager.server_args.file_storage_path
    )


@app.delete("/v1/files/{file_id}")
async def delete_file(file_id: str):
    # https://platform.openai.com/docs/api-reference/files/delete
    return await v1_delete_file(file_id)


@app.post("/v1/batches")
async def openai_v1_batches(raw_request: Request):
    return await v1_batches(_global_state.tokenizer_manager, raw_request)


@app.post("/v1/batches/{batch_id}/cancel")
async def cancel_batches(batch_id: str):
    # https://platform.openai.com/docs/api-reference/batch/cancel
    return await v1_cancel_batch(_global_state.tokenizer_manager, batch_id)


@app.get("/v1/batches/{batch_id}")
async def retrieve_batch(batch_id: str):
    return await v1_retrieve_batch(batch_id)


@app.get("/v1/files/{file_id}")
async def retrieve_file(file_id: str):
    # https://platform.openai.com/docs/api-reference/files/retrieve
    return await v1_retrieve_file(file_id)


@app.get("/v1/files/{file_id}/content")
async def retrieve_file_content(file_id: str):
    # https://platform.openai.com/docs/api-reference/files/retrieve-contents
    return await v1_retrieve_file_content(file_id)


## SageMaker API
@app.get("/ping")
async def sagemaker_health() -> Response:
    """Check the health of the http server."""
    return Response(status_code=200)


@app.post("/invocations")
async def sagemaker_chat_completions(raw_request: Request):
    return await v1_chat_completions(_global_state.tokenizer_manager, raw_request)


## Vertex AI API
@app.post(os.environ.get("AIP_PREDICT_ROUTE", "/vertex_generate"))
async def vertex_generate(vertex_req: VertexGenerateReqInput, raw_request: Request):
    if not vertex_req.instances:
        return []
    inputs = {}
    for input_key in ("text", "input_ids", "input_embeds"):
        if vertex_req.instances[0].get(input_key):
            inputs[input_key] = [
                instance.get(input_key) for instance in vertex_req.instances
            ]
            break
    image_data = [
        instance.get("image_data")
        for instance in vertex_req.instances
        if instance.get("image_data") is not None
    ] or None
    req = GenerateReqInput(
        **inputs,
        image_data=image_data,
        **(vertex_req.parameters or {}),
    )
    ret = await generate_request(req, raw_request)
    return ORJSONResponse({"predictions": ret})


def _create_error_response(e):
    return ORJSONResponse(
        {"error": {"message": str(e)}}, status_code=HTTPStatus.BAD_REQUEST
    )


def launch_server(
    server_args: ServerArgs,
    pipe_finish_writer: Optional[multiprocessing.connection.Connection] = None,
    launch_callback: Optional[Callable[[], None]] = None,
):
    """
    Launch SRT (SGLang Runtime) Server.

    The SRT server consists of an HTTP server and an SRT engine.

    - HTTP server: A FastAPI server that routes requests to the engine.
    - The engine consists of three components:
        1. TokenizerManager: Tokenizes the requests and sends them to the scheduler.
        2. Scheduler (subprocess): Receives requests from the Tokenizer Manager, schedules batches, forwards them, and sends the output tokens to the Detokenizer Manager.
        3. DetokenizerManager (subprocess): Detokenizes the output tokens and sends the result back to the Tokenizer Manager.

    Note:
    1. The HTTP server, Engine, and TokenizerManager both run in the main process.
    2. Inter-process communication is done through IPC (each process uses a different port) via the ZMQ library.
    """
    tokenizer_manager, scheduler_info = _launch_subprocesses(server_args=server_args)
    set_global_state(
        _GlobalState(
            tokenizer_manager=tokenizer_manager,
            scheduler_info=scheduler_info,
        )
    )

    # Add api key authorization
    if server_args.api_key:
        add_api_key_middleware(app, server_args.api_key)

    # Add prometheus middleware
    if server_args.enable_metrics:
        add_prometheus_middleware(app)
        enable_func_timer()

    # Send a warmup request - we will create the thread launch it
    # in the lifespan after all other warmups have fired.
    warmup_thread = threading.Thread(
        target=_wait_and_warmup,
        args=(
            server_args,
            pipe_finish_writer,
            _global_state.tokenizer_manager.image_token_id,
            launch_callback,
        ),
    )
    app.warmup_thread = warmup_thread

    try:
        # Update logging configs
        set_uvicorn_logging_configs()
        app.server_args = server_args
        # Listen for HTTP requests
        uvicorn.run(
            app,
            host=server_args.host,
            port=server_args.port,
            log_level=server_args.log_level_http or server_args.log_level,
            timeout_keep_alive=5,
            loop="uvloop",
        )
    finally:
        warmup_thread.join()


def _wait_and_warmup(
    server_args: ServerArgs,
    pipe_finish_writer: Optional[multiprocessing.connection.Connection],
    image_token_text: str,
    launch_callback: Optional[Callable[[], None]] = None,
):
    headers = {}
    url = server_args.url()
    if server_args.api_key:
        headers["Authorization"] = f"Bearer {server_args.api_key}"

    # Wait until the server is launched
    success = False
    for _ in range(120):
        time.sleep(1)
        try:
            res = requests.get(url + "/get_model_info", timeout=5, headers=headers)
            assert res.status_code == 200, f"{res=}, {res.text=}"
            success = True
            break
        except (AssertionError, requests.exceptions.RequestException):
            last_traceback = get_exception_traceback()
            pass

    if not success:
        if pipe_finish_writer is not None:
            pipe_finish_writer.send(last_traceback)
        logger.error(f"Initialization failed. warmup error: {last_traceback}")
        kill_process_tree(os.getpid())
        return

    model_info = res.json()

    # Send a warmup request
    request_name = "/generate" if model_info["is_generation"] else "/encode"
    max_new_tokens = 8 if model_info["is_generation"] else 1
    json_data = {
        "sampling_params": {
            "temperature": 0,
            "max_new_tokens": max_new_tokens,
        },
    }
    if server_args.skip_tokenizer_init:
        json_data["input_ids"] = [[10, 11, 12] for _ in range(server_args.dp_size)]
        # TODO Workaround the bug that embedding errors for list of size 1
        if server_args.dp_size == 1:
            json_data["input_ids"] = json_data["input_ids"][0]
    else:
        json_data["text"] = ["The capital city of France is"] * server_args.dp_size
        # TODO Workaround the bug that embedding errors for list of size 1
        if server_args.dp_size == 1:
            json_data["text"] = json_data["text"][0]

    # Debug dumping
    if server_args.debug_tensor_dump_input_file:
        json_data.pop("text", None)
        json_data["input_ids"] = np.load(
            server_args.debug_tensor_dump_input_file
        ).tolist()
        json_data["sampling_params"]["max_new_tokens"] = 0

    try:
        if server_args.disaggregation_mode == "null":
            res = requests.post(
                url + request_name,
                json=json_data,
                headers=headers,
                timeout=600,
            )
            assert res.status_code == 200, f"{res}"
        else:
            # Warmup request currently hangs in disaggregation mode, so we skip it.
            logger.info("Skipping warmup request in disaggregation mode")
    except Exception:
        last_traceback = get_exception_traceback()
        if pipe_finish_writer is not None:
            pipe_finish_writer.send(last_traceback)
        logger.error(f"Initialization failed. warmup error: {last_traceback}")
        kill_process_tree(os.getpid())
        return

    # Debug print
    # logger.info(f"{res.json()=}")

    logger.info("The server is fired up and ready to roll!")
    if pipe_finish_writer is not None:
        pipe_finish_writer.send("ready")

    if server_args.delete_ckpt_after_loading:
        delete_directory(server_args.model_path)

    if server_args.debug_tensor_dump_input_file:
        kill_process_tree(os.getpid())

    if launch_callback is not None:
        launch_callback()<|MERGE_RESOLUTION|>--- conflicted
+++ resolved
@@ -26,14 +26,9 @@
 import threading
 import time
 from http import HTTPStatus
-<<<<<<< HEAD
 from typing import AsyncIterator, Callable, Dict, Optional, Union
 
-from sglang.srt.model_executor.model_runner import LocalSerializedTensor
 from sglang.srt.parser.parser_manager import ParserManager
-=======
-from typing import AsyncIterator, Callable, Dict, Optional
->>>>>>> 6b6e7487
 
 # Fix a bug of Python threading
 setattr(threading, "_register_atexit", lambda *args, **kwargs: None)
