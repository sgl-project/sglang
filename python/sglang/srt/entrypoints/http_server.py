--- conflicted
+++ resolved
@@ -1172,7 +1172,6 @@
             serialize_scheduler_info(scheduler_info), f"scheduler_info_{os.getpid()}"
         )
 
-<<<<<<< HEAD
         port_args_shm.close()
         server_args_shm.close()
         scheduler_info_shm.close()
@@ -1208,19 +1207,6 @@
         if server_args.enable_metrics:
             add_prometheus_middleware(app)
             enable_func_timer()
-=======
-    # Send a warmup request - we will create the thread launch it
-    # in the lifespan after all other warmups have fired.
-    warmup_thread = threading.Thread(
-        target=_wait_and_warmup,
-        args=(
-            server_args,
-            pipe_finish_writer,
-            launch_callback,
-        ),
-    )
-    app.warmup_thread = warmup_thread
->>>>>>> 2fd5c704
 
     try:
         # Update logging configs
