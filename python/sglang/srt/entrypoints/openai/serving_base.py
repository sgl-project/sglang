--- conflicted
+++ resolved
@@ -6,11 +6,8 @@
 from abc import ABC, abstractmethod
 from typing import TYPE_CHECKING, Any, Optional, Union
 
-<<<<<<< HEAD
 import jinja2
-=======
 import orjson
->>>>>>> 54a46a26
 from fastapi import HTTPException, Request
 from fastapi.responses import ORJSONResponse, StreamingResponse
 
