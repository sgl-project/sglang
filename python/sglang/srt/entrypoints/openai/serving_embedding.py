from typing import Any, Dict, List, Optional, Union

from fastapi import Request

from sglang.srt.conversation import generate_embedding_convs
from sglang.srt.entrypoints.openai.protocol import (
    EmbeddingObject,
    EmbeddingRequest,
    EmbeddingResponse,
    ErrorResponse,
    MultimodalEmbeddingInput,
    UsageInfo,
)
from sglang.srt.entrypoints.openai.serving_base import OpenAIServingBase
from sglang.srt.managers.io_struct import EmbeddingReqInput


class OpenAIServingEmbedding(OpenAIServingBase):
    """Handler for embedding requests"""

    def _request_id_prefix(self) -> str:
        return "embd-"

    def _validate_request(self, request: EmbeddingRequest) -> Optional[str]:
        """Validate that the input is not empty or whitespace only."""
        if not (input := request.input):
            return "Input cannot be empty"

        # Handle single string
        if isinstance(input, str):
            if not input.strip():
                return "Input cannot be empty or whitespace only"
            return None

        # Handle list inputs
        if isinstance(input, list):
            if len(input) == 0:
                return "Input cannot be empty"

            # Check first element to determine type
            first_item = input[0]

            if isinstance(first_item, str):
                # List of strings
                for i, item in enumerate(input):
                    if not isinstance(item, str):
                        return f"All items in input list must be strings"
                    if not item.strip():
                        return f"Input at index {i} cannot be empty or whitespace only"
            elif isinstance(first_item, int):
                # List of integers (token IDs)
                for i, item in enumerate(input):
                    if not isinstance(item, int):
                        return f"All items in input list must be integers"
                    if item < 0:
                        return f"Token ID at index {i} must be non-negative"
        return None

    def _convert_to_internal_request(
        self,
        request: EmbeddingRequest,
<<<<<<< HEAD
    ) -> tuple[EmbeddingReqInput, EmbeddingRequest]:
        """Convert OpenAI embedding request to internal format"""
        prompt = request.input

=======
        request_id: str,
    ) -> tuple[EmbeddingReqInput, Union[EmbeddingRequest, List[EmbeddingRequest]]]:
        """Convert OpenAI embedding request to internal format"""
        prompt = request.input
>>>>>>> ceba0ce4
        if isinstance(prompt, str):
            # Single string input
            prompt_kwargs = {"text": prompt}
        elif isinstance(prompt, list):
            if len(prompt) > 0 and isinstance(prompt[0], str):
<<<<<<< HEAD
                # List of strings - if it's a single string in a list, treat as single string
                if len(prompt) == 1:
                    prompt_kwargs = {"text": prompt[0]}
                else:
                    prompt_kwargs = {"text": prompt}
=======
                # List of strings
                prompt_kwargs = {"text": prompt}
>>>>>>> ceba0ce4
            elif len(prompt) > 0 and isinstance(prompt[0], MultimodalEmbeddingInput):
                # Handle multimodal embedding inputs
                texts = []
                images = []
                for item in prompt:
                    # Use padding for text if None - this could be improved
                    texts.append(item.text if item.text is not None else "padding")
                    images.append(item.image if item.image is not None else None)

                generate_prompts = []
                # Check if we have a chat template for multimodal embeddings
<<<<<<< HEAD
=======
                # This would need to be passed in from the server configuration
>>>>>>> ceba0ce4
                chat_template_name = getattr(
                    self.tokenizer_manager, "chat_template_name", None
                )
                if chat_template_name is not None:
                    convs = generate_embedding_convs(texts, images, chat_template_name)
                    for conv in convs:
                        generate_prompts.append(conv.get_prompt())
<<<<<<< HEAD
                else:
                    generate_prompts = texts

                if len(generate_prompts) == 1:
                    prompt_kwargs = {
                        "text": generate_prompts[0],
                        "image_data": images[0],
                    }
                else:
=======
                else:
                    generate_prompts = texts

                if len(generate_prompts) == 1:
                    prompt_kwargs = {
                        "text": generate_prompts[0],
                        "image_data": images[0],
                    }
                else:
>>>>>>> ceba0ce4
                    prompt_kwargs = {
                        "text": generate_prompts,
                        "image_data": images,
                    }
            else:
                # List of integers (token IDs) or empty list
                prompt_kwargs = {"input_ids": prompt}
        else:
            # Other types (should not happen but handle gracefully)
            prompt_kwargs = {"input_ids": prompt}
<<<<<<< HEAD

=======
>>>>>>> ceba0ce4
        adapted_request = EmbeddingReqInput(
            **prompt_kwargs,
        )

        return adapted_request, request

    async def _handle_non_streaming_request(
        self,
        adapted_request: EmbeddingReqInput,
        request: EmbeddingRequest,
        raw_request: Request,
    ) -> Union[EmbeddingResponse, ErrorResponse]:
        """Handle the embedding request"""
        try:
            ret = await self.tokenizer_manager.generate_request(
                adapted_request, raw_request
            ).__anext__()
        except ValueError as e:
            return self.create_error_response(str(e))

        if not isinstance(ret, list):
            ret = [ret]

        response = self._build_embedding_response(ret)
        return response

    def _build_embedding_response(self, ret: List[Dict[str, Any]]) -> EmbeddingResponse:
        """Build the embedding response"""
        embedding_objects = []
        prompt_tokens = 0

        for idx, ret_item in enumerate(ret):
            embedding_objects.append(
                EmbeddingObject(
                    embedding=ret_item["embedding"],
                    index=idx,
                )
            )
            # Handle missing prompt_tokens gracefully
            meta_info = ret_item.get("meta_info", {})
            prompt_tokens += meta_info.get("prompt_tokens", 0)

        return EmbeddingResponse(
            data=embedding_objects,
            model=self.tokenizer_manager.model_path,
            usage=UsageInfo(
                prompt_tokens=prompt_tokens,
                total_tokens=prompt_tokens,
            ),
        )<|MERGE_RESOLUTION|>--- conflicted
+++ resolved
@@ -59,32 +59,20 @@
     def _convert_to_internal_request(
         self,
         request: EmbeddingRequest,
-<<<<<<< HEAD
     ) -> tuple[EmbeddingReqInput, EmbeddingRequest]:
         """Convert OpenAI embedding request to internal format"""
         prompt = request.input
 
-=======
-        request_id: str,
-    ) -> tuple[EmbeddingReqInput, Union[EmbeddingRequest, List[EmbeddingRequest]]]:
-        """Convert OpenAI embedding request to internal format"""
-        prompt = request.input
->>>>>>> ceba0ce4
         if isinstance(prompt, str):
             # Single string input
             prompt_kwargs = {"text": prompt}
         elif isinstance(prompt, list):
             if len(prompt) > 0 and isinstance(prompt[0], str):
-<<<<<<< HEAD
                 # List of strings - if it's a single string in a list, treat as single string
                 if len(prompt) == 1:
                     prompt_kwargs = {"text": prompt[0]}
                 else:
                     prompt_kwargs = {"text": prompt}
-=======
-                # List of strings
-                prompt_kwargs = {"text": prompt}
->>>>>>> ceba0ce4
             elif len(prompt) > 0 and isinstance(prompt[0], MultimodalEmbeddingInput):
                 # Handle multimodal embedding inputs
                 texts = []
@@ -96,10 +84,6 @@
 
                 generate_prompts = []
                 # Check if we have a chat template for multimodal embeddings
-<<<<<<< HEAD
-=======
-                # This would need to be passed in from the server configuration
->>>>>>> ceba0ce4
                 chat_template_name = getattr(
                     self.tokenizer_manager, "chat_template_name", None
                 )
@@ -107,7 +91,6 @@
                     convs = generate_embedding_convs(texts, images, chat_template_name)
                     for conv in convs:
                         generate_prompts.append(conv.get_prompt())
-<<<<<<< HEAD
                 else:
                     generate_prompts = texts
 
@@ -117,17 +100,6 @@
                         "image_data": images[0],
                     }
                 else:
-=======
-                else:
-                    generate_prompts = texts
-
-                if len(generate_prompts) == 1:
-                    prompt_kwargs = {
-                        "text": generate_prompts[0],
-                        "image_data": images[0],
-                    }
-                else:
->>>>>>> ceba0ce4
                     prompt_kwargs = {
                         "text": generate_prompts,
                         "image_data": images,
@@ -138,14 +110,12 @@
         else:
             # Other types (should not happen but handle gracefully)
             prompt_kwargs = {"input_ids": prompt}
-<<<<<<< HEAD
 
-=======
->>>>>>> ceba0ce4
         adapted_request = EmbeddingReqInput(
             **prompt_kwargs,
         )
 
+        return adapted_request, request
         return adapted_request, request
 
     async def _handle_non_streaming_request(
