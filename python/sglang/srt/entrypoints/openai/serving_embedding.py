from __future__ import annotations

from typing import TYPE_CHECKING, Any, Dict, List, Optional, Union

from fastapi import Request
from fastapi.responses import ORJSONResponse

from sglang.srt.entrypoints.openai.protocol import (
    EmbeddingObject,
    EmbeddingRequest,
    EmbeddingResponse,
    ErrorResponse,
    MultimodalEmbeddingInput,
    UsageInfo,
)
from sglang.srt.entrypoints.openai.serving_base import OpenAIServingBase
from sglang.srt.managers.io_struct import EmbeddingReqInput
from sglang.srt.parser.conversation import generate_embedding_convs

if TYPE_CHECKING:
    from sglang.srt.managers.template_manager import TemplateManager
    from sglang.srt.managers.tokenizer_manager import TokenizerManager


class OpenAIServingEmbedding(OpenAIServingBase):
    """Handler for v1/embeddings requests"""

    def __init__(
        self,
        tokenizer_manager: TokenizerManager,
        template_manager: TemplateManager,
    ):
        super().__init__(tokenizer_manager)
        self.template_manager = template_manager

    def _request_id_prefix(self) -> str:
        return "embd-"

    def _validate_request(self, request: EmbeddingRequest) -> Optional[str]:
        """Validate that the input is not empty or whitespace only."""
        if not (input := request.input):
            return "Input cannot be empty"

        # Handle single string
        if isinstance(input, str):
            if not input.strip():
                return "Input cannot be empty or whitespace only"
            return None

        # Handle list inputs
        if isinstance(input, list):
            if len(input) == 0:
                return "Input cannot be empty"

            # Check first element to determine type
            first_item = input[0]

            if isinstance(first_item, str):
                # List of strings
                for i, item in enumerate(input):
                    if not isinstance(item, str):
                        return f"All items in input list must be strings"
                    if not item.strip():
                        return f"Input at index {i} cannot be empty or whitespace only"
            elif isinstance(first_item, int):
                # List of integers (token IDs)
                for i, item in enumerate(input):
                    if not isinstance(item, int):
                        return f"All items in input list must be integers"
                    if item < 0:
                        return f"Token ID at index {i} must be non-negative"
        return None

    def _convert_to_internal_request(
        self,
        request: EmbeddingRequest,
        raw_request: Request = None,
    ) -> tuple[EmbeddingReqInput, EmbeddingRequest]:
        """Convert OpenAI embedding request to internal format"""
        prompt = request.input

        if isinstance(prompt, str):
            # Single string input
            prompt_kwargs = {"text": prompt}
        elif isinstance(prompt, list):
            if len(prompt) > 0 and isinstance(prompt[0], str):
                prompt_kwargs = {"text": prompt}
            elif len(prompt) > 0 and isinstance(prompt[0], MultimodalEmbeddingInput):
                # Handle multimodal embedding inputs
                texts = []
                images = []
                for item in prompt:
                    # Use padding for text if None - this could be improved
                    texts.append(item.text if item.text is not None else "padding")
                    images.append(item.image if item.image is not None else None)

                generate_prompts = []
                # Check if we have a chat template for multimodal embeddings
                if self.template_manager.chat_template_name is not None:
                    convs = generate_embedding_convs(
                        texts, images, self.template_manager.chat_template_name
                    )
                    for conv in convs:
                        generate_prompts.append(conv.get_prompt())
                else:
                    generate_prompts = texts

                if len(generate_prompts) == 1:
                    prompt_kwargs = {
                        "text": generate_prompts[0],
                        "image_data": images[0],
                    }
                else:
                    prompt_kwargs = {
                        "text": generate_prompts,
                        "image_data": images,
                    }
            else:
                # List of integers (token IDs) or empty list
                prompt_kwargs = {"input_ids": prompt}
        else:
            # Other types (should not happen but handle gracefully)
            prompt_kwargs = {"input_ids": prompt}

        # Extract custom request attributes from raw request headers
        custom_request_attributes = self.extract_custom_request_attributes(raw_request)

        adapted_request = EmbeddingReqInput(
            **prompt_kwargs,
            rid=request.rid,
            priority=request.priority,
<<<<<<< HEAD
            custom_request_attributes=custom_request_attributes,
=======
            dimensions=request.dimensions,
>>>>>>> 84a9d0ea
        )

        return adapted_request, request

    async def _handle_non_streaming_request(
        self,
        adapted_request: EmbeddingReqInput,
        request: EmbeddingRequest,
        raw_request: Request,
    ) -> Union[EmbeddingResponse, ErrorResponse, ORJSONResponse]:
        """Handle the embedding request"""
        try:
            ret = await self.tokenizer_manager.generate_request(
                adapted_request, raw_request
            ).__anext__()
        except ValueError as e:
            return self.create_error_response(str(e))

        if not isinstance(ret, list):
            ret = [ret]

        response = self._build_embedding_response(ret)
        return response

    def _build_embedding_response(self, ret: List[Dict[str, Any]]) -> EmbeddingResponse:
        """Build the embedding response"""
        embedding_objects = []
        prompt_tokens = 0

        for idx, ret_item in enumerate(ret):
            embedding_objects.append(
                EmbeddingObject(
                    embedding=ret_item["embedding"],
                    index=idx,
                )
            )
            # Handle missing prompt_tokens gracefully
            meta_info = ret_item.get("meta_info", {})
            prompt_tokens += meta_info.get("prompt_tokens", 0)

        return EmbeddingResponse(
            data=embedding_objects,
            model=self.tokenizer_manager.model_path,
            usage=UsageInfo(
                prompt_tokens=prompt_tokens,
                total_tokens=prompt_tokens,
            ),
        )<|MERGE_RESOLUTION|>--- conflicted
+++ resolved
@@ -129,11 +129,8 @@
             **prompt_kwargs,
             rid=request.rid,
             priority=request.priority,
-<<<<<<< HEAD
             custom_request_attributes=custom_request_attributes,
-=======
             dimensions=request.dimensions,
->>>>>>> 84a9d0ea
         )
 
         return adapted_request, request
