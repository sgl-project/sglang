--- conflicted
+++ resolved
@@ -106,34 +106,18 @@
         """Process chat messages and apply chat template"""
         tool_call_constraint = None
 
-<<<<<<< HEAD
-        if not isinstance(request.messages, str):
-            # Apply chat template and its stop strings
-            tools = None
-            if request.tools and request.tool_choice != "none":
-                request.skip_special_tokens = False
-                if not isinstance(request.tool_choice, str):
-                    tools = [
-                        item.model_dump()
-                        for item in request.tools
-                        if item.function.name == request.tool_choice.function.name
-                    ]
-                else:
-                    tools = [item.model_dump() for item in request.tools]
-=======
         # Apply chat template and its stop strings
         tools = None
         if request.tools and request.tool_choice != "none":
             request.skip_special_tokens = False
             if not isinstance(request.tool_choice, str):
                 tools = [
-                    item.function.model_dump()
+                    item.model_dump()
                     for item in request.tools
                     if item.function.name == request.tool_choice.function.name
                 ]
             else:
-                tools = [item.function.model_dump() for item in request.tools]
->>>>>>> 03c039c4
+                tools = [item.model_dump() for item in request.tools]
 
             tool_call_parser = self.tokenizer_manager.server_args.tool_call_parser
             parser = FunctionCallParser(request.tools, tool_call_parser)
