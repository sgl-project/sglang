import copy
import json
import logging
import time
import uuid
from typing import Any, AsyncGenerator, Dict, List, Optional, Union

from fastapi import Request
from fastapi.responses import ORJSONResponse, StreamingResponse
from openai_harmony import Message as OpenAIMessage

from python.sglang.srt.function_call.harmony_tool_parser import HarmonyToolCallParser
from sglang.srt.conversation import generate_chat_conv
from sglang.srt.entrypoints.harmony_utils import (
    get_developer_message,
    get_stop_tokens_for_assistant_actions,
    get_streamable_parser_for_assistant,
    get_system_message,
    parse_chat_input,
    parse_output_into_messages,
    render_for_completion,
)
from sglang.srt.entrypoints.openai.protocol import (
    ChatCompletionRequest,
    ChatCompletionResponse,
    ChatCompletionResponseChoice,
    ChatCompletionResponseStreamChoice,
    ChatCompletionStreamResponse,
    ChatCompletionTokenLogprob,
    ChatMessage,
    ChoiceLogprobs,
    DeltaMessage,
    ErrorResponse,
    FunctionResponse,
    LogProbs,
    MessageProcessingResult,
    ToolCall,
    TopLogprob,
)
from sglang.srt.entrypoints.openai.serving_base import OpenAIServingBase
from sglang.srt.entrypoints.openai.usage_processor import UsageProcessor
from sglang.srt.entrypoints.openai.utils import (
    process_hidden_states_from_ret,
    to_openai_style_logprobs,
)
from sglang.srt.function_call.function_call_parser import FunctionCallParser
from sglang.srt.jinja_template_utils import process_content_for_template_format
from sglang.srt.managers.io_struct import GenerateReqInput
from sglang.srt.managers.template_manager import TemplateManager
from sglang.srt.managers.tokenizer_manager import TokenizerManager
from sglang.srt.reasoning_parser import ReasoningParser
from sglang.utils import convert_json_schema_to_str

logger = logging.getLogger(__name__)


class OpenAIServingChat(OpenAIServingBase):
    """Handler for /v1/chat/completions requests"""

    def __init__(
        self, tokenizer_manager: TokenizerManager, template_manager: TemplateManager
    ):
        super().__init__(tokenizer_manager)
        self.template_manager = template_manager
        self.use_harmony = (
            self.tokenizer_manager.model_config.hf_config.model_type == "gpt_oss"
        )
<<<<<<< HEAD

        if self.use_harmony:
            self.harmony_tool_parser = HarmonyToolCallParser()

        # NOTE While OpenAI's chat completion API supports browsing
=======
        self.default_sampling_params = {}
        if self.use_harmony:
            if "stop_token_ids" not in self.default_sampling_params:
                self.default_sampling_params["stop_token_ids"] = []
            self.default_sampling_params["stop_token_ids"].extend(
                get_stop_tokens_for_assistant_actions()
            )

        # NOTE(woosuk): While OpenAI's chat completion API supports browsing
>>>>>>> 5adfce49
        # for some models, currently vLLM doesn't support it. Please use the
        # Responses API instead.
        self.supports_browsing = False
        self.browser_tool = None
<<<<<<< HEAD
        # NOTE: Chat completion API does not support code interpreter.
=======
        # NOTE(woosuk): Chat completion API does not support code interpreter.
>>>>>>> 5adfce49
        # Please use the Responses API instead.
        self.supports_code_interpreter = False
        self.python_tool = None

    def _request_id_prefix(self) -> str:
        return "chatcmpl-"

    def _validate_request(self, request: ChatCompletionRequest) -> Optional[str]:
        """Validate that the input is valid."""
        if not request.messages:
            return "Messages cannot be empty."

        if (
            isinstance(request.tool_choice, str)
            and request.tool_choice.lower() == "required"
            and not request.tools
        ):
            return "Tools cannot be empty if tool choice is set to required."

        return None

    def _convert_to_internal_request(
        self,
        request: ChatCompletionRequest,
    ) -> tuple[GenerateReqInput, ChatCompletionRequest]:
        """Convert OpenAI chat completion request to internal format"""
        is_multimodal = self.tokenizer_manager.model_config.is_multimodal

        # Process messages and apply chat template
        if not self.use_harmony:
            processed_messages = self._process_messages(request, is_multimodal)

            # Build sampling parameters
            sampling_params = self._build_sampling_params(
                request,
                processed_messages.stop,
                processed_messages.tool_call_constraint,
            )

            # Handle single vs multiple requests
            if is_multimodal:
                prompt_kwargs = {"text": processed_messages.prompt}
            else:
                if isinstance(processed_messages.prompt_ids, str):
                    prompt_kwargs = {"text": processed_messages.prompt_ids}
                else:
                    prompt_kwargs = {"input_ids": processed_messages.prompt_ids}

            adapted_request = GenerateReqInput(
                **prompt_kwargs,
                image_data=processed_messages.image_data,
                video_data=processed_messages.video_data,
                audio_data=processed_messages.audio_data,
                sampling_params=sampling_params,
                return_logprob=request.logprobs,
                logprob_start_len=-1,
                top_logprobs_num=request.top_logprobs or 0,
                stream=request.stream,
                return_text_in_logprobs=True,
                modalities=processed_messages.modalities,
                lora_path=request.lora_path,
                bootstrap_host=request.bootstrap_host,
                bootstrap_port=request.bootstrap_port,
                bootstrap_room=request.bootstrap_room,
                return_hidden_states=request.return_hidden_states,
                rid=request.rid,
            )
        else:
            processed_messages, prompt_ids = self._make_request_with_harmony(request)

<<<<<<< HEAD
            adapted_request = GenerateReqInput(
                input_ids=prompt_ids,
                sampling_params=self._build_sampling_params(
                    request,
                    request.stop,
                    tool_call_constraint=None,
                ),
                stream=request.stream,
                return_logprob=request.logprobs,
                logprob_start_len=-1,
                top_logprobs_num=request.top_logprobs or 0,
                return_text_in_logprobs=True,
                lora_path=request.lora_path,
                bootstrap_host=request.bootstrap_host,
                bootstrap_port=request.bootstrap_port,
                bootstrap_room=request.bootstrap_room,
                return_hidden_states=request.return_hidden_states,
                rid=request.rid,
=======
            # TODO: check if the transformation works
            adapted_request = GenerateReqInput(
                text=[message.content for message in processed_messages],
                input_ids=prompt_ids,
                sampling_params=self._build_sampling_params(
                    request,
                    processed_messages.stop,
                    processed_messages.tool_call_constraint,
                ),
>>>>>>> 5adfce49
            )

        return adapted_request, request

    def _process_messages(
        self, request: ChatCompletionRequest, is_multimodal: bool
    ) -> MessageProcessingResult:
        """Process chat messages and apply chat template"""
        tool_call_constraint = None

        # Apply chat template and its stop strings
        tools = None
        if request.tools and request.tool_choice != "none":
            request.skip_special_tokens = False
            if not isinstance(request.tool_choice, str):
                tools = [
                    item.function.model_dump()
                    for item in request.tools
                    if item.function.name == request.tool_choice.function.name
                ]
            else:
                tools = [item.function.model_dump() for item in request.tools]

            tool_call_parser = self.tokenizer_manager.server_args.tool_call_parser
            parser = FunctionCallParser(request.tools, tool_call_parser)
            tool_call_constraint = parser.get_structure_constraint(request.tool_choice)

        # Use chat template
        if self.template_manager.chat_template_name is None:
            result = self._apply_jinja_template(request, tools, is_multimodal)
        else:
            result = self._apply_conversation_template(request, is_multimodal)

        result.tool_call_constraint = tool_call_constraint
        return result

    def _apply_jinja_template(
        self,
        request: ChatCompletionRequest,
        tools: Optional[List[Dict]],
        is_multimodal: bool,
    ) -> MessageProcessingResult:
        """Apply Jinja chat template"""
        prompt = ""
        prompt_ids = []
        openai_compatible_messages = []
        image_data = []
        video_data = []
        audio_data = []
        modalities = []

        template_content_format = self.template_manager.jinja_template_content_format

        for message in request.messages:
            if message.content is None:
                message.content = ""
            msg_dict = message.model_dump()

            # Process content based on detected template format
            processed_msg = process_content_for_template_format(
                msg_dict,
                template_content_format,
                image_data,
                video_data,
                audio_data,
                modalities,
            )
            openai_compatible_messages.append(processed_msg)

        # Handle assistant prefix for continue_final_message
        assistant_prefix = None
        if (
            openai_compatible_messages
            and openai_compatible_messages[-1]["role"] == "assistant"
        ):
            if request.continue_final_message:
                assistant_prefix = openai_compatible_messages[-1]["content"]
                openai_compatible_messages = openai_compatible_messages[:-1]

        try:
            prompt_ids = self.tokenizer_manager.tokenizer.apply_chat_template(
                openai_compatible_messages,
                tokenize=True,
                add_generation_prompt=True,
                tools=tools,
                **(
                    request.chat_template_kwargs if request.chat_template_kwargs else {}
                ),
            )
        except Exception:
            #  This except branch will be triggered when the chosen model
            #  has a different tools input format that is not compatible
            #  with openAI's apply_chat_template tool_call format, like Mistral.
            tools = (
                [t if "function" in t else {"function": t} for t in tools]
                if tools
                else None
            )
            prompt_ids = self.tokenizer_manager.tokenizer.apply_chat_template(
                openai_compatible_messages,
                tokenize=True,
                add_generation_prompt=True,
                tools=tools,
                **(
                    request.chat_template_kwargs if request.chat_template_kwargs else {}
                ),
            )

        if assistant_prefix:
            encoded = self.tokenizer_manager.tokenizer.encode(assistant_prefix)
            if encoded and encoded[0] == self.tokenizer_manager.tokenizer.bos_token_id:
                encoded = encoded[1:]
            prompt_ids += encoded

        if is_multimodal:
            prompt = self.tokenizer_manager.tokenizer.decode(prompt_ids)

        stop = request.stop
        image_data = image_data if image_data else None
        audio_data = audio_data if audio_data else None
        video_data = video_data if video_data else None
        modalities = modalities if modalities else []
        return MessageProcessingResult(
            prompt=prompt,
            prompt_ids=prompt_ids,
            image_data=image_data,
            video_data=video_data,
            audio_data=audio_data,
            modalities=modalities,
            stop=stop,
        )

    def _apply_conversation_template(
        self,
        request: ChatCompletionRequest,
        is_multimodal: bool,
    ) -> MessageProcessingResult:
        """Apply conversation template"""
        prompt = ""
        prompt_ids = []
        conv = generate_chat_conv(request, self.template_manager.chat_template_name)

        # If we should continue the final assistant message, adjust the conversation.
        if (
            request.continue_final_message
            and request.messages
            and request.messages[-1].role == "assistant"
        ):
            # Remove the auto-added blank assistant turn, if present.
            if conv.messages and conv.messages[-1][1] is None:
                conv.messages.pop()
            # Rebuild the prompt from the conversation.
            prompt = conv.get_prompt()
            # Strip trailing stop tokens or separators that indicate end-of-assistant.
            if isinstance(conv.stop_str, list):
                for stop_token in conv.stop_str:
                    if prompt.endswith(stop_token):
                        prompt = prompt[: -len(stop_token)]
            elif isinstance(conv.stop_str, str) and prompt.endswith(conv.stop_str):
                prompt = prompt[: -len(conv.stop_str)]
            if conv.sep and prompt.endswith(conv.sep):
                prompt = prompt[: -len(conv.sep)]
            if getattr(conv, "sep2", None) and prompt.endswith(conv.sep2):
                prompt = prompt[: -len(conv.sep2)]
        else:
            prompt = conv.get_prompt()

        image_data = conv.image_data if conv.image_data else None
        video_data = conv.video_data if conv.video_data else None
        audio_data = conv.audio_data if conv.audio_data else None
        modalities = conv.modalities if conv.modalities else []
        stop = copy.copy(conv.stop_str or [] if not request.ignore_eos else [])

        if request.stop:
            if isinstance(request.stop, str):
                stop.append(request.stop)
            else:
                stop.extend(request.stop)

        if not is_multimodal:
            prompt_ids = self.tokenizer_manager.tokenizer.encode(prompt)

        return MessageProcessingResult(
            prompt=prompt,
            prompt_ids=prompt_ids,
            image_data=image_data,
            video_data=video_data,
            audio_data=audio_data,
            modalities=modalities,
            stop=stop,
        )

    def _build_sampling_params(
        self,
        request: ChatCompletionRequest,
        stop: List[str],
        tool_call_constraint: Optional[Any],
    ) -> Dict[str, Any]:
        """Build sampling parameters for the request"""

        sampling_params = {
            "temperature": request.temperature,
            "max_new_tokens": request.max_tokens or request.max_completion_tokens,
            "min_new_tokens": request.min_tokens,
            "stop": stop,
            "stop_token_ids": request.stop_token_ids,
            "top_p": request.top_p,
            "top_k": request.top_k,
            "min_p": request.min_p,
            "presence_penalty": request.presence_penalty,
            "frequency_penalty": request.frequency_penalty,
            "repetition_penalty": request.repetition_penalty,
            "regex": request.regex,
            "ebnf": request.ebnf,
            "n": request.n,
            "no_stop_trim": request.no_stop_trim,
            "ignore_eos": request.ignore_eos,
            "skip_special_tokens": request.skip_special_tokens,
            "logit_bias": request.logit_bias,
        }

        if request.response_format and request.response_format.type == "json_schema":
            sampling_params["json_schema"] = convert_json_schema_to_str(
                request.response_format.json_schema.schema_
            )
        elif request.response_format and request.response_format.type == "json_object":
            sampling_params["json_schema"] = '{"type": "object"}'
        elif (
            request.response_format and request.response_format.type == "structural_tag"
        ):
            sampling_params["structural_tag"] = convert_json_schema_to_str(
                request.response_format.model_dump(by_alias=True)
            )

        # Check if there are already existing output constraints
        has_existing_constraints = (
            sampling_params.get("regex")
            or sampling_params.get("ebnf")
            or sampling_params.get("structural_tag")
            or sampling_params.get("json_schema")
        )

        if tool_call_constraint and has_existing_constraints:
            logger.warning("Constrained decoding is not compatible with tool calls.")
        elif tool_call_constraint:
            constraint_type, constraint_value = tool_call_constraint
            if constraint_type == "structural_tag":
                sampling_params[constraint_type] = convert_json_schema_to_str(
                    constraint_value.model_dump(by_alias=True)
                )
            else:
                sampling_params[constraint_type] = constraint_value
        return sampling_params

    async def _handle_streaming_request(
        self,
        adapted_request: GenerateReqInput,
        request: ChatCompletionRequest,
        raw_request: Request,
    ) -> StreamingResponse:
        """Handle streaming chat completion request"""
        return StreamingResponse(
            self._generate_chat_stream(adapted_request, request, raw_request),
            media_type="text/event-stream",
            background=self.tokenizer_manager.create_abort_task(adapted_request),
        )

    async def _generate_chat_stream(
        self,
        adapted_request: GenerateReqInput,
        request: ChatCompletionRequest,
        raw_request: Request,
    ) -> AsyncGenerator[str, None]:
        """Generate streaming chat completion response"""
        # Parsers for tool calls and reasoning
        parser_dict = {}
        reasoning_parser_dict = {}

        # State tracking for streaming
        is_firsts = {}
        stream_buffers = {}
        n_prev_tokens = {}
        has_tool_calls = {}
        finish_reasons = {}

        # Usage tracking
        prompt_tokens = {}
        completion_tokens = {}
        cached_tokens = {}
        hidden_states = {}

<<<<<<< HEAD
        # Harmony tracking
=======
        # Hamorny tracking
>>>>>>> 5adfce49
        if self.use_harmony:
            harmony_parsers = [
                get_streamable_parser_for_assistant() for _ in range(request.n)
            ]
<<<<<<< HEAD
            harmony_token_buffers = {}  # Track processed tokens per index
=======
>>>>>>> 5adfce49

        try:
            async for content in self.tokenizer_manager.generate_request(
                adapted_request, raw_request
            ):
                index = content.get("index", 0)

                prompt_tokens[index] = content["meta_info"]["prompt_tokens"]
                completion_tokens[index] = content["meta_info"]["completion_tokens"]
                cached_tokens[index] = content["meta_info"].get("cached_tokens", 0)
                hidden_states[index] = content["meta_info"].get("hidden_states", None)

                # Handle logprobs
                choice_logprobs = None
                if request.logprobs:
                    choice_logprobs = self._process_streaming_logprobs(
                        content, n_prev_tokens.get(index, 0)
                    )
                    n_prev_tokens[index] = len(
                        content["meta_info"]["output_token_logprobs"]
                    )

                finish_reason = content["meta_info"]["finish_reason"]
                finish_reason_type = finish_reason["type"] if finish_reason else None

                # Track finish_reason for each index
                if finish_reason_type:
                    finish_reasons[index] = finish_reason

                # First chunk with role
                if is_firsts.get(index, True):
                    is_firsts[index] = False
                    delta = DeltaMessage(role="assistant", content="")
                    choice_data = ChatCompletionResponseStreamChoice(
                        index=index,
                        delta=delta,
                        finish_reason=None,
                        logprobs=None,
                    )
                    chunk = ChatCompletionStreamResponse(
                        id=content["meta_info"]["id"],
                        created=int(time.time()),
                        choices=[choice_data],
                        model=request.model,
                    )
                    yield f"data: {chunk.model_dump_json()}\n\n"

                # Process content delta
                if self.use_harmony:
                    harmony_parser = harmony_parsers[index]
<<<<<<< HEAD

                    if index not in harmony_token_buffers:
                        harmony_token_buffers[index] = []
                        # HACK: hack new_token_ids to start from 200006
                        start_token_index = content["output_ids"].index(200006)
                        content["output_ids"] = content["output_ids"][
                            start_token_index:
                        ]

                    new_token_ids = content["output_ids"]
                    for token_id in new_token_ids:
                        harmony_parser.process(token_id)
                    harmony_token_buffers[index].extend(new_token_ids)

                    is_final = harmony_parser.current_channel == "final"
                    is_analysis = harmony_parser.current_channel == "analysis"
                    delta = harmony_parser.last_content_delta or ""

                    if is_analysis:
                        choice_data = ChatCompletionResponseStreamChoice(
                            index=index,
                            delta=DeltaMessage(reasoning_content=delta),
                            finish_reason=None,
                        )
                        chunk = ChatCompletionStreamResponse(
                            id=content["meta_info"]["id"],
                            created=int(time.time()),
                            choices=[choice_data],
                            model=request.model,
                        )
                        yield f"data: {chunk.model_dump_json()}\n\n"
                        continue

                    choice_data = ChatCompletionResponseStreamChoice(
                        index=index,
                        delta=DeltaMessage(content=delta if delta else None),
                        finish_reason=None,
                        matched_stop=None,
                        logprobs=choice_logprobs,
                    )
                    chunk = ChatCompletionStreamResponse(
                        id=content["meta_info"]["id"],
                        created=int(time.time()),
                        choices=[choice_data],
                        model=request.model,
                    )
                    yield f"data: {chunk.model_dump_json()}\n\n"
                    continue
=======
                    for token_id in content["output_ids"]:
                        harmony_parser.process(token_id)
                    # TODO: support reasoning
                    is_final = harmony_parser.current_channel == "final"
                    if not (request.include_reasoning or is_final):
                        continue
                    delta = harmony_parser.last_content_delta or ""
>>>>>>> 5adfce49
                else:
                    stream_buffer = stream_buffers.get(index, "")
                    delta = content["text"][len(stream_buffer) :]
                    stream_buffers[index] = stream_buffer + delta

                # Handle reasoning content
                if (
                    self.tokenizer_manager.server_args.reasoning_parser
                    and request.separate_reasoning
                    and not self.use_harmony
                ):
                    reasoning_text, delta = self._process_reasoning_stream(
                        index, delta, reasoning_parser_dict, content, request
                    )
                    if reasoning_text:
                        choice_data = ChatCompletionResponseStreamChoice(
                            index=index,
                            delta=DeltaMessage(reasoning_content=reasoning_text),
                            finish_reason=None,
                        )
                        chunk = ChatCompletionStreamResponse(
                            id=content["meta_info"]["id"],
                            created=int(time.time()),
                            choices=[choice_data],
                            model=request.model,
                        )
                        yield f"data: {chunk.model_dump_json()}\n\n"

                if self.use_harmony and not is_final:
                    choice_data = ChatCompletionResponseStreamChoice(
                        index=index,
                        delta=DeltaMessage(reasoning_content=delta),
                        finish_reason=None,
                    )
                    chunk = ChatCompletionStreamResponse(
                        id=content["meta_info"]["id"],
                        created=int(time.time()),
                        choices=[choice_data],
                        model=request.model,
                    )
                    yield f"data: {chunk.model_dump_json()}\n\n"

                # Handle tool calls
<<<<<<< HEAD
                # TODO: support tool call parsing for harmony
=======
                # TODO: support tool call parsing
>>>>>>> 5adfce49
                if (
                    request.tool_choice != "none"
                    and request.tools
                    and not self.use_harmony
                ):
                    async for chunk in self._process_tool_call_stream(
                        index,
                        delta,
                        parser_dict,
                        content,
                        request,
                        has_tool_calls,
                    ):
                        if chunk:
                            yield chunk

                    # Send any remaining tool call arguments when generation finishes
                    if finish_reason_type is not None and index in parser_dict:
                        parser = parser_dict[index]
                        remaining_chunk = self._check_for_unstreamed_tool_args(
                            parser, content, request, index
                        )
                        if remaining_chunk:
                            yield remaining_chunk

                else:
                    # Regular content
                    if delta:
                        choice_data = ChatCompletionResponseStreamChoice(
                            index=index,
                            delta=DeltaMessage(content=delta),
                            finish_reason=None,
                            matched_stop=None,
                            logprobs=choice_logprobs,
                        )
                        chunk = ChatCompletionStreamResponse(
                            id=content["meta_info"]["id"],
                            created=int(time.time()),
                            choices=[choice_data],
                            model=request.model,
                        )
                        yield f"data: {chunk.model_dump_json()}\n\n"

            # Send finish_reason chunks for each index that completed
            for idx, finish_reason_data in finish_reasons.items():
                finish_reason_type = finish_reason_data["type"]

                # Change finish_reason to "tool_calls" if we had tool calls and stopped naturally
                final_finish_reason = finish_reason_type
                if has_tool_calls.get(idx, False) and finish_reason_type == "stop":
                    final_finish_reason = "tool_calls"

                finish_reason_chunk = ChatCompletionStreamResponse(
                    id=content["meta_info"][
                        "id"
                    ],  # NOTE: openai uses the same chatcmpl-id for all indices
                    created=int(time.time()),
                    choices=[
                        ChatCompletionResponseStreamChoice(
                            index=idx,
                            delta=DeltaMessage(),
                            finish_reason=final_finish_reason,
                            matched_stop=(
                                finish_reason_data["matched"]
                                if "matched" in finish_reason_data
                                else None
                            ),
                        )
                    ],
                    model=request.model,
                    usage=None,
                )
                yield f"data: {finish_reason_chunk.model_dump_json()}\n\n"

            # Send hidden states if requested
            if request.return_hidden_states and hidden_states:
                for index, choice_hidden_states in hidden_states.items():
                    if choice_hidden_states:
                        last_token_hidden_states = (
                            choice_hidden_states[-1]
                            if len(choice_hidden_states) > 1
                            else []
                        )
                        hidden_states_chunk = ChatCompletionStreamResponse(
                            id=content["meta_info"]["id"],
                            created=int(time.time()),
                            choices=[
                                ChatCompletionResponseStreamChoice(
                                    index=index,
                                    delta=DeltaMessage(
                                        hidden_states=last_token_hidden_states
                                    ),
                                    finish_reason=None,  # Hidden states don't need finish_reason
                                )
                            ],
                            model=request.model,
                        )
                        yield f"data: {hidden_states_chunk.model_dump_json()}\n\n"

            # Additional usage chunk
            if request.stream_options and request.stream_options.include_usage:
                usage = UsageProcessor.calculate_streaming_usage(
                    prompt_tokens,
                    completion_tokens,
                    cached_tokens,
                    n_choices=request.n,
                    enable_cache_report=self.tokenizer_manager.server_args.enable_cache_report,
                )
                usage_chunk = ChatCompletionStreamResponse(
                    id=content["meta_info"]["id"],
                    created=int(time.time()),
                    choices=[],  # Empty choices array as per OpenAI spec
                    model=request.model,
                    usage=usage,
                )
                yield f"data: {usage_chunk.model_dump_json()}\n\n"

        except ValueError as e:
            error = self.create_streaming_error_response(str(e))
            yield f"data: {error}\n\n"

        yield "data: [DONE]\n\n"

    async def _handle_non_streaming_request(
        self,
        adapted_request: GenerateReqInput,
        request: ChatCompletionRequest,
        raw_request: Request,
    ) -> Union[ChatCompletionResponse, ErrorResponse, ORJSONResponse]:
        """Handle non-streaming chat completion request"""
        try:
            ret = await self.tokenizer_manager.generate_request(
                adapted_request, raw_request
            ).__anext__()
        except ValueError as e:
            return self.create_error_response(str(e))

        if not isinstance(ret, list):
            ret = [ret]

        response = self._build_chat_response(
            request,
            ret,
            int(time.time()),
        )

        return response

    def _build_chat_response(
        self,
        request: ChatCompletionRequest,
        ret: List[Dict[str, Any]],
        created: int,
    ) -> Union[ChatCompletionResponse, ORJSONResponse]:
        """Build chat completion response from generation results"""
        choices = []

        for idx, ret_item in enumerate(ret):
            # Process logprobs
            choice_logprobs = None
            if request.logprobs:
                choice_logprobs = self._process_response_logprobs(ret_item)

            # Handle hidden states
            hidden_states = process_hidden_states_from_ret(ret_item, request)

            finish_reason = ret_item["meta_info"]["finish_reason"]
            text = ret_item["text"]
            output_ids = ret_item["output_ids"]

            if self.use_harmony:
                parser = parse_output_into_messages(output_ids)
                output_msgs = parser.messages
                if len(output_msgs) == 0:
                    # The generation has stopped during reasoning.
                    is_tool_call = False
                    reasoning_content = parser.current_content
                    final_content = None
                elif len(output_msgs) == 1:
                    # The generation has stopped during final message.
                    is_tool_call = False
                    reasoning_content = output_msgs[0].content[0].text
                    final_content = parser.current_content
                else:
                    if len(output_msgs) != 2:
                        raise ValueError(
                            "Expected 2 output messages (reasoning and final), "
                            f"but got {len(output_msgs)}."
                        )
                    reasoning_msg, final_msg = output_msgs
                    reasoning_content = reasoning_msg.content[0].text
                    final_content = final_msg.content[0].text
                    is_tool_call = final_msg.recipient is not None

<<<<<<< HEAD
                if is_tool_call:
                    # Extract tool call information from final message
                    tool_call = (
                        self.harmony_tool_parser.extract_tool_calls_from_message(
                            final_msg
                        )
                    )
                    tool_calls = [tool_call] if tool_call else []

                    message = ChatMessage(
                        role="assistant",
                        reasoning_content=reasoning_content,
                        content=None,  # Tool calls don't have regular content
                        tool_calls=tool_calls,
                    )
=======
                if not request.include_reasoning:
                    reasoning_content = None
                if is_tool_call:
                    # Tool call TODO
                    raise NotImplementedError("Tool call is not supported yet.")
>>>>>>> 5adfce49
                else:
                    # Normal message
                    message = ChatMessage(
                        role="assistant",
                        reasoning_content=reasoning_content,
                        content=final_content,
                    )

                if is_tool_call:
<<<<<<< HEAD
                    finish_reason_type = "tool_calls"
                elif finish_reason:
                    finish_reason_type = (
                        finish_reason["type"] if finish_reason else "stop"
                    )
                else:
                    finish_reason_type = "stop"
=======
                    finish_reason = "tool_calls"
                elif finish_reason:
                    finish_reason = finish_reason
                else:
                    finish_reason = "stop"
>>>>>>> 5adfce49
                choice_data = ChatCompletionResponseChoice(
                    index=idx,
                    message=message,
                    logprobs=choice_logprobs,
<<<<<<< HEAD
                    finish_reason=finish_reason_type,
=======
                    finish_reason=finish_reason,
>>>>>>> 5adfce49
                    matched_stop=(
                        finish_reason["matched"]
                        if finish_reason and "matched" in finish_reason
                        else None
                    ),
                )
                choices.append(choice_data)
                continue

            # Handle reasoning content
            reasoning_text = None
            reasoning_parser = self.tokenizer_manager.server_args.reasoning_parser
            if reasoning_parser and request.separate_reasoning:
                try:
                    parser = ReasoningParser(
                        model_type=reasoning_parser, stream_reasoning=False
                    )
                    reasoning_text, text = parser.parse_non_stream(text)
                except Exception as e:
                    logger.error(f"Reasoning parsing error: {e}")
                    return self.create_error_response(
                        "Failed to parse reasoning content",
                        err_type="InternalServerError",
                        status_code=500,
                    )

            # Handle tool calls
            tool_calls = None
            if request.tool_choice != "none" and request.tools:
                tool_call_parser = self.tokenizer_manager.server_args.tool_call_parser
                tool_calls, text, finish_reason = self._process_tool_calls(
                    text, request.tools, tool_call_parser, finish_reason
                )

            choice_data = ChatCompletionResponseChoice(
                index=idx,
                message=ChatMessage(
                    role="assistant",
                    content=text if text else None,
                    tool_calls=tool_calls,
                    reasoning_content=reasoning_text if reasoning_text else None,
                ),
                logprobs=choice_logprobs,
                finish_reason=finish_reason["type"] if finish_reason else None,
                matched_stop=(
                    finish_reason["matched"]
                    if finish_reason and "matched" in finish_reason
                    else None
                ),
                hidden_states=hidden_states,
            )
            choices.append(choice_data)

        # Calculate usage
        usage = UsageProcessor.calculate_response_usage(
            ret,
            n_choices=request.n,
            enable_cache_report=self.tokenizer_manager.server_args.enable_cache_report,
        )

        return ChatCompletionResponse(
            id=ret[0]["meta_info"]["id"],
            created=created,
            model=request.model,
            choices=choices,
            usage=usage,
        )

    def _process_logprobs_tokens(
        self, logprobs: LogProbs, use_token_index: bool = False
    ) -> List[ChatCompletionTokenLogprob]:
        """Common helper to process logprobs tokens for both streaming and non-streaming

        Args:
            logprobs: LogProbs data from model
            use_token_index: True for non-streaming (use token_idx), False for streaming (use index 0)
        """
        token_logprobs = []

        for token_idx, (token, logprob) in enumerate(
            zip(logprobs.tokens, logprobs.token_logprobs)
        ):
            token_bytes = list(token.encode("utf-8"))
            top_logprobs = []
            if logprobs.top_logprobs:
                # - Non-streaming (use_token_index=True): uses token_idx for full data
                # - Streaming (use_token_index=False): uses index 0 for pre-sliced data
                top_logprobs_idx = token_idx if use_token_index else 0
                for top_token, top_logprob in logprobs.top_logprobs[
                    top_logprobs_idx
                ].items():
                    top_token_bytes = list(top_token.encode("utf-8"))
                    top_logprobs.append(
                        TopLogprob(
                            token=top_token,
                            bytes=top_token_bytes,
                            logprob=top_logprob,
                        )
                    )
            token_logprobs.append(
                ChatCompletionTokenLogprob(
                    token=token,
                    bytes=token_bytes,
                    logprob=logprob,
                    top_logprobs=top_logprobs,
                )
            )

        return token_logprobs

    def _process_response_logprobs(self, ret_item: Dict[str, Any]) -> ChoiceLogprobs:
        """Process logprobs for non-streaming response"""
        logprobs = to_openai_style_logprobs(
            output_token_logprobs=ret_item["meta_info"]["output_token_logprobs"],
            output_top_logprobs=ret_item["meta_info"].get("output_top_logprobs", None),
        )

        token_logprobs = self._process_logprobs_tokens(logprobs, use_token_index=True)
        return ChoiceLogprobs(content=token_logprobs)

    def _process_tool_calls(
        self,
        text: str,
        tools: List[Any],
        tool_call_parser: Optional[str],
        finish_reason: Dict[str, Any],
    ) -> tuple[Optional[List[ToolCall]], str, Dict[str, Any]]:
        """Process tool calls in the response"""
        parser = FunctionCallParser(tools, tool_call_parser)
        if parser.has_tool_call(text):
            if finish_reason["type"] == "stop":
                finish_reason["type"] = "tool_calls"
                finish_reason["matched"] = None
            try:
                text, call_info_list = parser.parse_non_stream(text)
                tool_calls = [
                    ToolCall(
                        id=f"call_{uuid.uuid4().hex[:24]}",
                        function=FunctionResponse(
                            name=call_info.name, arguments=call_info.parameters
                        ),
                    )
                    for call_info in call_info_list
                ]
                return tool_calls, text, finish_reason
            except Exception as e:
                logger.error(f"Tool call parsing error: {e}")
                # Return error but don't fail the whole request
                return None, text, finish_reason

        return None, text, finish_reason

    def _process_streaming_logprobs(
        self, content: Dict[str, Any], n_prev_token: int
    ) -> ChoiceLogprobs:
        """Process logprobs for streaming response"""
        logprobs = to_openai_style_logprobs(
            output_token_logprobs=content["meta_info"]["output_token_logprobs"][
                n_prev_token:
            ],
            output_top_logprobs=content["meta_info"].get("output_top_logprobs", [])[
                n_prev_token:
            ],
        )

        token_logprobs = self._process_logprobs_tokens(logprobs, use_token_index=False)
        return ChoiceLogprobs(content=token_logprobs)

    def _process_reasoning_stream(
        self,
        index: int,
        delta: str,
        reasoning_parser_dict: Dict[int, ReasoningParser],
        content: Dict[str, Any],
        request: ChatCompletionRequest,
    ) -> tuple[Optional[str], str]:
        """Process reasoning content in streaming response"""
        if index not in reasoning_parser_dict:
            reasoning_parser_dict[index] = ReasoningParser(
                self.tokenizer_manager.server_args.reasoning_parser,
                request.stream_reasoning,
            )
        reasoning_parser = reasoning_parser_dict[index]
        return reasoning_parser.parse_stream_chunk(delta)

    def _get_enable_thinking_from_request(request: ChatCompletionRequest) -> bool:
        """Extracts the 'enable_thinking' flag from request chat_template_kwargs.

        NOTE: This parameter is only useful for models that support enable_thinking
        flag, such as Qwen3.

        Args:
            request_obj: The request object (or an item from a list of requests).
        Returns:
            The boolean value of 'enable_thinking' if found and not True, otherwise True.
        """
        if (
            hasattr(request, "chat_template_kwargs")
            and request.chat_template_kwargs
            and request.chat_template_kwargs.get("enable_thinking") is not None
        ):
            return request.chat_template_kwargs.get("enable_thinking")
        return True

    async def _process_tool_call_stream(
        self,
        index: int,
        delta: str,
        parser_dict: Dict[int, FunctionCallParser],
        content: Dict[str, Any],
        request: ChatCompletionRequest,
        has_tool_calls: Dict[int, bool],
    ):
        """Process tool calls in streaming response"""
        if index not in parser_dict:
            parser_dict[index] = FunctionCallParser(
                tools=request.tools,
                tool_call_parser=self.tokenizer_manager.server_args.tool_call_parser,
            )
        parser = parser_dict[index]

        normal_text, calls = parser.parse_stream_chunk(delta)

        # Yield normal text
        if normal_text:
            choice_data = ChatCompletionResponseStreamChoice(
                index=index,
                delta=DeltaMessage(content=normal_text),
                finish_reason=None,
            )
            chunk = ChatCompletionStreamResponse(
                id=content["meta_info"]["id"],
                created=int(time.time()),
                choices=[choice_data],
                model=request.model,
            )
            yield f"data: {chunk.model_dump_json()}\n\n"

        # Yield tool calls
        for call_item in calls:
            # Mark that this choice has tool calls
            has_tool_calls[index] = True

            # Tool call ID should be generated only once per tool call
            if call_item.name:
                # First chunk: include ID and function name
                tool_call_id = f"call_{uuid.uuid4().hex[:24]}"
                function_name = call_item.name
            else:
                # Subsequent chunks: null ID and name for argument deltas
                tool_call_id = None
                function_name = None

            tool_call = ToolCall(
                id=tool_call_id,
                index=call_item.tool_index,
                function=FunctionResponse(
                    name=function_name,
                    arguments=call_item.parameters,
                ),
            )

            choice_data = ChatCompletionResponseStreamChoice(
                index=index,
                delta=DeltaMessage(tool_calls=[tool_call]),
                finish_reason=None,
            )
            chunk = ChatCompletionStreamResponse(
                id=content["meta_info"]["id"],
                created=int(time.time()),
                choices=[choice_data],
                model=request.model,
            )
            yield f"data: {chunk.model_dump_json()}\n\n"

    def _check_for_unstreamed_tool_args(
        self,
        parser: FunctionCallParser,
        content: Dict[str, Any],
        request: ChatCompletionRequest,
        index: int,
    ) -> Optional[str]:
        """
        Check for any remaining tool call arguments that need to be streamed
        when generation finishes. This ensures tool calls are properly completed
        even if the model generates the final arguments in the last chunk.
        """
        # Only check if we have tool calls and the parser has tracked data
        if (
            not hasattr(parser.detector, "prev_tool_call_arr")
            or not parser.detector.prev_tool_call_arr
        ):
            return None

        if (
            not hasattr(parser.detector, "streamed_args_for_tool")
            or not parser.detector.streamed_args_for_tool
        ):
            return None

        # Get the last tool call that was being processed
        tool_index = len(parser.detector.prev_tool_call_arr) - 1
        if tool_index < 0 or tool_index >= len(parser.detector.streamed_args_for_tool):
            return None

        # Get expected vs actual arguments
        expected_args = parser.detector.prev_tool_call_arr[tool_index].get(
            "arguments", {}
        )
        expected_call = json.dumps(expected_args, ensure_ascii=False)
        actual_call = parser.detector.streamed_args_for_tool[tool_index]

        # Check if there are remaining arguments to send
        remaining_call = (
            expected_call.replace(actual_call, "", 1)
            if actual_call in expected_call
            else ""
        )

        if remaining_call:
            # Create tool call chunk with remaining arguments
            tool_call = ToolCall(
                id=None,  # No ID for argument deltas
                index=tool_index,
                function=FunctionResponse(
                    name=None,  # No name for argument deltas
                    arguments=remaining_call,
                ),
            )

            choice_data = ChatCompletionResponseStreamChoice(
                index=index,
                delta=DeltaMessage(tool_calls=[tool_call]),
                finish_reason=None,  # Don't send finish_reason with this chunk
            )

            chunk = ChatCompletionStreamResponse(
                id=content["meta_info"]["id"],
                created=int(time.time()),
                choices=[choice_data],
                model=request.model,
            )

            return f"data: {chunk.model_dump_json()}\n\n"

        return None

    def _make_request_with_harmony(
        self,
        request: ChatCompletionRequest,
    ):
        messages: list[OpenAIMessage] = []

        # Add system message.
        # In Chat Completion API, browsing is enabled by default if the model
        # supports it.
        assert not self.supports_browsing
        assert not self.supports_code_interpreter
        sys_msg = get_system_message(
            reasoning_effort=request.reasoning_effort,
            browser_description=None,
            python_description=None,
        )
        messages.append(sys_msg)

        # Add developer message.
        dev_msg = get_developer_message()
        messages.append(dev_msg)

        # Add user message.
        for chat_msg in request.messages:
            messages.append(parse_chat_input(chat_msg))

        # Render prompt token ids.
        prompt_token_ids = render_for_completion(messages)
<<<<<<< HEAD
        return messages, prompt_token_ids
=======
        return messages, [prompt_token_ids]
>>>>>>> 5adfce49
<|MERGE_RESOLUTION|>--- conflicted
+++ resolved
@@ -65,32 +65,16 @@
         self.use_harmony = (
             self.tokenizer_manager.model_config.hf_config.model_type == "gpt_oss"
         )
-<<<<<<< HEAD
 
         if self.use_harmony:
             self.harmony_tool_parser = HarmonyToolCallParser()
 
         # NOTE While OpenAI's chat completion API supports browsing
-=======
-        self.default_sampling_params = {}
-        if self.use_harmony:
-            if "stop_token_ids" not in self.default_sampling_params:
-                self.default_sampling_params["stop_token_ids"] = []
-            self.default_sampling_params["stop_token_ids"].extend(
-                get_stop_tokens_for_assistant_actions()
-            )
-
-        # NOTE(woosuk): While OpenAI's chat completion API supports browsing
->>>>>>> 5adfce49
         # for some models, currently vLLM doesn't support it. Please use the
         # Responses API instead.
         self.supports_browsing = False
         self.browser_tool = None
-<<<<<<< HEAD
         # NOTE: Chat completion API does not support code interpreter.
-=======
-        # NOTE(woosuk): Chat completion API does not support code interpreter.
->>>>>>> 5adfce49
         # Please use the Responses API instead.
         self.supports_code_interpreter = False
         self.python_tool = None
@@ -161,7 +145,6 @@
         else:
             processed_messages, prompt_ids = self._make_request_with_harmony(request)
 
-<<<<<<< HEAD
             adapted_request = GenerateReqInput(
                 input_ids=prompt_ids,
                 sampling_params=self._build_sampling_params(
@@ -180,17 +163,6 @@
                 bootstrap_room=request.bootstrap_room,
                 return_hidden_states=request.return_hidden_states,
                 rid=request.rid,
-=======
-            # TODO: check if the transformation works
-            adapted_request = GenerateReqInput(
-                text=[message.content for message in processed_messages],
-                input_ids=prompt_ids,
-                sampling_params=self._build_sampling_params(
-                    request,
-                    processed_messages.stop,
-                    processed_messages.tool_call_constraint,
-                ),
->>>>>>> 5adfce49
             )
 
         return adapted_request, request
@@ -482,19 +454,11 @@
         cached_tokens = {}
         hidden_states = {}
 
-<<<<<<< HEAD
         # Harmony tracking
-=======
-        # Hamorny tracking
->>>>>>> 5adfce49
         if self.use_harmony:
             harmony_parsers = [
                 get_streamable_parser_for_assistant() for _ in range(request.n)
             ]
-<<<<<<< HEAD
-            harmony_token_buffers = {}  # Track processed tokens per index
-=======
->>>>>>> 5adfce49
 
         try:
             async for content in self.tokenizer_manager.generate_request(
@@ -545,20 +509,10 @@
                 # Process content delta
                 if self.use_harmony:
                     harmony_parser = harmony_parsers[index]
-<<<<<<< HEAD
-
-                    if index not in harmony_token_buffers:
-                        harmony_token_buffers[index] = []
-                        # HACK: hack new_token_ids to start from 200006
-                        start_token_index = content["output_ids"].index(200006)
-                        content["output_ids"] = content["output_ids"][
-                            start_token_index:
-                        ]
 
                     new_token_ids = content["output_ids"]
                     for token_id in new_token_ids:
                         harmony_parser.process(token_id)
-                    harmony_token_buffers[index].extend(new_token_ids)
 
                     is_final = harmony_parser.current_channel == "final"
                     is_analysis = harmony_parser.current_channel == "analysis"
@@ -594,15 +548,6 @@
                     )
                     yield f"data: {chunk.model_dump_json()}\n\n"
                     continue
-=======
-                    for token_id in content["output_ids"]:
-                        harmony_parser.process(token_id)
-                    # TODO: support reasoning
-                    is_final = harmony_parser.current_channel == "final"
-                    if not (request.include_reasoning or is_final):
-                        continue
-                    delta = harmony_parser.last_content_delta or ""
->>>>>>> 5adfce49
                 else:
                     stream_buffer = stream_buffers.get(index, "")
                     delta = content["text"][len(stream_buffer) :]
@@ -646,11 +591,7 @@
                     yield f"data: {chunk.model_dump_json()}\n\n"
 
                 # Handle tool calls
-<<<<<<< HEAD
                 # TODO: support tool call parsing for harmony
-=======
-                # TODO: support tool call parsing
->>>>>>> 5adfce49
                 if (
                     request.tool_choice != "none"
                     and request.tools
@@ -845,7 +786,6 @@
                     final_content = final_msg.content[0].text
                     is_tool_call = final_msg.recipient is not None
 
-<<<<<<< HEAD
                 if is_tool_call:
                     # Extract tool call information from final message
                     tool_call = (
@@ -861,13 +801,6 @@
                         content=None,  # Tool calls don't have regular content
                         tool_calls=tool_calls,
                     )
-=======
-                if not request.include_reasoning:
-                    reasoning_content = None
-                if is_tool_call:
-                    # Tool call TODO
-                    raise NotImplementedError("Tool call is not supported yet.")
->>>>>>> 5adfce49
                 else:
                     # Normal message
                     message = ChatMessage(
@@ -877,7 +810,6 @@
                     )
 
                 if is_tool_call:
-<<<<<<< HEAD
                     finish_reason_type = "tool_calls"
                 elif finish_reason:
                     finish_reason_type = (
@@ -885,22 +817,11 @@
                     )
                 else:
                     finish_reason_type = "stop"
-=======
-                    finish_reason = "tool_calls"
-                elif finish_reason:
-                    finish_reason = finish_reason
-                else:
-                    finish_reason = "stop"
->>>>>>> 5adfce49
                 choice_data = ChatCompletionResponseChoice(
                     index=idx,
                     message=message,
                     logprobs=choice_logprobs,
-<<<<<<< HEAD
                     finish_reason=finish_reason_type,
-=======
-                    finish_reason=finish_reason,
->>>>>>> 5adfce49
                     matched_stop=(
                         finish_reason["matched"]
                         if finish_reason and "matched" in finish_reason
@@ -1276,8 +1197,4 @@
 
         # Render prompt token ids.
         prompt_token_ids = render_for_completion(messages)
-<<<<<<< HEAD
-        return messages, prompt_token_ids
-=======
-        return messages, [prompt_token_ids]
->>>>>>> 5adfce49
+        return messages, prompt_token_ids