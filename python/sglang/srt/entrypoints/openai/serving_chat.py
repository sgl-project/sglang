--- conflicted
+++ resolved
@@ -866,12 +866,8 @@
         reasoning_parser = reasoning_parser_dict[index]
         return reasoning_parser.parse_stream_chunk(delta)
 
-<<<<<<< HEAD
-    @staticmethod
-    def _get_enable_thinking_from_request(request: ChatCompletionRequest) -> bool:
-=======
+
     def _get_enable_thinking_from_request(self, request: ChatCompletionRequest) -> bool:
->>>>>>> 9e169ea8
         """Extracts the 'enable_thinking' flag from request chat_template_kwargs.
 
         NOTE: This parameter is only useful for models that support enable_thinking
