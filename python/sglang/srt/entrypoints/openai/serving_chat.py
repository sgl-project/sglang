from __future__ import annotations

import copy
import json
import logging
import time
import uuid
from typing import TYPE_CHECKING, Any, AsyncGenerator, Dict, List, Optional, Union

import orjson
from fastapi import Request
from fastapi.responses import ORJSONResponse, StreamingResponse
from jsonschema import Draft202012Validator, SchemaError

from sglang.srt.entrypoints.openai.protocol import (
    ChatCompletionRequest,
    ChatCompletionResponse,
    ChatCompletionResponseChoice,
    ChatCompletionResponseStreamChoice,
    ChatCompletionStreamResponse,
    ChatCompletionTokenLogprob,
    ChatMessage,
    ChoiceLogprobs,
    DeltaMessage,
    ErrorResponse,
    FunctionResponse,
    LogProbs,
    MessageProcessingResult,
    ToolCall,
    ToolCallProcessingResult,
    ToolChoice,
    TopLogprob,
)
from sglang.srt.entrypoints.openai.serving_base import OpenAIServingBase
from sglang.srt.entrypoints.openai.usage_processor import UsageProcessor
from sglang.srt.entrypoints.openai.utils import (
    process_hidden_states_from_ret,
    to_openai_style_logprobs,
)
from sglang.srt.function_call.core_types import ToolCallItem
from sglang.srt.function_call.function_call_parser import FunctionCallParser
from sglang.srt.function_call.json_array_parser import JsonArrayParser
from sglang.srt.function_call.utils import get_json_schema_constraint
from sglang.srt.managers.io_struct import GenerateReqInput
from sglang.srt.parser.conversation import generate_chat_conv
from sglang.srt.parser.jinja_template_utils import process_content_for_template_format
from sglang.srt.parser.reasoning_parser import ReasoningParser

if TYPE_CHECKING:
    from sglang.srt.managers.template_manager import TemplateManager
    from sglang.srt.managers.tokenizer_manager import TokenizerManager

logger = logging.getLogger(__name__)


class OpenAIServingChat(OpenAIServingBase):
    """Handler for /v1/chat/completions requests"""

    def __init__(
        self,
        tokenizer_manager: TokenizerManager,
        template_manager: TemplateManager,
    ):
        super().__init__(tokenizer_manager)
        self.template_manager = template_manager
        self.tool_call_parser = self.tokenizer_manager.server_args.tool_call_parser
        self.reasoning_parser = self.tokenizer_manager.server_args.reasoning_parser

        # Get default sampling parameters from model's generation config
        self.default_sampling_params = (
            self.tokenizer_manager.model_config.get_default_sampling_params()
        )
        if self.default_sampling_params:
            logger.info(
                f"Using default chat sampling params from model generation config: {self.default_sampling_params}",
            )

        # Check if the model is a GPT-OSS model
        self.is_gpt_oss = (
            hasattr(self.tokenizer_manager.model_config, "hf_config")
            and hasattr(self.tokenizer_manager.model_config.hf_config, "model_type")
            and self.tokenizer_manager.model_config.hf_config.model_type == "gpt_oss"
        )

    def _request_id_prefix(self) -> str:
        return "chatcmpl-"

    def _validate_request(self, request: ChatCompletionRequest) -> Optional[str]:
        """Validate that the input is valid."""
        if not request.messages:
            return "Messages cannot be empty."

        if (
            isinstance(request.tool_choice, str)
            and request.tool_choice.lower() == "required"
            and not request.tools
        ):
            return "Tools cannot be empty if tool choice is set to required."

        if request.tool_choice is not None and not isinstance(request.tool_choice, str):
            if not request.tools:
                return "Tools cannot be empty if tool choice is set to a specific tool."
            tool_name = request.tool_choice.function.name
            tool_exists = any(tool.function.name == tool_name for tool in request.tools)
            if not tool_exists:
                return f"Tool '{tool_name}' not found in tools list."

        # Validate tool definitions
        for i, tool in enumerate(request.tools or []):
            if tool.function.parameters is None:
                continue
            try:
                Draft202012Validator.check_schema(tool.function.parameters)
            except SchemaError as e:
                return f"Tool {i} function has invalid 'parameters' schema: {str(e)}"

        max_output_tokens = request.max_completion_tokens or request.max_tokens
        server_context_length = self.tokenizer_manager.server_args.context_length
        if (
            max_output_tokens
            and server_context_length
            and max_output_tokens > server_context_length
        ):
            return (
                f"max_completion_tokens is too large: {max_output_tokens}."
                f"This model supports at most {server_context_length} completion tokens."
            )

        if request.response_format and request.response_format.type == "json_schema":
            schema = getattr(request.response_format.json_schema, "schema_", None)
            if schema is None:
                return "schema_ is required for json_schema response format request."

        return None

    def _convert_to_internal_request(
        self,
        request: ChatCompletionRequest,
        raw_request: Request = None,
    ) -> tuple[GenerateReqInput, ChatCompletionRequest]:
        reasoning_effort = (
            request.chat_template_kwargs.pop("reasoning_effort", None)
            if request.chat_template_kwargs
            else None
        )
        if reasoning_effort is not None:
            request.reasoning_effort = reasoning_effort

        """Convert OpenAI chat completion request to internal format"""
        is_multimodal = self.tokenizer_manager.model_config.is_multimodal

        # Process messages and apply chat template
        processed_messages = self._process_messages(request, is_multimodal)

        # Build sampling parameters
        sampling_params = request.to_sampling_params(
            stop=processed_messages.stop,
            model_generation_config=self.default_sampling_params,
            tool_call_constraint=processed_messages.tool_call_constraint,
        )

        # Handle single vs multiple requests
        if is_multimodal:
            prompt_kwargs = {"text": processed_messages.prompt}
        else:
            if isinstance(processed_messages.prompt_ids, str):
                prompt_kwargs = {"text": processed_messages.prompt_ids}
            else:
                prompt_kwargs = {"input_ids": processed_messages.prompt_ids}

        # Extract custom labels from raw request headers
        custom_labels = self.extract_custom_labels(raw_request)

        # Resolve LoRA adapter from model parameter or explicit lora_path
        lora_path = self._resolve_lora_path(request.model, request.lora_path)
        if lora_path:
            first_adapter = (
                lora_path
                if isinstance(lora_path, str)
                else next((a for a in lora_path if a), None)
            )
            if first_adapter:
                self._validate_lora_enabled(first_adapter)

        adapted_request = GenerateReqInput(
            **prompt_kwargs,
            image_data=processed_messages.image_data,
            video_data=processed_messages.video_data,
            audio_data=processed_messages.audio_data,
            sampling_params=sampling_params,
            return_logprob=request.logprobs,
            logprob_start_len=-1,
            top_logprobs_num=request.top_logprobs or 0,
            stream=request.stream,
            return_text_in_logprobs=True,
            modalities=processed_messages.modalities,
            lora_path=lora_path,
            bootstrap_host=request.bootstrap_host,
            bootstrap_port=request.bootstrap_port,
            bootstrap_room=request.bootstrap_room,
            return_hidden_states=request.return_hidden_states,
            rid=request.rid,
            extra_key=self._compute_extra_key(request),
            priority=request.priority,
            custom_labels=custom_labels,
            custom_logit_processor=request.custom_logit_processor,
        )

        return adapted_request, request

    def _process_messages(
        self, request: ChatCompletionRequest, is_multimodal: bool
    ) -> MessageProcessingResult:
        """Process chat messages and apply chat template"""
        # GptOss model needs to keep special tokens for harmony parsing
        if self.is_gpt_oss:
            request.skip_special_tokens = False

        tool_call_constraint = None

        # Apply chat template and its stop strings
        tools = None
        if request.tools and request.tool_choice != "none":
            request.skip_special_tokens = False
            if not isinstance(request.tool_choice, str):
                tools = [
                    item.function.model_dump()
                    for item in request.tools
                    if item.function.name == request.tool_choice.function.name
                ]
            else:
                tools = [item.function.model_dump() for item in request.tools]
            if self.tool_call_parser:
                parser = FunctionCallParser(request.tools, self.tool_call_parser)
                tool_call_constraint = parser.get_structure_constraint(
                    request.tool_choice
                )
            # Handle JSON schema constraint directly for required or named tool choice
            if request.tool_choice == "required" or isinstance(
                request.tool_choice, ToolChoice
            ):
                json_schema = get_json_schema_constraint(
                    request.tools, request.tool_choice
                )
                tool_call_constraint = ("json_schema", json_schema)

        # Use chat template
        if self.template_manager.chat_template_name is None:
            result = self._apply_jinja_template(request, tools, is_multimodal)
        else:
            result = self._apply_conversation_template(request, is_multimodal)

        result.tool_call_constraint = tool_call_constraint
        return result

    def _apply_jinja_template(
        self,
        request: ChatCompletionRequest,
        tools: Optional[List[Dict]],
        is_multimodal: bool,
    ) -> MessageProcessingResult:
        """Apply Jinja chat template"""
        prompt = ""
        prompt_ids = []
        openai_compatible_messages = []
        image_data = []
        video_data = []
        audio_data = []
        modalities = []

        template_content_format = self.template_manager.jinja_template_content_format

        for message in request.messages:
            if message.content is None:
                message.content = ""
            msg_dict = message.model_dump()

            # Process content based on detected template format
            processed_msg = process_content_for_template_format(
                msg_dict,
                template_content_format,
                image_data,
                video_data,
                audio_data,
                modalities,
            )

            # per the Transformers docs & maintainers, tool call arguments in
            # assistant-role messages with tool_calls need to be dicts not JSON str -
            # this is how tool-use chat templates will expect them moving forwards
            # so, for messages that have tool_calls, parse the string (which we get
            # from openAI format) to dict
            if (
                processed_msg["role"] == "assistant"
                and "tool_calls" in processed_msg
                and isinstance(processed_msg["tool_calls"], list)
            ):
                for item in processed_msg["tool_calls"]:
                    if "arguments" in item["function"] and isinstance(
                        item["function"]["arguments"], str
                    ):
                        item["function"]["arguments"] = orjson.loads(
                            item["function"]["arguments"]
                        )

            openai_compatible_messages.append(processed_msg)

        # # Handle assistant prefix for continue_final_message
        # assistant_prefix = None
        # if (
        #     openai_compatible_messages
        #     and openai_compatible_messages[-1]["role"] == "assistant"
        # ):
        #     if request.continue_final_message:
        #         assistant_prefix = openai_compatible_messages[-1]["content"]
        #         openai_compatible_messages = openai_compatible_messages[:-1]

        # try:
        #     prompt_ids = self.tokenizer_manager.tokenizer.apply_chat_template(
        #         openai_compatible_messages,
        #         tokenize=True,
        #         add_generation_prompt=True,
        #         tools=tools,
        #         reasoning_effort=request.reasoning_effort,
        #         **(
        #             request.chat_template_kwargs if request.chat_template_kwargs else {}
        #         ),
        #     )
        # except Exception:
        #     # This except branch will be triggered when the chosen model
        #     # has a different tools input format that is not compatible
        #     # with openAI's apply_chat_template tool_call format, like Mistral.
        #     tools = (
        #         [t if "function" in t else {"function": t} for t in tools]
        #         if tools
        #         else None
        #     )
        #     prompt_ids = self.tokenizer_manager.tokenizer.apply_chat_template(
        #         openai_compatible_messages,
        #         tokenize=True,
        #         add_generation_prompt=True,
        #         tools=tools,
        #         reasoning_effort=request.reasoning_effort,
        #         **(
        #             request.chat_template_kwargs if request.chat_template_kwargs else {}
        #         ),
        #     )

        # if assistant_prefix:
        #     encoded = self.tokenizer_manager.tokenizer.encode(assistant_prefix)
        #     if encoded and encoded[0] == self.tokenizer_manager.tokenizer.bos_token_id:
        #         encoded = encoded[1:]
        #     prompt_ids += encoded

        # if is_multimodal:
        #     prompt = self.tokenizer_manager.tokenizer.decode(prompt_ids)

        from sglang.srt.entrypoints.openai.encoding_dsv32 import encode_messages

        if request.chat_template_kwargs and request.chat_template_kwargs.get(
            "thinking"
        ):
<<<<<<< HEAD
            thinking_mode = "thinking"
        else:
            thinking_mode = "chat"
        encode_config = dict(
            thinking_mode=thinking_mode, drop_thinking=False, add_default_bos_token=True
        )
        messages = request.messages
        messages = [msg.model_dump() for msg in messages]
        if messages[0]["role"] != "system":
            messages.insert(
                0, {"role": "system", "content": "You are a helpful Assistant."}
=======
            if request.continue_final_message:
                assistant_prefix = openai_compatible_messages[-1]["content"]
                openai_compatible_messages = openai_compatible_messages[:-1]

        try:
            prompt_ids = self.tokenizer_manager.tokenizer.apply_chat_template(
                openai_compatible_messages,
                tokenize=True,
                add_generation_prompt=True,
                tools=tools,
                reasoning_effort=request.reasoning_effort,
                **(
                    request.chat_template_kwargs if request.chat_template_kwargs else {}
                ),
                return_dict=False,
            )
        except Exception:
            # This except branch will be triggered when the chosen model
            # has a different tools input format that is not compatible
            # with openAI's apply_chat_template tool_call format, like Mistral.
            tools = (
                [t if "function" in t else {"function": t} for t in tools]
                if tools
                else None
            )
            prompt_ids = self.tokenizer_manager.tokenizer.apply_chat_template(
                openai_compatible_messages,
                tokenize=True,
                add_generation_prompt=True,
                tools=tools,
                reasoning_effort=request.reasoning_effort,
                **(
                    request.chat_template_kwargs if request.chat_template_kwargs else {}
                ),
                return_dict=False,
>>>>>>> 796d82b1
            )
        if request.tools:
            messages[0]["tools"] = [tool.model_dump() for tool in request.tools]
        real_input = encode_messages(messages, **encode_config)

        prompt_ids = self.tokenizer_manager.tokenizer.encode(real_input)

        stop = request.stop
        image_data = image_data if image_data else None
        audio_data = audio_data if audio_data else None
        video_data = video_data if video_data else None
        modalities = modalities if modalities else []
        return MessageProcessingResult(
            prompt=prompt,
            prompt_ids=prompt_ids,
            image_data=image_data,
            video_data=video_data,
            audio_data=audio_data,
            modalities=modalities,
            stop=stop,
        )

    def _apply_conversation_template(
        self,
        request: ChatCompletionRequest,
        is_multimodal: bool,
    ) -> MessageProcessingResult:
        """Apply conversation template"""
        prompt = ""
        prompt_ids = []
        conv = generate_chat_conv(request, self.template_manager.chat_template_name)

        # If we should continue the final assistant message, adjust the conversation.
        if (
            request.continue_final_message
            and request.messages
            and request.messages[-1].role == "assistant"
        ):
            # Remove the auto-added blank assistant turn, if present.
            if conv.messages and conv.messages[-1][1] is None:
                conv.messages.pop()
            # Rebuild the prompt from the conversation.
            prompt = conv.get_prompt()
            # Strip trailing stop tokens or separators that indicate end-of-assistant.
            if isinstance(conv.stop_str, list):
                for stop_token in conv.stop_str:
                    if prompt.endswith(stop_token):
                        prompt = prompt[: -len(stop_token)]
            elif isinstance(conv.stop_str, str) and prompt.endswith(conv.stop_str):
                prompt = prompt[: -len(conv.stop_str)]
            if conv.sep and prompt.endswith(conv.sep):
                prompt = prompt[: -len(conv.sep)]
            if getattr(conv, "sep2", None) and prompt.endswith(conv.sep2):
                prompt = prompt[: -len(conv.sep2)]
        else:
            prompt = conv.get_prompt()
            if self._get_enable_thinking_from_request(request):
                prompt += "<think>"  # Note(Xinyuan): hard code thinking token

        image_data = conv.image_data if conv.image_data else None
        video_data = conv.video_data if conv.video_data else None
        audio_data = conv.audio_data if conv.audio_data else None
        modalities = conv.modalities if conv.modalities else []
        stop = copy.copy(conv.stop_str or [] if not request.ignore_eos else [])

        if request.stop:
            if isinstance(request.stop, str):
                stop.append(request.stop)
            else:
                stop.extend(request.stop)

        if not is_multimodal:
            prompt_ids = self.tokenizer_manager.tokenizer.encode(prompt)

        return MessageProcessingResult(
            prompt=prompt,
            prompt_ids=prompt_ids,
            image_data=image_data,
            video_data=video_data,
            audio_data=audio_data,
            modalities=modalities,
            stop=stop,
        )

    async def _handle_streaming_request(
        self,
        adapted_request: GenerateReqInput,
        request: ChatCompletionRequest,
        raw_request: Request,
    ) -> StreamingResponse:
        """Handle streaming chat completion request"""
        return StreamingResponse(
            self._generate_chat_stream(adapted_request, request, raw_request),
            media_type="text/event-stream",
            background=self.tokenizer_manager.create_abort_task(adapted_request),
        )

    async def _generate_chat_stream(
        self,
        adapted_request: GenerateReqInput,
        request: ChatCompletionRequest,
        raw_request: Request,
    ) -> AsyncGenerator[str, None]:
        """Generate streaming chat completion response"""
        # Parsers for tool calls and reasoning
        parser_dict = {}
        reasoning_parser_dict = {}

        # State tracking for streaming
        is_firsts = {}
        stream_buffers = {}
        n_prev_tokens = {}
        has_tool_calls = {}
        finish_reasons = {}

        # Usage tracking
        prompt_tokens = {}
        completion_tokens = {}
        cached_tokens = {}
        hidden_states = {}

        try:
            async for content in self.tokenizer_manager.generate_request(
                adapted_request, raw_request
            ):
                index = content.get("index", 0)

                prompt_tokens[index] = content["meta_info"]["prompt_tokens"]
                completion_tokens[index] = content["meta_info"]["completion_tokens"]
                cached_tokens[index] = content["meta_info"].get("cached_tokens", 0)
                hidden_states[index] = content["meta_info"].get("hidden_states", None)

                # Handle logprobs
                choice_logprobs = None
                if request.logprobs:
                    choice_logprobs = self._process_streaming_logprobs(
                        content, n_prev_tokens.get(index, 0)
                    )
                    n_prev_tokens[index] = len(
                        content["meta_info"]["output_token_logprobs"]
                    )

                finish_reason = content["meta_info"]["finish_reason"]
                finish_reason_type = finish_reason["type"] if finish_reason else None

                # Track finish_reason for each index
                if finish_reason_type:
                    finish_reasons[index] = finish_reason

                # First chunk with role
                if is_firsts.get(index, True):
                    is_firsts[index] = False
                    delta = DeltaMessage(role="assistant", content="")
                    choice_data = ChatCompletionResponseStreamChoice(
                        index=index,
                        delta=delta,
                        finish_reason=None,
                        logprobs=None,
                    )
                    chunk = ChatCompletionStreamResponse(
                        id=content["meta_info"]["id"],
                        created=int(time.time()),
                        choices=[choice_data],
                        model=request.model,
                    )
                    yield f"data: {chunk.model_dump_json()}\n\n"

                stream_buffer = stream_buffers.get(index, "")
                delta = content["text"][len(stream_buffer) :]
                stream_buffers[index] = stream_buffer + delta

                # Handle reasoning content
                if self.reasoning_parser and request.separate_reasoning:
                    reasoning_text, delta = self._process_reasoning_stream(
                        index, delta, reasoning_parser_dict, content, request
                    )
                    if reasoning_text:
                        choice_data = ChatCompletionResponseStreamChoice(
                            index=index,
                            delta=DeltaMessage(reasoning_content=reasoning_text),
                            finish_reason=None,
                        )
                        chunk = ChatCompletionStreamResponse(
                            id=content["meta_info"]["id"],
                            created=int(time.time()),
                            choices=[choice_data],
                            model=request.model,
                        )

                        # Add usage stats if continuous_usage_stats is enabled
                        if (
                            request.stream_options
                            and request.stream_options.continuous_usage_stats
                        ):
                            chunk.usage = UsageProcessor.calculate_token_usage(
                                prompt_tokens=prompt_tokens.get(index, 0),
                                completion_tokens=completion_tokens.get(index, 0),
                            )

                        yield f"data: {chunk.model_dump_json()}\n\n"

                # Handle tool calls
                if (
                    request.tool_choice != "none"
                    and request.tools
                    and self.tool_call_parser
                ):
                    async for chunk in self._process_tool_call_stream(
                        index,
                        delta,
                        parser_dict,
                        content,
                        request,
                        has_tool_calls,
                    ):
                        if chunk:
                            yield chunk

                    # Send any remaining tool call arguments when generation finishes
                    if finish_reason_type is not None and index in parser_dict:
                        parser = parser_dict[index]
                        remaining_chunk = self._check_for_unstreamed_tool_args(
                            parser, content, request, index
                        )
                        if remaining_chunk:
                            yield remaining_chunk

                else:
                    # Regular content
                    if delta:
                        choice_data = ChatCompletionResponseStreamChoice(
                            index=index,
                            delta=DeltaMessage(content=delta),
                            finish_reason=None,
                            matched_stop=None,
                            logprobs=choice_logprobs,
                        )
                        chunk = ChatCompletionStreamResponse(
                            id=content["meta_info"]["id"],
                            created=int(time.time()),
                            choices=[choice_data],
                            model=request.model,
                        )

                        # Add usage stats if continuous_usage_stats is enabled
                        if (
                            request.stream_options
                            and request.stream_options.continuous_usage_stats
                        ):
                            chunk.usage = UsageProcessor.calculate_token_usage(
                                prompt_tokens=prompt_tokens.get(index, 0),
                                completion_tokens=completion_tokens.get(index, 0),
                            )

                        yield f"data: {chunk.model_dump_json()}\n\n"

            # Send finish_reason chunks for each index that completed
            for idx, finish_reason_data in finish_reasons.items():
                finish_reason_type = finish_reason_data["type"]

                # Change finish_reason to "tool_calls" if we had tool calls and stopped naturally
                final_finish_reason = finish_reason_type
                if has_tool_calls.get(idx, False) and finish_reason_type == "stop":
                    final_finish_reason = "tool_calls"

                finish_reason_chunk = ChatCompletionStreamResponse(
                    id=content["meta_info"][
                        "id"
                    ],  # NOTE: openai uses the same chatcmpl-id for all indices
                    created=int(time.time()),
                    choices=[
                        ChatCompletionResponseStreamChoice(
                            index=idx,
                            delta=DeltaMessage(),
                            finish_reason=final_finish_reason,
                            matched_stop=(
                                finish_reason_data["matched"]
                                if "matched" in finish_reason_data
                                else None
                            ),
                        )
                    ],
                    model=request.model,
                    usage=None,
                )
                yield f"data: {finish_reason_chunk.model_dump_json()}\n\n"

            # Send hidden states if requested
            if request.return_hidden_states and hidden_states:
                for index, choice_hidden_states in hidden_states.items():
                    if choice_hidden_states:
                        last_token_hidden_states = (
                            choice_hidden_states[-1]
                            if len(choice_hidden_states) > 1
                            else []
                        )
                        hidden_states_chunk = ChatCompletionStreamResponse(
                            id=content["meta_info"]["id"],
                            created=int(time.time()),
                            choices=[
                                ChatCompletionResponseStreamChoice(
                                    index=index,
                                    delta=DeltaMessage(
                                        hidden_states=last_token_hidden_states
                                    ),
                                    finish_reason=None,  # Hidden states don't need finish_reason
                                )
                            ],
                            model=request.model,
                        )
                        yield f"data: {hidden_states_chunk.model_dump_json()}\n\n"

            # Additional usage chunk
            if request.stream_options and request.stream_options.include_usage:
                usage = UsageProcessor.calculate_streaming_usage(
                    prompt_tokens,
                    completion_tokens,
                    cached_tokens,
                    n_choices=request.n,
                    enable_cache_report=self.tokenizer_manager.server_args.enable_cache_report,
                )
                usage_chunk = ChatCompletionStreamResponse(
                    id=content["meta_info"]["id"],
                    created=int(time.time()),
                    choices=[],  # Empty choices array as per OpenAI spec
                    model=request.model,
                    usage=usage,
                )
                yield f"data: {usage_chunk.model_dump_json()}\n\n"

        except ValueError as e:
            error = self.create_streaming_error_response(str(e))
            yield f"data: {error}\n\n"

        yield "data: [DONE]\n\n"

    async def _handle_non_streaming_request(
        self,
        adapted_request: GenerateReqInput,
        request: ChatCompletionRequest,
        raw_request: Request,
    ) -> Union[ChatCompletionResponse, ErrorResponse, ORJSONResponse]:
        """Handle non-streaming chat completion request"""
        try:
            ret = await self.tokenizer_manager.generate_request(
                adapted_request, raw_request
            ).__anext__()
        except ValueError as e:
            return self.create_error_response(str(e))

        if not isinstance(ret, list):
            ret = [ret]

        response = self._build_chat_response(
            request,
            ret,
            int(time.time()),
        )

        return response

    def _build_chat_response(
        self,
        request: ChatCompletionRequest,
        ret: List[Dict[str, Any]],
        created: int,
    ) -> Union[ChatCompletionResponse, ORJSONResponse]:
        """Build chat completion response from generation results"""
        choices = []

        for idx, ret_item in enumerate(ret):
            # Process logprobs
            choice_logprobs = None
            if request.logprobs:
                choice_logprobs = self._process_response_logprobs(ret_item)

            # Handle hidden states
            hidden_states = process_hidden_states_from_ret(ret_item, request)

            finish_reason = ret_item["meta_info"]["finish_reason"]
            text = ret_item["text"]

            # Handle reasoning content
            reasoning_text = None
            reasoning_parser = self.reasoning_parser
            if reasoning_parser and request.separate_reasoning:
                is_force_reasoning = (
                    self.template_manager.force_reasoning
                    or self._get_enable_thinking_from_request(request)
                )
                try:
                    parser = ReasoningParser(
                        model_type=reasoning_parser,
                        stream_reasoning=False,
                        force_reasoning=is_force_reasoning,
                    )
                    reasoning_text, text = parser.parse_non_stream(text)
                except Exception as e:
                    logger.error(f"Reasoning parsing error: {e}")
                    return self.create_error_response(
                        "Failed to parse reasoning content",
                        err_type="InternalServerError",
                        status_code=500,
                    )

            # Handle tool calls
            tool_calls = None
            if (
                request.tool_choice != "none"
                and request.tools
                and self.tool_call_parser
            ):
                history_tool_calls_cnt = self._get_history_tool_calls_cnt(request)
                tool_calls, text, finish_reason = self._process_tool_calls(
                    text,
                    request.tools,
                    finish_reason,
                    request.tool_choice,
                    history_tool_calls_cnt,
                )

            choice_data = ChatCompletionResponseChoice(
                index=idx,
                message=ChatMessage(
                    role="assistant",
                    content=text if text else None,
                    tool_calls=tool_calls,
                    reasoning_content=reasoning_text if reasoning_text else None,
                ),
                logprobs=choice_logprobs,
                finish_reason=finish_reason["type"] if finish_reason else None,
                matched_stop=(
                    finish_reason["matched"]
                    if finish_reason and "matched" in finish_reason
                    else None
                ),
                hidden_states=hidden_states,
            )
            choices.append(choice_data)

        # Calculate usage
        usage = UsageProcessor.calculate_response_usage(
            ret,
            n_choices=request.n,
            enable_cache_report=self.tokenizer_manager.server_args.enable_cache_report,
        )

        return ChatCompletionResponse(
            id=ret[0]["meta_info"]["id"],
            created=created,
            model=request.model,
            choices=choices,
            usage=usage,
            metadata={"weight_version": ret[0]["meta_info"]["weight_version"]},
        )

    def _process_logprobs_tokens(
        self, logprobs: LogProbs, use_token_index: bool = False
    ) -> List[ChatCompletionTokenLogprob]:
        """Common helper to process logprobs tokens for both streaming and non-streaming

        Args:
            logprobs: LogProbs data from model
            use_token_index: True for non-streaming (use token_idx), False for streaming (use index 0)
        """
        token_logprobs = []

        for token_idx, (token, logprob) in enumerate(
            zip(logprobs.tokens, logprobs.token_logprobs)
        ):
            token_bytes = list(token.encode("utf-8"))
            top_logprobs = []
            if logprobs.top_logprobs:
                # - Non-streaming (use_token_index=True): uses token_idx for full data
                # - Streaming (use_token_index=False): uses index 0 for pre-sliced data
                top_logprobs_idx = token_idx if use_token_index else 0
                for top_token, top_logprob in logprobs.top_logprobs[
                    top_logprobs_idx
                ].items():
                    top_token_bytes = list(top_token.encode("utf-8"))
                    top_logprobs.append(
                        TopLogprob(
                            token=top_token,
                            bytes=top_token_bytes,
                            logprob=top_logprob,
                        )
                    )
            token_logprobs.append(
                ChatCompletionTokenLogprob(
                    token=token,
                    bytes=token_bytes,
                    logprob=logprob,
                    top_logprobs=top_logprobs,
                )
            )

        return token_logprobs

    def _process_response_logprobs(self, ret_item: Dict[str, Any]) -> ChoiceLogprobs:
        """Process logprobs for non-streaming response"""
        logprobs = to_openai_style_logprobs(
            output_token_logprobs=ret_item["meta_info"]["output_token_logprobs"],
            output_top_logprobs=ret_item["meta_info"].get("output_top_logprobs", None),
        )

        token_logprobs = self._process_logprobs_tokens(logprobs, use_token_index=True)
        return ChoiceLogprobs(content=token_logprobs)

    def _process_tool_call_id(
        self,
        call_item: ToolCallItem,
        history_tool_calls_cnt: int,
    ) -> str:
        """Process for generating a new and unique `tool_call_id`"""
        if self.tool_call_parser != "kimi_k2":
            # A simple uuid is sufficient for all models except for Kimi-K2.
            tool_call_id = f"call_{uuid.uuid4().hex[:24]}"
            return tool_call_id
        else:
            # Align with Kimi-K2 format: functions.{name}:{index}
            # Kimi-K2 allows multiple tool_calls in one message; SGLang sets call_item.tool_index to the *local* position inside that message.
            # Therefore, the index must be corrected by using `history_tool_calls_cnt + call_item.tool_index` to ensure globally unique and properly ordered.
            tool_call_id = f"functions.{call_item.name}:{history_tool_calls_cnt+call_item.tool_index}"
            logger.debug(
                f"Process tool call idx, parser: {self.tool_call_parser}, tool_call_id: {tool_call_id}, history_cnt: {history_tool_calls_cnt}"
            )
            return tool_call_id

    def _process_tool_calls(
        self,
        text: str,
        tools: List[Any],
        finish_reason: Dict[str, Any],
        tool_choice: Optional[Union[str, ToolChoice]] = None,
        history_tool_calls_cnt: int = 0,
    ) -> ToolCallProcessingResult:
        """Process tool calls in the response"""

        # Handle required or named tool choice
        if tool_choice == "required" or (
            isinstance(tool_choice, ToolChoice) and tool_choice.type == "function"
        ):
            # Set finish reason to tool_calls since we're processing tool calls
            if finish_reason["type"] == "stop":
                finish_reason["type"] = "tool_calls"
                finish_reason["matched"] = None
            try:
                # For required tool choice, we expect a JSON array of tool calls
                tool_call_data = orjson.loads(text)
                tool_calls = []
                for i, tool in enumerate(tool_call_data):
                    # Create a ToolCallItem from the JSON data
                    call_info = ToolCallItem(
                        tool_index=i,  # Use the loop index as tool_index
                        name=tool["name"],
                        parameters=json.dumps(tool["parameters"], ensure_ascii=False),
                    )
                    tool_id = self._process_tool_call_id(
                        call_info, history_tool_calls_cnt
                    )
                    tool_calls.append(
                        ToolCall(
                            id=tool_id,
                            index=i,
                            function=FunctionResponse(
                                name=tool["name"],
                                arguments=json.dumps(
                                    tool["parameters"], ensure_ascii=False
                                ),
                            ),
                        )
                    )
                return ToolCallProcessingResult(tool_calls, "", finish_reason)
            except json.JSONDecodeError as e:
                logger.error(f"Tool call parsing error: {e}")
                return ToolCallProcessingResult(None, text, finish_reason)

        # Use parser since output is not constrained by JSON schema
        parser = FunctionCallParser(tools, self.tool_call_parser)
        if parser.has_tool_call(text):
            if finish_reason["type"] == "stop":
                finish_reason["type"] = "tool_calls"
                finish_reason["matched"] = None
            try:
                text, call_info_list = parser.parse_non_stream(text)
                tool_calls = []
                for call_info in call_info_list:
                    tool_id = self._process_tool_call_id(
                        call_info, history_tool_calls_cnt
                    )
                    tool_calls.append(
                        ToolCall(
                            id=tool_id,
                            index=getattr(call_info, "tool_index", None),
                            function=FunctionResponse(
                                name=call_info.name, arguments=call_info.parameters
                            ),
                        )
                    )
                return ToolCallProcessingResult(tool_calls, text, finish_reason)
            except Exception as e:
                logger.error(f"Tool call parsing error: {e}")
                # Return error but don't fail the whole request
                return ToolCallProcessingResult(None, text, finish_reason)

        return ToolCallProcessingResult(None, text, finish_reason)

    def _process_streaming_logprobs(
        self, content: Dict[str, Any], n_prev_token: int
    ) -> ChoiceLogprobs:
        """Process logprobs for streaming response"""
        logprobs = to_openai_style_logprobs(
            output_token_logprobs=content["meta_info"]["output_token_logprobs"][
                n_prev_token:
            ],
            output_top_logprobs=content["meta_info"].get("output_top_logprobs", [])[
                n_prev_token:
            ],
        )

        token_logprobs = self._process_logprobs_tokens(logprobs, use_token_index=False)
        return ChoiceLogprobs(content=token_logprobs)

    def _process_reasoning_stream(
        self,
        index: int,
        delta: str,
        reasoning_parser_dict: Dict[int, ReasoningParser],
        content: Dict[str, Any],
        request: ChatCompletionRequest,
    ) -> tuple[Optional[str], str]:
        """Process reasoning content in streaming response"""
        if index not in reasoning_parser_dict:
            is_force_reasoning = (
                self.template_manager.force_reasoning
                or self._get_enable_thinking_from_request(request)
            )
            reasoning_parser_dict[index] = ReasoningParser(
                self.reasoning_parser,
                request.stream_reasoning,
                is_force_reasoning,
            )
        reasoning_parser = reasoning_parser_dict[index]
        return reasoning_parser.parse_stream_chunk(delta)

    def _get_history_tool_calls_cnt(self, request: ChatCompletionRequest) -> int:
        """Counts the number of tool calls in the request's message history.

        NOTE: This method is only useful for models that include self-increasing
        history tool call idx in tool calls id, such as kimi-k2

        Args:
            request: The chat completion request object.

        Returns:
            The total number of tool calls in the history, or 0 if not applicable.
        """
        messages = getattr(request, "messages", [])
        idx = 0
        for msg in messages:
            if msg.role == "assistant":
                tool_calls = getattr(msg, "tool_calls", None)
                idx += len(list(tool_calls)) if tool_calls is not None else 0  # noqa
        return idx

    def _get_enable_thinking_from_request(self, request: ChatCompletionRequest) -> bool:
        """Extracts the 'enable_thinking' flag from request chat_template_kwargs.

        NOTE: This parameter is only useful for models that support enable_thinking
        flag, such as Qwen3.

        Args:
            request_obj: The request object (or an item from a list of requests).
        Returns:
            The boolean value of 'enable_thinking' if found, otherwise False.
        """
        if hasattr(request, "chat_template_kwargs") and request.chat_template_kwargs:
            # For Qwen3 models, `enable_thinking` is supported.
            if self.reasoning_parser in ["qwen3", "glm45"]:
                return request.chat_template_kwargs.get("enable_thinking", False)
            # For DeepSeek-V3.1 models, `thinking` is supported.
            elif self.reasoning_parser in ["deepseek-v3"]:
                return request.chat_template_kwargs.get("thinking", False)
            else:
                return False
        return False

    async def _process_tool_call_stream(
        self,
        index: int,
        delta: str,
        parser_dict: Dict[int, FunctionCallParser],
        content: Dict[str, Any],
        request: ChatCompletionRequest,
        has_tool_calls: Dict[int, bool],
    ):
        """Process tool calls in streaming response"""
        if index not in parser_dict:
            # Use JSON detector directly for required or named tool choice
            if request.tool_choice == "required" or isinstance(
                request.tool_choice, ToolChoice
            ):
                parser_dict[index] = JsonArrayParser()
            else:
                parser_dict[index] = FunctionCallParser(
                    tools=request.tools,
                    tool_call_parser=self.tool_call_parser,
                )

        parser = parser_dict[index]

        # Handle both FunctionCallParser and JsonArrayParser
        if isinstance(parser, JsonArrayParser):
            result = parser.parse_streaming_increment(delta, request.tools)
            normal_text, calls = result.normal_text, result.calls
        else:
            normal_text, calls = parser.parse_stream_chunk(delta)

        # Yield normal text
        if normal_text:
            choice_data = ChatCompletionResponseStreamChoice(
                index=index,
                delta=DeltaMessage(content=normal_text),
                finish_reason=None,
            )
            chunk = ChatCompletionStreamResponse(
                id=content["meta_info"]["id"],
                created=int(time.time()),
                choices=[choice_data],
                model=request.model,
            )

            # Add usage stats if continuous_usage_stats is enabled
            if request.stream_options and request.stream_options.continuous_usage_stats:
                prompt_tokens = content["meta_info"].get("prompt_tokens", 0)
                completion_tokens = content["meta_info"].get("completion_tokens", 0)
                chunk.usage = UsageProcessor.calculate_token_usage(
                    prompt_tokens=prompt_tokens,
                    completion_tokens=completion_tokens,
                )

            yield f"data: {chunk.model_dump_json()}\n\n"

        # Yield tool calls
        history_tool_calls_cnt = self._get_history_tool_calls_cnt(request)
        for call_item in calls:
            # Mark that this choice has tool calls
            has_tool_calls[index] = True

            # Tool call ID should be generated only once per tool call
            if call_item.name:
                # First chunk: include ID and function name
                tool_call_id = self._process_tool_call_id(
                    call_item, history_tool_calls_cnt
                )
                function_name = call_item.name
            else:
                # Subsequent chunks: null ID and name for argument deltas
                tool_call_id = None
                function_name = None

            tool_call = ToolCall(
                id=tool_call_id,
                index=call_item.tool_index,
                function=FunctionResponse(
                    name=function_name,
                    arguments=call_item.parameters,
                ),
            )

            choice_data = ChatCompletionResponseStreamChoice(
                index=index,
                delta=DeltaMessage(tool_calls=[tool_call]),
                finish_reason=None,
            )
            chunk = ChatCompletionStreamResponse(
                id=content["meta_info"]["id"],
                created=int(time.time()),
                choices=[choice_data],
                model=request.model,
            )

            # Add usage stats if continuous_usage_stats is enabled
            if request.stream_options and request.stream_options.continuous_usage_stats:
                prompt_tokens = content["meta_info"].get("prompt_tokens", 0)
                completion_tokens = content["meta_info"].get("completion_tokens", 0)
                chunk.usage = UsageProcessor.calculate_token_usage(
                    prompt_tokens=prompt_tokens,
                    completion_tokens=completion_tokens,
                )

            yield f"data: {chunk.model_dump_json()}\n\n"

    def _check_for_unstreamed_tool_args(
        self,
        parser: Union[FunctionCallParser, JsonArrayParser],
        content: Dict[str, Any],
        request: ChatCompletionRequest,
        index: int,
    ) -> Optional[str]:
        """
        Check for any remaining tool call arguments that need to be streamed
        when generation finishes. This ensures tool calls are properly completed
        even if the model generates the final arguments in the last chunk.
        """
        # Get the detector - either from FunctionCallParser or directly if json detector
        detector = parser.detector if hasattr(parser, "detector") else parser

        # Only check if we have tool calls and the detector has tracked data
        if (
            not hasattr(detector, "prev_tool_call_arr")
            or not detector.prev_tool_call_arr
        ):
            return None

        if (
            not hasattr(detector, "streamed_args_for_tool")
            or not detector.streamed_args_for_tool
        ):
            return None

        # Get the last tool call that was being processed
        tool_index = len(detector.prev_tool_call_arr) - 1
        if tool_index < 0 or tool_index >= len(detector.streamed_args_for_tool):
            return None

        # Get expected vs actual arguments
        expected_args = detector.prev_tool_call_arr[tool_index].get("arguments", {})
        expected_call = json.dumps(expected_args, ensure_ascii=False)
        actual_call = detector.streamed_args_for_tool[tool_index]

        # Check if there are remaining arguments to send
        remaining_call = (
            expected_call.replace(actual_call, "", 1)
            if actual_call in expected_call
            else ""
        )

        if remaining_call:
            # Create tool call chunk with remaining arguments
            tool_call = ToolCall(
                id=None,  # No ID for argument deltas
                index=tool_index,
                function=FunctionResponse(
                    name=None,  # No name for argument deltas
                    arguments=remaining_call,
                ),
            )

            choice_data = ChatCompletionResponseStreamChoice(
                index=index,
                delta=DeltaMessage(tool_calls=[tool_call]),
                finish_reason=None,  # Don't send finish_reason with this chunk
            )

            chunk = ChatCompletionStreamResponse(
                id=content["meta_info"]["id"],
                created=int(time.time()),
                choices=[choice_data],
                model=request.model,
            )

            return f"data: {chunk.model_dump_json()}\n\n"

        return None


if __name__ == "__main__":
    from sglang.srt.managers.template_manager import TemplateManager
    from sglang.srt.managers.tokenizer_manager import TokenizerManager
    from sglang.srt.server_args import PortArgs, ServerArgs

    server_args = ServerArgs(model_path="deepseek-ai/DeepSeek-V3.2")
    port_args = PortArgs.init_new(server_args)
    tokenizer_manager = TokenizerManager(server_args, port_args)
    serving_chat = OpenAIServingChat(tokenizer_manager, TemplateManager())

    tools = [
        {
            "type": "function",
            "function": {
                "name": "get_datetime",
                "description": "Get the current date and time",
                "parameters": {
                    "type": "object",
                    "properties": {
                        "timezone": {
                            "type": "string",
                            "description": "The timezone, e.g. Asia/Shanghai, UTC",
                        }
                    },
                    "required": ["timezone"],
                },
            },
        },
        {
            "type": "function",
            "function": {
                "name": "get_weather",
                "description": "Get the weather for a specific date and location",
                "parameters": {
                    "type": "object",
                    "properties": {
                        "location": {
                            "type": "string",
                            "description": "The city name, e.g. Beijing, Hangzhou",
                        },
                        "date": {
                            "type": "string",
                            "description": "The date in YYYY-MM-DD format",
                        },
                    },
                    "required": ["location", "date"],
                },
            },
        },
    ]
    msg1 = [
        {"role": "system", "content": "You are a helpful Assistant."},
        {"role": "user", "content": "明天杭州和北京的天气怎么样？"},
        {
            "role": "assistant",
            "reasoning_content": "用户询问明天的天气，我需要先获取当前日期来计算明天的日期📅",
            "tool_calls": [
                {
                    "id": "call_xK9mN3pL2qR8vT5wY6hZ1aB4",
                    "type": "function",
                    "function": {
                        "arguments": '{"timezone": "Asia/Shanghai"}',
                        "name": "get_datetime",
                    },
                }
            ],
        },
        {
            "tool_call_id": "call_xK9mN3pL2qR8vT5wY6hZ1aB4",
            "role": "tool",
            "content": '{"current_date": "2024-01-15", "current_time": "14:30:00", "timezone": "Asia/Shanghai"}',
        },
        {
            "role": "assistant",
            "reasoning_content": "现在知道今天是2024-01-15，明天就是2024-01-16。接下来查询杭州和北京明天的天气🌤️",
            "tool_calls": [
                {
                    "id": "call_bN7kR9mX3pQ2wL5vY8jZ4cD6",
                    "type": "function",
                    "function": {
                        "arguments": '{"location": "Hangzhou", "date": "2024-01-16"}',
                        "name": "get_weather",
                    },
                },
                {
                    "id": "call_dP9mL7kX5rT4yN3wZ2hV8eF1",
                    "type": "function",
                    "function": {
                        "arguments": '{"location": "Beijing", "date": "2024-01-16"}',
                        "name": "get_weather",
                    },
                },
            ],
        },
        {
            "tool_call_id": "call_bN7kR9mX3pQ2wL5vY8jZ4cD6",
            "role": "tool",
            "content": '{"location": "Hangzhou", "date": "2024-01-16", "temperature_high": "12", "temperature_low": "5", "weather": "多云", "humidity": "65%"}',
        },
        {
            "tool_call_id": "call_dP9mL7kX5rT4yN3wZ2hV8eF1",
            "role": "tool",
            "content": '{"location": "Beijing", "date": "2024-01-16", "temperature_high": "-2", "temperature_low": "-8", "weather": "晴", "humidity": "30%"}',
        },
        {
            "role": "assistant",
            "reasoning_content": "已获取两个城市明天的天气信息，现在整理给用户✨",
            "content": "根据查询结果，明天（2024年1月16日）的天气情况如下：\n\n**杭州**：\n- 天气：多云\n- 最高温度：12°C\n- 最低温度：5°C\n- 湿度：65%\n\n**北京**：\n- 天气：晴\n- 最高温度：-2°C\n- 最低温度：-8°C\n- 湿度：30%\n\n杭州明天会比较温暖但有些多云，而北京会很冷但是晴天。建议在北京的朋友要注意保暖！",
        },
        {"role": "user", "content": "谢谢！那后天呢？"},
        {
            "role": "assistant",
            "reasoning_content": "用户现在问后天的天气，后天是2024-01-17，我可以直接查询（因为已知今天日期）🗓️",
            "tool_calls": [
                {
                    "id": "call_fR3nK8mV7pL4xT2yW9jB5gH3",
                    "type": "function",
                    "function": {
                        "arguments": '{"location": "Hangzhou", "date": "2024-01-17"}',
                        "name": "get_weather",
                    },
                },
                {
                    "id": "call_hT5pN2kY9rV6zL3wX1mD7jK8",
                    "type": "function",
                    "function": {
                        "arguments": '{"location": "Beijing", "date": "2024-01-17"}',
                        "name": "get_weather",
                    },
                },
            ],
        },
        {
            "tool_call_id": "call_fR3nK8mV7pL4xT2yW9jB5gH3",
            "role": "tool",
            "content": '{"location": "Hangzhou", "date": "2024-01-17", "temperature_high": "15", "temperature_low": "8", "weather": "小雨", "humidity": "80%"}',
        },
        {
            "tool_call_id": "call_hT5pN2kY9rV6zL3wX1mD7jK8",
            "role": "tool",
            "content": '{"location": "Beijing", "date": "2024-01-17", "temperature_high": "0", "temperature_low": "-6", "weather": "多云", "humidity": "45%"}',
        },
        {
            "role": "assistant",
            "reasoning_content": "获取到后天的天气数据，整理回复给用户📝",
            "content": "后天（2024年1月17日）的天气情况：\n\n**杭州**：\n- 天气：小雨\n- 最高温度：15°C\n- 最低温度：8°C\n- 湿度：80%\n\n**北京**：\n- 天气：多云\n- 最高温度：0°C\n- 最低温度：-6°C\n- 湿度：45%\n\n杭州后天会有小雨，温度略有回升，记得带伞。北京会稍微暖和一点，但依然很冷，请继续做好保暖措施。",
        },
    ]
    msg2 = [
        {"role": "system", "content": "You are a helpful Assistant."},
        {"role": "user", "content": "明天杭州和北京的天气怎么样？"},
    ]
    msg3 = [{"role": "user", "content": "hello"}]

    request = ChatCompletionRequest(
        model="deepseek-ai/DeepSeek-V3.2",
        messages=msg3,
        chat_template_kwargs={"thinking": True},
        tools=tools,
    )
    x = serving_chat._apply_jinja_template(request, tools, False)
    print(x)

    # cp /data/sglang/python/sglang/srt/entrypoints/openai/serving_chat.py /sgl-workspace/sglang/python/sglang/srt/entrypoints/openai/serving_chat.py
    # cp /data/sglang/python/sglang/srt/entrypoints/openai/encoding_dsv32.py /sgl-workspace/sglang/python/sglang/srt/entrypoints/openai/encoding_dsv32.py<|MERGE_RESOLUTION|>--- conflicted
+++ resolved
@@ -360,7 +360,6 @@
         if request.chat_template_kwargs and request.chat_template_kwargs.get(
             "thinking"
         ):
-<<<<<<< HEAD
             thinking_mode = "thinking"
         else:
             thinking_mode = "chat"
@@ -372,43 +371,6 @@
         if messages[0]["role"] != "system":
             messages.insert(
                 0, {"role": "system", "content": "You are a helpful Assistant."}
-=======
-            if request.continue_final_message:
-                assistant_prefix = openai_compatible_messages[-1]["content"]
-                openai_compatible_messages = openai_compatible_messages[:-1]
-
-        try:
-            prompt_ids = self.tokenizer_manager.tokenizer.apply_chat_template(
-                openai_compatible_messages,
-                tokenize=True,
-                add_generation_prompt=True,
-                tools=tools,
-                reasoning_effort=request.reasoning_effort,
-                **(
-                    request.chat_template_kwargs if request.chat_template_kwargs else {}
-                ),
-                return_dict=False,
-            )
-        except Exception:
-            # This except branch will be triggered when the chosen model
-            # has a different tools input format that is not compatible
-            # with openAI's apply_chat_template tool_call format, like Mistral.
-            tools = (
-                [t if "function" in t else {"function": t} for t in tools]
-                if tools
-                else None
-            )
-            prompt_ids = self.tokenizer_manager.tokenizer.apply_chat_template(
-                openai_compatible_messages,
-                tokenize=True,
-                add_generation_prompt=True,
-                tools=tools,
-                reasoning_effort=request.reasoning_effort,
-                **(
-                    request.chat_template_kwargs if request.chat_template_kwargs else {}
-                ),
-                return_dict=False,
->>>>>>> 796d82b1
             )
         if request.tools:
             messages[0]["tools"] = [tool.model_dump() for tool in request.tools]
