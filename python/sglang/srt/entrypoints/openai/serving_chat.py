import copy
import json
import logging
import time
import uuid
from typing import Any, AsyncGenerator, Dict, List, Optional, Union

from fastapi import Request
from fastapi.responses import ORJSONResponse, StreamingResponse

from sglang.srt.conversation import generate_chat_conv
from sglang.srt.entrypoints.openai.protocol import (
    ChatCompletionRequest,
    ChatCompletionResponse,
    ChatCompletionResponseChoice,
    ChatCompletionResponseStreamChoice,
    ChatCompletionStreamResponse,
    ChatCompletionTokenLogprob,
    ChatMessage,
    ChoiceLogprobs,
    DeltaMessage,
    ErrorResponse,
    FunctionResponse,
    LogProbs,
    MessageProcessingResult,
    ToolCall,
    TopLogprob,
)
from sglang.srt.entrypoints.openai.serving_base import OpenAIServingBase
from sglang.srt.entrypoints.openai.usage_processor import UsageProcessor
from sglang.srt.entrypoints.openai.utils import (
    process_hidden_states_from_ret,
    to_openai_style_logprobs,
)
from sglang.srt.function_call.function_call_parser import FunctionCallParser
from sglang.srt.jinja_template_utils import process_content_for_template_format
from sglang.srt.managers.io_struct import GenerateReqInput
from sglang.srt.managers.template_manager import TemplateManager
from sglang.srt.managers.tokenizer_manager import TokenizerManager
from sglang.srt.reasoning_parser import ReasoningParser
from sglang.utils import convert_json_schema_to_str

logger = logging.getLogger(__name__)


class OpenAIServingChat(OpenAIServingBase):
    """Handler for /v1/chat/completions requests"""

    def __init__(
        self, tokenizer_manager: TokenizerManager, template_manager: TemplateManager
    ):
        super().__init__(tokenizer_manager)
        self.template_manager = template_manager

    def _request_id_prefix(self) -> str:
        return "chatcmpl-"

    def _validate_request(self, request: ChatCompletionRequest) -> Optional[str]:
        """Validate that the input is valid."""
        if not request.messages:
            return "Messages cannot be empty."

        if (
            isinstance(request.tool_choice, str)
            and request.tool_choice.lower() == "required"
            and not request.tools
        ):
            return "Tools cannot be empty if tool choice is set to required."

        return None

    def _convert_to_internal_request(
        self,
        request: ChatCompletionRequest,
    ) -> tuple[GenerateReqInput, ChatCompletionRequest]:
        """Convert OpenAI chat completion request to internal format"""
        is_multimodal = self.tokenizer_manager.model_config.is_multimodal

        # Process messages and apply chat template
        processed_messages = self._process_messages(request, is_multimodal)

        # Build sampling parameters
        sampling_params = self._build_sampling_params(
            request, processed_messages.stop, processed_messages.tool_call_constraint
        )

        # Handle single vs multiple requests
        if is_multimodal:
            prompt_kwargs = {"text": processed_messages.prompt}
        else:
            if isinstance(processed_messages.prompt_ids, str):
                prompt_kwargs = {"text": processed_messages.prompt_ids}
            else:
                prompt_kwargs = {"input_ids": processed_messages.prompt_ids}

        adapted_request = GenerateReqInput(
            **prompt_kwargs,
            image_data=processed_messages.image_data,
            video_data=processed_messages.video_data,
            audio_data=processed_messages.audio_data,
            sampling_params=sampling_params,
            return_logprob=request.logprobs,
            logprob_start_len=-1,
            top_logprobs_num=request.top_logprobs or 0,
            stream=request.stream,
            return_text_in_logprobs=True,
            modalities=processed_messages.modalities,
            lora_path=request.lora_path,
            bootstrap_host=request.bootstrap_host,
            bootstrap_port=request.bootstrap_port,
            bootstrap_room=request.bootstrap_room,
            return_hidden_states=request.return_hidden_states,
            rid=request.rid,
        )

        return adapted_request, request

    def _process_messages(
        self, request: ChatCompletionRequest, is_multimodal: bool
    ) -> MessageProcessingResult:
        """Process chat messages and apply chat template"""
        tool_call_constraint = None

        # Apply chat template and its stop strings
        tools = None
        if request.tools and request.tool_choice != "none":
            request.skip_special_tokens = False
            if not isinstance(request.tool_choice, str):
                tools = [
                    item.model_dump()
                    for item in request.tools
                    if item.function.name == request.tool_choice.function.name
                ]
            else:
                tools = [item.model_dump() for item in request.tools]

            tool_call_parser = self.tokenizer_manager.server_args.tool_call_parser
            parser = FunctionCallParser(request.tools, tool_call_parser)
            tool_call_constraint = parser.get_structure_constraint(request.tool_choice)

        # Use chat template
        if self.template_manager.chat_template_name is None:
            result = self._apply_jinja_template(request, tools, is_multimodal)
        else:
            result = self._apply_conversation_template(request, is_multimodal)

        result.tool_call_constraint = tool_call_constraint
        return result

    def _apply_jinja_template(
        self,
        request: ChatCompletionRequest,
        tools: Optional[List[Dict]],
        is_multimodal: bool,
    ) -> MessageProcessingResult:
        """Apply Jinja chat template"""
        prompt = ""
        prompt_ids = []
        openai_compatible_messages = []
        image_data = []
        video_data = []
        audio_data = []
        modalities = []

        template_content_format = self.template_manager.jinja_template_content_format

        for message in request.messages:
            if message.content is None:
                message.content = ""
            msg_dict = message.model_dump()

            # Process content based on detected template format
            processed_msg = process_content_for_template_format(
                msg_dict,
                template_content_format,
                image_data,
                video_data,
                audio_data,
                modalities,
            )

            if "tool_calls" in processed_msg and isinstance(
                processed_msg.get("tool_calls"), list
            ):
                for call in processed_msg["tool_calls"]:
                    try:
                        if "arguments" in call["function"] and isinstance(
                            call["function"]["arguments"], str
                        ):
                            call["function"]["arguments"] = json.loads(
                                call["function"]["arguments"]
                            )
                    except json.JSONDecodeError as e:
                        # Log a warning or error if JSON parsing fails for arguments
                        logger.warning(
                            f"Failed to parse tool call arguments as JSON: {e}"
                        )
                        # Decide whether to continue or raise the exception based on desired behavior
                        continue  # Or raise e if strict parsing is required
            openai_compatible_messages.append(processed_msg)

        # Handle assistant prefix for continue_final_message
        assistant_prefix = None
        if (
            openai_compatible_messages
            and openai_compatible_messages[-1]["role"] == "assistant"
        ):
            if request.continue_final_message:
                assistant_prefix = openai_compatible_messages[-1]["content"]
                openai_compatible_messages = openai_compatible_messages[:-1]

        try:
            prompt_ids = self.tokenizer_manager.tokenizer.apply_chat_template(
                openai_compatible_messages,
                tokenize=True,
                add_generation_prompt=True,
                tools=tools,
                **(
                    request.chat_template_kwargs if request.chat_template_kwargs else {}
                ),
            )
        except Exception:
            #  This except branch will be triggered when the chosen model
            #  has a different tools input format that is not compatible
            #  with openAI's apply_chat_template tool_call format, like Mistral.
            tools = (
                [t if "function" in t else {"function": t} for t in tools]
                if tools
                else None
            )
            prompt_ids = self.tokenizer_manager.tokenizer.apply_chat_template(
                openai_compatible_messages,
                tokenize=True,
                add_generation_prompt=True,
                tools=tools,
                **(
                    request.chat_template_kwargs if request.chat_template_kwargs else {}
                ),
            )

        if assistant_prefix:
            encoded = self.tokenizer_manager.tokenizer.encode(assistant_prefix)
            if encoded and encoded[0] == self.tokenizer_manager.tokenizer.bos_token_id:
                encoded = encoded[1:]
            prompt_ids += encoded

        if is_multimodal:
            prompt = self.tokenizer_manager.tokenizer.decode(prompt_ids)

        stop = request.stop
        image_data = image_data if image_data else None
        audio_data = audio_data if audio_data else None
        video_data = video_data if video_data else None
        modalities = modalities if modalities else []
        return MessageProcessingResult(
            prompt=prompt,
            prompt_ids=prompt_ids,
            image_data=image_data,
            video_data=video_data,
            audio_data=audio_data,
            modalities=modalities,
            stop=stop,
        )

    def _apply_conversation_template(
        self,
        request: ChatCompletionRequest,
        is_multimodal: bool,
    ) -> MessageProcessingResult:
        """Apply conversation template"""
        prompt = ""
        prompt_ids = []
        conv = generate_chat_conv(request, self.template_manager.chat_template_name)

        # If we should continue the final assistant message, adjust the conversation.
        if (
            request.continue_final_message
            and request.messages
            and request.messages[-1].role == "assistant"
        ):
            # Remove the auto-added blank assistant turn, if present.
            if conv.messages and conv.messages[-1][1] is None:
                conv.messages.pop()
            # Rebuild the prompt from the conversation.
            prompt = conv.get_prompt()
            # Strip trailing stop tokens or separators that indicate end-of-assistant.
            if isinstance(conv.stop_str, list):
                for stop_token in conv.stop_str:
                    if prompt.endswith(stop_token):
                        prompt = prompt[: -len(stop_token)]
            elif isinstance(conv.stop_str, str) and prompt.endswith(conv.stop_str):
                prompt = prompt[: -len(conv.stop_str)]
            if conv.sep and prompt.endswith(conv.sep):
                prompt = prompt[: -len(conv.sep)]
            if getattr(conv, "sep2", None) and prompt.endswith(conv.sep2):
                prompt = prompt[: -len(conv.sep2)]
        else:
            prompt = conv.get_prompt()

        image_data = conv.image_data if conv.image_data else None
        video_data = conv.video_data if conv.video_data else None
        audio_data = conv.audio_data if conv.audio_data else None
        modalities = conv.modalities if conv.modalities else []
        stop = copy.copy(conv.stop_str or [] if not request.ignore_eos else [])

        if request.stop:
            if isinstance(request.stop, str):
                stop.append(request.stop)
            else:
                stop.extend(request.stop)

        if not is_multimodal:
            prompt_ids = self.tokenizer_manager.tokenizer.encode(prompt)

        return MessageProcessingResult(
            prompt=prompt,
            prompt_ids=prompt_ids,
            image_data=image_data,
            video_data=video_data,
            audio_data=audio_data,
            modalities=modalities,
            stop=stop,
        )

    def _build_sampling_params(
        self,
        request: ChatCompletionRequest,
        stop: List[str],
        tool_call_constraint: Optional[Any],
    ) -> Dict[str, Any]:
        """Build sampling parameters for the request"""

        sampling_params = {
            "temperature": request.temperature,
            "max_new_tokens": request.max_tokens or request.max_completion_tokens,
            "min_new_tokens": request.min_tokens,
            "stop": stop,
            "stop_token_ids": request.stop_token_ids,
            "top_p": request.top_p,
            "top_k": request.top_k,
            "min_p": request.min_p,
            "presence_penalty": request.presence_penalty,
            "frequency_penalty": request.frequency_penalty,
            "repetition_penalty": request.repetition_penalty,
            "regex": request.regex,
            "ebnf": request.ebnf,
            "n": request.n,
            "no_stop_trim": request.no_stop_trim,
            "ignore_eos": request.ignore_eos,
            "skip_special_tokens": request.skip_special_tokens,
            "logit_bias": request.logit_bias,
        }

        if request.response_format and request.response_format.type == "json_schema":
            sampling_params["json_schema"] = convert_json_schema_to_str(
                request.response_format.json_schema.schema_
            )
        elif request.response_format and request.response_format.type == "json_object":
            sampling_params["json_schema"] = '{"type": "object"}'
        elif (
            request.response_format and request.response_format.type == "structural_tag"
        ):
            sampling_params["structural_tag"] = convert_json_schema_to_str(
                request.response_format.model_dump(by_alias=True)
            )

        # Check if there are already existing output constraints
        has_existing_constraints = (
            sampling_params.get("regex")
            or sampling_params.get("ebnf")
            or sampling_params.get("structural_tag")
            or sampling_params.get("json_schema")
        )

        if tool_call_constraint and has_existing_constraints:
            logger.warning("Constrained decoding is not compatible with tool calls.")
        elif tool_call_constraint:
            constraint_type, constraint_value = tool_call_constraint
            if constraint_type == "structural_tag":
                sampling_params[constraint_type] = convert_json_schema_to_str(
                    constraint_value.model_dump(by_alias=True)
                )
            else:
                sampling_params[constraint_type] = constraint_value
        return sampling_params

    async def _handle_streaming_request(
        self,
        adapted_request: GenerateReqInput,
        request: ChatCompletionRequest,
        raw_request: Request,
    ) -> StreamingResponse:
        """Handle streaming chat completion request"""
        return StreamingResponse(
            self._generate_chat_stream(adapted_request, request, raw_request),
            media_type="text/event-stream",
            background=self.tokenizer_manager.create_abort_task(adapted_request),
        )

    async def _generate_chat_stream(
        self,
        adapted_request: GenerateReqInput,
        request: ChatCompletionRequest,
        raw_request: Request,
    ) -> AsyncGenerator[str, None]:
        """Generate streaming chat completion response"""
        # Parsers for tool calls and reasoning
        parser_dict = {}
        reasoning_parser_dict = {}

        # State tracking for streaming
        is_firsts = {}
        stream_buffers = {}
        n_prev_tokens = {}
        has_tool_calls = {}
        finish_reasons = {}

        # Usage tracking
        prompt_tokens = {}
        completion_tokens = {}
        cached_tokens = {}
        hidden_states = {}

        try:
            async for content in self.tokenizer_manager.generate_request(
                adapted_request, raw_request
            ):
                index = content.get("index", 0)

                prompt_tokens[index] = content["meta_info"]["prompt_tokens"]
                completion_tokens[index] = content["meta_info"]["completion_tokens"]
                cached_tokens[index] = content["meta_info"].get("cached_tokens", 0)
                hidden_states[index] = content["meta_info"].get("hidden_states", None)

                # Handle logprobs
                choice_logprobs = None
                if request.logprobs:
                    choice_logprobs = self._process_streaming_logprobs(
                        content, n_prev_tokens.get(index, 0)
                    )
                    n_prev_tokens[index] = len(
                        content["meta_info"]["output_token_logprobs"]
                    )

                finish_reason = content["meta_info"]["finish_reason"]
                finish_reason_type = finish_reason["type"] if finish_reason else None

                # Track finish_reason for each index
                if finish_reason_type:
                    finish_reasons[index] = finish_reason

                # First chunk with role
                if is_firsts.get(index, True):
                    is_firsts[index] = False
                    delta = DeltaMessage(role="assistant", content="")
                    choice_data = ChatCompletionResponseStreamChoice(
                        index=index,
                        delta=delta,
                        finish_reason=None,
                        logprobs=None,
                    )
                    chunk = ChatCompletionStreamResponse(
                        id=content["meta_info"]["id"],
                        created=int(time.time()),
                        choices=[choice_data],
                        model=request.model,
                    )
                    yield f"data: {chunk.model_dump_json()}\n\n"

                # Process content delta
                stream_buffer = stream_buffers.get(index, "")
                delta = content["text"][len(stream_buffer) :]
                stream_buffers[index] = stream_buffer + delta

                # Handle reasoning content
                if (
                    self.tokenizer_manager.server_args.reasoning_parser
                    and request.separate_reasoning
                ):
                    reasoning_text, delta = self._process_reasoning_stream(
                        index, delta, reasoning_parser_dict, content, request
                    )
                    if reasoning_text:
                        choice_data = ChatCompletionResponseStreamChoice(
                            index=index,
                            delta=DeltaMessage(reasoning_content=reasoning_text),
                            finish_reason=None,
                        )
                        chunk = ChatCompletionStreamResponse(
                            id=content["meta_info"]["id"],
                            created=int(time.time()),
                            choices=[choice_data],
                            model=request.model,
                        )
                        yield f"data: {chunk.model_dump_json()}\n\n"

                # Handle tool calls
                if request.tool_choice != "none" and request.tools:
                    async for chunk in self._process_tool_call_stream(
                        index,
                        delta,
                        parser_dict,
                        content,
                        request,
                        has_tool_calls,
                    ):
                        if chunk:
                            yield chunk
<<<<<<< HEAD
                        finish_reason_type = tool_call_finish_reason_type
=======

                    # Send any remaining tool call arguments when generation finishes
                    if finish_reason_type is not None and index in parser_dict:
                        parser = parser_dict[index]
                        remaining_chunk = self._check_for_unstreamed_tool_args(
                            parser, content, request, index
                        )
                        if remaining_chunk:
                            yield remaining_chunk

>>>>>>> 58dd95fb
                else:
                    # Regular content
                    if delta:
                        choice_data = ChatCompletionResponseStreamChoice(
                            index=index,
                            delta=DeltaMessage(content=delta if delta else None),
                            finish_reason=None,
                            matched_stop=None,
                            logprobs=choice_logprobs,
                        )
                        chunk = ChatCompletionStreamResponse(
                            id=content["meta_info"]["id"],
                            created=int(time.time()),
                            choices=[choice_data],
                            model=request.model,
                        )
                        yield f"data: {chunk.model_dump_json()}\n\n"

            # Send finish_reason chunks for each index that completed
            for idx, finish_reason_data in finish_reasons.items():
                finish_reason_type = finish_reason_data["type"]

                # Change finish_reason to "tool_calls" if we had tool calls and stopped naturally
                final_finish_reason = finish_reason_type
                if has_tool_calls.get(idx, False) and finish_reason_type == "stop":
                    final_finish_reason = "tool_calls"

                finish_reason_chunk = ChatCompletionStreamResponse(
                    id=content["meta_info"][
                        "id"
                    ],  # NOTE: openai uses the same chatcmpl-id for all indices
                    created=int(time.time()),
                    choices=[
                        ChatCompletionResponseStreamChoice(
                            index=idx,
                            delta=DeltaMessage(),
                            finish_reason=final_finish_reason,
                            matched_stop=(
                                finish_reason_data["matched"]
                                if "matched" in finish_reason_data
                                else None
                            ),
                        )
                    ],
                    model=request.model,
                    usage=None,
                )
                yield f"data: {finish_reason_chunk.model_dump_json()}\n\n"

            # Send hidden states if requested
            if request.return_hidden_states and hidden_states:
                for index, choice_hidden_states in hidden_states.items():
                    if choice_hidden_states:
                        last_token_hidden_states = (
                            choice_hidden_states[-1]
                            if len(choice_hidden_states) > 1
                            else []
                        )
                        hidden_states_chunk = ChatCompletionStreamResponse(
                            id=content["meta_info"]["id"],
                            created=int(time.time()),
                            choices=[
                                ChatCompletionResponseStreamChoice(
                                    index=index,
                                    delta=DeltaMessage(
                                        hidden_states=last_token_hidden_states
                                    ),
                                    finish_reason=None,  # Hidden states don't need finish_reason
                                )
                            ],
                            model=request.model,
                        )
                        yield f"data: {hidden_states_chunk.model_dump_json()}\n\n"

            # Additional usage chunk
            if request.stream_options and request.stream_options.include_usage:
                usage = UsageProcessor.calculate_streaming_usage(
                    prompt_tokens,
                    completion_tokens,
                    cached_tokens,
                    n_choices=request.n,
                    enable_cache_report=self.tokenizer_manager.server_args.enable_cache_report,
                )
                usage_chunk = ChatCompletionStreamResponse(
                    id=content["meta_info"]["id"],
                    created=int(time.time()),
                    choices=[],  # Empty choices array as per OpenAI spec
                    model=request.model,
                    usage=usage,
                )
                yield f"data: {usage_chunk.model_dump_json()}\n\n"

        except ValueError as e:
            error = self.create_streaming_error_response(str(e))
            yield f"data: {error}\n\n"

        yield "data: [DONE]\n\n"

    async def _handle_non_streaming_request(
        self,
        adapted_request: GenerateReqInput,
        request: ChatCompletionRequest,
        raw_request: Request,
    ) -> Union[ChatCompletionResponse, ErrorResponse, ORJSONResponse]:
        """Handle non-streaming chat completion request"""
        try:
            ret = await self.tokenizer_manager.generate_request(
                adapted_request, raw_request
            ).__anext__()
        except ValueError as e:
            return self.create_error_response(str(e))

        if not isinstance(ret, list):
            ret = [ret]

        response = self._build_chat_response(
            request,
            ret,
            int(time.time()),
        )

        return response

    def _build_chat_response(
        self,
        request: ChatCompletionRequest,
        ret: List[Dict[str, Any]],
        created: int,
    ) -> Union[ChatCompletionResponse, ORJSONResponse]:
        """Build chat completion response from generation results"""
        choices = []

        for idx, ret_item in enumerate(ret):
            # Process logprobs
            choice_logprobs = None
            if request.logprobs:
                choice_logprobs = self._process_response_logprobs(ret_item)

            # Handle hidden states
            hidden_states = process_hidden_states_from_ret(ret_item, request)

            finish_reason = ret_item["meta_info"]["finish_reason"]
            text = ret_item["text"]

            # Handle reasoning content
            reasoning_text = None
            reasoning_parser = self.tokenizer_manager.server_args.reasoning_parser
            if reasoning_parser and request.separate_reasoning:
                try:
                    parser = ReasoningParser(
                        model_type=reasoning_parser, stream_reasoning=False
                    )
                    reasoning_text, text = parser.parse_non_stream(text)
                except Exception as e:
                    logger.error(f"Reasoning parsing error: {e}")
                    return self.create_error_response(
                        "Failed to parse reasoning content",
                        err_type="InternalServerError",
                        status_code=500,
                    )

            # Handle tool calls
            tool_calls = None
            if request.tool_choice != "none" and request.tools:
                tool_call_parser = self.tokenizer_manager.server_args.tool_call_parser
                tool_calls, text, finish_reason = self._process_tool_calls(
                    text, request.tools, tool_call_parser, finish_reason
                )

            choice_data = ChatCompletionResponseChoice(
                index=idx,
                message=ChatMessage(
                    role="assistant",
                    content=text if text else None,
                    tool_calls=tool_calls,
                    reasoning_content=reasoning_text if reasoning_text else None,
                ),
                logprobs=choice_logprobs,
                finish_reason=finish_reason["type"] if finish_reason else None,
                matched_stop=(
                    finish_reason["matched"]
                    if finish_reason and "matched" in finish_reason
                    else None
                ),
                hidden_states=hidden_states,
            )
            choices.append(choice_data)

        # Calculate usage
        usage = UsageProcessor.calculate_response_usage(
            ret,
            n_choices=request.n,
            enable_cache_report=self.tokenizer_manager.server_args.enable_cache_report,
        )

        return ChatCompletionResponse(
            id=ret[0]["meta_info"]["id"],
            created=created,
            model=request.model,
            choices=choices,
            usage=usage,
        )

    def _process_logprobs_tokens(
        self, logprobs: LogProbs, use_token_index: bool = False
    ) -> List[ChatCompletionTokenLogprob]:
        """Common helper to process logprobs tokens for both streaming and non-streaming

        Args:
            logprobs: LogProbs data from model
            use_token_index: True for non-streaming (use token_idx), False for streaming (use index 0)
        """
        token_logprobs = []

        for token_idx, (token, logprob) in enumerate(
            zip(logprobs.tokens, logprobs.token_logprobs)
        ):
            token_bytes = list(token.encode("utf-8"))
            top_logprobs = []
            if logprobs.top_logprobs:
                # - Non-streaming (use_token_index=True): uses token_idx for full data
                # - Streaming (use_token_index=False): uses index 0 for pre-sliced data
                top_logprobs_idx = token_idx if use_token_index else 0
                for top_token, top_logprob in logprobs.top_logprobs[
                    top_logprobs_idx
                ].items():
                    top_token_bytes = list(top_token.encode("utf-8"))
                    top_logprobs.append(
                        TopLogprob(
                            token=top_token,
                            bytes=top_token_bytes,
                            logprob=top_logprob,
                        )
                    )
            token_logprobs.append(
                ChatCompletionTokenLogprob(
                    token=token,
                    bytes=token_bytes,
                    logprob=logprob,
                    top_logprobs=top_logprobs,
                )
            )

        return token_logprobs

    def _process_response_logprobs(self, ret_item: Dict[str, Any]) -> ChoiceLogprobs:
        """Process logprobs for non-streaming response"""
        logprobs = to_openai_style_logprobs(
            output_token_logprobs=ret_item["meta_info"]["output_token_logprobs"],
            output_top_logprobs=ret_item["meta_info"].get("output_top_logprobs", None),
        )

        token_logprobs = self._process_logprobs_tokens(logprobs, use_token_index=True)
        return ChoiceLogprobs(content=token_logprobs)

    def _process_tool_calls(
        self,
        text: str,
        tools: List[Any],
        tool_call_parser: Optional[str],
        finish_reason: Dict[str, Any],
    ) -> tuple[Optional[List[ToolCall]], str, Dict[str, Any]]:
        """Process tool calls in the response"""
        parser = FunctionCallParser(tools, tool_call_parser)
        if parser.has_tool_call(text):
            if finish_reason["type"] == "stop":
                finish_reason["type"] = "tool_calls"
                finish_reason["matched"] = None
            try:
                text, call_info_list = parser.parse_non_stream(text)
                tool_calls = [
                    ToolCall(
                        id=f"call_{uuid.uuid4().hex[:24]}",
                        function=FunctionResponse(
                            name=call_info.name, arguments=call_info.parameters
                        ),
                    )
                    for call_info in call_info_list
                ]
                return tool_calls, text, finish_reason
            except Exception as e:
                logger.error(f"Tool call parsing error: {e}")
                # Return error but don't fail the whole request
                return None, text, finish_reason

        return None, text, finish_reason

    def _process_streaming_logprobs(
        self, content: Dict[str, Any], n_prev_token: int
    ) -> ChoiceLogprobs:
        """Process logprobs for streaming response"""
        logprobs = to_openai_style_logprobs(
            output_token_logprobs=content["meta_info"]["output_token_logprobs"][
                n_prev_token:
            ],
            output_top_logprobs=content["meta_info"].get("output_top_logprobs", [])[
                n_prev_token:
            ],
        )

        token_logprobs = self._process_logprobs_tokens(logprobs, use_token_index=False)
        return ChoiceLogprobs(content=token_logprobs)

    def _process_reasoning_stream(
        self,
        index: int,
        delta: str,
        reasoning_parser_dict: Dict[int, ReasoningParser],
        content: Dict[str, Any],
        request: ChatCompletionRequest,
    ) -> tuple[Optional[str], str]:
        """Process reasoning content in streaming response"""
        if index not in reasoning_parser_dict:
            reasoning_parser_dict[index] = ReasoningParser(
                self.tokenizer_manager.server_args.reasoning_parser,
                request.stream_reasoning,
            )
        reasoning_parser = reasoning_parser_dict[index]
        return reasoning_parser.parse_stream_chunk(delta)

    def _get_enable_thinking_from_request(request: ChatCompletionRequest) -> bool:
        """Extracts the 'enable_thinking' flag from request chat_template_kwargs.

        NOTE: This parameter is only useful for models that support enable_thinking
        flag, such as Qwen3.

        Args:
            request_obj: The request object (or an item from a list of requests).
        Returns:
            The boolean value of 'enable_thinking' if found and not True, otherwise True.
        """
        if (
            hasattr(request, "chat_template_kwargs")
            and request.chat_template_kwargs
            and request.chat_template_kwargs.get("enable_thinking") is not None
        ):
            return request.chat_template_kwargs.get("enable_thinking")
        return True

    async def _process_tool_call_stream(
        self,
        index: int,
        delta: str,
        parser_dict: Dict[int, FunctionCallParser],
        content: Dict[str, Any],
        request: ChatCompletionRequest,
        has_tool_calls: Dict[int, bool],
    ):
        """Process tool calls in streaming response"""
        if index not in parser_dict:
            parser_dict[index] = FunctionCallParser(
                tools=request.tools,
                tool_call_parser=self.tokenizer_manager.server_args.tool_call_parser,
            )
        parser = parser_dict[index]

        normal_text, calls = parser.parse_stream_chunk(delta)

        # Yield normal text
        if normal_text:
            choice_data = ChatCompletionResponseStreamChoice(
                index=index,
                delta=DeltaMessage(content=normal_text),
                finish_reason=None,
            )
            chunk = ChatCompletionStreamResponse(
                id=content["meta_info"]["id"],
                created=int(time.time()),
                choices=[choice_data],
                model=request.model,
            )
            yield f"data: {chunk.model_dump_json()}\n\n"

        # Yield tool calls
        for call_item in calls:
            # Mark that this choice has tool calls
            has_tool_calls[index] = True

            # Tool call ID should be generated only once per tool call
            if call_item.name:
                # First chunk: include ID and function name
                tool_call_id = f"call_{uuid.uuid4().hex[:24]}"
                function_name = call_item.name
            else:
                # Subsequent chunks: null ID and name for argument deltas
                tool_call_id = None
                function_name = None

            tool_call = ToolCall(
                id=tool_call_id,
                index=call_item.tool_index,
                function=FunctionResponse(
                    name=function_name,
                    arguments=call_item.parameters,
                ),
            )

            choice_data = ChatCompletionResponseStreamChoice(
                index=index,
                delta=DeltaMessage(tool_calls=[tool_call]),
                finish_reason=None,
            )
            chunk = ChatCompletionStreamResponse(
                id=content["meta_info"]["id"],
                created=int(time.time()),
                choices=[choice_data],
                model=request.model,
            )
            yield f"data: {chunk.model_dump_json()}\n\n"

    def _check_for_unstreamed_tool_args(
        self,
        parser: FunctionCallParser,
        content: Dict[str, Any],
        request: ChatCompletionRequest,
        index: int,
    ) -> Optional[str]:
        """
        Check for any remaining tool call arguments that need to be streamed
        when generation finishes. This ensures tool calls are properly completed
        even if the model generates the final arguments in the last chunk.
        """
        # Only check if we have tool calls and the parser has tracked data
        if (
            not hasattr(parser.detector, "prev_tool_call_arr")
            or not parser.detector.prev_tool_call_arr
        ):
            return None

        if (
            not hasattr(parser.detector, "streamed_args_for_tool")
            or not parser.detector.streamed_args_for_tool
        ):
            return None

        # Get the last tool call that was being processed
        tool_index = len(parser.detector.prev_tool_call_arr) - 1
        if tool_index < 0 or tool_index >= len(parser.detector.streamed_args_for_tool):
            return None

        # Get expected vs actual arguments
        expected_args = parser.detector.prev_tool_call_arr[tool_index].get(
            "arguments", {}
        )
        expected_call = json.dumps(expected_args, ensure_ascii=False)
        actual_call = parser.detector.streamed_args_for_tool[tool_index]

        # Check if there are remaining arguments to send
        remaining_call = (
            expected_call.replace(actual_call, "", 1)
            if actual_call in expected_call
            else ""
        )

        if remaining_call:
            # Create tool call chunk with remaining arguments
            tool_call = ToolCall(
                id=None,  # No ID for argument deltas
                index=tool_index,
                function=FunctionResponse(
                    name=None,  # No name for argument deltas
                    arguments=remaining_call,
                ),
            )

            choice_data = ChatCompletionResponseStreamChoice(
                index=index,
                delta=DeltaMessage(tool_calls=[tool_call]),
                finish_reason=None,  # Don't send finish_reason with this chunk
            )

            chunk = ChatCompletionStreamResponse(
                id=content["meta_info"]["id"],
                created=int(time.time()),
                choices=[choice_data],
                model=request.model,
            )

<<<<<<< HEAD
        if finish_reason_type == "stop" and any(
            len(item.detector.prev_tool_call_arr) > 0 for item in parser_dict.values()
        ):
            yield None, "tool_calls"
=======
            return f"data: {chunk.model_dump_json()}\n\n"

        return None
>>>>>>> 58dd95fb
<|MERGE_RESOLUTION|>--- conflicted
+++ resolved
@@ -506,9 +506,6 @@
                     ):
                         if chunk:
                             yield chunk
-<<<<<<< HEAD
-                        finish_reason_type = tool_call_finish_reason_type
-=======
 
                     # Send any remaining tool call arguments when generation finishes
                     if finish_reason_type is not None and index in parser_dict:
@@ -519,7 +516,6 @@
                         if remaining_chunk:
                             yield remaining_chunk
 
->>>>>>> 58dd95fb
                 else:
                     # Regular content
                     if delta:
@@ -998,13 +994,6 @@
                 model=request.model,
             )
 
-<<<<<<< HEAD
-        if finish_reason_type == "stop" and any(
-            len(item.detector.prev_tool_call_arr) > 0 for item in parser_dict.values()
-        ):
-            yield None, "tool_calls"
-=======
             return f"data: {chunk.model_dump_json()}\n\n"
 
-        return None
->>>>>>> 58dd95fb
+        return None