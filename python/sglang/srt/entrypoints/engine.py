--- conflicted
+++ resolved
@@ -30,10 +30,6 @@
 from typing import AsyncIterator, Dict, Iterator, List, Optional, Tuple, Union
 
 import zmq
-<<<<<<< HEAD
-import zmq.asyncio
-=======
->>>>>>> 20b8d230
 
 from sglang.srt.tracing.trace import process_tracing_init, trace_set_thread_info
 
