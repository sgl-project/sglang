# Copyright 2023-2024 SGLang Team
# Licensed under the Apache License, Version 2.0 (the "License");
# you may not use this file except in compliance with the License.
# You may obtain a copy of the License at
#
#     http://www.apache.org/licenses/LICENSE-2.0
#
# Unless required by applicable law or agreed to in writing, software
# distributed under the License is distributed on an "AS IS" BASIS,
# WITHOUT WARRANTIES OR CONDITIONS OF ANY KIND, either express or implied.
# See the License for the specific language governing permissions and
# limitations under the License.
# ==============================================================================
"""
The entry point of inference server. (SRT = SGLang Runtime)

This file implements python APIs for the inference engine.
"""

import asyncio
import atexit
import dataclasses
import logging
import multiprocessing as mp
import os
import signal
import threading
from typing import AsyncIterator, Dict, Iterator, List, Optional, Tuple, Union

import zmq
import zmq.asyncio
from PIL.Image import Image

# Fix a bug of Python threading
setattr(threading, "_register_atexit", lambda *args, **kwargs: None)

import torch
import uvloop

from sglang.srt.entrypoints.EngineBase import EngineBase
from sglang.srt.managers.data_parallel_controller import (
    run_data_parallel_controller_process,
)
from sglang.srt.managers.detokenizer_manager import run_detokenizer_process
from sglang.srt.managers.io_struct import (
    EmbeddingReqInput,
    GenerateReqInput,
    GetWeightsByNameReqInput,
    InitWeightsUpdateGroupReqInput,
    LoadLoRAAdapterReqInput,
    MultimodalDataInputFormat,
    ReleaseMemoryOccupationReqInput,
    ResumeMemoryOccupationReqInput,
    RpcReqInput,
    RpcReqOutput,
    UnloadLoRAAdapterReqInput,
    UpdateWeightFromDiskReqInput,
    UpdateWeightsFromDistributedReqInput,
    UpdateWeightsFromTensorReqInput,
)
from sglang.srt.managers.scheduler import run_scheduler_process
from sglang.srt.managers.template_manager import TemplateManager
from sglang.srt.managers.tokenizer_manager import TokenizerManager
from sglang.srt.server_args import PortArgs, ServerArgs
from sglang.srt.torch_memory_saver_adapter import TorchMemorySaverAdapter
from sglang.srt.utils import (
    MultiprocessingSerializer,
    assert_pkg_version,
    configure_logger,
    get_zmq_socket,
    is_cuda,
    kill_process_tree,
    launch_dummy_health_check_server,
    prepare_model_and_tokenizer,
    set_prometheus_multiproc_dir,
    set_ulimit,
)
from sglang.version import __version__

logger = logging.getLogger(__name__)
asyncio.set_event_loop_policy(uvloop.EventLoopPolicy())

_is_cuda = is_cuda()


class Engine(EngineBase):
    """
    The entry point to the inference engine.

    - The engine consists of three components:
        1. TokenizerManager: Tokenizes the requests and sends them to the scheduler.
        2. Scheduler (subprocess): Receives requests from the Tokenizer Manager, schedules batches, forwards them, and sends the output tokens to the Detokenizer Manager.
        3. DetokenizerManager (subprocess): Detokenizes the output tokens and sends the result back to the Tokenizer Manager.

    Note:
    1. The HTTP server, Engine, and TokenizerManager both run in the main process.
    2. Inter-process communication is done through ICP (each process uses a different port) via the ZMQ library.
    """

    def __init__(self, **kwargs):
        """
        The arguments of this function is the same as `sglang/srt/server_args.py::ServerArgs`.
        Please refer to `ServerArgs` for the documentation.
        """
        if "server_args" in kwargs:
            # Directly load server_args
            server_args = kwargs["server_args"]
        else:
            # Construct server_args from kwargs
            if "log_level" not in kwargs:
                # Do not print logs by default
                kwargs["log_level"] = "error"
            server_args = ServerArgs(**kwargs)

        # Shutdown the subprocesses automatically when the program exits
        atexit.register(self.shutdown)

        # Allocate ports for inter-process communications
        self.port_args = PortArgs.init_new(server_args)
        logger.info(f"{server_args=}")

        # Launch subprocesses
        tokenizer_manager, template_manager, scheduler_info = _launch_subprocesses(
            server_args=server_args,
            port_args=self.port_args,
        )
        self.server_args = server_args
        self.tokenizer_manager = tokenizer_manager
        self.template_manager = template_manager
        self.scheduler_info = scheduler_info

        context = zmq.Context(2)
        self.send_to_rpc = get_zmq_socket(
            context, zmq.DEALER, self.port_args.rpc_ipc_name, True
        )

    def generate(
        self,
        # The input prompt. It can be a single prompt or a batch of prompts.
        prompt: Optional[Union[List[str], str]] = None,
        sampling_params: Optional[Union[List[Dict], Dict]] = None,
        # The token ids for text; one can either specify text or input_ids.
        input_ids: Optional[Union[List[List[int]], List[int]]] = None,
        # The image input. It can be an image instance, file name, URL, or base64 encoded string.
        # Can be formatted as:
        # - Single image for a single request
        # - List of images (one per request in a batch)
        # - List of lists of images (multiple images per request)
        # See also python/sglang/srt/utils.py:load_image for more details.
        image_data: Optional[MultimodalDataInputFormat] = None,
        audio_data: Optional[MultimodalDataInputFormat] = None,
        video_data: Optional[MultimodalDataInputFormat] = None,
        return_logprob: Optional[Union[List[bool], bool]] = False,
        logprob_start_len: Optional[Union[List[int], int]] = None,
        top_logprobs_num: Optional[Union[List[int], int]] = None,
        token_ids_logprob: Optional[Union[List[List[int]], List[int]]] = None,
        lora_path: Optional[List[Optional[str]]] = None,
        custom_logit_processor: Optional[Union[List[str], str]] = None,
        return_hidden_states: bool = False,
        stream: bool = False,
        bootstrap_host: Optional[Union[List[str], str]] = None,
        bootstrap_port: Optional[Union[List[int], int]] = None,
        bootstrap_room: Optional[Union[List[int], int]] = None,
        data_parallel_rank: Optional[int] = None,
    ) -> Union[Dict, Iterator[Dict]]:
        """
        The arguments of this function is the same as `sglang/srt/managers/io_struct.py::GenerateReqInput`.
        Please refer to `GenerateReqInput` for the documentation.
        """
        if self.server_args.enable_dp_attention:
            if data_parallel_rank is None:
                logger.debug("data_parallel_rank not provided, using default dispatch")
            elif data_parallel_rank < 0:
                raise ValueError("data_parallel_rank must be non-negative")
            elif data_parallel_rank >= self.server_args.dp_size:
                raise ValueError(
                    f"data_parallel_rank must be less than dp_size: {self.server_args.dp_size}"
                )

        obj = GenerateReqInput(
            text=prompt,
            input_ids=input_ids,
            sampling_params=sampling_params,
            image_data=image_data,
            audio_data=audio_data,
            video_data=video_data,
            return_logprob=return_logprob,
            logprob_start_len=logprob_start_len,
            top_logprobs_num=top_logprobs_num,
            token_ids_logprob=token_ids_logprob,
            lora_path=lora_path,
            custom_logit_processor=custom_logit_processor,
            return_hidden_states=return_hidden_states,
            stream=stream,
            bootstrap_host=bootstrap_host,
            bootstrap_port=bootstrap_port,
            bootstrap_room=bootstrap_room,
            data_parallel_rank=data_parallel_rank,
        )
        loop = asyncio.get_event_loop()
        generator = self.tokenizer_manager.generate_request(obj, None)

        if stream:

            def generator_wrapper():
                while True:
                    try:
                        chunk = loop.run_until_complete(generator.__anext__())
                        yield chunk
                    except StopAsyncIteration:
                        break

            return generator_wrapper()
        else:
            ret = loop.run_until_complete(generator.__anext__())
            return ret

    async def async_generate(
        self,
        # The input prompt. It can be a single prompt or a batch of prompts.
        prompt: Optional[Union[List[str], str]] = None,
        sampling_params: Optional[Union[List[Dict], Dict]] = None,
        # The token ids for text; one can either specify text or input_ids.
        input_ids: Optional[Union[List[List[int]], List[int]]] = None,
        # The image input. It can be an image instance, file name, URL, or base64 encoded string.
        # Can be formatted as:
        # - Single image for a single request
        # - List of images (one per request in a batch)
        # - List of lists of images (multiple images per request)
        # See also python/sglang/srt/utils.py:load_image for more details.
        image_data: Optional[MultimodalDataInputFormat] = None,
        audio_data: Optional[MultimodalDataInputFormat] = None,
        video_data: Optional[MultimodalDataInputFormat] = None,
        return_logprob: Optional[Union[List[bool], bool]] = False,
        logprob_start_len: Optional[Union[List[int], int]] = None,
        top_logprobs_num: Optional[Union[List[int], int]] = None,
        token_ids_logprob: Optional[Union[List[List[int]], List[int]]] = None,
        lora_path: Optional[List[Optional[str]]] = None,
        custom_logit_processor: Optional[Union[List[str], str]] = None,
        return_hidden_states: bool = False,
        stream: bool = False,
        bootstrap_host: Optional[Union[List[str], str]] = None,
        bootstrap_port: Optional[Union[List[int], int]] = None,
        bootstrap_room: Optional[Union[List[int], int]] = None,
        data_parallel_rank: Optional[int] = None,
    ) -> Union[Dict, AsyncIterator[Dict]]:
        """
        The arguments of this function is the same as `sglang/srt/managers/io_struct.py::GenerateReqInput`.
        Please refer to `GenerateReqInput` for the documentation.
        """

        if self.server_args.enable_dp_attention:
            if data_parallel_rank is None:
                logger.debug("data_parallel_rank not provided, using default dispatch")
            elif data_parallel_rank < 0:
                raise ValueError("data_parallel_rank must be non-negative")
            elif data_parallel_rank >= self.server_args.dp_size:
                raise ValueError(
                    f"data_parallel_rank must be in range [0, {self.server_args.dp_size-1}]"
                )

        logger.info(f"data_parallel_rank: {data_parallel_rank}")
        obj = GenerateReqInput(
            text=prompt,
            input_ids=input_ids,
            sampling_params=sampling_params,
            image_data=image_data,
            audio_data=audio_data,
            video_data=video_data,
            return_logprob=return_logprob,
            logprob_start_len=logprob_start_len,
            top_logprobs_num=top_logprobs_num,
            token_ids_logprob=token_ids_logprob,
            lora_path=lora_path,
            return_hidden_states=return_hidden_states,
            stream=stream,
            custom_logit_processor=custom_logit_processor,
            bootstrap_host=bootstrap_host,
            bootstrap_port=bootstrap_port,
            bootstrap_room=bootstrap_room,
            data_parallel_rank=data_parallel_rank,
        )
        generator = self.tokenizer_manager.generate_request(obj, None)

        if stream is True:
            return generator
        else:
            return await generator.__anext__()

    def encode(
        self,
        prompt: Union[str, List[str], List[Dict], List[List[Dict]]],
        image_data: Optional[MultimodalDataInputFormat] = None,
        audio_data: Optional[MultimodalDataInputFormat] = None,
        video_data: Optional[MultimodalDataInputFormat] = None,
    ) -> Dict:
        """
        The arguments of this function is the same as `sglang/srt/managers/io_struct.py::EmbeddingReqInput`.
        Please refer to `EmbeddingReqInput` for the documentation.
        """
        obj = EmbeddingReqInput(
            text=prompt,
            image_data=image_data,
            audio_data=audio_data,
            video_data=video_data,
        )
        loop = asyncio.get_event_loop()
        generator = self.tokenizer_manager.generate_request(obj, None)
        ret = loop.run_until_complete(generator.__anext__())
        return ret

    async def async_encode(
        self,
        prompt: Union[str, List[str], List[Dict], List[List[Dict]]],
        image_data: Optional[MultimodalDataInputFormat] = None,
        audio_data: Optional[MultimodalDataInputFormat] = None,
        video_data: Optional[MultimodalDataInputFormat] = None,
    ) -> Dict:
        """
        Asynchronous version of encode method.

        The arguments of this function is the same as `sglang/srt/managers/io_struct.py::EmbeddingReqInput`.
        Please refer to `EmbeddingReqInput` for the documentation.
        """
        obj = EmbeddingReqInput(
            text=prompt,
            image_data=image_data,
            audio_data=audio_data,
            video_data=video_data,
        )
        generator = self.tokenizer_manager.generate_request(obj, None)
        return await generator.__anext__()

    def rerank(
        self,
        prompt: Union[List[List[str]]],
    ) -> Dict:
        """
        The arguments of this function is the same as `sglang/srt/managers/io_struct.py::EmbeddingReqInput`.
        Please refer to `EmbeddingReqInput` for the documentation.
        """
        obj = EmbeddingReqInput(text=prompt, is_cross_encoder_request=True)
        loop = asyncio.get_event_loop()
        generator = self.tokenizer_manager.generate_request(obj, None)
        ret = loop.run_until_complete(generator.__anext__())
        return ret

    def shutdown(self):
        """Shutdown the engine"""
        kill_process_tree(os.getpid(), include_parent=False)

    def __enter__(self):
        return self

    def __exit__(self, exc_type, exc_value, traceback):
        self.shutdown()
        return False

    def flush_cache(self):
        loop = asyncio.get_event_loop()
        return loop.run_until_complete(self.tokenizer_manager.flush_cache())

    def start_profile(self):
        loop = asyncio.get_event_loop()
        loop.run_until_complete(self.tokenizer_manager.start_profile())

    def stop_profile(self):
        loop = asyncio.get_event_loop()
        loop.run_until_complete(self.tokenizer_manager.stop_profile())

    def start_expert_distribution_record(self):
        loop = asyncio.get_event_loop()
        loop.run_until_complete(
            self.tokenizer_manager.start_expert_distribution_record()
        )

    def stop_expert_distribution_record(self):
        loop = asyncio.get_event_loop()
        loop.run_until_complete(
            self.tokenizer_manager.stop_expert_distribution_record()
        )

    def dump_expert_distribution_record(self):
        loop = asyncio.get_event_loop()
        loop.run_until_complete(
            self.tokenizer_manager.dump_expert_distribution_record()
        )

    def get_server_info(self):
        loop = asyncio.get_event_loop()
        internal_states = loop.run_until_complete(
            self.tokenizer_manager.get_internal_state()
        )
        return {
            **dataclasses.asdict(self.tokenizer_manager.server_args),
            **self.scheduler_info,
            "internal_states": internal_states,
            "version": __version__,
        }

    def init_weights_update_group(
        self,
        master_address: str,
        master_port: int,
        rank_offset: int,
        world_size: int,
        group_name: str,
        backend: str = "nccl",
    ):
        """Initialize parameter update group."""
        obj = InitWeightsUpdateGroupReqInput(
            master_address=master_address,
            master_port=master_port,
            rank_offset=rank_offset,
            world_size=world_size,
            group_name=group_name,
            backend=backend,
        )
        loop = asyncio.get_event_loop()
        return loop.run_until_complete(
            self.tokenizer_manager.init_weights_update_group(obj, None)
        )

    def update_weights_from_distributed(
        self,
        names: list[str],
        dtypes: list[str],
        shapes: list[list[int]],
        group_name: str = "weight_update_group",
        flush_cache: bool = True,
    ):
        """Update weights from distributed source."""
        obj = UpdateWeightsFromDistributedReqInput(
            names=names,
            dtypes=dtypes,
            shapes=shapes,
            group_name=group_name,
            flush_cache=flush_cache,
        )
        loop = asyncio.get_event_loop()
        return loop.run_until_complete(
            self.tokenizer_manager.update_weights_from_distributed(obj, None)
        )

    def update_weights_from_tensor(
        self,
        named_tensors: List[Tuple[str, torch.Tensor]],
        load_format: Optional[str] = None,
        flush_cache: bool = True,
    ):
        """Update weights from distributed source. If there are going to be more updates, set `flush_cache` to be false
        to avoid duplicated cache cleaning operation."""
        obj = UpdateWeightsFromTensorReqInput(
            serialized_named_tensors=[
                MultiprocessingSerializer.serialize(named_tensors)
                for _ in range(self.server_args.tp_size)
            ],
            load_format=load_format,
            flush_cache=flush_cache,
        )
        loop = asyncio.get_event_loop()
        return loop.run_until_complete(
            self.tokenizer_manager.update_weights_from_tensor(obj, None)
        )

    def update_weights_from_disk(
        self,
        model_path: str,
        load_format: Optional[str] = None,
    ):
        """Update the weights from disk inplace without re-launching the engine.

        This method allows updating the model weights from disk without restarting
        the engine. It can be used to load a different model or update weights with
        new training.
        """
        obj = UpdateWeightFromDiskReqInput(
            model_path=model_path,
            load_format=load_format,
        )

        loop = asyncio.get_event_loop()
        return loop.run_until_complete(
            self.tokenizer_manager.update_weights_from_disk(obj, None)
        )

    def get_weights_by_name(self, name: str, truncate_size: int = 100):
        """Get weights by parameter name."""
        obj = GetWeightsByNameReqInput(name=name, truncate_size=truncate_size)
        loop = asyncio.get_event_loop()
        return loop.run_until_complete(
            self.tokenizer_manager.get_weights_by_name(obj, None)
        )

    def load_lora_adapter(self, lora_name: str, lora_path: str):
        """Load a new LoRA adapter without re-launching the engine."""

        obj = LoadLoRAAdapterReqInput(
            lora_name=lora_name,
            lora_path=lora_path,
        )

        loop = asyncio.get_event_loop()
        return loop.run_until_complete(
            self.tokenizer_manager.load_lora_adapter(obj, None)
        )

    def unload_lora_adapter(self, lora_name: str):
        """Unload a LoRA adapter without re-launching the engine."""

        obj = UnloadLoRAAdapterReqInput(lora_name=lora_name)

        loop = asyncio.get_event_loop()
        return loop.run_until_complete(
            self.tokenizer_manager.unload_lora_adapter(obj, None)
        )

    def release_memory_occupation(self, tags: Optional[List[str]] = None):
        obj = ReleaseMemoryOccupationReqInput(tags=tags)
        loop = asyncio.get_event_loop()
        return loop.run_until_complete(
            self.tokenizer_manager.release_memory_occupation(obj, None)
        )

    def resume_memory_occupation(self, tags: Optional[List[str]] = None):
        obj = ResumeMemoryOccupationReqInput(tags=tags)
        loop = asyncio.get_event_loop()
        return loop.run_until_complete(
            self.tokenizer_manager.resume_memory_occupation(obj, None)
        )

    """
    Execute an RPC call on all scheduler processes.
    """

    def collective_rpc(self, method: str, **kwargs):
        obj = RpcReqInput(method=method, parameters=kwargs)
        self.send_to_rpc.send_pyobj(obj)
        recv_req = self.send_to_rpc.recv_pyobj(zmq.BLOCKY)
        assert isinstance(recv_req, RpcReqOutput)
        assert recv_req.success, recv_req.message

    def save_remote_model(self, **kwargs):
        self.collective_rpc("save_remote_model", **kwargs)

    def save_sharded_model(self, **kwargs):
        self.collective_rpc("save_sharded_model", **kwargs)

    def score(
        self,
        query: Optional[Union[str, List[int]]] = None,
        items: Optional[Union[str, List[str], List[List[int]]]] = None,
        label_token_ids: Optional[List[int]] = None,
        apply_softmax: bool = False,
        item_first: bool = False,
    ) -> List[List[float]]:
        """
        Score the probability of specified token IDs appearing after the given (query + item) pair. For example:
        query = "<|user|>Is the following city the capital of France? "
        items = ["Paris <|assistant|>", "London <|assistant|>", "Berlin <|assistant|>"]
        label_token_ids = [2332, 1223] # Token IDs for "Yes" and "No"
        item_first = False

        This would pass the following prompts to the model:
        "<|user|>Is the following city the capital of France? Paris <|assistant|>"
        "<|user|>Is the following city the capital of France? London <|assistant|>"
        "<|user|>Is the following city the capital of France? Berlin <|assistant|>"
        The api would then return the probabilities of the model producing "Yes" and "No" as the next token.
        The output would look like:
        [[0.9, 0.1], [0.2, 0.8], [0.1, 0.9]]


        Args:
            query: The query text or pre-tokenized query token IDs. Must be provided.
            items: The item text(s) or pre-tokenized item token IDs. Must be provided.
            label_token_ids: List of token IDs to compute probabilities for. If None, no token probabilities will be computed.
            apply_softmax: Whether to normalize probabilities using softmax.
            item_first: If True, prepend items to query. Otherwise append items to query.

        Returns:
            List of dictionaries mapping token IDs to their probabilities for each item.
            Each dictionary in the list corresponds to one item input.

        Raises:
            ValueError: If query is not provided, or if items is not provided,
                      or if token IDs are out of vocabulary, or if logprobs are not available for the specified tokens.
        """
        loop = asyncio.get_event_loop()
        return loop.run_until_complete(
            self.tokenizer_manager.score_request(
                query=query,
                items=items,
                label_token_ids=label_token_ids,
                apply_softmax=apply_softmax,
                item_first=item_first,
                request=None,
            )
        )

    async def async_score(
        self,
        query: Optional[Union[str, List[int]]] = None,
        items: Optional[Union[str, List[str], List[List[int]]]] = None,
        label_token_ids: Optional[List[int]] = None,
        apply_softmax: bool = False,
        item_first: bool = False,
    ) -> List[List[float]]:
        """
        Asynchronous version of score method.

        See score() for detailed documentation.
        """
        return await self.tokenizer_manager.score_request(
            query=query,
            items=items,
            label_token_ids=label_token_ids,
            apply_softmax=apply_softmax,
            item_first=item_first,
            request=None,
        )


def _set_envs_and_config(server_args: ServerArgs):
    # Set global environments
    os.environ["TF_CPP_MIN_LOG_LEVEL"] = "3"
    os.environ["NCCL_CUMEM_ENABLE"] = "0"
    os.environ["NCCL_NVLS_ENABLE"] = str(int(server_args.enable_nccl_nvls))
    os.environ["TORCH_NCCL_AVOID_RECORD_STREAMS"] = "1"
    os.environ["CUDA_DEVICE_MAX_CONNECTIONS"] = "4"
    os.environ["CUDA_MODULE_LOADING"] = "AUTO"

    # Set prometheus env vars
    if server_args.enable_metrics:
        set_prometheus_multiproc_dir()

    # Set ulimit
    set_ulimit()

    # Check flashinfer version
    if server_args.attention_backend == "flashinfer":
        assert_pkg_version(
            "flashinfer_python",
<<<<<<< HEAD
            "0.2.9.rc1",
=======
            "0.2.9rc2",
>>>>>>> 9effeb5b
            "Please uninstall the old version and "
            "reinstall the latest version by following the instructions "
            "at https://docs.flashinfer.ai/installation.html.",
        )
    if _is_cuda:
        assert_pkg_version(
            "sgl-kernel",
            "0.2.7",
            "Please reinstall the latest version with `pip install sgl-kernel --force-reinstall`",
        )

    if True:  # Keep this check for internal code compatibility
        # Register the signal handler.
        # The child processes will send SIGQUIT to this process when any error happens
        # This process then clean up the whole process tree
        # Note: This sigquit handler is used in the launch phase, and may be replaced by
        # the running_phase_sigquit_handler in the tokenizer manager after the grpc server is launched.
        def launch_phase_sigquit_handler(signum, frame):
            logger.error(
                "Received sigquit from a child process. It usually means the child failed."
            )
            kill_process_tree(os.getpid())

        signal.signal(signal.SIGQUIT, launch_phase_sigquit_handler)

    # Set mp start method
    mp.set_start_method("spawn", force=True)


def _launch_subprocesses(
    server_args: ServerArgs, port_args: Optional[PortArgs] = None
) -> Tuple[TokenizerManager, TemplateManager, Dict]:
    """
    Launch the TokenizerManager in the main process, the Scheduler in a subprocess, and the DetokenizerManager in another subprocess.
    """
    # Configure global environment
    configure_logger(server_args)
    server_args.check_server_args()
    _set_envs_and_config(server_args)

    # Allocate ports for inter-process communications
    if port_args is None:
        port_args = PortArgs.init_new(server_args)
        logger.info(f"{server_args=}")

    # If using model from www.modelscope.cn, first download the model.
    server_args.model_path, server_args.tokenizer_path = prepare_model_and_tokenizer(
        server_args.model_path, server_args.tokenizer_path
    )

    scheduler_procs = []
    if server_args.dp_size == 1:
        memory_saver_adapter = TorchMemorySaverAdapter.create(
            enable=server_args.enable_memory_saver
        )
        scheduler_pipe_readers = []

        nnodes_per_tp_group = max(server_args.nnodes // server_args.pp_size, 1)
        tp_size_per_node = server_args.tp_size // nnodes_per_tp_group
        tp_rank_range = range(
            tp_size_per_node * (server_args.node_rank % nnodes_per_tp_group),
            tp_size_per_node * (server_args.node_rank % nnodes_per_tp_group + 1),
        )

        pp_size_per_node = max(server_args.pp_size // server_args.nnodes, 1)
        pp_rank_range = range(
            pp_size_per_node * (server_args.node_rank // nnodes_per_tp_group),
            pp_size_per_node * (server_args.node_rank // nnodes_per_tp_group + 1),
        )

        for pp_rank in pp_rank_range:
            for tp_rank in tp_rank_range:
                reader, writer = mp.Pipe(duplex=False)
                gpu_id = (
                    server_args.base_gpu_id
                    + ((pp_rank % pp_size_per_node) * tp_size_per_node)
                    + (tp_rank % tp_size_per_node) * server_args.gpu_id_step
                )
                proc = mp.Process(
                    target=run_scheduler_process,
                    args=(
                        server_args,
                        port_args,
                        gpu_id,
                        tp_rank,
                        pp_rank,
                        None,
                        writer,
                    ),
                )

                with memory_saver_adapter.configure_subprocess():
                    proc.start()
                scheduler_procs.append(proc)
                scheduler_pipe_readers.append(reader)
    else:
        # Launch the data parallel controller
        reader, writer = mp.Pipe(duplex=False)
        scheduler_pipe_readers = [reader]
        proc = mp.Process(
            target=run_data_parallel_controller_process,
            args=(server_args, port_args, writer),
        )
        proc.start()
        scheduler_procs.append(proc)

    if server_args.node_rank >= 1:
        # In multi-node cases, non-zero rank nodes do not need to run tokenizer or detokenizer,
        # so they can just wait here.

        for reader in scheduler_pipe_readers:
            data = reader.recv()
            assert data["status"] == "ready"

        if os.getenv("SGLANG_BLOCK_NONZERO_RANK_CHILDREN") == "0":
            # When using `Engine` as a Python API, we don't want to block here.
            return None, None, None

        launch_dummy_health_check_server(
            server_args.host, server_args.port, server_args.enable_metrics
        )

        for proc in scheduler_procs:
            proc.join()
            logger.error(
                f"Scheduler or DataParallelController {proc.pid} terminated with {proc.exitcode}"
            )
        return None, None, None

    # Launch detokenizer process
    detoken_proc = mp.Process(
        target=run_detokenizer_process,
        args=(
            server_args,
            port_args,
        ),
    )
    detoken_proc.start()

    # Launch tokenizer process
    tokenizer_manager = TokenizerManager(server_args, port_args)

    # Initialize templates
    template_manager = TemplateManager()
    template_manager.initialize_templates(
        tokenizer_manager=tokenizer_manager,
        model_path=server_args.model_path,
        chat_template=server_args.chat_template,
        completion_template=server_args.completion_template,
    )

    # Wait for the model to finish loading
    scheduler_infos = []
    for i in range(len(scheduler_pipe_readers)):
        try:
            data = scheduler_pipe_readers[i].recv()
        except EOFError:
            logger.error(
                f"Rank {i} scheduler is dead. Please check if there are relevant logs."
            )
            scheduler_procs[i].join()
            logger.error(f"Exit code: {scheduler_procs[i].exitcode}")
            raise

        if data["status"] != "ready":
            raise RuntimeError(
                "Initialization failed. Please see the error messages above."
            )
        scheduler_infos.append(data)

    # Assume all schedulers have the same scheduler_info
    scheduler_info = scheduler_infos[0]
    tokenizer_manager.max_req_input_len = scheduler_info["max_req_input_len"]
    return tokenizer_manager, template_manager, scheduler_info<|MERGE_RESOLUTION|>--- conflicted
+++ resolved
@@ -640,11 +640,7 @@
     if server_args.attention_backend == "flashinfer":
         assert_pkg_version(
             "flashinfer_python",
-<<<<<<< HEAD
-            "0.2.9.rc1",
-=======
             "0.2.9rc2",
->>>>>>> 9effeb5b
             "Please uninstall the old version and "
             "reinstall the latest version by following the instructions "
             "at https://docs.flashinfer.ai/installation.html.",
