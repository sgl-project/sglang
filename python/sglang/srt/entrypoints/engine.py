# Copyright 2023-2024 SGLang Team
# Licensed under the Apache License, Version 2.0 (the "License");
# you may not use this file except in compliance with the License.
# You may obtain a copy of the License at
#
#     http://www.apache.org/licenses/LICENSE-2.0
#
# Unless required by applicable law or agreed to in writing, software
# distributed under the License is distributed on an "AS IS" BASIS,
# WITHOUT WARRANTIES OR CONDITIONS OF ANY KIND, either express or implied.
# See the License for the specific language governing permissions and
# limitations under the License.
# ==============================================================================
"""
The entry point of inference server. (SRT = SGLang Runtime)

This file implements python APIs for the inference engine.
"""

import asyncio
import atexit
import dataclasses
import logging
import os
import threading
from typing import AsyncIterator, Dict, List, Optional, Tuple, Union

from sglang.srt.entrypoints.engine_base import EngineBase
from sglang.srt.orchestration.std.launcher import launch

# Fix a bug of Python threading
setattr(threading, "_register_atexit", lambda *args, **kwargs: None)

import torch
import uvloop

from sglang.srt.managers.io_struct import (
    EmbeddingReqInput,
    GenerateReqInput,
    GetWeightsByNameReqInput,
    InitWeightsUpdateGroupReqInput,
    ReleaseMemoryOccupationReqInput,
    ResumeMemoryOccupationReqInput,
    UpdateWeightsFromDistributedReqInput,
    UpdateWeightsFromTensorReqInput,
)
from sglang.srt.server_args import ServerArgs
from sglang.srt.utils import MultiprocessingSerializer, kill_process_tree
from sglang.version import __version__

logger = logging.getLogger(__name__)
asyncio.set_event_loop_policy(uvloop.EventLoopPolicy())


class Engine(EngineBase):
    """
    The entry point to the inference engine.

    - The engine consists of three components:
        1. StdOrchestrator: Tokenizes the requests and sends them to the scheduler.
        2. Scheduler (subprocess): Receives requests from the Tokenizer Manager, schedules batches, forwards them, and sends the output tokens to the Detokenizer Manager.
        3. DetokenizerManager (subprocess): Detokenizes the output tokens and sends the result back to the Tokenizer Manager.

    Note:
    1. The HTTP server, Engine, and StdOrchestrator both run in the main process.
    2. Inter-process communication is done through ICP (each process uses a different port) via the ZMQ library.
    """

    def __init__(self, **kwargs):
        """
        The arguments of this function is the same as `sglang/srt/server_args.py::ServerArgs`.
        Please refer to `ServerArgs` for the documentation.
        """
        if "server_args" in kwargs:
            # Directly load server_args
            server_args = kwargs["server_args"]
        else:
            # Construct server_args from kwargs
            if "log_level" not in kwargs:
                # Do not print logs by default
                kwargs["log_level"] = "error"
            server_args = ServerArgs(**kwargs)

        # Shutdown the subprocesses automatically when the program exists
        atexit.register(self.shutdown)

        # Launch subprocesses
        orchestrator, scheduler_info = launch(server_args=server_args)
        self.orchestrator = orchestrator
        self.scheduler_info = scheduler_info

<<<<<<< HEAD
    def _generate_impl(self, obj: GenerateReqInput):
=======
    def generate(
        self,
        # The input prompt. It can be a single prompt or a batch of prompts.
        prompt: Optional[Union[List[str], str]] = None,
        sampling_params: Optional[Union[List[Dict], Dict]] = None,
        # The token ids for text; one can either specify text or input_ids.
        input_ids: Optional[Union[List[List[int]], List[int]]] = None,
        # The image input. It can be a file name, a url, or base64 encoded string.
        # See also python/sglang/srt/utils.py:load_image.
        image_data: Optional[Union[List[str], str]] = None,
        return_logprob: Optional[Union[List[bool], bool]] = False,
        logprob_start_len: Optional[Union[List[int], int]] = None,
        top_logprobs_num: Optional[Union[List[int], int]] = None,
        lora_path: Optional[List[Optional[str]]] = None,
        custom_logit_processor: Optional[Union[List[str], str]] = None,
        stream: bool = False,
    ) -> Union[Dict, Iterator[Dict]]:
>>>>>>> c7739693
        """
        The arguments of this function is the same as `sglang/srt/managers/io_struct.py::GenerateReqInput`.
        Please refer to `GenerateReqInput` for the documentation.
        """
<<<<<<< HEAD
=======
        modalities_list = []
        if image_data is not None:
            modalities_list.append("image")

        obj = GenerateReqInput(
            text=prompt,
            input_ids=input_ids,
            sampling_params=sampling_params,
            image_data=image_data,
            return_logprob=return_logprob,
            logprob_start_len=logprob_start_len,
            top_logprobs_num=top_logprobs_num,
            lora_path=lora_path,
            modalities=modalities_list,
            custom_logit_processor=custom_logit_processor,
            stream=stream,
        )
>>>>>>> c7739693
        loop = asyncio.get_event_loop()
        generator = self.orchestrator.generate_request(obj, None)

        if obj.stream:

            def generator_wrapper():
                while True:
                    try:
                        chunk = loop.run_until_complete(generator.__anext__())
                        yield chunk
                    except StopAsyncIteration:
                        break

            return generator_wrapper()
        else:
            ret = loop.run_until_complete(generator.__anext__())
            return ret

    async def async_generate(
        self,
        # The input prompt. It can be a single prompt or a batch of prompts.
        prompt: Optional[Union[List[str], str]] = None,
        sampling_params: Optional[Union[List[Dict], Dict]] = None,
        # The token ids for text; one can either specify text or input_ids.
        input_ids: Optional[Union[List[List[int]], List[int]]] = None,
        # The image input. It can be a file name, a url, or base64 encoded string.
        # See also python/sglang/srt/utils.py:load_image.
        image_data: Optional[Union[List[str], str]] = None,
        return_logprob: Optional[Union[List[bool], bool]] = False,
        logprob_start_len: Optional[Union[List[int], int]] = None,
        top_logprobs_num: Optional[Union[List[int], int]] = None,
        lora_path: Optional[List[Optional[str]]] = None,
        custom_logit_processor: Optional[Union[List[str], str]] = None,
        stream: bool = False,
    ) -> Union[Dict, AsyncIterator[Dict]]:
        """
        The arguments of this function is the same as `sglang/srt/managers/io_struct.py::GenerateReqInput`.
        Please refer to `GenerateReqInput` for the documentation.
        """
        obj = GenerateReqInput(
            text=prompt,
            input_ids=input_ids,
            sampling_params=sampling_params,
            image_data=image_data,
            return_logprob=return_logprob,
            logprob_start_len=logprob_start_len,
            top_logprobs_num=top_logprobs_num,
            lora_path=lora_path,
            stream=stream,
            custom_logit_processor=custom_logit_processor,
        )
        generator = self.orchestrator.generate_request(obj, None)

        if stream is True:
            return generator
        else:
            return await generator.__anext__()

    def encode(
        self,
        prompt: Union[str, List[str], List[Dict], List[List[Dict]]],
    ) -> Dict:
        """
        The arguments of this function is the same as `sglang/srt/managers/io_struct.py::EmbeddingReqInput`.
        Please refer to `EmbeddingReqInput` for the documentation.
        """

        obj = EmbeddingReqInput(text=prompt)
        loop = asyncio.get_event_loop()
        generator = self.orchestrator.generate_request(obj, None)
        ret = loop.run_until_complete(generator.__anext__())
        return ret

    def shutdown(self):
        """Shutdown the engine"""
        kill_process_tree(os.getpid(), include_parent=False)

    def start_profile(self):
        self.orchestrator.start_profile()

    def stop_profile(self):
        self.orchestrator.stop_profile()

    def get_server_info(self):
        return {
            **dataclasses.asdict(self.orchestrator.server_args),  # server args
            **self.scheduler_info,
            "version": __version__,
        }

    def init_weights_update_group(
        self,
        master_address: str,
        master_port: int,
        rank_offset: int,
        world_size: int,
        group_name: str,
        backend: str = "nccl",
    ):
        """Initialize parameter update group."""
        obj = InitWeightsUpdateGroupReqInput(
            master_address=master_address,
            master_port=master_port,
            rank_offset=rank_offset,
            world_size=world_size,
            group_name=group_name,
            backend=backend,
        )
        loop = asyncio.get_event_loop()
        return loop.run_until_complete(
            self.orchestrator.init_weights_update_group(obj, None)
        )

    def update_weights_from_distributed(self, name: str, dtype, shape):
        """Update weights from distributed source."""
        obj = UpdateWeightsFromDistributedReqInput(
            name=name,
            dtype=dtype,
            shape=shape,
        )
        loop = asyncio.get_event_loop()
        return loop.run_until_complete(
            self.orchestrator.update_weights_from_distributed(obj, None)
        )

    def update_weights_from_tensor(self, named_tensors: List[Tuple[str, torch.Tensor]]):
        """Update weights from distributed source."""
        obj = UpdateWeightsFromTensorReqInput(
            serialized_named_tensors=MultiprocessingSerializer.serialize(named_tensors)
        )
        loop = asyncio.get_event_loop()
        return loop.run_until_complete(
            self.orchestrator.update_weights_from_tensor(obj, None)
        )

    def get_weights_by_name(self, name: str, truncate_size: int = 100):
        """Get weights by parameter name."""
        obj = GetWeightsByNameReqInput(name=name, truncate_size=truncate_size)
        loop = asyncio.get_event_loop()
        return loop.run_until_complete(self.orchestrator.get_weights_by_name(obj, None))

    def release_memory_occupation(self):
        """Release GPU occupation temporarily."""
        obj = ReleaseMemoryOccupationReqInput()
        loop = asyncio.get_event_loop()
        return loop.run_until_complete(
            self.orchestrator.release_memory_occupation(obj, None)
        )

    def resume_memory_occupation(self):
        """Resume GPU occupation."""
        obj = ResumeMemoryOccupationReqInput()
        loop = asyncio.get_event_loop()
        return loop.run_until_complete(
            self.orchestrator.resume_memory_occupation(obj, None)
        )<|MERGE_RESOLUTION|>--- conflicted
+++ resolved
@@ -89,51 +89,11 @@
         self.orchestrator = orchestrator
         self.scheduler_info = scheduler_info
 
-<<<<<<< HEAD
     def _generate_impl(self, obj: GenerateReqInput):
-=======
-    def generate(
-        self,
-        # The input prompt. It can be a single prompt or a batch of prompts.
-        prompt: Optional[Union[List[str], str]] = None,
-        sampling_params: Optional[Union[List[Dict], Dict]] = None,
-        # The token ids for text; one can either specify text or input_ids.
-        input_ids: Optional[Union[List[List[int]], List[int]]] = None,
-        # The image input. It can be a file name, a url, or base64 encoded string.
-        # See also python/sglang/srt/utils.py:load_image.
-        image_data: Optional[Union[List[str], str]] = None,
-        return_logprob: Optional[Union[List[bool], bool]] = False,
-        logprob_start_len: Optional[Union[List[int], int]] = None,
-        top_logprobs_num: Optional[Union[List[int], int]] = None,
-        lora_path: Optional[List[Optional[str]]] = None,
-        custom_logit_processor: Optional[Union[List[str], str]] = None,
-        stream: bool = False,
-    ) -> Union[Dict, Iterator[Dict]]:
->>>>>>> c7739693
         """
         The arguments of this function is the same as `sglang/srt/managers/io_struct.py::GenerateReqInput`.
         Please refer to `GenerateReqInput` for the documentation.
         """
-<<<<<<< HEAD
-=======
-        modalities_list = []
-        if image_data is not None:
-            modalities_list.append("image")
-
-        obj = GenerateReqInput(
-            text=prompt,
-            input_ids=input_ids,
-            sampling_params=sampling_params,
-            image_data=image_data,
-            return_logprob=return_logprob,
-            logprob_start_len=logprob_start_len,
-            top_logprobs_num=top_logprobs_num,
-            lora_path=lora_path,
-            modalities=modalities_list,
-            custom_logit_processor=custom_logit_processor,
-            stream=stream,
-        )
->>>>>>> c7739693
         loop = asyncio.get_event_loop()
         generator = self.orchestrator.generate_request(obj, None)
 
