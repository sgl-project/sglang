--- conflicted
+++ resolved
@@ -350,24 +350,14 @@
                 )
 
                 # Replace by the nearest physical expert
-<<<<<<< HEAD
-                mapped_phsical_experts = logical_to_all_physical_map[layer_id][
-=======
                 mapped_physical_experts = logical_to_all_physical_map[layer_id][
->>>>>>> 99e25805
                     logical_expert_id
                 ]
                 if (
                     nearest_expert != -1
-<<<<<<< HEAD
-                    and nearest_expert not in mapped_phsical_experts
-                ):
-                    mapped_phsical_experts[0] = nearest_expert
-=======
                     and nearest_expert not in mapped_physical_experts
                 ):
                     mapped_physical_experts[0] = nearest_expert
->>>>>>> 99e25805
 
     logical_to_all_physical_map = _pad_nested_array(
         logical_to_all_physical_map, pad_value=-1
