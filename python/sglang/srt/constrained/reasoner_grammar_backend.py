# Copyright 2023-2024 SGLang Team
# Licensed under the Apache License, Version 2.0 (the "License");
# you may not use this file except in compliance with the License.
# You may obtain a copy of the License at
#
#     http://www.apache.org/licenses/LICENSE-2.0
#
# Unless required by applicable law or agreed to in writing, software
# distributed under the License is distributed on an "AS IS" BASIS,
# WITHOUT WARRANTIES OR CONDITIONS OF ANY KIND, either express or implied.
# See the License for the specific language governing permissions and
# limitations under the License.
# ==============================================================================
"""The baseclass of a backend for reasoner grammar-guided constrained decoding."""

from typing import List, Optional, Tuple

import torch

from .base_grammar_backend import (
    INVALID_GRAMMAR_OBJ,
    BaseGrammarBackend,
    BaseGrammarObject,
)


class ReasonerGrammarObject(BaseGrammarObject):
    def __init__(self, grammar: BaseGrammarObject, think_end_id: int):
        super().__init__()
        self.grammar = grammar
        self.think_end_id = think_end_id
<<<<<<< HEAD
        self.is_in_reasoning: bool = False

    def maybe_init_reasoning(self, reasoning: bool):
        self.is_in_reasoning = reasoning
=======
        # -1    means thinking has not ended yet
        # 0     means just ended thinking in the last token
        # +     means number of tokens after thinking ended
        self.tokens_after_think_end = -1

    def transfer_state(self, token: int) -> int:
        if self.tokens_after_think_end == -1 and token == self.think_end_id:
            self.tokens_after_think_end = 0
        elif self.tokens_after_think_end >= 0:
            self.tokens_after_think_end += 1

    def rollback_state(self):
        if self.tokens_after_think_end == 0:
            self.tokens_after_think_end = -1
        elif self.tokens_after_think_end > 0:
            self.tokens_after_think_end -= 1
>>>>>>> b988c18e

    def accept_token(self, token: int):
        if self.tokens_after_think_end >= 0:
            self.grammar.accept_token(token)
        self.transfer_state(token)

    def rollback(self, k):
        steps_after_think = min(k, self.tokens_after_think_end)
        if steps_after_think > 0:
            self.grammar.rollback(steps_after_think)

        for _ in range(k):
            self.rollback_state()

    def allocate_vocab_mask(
        self, vocab_size: int, batch_size: int, device
    ) -> torch.Tensor:
        return self.grammar.allocate_vocab_mask(vocab_size, batch_size, device)

    def fill_vocab_mask(self, vocab_mask: torch.Tensor, idx: int) -> None:
        if self.tokens_after_think_end >= 0:
            self.grammar.fill_vocab_mask(vocab_mask, idx)

    def move_vocab_mask(self, vocab_mask: torch.Tensor, device) -> torch.Tensor:
        return self.grammar.move_vocab_mask(vocab_mask, device)

    @property
    def apply_vocab_mask(self):
        return self.grammar.apply_vocab_mask

    def copy(self) -> BaseGrammarObject:
        return ReasonerGrammarObject(self.grammar.copy(), self.think_end_id)

    @property
    def finished(self):
        return self.grammar.finished

    @finished.setter
    def finished(self, finished):
        self.grammar.finished = finished

    def try_jump_forward(self, tokenizer):
        return self.grammar.try_jump_forward(tokenizer)

    def jump_forward_str_state(self, helper):
        return self.grammar.jump_forward_str_state(helper)

    def jump_and_retokenize(
        self, old_output_ids: List[int], new_output_ids: List[int], next_state: int
    ):
        return self.grammar.jump_and_retokenize(
            old_output_ids, new_output_ids, next_state
        )


class ReasonerGrammarBackend(BaseGrammarBackend):
    def __init__(self, grammar_backend: BaseGrammarBackend, think_end_id):
        super().__init__()
        self.grammar_backend = grammar_backend
        self.think_end_id = think_end_id

    def _init_value_dispatch(
        self, key: Tuple[str, str], reasoning: bool
    ) -> Optional[BaseGrammarObject]:
        ret = self.grammar_backend._init_value_dispatch(key, reasoning)
        # avoid wrapping invalid grammar, so that the scheduler can detect it
        if ret is None or ret is INVALID_GRAMMAR_OBJ:
            return ret
        obj = ReasonerGrammarObject(ret, self.think_end_id)
        obj.maybe_init_reasoning(reasoning)
        return obj<|MERGE_RESOLUTION|>--- conflicted
+++ resolved
@@ -29,16 +29,13 @@
         super().__init__()
         self.grammar = grammar
         self.think_end_id = think_end_id
-<<<<<<< HEAD
-        self.is_in_reasoning: bool = False
-
-    def maybe_init_reasoning(self, reasoning: bool):
-        self.is_in_reasoning = reasoning
-=======
         # -1    means thinking has not ended yet
         # 0     means just ended thinking in the last token
         # +     means number of tokens after thinking ended
         self.tokens_after_think_end = -1
+
+    def maybe_init_reasoning(self, reasoning: bool):
+        self.tokens_after_think_end = 0
 
     def transfer_state(self, token: int) -> int:
         if self.tokens_after_think_end == -1 and token == self.think_end_id:
@@ -51,7 +48,6 @@
             self.tokens_after_think_end = -1
         elif self.tokens_after_think_end > 0:
             self.tokens_after_think_end -= 1
->>>>>>> b988c18e
 
     def accept_token(self, token: int):
         if self.tokens_after_think_end >= 0:
