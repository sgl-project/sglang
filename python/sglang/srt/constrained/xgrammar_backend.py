# Copyright 2023-2024 SGLang Team
# Licensed under the Apache License, Version 2.0 (the "License");
# you may not use this file except in compliance with the License.
# You may obtain a copy of the License at
#
#     http://www.apache.org/licenses/LICENSE-2.0
#
# Unless required by applicable law or agreed to in writing, software
# distributed under the License is distributed on an "AS IS" BASIS,
# WITHOUT WARRANTIES OR CONDITIONS OF ANY KIND, either express or implied.
# See the License for the specific language governing permissions and
# limitations under the License.
# ==============================================================================
"""Constrained decoding with xgrammar backend."""

import json
import logging
<<<<<<< HEAD
from typing import List, Optional, Tuple
=======
from typing import List, Optional, Tuple, Union
>>>>>>> 66301e12

import torch
from xgrammar import (
    CompiledGrammar,
    GrammarCompiler,
    GrammarMatcher,
    StructuralTagItem,
    TokenizerInfo,
    allocate_token_bitmask,
    apply_token_bitmask_inplace,
)

from sglang.srt.constrained.base_grammar_backend import (
    BaseGrammarBackend,
    BaseGrammarObject,
)

logger = logging.getLogger(__name__)


MAX_ROLLBACK_TOKENS = 200


class XGrammarGrammar(BaseGrammarObject):

    def __init__(
        self,
        matcher: GrammarMatcher,
        vocab_size: int,
        ctx: CompiledGrammar,
        override_stop_tokens: Optional[Union[List[int], int]],
    ) -> None:
        self.matcher = matcher
        self.vocab_size = vocab_size
        self.ctx = ctx
        self.override_stop_tokens = override_stop_tokens
        self.finished = False

    def accept_token(self, token: int):
        assert self.matcher.accept_token(token)

    def try_jump_forward(self, tokenizer) -> Optional[Tuple[List[int], str]]:
        s = self.matcher.find_jump_forward_string()
        if s:
            return [], s
        return None

    def jump_forward_str_state(self, helper: Tuple[List[int], str]) -> Tuple[str, int]:
        _, data = helper
        return data, -1

    def jump_and_retokenize(
        self, old_output_ids: List[int], new_output_ids: List[int], next_state: int
    ):
        k = 0
        for i, old_id in enumerate(old_output_ids):
            if old_id == new_output_ids[i]:
                k = i + 1
            else:
                break

        # rollback to the last token that is the same
        if k < len(old_output_ids):
            self.matcher.rollback(len(old_output_ids) - k)

        for i in range(k, len(new_output_ids)):
            assert self.matcher.accept_token(new_output_ids[i])

    def allocate_vocab_mask(
        self, vocab_size: int, batch_size: int, device
    ) -> torch.Tensor:
        return allocate_token_bitmask(batch_size, vocab_size)

    def fill_vocab_mask(self, vocab_mask: torch.Tensor, idx: int) -> None:
        self.matcher.fill_next_token_bitmask(vocab_mask, idx)

    @staticmethod
    def move_vocab_mask(vocab_mask: torch.Tensor, device) -> torch.Tensor:
        return vocab_mask.to(device, non_blocking=True)

    @staticmethod
    def apply_vocab_mask(logits: torch.Tensor, vocab_mask: torch.Tensor) -> None:
        apply_token_bitmask_inplace(logits, vocab_mask)

    def copy(self):
        matcher = GrammarMatcher(
            self.ctx,
            max_rollback_tokens=MAX_ROLLBACK_TOKENS,
            override_stop_tokens=self.override_stop_tokens,
        )
        return XGrammarGrammar(
            matcher, self.vocab_size, self.ctx, self.override_stop_tokens
        )


class XGrammarGrammarBackend(BaseGrammarBackend):
    def __init__(
        self,
        tokenizer,
        vocab_size: int,
    ):
        super().__init__()

        tokenizer_info = TokenizerInfo.from_huggingface(
            tokenizer, vocab_size=vocab_size
        )
        override_stop_tokens = None

        self.grammar_compiler = GrammarCompiler(tokenizer_info=tokenizer_info)
        self.vocab_size = vocab_size
        self.override_stop_tokens = override_stop_tokens

    def _from_context(self, ctx: CompiledGrammar) -> XGrammarGrammar:
        matcher = GrammarMatcher(ctx, max_rollback_tokens=MAX_ROLLBACK_TOKENS)
        return XGrammarGrammar(matcher, self.vocab_size, ctx, self.override_stop_tokens)

    def dispatch_json(self, key_string: str) -> Optional[XGrammarGrammar]:
        try:
            if key_string == "$$ANY$$":
                ctx = self.grammar_compiler.compile_builtin_json_grammar()
            else:
                ctx = self.grammar_compiler.compile_json_schema(schema=key_string)
        except RuntimeError as e:
            logging.warning(f"Skip invalid json_schema: json_schema={key_string}, {e=}")
            return None
        return self._from_context(ctx)

    def dispatch_ebnf(self, key_string: str) -> Optional[XGrammarGrammar]:
        try:
            ctx = self.grammar_compiler.compile_grammar(key_string)
        except RuntimeError as e:
            logging.warning(f"Skip invalid ebnf: ebnf={key_string}, {e=}")
            return None
        return self._from_context(ctx)

    def dispatch_regex(self, key_string: str) -> Optional[XGrammarGrammar]:
        try:
            ctx = self.grammar_compiler.compile_regex(key_string)
        except RuntimeError as e:
            logging.warning(f"Skip invalid regex: regex={key_string}, {e=}")
            return None
        return self._from_context(ctx)

    def dispatch_structural_tag(self, key_string: str) -> Optional[XGrammarGrammar]:
        try:
            structural_tag = json.loads(key_string)
            tags = [
                StructuralTagItem(
                    begin=structure["begin"],
                    schema=json.dumps(structure["schema"]),
                    end=structure["end"],
                )
                for structure in structural_tag["structures"]
            ]
            ctx = self.grammar_compiler.compile_structural_tag(
                tags, structural_tag["triggers"]
            )
        except RuntimeError as e:
            logging.warning(f"Skip invalid regex: regex={key_string}, {e=}")
            return None
        return self._from_context(ctx)

    def reset(self):
        if self.grammar_compiler:
            self.grammar_compiler.clear_cache()<|MERGE_RESOLUTION|>--- conflicted
+++ resolved
@@ -15,11 +15,7 @@
 
 import json
 import logging
-<<<<<<< HEAD
-from typing import List, Optional, Tuple
-=======
 from typing import List, Optional, Tuple, Union
->>>>>>> 66301e12
 
 import torch
 from xgrammar import (
@@ -134,7 +130,7 @@
 
     def _from_context(self, ctx: CompiledGrammar) -> XGrammarGrammar:
         matcher = GrammarMatcher(ctx, max_rollback_tokens=MAX_ROLLBACK_TOKENS)
-        return XGrammarGrammar(matcher, self.vocab_size, ctx, self.override_stop_tokens)
+        return XGrammarGrammar(matcher, self.vocab_size, ctx)
 
     def dispatch_json(self, key_string: str) -> Optional[XGrammarGrammar]:
         try:
