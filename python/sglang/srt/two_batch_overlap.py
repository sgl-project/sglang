<<<<<<< HEAD
import copy
=======
from __future__ import annotations

>>>>>>> 69712e6f
import dataclasses
import logging
from dataclasses import replace
from typing import TYPE_CHECKING, Dict, List, Optional, Sequence, Union

import torch

from sglang.srt.layers.attention.base_attn_backend import AttentionBackend
from sglang.srt.layers.communicator import (
    CommunicateContext,
    CommunicateSummableTensorPairFn,
    ScatterMode,
)
from sglang.srt.layers.moe.ep_moe.token_dispatcher import DeepEPDispatcher
from sglang.srt.layers.quantization import deep_gemm_wrapper
from sglang.srt.managers.schedule_batch import ScheduleBatch, global_server_args_dict
from sglang.srt.model_executor.forward_batch_info import (
    ForwardBatch,
    ForwardMode,
    compute_position,
)
from sglang.srt.operations import execute_operations, execute_overlapped_operations
from sglang.srt.operations_strategy import OperationsStrategy
from sglang.srt.speculative.eagle_utils import EagleDraftInput, EagleVerifyInput
from sglang.srt.utils import BumpAllocator, DeepEPMode, get_bool_env_var

if TYPE_CHECKING:
    from sglang.srt.layers.moe.ep_moe.token_dispatcher import DispatchOutput

_tbo_debug = get_bool_env_var("SGLANG_TBO_DEBUG")

logger = logging.getLogger(__name__)


# -------------------------------- Compute Basic Info ---------------------------------------


def get_token_num_per_seq(
    forward_mode: ForwardMode,
    spec_info: Optional[Union[EagleDraftInput, EagleVerifyInput]] = None,
):
    if forward_mode.is_target_verify():
        return spec_info.draft_token_num
    elif forward_mode.is_decode():
        return 1
    elif forward_mode.is_idle():
        return 0
    else:
        # For extend, we should not use `token_num_per_seq`.
        return None


# TODO: may smartly disable TBO when batch size is too small b/c it will slow down
def compute_split_seq_index(
    forward_mode: "ForwardMode",
    num_tokens: int,
    extend_lens: Optional[Sequence[int]],
    token_num_per_seq: Optional[int],
) -> Optional[int]:
    if forward_mode == ForwardMode.EXTEND:
        assert extend_lens is not None
        return _split_extend_seqs(extend_lens)
    elif forward_mode.is_target_verify() or forward_mode.is_decode():
        assert token_num_per_seq is not None
        return (num_tokens // token_num_per_seq) // 2
    elif forward_mode.is_idle():
        assert num_tokens == 0
        return 0
    else:
        raise NotImplementedError()


def _is_two_chunk_split_enabled(extend_lens: Sequence[int]) -> bool:
    if extend_lens is None:
        return False

    vanilla_split_seq_index = _split_array_by_balanced_sum(extend_lens)
    left_sum = sum(extend_lens[:vanilla_split_seq_index])
    overall_sum = sum(extend_lens)
    threshold = global_server_args_dict["tbo_token_distribution_threshold"]
    assert threshold <= 0.5, f"{threshold=}"
    return left_sum < overall_sum * threshold or left_sum > overall_sum * (
        1 - threshold
    )


def _split_extend_seqs(arr: Sequence[int]) -> int:
    if _is_two_chunk_split_enabled(arr):
        return _split_array_by_cum_less_than_half(arr)

    return _split_array_by_balanced_sum(arr)


def _split_array_by_cum_less_than_half(arr: Sequence[int]) -> int:
    left_sum = 0
    overall_sum = sum(arr)
    half_sum = overall_sum // 2
    chosen_index = 0

    for i in range(len(arr)):
        left_sum += arr[i]
        if left_sum > half_sum:
            chosen_index = i
            break

    return chosen_index


def _split_array_by_balanced_sum(arr: Sequence[int]) -> int:
    overall_sum = sum(arr)
    left_sum = 0
    min_diff = float("inf")
    best_index = 0

    for i in range(1, len(arr)):
        left_sum += arr[i - 1]
        right_sum = overall_sum - left_sum
        diff = abs(left_sum - right_sum)
        if diff <= min_diff:
            min_diff = diff
            best_index = i
        else:
            break

    return best_index


def _update_device_and_sum_field_from_cpu_field(
    batch: ForwardBatch, cpu_field: str, device_field: str, sum_field: str = None
):
    cpu_value = getattr(batch, cpu_field, None)
    old_device_value = getattr(batch, device_field, None)
    if (
        cpu_value is None
        or old_device_value is None
        or not (isinstance(cpu_value, torch.Tensor) or isinstance(cpu_value, list))
    ):
        return

    new_device_value = (
        cpu_value
        if isinstance(cpu_value, torch.Tensor)
        else torch.tensor(cpu_value, dtype=old_device_value.dtype)
    ).to(device=global_server_args_dict["device"], non_blocking=True)
    setattr(batch, device_field, new_device_value)

    if sum_field is not None:
        sum_value = (
            cpu_value.sum().item()
            if isinstance(cpu_value, torch.Tensor)
            else sum(cpu_value)
        )
        setattr(batch, sum_field, sum_value)


def _compute_mask_offset(seq_index: int, spec_info: Optional[EagleVerifyInput]) -> int:
    if seq_index == 0:
        return 0

    offset = 0
    max_seq_len = min(seq_index, spec_info.seq_lens_cpu.shape[0])
    for i in range(max_seq_len):
        offset += (
            spec_info.seq_lens_cpu[i] + spec_info.draft_token_num
        ) * spec_info.draft_token_num
    return offset


def split_spec_info(
    spec_info: Optional[EagleVerifyInput],
    start_seq_index: int,
    end_seq_index: int,
    start_token_index: int,
    end_token_index: int,
):
    if spec_info is None:
        return None
    if spec_info.draft_token is not None:
        draft_token = spec_info.draft_token[start_token_index:end_token_index]
    else:
        draft_token = None
    if spec_info.custom_mask is not None and spec_info.draft_token is not None:
        custom_mask_start = _compute_mask_offset(start_seq_index, spec_info)
        if end_seq_index == spec_info.seq_lens_cpu.shape[0]:
            custom_mask_end = spec_info.custom_mask.shape[0]
        else:
            custom_mask_end = _compute_mask_offset(end_seq_index, spec_info)

        if custom_mask_end > custom_mask_start:
            custom_mask = spec_info.custom_mask[custom_mask_start:custom_mask_end]
        else:
            custom_mask = spec_info.custom_mask
    else:
        custom_mask = spec_info.custom_mask
    if spec_info.positions is not None:
        positions = spec_info.positions[start_token_index:end_token_index]
    else:
        positions = None
    if spec_info.retrive_index is not None:
        retrive_index = spec_info.retrive_index[start_seq_index:end_seq_index]
    else:
        retrive_index = None
    if spec_info.retrive_next_token is not None:
        retrive_next_token = spec_info.retrive_next_token[start_seq_index:end_seq_index]
    else:
        retrive_next_token = None
    if spec_info.retrive_next_sibling is not None:
        retrive_next_sibling = spec_info.retrive_next_sibling[
            start_seq_index:end_seq_index
        ]
    else:
        retrive_next_sibling = None
    if spec_info.retrive_cum_len is not None:
        retrive_cum_len = spec_info.retrive_cum_len[start_seq_index:end_seq_index]
    else:
        retrive_cum_len = None

    if spec_info.seq_lens_cpu is not None:
        seq_lens_cpu = spec_info.seq_lens_cpu[start_seq_index:end_seq_index]
    else:
        seq_lens_cpu = None
    if seq_lens_cpu is not None:
        seq_lens_sum = seq_lens_cpu.sum()
    else:
        seq_lens_sum = None
    output_spec_info = replace(
        spec_info,
        custom_mask=custom_mask,
        draft_token=draft_token,
        positions=positions,
        retrive_index=retrive_index,
        retrive_next_token=retrive_next_token,
        retrive_next_sibling=retrive_next_sibling,
        retrive_cum_len=retrive_cum_len,
        seq_lens_cpu=seq_lens_cpu,
        seq_lens_sum=seq_lens_sum,
    )
    return output_spec_info


def compute_split_token_index(
    split_seq_index: int,
    forward_mode: "ForwardMode",
    extend_seq_lens: Optional[Sequence[int]],
    token_num_per_seq: Optional[int],
) -> int:
    if forward_mode == ForwardMode.EXTEND:
        assert extend_seq_lens is not None
        if _is_two_chunk_split_enabled(extend_seq_lens):
            return sum(extend_seq_lens) // 2
        return sum(extend_seq_lens[:split_seq_index])
    elif forward_mode.is_target_verify() or forward_mode.is_decode():
        assert token_num_per_seq is not None
        return split_seq_index * token_num_per_seq
    elif forward_mode.is_idle():
        assert split_seq_index == 0
        return 0
    else:
        raise NotImplementedError


def compute_split_indices_for_cuda_graph_replay(
    forward_mode: ForwardMode,
    cuda_graph_num_tokens: int,
    spec_info: Optional[Union[EagleDraftInput, EagleVerifyInput]],
):
    forward_mode_for_tbo_split = (
        forward_mode if forward_mode != ForwardMode.IDLE else ForwardMode.DECODE
    )
    token_num_per_seq = get_token_num_per_seq(
        forward_mode=forward_mode, spec_info=spec_info
    )
    tbo_split_seq_index = compute_split_seq_index(
        forward_mode=forward_mode_for_tbo_split,
        num_tokens=cuda_graph_num_tokens,
        extend_lens=None,
        token_num_per_seq=token_num_per_seq,
    )
    tbo_split_token_index = compute_split_token_index(
        split_seq_index=tbo_split_seq_index,
        forward_mode=forward_mode_for_tbo_split,
        extend_seq_lens=None,
        token_num_per_seq=token_num_per_seq,
    )
    return tbo_split_seq_index, tbo_split_token_index


# -------------------------------- Preparation ---------------------------------------


class TboCudaGraphRunnerPlugin:
    def __init__(self):
        self._tbo_children_num_token_non_padded = torch.zeros((2,), dtype=torch.int32)

    def capture_one_batch_size(self, batch: ForwardBatch, num_tokens: int):
        if not global_server_args_dict["enable_two_batch_overlap"]:
            return
        token_num_per_seq = get_token_num_per_seq(
            forward_mode=batch.forward_mode, spec_info=batch.spec_info
        )

        batch.tbo_split_seq_index = compute_split_seq_index(
            forward_mode=batch.forward_mode,
            num_tokens=num_tokens,
            extend_lens=None,
            token_num_per_seq=token_num_per_seq,
        )
        # For simplicity, when two_batch_overlap is enabled, we only capture CUDA Graph for tbo=true
        assert batch.tbo_split_seq_index is not None, f"{num_tokens=}"

        self._tbo_children_num_token_non_padded[...] = (
            TboForwardBatchPreparer.compute_tbo_children_num_token_non_padded(batch)
        )

        TboForwardBatchPreparer.prepare_raw(
            batch,
            tbo_children_num_token_non_padded=self._tbo_children_num_token_non_padded,
        )

    def replay_prepare(
        self,
        forward_mode: ForwardMode,
        bs: int,
        num_token_non_padded: int,
        spec_info: Optional[Union[EagleDraftInput, EagleVerifyInput]],
    ):
        token_num_per_seq = get_token_num_per_seq(
            forward_mode=forward_mode, spec_info=spec_info
        )
        tbo_split_seq_index, tbo_split_token_index = (
            compute_split_indices_for_cuda_graph_replay(
                forward_mode=forward_mode,
                cuda_graph_num_tokens=bs * token_num_per_seq,
                spec_info=spec_info,
            )
        )

        self._tbo_children_num_token_non_padded[...] = (
            TboForwardBatchPreparer.compute_tbo_children_num_token_non_padded_raw(
                tbo_split_token_index=tbo_split_token_index,
                num_token_non_padded=num_token_non_padded,
            )
        )


class TboDPAttentionPreparer:
    def prepare_all_gather(
        self,
        local_batch: ScheduleBatch,
        deepep_mode: DeepEPMode,
        enable_deepep_moe: bool,
        enable_two_batch_overlap: bool,
    ):
        self.enable_two_batch_overlap = enable_two_batch_overlap

        if local_batch is not None:
            token_num_per_seq = get_token_num_per_seq(
                forward_mode=local_batch.forward_mode, spec_info=local_batch.spec_info
            )

            if (
                local_batch.forward_mode.is_target_verify()
                or local_batch.forward_mode.is_decode()
            ):
                num_tokens = local_batch.batch_size() * token_num_per_seq
            else:
                num_tokens = local_batch.extend_num_tokens
            self.local_tbo_split_seq_index = compute_split_seq_index(
                forward_mode=local_batch.forward_mode,
                num_tokens=num_tokens,
                extend_lens=local_batch.extend_lens,
                token_num_per_seq=token_num_per_seq,
            )
            resolved_deepep_mode = deepep_mode.resolve(local_batch.is_extend_in_batch)
            local_can_run_tbo = (self.local_tbo_split_seq_index is not None) and not (
                (
                    local_batch.forward_mode.is_extend()
                    and not local_batch.forward_mode.is_target_verify()
                )
                and enable_deepep_moe
                and (resolved_deepep_mode == DeepEPMode.low_latency)
            )
        else:
            self.local_tbo_split_seq_index = 0
            local_can_run_tbo = True

        local_forward_mode = self._compute_local_forward_mode(local_batch)

        return local_can_run_tbo, local_forward_mode

    def compute_output(self, partial_global_info):
        local_can_run_tbo_aggregated = min(partial_global_info[:, 0, 0].tolist())
        forward_modes = partial_global_info[:, 0, 1].tolist()

        global_forward_mode, forward_mode_agree = self._compute_global_forward_mode(
            forward_modes
        )

        can_run_tbo = (
            self.enable_two_batch_overlap
            and local_can_run_tbo_aggregated
            and forward_mode_agree
        )

        tbo_split_seq_index = self.local_tbo_split_seq_index if can_run_tbo else None
        global_forward_mode = global_forward_mode if can_run_tbo else None
        return tbo_split_seq_index, global_forward_mode

    @staticmethod
    def _compute_local_forward_mode(local_batch):
        return (
            local_batch.forward_mode if local_batch is not None else ForwardMode.IDLE
        ).value

    @staticmethod
    def _compute_global_forward_mode(forward_modes):
        forward_modes_excluding_idle = [
            x for x in forward_modes if x != ForwardMode.IDLE.value
        ]

        if not forward_modes_excluding_idle:
            return ForwardMode.IDLE, False

        forward_mode_agree = TboDPAttentionPreparer._is_all_same(
            forward_modes_excluding_idle
        )
        global_forward_mode = (
            ForwardMode(forward_modes_excluding_idle[0]) if forward_mode_agree else None
        )
        return global_forward_mode, forward_mode_agree

    @staticmethod
    def _is_all_same(x):
        return all(value == x[0] for value in x)


class TboForwardBatchPreparer:
    @classmethod
    def prepare(cls, batch: ForwardBatch, is_draft_worker: bool = False):
        if batch.tbo_split_seq_index is None or is_draft_worker:
            return

        tbo_children_num_token_non_padded = (
            cls.compute_tbo_children_num_token_non_padded(batch)
        )
        cls.prepare_raw(
            batch, tbo_children_num_token_non_padded=tbo_children_num_token_non_padded
        )

    @classmethod
    def prepare_raw(
        cls, batch: ForwardBatch, tbo_children_num_token_non_padded: torch.Tensor
    ):
        from sglang.srt.layers.attention.tbo_backend import TboAttnBackend

        tbo_split_token_index = cls._compute_split_token_index(batch)

        is_enable_two_chunk = (
            batch.forward_mode == ForwardMode.EXTEND
            and _is_two_chunk_split_enabled(batch.extend_seq_lens_cpu)
        )

        if _tbo_debug:
            logger.info(
                f"TboForwardBatchPreparer.prepare "
                f"is_enable_two_chunk={is_enable_two_chunk} "
                f"tbo_split_seq_index={batch.tbo_split_seq_index} "
                f"tbo_split_token_index={tbo_split_token_index} "
                f"extend_seq_lens={batch.extend_seq_lens_cpu} "
                f"bs={batch.batch_size} "
                f"forward_mode={batch.forward_mode}"
            )

        assert isinstance(batch.attn_backend, TboAttnBackend)
        attn_backend_child_a, attn_backend_child_b = batch.attn_backend.children

        [out_num_token_non_padded_a, out_num_token_non_padded_b] = (
            tbo_children_num_token_non_padded
        )

        child_a = cls.filter_batch(
            batch,
            start_token_index=0,
            end_token_index=tbo_split_token_index,
            start_seq_index=0,
            end_seq_index=(
                batch.tbo_split_seq_index + 1
                if is_enable_two_chunk
                else batch.tbo_split_seq_index
            ),
            output_attn_backend=attn_backend_child_a,
            out_num_token_non_padded=out_num_token_non_padded_a,
        )
        child_b = cls.filter_batch(
            batch,
            start_token_index=tbo_split_token_index,
            end_token_index=batch.input_ids.shape[0],
            start_seq_index=batch.tbo_split_seq_index,
            end_seq_index=batch.batch_size,
            output_attn_backend=attn_backend_child_b,
            out_num_token_non_padded=out_num_token_non_padded_b,
        )

        if is_enable_two_chunk:
            cls.derive_fields_related_to_seq_len_for_two_chunk(
                batch,
                child_a=child_a,
                child_b=child_b,
                tbo_split_seq_index=batch.tbo_split_seq_index,
            )

        assert batch.tbo_children is None
        batch.tbo_children = [child_a, child_b]

    @classmethod
    def derive_fields_related_to_seq_len_for_two_chunk(
        cls,
        batch: ForwardBatch,
        *,
        child_a: ForwardBatch,
        child_b: ForwardBatch,
        tbo_split_seq_index: int,
    ):
        extend_seq_lens_cpu = batch.extend_seq_lens_cpu
        overall_seq_lens_sum = sum(extend_seq_lens_cpu)
        half_seq_lens_sum = overall_seq_lens_sum // 2
        left_last_seq_token_num = half_seq_lens_sum - sum(
            extend_seq_lens_cpu[:tbo_split_seq_index]
        )
        right_first_seq_token_num = (
            extend_seq_lens_cpu[tbo_split_seq_index] - left_last_seq_token_num
        )

        # making deepcopy to be extra safe
        child_a.extend_seq_lens_cpu = copy.deepcopy(child_a.extend_seq_lens_cpu)
        child_a.extend_seq_lens_cpu[-1] = left_last_seq_token_num
        child_b.extend_seq_lens_cpu = copy.deepcopy(child_b.extend_seq_lens_cpu)
        child_b.extend_seq_lens_cpu[0] = right_first_seq_token_num
        for child in [child_a, child_b]:
            _update_device_and_sum_field_from_cpu_field(
                batch=child,
                cpu_field="extend_seq_lens_cpu",
                device_field="extend_seq_lens",
                sum_field="extend_num_tokens",
            )

        assert (
            child_a.extend_num_tokens == half_seq_lens_sum
        ), f"{child_a.extend_num_tokens=}, {half_seq_lens_sum=}"

        child_a.seq_lens_cpu = copy.deepcopy(child_a.seq_lens_cpu)
        child_a.seq_lens_cpu[-1] = (
            child_a.extend_seq_lens_cpu[-1] + child_a.extend_prefix_lens_cpu[-1]
        )
        _update_device_and_sum_field_from_cpu_field(
            batch=child_a,
            cpu_field="seq_lens_cpu",
            device_field="seq_lens",
            sum_field="seq_lens_sum",
        )

        child_b.extend_prefix_lens_cpu = copy.deepcopy(child_b.extend_prefix_lens_cpu)
        child_b.extend_prefix_lens_cpu[0] += left_last_seq_token_num
        _update_device_and_sum_field_from_cpu_field(
            batch=child_b,
            cpu_field="extend_prefix_lens_cpu",
            device_field="extend_prefix_lens",
            sum_field=None,
        )
        _, child_b.extend_start_loc = compute_position(
            global_server_args_dict["attention_backend"],
            child_b.extend_prefix_lens,
            child_b.extend_seq_lens,
            child_b.extend_num_tokens,
        )

    @classmethod
    def filter_batch(
        cls,
        batch: ForwardBatch,
        *,
        start_token_index: int,
        end_token_index: int,
        start_seq_index: int,
        end_seq_index: int,
        output_attn_backend: AttentionBackend,
        out_num_token_non_padded: torch.Tensor,
    ):
        assert (
            end_token_index >= start_token_index
        ), f"{end_token_index=}, {start_token_index=}, batch={batch}"
        num_tokens = batch.input_ids.shape[0]
        num_seqs = batch.batch_size

        output_dict = dict()

        for key in [
            "input_ids",
            "positions",
            "out_cache_loc",
        ]:
            old_value = getattr(batch, key)
            assert (
                old_value.shape[0] == num_tokens
            ), f"{key=} {old_value=} {num_tokens=} {batch=}"
            output_dict[key] = old_value[start_token_index:end_token_index]

        for key in [
            "req_pool_indices",
            "seq_lens",
            "seq_lens_cpu",
            "extend_seq_lens",
            "extend_prefix_lens",
            "extend_start_loc",
            "extend_prefix_lens_cpu",
            "extend_seq_lens_cpu",
            "extend_logprob_start_lens_cpu",
            "lora_paths",
        ]:
            old_value = getattr(batch, key)
            if old_value is None:
                continue
            elif batch.forward_mode.is_target_verify() and (
                key == "extend_seq_lens"
                or key == "extend_prefix_lens"
                or key == "extend_start_loc"
                or key == "extend_prefix_lens_cpu"
                or key == "extend_seq_lens_cpu"
                or key == "extend_logprob_start_lens_cpu"
            ):
                output_dict[key] = None
                continue
            assert (
                len(old_value) == num_seqs
            ), f"{key=} {old_value=} {num_seqs=} {batch=}"
            output_dict[key] = old_value[start_seq_index:end_seq_index]

        spec_info = getattr(batch, "spec_info")
        output_spec_info = split_spec_info(
            spec_info=spec_info,
            start_token_index=start_token_index,
            end_token_index=end_token_index,
            start_seq_index=start_seq_index,
            end_seq_index=end_seq_index,
        )
        output_dict["spec_info"] = output_spec_info
        for key in [
            "forward_mode",
            "is_extend_in_batch",
            "return_logprob",
            "req_to_token_pool",
            "token_to_kv_pool",
            "can_run_dp_cuda_graph",
            "global_forward_mode",
            "spec_algorithm",
            "capture_hidden_mode",
            "padded_static_len",
            "mrope_positions",  # only used by qwen2-vl, thus not care
            "split_index",  # for split prefill
        ]:
            output_dict[key] = getattr(batch, key)
        if not batch.forward_mode.is_target_verify():
            assert (
                _compute_extend_num_tokens(batch.input_ids, batch.forward_mode)
                == batch.extend_num_tokens
            ), f"{batch=}"
        extend_num_tokens = _compute_extend_num_tokens(
            output_dict["input_ids"], output_dict["forward_mode"]
        )

        # TODO improve, e.g. unify w/ `init_raw`
        if (
            global_server_args_dict["moe_dense_tp_size"] == 1
            and batch.gathered_buffer is not None
        ):
            sum_len = end_token_index - start_token_index
            gathered_buffer = torch.zeros(
                (sum_len, batch.gathered_buffer.shape[1]),
                dtype=batch.gathered_buffer.dtype,
                device=batch.gathered_buffer.device,
            )
        else:
            gathered_buffer = None

        output_dict.update(
            dict(
                batch_size=end_seq_index - start_seq_index,
                seq_lens_sum=(
                    output_dict["seq_lens_cpu"].sum()
                    if "seq_lens_cpu" in output_dict
                    else None
                ),
                extend_num_tokens=extend_num_tokens,
                attn_backend=output_attn_backend,
                num_token_non_padded=out_num_token_non_padded,
                tbo_split_seq_index=None,
                tbo_parent_token_range=(start_token_index, end_token_index),
                tbo_children=None,
                global_num_tokens_gpu=None,
                global_num_tokens_cpu=None,
                dp_padding_mode=None,
                gathered_buffer=gathered_buffer,
                global_num_tokens_for_logprob_gpu=None,
                global_num_tokens_for_logprob_cpu=None,
                sampling_info=None,
                # For logits and logprobs post processing, thus we do not care
                temp_scaled_logprobs=False,
                temperature=None,
                top_p_normalized_logprobs=False,
                top_p=None,
                mm_inputs=None,
                top_logprobs_nums=None,
                token_ids_logprobs=None,
            )
        )

        errors = []
        for field in dataclasses.fields(ForwardBatch):
            if getattr(batch, field.name) is not None and field.name not in output_dict:
                errors.append(
                    f"Field {field.name} has value, but is not yet supported (value={getattr(batch, field.name)} batch={batch})"
                )
        if len(errors) > 0:
            raise Exception(f"{len(errors)} errors happen:\n" + "\n\n".join(errors))

        return ForwardBatch(**output_dict)

    @classmethod
    def compute_tbo_children_num_token_non_padded(cls, batch: ForwardBatch):
        return cls.compute_tbo_children_num_token_non_padded_raw(
            tbo_split_token_index=cls._compute_split_token_index(batch),
            num_token_non_padded=len(batch.input_ids),
        )

    @classmethod
    def compute_tbo_children_num_token_non_padded_raw(
        cls, tbo_split_token_index: int, num_token_non_padded: int
    ):
        # TODO we may make padding on both sub-batches to make it slightly more balanced
        value_a = min(tbo_split_token_index, num_token_non_padded)
        value_b = max(0, num_token_non_padded - tbo_split_token_index)
        return torch.tensor([value_a, value_b], dtype=torch.int32).to(
            device=global_server_args_dict["device"], non_blocking=True
        )

    @classmethod
    def _compute_split_token_index(cls, batch: ForwardBatch):
        token_num_per_seq = get_token_num_per_seq(
            forward_mode=batch.forward_mode, spec_info=batch.spec_info
        )
        return compute_split_token_index(
            split_seq_index=batch.tbo_split_seq_index,
            forward_mode=batch.forward_mode,
            extend_seq_lens=batch.extend_seq_lens_cpu,
            token_num_per_seq=token_num_per_seq,
        )


def _compute_extend_num_tokens(input_ids, forward_mode: ForwardMode):
    if (
        forward_mode.is_decode()
        or forward_mode.is_idle()
        or forward_mode.is_target_verify()
    ):
        return None
    elif forward_mode.is_extend():
        return input_ids.shape[0]
    raise NotImplementedError


# -------------------------------- Execution ---------------------------------------


def model_forward_maybe_tbo(
    layers,
    enable_tbo: bool,
    positions: torch.Tensor,
    forward_batch: ForwardBatch,
    hidden_states: torch.Tensor,
    input_data_scatter_mode: ScatterMode,
    residual: Optional[torch.Tensor],
    zero_allocator: Optional[BumpAllocator] = None,
):
    inputs = dict(
        positions=positions,
        hidden_states=hidden_states,
        forward_batch=forward_batch,
        residual=residual,
        zero_allocator=zero_allocator,
    )
    layer_input_scatter_mode = layers[0].layer_scatter_modes.layer_input_mode
    operations_strategy = OperationsStrategy.init_new_tbo(
        layers, forward_batch.global_forward_mode
    )
    if enable_tbo:
        return _model_forward_tbo(
            inputs=inputs,
            operations_strategy=operations_strategy,
            input_data_scatter_mode=input_data_scatter_mode,
            layer_input_scatter_mode=layer_input_scatter_mode,
        )
    else:
        return _model_forward_non_tbo(inputs, operations_strategy)


def _model_forward_tbo(
    inputs,
    operations_strategy: OperationsStrategy,
    input_data_scatter_mode: ScatterMode,
    layer_input_scatter_mode: ScatterMode,
):
    inputs_arr = _model_forward_tbo_split_inputs(
        **inputs,
        input_data_scatter_mode=input_data_scatter_mode,
        layer_input_scatter_mode=layer_input_scatter_mode,
    )
    del inputs

    with deep_gemm_wrapper.configure_deep_gemm_num_sms(
        operations_strategy.deep_gemm_num_sms
    ):
        outputs_arr = execute_overlapped_operations(
            inputs_arr=inputs_arr,
            operations_arr=[operations_strategy.operations] * 2,
            delta_stages=[0, operations_strategy.tbo_delta_stages],
        )

    return _model_forward_tbo_merge_outputs(*outputs_arr)


def _model_forward_non_tbo(inputs, operations_strategy: OperationsStrategy):
    outputs = execute_operations(inputs, operations_strategy.operations)
    return outputs["hidden_states"], outputs["residual"]


def _model_forward_tbo_split_inputs(
    hidden_states: torch.Tensor,
    residual: torch.Tensor,
    positions: torch.Tensor,
    forward_batch: ForwardBatch,
    zero_allocator: Optional[BumpAllocator],
    input_data_scatter_mode: ScatterMode,
    layer_input_scatter_mode: ScatterMode,
) -> List[Dict]:
    tbo_splitter_scatter_mode = ScatterMode.TP_ATTN_FULL
    context = CommunicateContext.init_new()

    hidden_states, residual = CommunicateSummableTensorPairFn.execute(
        hidden_states_input_mode=input_data_scatter_mode,
        residual_input_mode=input_data_scatter_mode,
        output_mode=tbo_splitter_scatter_mode,
        hidden_states=hidden_states,
        residual=residual,
        forward_batch=forward_batch,
        context=context,
    )

    inputs_arr = _model_forward_tbo_split_inputs_raw(
        hidden_states=hidden_states,
        residual=residual,
        positions=positions,
        forward_batch=forward_batch,
        zero_allocator=zero_allocator,
    )

    def _post_transform(hidden_states, residual, forward_batch, **kwargs):
        hidden_states, residual = CommunicateSummableTensorPairFn.execute(
            hidden_states_input_mode=tbo_splitter_scatter_mode,
            residual_input_mode=tbo_splitter_scatter_mode,
            output_mode=layer_input_scatter_mode,
            hidden_states=hidden_states,
            residual=residual,
            forward_batch=forward_batch,
            context=context,
        )
        return dict(
            hidden_states=hidden_states,
            residual=residual,
            forward_batch=forward_batch,
            **kwargs,
        )

    return [_post_transform(**inputs) for inputs in inputs_arr]


def _model_forward_tbo_split_inputs_raw(
    hidden_states: torch.Tensor,
    residual: torch.Tensor,
    positions: torch.Tensor,
    forward_batch: ForwardBatch,
    zero_allocator: Optional[BumpAllocator],
) -> List[Dict]:
    return [
        dict(
            **_model_forward_filter_inputs(
                hidden_states=hidden_states,
                residual=residual,
                positions=positions,
                output_forward_batch=output_forward_batch,
                tbo_subbatch_index=tbo_subbatch_index,
            ),
            **(
                dict(zero_allocator=zero_allocator)
                if zero_allocator is not None
                else {}
            ),
        )
        for tbo_subbatch_index, output_forward_batch in enumerate(
            forward_batch.tbo_children
        )
    ]


def _model_forward_filter_inputs(
    hidden_states: torch.Tensor,
    residual: torch.Tensor,
    positions: torch.Tensor,
    output_forward_batch: ForwardBatch,
    tbo_subbatch_index: int,
) -> Dict:
    token_slice = slice(*output_forward_batch.tbo_parent_token_range)
    return dict(
        hidden_states=hidden_states[token_slice],
        residual=None if residual is None else residual[token_slice],
        positions=positions[token_slice],
        forward_batch=output_forward_batch,
        tbo_subbatch_index=tbo_subbatch_index,
    )


def _model_forward_tbo_merge_outputs(output_a, output_b):
    def _handle_key(name):
        value_a = output_a[name]
        value_b = output_b[name]
        assert (value_a is None) == (value_b is None)
        if value_a is None:
            return None
        return torch.concat([value_a, value_b], dim=0)

    return _handle_key("hidden_states"), _handle_key("residual")


# -------------------------------- Utilities and wrappers ---------------------------------------


class MaybeTboDeepEPDispatcher:
    def __init__(self, **kwargs):
        num_inner_dispatchers = (
            2 if global_server_args_dict["enable_two_batch_overlap"] else 1
        )
        self._inners = [
            DeepEPDispatcher(**kwargs) for _ in range(num_inner_dispatchers)
        ]

    def _execute(self, name, tbo_subbatch_index: Optional[int] = None, **kwargs):
        return getattr(self._inners[tbo_subbatch_index or 0], name)(**kwargs)

    def dispatch(self, **kwargs) -> DispatchOutput:
        return self._execute("dispatch", **kwargs)

    def dispatch_a(self, **kwargs):
        return self._execute("dispatch_a", **kwargs)

    def dispatch_b(self, **kwargs):
        return self._execute("dispatch_b", **kwargs)

    def combine(self, **kwargs) -> torch.Tensor:
        return self._execute("combine", **kwargs)

    def combine_a(self, **kwargs):
        return self._execute("combine_a", **kwargs)

    def combine_b(self, **kwargs):
        return self._execute("combine_b", **kwargs)<|MERGE_RESOLUTION|>--- conflicted
+++ resolved
@@ -1,9 +1,6 @@
-<<<<<<< HEAD
+from __future__ import annotations
+
 import copy
-=======
-from __future__ import annotations
-
->>>>>>> 69712e6f
 import dataclasses
 import logging
 from dataclasses import replace
