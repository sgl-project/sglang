--- conflicted
+++ resolved
@@ -20,14 +20,11 @@
     get_tbo_token_distribution_threshold,
     is_tbo_enabled,
 )
-<<<<<<< HEAD
-from sglang.srt.layers.moe.token_dispatcher import DeepEPDispatcher, MoRIDispatcher
-=======
 from sglang.srt.layers.moe.token_dispatcher import (
     DeepEPDispatcher,
     MooncakeEPDispatcher,
+    MoRIDispatcher,
 )
->>>>>>> 91fc5bb5
 from sglang.srt.layers.quantization import deep_gemm_wrapper
 from sglang.srt.managers.schedule_batch import ScheduleBatch
 from sglang.srt.model_executor.forward_batch_info import (
@@ -979,16 +976,6 @@
 class MaybeTboDeepEPDispatcher:
     def __init__(self, **kwargs):
         num_inner_dispatchers = 2 if is_tbo_enabled() else 1
-<<<<<<< HEAD
-        self._inners = [
-            (
-                MoRIDispatcher(**kwargs)
-                if get_moe_a2a_backend().is_mori()
-                else DeepEPDispatcher(**kwargs)
-            )
-            for _ in range(num_inner_dispatchers)
-        ]
-=======
         if get_moe_a2a_backend().is_deepep():
             self._inners = [
                 DeepEPDispatcher(**kwargs) for _ in range(num_inner_dispatchers)
@@ -997,7 +984,10 @@
             self._inners = [
                 MooncakeEPDispatcher(**kwargs) for _ in range(num_inner_dispatchers)
             ]
->>>>>>> 91fc5bb5
+        elif get_moe_a2a_backend().is_mori():
+            self._inners = [
+                MoRIDispatcher(**kwargs) for _ in range(num_inner_dispatchers)
+            ]
 
     def _execute(self, name, tbo_subbatch_index: Optional[int] = None, **kwargs):
         return getattr(self._inners[tbo_subbatch_index or 0], name)(**kwargs)
