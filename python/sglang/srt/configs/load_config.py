# Adapted from https://github.com/vllm-project/vllm/blob/v0.6.4.post1/vllm/config.py
import enum
import logging
from dataclasses import dataclass, field
from typing import List, Optional, Union

import orjson

from sglang.srt.configs.modelopt_config import ModelOptConfig
from sglang.srt.utils import is_hip

logger = logging.getLogger(__name__)


class LoadFormat(str, enum.Enum):
    AUTO = "auto"
    PT = "pt"
    SAFETENSORS = "safetensors"
    NPCACHE = "npcache"
    DUMMY = "dummy"
    SHARDED_STATE = "sharded_state"
    GGUF = "gguf"
    BITSANDBYTES = "bitsandbytes"
    MISTRAL = "mistral"
    LAYERED = "layered"
    FLASH_RL = "flash_rl"  # For RL training with quantized models
    JAX = "jax"
    REMOTE = "remote"
    REMOTE_INSTANCE = "remote_instance"
    RDMA = "rdma"
    LOCAL_CACHED = "local_cached"
<<<<<<< HEAD
    FASTSAFETENSORS = "fastsafetensors"
=======
    PRIVATE = "private"
>>>>>>> e61dabf5


@dataclass
class LoadConfig:
    """
    download_dir: Directory to download and load the weights, default to the
        default cache directory of huggingface.
    load_format: The format of the model weights to load:
        "auto" will try to load the weights in the safetensors format and
            fall back to the pytorch bin format if safetensors format is
            not available.
        "pt" will load the weights in the pytorch bin format.
        "safetensors" will load the weights in the safetensors format.
        "npcache" will load the weights in pytorch format and store
            a numpy cache to speed up the loading.
        "dummy" will initialize the weights with random values, which is
            mainly for profiling.
        "bitsandbytes" will load nf4 type weights.
        "flash_rl" will load weights with support for RL training
            with quantized models, enabling efficient weight reloading.
    ignore_patterns: The list of patterns to ignore when loading the model.
        Default to "original/**/*" to avoid repeated loading of llama's
        checkpoints.
    decryption_key_file: If set, decrypts the output files with a password read
        from this file (after PBKDF2).
    decrypt_max_concurrency: The maximum number of concurrent processes to decrypt the safetensor files. -1 means no limit.

    # ModelOpt-specific loading options
    modelopt_checkpoint_restore_path: Optional[str] = None
    modelopt_checkpoint_save_path: Optional[str] = None
    modelopt_export_path: Optional[str] = None
    """

    load_format: Union[str, LoadFormat] = LoadFormat.AUTO
    download_dir: Optional[str] = None
    model_loader_extra_config: Optional[Union[str, dict]] = field(default_factory=dict)
    ignore_patterns: Optional[Union[List[str], str]] = None
    decryption_key_file: Optional[str] = None
    decrypt_max_concurrency: int = -1
    tp_rank: Optional[int] = None
    remote_instance_weight_loader_seed_instance_ip: Optional[str] = None
    remote_instance_weight_loader_seed_instance_service_port: Optional[int] = None
    remote_instance_weight_loader_send_weights_group_ports: Optional[List[int]] = None

    # ModelOpt-specific loading options
    modelopt_checkpoint_restore_path: Optional[str] = None
    modelopt_checkpoint_save_path: Optional[str] = None
    modelopt_export_path: Optional[str] = None

    # ModelOpt configuration object
    modelopt_config: Optional[ModelOptConfig] = None

    # QuantizedRL-specific options (for FlashRL-style quantization)
    rl_quant_profile: Optional[str] = (
        None  # Path to rollout quantization profile (e.g., /root/profile.7b.pt)
    )

    def __post_init__(self):
        model_loader_extra_config = self.model_loader_extra_config or {}
        if isinstance(model_loader_extra_config, str):
            self.model_loader_extra_config = orjson.loads(model_loader_extra_config)
        self._verify_load_format()

        if self.ignore_patterns is not None and len(self.ignore_patterns) > 0:
            logger.info(
                "Ignoring the following patterns when downloading weights: %s",
                self.ignore_patterns,
            )
        else:
            self.ignore_patterns = ["original/**/*"]

        # Create ModelOptConfig if not provided
        if self.modelopt_config is None:
            self.modelopt_config = ModelOptConfig(
                checkpoint_restore_path=self.modelopt_checkpoint_restore_path,
                checkpoint_save_path=self.modelopt_checkpoint_save_path,
                export_path=self.modelopt_export_path,
            )

    def _verify_load_format(self) -> None:
        if not isinstance(self.load_format, str):
            return

        load_format = self.load_format.lower()
        self.load_format = LoadFormat(load_format)

        rocm_not_supported_load_format: List[str] = []
        if is_hip() and load_format in rocm_not_supported_load_format:
            rocm_supported_load_format = [
                f
                for f in LoadFormat.__members__
                if (f not in rocm_not_supported_load_format)
            ]
            raise ValueError(
                f"load format '{load_format}' is not supported in ROCm. "
                f"Supported load formats are "
                f"{rocm_supported_load_format}"
            )<|MERGE_RESOLUTION|>--- conflicted
+++ resolved
@@ -29,11 +29,8 @@
     REMOTE_INSTANCE = "remote_instance"
     RDMA = "rdma"
     LOCAL_CACHED = "local_cached"
-<<<<<<< HEAD
     FASTSAFETENSORS = "fastsafetensors"
-=======
     PRIVATE = "private"
->>>>>>> e61dabf5
 
 
 @dataclass
