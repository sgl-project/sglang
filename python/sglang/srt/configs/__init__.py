--- conflicted
+++ resolved
@@ -32,9 +32,6 @@
     "Qwen3NextConfig",
     "DotsVLMConfig",
     "DotsOCRConfig",
-<<<<<<< HEAD
+    "FalconH1Config",
     "NemotronHConfig",
-=======
-    "FalconH1Config",
->>>>>>> 34151f17
 ]