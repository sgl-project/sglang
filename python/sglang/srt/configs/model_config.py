--- conflicted
+++ resolved
@@ -410,11 +410,8 @@
         or "LlavaVidForCausalLM" in model_architectures
         or "MllamaForConditionalGeneration" in model_architectures
         or "Qwen2VLForConditionalGeneration" in model_architectures
-<<<<<<< HEAD
         or "DeepseekVL2ForCausalLM" in model_architectures
-=======
         or "Qwen2_5_VLForConditionalGeneration" in model_architectures
->>>>>>> 2e6be53e
         or "MiniCPMV" in model_architectures
     ):
         return True
