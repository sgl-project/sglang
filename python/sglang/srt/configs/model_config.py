--- conflicted
+++ resolved
@@ -537,11 +537,8 @@
             is_local = os.path.exists(self.model_path)
             if not is_local:
                 # Conditional import based on SGLANG_USE_MODELSCOPE environment variable
-<<<<<<< HEAD
                 if envs.SGLANG_USE_MODELSCOPE.get():
-=======
-                if envs.SGLANG_USE_MODELSCOPE is True:
->>>>>>> b1cbfce6
+
                     from modelscope import HubApi, model_file_download
 
                     hf_api = HubApi()
