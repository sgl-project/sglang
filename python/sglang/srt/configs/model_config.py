--- conflicted
+++ resolved
@@ -920,12 +920,9 @@
     "DotsVLMForCausalLM",
     "DotsOCRForCausalLM",
     "Sarashina2VisionForCausalLM",
-<<<<<<< HEAD
     "NVILAForConditionalGeneration",
     "NVILALiteForConditionalGeneration",
-=======
     "DeepseekOCRForCausalLM",
->>>>>>> 4060ed37
 ]
 
 
