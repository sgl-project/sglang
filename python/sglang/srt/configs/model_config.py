--- conflicted
+++ resolved
@@ -443,28 +443,14 @@
     "Qwen2_5_VLForConditionalGeneration",
     "MiniCPMV",
     "MultiModalityCausalLM",
+    "DeepseekVL2ForCausalLM",
 ]
 
 
 def is_multimodal_model(model_architectures: List[str]):
-<<<<<<< HEAD
-    if (
-        "LlavaLlamaForCausalLM" in model_architectures
-        or "LlavaQwenForCausalLM" in model_architectures
-        or "LlavaMistralForCausalLM" in model_architectures
-        or "LlavaVidForCausalLM" in model_architectures
-        or "Grok1VForCausalLM" in model_architectures
-        or "Grok1AForCausalLM" in model_architectures
-        or "MllamaForConditionalGeneration" in model_architectures
-        or "Qwen2VLForConditionalGeneration" in model_architectures
-        or "DeepseekVL2ForCausalLM" in model_architectures
-        or "Qwen2_5_VLForConditionalGeneration" in model_architectures
-        or "MiniCPMV" in model_architectures
-=======
     if any(
         multi_model_arch in model_architectures
         for multi_model_arch in multimodal_model_archs
->>>>>>> e35a93fa
     ):
         return True
     else:
