# Copyright 2023-2024 SGLang Team
# Licensed under the Apache License, Version 2.0 (the "License");
# you may not use this file except in compliance with the License.
# You may obtain a copy of the License at
#
#     http://www.apache.org/licenses/LICENSE-2.0
#
# Unless required by applicable law or agreed to in writing, software
# distributed under the License is distributed on an "AS IS" BASIS,
# WITHOUT WARRANTIES OR CONDITIONS OF ANY KIND, either express or implied.
# See the License for the specific language governing permissions and
# limitations under the License.
# ==============================================================================

import json
import logging
import math
import os
from enum import Enum, IntEnum, auto
from typing import Any, List, Optional, Set, Union

import torch
from transformers import PretrainedConfig

from sglang.srt.environ import envs
from sglang.srt.layers.quantization import QUANTIZATION_METHODS
from sglang.srt.server_args import ServerArgs
from sglang.srt.utils import is_hip, retry
from sglang.srt.utils.hf_transformers_utils import (
    get_config,
    get_context_length,
    get_generation_config,
    get_hf_text_config,
    get_sparse_attention_config,
)
from sglang.utils import is_in_ci

logger = logging.getLogger(__name__)


class AttentionArch(IntEnum):
    MLA = auto()
    MHA = auto()


class ModelImpl(str, Enum):
    AUTO = "auto"
    SGLANG = "sglang"
    TRANSFORMERS = "transformers"
    MINDSPORE = "mindspore"


def is_deepseek_nsa(config: PretrainedConfig) -> bool:
    return (
        config.architectures is not None
        and config.architectures[0]
        in [
            "DeepseekV3ForCausalLM",
            "DeepseekV32ForCausalLM",
            "DeepseekV3ForCausalLMNextN",
            "MistralLarge3ForCausalLM",
            "PixtralForConditionalGeneration",
        ]
        and getattr(config, "index_topk", None) is not None
    )


def get_nsa_index_head_dim(config: PretrainedConfig) -> int:
    assert is_deepseek_nsa(config)
    return config.index_head_dim


def get_nsa_index_topk(config: PretrainedConfig) -> int:
    assert is_deepseek_nsa(config)
    return config.index_topk


def get_nsa_index_n_heads(config: PretrainedConfig) -> int:
    assert is_deepseek_nsa(config)
    return config.index_n_heads


class ModelConfig:
    def __init__(
        self,
        model_path: str,
        trust_remote_code: bool = True,
        revision: Optional[str] = None,
        context_length: Optional[int] = None,
        model_override_args: str = "{}",
        is_embedding: Optional[bool] = None,
        enable_multimodal: Optional[bool] = None,
        dtype: str = "auto",
        quantization: Optional[str] = None,
        override_config_file: Optional[str] = None,
        is_draft_model: bool = False,
        hybrid_kvcache_ratio: Optional[
            float
        ] = None,  # TODO: remove this, it is not a model config
        model_impl: Union[str, ModelImpl] = ModelImpl.AUTO,
        sampling_defaults: str = "openai",
        quantize_and_serve: bool = False,
    ) -> None:
        # Parse args
        self.model_path = model_path
        self.revision = revision
        self.quantization = quantization
        self.is_draft_model = is_draft_model
        self.model_impl = model_impl
        self.sampling_defaults = sampling_defaults
        self.quantize_and_serve = quantize_and_serve

        # Validate quantize_and_serve configuration
        self._validate_quantize_and_serve_config()

        # Get hf config
        self._maybe_pull_model_tokenizer_from_remote()
        self.model_override_args = json.loads(model_override_args)
        kwargs = {}
        if override_config_file and override_config_file.strip():
            kwargs["_configuration_file"] = override_config_file.strip()
        self.hf_config = get_config(
            self.model_path,
            trust_remote_code=trust_remote_code,
            revision=revision,
            model_override_args=self.model_override_args,
            **kwargs,
        )
        self.hf_text_config = get_hf_text_config(self.hf_config)
        self.hf_generation_config = get_generation_config(
            self.model_path,
            trust_remote_code=trust_remote_code,
            revision=revision,
            **kwargs,
        )

        # Set enable_multimodal
        if enable_multimodal is None:
            mm_disabled_models = [
                "Gemma3ForConditionalGeneration",
                "Llama4ForConditionalGeneration",
                "Step3VLForConditionalGeneration",
            ]
            if self.hf_config.architectures[0] in mm_disabled_models:
                enable_multimodal = False
                logger.info(
                    f"Multimodal is disabled for {self.hf_config.model_type}. To enable it, set --enable-multimodal."
                )
            else:
                enable_multimodal = True

        # Config draft model
        self._config_draft_model()

        # Check model type
        self.attention_chunk_size = getattr(
            self.hf_text_config, "attention_chunk_size", None
        )
        self.is_hybrid_swa = is_hybrid_model(
            self.hf_config.architectures,
            hybrid_kvcache_ratio=hybrid_kvcache_ratio,
            context_length=context_length,
            attention_chunk_size=self.attention_chunk_size,
        )
        if self.is_hybrid_swa is not None:
            self.swa_attention_layer_ids, self.full_attention_layer_ids = (
                get_hybrid_layer_ids(
                    self.hf_config.architectures, self.hf_text_config.num_hidden_layers
                )
            )
        self.is_generation = is_generation_model(
            self.hf_config.architectures, is_embedding
        )
        self.is_multimodal = enable_multimodal and is_multimodal_model(
            self.hf_config.architectures
        )
        self.is_multimodal_gen = enable_multimodal and is_multimodal_gen_model(
            self.hf_config.architectures
        )
        self.is_image_gen = enable_multimodal and is_image_gen_model(
            self.hf_config.architectures
        )
        self.is_audio_model = enable_multimodal and is_audio_model(
            self.hf_config.architectures
        )
        # TODO: requires further polishing
        self.is_image_understandable_model = enable_multimodal and hasattr(
            self.hf_config, "vision_config"
        )
        self.is_audio_understandable_model = enable_multimodal and hasattr(
            self.hf_config, "audio_config"
        )

        self.is_multimodal_chunked_prefill_supported = (
            enable_multimodal
            and is_multimodal_chunked_prefill_supported(self.hf_config.architectures)
        )
        self.is_encoder_decoder = is_encoder_decoder_model(self.hf_config.architectures)
        self.dtype = _get_and_verify_dtype(self.hf_text_config, dtype)

        # Derive context length and model shapes
        self._derive_context_length(context_length)
        self._derive_model_shapes()

        # Verify quantization
        self._verify_quantization()

        # Verify dual-chunk attention config
        self._verify_dual_chunk_attention_config()

        # Cache attributes
        self.hf_eos_token_id = self._get_hf_eos_token_id()

        # multimodal
        self.image_token_id = getattr(
            self.hf_config, "image_token_id", None
        ) or getattr(self.hf_config, "image_token_index", None)

        # matryoshka embeddings
        self.matryoshka_dimensions = getattr(
            self.hf_config, "matryoshka_dimensions", None
        )
        self.is_matryoshka = self.matryoshka_dimensions or getattr(
            self.hf_config, "is_matryoshka", False
        )

    @staticmethod
    def from_server_args(
        server_args: ServerArgs,
        model_path: str = None,
        model_revision: str = None,
        **kwargs,
    ):
        return ModelConfig(
            model_path=model_path or server_args.model_path,
            trust_remote_code=server_args.trust_remote_code,
            revision=model_revision or server_args.revision,
            context_length=server_args.context_length,
            model_override_args=server_args.json_model_override_args,
            is_embedding=server_args.is_embedding,
            enable_multimodal=server_args.enable_multimodal,
            dtype=server_args.dtype,
            quantization=server_args.quantization,
            hybrid_kvcache_ratio=server_args.hybrid_kvcache_ratio,
            model_impl=server_args.model_impl,
            sampling_defaults=server_args.sampling_defaults,
            quantize_and_serve=server_args.quantize_and_serve,
            override_config_file=server_args.decrypted_config_file,
            **kwargs,
        )

    def _config_draft_model(self):
        is_draft_model = self.is_draft_model

        if (
            is_draft_model
            and self.hf_config.architectures[0] == "DeepseekV3ForCausalLM"
        ):
            self.hf_config.architectures[0] = "DeepseekV3ForCausalLMNextN"

        if is_draft_model and self.hf_config.architectures[0] == "Glm4MoeForCausalLM":
            self.hf_config.architectures[0] = "Glm4MoeForCausalLMNextN"

        if (
            is_draft_model
            and self.hf_config.architectures[0] == "LongcatFlashForCausalLM"
        ):
            self.hf_config.architectures[0] = "LongcatFlashForCausalLMNextN"
            self.hf_config.num_hidden_layers = self.hf_config.num_nextn_predict_layers

        if is_draft_model and self.hf_config.architectures[0] == "MiMoForCausalLM":
            self.hf_config.architectures[0] = "MiMoMTP"
        if is_draft_model and self.hf_config.architectures[0] in [
            "BailingMoeV2ForCausalLM",
            "BailingMoeForCausalLM",
        ]:
            self.hf_config.architectures[0] = "BailingMoeForCausalLMNextN"
        if (
            is_draft_model
            and self.hf_config.architectures[0] == "Ernie4_5_MoeForCausalLM"
        ):
            self.hf_config.architectures[0] = "Ernie4_5_MoeForCausalLMMTP"

        if is_draft_model and self.hf_config.architectures[0] == "Qwen3NextForCausalLM":
            self.hf_config.architectures[0] = "Qwen3NextForCausalLMMTP"
            self.hf_config.num_nextn_predict_layers = 1

    def _derive_context_length(self, context_length: int):
        is_draft_model = self.is_draft_model
        derived_context_len = get_context_length(self.hf_text_config)

        if context_length is not None:
            if context_length > derived_context_len:
                reason = "Target model's" if is_draft_model else "User-specified"
                msg = (
                    f"Warning: {reason} context_length ({context_length}) is greater than the derived context_length ({derived_context_len}). "
                    f"This may lead to incorrect model outputs or CUDA errors. Note that the derived context_length may differ from max_position_embeddings in the model's config."
                )
                if (
                    envs.SGLANG_ALLOW_OVERWRITE_LONGER_CONTEXT_LEN.get()
                    or is_in_ci()  # FIXME: fix this special case
                ):
                    logger.warning(msg)
                    self.context_len = context_length
                    if is_draft_model:
                        self.hf_text_config.max_position_embeddings = context_length
                        logger.warning(
                            f"Overriding the draft model's max_position_embeddings to {context_length}."
                        )
                else:
                    raise ValueError(
                        f"{msg} To allow overriding this maximum, set the env var SGLANG_ALLOW_OVERWRITE_LONGER_CONTEXT_LEN=1"
                    )
            else:
                self.context_len = context_length
        else:
            self.context_len = derived_context_len

        # Transfer context_len to HuggingFace config so models can access it
        self.hf_config.context_len = self.context_len

    def _derive_model_shapes(self):
        # Unify the config keys for hf_text_config
        self.head_dim = getattr(
            self.hf_text_config,
            "head_dim",
            self.hf_text_config.hidden_size // self.hf_text_config.num_attention_heads,
        )

        # FIXME: temporary special judge for MLA architecture
        if (
            "DeepseekV2ForCausalLM" in self.hf_config.architectures
            or "DeepseekV32ForCausalLM" in self.hf_config.architectures
            or "DeepseekV3ForCausalLM" in self.hf_config.architectures
            or "DeepseekV3ForCausalLMNextN" in self.hf_config.architectures
            or "LongcatFlashForCausalLM" in self.hf_config.architectures
            or "LongcatFlashForCausalLMNextN" in self.hf_config.architectures
            or "DotsVLMForCausalLM" in self.hf_config.architectures
            or "MistralLarge3ForCausalLM" in self.hf_config.architectures
            or "PixtralForConditionalGeneration" in self.hf_config.architectures
            or "MistralLarge3ForCausalLMEagle" in self.hf_config.architectures
        ):
            self.head_dim = 256
            self.attention_arch = AttentionArch.MLA
            self.kv_lora_rank = self.hf_config.kv_lora_rank
            self.qk_nope_head_dim = self.hf_config.qk_nope_head_dim
            self.qk_rope_head_dim = self.hf_config.qk_rope_head_dim
            self.v_head_dim = self.hf_config.v_head_dim
            self.index_head_dim = (
                get_nsa_index_head_dim(self.hf_config)
                if is_deepseek_nsa(self.hf_config)
                else None
            )

            # Handle rope scaling with yarn
            self.scaling = 1 / math.sqrt(self.qk_nope_head_dim + self.qk_rope_head_dim)
<<<<<<< HEAD

            if (
                "MistralLarge3ForCausalLM" in self.hf_config.architectures
                or "PixtralForConditionalGeneration" in self.hf_config.architectures
                or "MistralLarge3ForCausalLMEagle" in self.hf_config.architectures
            ):
                rope_scaling = self.hf_text_config.rope_scaling
            else:
                rope_scaling = self.hf_config.rope_scaling
            if rope_scaling:
                mscale_all_dim = rope_scaling.get("mscale_all_dim", False)
                scaling_factor = rope_scaling["factor"]
=======
            if self.hf_config.rope_scaling:
                mscale_all_dim = self.hf_config.rope_scaling.get(
                    "mscale_all_dim", False
                )
                scaling_factor = self.hf_config.rope_scaling["factor"]
>>>>>>> e99ee0c6
                mscale = yarn_get_mscale(scaling_factor, float(mscale_all_dim))
                self.scaling = self.scaling * mscale * mscale

        elif "MiniCPM3ForCausalLM" in self.hf_config.architectures:
            self.head_dim = 128
            self.attention_arch = AttentionArch.MLA
            self.kv_lora_rank = self.hf_config.kv_lora_rank
            self.qk_rope_head_dim = self.hf_config.qk_rope_head_dim
        elif "DeepseekVL2ForCausalLM" in self.hf_config.architectures and getattr(
            self.hf_text_config, "use_mla", True
        ):
            self.head_dim = 256
            self.attention_arch = AttentionArch.MLA
            self.kv_lora_rank = self.hf_text_config.kv_lora_rank
            self.qk_rope_head_dim = self.hf_text_config.qk_rope_head_dim
        elif "KimiVLForConditionalGeneration" in self.hf_config.architectures:
            self.head_dim = 256
            self.attention_arch = AttentionArch.MLA
            self.kv_lora_rank = self.hf_text_config.kv_lora_rank
            self.qk_rope_head_dim = self.hf_text_config.qk_rope_head_dim
            self.v_head_dim = self.hf_text_config.v_head_dim
            self.qk_nope_head_dim = self.hf_text_config.qk_nope_head_dim
        elif "KimiLinearForCausalLM" in self.hf_config.architectures:
            self.head_dim = 72
            self.attention_arch = AttentionArch.MLA
            self.kv_lora_rank = self.hf_config.kv_lora_rank
            self.qk_rope_head_dim = self.hf_config.qk_rope_head_dim
            self.v_head_dim = self.hf_config.v_head_dim
            self.qk_nope_head_dim = self.hf_config.qk_nope_head_dim
        else:
            if (
                "MistralModel" in self.hf_config.architectures
                or "MixtralForCausalLM" in self.hf_config.architectures
                or "MistralForCausalLM" in self.hf_config.architectures
            ):
                if getattr(self, "head_dim", None) is None:
                    self.head_dim = (
                        self.hf_config.hidden_size // self.hf_config.num_attention_heads
                    )
                    # In transformers==4.52.3, the head_dim is null in MistralConfig
                    if (
                        not hasattr(self.hf_text_config, "head_dim")
                        or self.hf_text_config.head_dim is None
                    ):
                        setattr(self.hf_text_config, "head_dim", self.head_dim)

            self.attention_arch = AttentionArch.MHA

        self.num_attention_heads = self.hf_text_config.num_attention_heads
        self.num_key_value_heads = getattr(
            self.hf_text_config, "num_key_value_heads", None
        )

        # for Dbrx and MPT models
        if self.hf_config.model_type in ["dbrx", "mpt"]:
            self.num_key_value_heads = getattr(
                self.hf_config.attn_config, "kv_n_heads", None
            )

        if self.num_key_value_heads is None:
            self.num_key_value_heads = self.num_attention_heads
        self.hidden_size = self.hf_text_config.hidden_size
        self.num_hidden_layers = self.hf_text_config.num_hidden_layers
        self.num_attention_layers = self.num_hidden_layers
        if "LongcatFlashForCausalLM" in self.hf_config.architectures:
            self.num_attention_layers = self.num_hidden_layers * 2
        self.num_nextn_predict_layers = getattr(
            self.hf_text_config, "num_nextn_predict_layers", None
        )
        self.vocab_size = self.hf_text_config.vocab_size

    def get_total_num_attention_heads(self) -> int:
        return self.num_attention_heads

    def get_num_attention_heads(self, tensor_parallel_size) -> int:
        total_num_attention_heads = self.num_attention_heads
        return max(1, total_num_attention_heads // tensor_parallel_size)

    # adapted from https://github.com/vllm-project/vllm/blob/main/vllm/config.py#L289
    def get_total_num_kv_heads(self) -> int:
        """Returns the total number of KV heads."""
        # For GPTBigCode & Falcon:
        # NOTE: for falcon, when new_decoder_architecture is True, the
        # multi_query flag is ignored and we use n_head_kv for the number of
        # KV heads.
        falcon_model_types = ["falcon", "RefinedWeb", "RefinedWebModel"]
        new_decoder_arch_falcon = (
            self.hf_config.model_type in falcon_model_types
            and getattr(self.hf_config, "new_decoder_architecture", False)
        )
        if not new_decoder_arch_falcon and getattr(
            self.hf_text_config, "multi_query", False
        ):
            # Multi-query attention, only one KV head.
            # Currently, tensor parallelism is not supported in this case.
            return 1

        # For DBRX and MPT
        if self.hf_config.model_type in ["mpt"]:
            if "kv_n_heads" in self.hf_config.attn_config:
                return self.hf_config.attn_config["kv_n_heads"]
            return self.hf_config.num_attention_heads
        if self.hf_config.model_type in ["dbrx"]:
            return getattr(
                self.hf_config.attn_config,
                "kv_n_heads",
                self.hf_config.num_attention_heads,
            )
        if self.hf_config.model_type in ["nemotron-nas"]:
            nkvh = {
                self.hf_config.num_attention_heads // block.attention.n_heads_in_group
                for block in self.hf_config.block_configs
                if not block.attention.no_op
            }
            if len(nkvh) == 0:
                raise RuntimeError("Couldn't determine number of kv heads")
            if len(nkvh) > 1:
                raise ValueError(
                    "Variable GQA (VGQA) is not yet supported for nemotron-nas in sglang"
                )
            return next(iter(nkvh))

        attributes = [
            # For Falcon:
            "n_head_kv",
            "num_kv_heads",
            # For LLaMA-2:
            "num_key_value_heads",
            # For ChatGLM:
            "multi_query_group_num",
            # For Step3
            "num_attention_groups",
        ]
        for attr in attributes:
            num_kv_heads = getattr(self.hf_text_config, attr, None)
            if num_kv_heads is not None:
                return num_kv_heads

        # For non-grouped-query attention models, the number of KV heads is
        # equal to the number of attention heads.
        return self.hf_text_config.num_attention_heads

    def get_num_kv_heads(self, tensor_parallel_size) -> int:
        """Returns the number of KV heads per GPU."""
        total_num_kv_heads = self.get_total_num_kv_heads()
        # If tensor parallelism is used, we divide the number of KV heads by
        # the tensor parallel size. We will replicate the KV heads in the
        # case where the number of KV heads is smaller than the tensor
        # parallel size so each GPU has at least one KV head.
        return max(1, total_num_kv_heads // tensor_parallel_size)

    # adapted from https://github.com/vllm-project/vllm/blob/v0.6.4.post1/vllm/config.py
    def _parse_quant_hf_config(self):
        quant_cfg = getattr(self.hf_config, "quantization_config", None)
        if quant_cfg is None:
            # compressed-tensors uses a "compression_config" key
            quant_cfg = getattr(self.hf_config, "compression_config", None)
        if quant_cfg is None:
            # check if is modelopt or mixed-precision model -- Both of them don't have corresponding field
            # in hf `config.json` but has a standalone `hf_quant_config.json` in the root directory
            # example: https://huggingface.co/nvidia/Llama-3.1-8B-Instruct-FP8/tree/main
            # example: https://huggingface.co/Barrrrry/DeepSeek-R1-W4AFP8/tree/main
            is_local = os.path.exists(self.model_path)
            if not is_local:
                # Conditional import based on SGLANG_USE_MODELSCOPE environment variable
                if envs.SGLANG_USE_MODELSCOPE.get():

                    from modelscope import HubApi, model_file_download

                    hf_api = HubApi()
                else:
                    import huggingface_hub
                    from huggingface_hub import HfApi, hf_hub_download

                    hf_api = HfApi()
                try:
                    # Retry HF API call up to 3 times
                    file_exists = retry(
                        lambda: hf_api.file_exists(
                            self.model_path, "hf_quant_config.json"
                        ),
                        max_retry=2,
                        initial_delay=1.0,
                        max_delay=5.0,
                    )
                    if file_exists:
                        # Download and parse the quantization config for remote models
                        if envs.SGLANG_USE_MODELSCOPE.get():
                            quant_config_file = model_file_download(
                                model_id=self.model_path,
                                file_path="hf_quant_config.json",
                                revision=self.revision,
                            )
                        else:
                            quant_config_file = hf_hub_download(
                                repo_id=self.model_path,
                                filename="hf_quant_config.json",
                                revision=self.revision,
                            )
                        with open(quant_config_file) as f:
                            quant_config_dict = json.load(f)
                        quant_cfg = self._parse_modelopt_quant_config(quant_config_dict)
                except huggingface_hub.errors.OfflineModeIsEnabled:
                    logger.warning(
                        "Offline mode is enabled, skipping hf_quant_config.json check"
                    )
                except Exception as e:
                    logger.warning(
                        f"Failed to check hf_quant_config.json: {self.model_path} {e}"
                    )
            elif os.path.exists(os.path.join(self.model_path, "hf_quant_config.json")):
                quant_config_file = os.path.join(
                    self.model_path, "hf_quant_config.json"
                )
                with open(quant_config_file) as f:
                    quant_config_dict = json.load(f)
                quant_cfg = self._parse_modelopt_quant_config(quant_config_dict)
        return quant_cfg

    def _parse_modelopt_quant_config(self, quant_config_dict: dict) -> Optional[dict]:
        """Parse ModelOpt quantization config and return the appropriate quant_method."""
        json_quant_configs = quant_config_dict["quantization"]
        quant_algo = json_quant_configs.get("quant_algo", None)

        if quant_algo == "MIXED_PRECISION":
            return {"quant_method": "w4afp8"}
        elif quant_algo and ("FP4" in quant_algo or "NVFP4" in quant_algo):
            return {"quant_method": "modelopt_fp4"}
        elif quant_algo and "FP8" in quant_algo:
            return {"quant_method": "modelopt_fp8"}
        else:
            return None

    def _is_already_quantized(self) -> bool:
        """Check if the model is already quantized based on config files."""
        # Check for HuggingFace quantization config
        from sglang.srt.utils import has_hf_quant_config

        return has_hf_quant_config(self.model_path)

    def _get_modelopt_quant_type(self) -> str:
        """Extract ModelOpt quantization type from unified quantization flag."""
        if self.quantization == "modelopt_fp8":
            return "fp8"
        elif self.quantization == "modelopt_fp4":
            return "nvfp4"
        elif self.quantization == "modelopt":
            # Auto-detect from model config
            quant_cfg = self._parse_quant_hf_config()
            if quant_cfg:
                quant_method = quant_cfg.get("quant_method", "").lower()
                if "fp4" in quant_method:
                    return "fp4"
                elif "fp8" in quant_method:
                    return "fp8"
            # Default to fp8 if can't detect
            return "fp8"
        else:
            return "fp8"  # Default fallback

    def _validate_quantize_and_serve_config(self):
        """Validate quantize_and_serve configuration."""
        if not self.quantize_and_serve:
            return

        # Check if ModelOpt quantization is specified
        _MODELOPT_QUANTIZATION_METHODS = [
            "modelopt",
            "modelopt_fp8",
            "modelopt_fp4",
        ]
        modelopt_quantization_specified = (
            self.quantization in _MODELOPT_QUANTIZATION_METHODS
        )

        if not modelopt_quantization_specified:
            raise ValueError(
                "quantize_and_serve requires ModelOpt quantization (set with --quantization "
                f"{{{', '.join(sorted(_MODELOPT_QUANTIZATION_METHODS))}}})"
            )

        # quantize_and_serve is disabled due to compatibility issues
        raise NotImplementedError(
            "quantize_and_serve functionality is currently disabled due to compatibility issues. "
            "Please use the separate quantize-then-deploy workflow instead. "
            "Step 1: Quantize and export model. "
            "Step 2: Deploy the exported model."
        )

    # adapted from https://github.com/vllm-project/vllm/blob/v0.6.4.post1/vllm/config.py
    def _verify_quantization(self) -> None:
        supported_quantization = [*QUANTIZATION_METHODS]
        rocm_supported_quantization = [
            "awq",
            "gptq",
            "fp8",
            "compressed_tensors",
            "compressed-tensors",
            "fbgemm_fp8",
            "w8a8_fp8",
            "petit_nvfp4",
            "quark",
            "mxfp4",
            "auto-round",
        ]
        optimized_quantization_methods = [
            "fp8",
            "marlin",
            "modelopt_fp8",
            "modelopt_fp4",
            "gptq_marlin_24",
            "gptq_marlin",
            "awq_marlin",
            "fbgemm_fp8",
            "compressed_tensors",
            "compressed-tensors",
            "experts_int8",
            "w8a8_int8",
            "w8a8_fp8",
            "moe_wna16",
            "qoq",
            "w4afp8",
            "petit_nvfp4",
            "quark",
        ]
        compatible_quantization_methods = {
            "modelopt_fp8": ["modelopt"],
            "modelopt_fp4": ["modelopt"],
            "petit_nvfp4": ["modelopt"],
            "w8a8_int8": ["compressed-tensors", "compressed_tensors"],
            "w8a8_fp8": ["compressed-tensors", "compressed_tensors"],
        }
        if self.quantization is not None:
            self.quantization = self.quantization.lower()

        # Parse quantization method from the HF model config, if available.
        quant_cfg = self._parse_quant_hf_config()

        if quant_cfg is not None:
            quant_method = quant_cfg.get(
                "quant_method", "" if not self.quantization else self.quantization
            ).lower()

            # Detect which checkpoint is it
            for _, method in QUANTIZATION_METHODS.items():
                quantization_override = method.override_quantization_method(
                    quant_cfg, self.quantization
                )
                if quantization_override:
                    quant_method = quantization_override
                    self.quantization = quantization_override
                    break

            # Verify quantization configurations.
            if self.quantization is None:
                self.quantization = quant_method
            elif self.quantization != quant_method:
                # Allow auto-detection of quantization from checkpoint for draft model
                # even if it differs from main model's quantization
                if self.is_draft_model:
                    logger.info(
                        f"Draft model quantization ({quant_method}) differs from "
                        f"main model quantization ({self.quantization}). "
                        f"Using draft model's detected quantization: {quant_method}"
                    )
                    self.quantization = quant_method
                elif (
                    self.quantization not in compatible_quantization_methods
                    or quant_method
                    not in compatible_quantization_methods[self.quantization]
                ):
                    raise ValueError(
                        "Quantization method specified in the model config "
                        f"({quant_method}) does not match the quantization "
                        f"method specified in the `quantization` argument "
                        f"({self.quantization})."
                    )

        if self.quantization is not None:
            if self.quantization not in supported_quantization:
                raise ValueError(
                    f"Unknown quantization method: {self.quantization}. Must "
                    f"be one of {supported_quantization}."
                )
            if is_hip() and self.quantization not in rocm_supported_quantization:
                raise ValueError(
                    f"{self.quantization} quantization is currently not "
                    f"supported in ROCm."
                )
            if self.quantization not in optimized_quantization_methods:
                logger.warning(
                    "%s quantization is not fully "
                    "optimized yet. The speed can be slower than "
                    "non-quantized models.",
                    self.quantization,
                )

    def _verify_dual_chunk_attention_config(self) -> None:
        if hasattr(self.hf_config, "dual_chunk_attention_config"):
            # Try loading the sparse attention config
            sparse_attn_config = get_sparse_attention_config(self.model_path)
            if not sparse_attn_config:
                return
            self.hf_config.dual_chunk_attention_config["sparse_attention_config"] = (
                sparse_attn_config
            )
            if (
                "sparse_attention_enabled"
                not in self.hf_config.dual_chunk_attention_config
            ):
                self.hf_config.dual_chunk_attention_config[
                    "sparse_attention_enabled"
                ] = True

    def _get_hf_eos_token_id(self) -> Optional[Set[int]]:
        eos_ids = getattr(self.hf_config, "eos_token_id", None)
        if eos_ids is not None:
            # it can be either int or list of int
            eos_ids = {eos_ids} if isinstance(eos_ids, int) else set(eos_ids)
        if eos_ids is None:
            eos_ids = set()
        if self.hf_generation_config:
            generation_eos_ids = getattr(
                self.hf_generation_config, "eos_token_id", None
            )
            if generation_eos_ids:
                generation_eos_ids = (
                    {generation_eos_ids}
                    if isinstance(generation_eos_ids, int)
                    else set(generation_eos_ids)
                )
                eos_ids = eos_ids | generation_eos_ids
        return eos_ids

    def get_default_sampling_params(self) -> dict[str, Any]:
        """
        Get default sampling parameters from the model's generation config.

        This method returns non-default sampling parameters from the model's
        generation_config.json when sampling_defaults is set to "model".

        Returns:
            A dictionary containing the non-default sampling parameters.
        """
        if self.sampling_defaults != "model":
            return {}

        if self.hf_generation_config is None:
            return {}

        config = self.hf_generation_config.to_dict()

        available_params = [
            "repetition_penalty",
            "temperature",
            "top_k",
            "top_p",
            "min_p",
        ]

        default_sampling_params = {
            p: config.get(p) for p in available_params if config.get(p) is not None
        }

        return default_sampling_params

    def _maybe_pull_model_tokenizer_from_remote(self) -> None:
        """
        Pull the model config files to a temporary
        directory in case of remote.

        Args:
            model: The model name or path.

        """
        from sglang.srt.connector import create_remote_connector
        from sglang.srt.utils import is_remote_url

        if is_remote_url(self.model_path):
            logger.info("Pulling model configs from remote...")
            # BaseConnector implements __del__() to clean up the local dir.
            # Since config files need to exist all the time, so we DO NOT use
            # with statement to avoid closing the client.
            client = create_remote_connector(self.model_path)
            if is_remote_url(self.model_path):
                client.pull_files(allow_pattern=["*config.json"])
                self.model_weights = self.model_path
                self.model_path = client.get_local_dir()


# adapted from https://github.com/vllm-project/vllm/blob/v0.6.4.post1/vllm/config.py
_STR_DTYPE_TO_TORCH_DTYPE = {
    "half": torch.float16,
    "float16": torch.float16,
    "float": torch.float32,
    "float32": torch.float32,
    "bfloat16": torch.bfloat16,
}


# adapted from https://github.com/vllm-project/vllm/blob/v0.6.4.post1/vllm/config.py
def _get_and_verify_dtype(
    config: PretrainedConfig,
    dtype: Union[str, torch.dtype],
) -> torch.dtype:
    # NOTE: getattr(config, "torch_dtype", torch.float32) is not correct
    # because config.torch_dtype can be None.
    config_dtype = getattr(config, "dtype", None)
    if isinstance(config_dtype, str):
        config_dtype = _STR_DTYPE_TO_TORCH_DTYPE.get(config_dtype, None)
    if config_dtype is None:
        config_dtype = torch.float32

    if isinstance(dtype, str):
        dtype = dtype.lower()
        if dtype == "auto":
            if config_dtype == torch.float32:
                if config.model_type.startswith("gemma"):
                    if config.model_type == "gemma":
                        gemma_version = ""
                    else:
                        gemma_version = config.model_type[5]
                    logger.info(
                        f"For Gemma {gemma_version}, we downcast float32 to bfloat16 instead "
                        "of float16 by default. Please specify `dtype` if you "
                        "want to use float16."
                    )
                    torch_dtype = torch.bfloat16
                else:
                    # Following the common practice, we use float16 for float32
                    # models.
                    torch_dtype = torch.float16
            else:
                torch_dtype = config_dtype
        else:
            if dtype not in _STR_DTYPE_TO_TORCH_DTYPE:
                raise ValueError(f"Unknown dtype: {dtype}")
            torch_dtype = _STR_DTYPE_TO_TORCH_DTYPE[dtype]
    elif isinstance(dtype, torch.dtype):
        torch_dtype = dtype
    else:
        raise ValueError(f"Unknown dtype: {dtype}")

    # Verify the dtype.
    if torch_dtype != config_dtype:
        if torch_dtype == torch.float32:
            # Upcasting to float32 is allowed.
            logger.info("Upcasting %s to %s.", config_dtype, torch_dtype)
            pass
        elif config_dtype == torch.float32:
            # Downcasting from float32 to float16 or bfloat16 is allowed.
            logger.info("Downcasting %s to %s.", config_dtype, torch_dtype)
            pass
        else:
            # Casting between float16 and bfloat16 is allowed with a warning.
            logger.warning("Casting %s to %s.", config_dtype, torch_dtype)

    return torch_dtype


def is_generation_model(model_architectures: List[str], is_embedding: bool = False):
    # We have two ways to determine whether a model is a generative model.
    # 1. Check the model architecture
    # 2. check the `is_embedding` server args

    if (
        "LlamaEmbeddingModel" in model_architectures
        or "MistralModel" in model_architectures
        or "LlamaForSequenceClassification" in model_architectures
        or "LlamaForSequenceClassificationWithNormal_Weights" in model_architectures
        or "InternLM2ForRewardModel" in model_architectures
        or "Qwen2ForRewardModel" in model_architectures
        or "Qwen2ForSequenceClassification" in model_architectures
        or "Qwen3ForSequenceClassification" in model_architectures
        or "CLIPModel" in model_architectures
        or "BertModel" in model_architectures
        or "Contriever" in model_architectures
        or "BertForSequenceClassification" in model_architectures
        or "XLMRobertaModel" in model_architectures
        or "XLMRobertaForSequenceClassification" in model_architectures
    ):
        return False
    else:
        return not is_embedding


multimodal_model_archs = [
    "CLIPModel",
    "DeepseekVL2ForCausalLM",
    "Gemma3ForConditionalGeneration",
    "Gemma3nForConditionalGeneration",
    "Glm4vForConditionalGeneration",
    "Glm4vMoeForConditionalGeneration",
    "Grok1VForCausalLM",
    "Grok1AForCausalLM",
    "LlavaLlamaForCausalLM",
    "Llama4ForConditionalGeneration",
    "LlavaMistralForCausalLM",
    "LlavaQwenForCausalLM",
    "LlavaForConditionalGeneration",
    "LlavaVidForCausalLM",
    "MiniCPMO",
    "MiniCPMV",
    "Mistral3ForConditionalGeneration",
    "MultiModalityCausalLM",
    "MllamaForConditionalGeneration",
    "NemotronH_Nano_VL_V2",
    "PixtralForConditionalGeneration",
    "Qwen2AudioForConditionalGeneration",
    "Qwen2VLForConditionalGeneration",
    "Qwen2_5_VLForConditionalGeneration",
    "Qwen3VLForConditionalGeneration",
    "Qwen3VLMoeForConditionalGeneration",
    "Qwen3OmniMoeForConditionalGeneration",
    "KimiVLForConditionalGeneration",
    "InternVLChatModel",
    "InternS1ForConditionalGeneration",
    "Phi4MMForCausalLM",
    "Step3VLForConditionalGeneration",
    "POINTSV15ChatModel",
    "DotsVLMForCausalLM",
    "DotsOCRForCausalLM",
    "Sarashina2VisionForCausalLM",
    "NVILAForConditionalGeneration",
    "NVILALiteForConditionalGeneration",
    "DeepseekOCRForCausalLM",
    "JetVLMForConditionalGeneration",
    "PaddleOCRVLForConditionalGeneration",
]

if envs.SGLANG_EXTERNAL_MM_MODEL_ARCH.value:
    multimodal_model_archs.append(envs.SGLANG_EXTERNAL_MM_MODEL_ARCH.value)


def is_multimodal_model(model_architectures: List[str]):
    if any(
        multi_model_arch in model_architectures
        for multi_model_arch in multimodal_model_archs
    ):
        return True
    else:
        return False


def is_multimodal_gen_model(model_architectures: List[str]):
    return False


def is_image_gen_model(model_architectures: List[str]):
    return False


def is_audio_model(model_architectures: List[str]):
    return False


def is_encoder_decoder_model(model_architectures: List[str]):
    return "MllamaForConditionalGeneration" in model_architectures


def is_multimodal_chunked_prefill_supported(model_architectures: List[str]):
    """Check if chunked prefill is supported for a MultiModal model."""
    unsupported = [
        "Grok1VForCausalLM",
        "Grok1AForCausalLM",
        "LlavaLlamaForCausalLM",
        "MllamaForConditionalGeneration",
        "CLIPModel",
    ]
    if any(multi_model_arch in unsupported for multi_model_arch in model_architectures):
        return False
    else:
        return True


def yarn_get_mscale(scale: float = 1, mscale: float = 1) -> float:
    if scale <= 1:
        return 1.0
    return 0.1 * mscale * math.log(scale) + 1.0


def is_hybrid_model(
    model_architectures: List[str],
    hybrid_kvcache_ratio: Optional[float],
    context_length: Optional[int],
    attention_chunk_size: Optional[int],
):
    if hybrid_kvcache_ratio is None:
        return None
    elif (
        hybrid_kvcache_ratio > 0
        and model_architectures[0] == "Llama4ForConditionalGeneration"
        and context_length > attention_chunk_size
    ):
        return hybrid_kvcache_ratio
    else:
        return None


def get_hybrid_layer_ids(model_architectures: List[str], num_hidden_layers: int):
    if "Llama4ForConditionalGeneration" in model_architectures:
        swa_attention_layer_ids = [
            i for i in range(num_hidden_layers) if (i + 1) % 4 != 0
        ]
        full_attention_layer_ids = [
            i for i in range(num_hidden_layers) if (i + 1) % 4 == 0
        ]
    else:
        swa_attention_layer_ids = None
        full_attention_layer_ids = None
    return swa_attention_layer_ids, full_attention_layer_ids<|MERGE_RESOLUTION|>--- conflicted
+++ resolved
@@ -354,26 +354,11 @@
 
             # Handle rope scaling with yarn
             self.scaling = 1 / math.sqrt(self.qk_nope_head_dim + self.qk_rope_head_dim)
-<<<<<<< HEAD
-
-            if (
-                "MistralLarge3ForCausalLM" in self.hf_config.architectures
-                or "PixtralForConditionalGeneration" in self.hf_config.architectures
-                or "MistralLarge3ForCausalLMEagle" in self.hf_config.architectures
-            ):
-                rope_scaling = self.hf_text_config.rope_scaling
-            else:
-                rope_scaling = self.hf_config.rope_scaling
-            if rope_scaling:
-                mscale_all_dim = rope_scaling.get("mscale_all_dim", False)
-                scaling_factor = rope_scaling["factor"]
-=======
             if self.hf_config.rope_scaling:
                 mscale_all_dim = self.hf_config.rope_scaling.get(
                     "mscale_all_dim", False
                 )
                 scaling_factor = self.hf_config.rope_scaling["factor"]
->>>>>>> e99ee0c6
                 mscale = yarn_get_mscale(scaling_factor, float(mscale_all_dim))
                 self.scaling = self.scaling * mscale * mscale
 
