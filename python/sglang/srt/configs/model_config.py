# Copyright 2023-2024 SGLang Team
# Licensed under the Apache License, Version 2.0 (the "License");
# you may not use this file except in compliance with the License.
# You may obtain a copy of the License at
#
#     http://www.apache.org/licenses/LICENSE-2.0
#
# Unless required by applicable law or agreed to in writing, software
# distributed under the License is distributed on an "AS IS" BASIS,
# WITHOUT WARRANTIES OR CONDITIONS OF ANY KIND, either express or implied.
# See the License for the specific language governing permissions and
# limitations under the License.
# ==============================================================================

import json
import logging
import math
from enum import IntEnum, auto
from typing import List, Optional, Set, Union

import torch
from transformers import PretrainedConfig

from sglang.srt.hf_transformers_utils import get_config, get_context_length
from sglang.srt.layers.quantization import QUANTIZATION_METHODS
from sglang.srt.utils import get_bool_env_var, is_hip

logger = logging.getLogger(__name__)


class AttentionArch(IntEnum):
    MLA = auto()
    MHA = auto()


class ModelConfig:
    def __init__(
        self,
        model_path: str,
        trust_remote_code: bool = True,
        revision: Optional[str] = None,
        context_length: Optional[int] = None,
        model_override_args: Optional[str] = None,
        is_embedding: Optional[bool] = None,
        dtype: str = "auto",
        quantization: Optional[str] = None,
        override_config_file: Optional[str] = None,
    ) -> None:
        self.model_path = model_path
        self.revision = revision
        self.quantization = quantization

        # Parse args
        self.model_override_args = json.loads(model_override_args)
        kwargs = {}
        if override_config_file and override_config_file.strip():
            kwargs["_configuration_file"] = override_config_file.strip()

        self.hf_config = get_config(
            model_path,
            trust_remote_code=trust_remote_code,
            revision=revision,
            model_override_args=self.model_override_args,
            **kwargs,
        )
        self.hf_text_config = get_hf_text_config(self.hf_config)

        # Check model type
        self.is_generation = is_generation_model(
            self.hf_config.architectures, is_embedding
        )
        self.is_multimodal = is_multimodal_model(self.hf_config.architectures)
        self.is_multimodal_gen = is_multimodal_gen_model(self.hf_config.architectures)
        self.is_image_gen = is_image_gen_model(self.hf_config.architectures)
        self.is_audio_model = is_audio_model(self.hf_config.architectures)
        self.is_encoder_decoder = is_encoder_decoder_model(self.hf_config.architectures)
        self.dtype = _get_and_verify_dtype(self.hf_text_config, dtype)

        # Derive context length
        derived_context_len = get_context_length(self.hf_text_config)
        if context_length is not None:
            if context_length > derived_context_len:
                if get_bool_env_var(
                    "SGLANG_ALLOW_OVERWRITE_LONGER_CONTEXT_LEN", default="True"
                ):
                    logger.warning(
                        f"Warning: User-specified context_length ({context_length}) is greater than the derived context_length ({derived_context_len}). "
                        f"This may lead to incorrect model outputs or CUDA errors."
                    )
                    self.context_len = context_length
                else:
                    raise ValueError(
                        f"User-specified context_length ({context_length}) is greater than the derived context_length ({derived_context_len}). "
                        f"This may lead to incorrect model outputs or CUDA errors. Note that the derived context_length may differ from max_position_embeddings in the model's config. "
                        f"To allow overriding this maximum, set the env var SGLANG_ALLOW_OVERWRITE_LONGER_CONTEXT_LEN=1"
                    )
            else:
                self.context_len = context_length
        else:
            self.context_len = derived_context_len

        # Unify the config keys for hf_text_config
        self.head_dim = getattr(
            self.hf_text_config,
            "head_dim",
            self.hf_text_config.hidden_size // self.hf_text_config.num_attention_heads,
        )

        # FIXME: temporary special judge for MLA architecture
        if (
            "DeepseekV2ForCausalLM" in self.hf_config.architectures
            or "DeepseekV3ForCausalLM" in self.hf_config.architectures
            or "DeepseekV3ForCausalLMNextN" in self.hf_config.architectures
        ):
            self.head_dim = 256
            self.attention_arch = AttentionArch.MLA
            self.kv_lora_rank = self.hf_config.kv_lora_rank
            self.qk_nope_head_dim = self.hf_config.qk_nope_head_dim
            self.qk_rope_head_dim = self.hf_config.qk_rope_head_dim
            self.v_head_dim = self.hf_config.v_head_dim

            # Handle rope scaling with yarn
            self.scaling = 1 / math.sqrt(self.qk_nope_head_dim + self.qk_rope_head_dim)
            if self.hf_config.rope_scaling:
                mscale_all_dim = self.hf_config.rope_scaling.get(
                    "mscale_all_dim", False
                )
                scaling_factor = self.hf_config.rope_scaling["factor"]
                mscale = yarn_get_mscale(scaling_factor, float(mscale_all_dim))
                self.scaling = self.scaling * mscale * mscale

        elif "MiniCPM3ForCausalLM" in self.hf_config.architectures:
            self.head_dim = 128
            self.attention_arch = AttentionArch.MLA
            self.kv_lora_rank = self.hf_config.kv_lora_rank
            self.qk_rope_head_dim = self.hf_config.qk_rope_head_dim
        else:
            self.attention_arch = AttentionArch.MHA

        self.num_attention_heads = self.hf_text_config.num_attention_heads
        self.num_key_value_heads = getattr(
            self.hf_text_config, "num_key_value_heads", None
        )

        # for Dbrx and MPT models
        if self.hf_config.model_type in ["dbrx", "mpt"]:
            self.num_key_value_heads = getattr(
                self.hf_config.attn_config, "kv_n_heads", None
            )

        if self.num_key_value_heads is None:
            self.num_key_value_heads = self.num_attention_heads
        self.hidden_size = self.hf_text_config.hidden_size
        self.num_hidden_layers = self.hf_text_config.num_hidden_layers
        self.vocab_size = self.hf_text_config.vocab_size

        # Verify quantization
        self._verify_quantization()

        # Cache attributes
        self.hf_eos_token_id = self.get_hf_eos_token_id()
        self.image_token_id = getattr(self.hf_config, "image_token_id", None)

    # adapted from https://github.com/vllm-project/vllm/blob/main/vllm/config.py#L289
    def get_total_num_kv_heads(self) -> int:
        """Returns the total number of KV heads."""
        # For GPTBigCode & Falcon:
        # NOTE: for falcon, when new_decoder_architecture is True, the
        # multi_query flag is ignored and we use n_head_kv for the number of
        # KV heads.
        falcon_model_types = ["falcon", "RefinedWeb", "RefinedWebModel"]
        new_decoder_arch_falcon = (
            self.hf_config.model_type in falcon_model_types
            and getattr(self.hf_config, "new_decoder_architecture", False)
        )
        if not new_decoder_arch_falcon and getattr(
            self.hf_text_config, "multi_query", False
        ):
            # Multi-query attention, only one KV head.
            # Currently, tensor parallelism is not supported in this case.
            return 1

        # For DBRX and MPT
        if self.hf_config.model_type in ["mpt"]:
            if "kv_n_heads" in self.hf_config.attn_config:
                return self.hf_config.attn_config["kv_n_heads"]
            return self.hf_config.num_attention_heads
        if self.hf_config.model_type in ["dbrx"]:
            return getattr(
                self.hf_config.attn_config,
                "kv_n_heads",
                self.hf_config.num_attention_heads,
            )

        attributes = [
            # For Falcon:
            "n_head_kv",
            "num_kv_heads",
            # For LLaMA-2:
            "num_key_value_heads",
            # For ChatGLM:
            "multi_query_group_num",
        ]
        for attr in attributes:
            num_kv_heads = getattr(self.hf_text_config, attr, None)
            if num_kv_heads is not None:
                return num_kv_heads

        # For non-grouped-query attention models, the number of KV heads is
        # equal to the number of attention heads.
        return self.hf_text_config.num_attention_heads

    def get_num_kv_heads(self, tensor_parallel_size) -> int:
        """Returns the number of KV heads per GPU."""
        total_num_kv_heads = self.get_total_num_kv_heads()
        # If tensor parallelism is used, we divide the number of KV heads by
        # the tensor parallel size. We will replicate the KV heads in the
        # case where the number of KV heads is smaller than the tensor
        # parallel size so each GPU has at least one KV head.
        return max(1, total_num_kv_heads // tensor_parallel_size)

    # adapted from https://github.com/vllm-project/vllm/blob/v0.6.4.post1/vllm/config.py
    def _parse_quant_hf_config(self):
        quant_cfg = getattr(self.hf_config, "quantization_config", None)
        if quant_cfg is None:
            # compressed-tensors uses a "compression_config" key
            quant_cfg = getattr(self.hf_config, "compression_config", None)
        return quant_cfg

    # adapted from https://github.com/vllm-project/vllm/blob/v0.6.4.post1/vllm/config.py
    def _verify_quantization(self) -> None:
        supported_quantization = [*QUANTIZATION_METHODS]
        rocm_supported_quantization = [
            "awq",
            "gptq",
            "fp8",
            "compressed_tensors",
            "compressed-tensors",
            "fbgemm_fp8",
            "w8a8_fp8",
        ]
        optimized_quantization_methods = [
            "fp8",
            "marlin",
            "modelopt",
            "gptq_marlin_24",
            "gptq_marlin",
            "awq_marlin",
            "fbgemm_fp8",
            "compressed_tensors",
            "compressed-tensors",
            "experts_int8",
            "w8a8_int8",
            "w8a8_fp8",
        ]
        compatible_quantization_methods = {
            "w8a8_int8": ["compressed-tensors", "compressed_tensors"],
            "w8a8_fp8": ["compressed-tensors", "compressed_tensors"],
        }
        if self.quantization is not None:
            self.quantization = self.quantization.lower()

        # Parse quantization method from the HF model config, if available.
        quant_cfg = self._parse_quant_hf_config()

        if quant_cfg is not None:
            quant_method = quant_cfg.get("quant_method", "").lower()

            # Detect which checkpoint is it
            for _, method in QUANTIZATION_METHODS.items():
                quantization_override = method.override_quantization_method(
                    quant_cfg, self.quantization
                )
                if quantization_override:
                    quant_method = quantization_override
                    self.quantization = quantization_override
                    break

            # Verify quantization configurations.
            if self.quantization is None:
                self.quantization = quant_method
            elif self.quantization != quant_method:
                if (
                    self.quantization not in compatible_quantization_methods
                    or quant_method
                    not in compatible_quantization_methods[self.quantization]
                ):
                    raise ValueError(
                        "Quantization method specified in the model config "
                        f"({quant_method}) does not match the quantization "
                        f"method specified in the `quantization` argument "
                        f"({self.quantization})."
                    )

        if self.quantization is not None:
            if self.quantization not in supported_quantization:
                raise ValueError(
                    f"Unknown quantization method: {self.quantization}. Must "
                    f"be one of {supported_quantization}."
                )
            if is_hip() and self.quantization not in rocm_supported_quantization:
                raise ValueError(
                    f"{self.quantization} quantization is currently not "
                    f"supported in ROCm."
                )
            if self.quantization not in optimized_quantization_methods:
                logger.warning(
                    "%s quantization is not fully "
                    "optimized yet. The speed can be slower than "
                    "non-quantized models.",
                    self.quantization,
                )

    def get_hf_eos_token_id(self) -> Optional[Set[int]]:
        eos_ids = getattr(self.hf_config, "eos_token_id", None)
        if eos_ids:
            # it can be either int or list of int
            eos_ids = {eos_ids} if isinstance(eos_ids, int) else set(eos_ids)
        return eos_ids


def get_hf_text_config(config: PretrainedConfig):
    """Get the "sub" config relevant to llm for multi modal models.
    No op for pure text models.
    """
    class_name = config.architectures[0]
    if class_name.startswith("Llava") and class_name.endswith("ForCausalLM"):
        # We support non-hf version of llava models, so we do not want to
        # read the wrong values from the unused default text_config.
        # NOTE(HandH1998): We set `torch_dtype` of config to `torch.float16` for the weights, as
        # `torch.float16` is default used for image features in `python/sglang/srt/models/llava.py`.
        setattr(config, "torch_dtype", torch.float16)
        return config

    if hasattr(config, "text_config"):
        # The code operates under the assumption that text_config should have
        # `num_attention_heads` (among others). Assert here to fail early
        # if transformers config doesn't align with this assumption.
        assert hasattr(config.text_config, "num_attention_heads")
        return config.text_config
    else:
        return config


# adapted from https://github.com/vllm-project/vllm/blob/v0.6.4.post1/vllm/config.py
_STR_DTYPE_TO_TORCH_DTYPE = {
    "half": torch.float16,
    "float16": torch.float16,
    "float": torch.float32,
    "float32": torch.float32,
    "bfloat16": torch.bfloat16,
}


# adapted from https://github.com/vllm-project/vllm/blob/v0.6.4.post1/vllm/config.py
def _get_and_verify_dtype(
    config: PretrainedConfig,
    dtype: Union[str, torch.dtype],
) -> torch.dtype:
    # NOTE: getattr(config, "torch_dtype", torch.float32) is not correct
    # because config.torch_dtype can be None.
    config_dtype = getattr(config, "torch_dtype", None)
    if config_dtype is None:
        config_dtype = torch.float32

    if isinstance(dtype, str):
        dtype = dtype.lower()
        if dtype == "auto":
            if config_dtype == torch.float32:
                if config.model_type == "gemma2":
                    logger.info(
                        "For Gemma 2, we downcast float32 to bfloat16 instead "
                        "of float16 by default. Please specify `dtype` if you "
                        "want to use float16."
                    )
                    torch_dtype = torch.bfloat16
                else:
                    # Following the common practice, we use float16 for float32
                    # models.
                    torch_dtype = torch.float16
            else:
                torch_dtype = config_dtype
        else:
            if dtype not in _STR_DTYPE_TO_TORCH_DTYPE:
                raise ValueError(f"Unknown dtype: {dtype}")
            torch_dtype = _STR_DTYPE_TO_TORCH_DTYPE[dtype]
    elif isinstance(dtype, torch.dtype):
        torch_dtype = dtype
    else:
        raise ValueError(f"Unknown dtype: {dtype}")

    # Verify the dtype.
    if torch_dtype != config_dtype:
        if torch_dtype == torch.float32:
            # Upcasting to float32 is allowed.
            logger.info("Upcasting %s to %s.", config_dtype, torch_dtype)
            pass
        elif config_dtype == torch.float32:
            # Downcasting from float32 to float16 or bfloat16 is allowed.
            logger.info("Downcasting %s to %s.", config_dtype, torch_dtype)
            pass
        else:
            # Casting between float16 and bfloat16 is allowed with a warning.
            logger.warning("Casting %s to %s.", config_dtype, torch_dtype)

    return torch_dtype


def is_generation_model(model_architectures: List[str], is_embedding: bool = False):
    # We have two ways to determine whether a model is a generative model.
    # 1. Check the model architecture
    # 2. check the `is_embedding` server args

    if (
        "LlamaEmbeddingModel" in model_architectures
        or "MistralModel" in model_architectures
        or "LlamaForSequenceClassification" in model_architectures
        or "LlamaForSequenceClassificationWithNormal_Weights" in model_architectures
        or "InternLM2ForRewardModel" in model_architectures
        or "Qwen2ForRewardModel" in model_architectures
    ):
        return False
    else:
        return not is_embedding


multimodal_model_archs = [
    "LlavaLlamaForCausalLM",
    "LlavaQwenForCausalLM",
    "LlavaMistralForCausalLM",
    "LlavaVidForCausalLM",
    "Grok1VForCausalLM",
    "Grok1AForCausalLM",
    "MllamaForConditionalGeneration",
    "Qwen2VLForConditionalGeneration",
    "Qwen2_5_VLForConditionalGeneration",
    "MiniCPMV",
    "MultiModalityCausalLM",
]


def is_multimodal_model(model_architectures: List[str]):
<<<<<<< HEAD
    if (
        "LlavaLlamaForCausalLM" in model_architectures
        or "LlavaQwenForCausalLM" in model_architectures
        or "LlavaMistralForCausalLM" in model_architectures
        or "LlavaVidForCausalLM" in model_architectures
        or "Grok1VForCausalLM" in model_architectures
        or "Grok1AForCausalLM" in model_architectures
        or "MllamaForConditionalGeneration" in model_architectures
        or "Qwen2VLForConditionalGeneration" in model_architectures
        or "Qwen2_5_VLForConditionalGeneration" in model_architectures
        or "MiniCPMV" in model_architectures
        or "InternVLChatModel" in model_architectures
=======
    if any(
        multi_model_arch in model_architectures
        for multi_model_arch in multimodal_model_archs
>>>>>>> 45de8971
    ):
        return True
    else:
        return False


def is_multimodal_gen_model(model_architectures: List[str]):
    return False


def is_image_gen_model(model_architectures: List[str]):
    return False


def is_audio_model(model_architectures: List[str]):
    return False


def is_encoder_decoder_model(model_architectures: List[str]):
    return "MllamaForConditionalGeneration" in model_architectures


def yarn_get_mscale(scale: float = 1, mscale: float = 1) -> float:
    if scale <= 1:
        return 1.0
    return 0.1 * mscale * math.log(scale) + 1.0<|MERGE_RESOLUTION|>--- conflicted
+++ resolved
@@ -440,7 +440,6 @@
 
 
 def is_multimodal_model(model_architectures: List[str]):
-<<<<<<< HEAD
     if (
         "LlavaLlamaForCausalLM" in model_architectures
         or "LlavaQwenForCausalLM" in model_architectures
@@ -453,11 +452,9 @@
         or "Qwen2_5_VLForConditionalGeneration" in model_architectures
         or "MiniCPMV" in model_architectures
         or "InternVLChatModel" in model_architectures
-=======
     if any(
         multi_model_arch in model_architectures
         for multi_model_arch in multimodal_model_archs
->>>>>>> 45de8971
     ):
         return True
     else:
