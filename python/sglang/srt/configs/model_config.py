# Copyright 2023-2024 SGLang Team
# Licensed under the Apache License, Version 2.0 (the "License");
# you may not use this file except in compliance with the License.
# You may obtain a copy of the License at
#
#     http://www.apache.org/licenses/LICENSE-2.0
#
# Unless required by applicable law or agreed to in writing, software
# distributed under the License is distributed on an "AS IS" BASIS,
# WITHOUT WARRANTIES OR CONDITIONS OF ANY KIND, either express or implied.
# See the License for the specific language governing permissions and
# limitations under the License.
# ==============================================================================

import json
import logging
import math
import os
from enum import Enum, IntEnum, auto
from typing import Any, List, Optional, Set, Union

import torch
from transformers import PretrainedConfig

from sglang.srt.environ import envs
from sglang.srt.layers.quantization import QUANTIZATION_METHODS
from sglang.srt.server_args import ServerArgs
from sglang.srt.utils import is_hip, retry
from sglang.srt.utils.hf_transformers_utils import (
    get_config,
    get_context_length,
    get_generation_config,
    get_hf_text_config,
    get_sparse_attention_config,
)
from sglang.utils import is_in_ci

logger = logging.getLogger(__name__)


class AttentionArch(IntEnum):
    MLA = auto()
    MHA = auto()


class ModelImpl(str, Enum):
    AUTO = "auto"
    SGLANG = "sglang"
    TRANSFORMERS = "transformers"
    MINDSPORE = "mindspore"


def is_deepseek_nsa(config: PretrainedConfig) -> bool:
    return (
        config.architectures is not None
        and config.architectures[0]
        in [
            "DeepseekV3ForCausalLM",
            "DeepseekV32ForCausalLM",
            "DeepseekV3ForCausalLMNextN",
            "MistralLarge3ForCausalLM",
            "PixtralForConditionalGeneration",
        ]
        and getattr(config, "index_topk", None) is not None
    )


def get_nsa_index_head_dim(config: PretrainedConfig) -> int:
    assert is_deepseek_nsa(config)
    return config.index_head_dim


def get_nsa_index_topk(config: PretrainedConfig) -> int:
    assert is_deepseek_nsa(config)
    return config.index_topk


def get_nsa_index_n_heads(config: PretrainedConfig) -> int:
    assert is_deepseek_nsa(config)
    return config.index_n_heads


class ModelConfig:
    def __init__(
        self,
        model_path: str,
        trust_remote_code: bool = True,
        revision: Optional[str] = None,
        context_length: Optional[int] = None,
        model_override_args: str = "{}",
        is_embedding: Optional[bool] = None,
        enable_multimodal: Optional[bool] = None,
        dtype: str = "auto",
        quantization: Optional[str] = None,
        override_config_file: Optional[str] = None,
        is_draft_model: bool = False,
        hybrid_kvcache_ratio: Optional[
            float
        ] = None,  # TODO: remove this, it is not a model config
        model_impl: Union[str, ModelImpl] = ModelImpl.AUTO,
        sampling_defaults: str = "openai",
        quantize_and_serve: bool = False,
<<<<<<< HEAD
        is_mtp: bool = False,
=======
        encoder_only: bool = False,
        language_only: bool = False,
>>>>>>> 37250764
    ) -> None:
        # Parse args
        self.model_path = model_path
        self.revision = revision
        self.quantization = quantization
        self.is_draft_model = is_draft_model
        self.model_impl = model_impl
        self.sampling_defaults = sampling_defaults
        self.quantize_and_serve = quantize_and_serve
        self.is_mtp = is_mtp

        # Validate quantize_and_serve configuration
        self._validate_quantize_and_serve_config()

        # Get hf config
        self._maybe_pull_model_tokenizer_from_remote()
        self.model_override_args = json.loads(model_override_args)
        kwargs = {}
        if override_config_file and override_config_file.strip():
            kwargs["_configuration_file"] = override_config_file.strip()
        self.hf_config = get_config(
            self.model_path,
            trust_remote_code=trust_remote_code,
            revision=revision,
            model_override_args=self.model_override_args,
            **kwargs,
        )
        self.hf_text_config = get_hf_text_config(self.hf_config)
        self.hf_generation_config = get_generation_config(
            self.model_path,
            trust_remote_code=trust_remote_code,
            revision=revision,
            **kwargs,
        )

        # Set enable_multimodal
        if enable_multimodal is None:
            mm_disabled_models = [
                "Gemma3ForConditionalGeneration",
                "Llama4ForConditionalGeneration",
                "Step3VLForConditionalGeneration",
            ]
            if self.hf_config.architectures[0] in mm_disabled_models:
                enable_multimodal = False
                logger.info(
                    f"Multimodal is disabled for {self.hf_config.model_type}. To enable it, set --enable-multimodal."
                )
            else:
                enable_multimodal = True

        # Config draft model
        self._config_draft_model()

        # Check model type
        self.attention_chunk_size = getattr(
            self.hf_text_config, "attention_chunk_size", None
        )
        self.is_generation = is_generation_model(
            self.hf_config.architectures, is_embedding
        )
        self.is_multimodal = enable_multimodal and is_multimodal_model(
            self.hf_config.architectures
        )
        self.is_multimodal_gen = enable_multimodal and is_multimodal_gen_model(
            self.hf_config.architectures
        )
        self.is_image_gen = enable_multimodal and is_image_gen_model(
            self.hf_config.architectures
        )
        self.is_audio_model = enable_multimodal and is_audio_model(
            self.hf_config.architectures
        )
        # TODO: requires further polishing
        self.is_image_understandable_model = enable_multimodal and hasattr(
            self.hf_config, "vision_config"
        )
        self.is_audio_understandable_model = enable_multimodal and hasattr(
            self.hf_config, "audio_config"
        )

        self.is_multimodal_chunked_prefill_supported = (
            enable_multimodal
            and is_multimodal_chunked_prefill_supported(self.hf_config.architectures)
        )
        self.is_encoder_decoder = is_encoder_decoder_model(self.hf_config.architectures)
        self.dtype = _get_and_verify_dtype(self.hf_text_config, dtype)

        # Derive context length and model shapes
        self._derive_context_length(context_length)
        self._derive_model_shapes()

        # Update hybrid model
        self._derive_hybrid_model(hybrid_kvcache_ratio)

        # Verify quantization
        self._verify_quantization()

        self._verify_transformers_version()

        # Verify dual-chunk attention config
        self._verify_dual_chunk_attention_config()

        # Cache attributes
        self.hf_eos_token_id = self._get_hf_eos_token_id()

        # multimodal
        self.image_token_id = getattr(
            self.hf_config, "image_token_id", None
        ) or getattr(self.hf_config, "image_token_index", None)

        self.hf_config.encoder_only = encoder_only
        self.hf_config.language_only = language_only

        # matryoshka embeddings
        self.matryoshka_dimensions = getattr(
            self.hf_config, "matryoshka_dimensions", None
        )
        self.is_matryoshka = self.matryoshka_dimensions or getattr(
            self.hf_config, "is_matryoshka", False
        )

    @staticmethod
    def from_server_args(
        server_args: ServerArgs,
        model_path: str = None,
        model_revision: str = None,
        **kwargs,
    ):
        return ModelConfig(
            model_path=model_path or server_args.model_path,
            trust_remote_code=server_args.trust_remote_code,
            revision=model_revision or server_args.revision,
            context_length=server_args.context_length,
            model_override_args=server_args.json_model_override_args,
            is_embedding=server_args.is_embedding,
            enable_multimodal=server_args.enable_multimodal,
            dtype=server_args.dtype,
            quantization=server_args.quantization,
            hybrid_kvcache_ratio=server_args.hybrid_kvcache_ratio,
            model_impl=server_args.model_impl,
            sampling_defaults=server_args.sampling_defaults,
            quantize_and_serve=server_args.quantize_and_serve,
            override_config_file=server_args.decrypted_config_file,
<<<<<<< HEAD
            is_mtp=server_args.enable_mtp,
=======
            language_only=server_args.language_only,
            encoder_only=server_args.encoder_only,
>>>>>>> 37250764
            **kwargs,
        )

    def _config_draft_model(self):
        is_draft_model = self.is_draft_model

        if (
            is_draft_model
            and self.hf_config.architectures[0] == "DeepseekV3ForCausalLM"
        ):
            self.hf_config.architectures[0] = "DeepseekV3ForCausalLMNextN"

        if is_draft_model and self.hf_config.architectures[0] == "Glm4MoeForCausalLM":
            self.hf_config.architectures[0] = "Glm4MoeForCausalLMNextN"

        if (
            is_draft_model
            and self.hf_config.architectures[0] == "LongcatFlashForCausalLM"
        ):
            self.hf_config.architectures[0] = "LongcatFlashForCausalLMNextN"
            self.hf_config.num_hidden_layers = self.hf_config.num_nextn_predict_layers

        if is_draft_model and self.hf_config.architectures[0] == "MiMoForCausalLM":
            self.hf_config.architectures[0] = "MiMoMTP"
        if (
            is_draft_model
            and self.hf_config.architectures[0] == "MiMoV2FlashForCausalLM"
        ):
            self.hf_config.architectures[0] = "MiMoV2MTP"
        if is_draft_model and self.hf_config.architectures[0] in [
            "BailingMoeV2ForCausalLM",
            "BailingMoeForCausalLM",
        ]:
            self.hf_config.architectures[0] = "BailingMoeForCausalLMNextN"
        if (
            is_draft_model
            and self.hf_config.architectures[0] == "Ernie4_5_MoeForCausalLM"
        ):
            self.hf_config.architectures[0] = "Ernie4_5_MoeForCausalLMMTP"

        if is_draft_model and self.hf_config.architectures[0] == "Qwen3NextForCausalLM":
            self.hf_config.architectures[0] = "Qwen3NextForCausalLMMTP"
            self.hf_config.num_nextn_predict_layers = 1

    def _derive_hybrid_model(self, hybrid_kvcache_ratio: Optional[float] = None):
        # Use self.context_len after it has been initialized to prevent using context_len which may be None.
        self.is_hybrid_swa = is_hybrid_model(
            self.hf_config.architectures,
            hybrid_kvcache_ratio=hybrid_kvcache_ratio,
            context_length=self.context_len,
            attention_chunk_size=self.attention_chunk_size,
        )
        if self.is_hybrid_swa is not None:
            self.swa_attention_layer_ids, self.full_attention_layer_ids = (
                get_hybrid_layer_ids(
                    self.hf_config.architectures,
                    self.hf_text_config.num_hidden_layers,
                    getattr(self.hf_text_config, "hybrid_layer_pattern", None),
                )
            )

        self.is_hybrid_swa_compress = self.hf_config.architectures[0] in [
            "MiMoV2FlashForCausalLM",
            "MiMoV2MTP",
        ]

    def _derive_context_length(self, context_length: int):
        is_draft_model = self.is_draft_model
        derived_context_len = get_context_length(self.hf_text_config)

        if context_length is not None:
            if context_length > derived_context_len:
                reason = "Target model's" if is_draft_model else "User-specified"
                msg = (
                    f"Warning: {reason} context_length ({context_length}) is greater than the derived context_length ({derived_context_len}). "
                    f"This may lead to incorrect model outputs or CUDA errors. Note that the derived context_length may differ from max_position_embeddings in the model's config."
                )
                if (
                    envs.SGLANG_ALLOW_OVERWRITE_LONGER_CONTEXT_LEN.get()
                    or is_in_ci()  # FIXME: fix this special case
                ):
                    logger.warning(msg)
                    self.context_len = context_length
                    if is_draft_model:
                        self.hf_text_config.max_position_embeddings = context_length
                        logger.warning(
                            f"Overriding the draft model's max_position_embeddings to {context_length}."
                        )
                else:
                    raise ValueError(
                        f"{msg} To allow overriding this maximum, set the env var SGLANG_ALLOW_OVERWRITE_LONGER_CONTEXT_LEN=1"
                    )
            else:
                self.context_len = context_length
        else:
            self.context_len = derived_context_len

        # Transfer context_len to HuggingFace config so models can access it
        self.hf_config.context_len = self.context_len

    def _derive_model_shapes(self):
        # Unify the config keys for hf_text_config
        self.head_dim = getattr(
            self.hf_text_config,
            "head_dim",
            self.hf_text_config.hidden_size // self.hf_text_config.num_attention_heads,
        )
        self.v_head_dim = getattr(
            self.hf_text_config,
            "v_head_dim",
            self.head_dim,
        )

        # FIXME: temporary special judge for MLA architecture
        if (
            "DeepseekV2ForCausalLM" in self.hf_config.architectures
            or "DeepseekV32ForCausalLM" in self.hf_config.architectures
            or "DeepseekV3ForCausalLM" in self.hf_config.architectures
            or "DeepseekV3ForCausalLMNextN" in self.hf_config.architectures
            or "LongcatFlashForCausalLM" in self.hf_config.architectures
            or "LongcatFlashForCausalLMNextN" in self.hf_config.architectures
            or "DotsVLMForCausalLM" in self.hf_config.architectures
            or "MistralLarge3ForCausalLM" in self.hf_config.architectures
            or "PixtralForConditionalGeneration" in self.hf_config.architectures
            or "MistralLarge3ForCausalLMEagle" in self.hf_config.architectures
        ):
            self.head_dim = 256
            self.attention_arch = AttentionArch.MLA
            self.kv_lora_rank = self.hf_config.kv_lora_rank
            self.qk_nope_head_dim = self.hf_config.qk_nope_head_dim
            self.qk_rope_head_dim = self.hf_config.qk_rope_head_dim
            self.v_head_dim = self.hf_config.v_head_dim
            self.index_head_dim = (
                get_nsa_index_head_dim(self.hf_config)
                if is_deepseek_nsa(self.hf_config)
                else None
            )

            # Handle rope scaling with yarn
            self.scaling = 1 / math.sqrt(self.qk_nope_head_dim + self.qk_rope_head_dim)
            if self.hf_config.rope_scaling:
                mscale_all_dim = self.hf_config.rope_scaling.get(
                    "mscale_all_dim", False
                )
                scaling_factor = self.hf_config.rope_scaling["factor"]
                mscale = yarn_get_mscale(scaling_factor, float(mscale_all_dim))
                self.scaling = self.scaling * mscale * mscale

        elif "MiniCPM3ForCausalLM" in self.hf_config.architectures:
            self.head_dim = 128
            self.attention_arch = AttentionArch.MLA
            self.kv_lora_rank = self.hf_config.kv_lora_rank
            self.qk_rope_head_dim = self.hf_config.qk_rope_head_dim
        elif "DeepseekVL2ForCausalLM" in self.hf_config.architectures and getattr(
            self.hf_text_config, "use_mla", True
        ):
            self.head_dim = 256
            self.attention_arch = AttentionArch.MLA
            self.kv_lora_rank = self.hf_text_config.kv_lora_rank
            self.qk_rope_head_dim = self.hf_text_config.qk_rope_head_dim
        elif "KimiVLForConditionalGeneration" in self.hf_config.architectures:
            self.head_dim = 256
            self.attention_arch = AttentionArch.MLA
            self.kv_lora_rank = self.hf_text_config.kv_lora_rank
            self.qk_rope_head_dim = self.hf_text_config.qk_rope_head_dim
            self.v_head_dim = self.hf_text_config.v_head_dim
            self.qk_nope_head_dim = self.hf_text_config.qk_nope_head_dim
        elif "KimiLinearForCausalLM" in self.hf_config.architectures:
            self.head_dim = 72
            self.attention_arch = AttentionArch.MLA
            self.kv_lora_rank = self.hf_config.kv_lora_rank
            self.qk_rope_head_dim = self.hf_config.qk_rope_head_dim
            self.v_head_dim = self.hf_config.v_head_dim
            self.qk_nope_head_dim = self.hf_config.qk_nope_head_dim
        else:
            if (
                "MistralModel" in self.hf_config.architectures
                or "MixtralForCausalLM" in self.hf_config.architectures
                or "MistralForCausalLM" in self.hf_config.architectures
            ):
                if getattr(self, "head_dim", None) is None:
                    self.head_dim = (
                        self.hf_config.hidden_size // self.hf_config.num_attention_heads
                    )
                    # In transformers==4.52.3, the head_dim is null in MistralConfig
                    if (
                        not hasattr(self.hf_text_config, "head_dim")
                        or self.hf_text_config.head_dim is None
                    ):
                        setattr(self.hf_text_config, "head_dim", self.head_dim)

            self.attention_arch = AttentionArch.MHA

        self.num_attention_heads = self.hf_text_config.num_attention_heads
        self.num_key_value_heads = getattr(
            self.hf_text_config, "num_key_value_heads", None
        )

        # for Dbrx and MPT models
        if self.hf_config.model_type in ["dbrx", "mpt"]:
            self.num_key_value_heads = getattr(
                self.hf_config.attn_config, "kv_n_heads", None
            )

        if self.num_key_value_heads is None:
            self.num_key_value_heads = self.num_attention_heads
        self.hidden_size = self.hf_text_config.hidden_size
        self.num_hidden_layers = self.hf_text_config.num_hidden_layers
        self.num_attention_layers = self.num_hidden_layers
        if "LongcatFlashForCausalLM" in self.hf_config.architectures:
            self.num_attention_layers = self.num_hidden_layers * 2
        self.num_nextn_predict_layers = getattr(
            self.hf_text_config, "num_nextn_predict_layers", None
        )
        self.vocab_size = self.hf_text_config.vocab_size

    def get_total_num_attention_heads(self) -> int:
        return self.num_attention_heads

    def get_num_attention_heads(self, tensor_parallel_size) -> int:
        total_num_attention_heads = self.num_attention_heads
        return max(1, total_num_attention_heads // tensor_parallel_size)

    # adapted from https://github.com/vllm-project/vllm/blob/main/vllm/config.py#L289
    def get_total_num_kv_heads(self) -> int:
        """Returns the total number of KV heads."""
        # For GPTBigCode & Falcon:
        # NOTE: for falcon, when new_decoder_architecture is True, the
        # multi_query flag is ignored and we use n_head_kv for the number of
        # KV heads.
        falcon_model_types = ["falcon", "RefinedWeb", "RefinedWebModel"]
        new_decoder_arch_falcon = (
            self.hf_config.model_type in falcon_model_types
            and getattr(self.hf_config, "new_decoder_architecture", False)
        )
        if not new_decoder_arch_falcon and getattr(
            self.hf_text_config, "multi_query", False
        ):
            # Multi-query attention, only one KV head.
            # Currently, tensor parallelism is not supported in this case.
            return 1

        # For DBRX and MPT
        if self.hf_config.model_type in ["mpt"]:
            if "kv_n_heads" in self.hf_config.attn_config:
                return self.hf_config.attn_config["kv_n_heads"]
            return self.hf_config.num_attention_heads
        if self.hf_config.model_type in ["dbrx"]:
            return getattr(
                self.hf_config.attn_config,
                "kv_n_heads",
                self.hf_config.num_attention_heads,
            )
        if self.hf_config.model_type in ["nemotron-nas"]:
            nkvh = {
                self.hf_config.num_attention_heads // block.attention.n_heads_in_group
                for block in self.hf_config.block_configs
                if not block.attention.no_op
            }
            if len(nkvh) == 0:
                raise RuntimeError("Couldn't determine number of kv heads")
            if len(nkvh) > 1:
                raise ValueError(
                    "Variable GQA (VGQA) is not yet supported for nemotron-nas in sglang"
                )
            return next(iter(nkvh))

        attributes = [
            # For Falcon:
            "n_head_kv",
            "num_kv_heads",
            # For LLaMA-2:
            "num_key_value_heads",
            # For ChatGLM:
            "multi_query_group_num",
            # For Step3
            "num_attention_groups",
        ]
        for attr in attributes:
            num_kv_heads = getattr(self.hf_text_config, attr, None)
            if num_kv_heads is not None:
                return num_kv_heads

        # For non-grouped-query attention models, the number of KV heads is
        # equal to the number of attention heads.
        return self.hf_text_config.num_attention_heads

    def get_num_kv_heads(self, tensor_parallel_size) -> int:
        """Returns the number of KV heads per GPU."""
        total_num_kv_heads = self.get_total_num_kv_heads()
        # If tensor parallelism is used, we divide the number of KV heads by
        # the tensor parallel size. We will replicate the KV heads in the
        # case where the number of KV heads is smaller than the tensor
        # parallel size so each GPU has at least one KV head.
        return max(1, total_num_kv_heads // tensor_parallel_size)

    def get_swa_num_kv_heads(self, tensor_parallel_size) -> int:
        """Similar to get_num_kv_heads(), but for SWA."""
        if not self.is_hybrid_swa_compress:
            return 0

        # For MiMoV2FlashForCausalLM models
        total_num_kv_heads = self.hf_text_config.swa_num_key_value_heads
        return max(1, total_num_kv_heads // tensor_parallel_size)

    # adapted from https://github.com/vllm-project/vllm/blob/v0.6.4.post1/vllm/config.py
    def _parse_quant_hf_config(self):
        quant_cfg = getattr(self.hf_config, "quantization_config", None)
        if quant_cfg is None:
            # compressed-tensors uses a "compression_config" key
            quant_cfg = getattr(self.hf_config, "compression_config", None)
        if quant_cfg is None:
            # check if is modelopt or mixed-precision model -- Both of them don't have corresponding field
            # in hf `config.json` but has a standalone `hf_quant_config.json` in the root directory
            # example: https://huggingface.co/nvidia/Llama-3.1-8B-Instruct-FP8/tree/main
            # example: https://huggingface.co/Barrrrry/DeepSeek-R1-W4AFP8/tree/main
            is_local = os.path.exists(self.model_path)
            if not is_local:
                # Conditional import based on SGLANG_USE_MODELSCOPE environment variable
                if envs.SGLANG_USE_MODELSCOPE.get():

                    from modelscope import HubApi, model_file_download

                    hf_api = HubApi()
                else:
                    import huggingface_hub
                    from huggingface_hub import HfApi, hf_hub_download

                    hf_api = HfApi()
                try:
                    # Retry HF API call up to 3 times
                    file_exists = retry(
                        lambda: hf_api.file_exists(
                            self.model_path, "hf_quant_config.json"
                        ),
                        max_retry=2,
                        initial_delay=1.0,
                        max_delay=5.0,
                    )
                    if file_exists:
                        # Download and parse the quantization config for remote models
                        if envs.SGLANG_USE_MODELSCOPE.get():
                            quant_config_file = model_file_download(
                                model_id=self.model_path,
                                file_path="hf_quant_config.json",
                                revision=self.revision,
                            )
                        else:
                            quant_config_file = hf_hub_download(
                                repo_id=self.model_path,
                                filename="hf_quant_config.json",
                                revision=self.revision,
                            )
                        with open(quant_config_file) as f:
                            quant_config_dict = json.load(f)
                        quant_cfg = self._parse_modelopt_quant_config(quant_config_dict)
                except huggingface_hub.errors.OfflineModeIsEnabled:
                    logger.warning(
                        "Offline mode is enabled, skipping hf_quant_config.json check"
                    )
                except Exception as e:
                    logger.warning(
                        f"Failed to check hf_quant_config.json: {self.model_path} {e}"
                    )
            elif os.path.exists(os.path.join(self.model_path, "hf_quant_config.json")):
                quant_config_file = os.path.join(
                    self.model_path, "hf_quant_config.json"
                )
                with open(quant_config_file) as f:
                    quant_config_dict = json.load(f)
                quant_cfg = self._parse_modelopt_quant_config(quant_config_dict)
        return quant_cfg

    def _parse_modelopt_quant_config(self, quant_config_dict: dict) -> Optional[dict]:
        """Parse ModelOpt quantization config and return the appropriate quant_method."""
        json_quant_configs = quant_config_dict["quantization"]
        quant_algo = json_quant_configs.get("quant_algo", None)

        if quant_algo == "MIXED_PRECISION":
            return {"quant_method": "w4afp8"}
        elif quant_algo and ("FP4" in quant_algo or "NVFP4" in quant_algo):
            return {"quant_method": "modelopt_fp4"}
        elif quant_algo and "FP8" in quant_algo:
            return {"quant_method": "modelopt_fp8"}
        else:
            return None

    def _is_already_quantized(self) -> bool:
        """Check if the model is already quantized based on config files."""
        # Check for HuggingFace quantization config
        from sglang.srt.utils import has_hf_quant_config

        return has_hf_quant_config(self.model_path)

    def _get_modelopt_quant_type(self) -> str:
        """Extract ModelOpt quantization type from unified quantization flag."""
        if self.quantization == "modelopt_fp8":
            return "fp8"
        elif self.quantization == "modelopt_fp4":
            return "nvfp4"
        elif self.quantization == "modelopt":
            # Auto-detect from model config
            quant_cfg = self._parse_quant_hf_config()
            if quant_cfg:
                quant_method = quant_cfg.get("quant_method", "").lower()
                if "fp4" in quant_method:
                    return "fp4"
                elif "fp8" in quant_method:
                    return "fp8"
            # Default to fp8 if can't detect
            return "fp8"
        else:
            return "fp8"  # Default fallback

    def _validate_quantize_and_serve_config(self):
        """Validate quantize_and_serve configuration."""
        if not self.quantize_and_serve:
            return

        # Check if ModelOpt quantization is specified
        _MODELOPT_QUANTIZATION_METHODS = [
            "modelopt",
            "modelopt_fp8",
            "modelopt_fp4",
        ]
        modelopt_quantization_specified = (
            self.quantization in _MODELOPT_QUANTIZATION_METHODS
        )

        if not modelopt_quantization_specified:
            raise ValueError(
                "quantize_and_serve requires ModelOpt quantization (set with --quantization "
                f"{{{', '.join(sorted(_MODELOPT_QUANTIZATION_METHODS))}}})"
            )

        # quantize_and_serve is disabled due to compatibility issues
        raise NotImplementedError(
            "quantize_and_serve functionality is currently disabled due to compatibility issues. "
            "Please use the separate quantize-then-deploy workflow instead. "
            "Step 1: Quantize and export model. "
            "Step 2: Deploy the exported model."
        )

    # adapted from https://github.com/vllm-project/vllm/blob/v0.6.4.post1/vllm/config.py
    def _verify_quantization(self) -> None:
        supported_quantization = [*QUANTIZATION_METHODS]
        rocm_supported_quantization = [
            "awq",
            "gptq",
            "fp8",
            "compressed_tensors",
            "compressed-tensors",
            "fbgemm_fp8",
            "w8a8_fp8",
            "petit_nvfp4",
            "quark",
            "mxfp4",
            "auto-round",
        ]
        optimized_quantization_methods = [
            "fp8",
            "marlin",
            "modelopt_fp8",
            "modelopt_fp4",
            "gptq_marlin_24",
            "gptq_marlin",
            "awq_marlin",
            "fbgemm_fp8",
            "compressed_tensors",
            "compressed-tensors",
            "experts_int8",
            "w8a8_int8",
            "w8a8_fp8",
            "moe_wna16",
            "qoq",
            "w4afp8",
            "petit_nvfp4",
            "quark",
        ]
        compatible_quantization_methods = {
            "modelopt_fp8": ["modelopt"],
            "modelopt_fp4": ["modelopt"],
            "petit_nvfp4": ["modelopt"],
            "w8a8_int8": ["compressed-tensors", "compressed_tensors"],
            "w8a8_fp8": ["compressed-tensors", "compressed_tensors"],
        }
        if self.quantization is not None:
            self.quantization = self.quantization.lower()

        # Parse quantization method from the HF model config, if available.
        quant_cfg = self._parse_quant_hf_config()

        if quant_cfg is not None:
            quant_method = quant_cfg.get(
                "quant_method", "" if not self.quantization else self.quantization
            ).lower()

            # Detect which checkpoint is it
            for _, method in QUANTIZATION_METHODS.items():
                quantization_override = method.override_quantization_method(
                    quant_cfg, self.quantization
                )
                if quantization_override:
                    quant_method = quantization_override
                    self.quantization = quantization_override
                    break

            # Verify quantization configurations.
            if self.quantization is None:
                self.quantization = quant_method
            elif self.quantization != quant_method:
                # Allow auto-detection of quantization from checkpoint for draft model
                # even if it differs from main model's quantization
                if self.is_draft_model:
                    logger.info(
                        f"Draft model quantization ({quant_method}) differs from "
                        f"main model quantization ({self.quantization}). "
                        f"Using draft model's detected quantization: {quant_method}"
                    )
                    self.quantization = quant_method
                elif (
                    self.quantization not in compatible_quantization_methods
                    or quant_method
                    not in compatible_quantization_methods[self.quantization]
                ):
                    raise ValueError(
                        "Quantization method specified in the model config "
                        f"({quant_method}) does not match the quantization "
                        f"method specified in the `quantization` argument "
                        f"({self.quantization})."
                    )

        if self.quantization is not None:
            if self.quantization not in supported_quantization:
                raise ValueError(
                    f"Unknown quantization method: {self.quantization}. Must "
                    f"be one of {supported_quantization}."
                )
            if is_hip() and self.quantization not in rocm_supported_quantization:
                raise ValueError(
                    f"{self.quantization} quantization is currently not "
                    f"supported in ROCm."
                )
            if self.quantization not in optimized_quantization_methods:
                logger.warning(
                    "%s quantization is not fully "
                    "optimized yet. The speed can be slower than "
                    "non-quantized models.",
                    self.quantization,
                )

    def _verify_dual_chunk_attention_config(self) -> None:
        if hasattr(self.hf_config, "dual_chunk_attention_config"):
            # Try loading the sparse attention config
            sparse_attn_config = get_sparse_attention_config(self.model_path)
            if not sparse_attn_config:
                return
            self.hf_config.dual_chunk_attention_config["sparse_attention_config"] = (
                sparse_attn_config
            )
            if (
                "sparse_attention_enabled"
                not in self.hf_config.dual_chunk_attention_config
            ):
                self.hf_config.dual_chunk_attention_config[
                    "sparse_attention_enabled"
                ] = True

    def _verify_transformers_version(self):
        import transformers
        from packaging import version

        tf_version_str = getattr(transformers, "__version__", None)
        if tf_version_str is None:
            return

        vision_config = getattr(self.hf_config, "vision_config", None)
        is_glm_46vmoe = "glm-4.6v" in self.model_path.lower() or (
            vision_config is not None
            and getattr(vision_config, "model_type", None) == "glm4v_moe_vision"
            # The vision config model type for GLM-4.5v is 'glm4v_moe',
            # while for GLM-4.6v, it is 'glm4v_moe_vision'.
        )
        needs_tf_v5 = is_glm_46vmoe

        tf_version = version.parse(tf_version_str)
        required_version = version.parse("5.0.0")

        if tf_version < required_version:
            if needs_tf_v5:
                raise ValueError(
                    f"Transformers version {tf_version_str} is not supported for model {self.model_path} "
                    f"or model type {self.hf_config.model_type}. "
                    "Please upgrade transformers to >= 5.0.0."
                )
        elif not needs_tf_v5:
            logger.warning(
                f"Transformers version {tf_version_str} is used for model type {self.hf_config.model_type}. "
                "If you experience issues related to RoPE parameters, "
                "they may be due to incompatibilities between Transformers >=5.0.0 and some models. "
                "You can try downgrading to transformers==4.57.1 as a workaround."
            )

    def _get_hf_eos_token_id(self) -> Optional[Set[int]]:
        eos_ids = getattr(self.hf_config, "eos_token_id", None)
        if eos_ids is not None:
            # it can be either int or list of int
            eos_ids = {eos_ids} if isinstance(eos_ids, int) else set(eos_ids)
        if eos_ids is None:
            eos_ids = set()
        if self.hf_generation_config:
            generation_eos_ids = getattr(
                self.hf_generation_config, "eos_token_id", None
            )
            if generation_eos_ids:
                generation_eos_ids = (
                    {generation_eos_ids}
                    if isinstance(generation_eos_ids, int)
                    else set(generation_eos_ids)
                )
                eos_ids = eos_ids | generation_eos_ids
        return eos_ids

    def get_default_sampling_params(self) -> dict[str, Any]:
        """
        Get default sampling parameters from the model's generation config.

        This method returns non-default sampling parameters from the model's
        generation_config.json when sampling_defaults is set to "model".

        Returns:
            A dictionary containing the non-default sampling parameters.
        """
        if self.sampling_defaults != "model":
            return {}

        if self.hf_generation_config is None:
            return {}

        config = self.hf_generation_config.to_dict()

        available_params = [
            "repetition_penalty",
            "temperature",
            "top_k",
            "top_p",
            "min_p",
        ]

        default_sampling_params = {
            p: config.get(p) for p in available_params if config.get(p) is not None
        }

        return default_sampling_params

    def _maybe_pull_model_tokenizer_from_remote(self) -> None:
        """
        Pull the model config files to a temporary
        directory in case of remote.

        Args:
            model: The model name or path.

        """
        from sglang.srt.connector import create_remote_connector
        from sglang.srt.utils import is_remote_url

        if is_remote_url(self.model_path):
            logger.info("Pulling model configs from remote...")
            # BaseConnector implements __del__() to clean up the local dir.
            # Since config files need to exist all the time, so we DO NOT use
            # with statement to avoid closing the client.
            client = create_remote_connector(self.model_path)
            if is_remote_url(self.model_path):
                client.pull_files(allow_pattern=["*config.json"])
                self.model_weights = self.model_path
                self.model_path = client.get_local_dir()


# adapted from https://github.com/vllm-project/vllm/blob/v0.6.4.post1/vllm/config.py
_STR_DTYPE_TO_TORCH_DTYPE = {
    "half": torch.float16,
    "float16": torch.float16,
    "float": torch.float32,
    "float32": torch.float32,
    "bfloat16": torch.bfloat16,
}


# adapted from https://github.com/vllm-project/vllm/blob/v0.6.4.post1/vllm/config.py
def _get_and_verify_dtype(
    config: PretrainedConfig,
    dtype: Union[str, torch.dtype],
) -> torch.dtype:
    # NOTE: getattr(config, "torch_dtype", torch.float32) is not correct
    # because config.torch_dtype can be None.
    config_dtype = getattr(config, "dtype", None)
    if isinstance(config_dtype, str):
        config_dtype = _STR_DTYPE_TO_TORCH_DTYPE.get(config_dtype, None)
    if config_dtype is None:
        config_dtype = torch.float32

    if isinstance(dtype, str):
        dtype = dtype.lower()
        if dtype == "auto":
            if config_dtype == torch.float32:
                if config.model_type.startswith("gemma"):
                    if config.model_type == "gemma":
                        gemma_version = ""
                    else:
                        gemma_version = config.model_type[5]
                    logger.info(
                        f"For Gemma {gemma_version}, we downcast float32 to bfloat16 instead "
                        "of float16 by default. Please specify `dtype` if you "
                        "want to use float16."
                    )
                    torch_dtype = torch.bfloat16
                else:
                    # Following the common practice, we use float16 for float32
                    # models.
                    torch_dtype = torch.float16
            else:
                torch_dtype = config_dtype
        else:
            if dtype not in _STR_DTYPE_TO_TORCH_DTYPE:
                raise ValueError(f"Unknown dtype: {dtype}")
            torch_dtype = _STR_DTYPE_TO_TORCH_DTYPE[dtype]
    elif isinstance(dtype, torch.dtype):
        torch_dtype = dtype
    else:
        raise ValueError(f"Unknown dtype: {dtype}")

    # Verify the dtype.
    if torch_dtype != config_dtype:
        if torch_dtype == torch.float32:
            # Upcasting to float32 is allowed.
            logger.info("Upcasting %s to %s.", config_dtype, torch_dtype)
            pass
        elif config_dtype == torch.float32:
            # Downcasting from float32 to float16 or bfloat16 is allowed.
            logger.info("Downcasting %s to %s.", config_dtype, torch_dtype)
            pass
        else:
            # Casting between float16 and bfloat16 is allowed with a warning.
            logger.warning("Casting %s to %s.", config_dtype, torch_dtype)

    return torch_dtype


def is_generation_model(model_architectures: List[str], is_embedding: bool = False):
    # We have two ways to determine whether a model is a generative model.
    # 1. Check the model architecture
    # 2. check the `is_embedding` server args

    if (
        "LlamaEmbeddingModel" in model_architectures
        or "MistralModel" in model_architectures
        or "LlamaForSequenceClassification" in model_architectures
        or "LlamaForSequenceClassificationWithNormal_Weights" in model_architectures
        or "InternLM2ForRewardModel" in model_architectures
        or "Qwen2ForRewardModel" in model_architectures
        or "Qwen2ForSequenceClassification" in model_architectures
        or "Qwen3ForSequenceClassification" in model_architectures
        or "CLIPModel" in model_architectures
        or "BertModel" in model_architectures
        or "Contriever" in model_architectures
        or "BertForSequenceClassification" in model_architectures
        or "XLMRobertaModel" in model_architectures
        or "XLMRobertaForSequenceClassification" in model_architectures
    ):
        return False
    else:
        return not is_embedding


multimodal_model_archs = [
    "CLIPModel",
    "DeepseekVL2ForCausalLM",
    "Gemma3ForConditionalGeneration",
    "Gemma3nForConditionalGeneration",
    "Glm4vForConditionalGeneration",
    "Glm4vMoeForConditionalGeneration",
    "Grok1VForCausalLM",
    "Grok1AForCausalLM",
    "LlavaLlamaForCausalLM",
    "Llama4ForConditionalGeneration",
    "LlavaMistralForCausalLM",
    "LlavaQwenForCausalLM",
    "LlavaForConditionalGeneration",
    "LlavaVidForCausalLM",
    "MiniCPMO",
    "MiniCPMV",
    "Mistral3ForConditionalGeneration",
    "MultiModalityCausalLM",
    "MllamaForConditionalGeneration",
    "NemotronH_Nano_VL_V2",
    "PixtralForConditionalGeneration",
    "Qwen2AudioForConditionalGeneration",
    "Qwen2VLForConditionalGeneration",
    "Qwen2_5_VLForConditionalGeneration",
    "Qwen3VLForConditionalGeneration",
    "Qwen3VLMoeForConditionalGeneration",
    "Qwen3OmniMoeForConditionalGeneration",
    "KimiVLForConditionalGeneration",
    "InternVLChatModel",
    "InternS1ForConditionalGeneration",
    "Phi4MMForCausalLM",
    "Step3VLForConditionalGeneration",
    "POINTSV15ChatModel",
    "DotsVLMForCausalLM",
    "DotsOCRForCausalLM",
    "Sarashina2VisionForCausalLM",
    "NVILAForConditionalGeneration",
    "NVILALiteForConditionalGeneration",
    "DeepseekOCRForCausalLM",
    "JetVLMForConditionalGeneration",
    "PaddleOCRVLForConditionalGeneration",
]

if envs.SGLANG_EXTERNAL_MM_MODEL_ARCH.value:
    multimodal_model_archs.append(envs.SGLANG_EXTERNAL_MM_MODEL_ARCH.value)


def is_multimodal_model(model_architectures: List[str]):
    if any(
        multi_model_arch in model_architectures
        for multi_model_arch in multimodal_model_archs
    ):
        return True
    else:
        return False


def is_multimodal_gen_model(model_architectures: List[str]):
    return False


def is_image_gen_model(model_architectures: List[str]):
    return False


def is_audio_model(model_architectures: List[str]):
    return False


def is_encoder_decoder_model(model_architectures: List[str]):
    return "MllamaForConditionalGeneration" in model_architectures


def is_multimodal_chunked_prefill_supported(model_architectures: List[str]):
    """Check if chunked prefill is supported for a MultiModal model."""
    unsupported = [
        "Grok1VForCausalLM",
        "Grok1AForCausalLM",
        "LlavaLlamaForCausalLM",
        "MllamaForConditionalGeneration",
        "CLIPModel",
    ]
    if any(multi_model_arch in unsupported for multi_model_arch in model_architectures):
        return False
    else:
        return True


def yarn_get_mscale(scale: float = 1, mscale: float = 1) -> float:
    if scale <= 1:
        return 1.0
    return 0.1 * mscale * math.log(scale) + 1.0


def is_hybrid_model(
    model_architectures: List[str],
    hybrid_kvcache_ratio: Optional[float],
    context_length: Optional[int],
    attention_chunk_size: Optional[int],
):
    if model_architectures[0] in [
        "MiMoV2FlashForCausalLM",
        "MiMoV2MTP",
    ]:
        return 1
    if hybrid_kvcache_ratio is None:
        return None
    elif (
        hybrid_kvcache_ratio > 0
        and model_architectures[0] == "Llama4ForConditionalGeneration"
        and context_length > attention_chunk_size
    ):
        return hybrid_kvcache_ratio
    else:
        return None


def get_hybrid_layer_ids(
    model_architectures: List[str],
    num_hidden_layers: int,
    hybrid_layer_pattern: Optional[List[int]] = None,
):
    if "Llama4ForConditionalGeneration" in model_architectures:
        swa_attention_layer_ids = [
            i for i in range(num_hidden_layers) if (i + 1) % 4 != 0
        ]
        full_attention_layer_ids = [
            i for i in range(num_hidden_layers) if (i + 1) % 4 == 0
        ]
    elif "MiMoV2FlashForCausalLM" in model_architectures:
        swa_attention_layer_ids = [
            i for i in range(num_hidden_layers) if hybrid_layer_pattern[i] == 1
        ]
        full_attention_layer_ids = [
            i for i in range(num_hidden_layers) if hybrid_layer_pattern[i] == 0
        ]
    elif "MiMoV2MTP" in model_architectures:
        return [0], []
    else:
        swa_attention_layer_ids = None
        full_attention_layer_ids = None
    return swa_attention_layer_ids, full_attention_layer_ids<|MERGE_RESOLUTION|>--- conflicted
+++ resolved
@@ -100,12 +100,9 @@
         model_impl: Union[str, ModelImpl] = ModelImpl.AUTO,
         sampling_defaults: str = "openai",
         quantize_and_serve: bool = False,
-<<<<<<< HEAD
         is_mtp: bool = False,
-=======
         encoder_only: bool = False,
         language_only: bool = False,
->>>>>>> 37250764
     ) -> None:
         # Parse args
         self.model_path = model_path
@@ -249,12 +246,9 @@
             sampling_defaults=server_args.sampling_defaults,
             quantize_and_serve=server_args.quantize_and_serve,
             override_config_file=server_args.decrypted_config_file,
-<<<<<<< HEAD
             is_mtp=server_args.enable_mtp,
-=======
             language_only=server_args.language_only,
             encoder_only=server_args.encoder_only,
->>>>>>> 37250764
             **kwargs,
         )
 
