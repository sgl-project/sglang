# Copyright 2023-2024 SGLang Team
# Licensed under the Apache License, Version 2.0 (the "License");
# you may not use this file except in compliance with the License.
# You may obtain a copy of the License at
#
#     http://www.apache.org/licenses/LICENSE-2.0
#
# Unless required by applicable law or agreed to in writing, software
# distributed under the License is distributed on an "AS IS" BASIS,
# WITHOUT WARRANTIES OR CONDITIONS OF ANY KIND, either express or implied.
# See the License for the specific language governing permissions and
# limitations under the License.
# ==============================================================================

import json
import logging
import math
import os
from enum import Enum, IntEnum, auto
from typing import List, Optional, Set, Union

import torch
from transformers import PretrainedConfig

from sglang.srt.hf_transformers_utils import (
    get_config,
    get_context_length,
    get_generation_config,
    get_hf_text_config,
    get_sparse_attention_config,
)
from sglang.srt.layers.quantization import QUANTIZATION_METHODS
from sglang.srt.server_args import ServerArgs
from sglang.srt.utils import get_bool_env_var, is_hip
from sglang.utils import is_in_ci

logger = logging.getLogger(__name__)


class AttentionArch(IntEnum):
    MLA = auto()
    MHA = auto()


class ModelImpl(str, Enum):
    AUTO = "auto"
    SGLANG = "sglang"
    TRANSFORMERS = "transformers"


class ModelConfig:
    def __init__(
        self,
        model_path: str,
        trust_remote_code: bool = True,
        revision: Optional[str] = None,
        context_length: Optional[int] = None,
        model_override_args: str = "{}",
        is_embedding: Optional[bool] = None,
        enable_multimodal: Optional[bool] = None,
        dtype: str = "auto",
        quantization: Optional[str] = None,
        override_config_file: Optional[str] = None,
        is_draft_model: bool = False,
        hybrid_kvcache_ratio: Optional[float] = None,
        model_impl: Union[str, ModelImpl] = ModelImpl.AUTO,
    ) -> None:
        # Parse args
        self.model_path = model_path
        self.revision = revision
        self.quantization = quantization
        self.model_impl = model_impl

        self.maybe_pull_model_tokenizer_from_remote()
        self.model_override_args = json.loads(model_override_args)
        kwargs = {}
        if override_config_file and override_config_file.strip():
            kwargs["_configuration_file"] = override_config_file.strip()

        self.hf_config = get_config(
            self.model_path,
            trust_remote_code=trust_remote_code,
            revision=revision,
            model_override_args=self.model_override_args,
            **kwargs,
        )

        self.hf_generation_config = get_generation_config(
            self.model_path,
            trust_remote_code=trust_remote_code,
            revision=revision,
            **kwargs,
        )

        self.hf_text_config = get_hf_text_config(self.hf_config)
        self.attention_chunk_size = getattr(
            self.hf_text_config, "attention_chunk_size", None
        )
        self.is_hybrid = is_hybrid_model(
            self.hf_config.architectures,
            hybrid_kvcache_ratio=hybrid_kvcache_ratio,
            context_length=context_length,
            attention_chunk_size=self.attention_chunk_size,
        )
        if self.is_hybrid is not None:
            self.swa_attention_layer_ids, self.full_attention_layer_ids = (
                get_hybrid_layer_ids(
                    self.hf_config.architectures, self.hf_text_config.num_hidden_layers
                )
            )

        if enable_multimodal is None:
            mm_disabled_models = [
                "Gemma3ForConditionalGeneration",
                "Llama4ForConditionalGeneration",
                "Step3VLForConditionalGeneration",
            ]
            if self.hf_config.architectures[0] in mm_disabled_models:
                enable_multimodal = False
                logger.info(
                    f"Multimodal is disabled for {self.hf_config.model_type}. To enable it, set --enable-multimodal."
                )
            else:
                enable_multimodal = True

        if (
            is_draft_model
            and self.hf_config.architectures[0] == "DeepseekV3ForCausalLM"
        ):
            self.hf_config.architectures[0] = "DeepseekV3ForCausalLMNextN"

        if is_draft_model and self.hf_config.architectures[0] == "Glm4MoeForCausalLM":
            self.hf_config.architectures[0] = "Glm4MoeForCausalLMNextN"

        if (
            is_draft_model
            and self.hf_config.architectures[0] == "LongcatFlashForCausalLM"
        ):
            self.hf_config.architectures[0] = "LongcatFlashForCausalLMNextN"
            self.hf_config.num_hidden_layers = self.hf_config.num_nextn_predict_layers

        if is_draft_model and self.hf_config.architectures[0] == "MiMoForCausalLM":
            self.hf_config.architectures[0] = "MiMoMTP"
        if (
            is_draft_model
            and self.hf_config.architectures[0] == "Ernie4_5_MoeForCausalLM"
        ):
            self.hf_config.architectures[0] = "Ernie4_5_MoeForCausalLMMTP"

        # Check model type
        self.is_generation = is_generation_model(
            self.hf_config.architectures, is_embedding
        )
        self.is_multimodal = enable_multimodal and is_multimodal_model(
            self.hf_config.architectures
        )
        self.is_multimodal_gen = enable_multimodal and is_multimodal_gen_model(
            self.hf_config.architectures
        )
        self.is_image_gen = enable_multimodal and is_image_gen_model(
            self.hf_config.architectures
        )
        self.is_audio_model = enable_multimodal and is_audio_model(
            self.hf_config.architectures
        )
        self.is_multimodal_chunked_prefill_supported = (
            enable_multimodal
            and is_multimodal_chunked_prefill_supported(self.hf_config.architectures)
        )
        self.is_encoder_decoder = is_encoder_decoder_model(self.hf_config.architectures)
        self.dtype = _get_and_verify_dtype(self.hf_text_config, dtype)

        # Derive context length
        derived_context_len = get_context_length(self.hf_text_config)
        if context_length is not None:
            if context_length > derived_context_len:
                reason = "Target model's" if is_draft_model else "User-specified"
                msg = (
                    f"Warning: {reason} context_length ({context_length}) is greater than the derived context_length ({derived_context_len}). "
                    f"This may lead to incorrect model outputs or CUDA errors. Note that the derived context_length may differ from max_position_embeddings in the model's config."
                )
                if (
                    get_bool_env_var("SGLANG_ALLOW_OVERWRITE_LONGER_CONTEXT_LEN")
                    or is_in_ci()  # FIXME: fix this special case
                ):
                    logger.warning(msg)
                    self.context_len = context_length
                else:
                    raise ValueError(
                        f"{msg} To allow overriding this maximum, set the env var SGLANG_ALLOW_OVERWRITE_LONGER_CONTEXT_LEN=1"
                    )
            else:
                self.context_len = context_length
        else:
            self.context_len = derived_context_len

        # Unify the config keys for hf_text_config
        self.head_dim = getattr(
            self.hf_text_config,
            "head_dim",
            self.hf_text_config.hidden_size // self.hf_text_config.num_attention_heads,
        )

        # FIXME: temporary special judge for MLA architecture
        if (
            "DeepseekV2ForCausalLM" in self.hf_config.architectures
            or "DeepseekV3ForCausalLM" in self.hf_config.architectures
            or "DeepseekV3ForCausalLMNextN" in self.hf_config.architectures
<<<<<<< HEAD
            or "DotsVLMForCausalLM" in self.hf_config.architectures
=======
            or "LongcatFlashForCausalLM" in self.hf_config.architectures
            or "LongcatFlashForCausalLMNextN" in self.hf_config.architectures
>>>>>>> 1fbfdebe
        ):
            self.head_dim = 256
            self.attention_arch = AttentionArch.MLA
            self.kv_lora_rank = self.hf_config.kv_lora_rank
            self.qk_nope_head_dim = self.hf_config.qk_nope_head_dim
            self.qk_rope_head_dim = self.hf_config.qk_rope_head_dim
            self.v_head_dim = self.hf_config.v_head_dim

            # Handle rope scaling with yarn
            self.scaling = 1 / math.sqrt(self.qk_nope_head_dim + self.qk_rope_head_dim)
            if self.hf_config.rope_scaling:
                mscale_all_dim = self.hf_config.rope_scaling.get(
                    "mscale_all_dim", False
                )
                scaling_factor = self.hf_config.rope_scaling["factor"]
                mscale = yarn_get_mscale(scaling_factor, float(mscale_all_dim))
                self.scaling = self.scaling * mscale * mscale

        elif "MiniCPM3ForCausalLM" in self.hf_config.architectures:
            self.head_dim = 128
            self.attention_arch = AttentionArch.MLA
            self.kv_lora_rank = self.hf_config.kv_lora_rank
            self.qk_rope_head_dim = self.hf_config.qk_rope_head_dim
        elif "DeepseekVL2ForCausalLM" in self.hf_config.architectures and getattr(
            self.hf_text_config, "use_mla", True
        ):
            self.head_dim = 256
            self.attention_arch = AttentionArch.MLA
            self.kv_lora_rank = self.hf_text_config.kv_lora_rank
            self.qk_rope_head_dim = self.hf_text_config.qk_rope_head_dim
        elif "KimiVLForConditionalGeneration" in self.hf_config.architectures:
            self.head_dim = 256
            self.attention_arch = AttentionArch.MLA
            self.kv_lora_rank = self.hf_text_config.kv_lora_rank
            self.qk_rope_head_dim = self.hf_text_config.qk_rope_head_dim
            self.v_head_dim = self.hf_text_config.v_head_dim
            self.qk_nope_head_dim = self.hf_text_config.qk_nope_head_dim
        else:
            if (
                "MistralModel" in self.hf_config.architectures
                or "MixtralForCausalLM" in self.hf_config.architectures
                or "MistralForCausalLM" in self.hf_config.architectures
            ):
                if getattr(self, "head_dim", None) is None:
                    self.head_dim = (
                        self.hf_config.hidden_size // self.hf_config.num_attention_heads
                    )
                    # In transformers==4.52.3, the head_dim is null in MistralConfig
                    if (
                        not hasattr(self.hf_text_config, "head_dim")
                        or self.hf_text_config.head_dim is None
                    ):
                        setattr(self.hf_text_config, "head_dim", self.head_dim)

            self.attention_arch = AttentionArch.MHA

        self.num_attention_heads = self.hf_text_config.num_attention_heads
        self.num_key_value_heads = getattr(
            self.hf_text_config, "num_key_value_heads", None
        )

        # for Dbrx and MPT models
        if self.hf_config.model_type in ["dbrx", "mpt"]:
            self.num_key_value_heads = getattr(
                self.hf_config.attn_config, "kv_n_heads", None
            )

        if self.num_key_value_heads is None:
            self.num_key_value_heads = self.num_attention_heads
        self.hidden_size = self.hf_text_config.hidden_size
        self.num_hidden_layers = self.hf_text_config.num_hidden_layers
        self.num_attention_layers = self.num_hidden_layers
        if "LongcatFlashForCausalLM" in self.hf_config.architectures:
            self.num_attention_layers = self.num_hidden_layers * 2
        self.num_nextn_predict_layers = getattr(
            self.hf_text_config, "num_nextn_predict_layers", None
        )
        self.vocab_size = self.hf_text_config.vocab_size

        # Verify quantization
        self._verify_quantization()

        # Verify dual-chunk attention config
        self._verify_dual_chunk_attention_config()

        # Cache attributes
        self.hf_eos_token_id = self.get_hf_eos_token_id()

        # multimodal
        self.image_token_id = getattr(
            self.hf_config, "image_token_id", None
        ) or getattr(self.hf_config, "image_token_index", None)

    @staticmethod
    def from_server_args(server_args: ServerArgs, model_path: str = None, **kwargs):
        return ModelConfig(
            model_path=model_path or server_args.model_path,
            trust_remote_code=server_args.trust_remote_code,
            revision=server_args.revision,
            context_length=server_args.context_length,
            model_override_args=server_args.json_model_override_args,
            is_embedding=server_args.is_embedding,
            enable_multimodal=server_args.enable_multimodal,
            dtype=server_args.dtype,
            quantization=server_args.quantization,
            hybrid_kvcache_ratio=server_args.hybrid_kvcache_ratio,
            model_impl=server_args.model_impl,
            **kwargs,
        )

    def get_total_num_attention_heads(self) -> int:
        return self.num_attention_heads

    def get_num_attention_heads(self, tensor_parallel_size) -> int:
        total_num_attention_heads = self.num_attention_heads
        return max(1, total_num_attention_heads // tensor_parallel_size)

    # adapted from https://github.com/vllm-project/vllm/blob/main/vllm/config.py#L289
    def get_total_num_kv_heads(self) -> int:
        """Returns the total number of KV heads."""
        # For GPTBigCode & Falcon:
        # NOTE: for falcon, when new_decoder_architecture is True, the
        # multi_query flag is ignored and we use n_head_kv for the number of
        # KV heads.
        falcon_model_types = ["falcon", "RefinedWeb", "RefinedWebModel"]
        new_decoder_arch_falcon = (
            self.hf_config.model_type in falcon_model_types
            and getattr(self.hf_config, "new_decoder_architecture", False)
        )
        if not new_decoder_arch_falcon and getattr(
            self.hf_text_config, "multi_query", False
        ):
            # Multi-query attention, only one KV head.
            # Currently, tensor parallelism is not supported in this case.
            return 1

        # For DBRX and MPT
        if self.hf_config.model_type in ["mpt"]:
            if "kv_n_heads" in self.hf_config.attn_config:
                return self.hf_config.attn_config["kv_n_heads"]
            return self.hf_config.num_attention_heads
        if self.hf_config.model_type in ["dbrx"]:
            return getattr(
                self.hf_config.attn_config,
                "kv_n_heads",
                self.hf_config.num_attention_heads,
            )
        if self.hf_config.model_type in ["nemotron-nas"]:
            nkvh = {
                self.hf_config.num_attention_heads // block.attention.n_heads_in_group
                for block in self.hf_config.block_configs
                if not block.attention.no_op
            }
            if len(nkvh) == 0:
                raise RuntimeError("Couldn't determine number of kv heads")
            if len(nkvh) > 1:
                raise ValueError(
                    "Variable GQA (VGQA) is not yet supported for nemotron-nas in sglang"
                )
            return next(iter(nkvh))

        attributes = [
            # For Falcon:
            "n_head_kv",
            "num_kv_heads",
            # For LLaMA-2:
            "num_key_value_heads",
            # For ChatGLM:
            "multi_query_group_num",
            # For Step3
            "num_attention_groups",
        ]
        for attr in attributes:
            num_kv_heads = getattr(self.hf_text_config, attr, None)
            if num_kv_heads is not None:
                return num_kv_heads

        # For non-grouped-query attention models, the number of KV heads is
        # equal to the number of attention heads.
        return self.hf_text_config.num_attention_heads

    def get_num_kv_heads(self, tensor_parallel_size) -> int:
        """Returns the number of KV heads per GPU."""
        total_num_kv_heads = self.get_total_num_kv_heads()
        # If tensor parallelism is used, we divide the number of KV heads by
        # the tensor parallel size. We will replicate the KV heads in the
        # case where the number of KV heads is smaller than the tensor
        # parallel size so each GPU has at least one KV head.
        return max(1, total_num_kv_heads // tensor_parallel_size)

    # adapted from https://github.com/vllm-project/vllm/blob/v0.6.4.post1/vllm/config.py
    def _parse_quant_hf_config(self):
        quant_cfg = getattr(self.hf_config, "quantization_config", None)
        if quant_cfg is None:
            # compressed-tensors uses a "compression_config" key
            quant_cfg = getattr(self.hf_config, "compression_config", None)
        if quant_cfg is None:
            # check if is modelopt or mixed-precision model -- Both of them don't have corresponding field
            # in hf `config.json` but has a standalone `hf_quant_config.json` in the root directory
            # example: https://huggingface.co/nvidia/Llama-3.1-8B-Instruct-FP8/tree/main
            # example: https://huggingface.co/Barrrrry/DeepSeek-R1-W4AFP8/tree/main
            is_local = os.path.exists(self.model_path)
            modelopt_quant_config = {"quant_method": "modelopt"}
            if not is_local:
                from huggingface_hub import HfApi

                hf_api = HfApi()
                if hf_api.file_exists(self.model_path, "hf_quant_config.json"):
                    quant_cfg = modelopt_quant_config
            elif os.path.exists(os.path.join(self.model_path, "hf_quant_config.json")):
                quant_config_file = os.path.join(
                    self.model_path, "hf_quant_config.json"
                )
                with open(quant_config_file) as f:
                    quant_config_dict = json.load(f)
                json_quant_configs = quant_config_dict["quantization"]
                quant_algo = json_quant_configs.get("quant_algo", None)
                if quant_algo == "MIXED_PRECISION":
                    quant_cfg = {"quant_method": "w4afp8"}
                else:
                    quant_cfg = modelopt_quant_config
        return quant_cfg

    # adapted from https://github.com/vllm-project/vllm/blob/v0.6.4.post1/vllm/config.py
    def _verify_quantization(self) -> None:
        supported_quantization = [*QUANTIZATION_METHODS]
        rocm_supported_quantization = [
            "awq",
            "gptq",
            "fp8",
            "compressed_tensors",
            "compressed-tensors",
            "fbgemm_fp8",
            "w8a8_fp8",
            "petit_nvfp4",
            "quark",
            "mxfp4",
        ]
        optimized_quantization_methods = [
            "fp8",
            "marlin",
            "modelopt",
            "gptq_marlin_24",
            "gptq_marlin",
            "awq_marlin",
            "fbgemm_fp8",
            "compressed_tensors",
            "compressed-tensors",
            "experts_int8",
            "w8a8_int8",
            "w8a8_fp8",
            "moe_wna16",
            "qoq",
            "w4afp8",
            "petit_nvfp4",
        ]
        compatible_quantization_methods = {
            "modelopt_fp4": ["modelopt"],
            "petit_nvfp4": ["modelopt"],
            "w8a8_int8": ["compressed-tensors", "compressed_tensors"],
            "w8a8_fp8": ["compressed-tensors", "compressed_tensors"],
        }
        if self.quantization is not None:
            self.quantization = self.quantization.lower()

        # Parse quantization method from the HF model config, if available.
        quant_cfg = self._parse_quant_hf_config()

        if quant_cfg is not None:
            quant_method = quant_cfg.get(
                "quant_method", "" if not self.quantization else self.quantization
            ).lower()

            # Detect which checkpoint is it
            for _, method in QUANTIZATION_METHODS.items():
                quantization_override = method.override_quantization_method(
                    quant_cfg, self.quantization
                )
                if quantization_override:
                    quant_method = quantization_override
                    self.quantization = quantization_override
                    break

            # Verify quantization configurations.
            if self.quantization is None:
                self.quantization = quant_method
            elif self.quantization != quant_method:
                if (
                    self.quantization not in compatible_quantization_methods
                    or quant_method
                    not in compatible_quantization_methods[self.quantization]
                ):
                    raise ValueError(
                        "Quantization method specified in the model config "
                        f"({quant_method}) does not match the quantization "
                        f"method specified in the `quantization` argument "
                        f"({self.quantization})."
                    )

        if self.quantization is not None:
            if self.quantization not in supported_quantization:
                raise ValueError(
                    f"Unknown quantization method: {self.quantization}. Must "
                    f"be one of {supported_quantization}."
                )
            if is_hip() and self.quantization not in rocm_supported_quantization:
                raise ValueError(
                    f"{self.quantization} quantization is currently not "
                    f"supported in ROCm."
                )
            if self.quantization not in optimized_quantization_methods:
                logger.warning(
                    "%s quantization is not fully "
                    "optimized yet. The speed can be slower than "
                    "non-quantized models.",
                    self.quantization,
                )

    def _verify_dual_chunk_attention_config(self) -> None:
        if hasattr(self.hf_config, "dual_chunk_attention_config"):
            # Try loading the sparse attention config
            sparse_attn_config = get_sparse_attention_config(self.model_path)
            if not sparse_attn_config:
                return
            self.hf_config.dual_chunk_attention_config["sparse_attention_config"] = (
                sparse_attn_config
            )
            if (
                "sparse_attention_enabled"
                not in self.hf_config.dual_chunk_attention_config
            ):
                self.hf_config.dual_chunk_attention_config[
                    "sparse_attention_enabled"
                ] = True

    def get_hf_eos_token_id(self) -> Optional[Set[int]]:
        eos_ids = getattr(self.hf_config, "eos_token_id", None)
        if eos_ids is not None:
            # it can be either int or list of int
            eos_ids = {eos_ids} if isinstance(eos_ids, int) else set(eos_ids)
        if eos_ids is None:
            eos_ids = set()
        if self.hf_generation_config:
            generation_eos_ids = getattr(
                self.hf_generation_config, "eos_token_id", None
            )
            if generation_eos_ids:
                generation_eos_ids = (
                    {generation_eos_ids}
                    if isinstance(generation_eos_ids, int)
                    else set(generation_eos_ids)
                )
                eos_ids = eos_ids | generation_eos_ids
        return eos_ids

    def maybe_pull_model_tokenizer_from_remote(self) -> None:
        """
        Pull the model config files to a temporary
        directory in case of remote.

        Args:
            model: The model name or path.

        """
        from sglang.srt.connector import create_remote_connector
        from sglang.srt.utils import is_remote_url

        if is_remote_url(self.model_path):
            logger.info("Pulling model configs from remote...")
            # BaseConnector implements __del__() to clean up the local dir.
            # Since config files need to exist all the time, so we DO NOT use
            # with statement to avoid closing the client.
            client = create_remote_connector(self.model_path)
            if is_remote_url(self.model_path):
                client.pull_files(allow_pattern=["*config.json"])
                self.model_weights = self.model_path
                self.model_path = client.get_local_dir()


# adapted from https://github.com/vllm-project/vllm/blob/v0.6.4.post1/vllm/config.py
_STR_DTYPE_TO_TORCH_DTYPE = {
    "half": torch.float16,
    "float16": torch.float16,
    "float": torch.float32,
    "float32": torch.float32,
    "bfloat16": torch.bfloat16,
}


# adapted from https://github.com/vllm-project/vllm/blob/v0.6.4.post1/vllm/config.py
def _get_and_verify_dtype(
    config: PretrainedConfig,
    dtype: Union[str, torch.dtype],
) -> torch.dtype:
    # NOTE: getattr(config, "torch_dtype", torch.float32) is not correct
    # because config.torch_dtype can be None.
    config_dtype = getattr(config, "torch_dtype", None)
    if isinstance(config_dtype, str):
        config_dtype = _STR_DTYPE_TO_TORCH_DTYPE.get(config_dtype, None)
    if config_dtype is None:
        config_dtype = torch.float32

    if isinstance(dtype, str):
        dtype = dtype.lower()
        if dtype == "auto":
            if config_dtype == torch.float32:
                if config.model_type.startswith("gemma"):
                    if config.model_type == "gemma":
                        gemma_version = ""
                    else:
                        gemma_version = config.model_type[5]
                    logger.info(
                        f"For Gemma {gemma_version}, we downcast float32 to bfloat16 instead "
                        "of float16 by default. Please specify `dtype` if you "
                        "want to use float16."
                    )
                    torch_dtype = torch.bfloat16
                else:
                    # Following the common practice, we use float16 for float32
                    # models.
                    torch_dtype = torch.float16
            else:
                torch_dtype = config_dtype
        else:
            if dtype not in _STR_DTYPE_TO_TORCH_DTYPE:
                raise ValueError(f"Unknown dtype: {dtype}")
            torch_dtype = _STR_DTYPE_TO_TORCH_DTYPE[dtype]
    elif isinstance(dtype, torch.dtype):
        torch_dtype = dtype
    else:
        raise ValueError(f"Unknown dtype: {dtype}")

    # Verify the dtype.
    if torch_dtype != config_dtype:
        if torch_dtype == torch.float32:
            # Upcasting to float32 is allowed.
            logger.info("Upcasting %s to %s.", config_dtype, torch_dtype)
            pass
        elif config_dtype == torch.float32:
            # Downcasting from float32 to float16 or bfloat16 is allowed.
            logger.info("Downcasting %s to %s.", config_dtype, torch_dtype)
            pass
        else:
            # Casting between float16 and bfloat16 is allowed with a warning.
            logger.warning("Casting %s to %s.", config_dtype, torch_dtype)

    return torch_dtype


def is_generation_model(model_architectures: List[str], is_embedding: bool = False):
    # We have two ways to determine whether a model is a generative model.
    # 1. Check the model architecture
    # 2. check the `is_embedding` server args

    if (
        "LlamaEmbeddingModel" in model_architectures
        or "MistralModel" in model_architectures
        or "LlamaForSequenceClassification" in model_architectures
        or "LlamaForSequenceClassificationWithNormal_Weights" in model_architectures
        or "InternLM2ForRewardModel" in model_architectures
        or "Qwen2ForRewardModel" in model_architectures
        or "Qwen2ForSequenceClassification" in model_architectures
        or "Qwen3ForSequenceClassification" in model_architectures
        or "CLIPModel" in model_architectures
        or "BertModel" in model_architectures
        or "Contriever" in model_architectures
        or "BertForSequenceClassification" in model_architectures
        or "XLMRobertaModel" in model_architectures
        or "XLMRobertaForSequenceClassification" in model_architectures
    ):
        return False
    else:
        return not is_embedding


multimodal_model_archs = [
    "CLIPModel",
    "DeepseekVL2ForCausalLM",
    "Gemma3ForConditionalGeneration",
    "Gemma3nForConditionalGeneration",
    "Glm4vForConditionalGeneration",
    "Glm4vMoeForConditionalGeneration",
    "Grok1VForCausalLM",
    "Grok1AForCausalLM",
    "LlavaLlamaForCausalLM",
    "Llama4ForConditionalGeneration",
    "LlavaMistralForCausalLM",
    "LlavaQwenForCausalLM",
    "LlavaForConditionalGeneration",
    "LlavaVidForCausalLM",
    "MiniCPMO",
    "MiniCPMV",
    "Mistral3ForConditionalGeneration",
    "MultiModalityCausalLM",
    "MllamaForConditionalGeneration",
    "Qwen2AudioForConditionalGeneration",
    "Qwen2VLForConditionalGeneration",
    "Qwen2_5_VLForConditionalGeneration",
    "KimiVLForConditionalGeneration",
    "InternVLChatModel",
    "InternS1ForConditionalGeneration",
    "Phi4MMForCausalLM",
    "VILAForConditionalGeneration",
    "Step3VLForConditionalGeneration",
    "DotsVLMForCausalLM",
]


def is_multimodal_model(model_architectures: List[str]):
    if any(
        multi_model_arch in model_architectures
        for multi_model_arch in multimodal_model_archs
    ):
        return True
    else:
        return False


def is_multimodal_gen_model(model_architectures: List[str]):
    return False


def is_image_gen_model(model_architectures: List[str]):
    return False


def is_audio_model(model_architectures: List[str]):
    return False


def is_encoder_decoder_model(model_architectures: List[str]):
    return "MllamaForConditionalGeneration" in model_architectures


def is_multimodal_chunked_prefill_supported(model_architectures: List[str]):
    """Check if chunked prefill is supported for a MultiModal model."""
    unsupported = [
        "Grok1VForCausalLM",
        "Grok1AForCausalLM",
        "LlavaLlamaForCausalLM",
        "MllamaForConditionalGeneration",
        "CLIPModel",
    ]
    if any(multi_model_arch in unsupported for multi_model_arch in model_architectures):
        return False
    else:
        return True


def yarn_get_mscale(scale: float = 1, mscale: float = 1) -> float:
    if scale <= 1:
        return 1.0
    return 0.1 * mscale * math.log(scale) + 1.0


def is_hybrid_model(
    model_architectures: List[str],
    hybrid_kvcache_ratio: Optional[float],
    context_length: Optional[int],
    attention_chunk_size: Optional[int],
):
    if hybrid_kvcache_ratio is None:
        return None
    elif (
        hybrid_kvcache_ratio > 0
        and model_architectures[0] == "Llama4ForConditionalGeneration"
        and context_length > attention_chunk_size
    ):
        return hybrid_kvcache_ratio
    else:
        return None


def get_hybrid_layer_ids(model_architectures: List[str], num_hidden_layers: int):
    if "Llama4ForConditionalGeneration" in model_architectures:
        swa_attention_layer_ids = [
            i for i in range(num_hidden_layers) if (i + 1) % 4 != 0
        ]
        full_attention_layer_ids = [
            i for i in range(num_hidden_layers) if (i + 1) % 4 == 0
        ]
    else:
        swa_attention_layer_ids = None
        full_attention_layer_ids = None
    return swa_attention_layer_ids, full_attention_layer_ids<|MERGE_RESOLUTION|>--- conflicted
+++ resolved
@@ -206,12 +206,9 @@
             "DeepseekV2ForCausalLM" in self.hf_config.architectures
             or "DeepseekV3ForCausalLM" in self.hf_config.architectures
             or "DeepseekV3ForCausalLMNextN" in self.hf_config.architectures
-<<<<<<< HEAD
-            or "DotsVLMForCausalLM" in self.hf_config.architectures
-=======
             or "LongcatFlashForCausalLM" in self.hf_config.architectures
             or "LongcatFlashForCausalLMNextN" in self.hf_config.architectures
->>>>>>> 1fbfdebe
+            or "DotsVLMForCausalLM" in self.hf_config.architectures
         ):
             self.head_dim = 256
             self.attention_arch = AttentionArch.MLA
