# Copyright 2023-2024 SGLang Team
# Licensed under the Apache License, Version 2.0 (the "License");
# you may not use this file except in compliance with the License.
# You may obtain a copy of the License at
#
#     http://www.apache.org/licenses/LICENSE-2.0
#
# Unless required by applicable law or agreed to in writing, software
# distributed under the License is distributed on an "AS IS" BASIS,
# WITHOUT WARRANTIES OR CONDITIONS OF ANY KIND, either express or implied.
# See the License for the specific language governing permissions and
# limitations under the License.
# ==============================================================================

import json
import logging
import math
import os
from enum import Enum, IntEnum, auto
from typing import List, Optional, Set, Union

import torch
from transformers import PretrainedConfig

from sglang.srt.hf_transformers_utils import (
    get_config,
    get_context_length,
    get_generation_config,
    get_hf_text_config,
)
from sglang.srt.layers.quantization import QUANTIZATION_METHODS
from sglang.srt.server_args import ServerArgs
from sglang.srt.utils import get_bool_env_var, is_hip

logger = logging.getLogger(__name__)


class AttentionArch(IntEnum):
    MLA = auto()
    MHA = auto()


class ModelImpl(str, Enum):
    AUTO = "auto"
    SGLANG = "sglang"
    TRANSFORMERS = "transformers"


class ModelConfig:
    def __init__(
        self,
        model_path: str,
        trust_remote_code: bool = True,
        revision: Optional[str] = None,
        context_length: Optional[int] = None,
        model_override_args: str = "{}",
        is_embedding: Optional[bool] = None,
        enable_multimodal: Optional[bool] = None,
        dtype: str = "auto",
        quantization: Optional[str] = None,
        override_config_file: Optional[str] = None,
        is_draft_model: bool = False,
        hybrid_kvcache_ratio: Optional[float] = None,
        model_impl: Union[str, ModelImpl] = ModelImpl.AUTO,
    ) -> None:

        self.model_path = model_path
        self.revision = revision
        self.quantization = quantization
        self.model_impl = model_impl

        # Parse args
        self.maybe_pull_model_tokenizer_from_remote()
        self.model_override_args = json.loads(model_override_args)
        kwargs = {}
        if override_config_file and override_config_file.strip():
            kwargs["_configuration_file"] = override_config_file.strip()

        self.hf_config = get_config(
            self.model_path,
            trust_remote_code=trust_remote_code,
            revision=revision,
            model_override_args=self.model_override_args,
            **kwargs,
        )

        self.hf_generation_config = get_generation_config(
            self.model_path,
            trust_remote_code=trust_remote_code,
            revision=revision,
            **kwargs,
        )

        self.hf_text_config = get_hf_text_config(self.hf_config)
        self.attention_chunk_size = getattr(
            self.hf_text_config, "attention_chunk_size", None
        )
        self.is_hybrid = is_hybrid_model(
            self.hf_config.architectures,
            hybrid_kvcache_ratio=hybrid_kvcache_ratio,
            context_length=context_length,
            attention_chunk_size=self.attention_chunk_size,
        )
        if self.is_hybrid is not None:
            self.swa_attention_layer_ids, self.full_attention_layer_ids = (
                get_hybrid_layer_ids(
                    self.hf_config.architectures, self.hf_text_config.num_hidden_layers
                )
            )

        if enable_multimodal is None:
            mm_disabled_models = [
                "Gemma3ForConditionalGeneration",
                "Llama4ForConditionalGeneration",
            ]
            if self.hf_config.architectures[0] in mm_disabled_models:
                enable_multimodal = False
                logger.info(
                    f"Multimodal is disabled for {self.hf_config.model_type}. To enable it, set --enable-multimodal."
                )
            else:
                enable_multimodal = True

        if (
            is_draft_model
            and self.hf_config.architectures[0] == "DeepseekV3ForCausalLM"
        ):
            self.hf_config.architectures[0] = "DeepseekV3ForCausalLMNextN"

        if is_draft_model and self.hf_config.architectures[0] == "MiMoForCausalLM":
            self.hf_config.architectures[0] = "MiMoMTP"
        # Check model type
        self.is_generation = is_generation_model(
            self.hf_config.architectures, is_embedding
        )
        self.is_multimodal = enable_multimodal and is_multimodal_model(
            self.hf_config.architectures
        )
        self.is_multimodal_gen = enable_multimodal and is_multimodal_gen_model(
            self.hf_config.architectures
        )
        self.is_image_gen = enable_multimodal and is_image_gen_model(
            self.hf_config.architectures
        )
        self.is_audio_model = enable_multimodal and is_audio_model(
            self.hf_config.architectures
        )
        self.is_multimodal_chunked_prefill_supported = (
            enable_multimodal
            and is_multimodal_chunked_prefill_supported(self.hf_config.architectures)
        )
        self.is_encoder_decoder = is_encoder_decoder_model(self.hf_config.architectures)
        self.dtype = _get_and_verify_dtype(self.hf_text_config, dtype)

        # Derive context length
        derived_context_len = get_context_length(self.hf_text_config)
        if context_length is not None:
            if context_length > derived_context_len:
                if get_bool_env_var(
                    "SGLANG_ALLOW_OVERWRITE_LONGER_CONTEXT_LEN", default="True"
                ):
                    logger.warning(
                        f"Warning: User-specified context_length ({context_length}) is greater than the derived context_length ({derived_context_len}). "
                        f"This may lead to incorrect model outputs or CUDA errors."
                    )
                    self.context_len = context_length
                else:
                    raise ValueError(
                        f"User-specified context_length ({context_length}) is greater than the derived context_length ({derived_context_len}). "
                        f"This may lead to incorrect model outputs or CUDA errors. Note that the derived context_length may differ from max_position_embeddings in the model's config. "
                        f"To allow overriding this maximum, set the env var SGLANG_ALLOW_OVERWRITE_LONGER_CONTEXT_LEN=1"
                    )
            else:
                self.context_len = context_length
        else:
            self.context_len = derived_context_len

        # Unify the config keys for hf_text_config
        self.head_dim = getattr(
            self.hf_text_config,
            "head_dim",
            self.hf_text_config.hidden_size // self.hf_text_config.num_attention_heads,
        )

        # FIXME: temporary special judge for MLA architecture
        if (
            "DeepseekV2ForCausalLM" in self.hf_config.architectures
            or "DeepseekV3ForCausalLM" in self.hf_config.architectures
            or "DeepseekV3ForCausalLMNextN" in self.hf_config.architectures
        ):
            self.head_dim = 256
            self.attention_arch = AttentionArch.MLA
            self.kv_lora_rank = self.hf_config.kv_lora_rank
            self.qk_nope_head_dim = self.hf_config.qk_nope_head_dim
            self.qk_rope_head_dim = self.hf_config.qk_rope_head_dim
            self.v_head_dim = self.hf_config.v_head_dim

            # Handle rope scaling with yarn
            self.scaling = 1 / math.sqrt(self.qk_nope_head_dim + self.qk_rope_head_dim)
            if self.hf_config.rope_scaling:
                mscale_all_dim = self.hf_config.rope_scaling.get(
                    "mscale_all_dim", False
                )
                scaling_factor = self.hf_config.rope_scaling["factor"]
                mscale = yarn_get_mscale(scaling_factor, float(mscale_all_dim))
                self.scaling = self.scaling * mscale * mscale

        elif "MiniCPM3ForCausalLM" in self.hf_config.architectures:
            self.head_dim = 128
            self.attention_arch = AttentionArch.MLA
            self.kv_lora_rank = self.hf_config.kv_lora_rank
            self.qk_rope_head_dim = self.hf_config.qk_rope_head_dim
        elif "DeepseekVL2ForCausalLM" in self.hf_config.architectures and getattr(
            self.hf_text_config, "use_mla", True
        ):
            self.head_dim = 256
            self.attention_arch = AttentionArch.MLA
            self.kv_lora_rank = self.hf_text_config.kv_lora_rank
            self.qk_rope_head_dim = self.hf_text_config.qk_rope_head_dim
        elif "KimiVLForConditionalGeneration" in self.hf_config.architectures:
            self.head_dim = 256
            self.attention_arch = AttentionArch.MLA
            self.kv_lora_rank = self.hf_text_config.kv_lora_rank
            self.qk_rope_head_dim = self.hf_text_config.qk_rope_head_dim
            self.v_head_dim = self.hf_text_config.v_head_dim
            self.qk_nope_head_dim = self.hf_text_config.qk_nope_head_dim
        else:
            if (
                "MistralModel" in self.hf_config.architectures
                or "MixtralForCausalLM" in self.hf_config.architectures
                or "MistralForCausalLM" in self.hf_config.architectures
            ):
                if getattr(self, "head_dim", None) is None:
                    self.head_dim = (
                        self.hf_config.hidden_size // self.hf_config.num_attention_heads
                    )
                    # In transformers==4.52.3, the head_dim is null in MistralConfig
                    if (
                        not hasattr(self.hf_text_config, "head_dim")
                        or self.hf_text_config.head_dim is None
                    ):
                        setattr(self.hf_text_config, "head_dim", self.head_dim)

            self.attention_arch = AttentionArch.MHA

        self.num_attention_heads = self.hf_text_config.num_attention_heads
        self.num_key_value_heads = getattr(
            self.hf_text_config, "num_key_value_heads", None
        )

        # for Dbrx and MPT models
        if self.hf_config.model_type in ["dbrx", "mpt"]:
            self.num_key_value_heads = getattr(
                self.hf_config.attn_config, "kv_n_heads", None
            )

        if self.num_key_value_heads is None:
            self.num_key_value_heads = self.num_attention_heads
        self.hidden_size = self.hf_text_config.hidden_size
        self.num_hidden_layers = self.hf_text_config.num_hidden_layers
        self.vocab_size = self.hf_text_config.vocab_size

        # Verify quantization
        self._verify_quantization()

        # Cache attributes
        self.hf_eos_token_id = self.get_hf_eos_token_id()

        config = self.hf_config

        # multimodal
        self.image_token_id = getattr(config, "image_token_id", None) or getattr(
            config, "image_token_index", None
        )

    @staticmethod
    def from_server_args(server_args: ServerArgs, model_path: str = None, **kwargs):
        return ModelConfig(
            model_path=model_path or server_args.model_path,
            trust_remote_code=server_args.trust_remote_code,
            revision=server_args.revision,
            context_length=server_args.context_length,
            model_override_args=server_args.json_model_override_args,
            is_embedding=server_args.is_embedding,
            enable_multimodal=server_args.enable_multimodal,
            dtype=server_args.dtype,
            quantization=server_args.quantization,
            hybrid_kvcache_ratio=server_args.hybrid_kvcache_ratio,
            model_impl=server_args.model_impl,
            **kwargs,
        )

    # adapted from https://github.com/vllm-project/vllm/blob/main/vllm/config.py#L289
    def get_total_num_kv_heads(self) -> int:
        """Returns the total number of KV heads."""
        # For GPTBigCode & Falcon:
        # NOTE: for falcon, when new_decoder_architecture is True, the
        # multi_query flag is ignored and we use n_head_kv for the number of
        # KV heads.
        falcon_model_types = ["falcon", "RefinedWeb", "RefinedWebModel"]
        new_decoder_arch_falcon = (
            self.hf_config.model_type in falcon_model_types
            and getattr(self.hf_config, "new_decoder_architecture", False)
        )
        if not new_decoder_arch_falcon and getattr(
            self.hf_text_config, "multi_query", False
        ):
            # Multi-query attention, only one KV head.
            # Currently, tensor parallelism is not supported in this case.
            return 1

        # For DBRX and MPT
        if self.hf_config.model_type in ["mpt"]:
            if "kv_n_heads" in self.hf_config.attn_config:
                return self.hf_config.attn_config["kv_n_heads"]
            return self.hf_config.num_attention_heads
        if self.hf_config.model_type in ["dbrx"]:
            return getattr(
                self.hf_config.attn_config,
                "kv_n_heads",
                self.hf_config.num_attention_heads,
            )

        attributes = [
            # For Falcon:
            "n_head_kv",
            "num_kv_heads",
            # For LLaMA-2:
            "num_key_value_heads",
            # For ChatGLM:
            "multi_query_group_num",
        ]
        for attr in attributes:
            num_kv_heads = getattr(self.hf_text_config, attr, None)
            if num_kv_heads is not None:
                return num_kv_heads

        # For non-grouped-query attention models, the number of KV heads is
        # equal to the number of attention heads.
        return self.hf_text_config.num_attention_heads

    def get_num_kv_heads(self, tensor_parallel_size) -> int:
        """Returns the number of KV heads per GPU."""
        total_num_kv_heads = self.get_total_num_kv_heads()
        # If tensor parallelism is used, we divide the number of KV heads by
        # the tensor parallel size. We will replicate the KV heads in the
        # case where the number of KV heads is smaller than the tensor
        # parallel size so each GPU has at least one KV head.
        return max(1, total_num_kv_heads // tensor_parallel_size)

    # adapted from https://github.com/vllm-project/vllm/blob/v0.6.4.post1/vllm/config.py
    def _parse_quant_hf_config(self):
        quant_cfg = getattr(self.hf_config, "quantization_config", None)
        if quant_cfg is None:
            # compressed-tensors uses a "compression_config" key
            quant_cfg = getattr(self.hf_config, "compression_config", None)
        if quant_cfg is None:
            # check if is modelopt model -- modelopt doesn't have corresponding field
            # in hf `config.json` but has a standalone `hf_quant_config.json` in the root directory
            # example: https://huggingface.co/nvidia/Llama-3.1-8B-Instruct-FP8/tree/main
            is_local = os.path.exists(self.model_path)
            modelopt_quant_config = {"quant_method": "modelopt"}
            if not is_local:
                from huggingface_hub import HfApi

                hf_api = HfApi()
                if hf_api.file_exists(self.model_path, "hf_quant_config.json"):
                    quant_cfg = modelopt_quant_config
            elif os.path.exists(os.path.join(self.model_path, "hf_quant_config.json")):
                quant_config_file = os.path.join(
                    self.model_path, "hf_quant_config.json"
                )
                with open(quant_config_file) as f:
                    quant_config_dict = json.load(f)
                json_quant_configs = quant_config_dict["quantization"]
                quant_algo = json_quant_configs.get("quant_algo", None)
                if quant_algo == "MIXED_PRECISION":
                    quant_cfg = {"quant_method": "w4afp8"}
                else:
                    quant_cfg = modelopt_quant_config
        return quant_cfg

    # adapted from https://github.com/vllm-project/vllm/blob/v0.6.4.post1/vllm/config.py
    def _verify_quantization(self) -> None:
        supported_quantization = [*QUANTIZATION_METHODS]
        rocm_supported_quantization = [
            "awq",
            "gptq",
            "fp8",
            "compressed_tensors",
            "compressed-tensors",
            "fbgemm_fp8",
            "w8a8_fp8",
<<<<<<< HEAD
            "quark",
=======
            "petit_nvfp4",
>>>>>>> f39037ff
        ]
        optimized_quantization_methods = [
            "fp8",
            "marlin",
            "modelopt",
            "gptq_marlin_24",
            "gptq_marlin",
            "awq_marlin",
            "fbgemm_fp8",
            "compressed_tensors",
            "compressed-tensors",
            "experts_int8",
            "w8a8_int8",
            "w8a8_fp8",
            "moe_wna16",
            "qoq",
            "w4afp8",
            "petit_nvfp4",
        ]
        compatible_quantization_methods = {
            "modelopt_fp4": ["modelopt"],
            "petit_nvfp4": ["modelopt"],
            "w8a8_int8": ["compressed-tensors", "compressed_tensors"],
            "w8a8_fp8": ["compressed-tensors", "compressed_tensors"],
        }
        if self.quantization is not None:
            self.quantization = self.quantization.lower()

        # Parse quantization method from the HF model config, if available.
        quant_cfg = self._parse_quant_hf_config()

        if quant_cfg is not None:
            quant_method = quant_cfg.get(
                "quant_method", "" if not self.quantization else self.quantization
            ).lower()

            # Detect which checkpoint is it
            for _, method in QUANTIZATION_METHODS.items():
                quantization_override = method.override_quantization_method(
                    quant_cfg, self.quantization
                )
                if quantization_override:
                    quant_method = quantization_override
                    self.quantization = quantization_override
                    break

            # Verify quantization configurations.
            if self.quantization is None:
                self.quantization = quant_method
            elif self.quantization != quant_method:
                if (
                    self.quantization not in compatible_quantization_methods
                    or quant_method
                    not in compatible_quantization_methods[self.quantization]
                ):
                    raise ValueError(
                        "Quantization method specified in the model config "
                        f"({quant_method}) does not match the quantization "
                        f"method specified in the `quantization` argument "
                        f"({self.quantization})."
                    )

        if self.quantization is not None:
            if self.quantization not in supported_quantization:
                raise ValueError(
                    f"Unknown quantization method: {self.quantization}. Must "
                    f"be one of {supported_quantization}."
                )
            if is_hip() and self.quantization not in rocm_supported_quantization:
                raise ValueError(
                    f"{self.quantization} quantization is currently not "
                    f"supported in ROCm."
                )
            if self.quantization not in optimized_quantization_methods:
                logger.warning(
                    "%s quantization is not fully "
                    "optimized yet. The speed can be slower than "
                    "non-quantized models.",
                    self.quantization,
                )

    def get_hf_eos_token_id(self) -> Optional[Set[int]]:
        eos_ids = getattr(self.hf_config, "eos_token_id", None)
        if eos_ids:
            # it can be either int or list of int
            eos_ids = {eos_ids} if isinstance(eos_ids, int) else set(eos_ids)
        if eos_ids is None:
            eos_ids = set()
        if self.hf_generation_config:
            generation_eos_ids = getattr(
                self.hf_generation_config, "eos_token_id", None
            )
            if generation_eos_ids:
                generation_eos_ids = (
                    {generation_eos_ids}
                    if isinstance(generation_eos_ids, int)
                    else set(generation_eos_ids)
                )
                eos_ids = eos_ids | generation_eos_ids
        return eos_ids

    def maybe_pull_model_tokenizer_from_remote(self) -> None:
        """
        Pull the model config files to a temporary
        directory in case of remote.

        Args:
            model: The model name or path.

        """
        from sglang.srt.connector import create_remote_connector
        from sglang.srt.utils import is_remote_url

        if is_remote_url(self.model_path):
            logger.info("Pulling model configs from remote...")
            # BaseConnector implements __del__() to clean up the local dir.
            # Since config files need to exist all the time, so we DO NOT use
            # with statement to avoid closing the client.
            client = create_remote_connector(self.model_path)
            if is_remote_url(self.model_path):
                client.pull_files(allow_pattern=["*config.json"])
                self.model_weights = self.model_path
                self.model_path = client.get_local_dir()


# adapted from https://github.com/vllm-project/vllm/blob/v0.6.4.post1/vllm/config.py
_STR_DTYPE_TO_TORCH_DTYPE = {
    "half": torch.float16,
    "float16": torch.float16,
    "float": torch.float32,
    "float32": torch.float32,
    "bfloat16": torch.bfloat16,
}


# adapted from https://github.com/vllm-project/vllm/blob/v0.6.4.post1/vllm/config.py
def _get_and_verify_dtype(
    config: PretrainedConfig,
    dtype: Union[str, torch.dtype],
) -> torch.dtype:
    # NOTE: getattr(config, "torch_dtype", torch.float32) is not correct
    # because config.torch_dtype can be None.
    config_dtype = getattr(config, "torch_dtype", None)
    if isinstance(config_dtype, str):
        config_dtype = _STR_DTYPE_TO_TORCH_DTYPE.get(config_dtype, None)
    if config_dtype is None:
        config_dtype = torch.float32

    if isinstance(dtype, str):
        dtype = dtype.lower()
        if dtype == "auto":
            if config_dtype == torch.float32:
                if config.model_type.startswith("gemma"):
                    if config.model_type == "gemma":
                        gemma_version = ""
                    else:
                        gemma_version = config.model_type[5]
                    logger.info(
                        f"For Gemma {gemma_version}, we downcast float32 to bfloat16 instead "
                        "of float16 by default. Please specify `dtype` if you "
                        "want to use float16."
                    )
                    torch_dtype = torch.bfloat16
                else:
                    # Following the common practice, we use float16 for float32
                    # models.
                    torch_dtype = torch.float16
            else:
                torch_dtype = config_dtype
        else:
            if dtype not in _STR_DTYPE_TO_TORCH_DTYPE:
                raise ValueError(f"Unknown dtype: {dtype}")
            torch_dtype = _STR_DTYPE_TO_TORCH_DTYPE[dtype]
    elif isinstance(dtype, torch.dtype):
        torch_dtype = dtype
    else:
        raise ValueError(f"Unknown dtype: {dtype}")

    # Verify the dtype.
    if torch_dtype != config_dtype:
        if torch_dtype == torch.float32:
            # Upcasting to float32 is allowed.
            logger.info("Upcasting %s to %s.", config_dtype, torch_dtype)
            pass
        elif config_dtype == torch.float32:
            # Downcasting from float32 to float16 or bfloat16 is allowed.
            logger.info("Downcasting %s to %s.", config_dtype, torch_dtype)
            pass
        else:
            # Casting between float16 and bfloat16 is allowed with a warning.
            logger.warning("Casting %s to %s.", config_dtype, torch_dtype)

    return torch_dtype


def is_generation_model(model_architectures: List[str], is_embedding: bool = False):
    # We have two ways to determine whether a model is a generative model.
    # 1. Check the model architecture
    # 2. check the `is_embedding` server args

    if (
        "LlamaEmbeddingModel" in model_architectures
        or "MistralModel" in model_architectures
        or "LlamaForSequenceClassification" in model_architectures
        or "LlamaForSequenceClassificationWithNormal_Weights" in model_architectures
        or "InternLM2ForRewardModel" in model_architectures
        or "Qwen2ForRewardModel" in model_architectures
        or "Qwen2ForSequenceClassification" in model_architectures
        or "CLIPModel" in model_architectures
        or "BertModel" in model_architectures
        or "Contriever" in model_architectures
        or "BertForSequenceClassification" in model_architectures
        or "XLMRobertaModel" in model_architectures
        or "XLMRobertaForSequenceClassification" in model_architectures
    ):
        return False
    else:
        return not is_embedding


multimodal_model_archs = [
    "CLIPModel",
    "DeepseekVL2ForCausalLM",
    "Gemma3ForConditionalGeneration",
    "Gemma3nForConditionalGeneration",
    "Grok1VForCausalLM",
    "Grok1AForCausalLM",
    "LlavaLlamaForCausalLM",
    "Llama4ForConditionalGeneration",
    "LlavaMistralForCausalLM",
    "LlavaQwenForCausalLM",
    "LlavaForConditionalGeneration",
    "LlavaVidForCausalLM",
    "MiniCPMO",
    "MiniCPMV",
    "Mistral3ForConditionalGeneration",
    "MultiModalityCausalLM",
    "MllamaForConditionalGeneration",
    "Qwen2AudioForConditionalGeneration",
    "Qwen2VLForConditionalGeneration",
    "Qwen2_5_VLForConditionalGeneration",
    "KimiVLForConditionalGeneration",
    "InternVLChatModel",
    "Phi4MMForCausalLM",
    "VILAForConditionalGeneration",
]


def is_multimodal_model(model_architectures: List[str]):
    if any(
        multi_model_arch in model_architectures
        for multi_model_arch in multimodal_model_archs
    ):
        return True
    else:
        return False


def is_multimodal_gen_model(model_architectures: List[str]):
    return False


def is_image_gen_model(model_architectures: List[str]):
    return False


def is_audio_model(model_architectures: List[str]):
    return False


def is_encoder_decoder_model(model_architectures: List[str]):
    return "MllamaForConditionalGeneration" in model_architectures


def is_multimodal_chunked_prefill_supported(model_architectures: List[str]):
    """Check if chunked prefill is supported for a MultiModal model."""
    unsupported = [
        "Grok1VForCausalLM",
        "Grok1AForCausalLM",
        "LlavaLlamaForCausalLM",
        "MllamaForConditionalGeneration",
        "CLIPModel",
    ]
    if any(multi_model_arch in unsupported for multi_model_arch in model_architectures):
        return False
    else:
        return True


def yarn_get_mscale(scale: float = 1, mscale: float = 1) -> float:
    if scale <= 1:
        return 1.0
    return 0.1 * mscale * math.log(scale) + 1.0


def is_hybrid_model(
    model_architectures: List[str],
    hybrid_kvcache_ratio: Optional[float],
    context_length: Optional[int],
    attention_chunk_size: Optional[int],
):
    if hybrid_kvcache_ratio is None:
        return None
    elif (
        hybrid_kvcache_ratio > 0
        and model_architectures[0] == "Llama4ForConditionalGeneration"
        and context_length > attention_chunk_size
    ):
        return hybrid_kvcache_ratio
    else:
        return None


def get_hybrid_layer_ids(model_architectures: List[str], num_hidden_layers: int):
    if "Llama4ForConditionalGeneration" in model_architectures:
        swa_attention_layer_ids = [
            i for i in range(num_hidden_layers) if (i + 1) % 4 != 0
        ]
        full_attention_layer_ids = [
            i for i in range(num_hidden_layers) if (i + 1) % 4 == 0
        ]
    else:
        swa_attention_layer_ids = None
        full_attention_layer_ids = None
    return swa_attention_layer_ids, full_attention_layer_ids<|MERGE_RESOLUTION|>--- conflicted
+++ resolved
@@ -391,11 +391,8 @@
             "compressed-tensors",
             "fbgemm_fp8",
             "w8a8_fp8",
-<<<<<<< HEAD
+            "petit_nvfp4",
             "quark",
-=======
-            "petit_nvfp4",
->>>>>>> f39037ff
         ]
         optimized_quantization_methods = [
             "fp8",
