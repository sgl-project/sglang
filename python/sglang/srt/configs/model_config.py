# Copyright 2023-2024 SGLang Team
# Licensed under the Apache License, Version 2.0 (the "License");
# you may not use this file except in compliance with the License.
# You may obtain a copy of the License at
#
#     http://www.apache.org/licenses/LICENSE-2.0
#
# Unless required by applicable law or agreed to in writing, software
# distributed under the License is distributed on an "AS IS" BASIS,
# WITHOUT WARRANTIES OR CONDITIONS OF ANY KIND, either express or implied.
# See the License for the specific language governing permissions and
# limitations under the License.
# ==============================================================================

import json
import logging
import math
import os
from enum import Enum, IntEnum, auto
from typing import Any, List, Optional, Set, Union

import torch
from transformers import PretrainedConfig

from sglang.srt.environ import envs
from sglang.srt.layers.quantization import QUANTIZATION_METHODS
from sglang.srt.server_args import ServerArgs
from sglang.srt.utils import is_hip, retry
from sglang.srt.utils.hf_transformers_utils import (
    get_config,
    get_context_length,
    get_generation_config,
    get_hf_text_config,
    get_sparse_attention_config,
)
from sglang.utils import is_in_ci

logger = logging.getLogger(__name__)


class AttentionArch(IntEnum):
    MLA = auto()
    MHA = auto()


class ModelImpl(str, Enum):
    AUTO = "auto"
    SGLANG = "sglang"
    TRANSFORMERS = "transformers"


def is_deepseek_nsa(config: PretrainedConfig) -> bool:
    return (
        config.architectures is not None
        and config.architectures[0]
        in [
            "DeepseekV3ForCausalLM",
            "DeepseekV32ForCausalLM",
            "DeepseekV3ForCausalLMNextN",
        ]
        and getattr(config, "index_topk", None) is not None
    )


def get_nsa_index_head_dim(config: PretrainedConfig) -> int:
    assert is_deepseek_nsa(config)
    return config.index_head_dim


def get_nsa_index_topk(config: PretrainedConfig) -> int:
    assert is_deepseek_nsa(config)
    return config.index_topk


def get_nsa_index_n_heads(config: PretrainedConfig) -> int:
    assert is_deepseek_nsa(config)
    return config.index_n_heads


class ModelConfig:
    def __init__(
        self,
        model_path: str,
        trust_remote_code: bool = True,
        revision: Optional[str] = None,
        context_length: Optional[int] = None,
        model_override_args: str = "{}",
        is_embedding: Optional[bool] = None,
        enable_multimodal: Optional[bool] = None,
        dtype: str = "auto",
        quantization: Optional[str] = None,
        override_config_file: Optional[str] = None,
        is_draft_model: bool = False,
        hybrid_kvcache_ratio: Optional[
            float
        ] = None,  # TODO: remove this, it is not a model config
        model_impl: Union[str, ModelImpl] = ModelImpl.AUTO,
        sampling_defaults: str = "openai",
        quantize_and_serve: bool = False,
        enable_torch_compile: bool = False,
    ) -> None:
        # Parse args
        self.model_path = model_path
        self.revision = revision
        self.quantization = quantization
        self.is_draft_model = is_draft_model
        self.model_impl = model_impl
        self.sampling_defaults = sampling_defaults
        self.quantize_and_serve = quantize_and_serve
        self.enable_torch_compile = enable_torch_compile

        # Validate quantize_and_serve configuration
        self._validate_quantize_and_serve_config()

        # Get hf config
        self._maybe_pull_model_tokenizer_from_remote()
        self.model_override_args = json.loads(model_override_args)
        kwargs = {}
        if override_config_file and override_config_file.strip():
            kwargs["_configuration_file"] = override_config_file.strip()
        self.hf_config = get_config(
            self.model_path,
            trust_remote_code=trust_remote_code,
            revision=revision,
            model_override_args=self.model_override_args,
            **kwargs,
        )
        self.hf_text_config = get_hf_text_config(self.hf_config)
        self.hf_generation_config = get_generation_config(
            self.model_path,
            trust_remote_code=trust_remote_code,
            revision=revision,
            **kwargs,
        )

        # Set enable_multimodal
        if enable_multimodal is None:
            mm_disabled_models = [
                "Gemma3ForConditionalGeneration",
                "Llama4ForConditionalGeneration",
                "Step3VLForConditionalGeneration",
            ]
            if self.hf_config.architectures[0] in mm_disabled_models:
                enable_multimodal = False
                logger.info(
                    f"Multimodal is disabled for {self.hf_config.model_type}. To enable it, set --enable-multimodal."
                )
            else:
                enable_multimodal = True

        # Config draft model
        self._config_draft_model()

        # Check model type
        self.attention_chunk_size = getattr(
            self.hf_text_config, "attention_chunk_size", None
        )
        self.is_hybrid = is_hybrid_model(
            self.hf_config.architectures,
            hybrid_kvcache_ratio=hybrid_kvcache_ratio,
            context_length=context_length,
            attention_chunk_size=self.attention_chunk_size,
        )
        if self.is_hybrid is not None:
            self.swa_attention_layer_ids, self.full_attention_layer_ids = (
                get_hybrid_layer_ids(
                    self.hf_config.architectures, self.hf_text_config.num_hidden_layers
                )
            )
        self.is_generation = is_generation_model(
            self.hf_config.architectures, is_embedding
        )
        self.is_multimodal = enable_multimodal and is_multimodal_model(
            self.hf_config.architectures
        )
        self.is_multimodal_gen = enable_multimodal and is_multimodal_gen_model(
            self.hf_config.architectures
        )
        self.is_image_gen = enable_multimodal and is_image_gen_model(
            self.hf_config.architectures
        )
        self.is_audio_model = enable_multimodal and is_audio_model(
            self.hf_config.architectures
        )
        self.is_multimodal_chunked_prefill_supported = (
            enable_multimodal
            and is_multimodal_chunked_prefill_supported(self.hf_config.architectures)
        )
        self.is_encoder_decoder = is_encoder_decoder_model(self.hf_config.architectures)
        self.dtype = _get_and_verify_dtype(self.hf_text_config, dtype)

        # Derive context length and model shapes
        self._derive_context_length(context_length)
        self._derive_model_shapes()

        # Verify quantization
        self._verify_quantization()

        # Verify dual-chunk attention config
        self._verify_dual_chunk_attention_config()

        # Cache attributes
        self.hf_eos_token_id = self._get_hf_eos_token_id()

        # multimodal
        self.image_token_id = getattr(
            self.hf_config, "image_token_id", None
        ) or getattr(self.hf_config, "image_token_index", None)

        # matryoshka embeddings
        self.matryoshka_dimensions = getattr(
            self.hf_config, "matryoshka_dimensions", None
        )
        self.is_matryoshka = self.matryoshka_dimensions or getattr(
            self.hf_config, "is_matryoshka", False
        )

    @staticmethod
    def from_server_args(
        server_args: ServerArgs,
        model_path: str = None,
        model_revision: str = None,
        **kwargs,
    ):
        return ModelConfig(
            model_path=model_path or server_args.model_path,
            trust_remote_code=server_args.trust_remote_code,
            revision=model_revision or server_args.revision,
            context_length=server_args.context_length,
            model_override_args=server_args.json_model_override_args,
            is_embedding=server_args.is_embedding,
            enable_multimodal=server_args.enable_multimodal,
            dtype=server_args.dtype,
            quantization=server_args.quantization,
            hybrid_kvcache_ratio=server_args.hybrid_kvcache_ratio,
            model_impl=server_args.model_impl,
            sampling_defaults=server_args.sampling_defaults,
            quantize_and_serve=server_args.quantize_and_serve,
<<<<<<< HEAD
            enable_torch_compile=server_args.enable_torch_compile,
=======
            override_config_file=server_args.decrypted_config_file,
>>>>>>> dc4f5418
            **kwargs,
        )

    def _config_draft_model(self):
        is_draft_model = self.is_draft_model

        if (
            is_draft_model
            and self.hf_config.architectures[0] == "DeepseekV3ForCausalLM"
        ):
            self.hf_config.architectures[0] = "DeepseekV3ForCausalLMNextN"

        if is_draft_model and self.hf_config.architectures[0] == "Glm4MoeForCausalLM":
            self.hf_config.architectures[0] = "Glm4MoeForCausalLMNextN"

        if (
            is_draft_model
            and self.hf_config.architectures[0] == "LongcatFlashForCausalLM"
        ):
            self.hf_config.architectures[0] = "LongcatFlashForCausalLMNextN"
            self.hf_config.num_hidden_layers = self.hf_config.num_nextn_predict_layers

        if is_draft_model and self.hf_config.architectures[0] == "MiMoForCausalLM":
            self.hf_config.architectures[0] = "MiMoMTP"
        if is_draft_model and self.hf_config.architectures[0] in [
            "BailingMoeV2ForCausalLM",
            "BailingMoeForCausalLM",
        ]:
            self.hf_config.architectures[0] = "BailingMoeForCausalLMNextN"
        if (
            is_draft_model
            and self.hf_config.architectures[0] == "Ernie4_5_MoeForCausalLM"
        ):
            self.hf_config.architectures[0] = "Ernie4_5_MoeForCausalLMMTP"

        if is_draft_model and self.hf_config.architectures[0] == "Qwen3NextForCausalLM":
            self.hf_config.architectures[0] = "Qwen3NextForCausalLMMTP"
            self.hf_config.num_nextn_predict_layers = 1

    def _derive_context_length(self, context_length: int):
        is_draft_model = self.is_draft_model
        derived_context_len = get_context_length(self.hf_text_config)

        if context_length is not None:
            if context_length > derived_context_len:
                reason = "Target model's" if is_draft_model else "User-specified"
                msg = (
                    f"Warning: {reason} context_length ({context_length}) is greater than the derived context_length ({derived_context_len}). "
                    f"This may lead to incorrect model outputs or CUDA errors. Note that the derived context_length may differ from max_position_embeddings in the model's config."
                )
                if (
                    envs.SGLANG_ALLOW_OVERWRITE_LONGER_CONTEXT_LEN.get()
                    or is_in_ci()  # FIXME: fix this special case
                ):
                    logger.warning(msg)
                    self.context_len = context_length
                    if is_draft_model:
                        self.hf_text_config.max_position_embeddings = context_length
                        logger.warning(
                            f"Overriding the draft model's max_position_embeddings to {context_length}."
                        )
                else:
                    raise ValueError(
                        f"{msg} To allow overriding this maximum, set the env var SGLANG_ALLOW_OVERWRITE_LONGER_CONTEXT_LEN=1"
                    )
            else:
                self.context_len = context_length
        else:
            self.context_len = derived_context_len

        # Transfer context_len to HuggingFace config so models can access it
        self.hf_config.context_len = self.context_len

    def _derive_model_shapes(self):
        # Unify the config keys for hf_text_config
        self.head_dim = getattr(
            self.hf_text_config,
            "head_dim",
            self.hf_text_config.hidden_size // self.hf_text_config.num_attention_heads,
        )

        # FIXME: temporary special judge for MLA architecture
        if (
            "DeepseekV2ForCausalLM" in self.hf_config.architectures
            or "DeepseekV32ForCausalLM" in self.hf_config.architectures
            or "DeepseekV3ForCausalLM" in self.hf_config.architectures
            or "DeepseekV3ForCausalLMNextN" in self.hf_config.architectures
            or "LongcatFlashForCausalLM" in self.hf_config.architectures
            or "LongcatFlashForCausalLMNextN" in self.hf_config.architectures
            or "DotsVLMForCausalLM" in self.hf_config.architectures
        ):
            self.head_dim = 256
            self.attention_arch = AttentionArch.MLA
            self.kv_lora_rank = self.hf_config.kv_lora_rank
            self.qk_nope_head_dim = self.hf_config.qk_nope_head_dim
            self.qk_rope_head_dim = self.hf_config.qk_rope_head_dim
            self.v_head_dim = self.hf_config.v_head_dim
            self.index_head_dim = (
                get_nsa_index_head_dim(self.hf_config)
                if is_deepseek_nsa(self.hf_config)
                else None
            )

            # Handle rope scaling with yarn
            self.scaling = 1 / math.sqrt(self.qk_nope_head_dim + self.qk_rope_head_dim)
            if self.hf_config.rope_scaling:
                mscale_all_dim = self.hf_config.rope_scaling.get(
                    "mscale_all_dim", False
                )
                scaling_factor = self.hf_config.rope_scaling["factor"]
                mscale = yarn_get_mscale(scaling_factor, float(mscale_all_dim))
                self.scaling = self.scaling * mscale * mscale

        elif "MiniCPM3ForCausalLM" in self.hf_config.architectures:
            self.head_dim = 128
            self.attention_arch = AttentionArch.MLA
            self.kv_lora_rank = self.hf_config.kv_lora_rank
            self.qk_rope_head_dim = self.hf_config.qk_rope_head_dim
        elif "DeepseekVL2ForCausalLM" in self.hf_config.architectures and getattr(
            self.hf_text_config, "use_mla", True
        ):
            self.head_dim = 256
            self.attention_arch = AttentionArch.MLA
            self.kv_lora_rank = self.hf_text_config.kv_lora_rank
            self.qk_rope_head_dim = self.hf_text_config.qk_rope_head_dim
        elif "KimiVLForConditionalGeneration" in self.hf_config.architectures:
            self.head_dim = 256
            self.attention_arch = AttentionArch.MLA
            self.kv_lora_rank = self.hf_text_config.kv_lora_rank
            self.qk_rope_head_dim = self.hf_text_config.qk_rope_head_dim
            self.v_head_dim = self.hf_text_config.v_head_dim
            self.qk_nope_head_dim = self.hf_text_config.qk_nope_head_dim
        elif "KimiLinearForCausalLM" in self.hf_config.architectures:
            self.head_dim = 72
            self.attention_arch = AttentionArch.MLA
            self.kv_lora_rank = self.hf_config.kv_lora_rank
            self.qk_rope_head_dim = self.hf_config.qk_rope_head_dim
            self.v_head_dim = self.hf_config.v_head_dim
            self.qk_nope_head_dim = self.hf_config.qk_nope_head_dim
        else:
            if (
                "MistralModel" in self.hf_config.architectures
                or "MixtralForCausalLM" in self.hf_config.architectures
                or "MistralForCausalLM" in self.hf_config.architectures
            ):
                if getattr(self, "head_dim", None) is None:
                    self.head_dim = (
                        self.hf_config.hidden_size // self.hf_config.num_attention_heads
                    )
                    # In transformers==4.52.3, the head_dim is null in MistralConfig
                    if (
                        not hasattr(self.hf_text_config, "head_dim")
                        or self.hf_text_config.head_dim is None
                    ):
                        setattr(self.hf_text_config, "head_dim", self.head_dim)

            self.attention_arch = AttentionArch.MHA

        self.num_attention_heads = self.hf_text_config.num_attention_heads
        self.num_key_value_heads = getattr(
            self.hf_text_config, "num_key_value_heads", None
        )

        # for Dbrx and MPT models
        if self.hf_config.model_type in ["dbrx", "mpt"]:
            self.num_key_value_heads = getattr(
                self.hf_config.attn_config, "kv_n_heads", None
            )

        if self.num_key_value_heads is None:
            self.num_key_value_heads = self.num_attention_heads
        self.hidden_size = self.hf_text_config.hidden_size
        self.num_hidden_layers = self.hf_text_config.num_hidden_layers
        self.num_attention_layers = self.num_hidden_layers
        if "LongcatFlashForCausalLM" in self.hf_config.architectures:
            self.num_attention_layers = self.num_hidden_layers * 2
        self.num_nextn_predict_layers = getattr(
            self.hf_text_config, "num_nextn_predict_layers", None
        )
        self.vocab_size = self.hf_text_config.vocab_size

    def get_total_num_attention_heads(self) -> int:
        return self.num_attention_heads

    def get_num_attention_heads(self, tensor_parallel_size) -> int:
        total_num_attention_heads = self.num_attention_heads
        return max(1, total_num_attention_heads // tensor_parallel_size)

    # adapted from https://github.com/vllm-project/vllm/blob/main/vllm/config.py#L289
    def get_total_num_kv_heads(self) -> int:
        """Returns the total number of KV heads."""
        # For GPTBigCode & Falcon:
        # NOTE: for falcon, when new_decoder_architecture is True, the
        # multi_query flag is ignored and we use n_head_kv for the number of
        # KV heads.
        falcon_model_types = ["falcon", "RefinedWeb", "RefinedWebModel"]
        new_decoder_arch_falcon = (
            self.hf_config.model_type in falcon_model_types
            and getattr(self.hf_config, "new_decoder_architecture", False)
        )
        if not new_decoder_arch_falcon and getattr(
            self.hf_text_config, "multi_query", False
        ):
            # Multi-query attention, only one KV head.
            # Currently, tensor parallelism is not supported in this case.
            return 1

        # For DBRX and MPT
        if self.hf_config.model_type in ["mpt"]:
            if "kv_n_heads" in self.hf_config.attn_config:
                return self.hf_config.attn_config["kv_n_heads"]
            return self.hf_config.num_attention_heads
        if self.hf_config.model_type in ["dbrx"]:
            return getattr(
                self.hf_config.attn_config,
                "kv_n_heads",
                self.hf_config.num_attention_heads,
            )
        if self.hf_config.model_type in ["nemotron-nas"]:
            nkvh = {
                self.hf_config.num_attention_heads // block.attention.n_heads_in_group
                for block in self.hf_config.block_configs
                if not block.attention.no_op
            }
            if len(nkvh) == 0:
                raise RuntimeError("Couldn't determine number of kv heads")
            if len(nkvh) > 1:
                raise ValueError(
                    "Variable GQA (VGQA) is not yet supported for nemotron-nas in sglang"
                )
            return next(iter(nkvh))

        attributes = [
            # For Falcon:
            "n_head_kv",
            "num_kv_heads",
            # For LLaMA-2:
            "num_key_value_heads",
            # For ChatGLM:
            "multi_query_group_num",
            # For Step3
            "num_attention_groups",
        ]
        for attr in attributes:
            num_kv_heads = getattr(self.hf_text_config, attr, None)
            if num_kv_heads is not None:
                return num_kv_heads

        # For non-grouped-query attention models, the number of KV heads is
        # equal to the number of attention heads.
        return self.hf_text_config.num_attention_heads

    def get_num_kv_heads(self, tensor_parallel_size) -> int:
        """Returns the number of KV heads per GPU."""
        total_num_kv_heads = self.get_total_num_kv_heads()
        # If tensor parallelism is used, we divide the number of KV heads by
        # the tensor parallel size. We will replicate the KV heads in the
        # case where the number of KV heads is smaller than the tensor
        # parallel size so each GPU has at least one KV head.
        return max(1, total_num_kv_heads // tensor_parallel_size)

    # adapted from https://github.com/vllm-project/vllm/blob/v0.6.4.post1/vllm/config.py
    def _parse_quant_hf_config(self):
        quant_cfg = getattr(self.hf_config, "quantization_config", None)
        if quant_cfg is None:
            # compressed-tensors uses a "compression_config" key
            quant_cfg = getattr(self.hf_config, "compression_config", None)
        if quant_cfg is None:
            # check if is modelopt or mixed-precision model -- Both of them don't have corresponding field
            # in hf `config.json` but has a standalone `hf_quant_config.json` in the root directory
            # example: https://huggingface.co/nvidia/Llama-3.1-8B-Instruct-FP8/tree/main
            # example: https://huggingface.co/Barrrrry/DeepSeek-R1-W4AFP8/tree/main
            is_local = os.path.exists(self.model_path)
            if not is_local:
                import huggingface_hub

                try:
                    from huggingface_hub import HfApi, hf_hub_download

                    hf_api = HfApi()
                    # Retry HF API call up to 3 times
                    file_exists = retry(
                        lambda: hf_api.file_exists(
                            self.model_path, "hf_quant_config.json"
                        ),
                        max_retry=2,
                        initial_delay=1.0,
                        max_delay=5.0,
                    )
                    if file_exists:
                        # Download and parse the quantization config for remote models
                        quant_config_file = hf_hub_download(
                            repo_id=self.model_path,
                            filename="hf_quant_config.json",
                            revision=self.revision,
                        )
                        with open(quant_config_file) as f:
                            quant_config_dict = json.load(f)
                        quant_cfg = self._parse_modelopt_quant_config(quant_config_dict)
                except huggingface_hub.errors.OfflineModeIsEnabled:
                    logger.warning(
                        "Offline mode is enabled, skipping hf_quant_config.json check"
                    )
                except Exception as e:
                    logger.warning(
                        f"Failed to check hf_quant_config.json: {self.model_path} {e}"
                    )
            elif os.path.exists(os.path.join(self.model_path, "hf_quant_config.json")):
                quant_config_file = os.path.join(
                    self.model_path, "hf_quant_config.json"
                )
                with open(quant_config_file) as f:
                    quant_config_dict = json.load(f)
                quant_cfg = self._parse_modelopt_quant_config(quant_config_dict)
        return quant_cfg

    def _parse_modelopt_quant_config(self, quant_config_dict: dict) -> Optional[dict]:
        """Parse ModelOpt quantization config and return the appropriate quant_method."""
        json_quant_configs = quant_config_dict["quantization"]
        quant_algo = json_quant_configs.get("quant_algo", None)

        if quant_algo == "MIXED_PRECISION":
            return {"quant_method": "w4afp8"}
        elif quant_algo and ("FP4" in quant_algo or "NVFP4" in quant_algo):
            return {"quant_method": "modelopt_fp4"}
        elif quant_algo and "FP8" in quant_algo:
            return {"quant_method": "modelopt_fp8"}
        else:
            return None

    def _is_already_quantized(self) -> bool:
        """Check if the model is already quantized based on config files."""
        # Check for HuggingFace quantization config
        from sglang.srt.utils import has_hf_quant_config

        return has_hf_quant_config(self.model_path)

    def _get_modelopt_quant_type(self) -> str:
        """Extract ModelOpt quantization type from unified quantization flag."""
        if self.quantization == "modelopt_fp8":
            return "fp8"
        elif self.quantization == "modelopt_fp4":
            return "nvfp4"
        elif self.quantization == "modelopt":
            # Auto-detect from model config
            quant_cfg = self._parse_quant_hf_config()
            if quant_cfg:
                quant_method = quant_cfg.get("quant_method", "").lower()
                if "fp4" in quant_method:
                    return "fp4"
                elif "fp8" in quant_method:
                    return "fp8"
            # Default to fp8 if can't detect
            return "fp8"
        else:
            return "fp8"  # Default fallback

    def _validate_quantize_and_serve_config(self):
        """Validate quantize_and_serve configuration."""
        if not self.quantize_and_serve:
            return

        # Check if ModelOpt quantization is specified
        _MODELOPT_QUANTIZATION_METHODS = [
            "modelopt",
            "modelopt_fp8",
            "modelopt_fp4",
        ]
        modelopt_quantization_specified = (
            self.quantization in _MODELOPT_QUANTIZATION_METHODS
        )

        if not modelopt_quantization_specified:
            raise ValueError(
                "quantize_and_serve requires ModelOpt quantization (set with --quantization "
                f"{{{', '.join(sorted(_MODELOPT_QUANTIZATION_METHODS))}}})"
            )

        # quantize_and_serve is disabled due to compatibility issues
        raise NotImplementedError(
            "quantize_and_serve functionality is currently disabled due to compatibility issues. "
            "Please use the separate quantize-then-deploy workflow instead. "
            "Step 1: Quantize and export model. "
            "Step 2: Deploy the exported model."
        )

    # adapted from https://github.com/vllm-project/vllm/blob/v0.6.4.post1/vllm/config.py
    def _verify_quantization(self) -> None:
        supported_quantization = [*QUANTIZATION_METHODS]
        rocm_supported_quantization = [
            "awq",
            "gptq",
            "fp8",
            "compressed_tensors",
            "compressed-tensors",
            "fbgemm_fp8",
            "w8a8_fp8",
            "petit_nvfp4",
            "quark",
            "mxfp4",
            "auto-round",
        ]
        optimized_quantization_methods = [
            "fp8",
            "marlin",
            "modelopt_fp8",
            "modelopt_fp4",
            "gptq_marlin_24",
            "gptq_marlin",
            "awq_marlin",
            "fbgemm_fp8",
            "compressed_tensors",
            "compressed-tensors",
            "experts_int8",
            "w8a8_int8",
            "w8a8_fp8",
            "moe_wna16",
            "qoq",
            "w4afp8",
            "petit_nvfp4",
        ]
        compatible_quantization_methods = {
            "modelopt_fp8": ["modelopt"],
            "modelopt_fp4": ["modelopt"],
            "petit_nvfp4": ["modelopt"],
            "w8a8_int8": ["compressed-tensors", "compressed_tensors"],
            "w8a8_fp8": ["compressed-tensors", "compressed_tensors"],
        }
        if self.quantization is not None:
            self.quantization = self.quantization.lower()

        # Parse quantization method from the HF model config, if available.
        quant_cfg = self._parse_quant_hf_config()

        if quant_cfg is not None:
            quant_method = quant_cfg.get(
                "quant_method", "" if not self.quantization else self.quantization
            ).lower()

            # Detect which checkpoint is it
            for _, method in QUANTIZATION_METHODS.items():
                quantization_override = method.override_quantization_method(
                    quant_cfg, self.quantization
                )
                if quantization_override:
                    quant_method = quantization_override
                    self.quantization = quantization_override
                    break

            # Verify quantization configurations.
            if self.quantization is None:
                self.quantization = quant_method
            elif self.quantization != quant_method:
                if (
                    self.quantization not in compatible_quantization_methods
                    or quant_method
                    not in compatible_quantization_methods[self.quantization]
                ):
                    raise ValueError(
                        "Quantization method specified in the model config "
                        f"({quant_method}) does not match the quantization "
                        f"method specified in the `quantization` argument "
                        f"({self.quantization})."
                    )

        if self.quantization is not None:
            if self.quantization not in supported_quantization:
                raise ValueError(
                    f"Unknown quantization method: {self.quantization}. Must "
                    f"be one of {supported_quantization}."
                )
            if is_hip() and self.quantization not in rocm_supported_quantization:
                raise ValueError(
                    f"{self.quantization} quantization is currently not "
                    f"supported in ROCm."
                )
            if self.quantization not in optimized_quantization_methods:
                logger.warning(
                    "%s quantization is not fully "
                    "optimized yet. The speed can be slower than "
                    "non-quantized models.",
                    self.quantization,
                )

    def _verify_dual_chunk_attention_config(self) -> None:
        if hasattr(self.hf_config, "dual_chunk_attention_config"):
            # Try loading the sparse attention config
            sparse_attn_config = get_sparse_attention_config(self.model_path)
            if not sparse_attn_config:
                return
            self.hf_config.dual_chunk_attention_config["sparse_attention_config"] = (
                sparse_attn_config
            )
            if (
                "sparse_attention_enabled"
                not in self.hf_config.dual_chunk_attention_config
            ):
                self.hf_config.dual_chunk_attention_config[
                    "sparse_attention_enabled"
                ] = True

    def _get_hf_eos_token_id(self) -> Optional[Set[int]]:
        eos_ids = getattr(self.hf_config, "eos_token_id", None)
        if eos_ids is not None:
            # it can be either int or list of int
            eos_ids = {eos_ids} if isinstance(eos_ids, int) else set(eos_ids)
        if eos_ids is None:
            eos_ids = set()
        if self.hf_generation_config:
            generation_eos_ids = getattr(
                self.hf_generation_config, "eos_token_id", None
            )
            if generation_eos_ids:
                generation_eos_ids = (
                    {generation_eos_ids}
                    if isinstance(generation_eos_ids, int)
                    else set(generation_eos_ids)
                )
                eos_ids = eos_ids | generation_eos_ids
        return eos_ids

    def get_default_sampling_params(self) -> dict[str, Any]:
        """
        Get default sampling parameters from the model's generation config.

        This method returns non-default sampling parameters from the model's
        generation_config.json when sampling_defaults is set to "model".

        Returns:
            A dictionary containing the non-default sampling parameters.
        """
        if self.sampling_defaults != "model":
            return {}

        if self.hf_generation_config is None:
            return {}

        config = self.hf_generation_config.to_dict()

        available_params = [
            "repetition_penalty",
            "temperature",
            "top_k",
            "top_p",
            "min_p",
        ]

        default_sampling_params = {
            p: config.get(p) for p in available_params if config.get(p) is not None
        }

        return default_sampling_params

    def _maybe_pull_model_tokenizer_from_remote(self) -> None:
        """
        Pull the model config files to a temporary
        directory in case of remote.

        Args:
            model: The model name or path.

        """
        from sglang.srt.connector import create_remote_connector
        from sglang.srt.utils import is_remote_url

        if is_remote_url(self.model_path):
            logger.info("Pulling model configs from remote...")
            # BaseConnector implements __del__() to clean up the local dir.
            # Since config files need to exist all the time, so we DO NOT use
            # with statement to avoid closing the client.
            client = create_remote_connector(self.model_path)
            if is_remote_url(self.model_path):
                client.pull_files(allow_pattern=["*config.json"])
                self.model_weights = self.model_path
                self.model_path = client.get_local_dir()


# adapted from https://github.com/vllm-project/vllm/blob/v0.6.4.post1/vllm/config.py
_STR_DTYPE_TO_TORCH_DTYPE = {
    "half": torch.float16,
    "float16": torch.float16,
    "float": torch.float32,
    "float32": torch.float32,
    "bfloat16": torch.bfloat16,
}


# adapted from https://github.com/vllm-project/vllm/blob/v0.6.4.post1/vllm/config.py
def _get_and_verify_dtype(
    config: PretrainedConfig,
    dtype: Union[str, torch.dtype],
) -> torch.dtype:
    # NOTE: getattr(config, "torch_dtype", torch.float32) is not correct
    # because config.torch_dtype can be None.
    config_dtype = getattr(config, "dtype", None)
    if isinstance(config_dtype, str):
        config_dtype = _STR_DTYPE_TO_TORCH_DTYPE.get(config_dtype, None)
    if config_dtype is None:
        config_dtype = torch.float32

    if isinstance(dtype, str):
        dtype = dtype.lower()
        if dtype == "auto":
            if config_dtype == torch.float32:
                if config.model_type.startswith("gemma"):
                    if config.model_type == "gemma":
                        gemma_version = ""
                    else:
                        gemma_version = config.model_type[5]
                    logger.info(
                        f"For Gemma {gemma_version}, we downcast float32 to bfloat16 instead "
                        "of float16 by default. Please specify `dtype` if you "
                        "want to use float16."
                    )
                    torch_dtype = torch.bfloat16
                else:
                    # Following the common practice, we use float16 for float32
                    # models.
                    torch_dtype = torch.float16
            else:
                torch_dtype = config_dtype
        else:
            if dtype not in _STR_DTYPE_TO_TORCH_DTYPE:
                raise ValueError(f"Unknown dtype: {dtype}")
            torch_dtype = _STR_DTYPE_TO_TORCH_DTYPE[dtype]
    elif isinstance(dtype, torch.dtype):
        torch_dtype = dtype
    else:
        raise ValueError(f"Unknown dtype: {dtype}")

    # Verify the dtype.
    if torch_dtype != config_dtype:
        if torch_dtype == torch.float32:
            # Upcasting to float32 is allowed.
            logger.info("Upcasting %s to %s.", config_dtype, torch_dtype)
            pass
        elif config_dtype == torch.float32:
            # Downcasting from float32 to float16 or bfloat16 is allowed.
            logger.info("Downcasting %s to %s.", config_dtype, torch_dtype)
            pass
        else:
            # Casting between float16 and bfloat16 is allowed with a warning.
            logger.warning("Casting %s to %s.", config_dtype, torch_dtype)

    return torch_dtype


def is_generation_model(model_architectures: List[str], is_embedding: bool = False):
    # We have two ways to determine whether a model is a generative model.
    # 1. Check the model architecture
    # 2. check the `is_embedding` server args

    if (
        "LlamaEmbeddingModel" in model_architectures
        or "MistralModel" in model_architectures
        or "LlamaForSequenceClassification" in model_architectures
        or "LlamaForSequenceClassificationWithNormal_Weights" in model_architectures
        or "InternLM2ForRewardModel" in model_architectures
        or "Qwen2ForRewardModel" in model_architectures
        or "Qwen2ForSequenceClassification" in model_architectures
        or "Qwen3ForSequenceClassification" in model_architectures
        or "CLIPModel" in model_architectures
        or "BertModel" in model_architectures
        or "Contriever" in model_architectures
        or "BertForSequenceClassification" in model_architectures
        or "XLMRobertaModel" in model_architectures
        or "XLMRobertaForSequenceClassification" in model_architectures
    ):
        return False
    else:
        return not is_embedding


multimodal_model_archs = [
    "CLIPModel",
    "DeepseekVL2ForCausalLM",
    "Gemma3ForConditionalGeneration",
    "Gemma3nForConditionalGeneration",
    "Glm4vForConditionalGeneration",
    "Glm4vMoeForConditionalGeneration",
    "Grok1VForCausalLM",
    "Grok1AForCausalLM",
    "LlavaLlamaForCausalLM",
    "Llama4ForConditionalGeneration",
    "LlavaMistralForCausalLM",
    "LlavaQwenForCausalLM",
    "LlavaForConditionalGeneration",
    "LlavaVidForCausalLM",
    "MiniCPMO",
    "MiniCPMV",
    "Mistral3ForConditionalGeneration",
    "MultiModalityCausalLM",
    "MllamaForConditionalGeneration",
    "Qwen2AudioForConditionalGeneration",
    "Qwen2VLForConditionalGeneration",
    "Qwen2_5_VLForConditionalGeneration",
    "Qwen3VLForConditionalGeneration",
    "Qwen3VLMoeForConditionalGeneration",
    "Qwen3OmniMoeForConditionalGeneration",
    "KimiVLForConditionalGeneration",
    "InternVLChatModel",
    "InternS1ForConditionalGeneration",
    "Phi4MMForCausalLM",
    "Step3VLForConditionalGeneration",
    "POINTSV15ChatModel",
    "DotsVLMForCausalLM",
    "DotsOCRForCausalLM",
    "Sarashina2VisionForCausalLM",
    "NVILAForConditionalGeneration",
    "NVILALiteForConditionalGeneration",
    "DeepseekOCRForCausalLM",
]


def is_multimodal_model(model_architectures: List[str]):
    if any(
        multi_model_arch in model_architectures
        for multi_model_arch in multimodal_model_archs
    ):
        return True
    else:
        return False


def is_multimodal_gen_model(model_architectures: List[str]):
    return False


def is_image_gen_model(model_architectures: List[str]):
    return False


def is_audio_model(model_architectures: List[str]):
    return False


def is_encoder_decoder_model(model_architectures: List[str]):
    return "MllamaForConditionalGeneration" in model_architectures


def is_multimodal_chunked_prefill_supported(model_architectures: List[str]):
    """Check if chunked prefill is supported for a MultiModal model."""
    unsupported = [
        "Grok1VForCausalLM",
        "Grok1AForCausalLM",
        "LlavaLlamaForCausalLM",
        "MllamaForConditionalGeneration",
        "CLIPModel",
    ]
    if any(multi_model_arch in unsupported for multi_model_arch in model_architectures):
        return False
    else:
        return True


def yarn_get_mscale(scale: float = 1, mscale: float = 1) -> float:
    if scale <= 1:
        return 1.0
    return 0.1 * mscale * math.log(scale) + 1.0


def is_hybrid_model(
    model_architectures: List[str],
    hybrid_kvcache_ratio: Optional[float],
    context_length: Optional[int],
    attention_chunk_size: Optional[int],
):
    if hybrid_kvcache_ratio is None:
        return None
    elif (
        hybrid_kvcache_ratio > 0
        and model_architectures[0] == "Llama4ForConditionalGeneration"
        and context_length > attention_chunk_size
    ):
        return hybrid_kvcache_ratio
    else:
        return None


def get_hybrid_layer_ids(model_architectures: List[str], num_hidden_layers: int):
    if "Llama4ForConditionalGeneration" in model_architectures:
        swa_attention_layer_ids = [
            i for i in range(num_hidden_layers) if (i + 1) % 4 != 0
        ]
        full_attention_layer_ids = [
            i for i in range(num_hidden_layers) if (i + 1) % 4 == 0
        ]
    else:
        swa_attention_layer_ids = None
        full_attention_layer_ids = None
    return swa_attention_layer_ids, full_attention_layer_ids<|MERGE_RESOLUTION|>--- conflicted
+++ resolved
@@ -236,11 +236,8 @@
             model_impl=server_args.model_impl,
             sampling_defaults=server_args.sampling_defaults,
             quantize_and_serve=server_args.quantize_and_serve,
-<<<<<<< HEAD
             enable_torch_compile=server_args.enable_torch_compile,
-=======
             override_config_file=server_args.decrypted_config_file,
->>>>>>> dc4f5418
             **kwargs,
         )
 
