--- conflicted
+++ resolved
@@ -46,17 +46,13 @@
     _validate_safetensors_file,
     _validate_sharded_model,
 )
-<<<<<<< HEAD
 from sglang.srt.utils import (
     find_local_repo_dir,
     is_cpu,
     log_info_on_rank0,
     print_warning_once,
 )
-=======
-from sglang.srt.utils import find_local_repo_dir, log_info_on_rank0, print_warning_once
 from sglang.utils import is_in_ci
->>>>>>> 312df1d6
 
 logger = logging.getLogger(__name__)
 
