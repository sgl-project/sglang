--- conflicted
+++ resolved
@@ -1287,8 +1287,7 @@
 
         target_device = torch.device(device_config.device)
         with set_default_torch_dtype(model_config.dtype):
-<<<<<<< HEAD
-            with torch.device(device_config.device):
+            with target_device:
                 if model_class is None:
                     model = initialize_model(
                         model_config,
@@ -1296,10 +1295,6 @@
                     )
                 else:
                     model = model_class
-=======
-            with target_device:
-                model = _initialize_model(model_config, self.load_config)
->>>>>>> 094c116f
             model.load_weights(
                 self._get_weights_iterator(local_model_path, gguf_weights_map)
             )
