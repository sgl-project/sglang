--- conflicted
+++ resolved
@@ -60,11 +60,7 @@
     set_default_torch_dtype,
 )
 from sglang.srt.model_loader.weight_utils import (
-<<<<<<< HEAD
-=======
-    _BAR_FORMAT,
     default_weight_loader,
->>>>>>> 4634fd59
     download_safetensors_index_file_from_hf,
     download_weights_from_hf,
     filter_duplicate_safetensors_files,
