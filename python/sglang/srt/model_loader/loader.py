--- conflicted
+++ resolved
@@ -1731,7 +1731,6 @@
 
         with set_default_torch_dtype(model_config.dtype):
             with torch.device(device_config.device):
-<<<<<<< HEAD
                 if model_class is None:
                     model = initialize_model(
                         model_config,
@@ -1743,9 +1742,6 @@
                     quant_method = getattr(module, "quant_method", None)
                     if quant_method is not None:
                         quant_method.process_weights_after_loading(module)
-=======
-                model = _initialize_model(model_config, self.load_config)
->>>>>>> 9e87b60f
 
             with create_remote_connector(
                 model_weights, device=device_config.device
