# Copyright 2023-2024 SGLang Team
# Licensed under the Apache License, Version 2.0 (the "License");
# you may not use this file except in compliance with the License.
# You may obtain a copy of the License at
#
#     http://www.apache.org/licenses/LICENSE-2.0
#
# Unless required by applicable law or agreed to in writing, software
# distributed under the License is distributed on an "AS IS" BASIS,
# WITHOUT WARRANTIES OR CONDITIONS OF ANY KIND, either express or implied.
# See the License for the specific language governing permissions and
# limitations under the License.
# ==============================================================================
"""Common utilities."""

from __future__ import annotations

import builtins
import ctypes
import dataclasses
import functools
import importlib
import io
import ipaddress
import itertools
import json
import logging
import os
import pickle
import platform
import random
import re
import resource
import shutil
import signal
import socket
import subprocess
import sys
import tempfile
import threading
import time
import traceback
import warnings
from collections import OrderedDict, defaultdict
from contextlib import contextmanager
from enum import Enum
from functools import lru_cache
from importlib.metadata import PackageNotFoundError, version
from importlib.util import find_spec
from io import BytesIO
from json import JSONDecodeError
from multiprocessing.reduction import ForkingPickler
from pathlib import Path
from typing import (
    Any,
    Callable,
    Dict,
    Generic,
    List,
    Optional,
    Protocol,
    Set,
    Tuple,
    TypeVar,
    Union,
)

import numpy as np
import psutil
import pybase64
import requests
import torch
import torch.distributed
import torch.distributed as dist
import triton
import zmq
from fastapi.responses import ORJSONResponse
from packaging import version as pkg_version
from PIL import Image
from starlette.routing import Mount
from torch import nn
from torch.func import functional_call
from torch.library import Library
from torch.profiler import ProfilerActivity, profile, record_function
from torch.utils._contextlib import _DecoratorContextManager
from triton.runtime.cache import FileCacheManager

logger = logging.getLogger(__name__)

show_time_cost = False
time_infos = {}

HIP_FP8_E4M3_FNUZ_MAX = 224.0


# https://pytorch.org/docs/stable/notes/hip.html#checking-for-hip
def is_hip() -> bool:
    return torch.version.hip is not None


if is_hip():
    FP8_E4M3_MAX = HIP_FP8_E4M3_FNUZ_MAX
else:
    FP8_E4M3_MAX = torch.finfo(torch.float8_e4m3fn).max

FP8_E4M3_MIN = -FP8_E4M3_MAX

builtins.FP8_E4M3_MAX = FP8_E4M3_MAX
builtins.FP8_E4M3_MIN = FP8_E4M3_MIN


def is_cuda():
    return torch.cuda.is_available() and torch.version.cuda


def is_cuda_alike():
    return is_cuda() or is_hip()


def is_hpu() -> bool:
    return hasattr(torch, "hpu") and torch.hpu.is_available()


def is_xpu() -> bool:
    return hasattr(torch, "xpu") and torch.xpu.is_available()


def is_npu() -> bool:
    return hasattr(torch, "npu") and torch.npu.is_available()


def is_host_cpu_x86() -> bool:
    machine = platform.machine().lower()
    return (
        machine in ("x86_64", "amd64", "i386", "i686")
        and hasattr(torch, "cpu")
        and torch.cpu.is_available()
    )


def is_cpu() -> bool:
    return os.getenv("SGLANG_USE_CPU_ENGINE", "0") == "1" and is_host_cpu_x86()


def get_cuda_version():
    if torch.version.cuda:
        return tuple(map(int, torch.version.cuda.split(".")))
    return (0, 0)


def _check(cc_major):
    if not is_cuda():
        return False
    return torch.cuda.get_device_capability()[0] == cc_major and tuple(
        map(int, torch.version.cuda.split(".")[:2])
    ) >= (12, 3)


is_ampere_with_cuda_12_3 = lambda: _check(8)
is_hopper_with_cuda_12_3 = lambda: _check(9)


def is_blackwell():
    if not is_cuda():
        return False
    return torch.cuda.get_device_capability()[0] == 10


_warned_bool_env_var_keys = set()


def get_bool_env_var(name: str, default: str = "false") -> bool:
    value = os.getenv(name, default)
    value = value.lower()

    truthy_values = ("true", "1")
    falsy_values = ("false", "0")

    if (value not in truthy_values) and (value not in falsy_values):
        if value not in _warned_bool_env_var_keys:
            logger.warning(
                f"get_bool_env_var({name}) see non-understandable value={value} and treat as false"
            )
        _warned_bool_env_var_keys.add(value)

    return value in truthy_values


def get_int_env_var(name: str, default: int = 0) -> int:
    value = os.getenv(name)
    if value is None or not value.strip():
        return default
    try:
        return int(value)
    except ValueError:
        return default


def support_triton(backend: str) -> bool:
    return backend not in ["torch_native", "intel_amx", "ascend"]


try:
    import sgl_kernel

    is_intel_amx_backend_available = hasattr(
        torch.ops.sgl_kernel, "convert_weight_packed"
    )
except:
    is_intel_amx_backend_available = False


def cpu_has_amx_support():
    return torch._C._cpu._is_amx_tile_supported() and is_intel_amx_backend_available


def use_intel_amx_backend(layer):
    return getattr(layer, "use_intel_amx_backend", False)


def is_flashinfer_available():
    """
    Check whether flashinfer is available.
    As of Oct. 6, 2024, it is only available on NVIDIA GPUs.
    """
    if not get_bool_env_var("SGLANG_IS_FLASHINFER_AVAILABLE", default="true"):
        return False
    return importlib.util.find_spec("flashinfer") is not None and is_cuda()


_ENABLE_TORCH_INFERENCE_MODE = get_bool_env_var(
    "SGLANG_ENABLE_TORCH_INFERENCE_MODE", "false"
)


class DynamicGradMode(_DecoratorContextManager):
    """
    A combination of torch.no_grad and torch.inference_mode,
    with their behavior controlled by an environment variable. Just refer to them.
    """

    @staticmethod
    def set_inference_mode(mode: bool):
        if isinstance(mode, bool):
            global _ENABLE_TORCH_INFERENCE_MODE

            _ENABLE_TORCH_INFERENCE_MODE = mode
        else:
            logger.warning("mode is not a boolean object")

    def __init__(self, mode=True):
        if not torch._jit_internal.is_scripting():
            super().__init__()
        if _ENABLE_TORCH_INFERENCE_MODE:
            self.mode = mode
        else:
            self.prev = False

    def __new__(cls, mode_or_orig_func=True if _ENABLE_TORCH_INFERENCE_MODE else None):
        if mode_or_orig_func is None or isinstance(mode_or_orig_func, bool):
            return super().__new__(cls)
        return cls()(mode_or_orig_func)

    def __enter__(self) -> None:
        if _ENABLE_TORCH_INFERENCE_MODE:
            self._inference_mode_context = torch._C._InferenceMode(self.mode)
            self._inference_mode_context.__enter__()
        else:
            self.prev = torch.is_grad_enabled()
            torch.set_grad_enabled(False)

    def __exit__(self, exc_type: Any, exc_value: Any, traceback: Any) -> None:
        if _ENABLE_TORCH_INFERENCE_MODE:
            self._inference_mode_context.__exit__(exc_type, exc_value, traceback)
        else:
            torch.set_grad_enabled(self.prev)

    def clone(self) -> "DynamicGradMode":
        r"""
        Create a copy of this class
        """
        if _ENABLE_TORCH_INFERENCE_MODE:
            return self.__class__(self.mode)
        else:
            return self.__class__()


def enable_show_time_cost():
    global show_time_cost
    show_time_cost = True


class TimeInfo:
    def __init__(self, name, interval=0.1, color=0, indent=0):
        self.name = name
        self.interval = interval
        self.color = color
        self.indent = indent

        self.acc_time = 0
        self.last_acc_time = 0

    def check(self):
        if self.acc_time - self.last_acc_time > self.interval:
            self.last_acc_time = self.acc_time
            return True
        return False

    def pretty_print(self):
        print(f"\x1b[{self.color}m", end="")
        print("-" * self.indent * 2, end="")
        print(f"{self.name}: {self.acc_time:.3f}s\x1b[0m")


def mark_start(name, interval=0.1, color=0, indent=0):
    global time_infos, show_time_cost
    if not show_time_cost:
        return
    torch.cuda.synchronize()
    if time_infos.get(name, None) is None:
        time_infos[name] = TimeInfo(name, interval, color, indent)
    time_infos[name].acc_time -= time.perf_counter()


def mark_end(name):
    global time_infos, show_time_cost
    if not show_time_cost:
        return
    torch.cuda.synchronize()
    time_infos[name].acc_time += time.perf_counter()
    if time_infos[name].check():
        time_infos[name].pretty_print()


def calculate_time(show=False, min_cost_ms=0.0):
    def wrapper(func):
        def inner_func(*args, **kwargs):
            torch.cuda.synchronize()
            if show:
                start_time = time.perf_counter()
            result = func(*args, **kwargs)
            torch.cuda.synchronize()
            if show:
                cost_time = (time.perf_counter() - start_time) * 1000
                if cost_time > min_cost_ms:
                    print(f"Function {func.__name__} took {cost_time} ms to run.")
            return result

        return inner_func

    return wrapper


def get_available_gpu_memory(
    device, gpu_id, distributed=False, empty_cache=True, cpu_group=None
):
    """
    Get available memory for cuda:gpu_id device.
    When distributed is True, the available memory is the minimum available memory of all GPUs.
    """
    if device == "cuda":
        num_gpus = torch.cuda.device_count()
        assert gpu_id < num_gpus

        if torch.cuda.current_device() != gpu_id:
            print(
                f"WARNING: current device is not {gpu_id}, but {torch.cuda.current_device()}, ",
                "which may cause useless memory allocation for torch CUDA context.",
            )

        if empty_cache:
            torch.cuda.empty_cache()
        free_gpu_memory, _ = torch.cuda.mem_get_info(gpu_id)

    elif device == "xpu":
        num_gpus = torch.xpu.device_count()
        assert gpu_id < num_gpus

        if torch.xpu.current_device() != gpu_id:
            print(
                f"WARNING: current device is not {gpu_id}, but {torch.xpu.current_device()}, ",
                "which may cause useless memory allocation for torch XPU context.",
            )

        if empty_cache:
            torch.xpu.empty_cache()
        used_memory = torch.xpu.memory_allocated()
        total_gpu_memory = torch.xpu.get_device_properties(gpu_id).total_memory
        free_gpu_memory = total_gpu_memory - used_memory

    elif device == "hpu":
        num_gpus = torch.hpu.device_count()
        assert gpu_id < num_gpus

        if torch.hpu.current_device() != gpu_id:
            print(
                f"WARNING: current device is not {gpu_id}, but {torch.hpu.current_device()}, ",
                "which may cause useless memory allocation for torch HPU context.",
            )

        free_gpu_memory, total_gpu_memory = torch.hpu.mem_get_info()

    elif device == "cpu":
        # TODO: rename the variables in the current function to be not GPU specific
        free_gpu_memory = psutil.virtual_memory().available
    elif device == "npu":
        num_gpus = torch.npu.device_count()
        assert gpu_id < num_gpus

        if torch.npu.current_device() != gpu_id:
            print(
                f"WARNING: current device is not {gpu_id}, but {torch.npu.current_device()}, ",
                "which may cause useless memory allocation for torch NPU context.",
            )
        free_gpu_memory, total_gpu_memory = torch.npu.mem_get_info()

    if distributed:
        tensor = torch.tensor(free_gpu_memory, dtype=torch.float32)
        torch.distributed.all_reduce(
            tensor, op=torch.distributed.ReduceOp.MIN, group=cpu_group
        )
        free_gpu_memory = tensor.item()

    return free_gpu_memory / (1 << 30)


def is_pin_memory_available() -> bool:
    return torch.cuda.is_available()


_CPU_OFFLOAD_BYTES = 0
_CPU_OFFLOAD_MAX_BYTES = 0


def set_cpu_offload_max_bytes(max_bytes: int) -> None:
    global _CPU_OFFLOAD_MAX_BYTES, _CPU_OFFLOAD_BYTES
    _CPU_OFFLOAD_BYTES = 0
    _CPU_OFFLOAD_MAX_BYTES = max_bytes


def maybe_offload_to_cpu(module: torch.nn.Module) -> torch.nn.Module:
    device = next(module.parameters()).device

    if device == torch.device("cpu"):
        return module

    global _CPU_OFFLOAD_MAX_BYTES, _CPU_OFFLOAD_BYTES
    if _CPU_OFFLOAD_BYTES >= _CPU_OFFLOAD_MAX_BYTES:
        return module

    pin_memory = is_pin_memory_available()
    # offload parameters to CPU
    # use pin_memory if possible, which helps cudagraph capture speed
    offloaded_parameters = False
    for p in module.parameters():
        if _CPU_OFFLOAD_BYTES >= _CPU_OFFLOAD_MAX_BYTES:
            # we use per-parameter offloading
            # one module might have some parameters offloaded and some not
            break

        # `torch.empty_like` does not support `pin_memory` argument
        cpu_data = torch.empty_strided(
            size=p.data.size(),
            stride=p.data.stride(),
            dtype=p.data.dtype,
            layout=p.data.layout,
            device="cpu",
            pin_memory=pin_memory,
        )
        cpu_data.copy_(p.data)
        p.data = cpu_data
        _CPU_OFFLOAD_BYTES += p.data.numel() * p.data.element_size()
        offloaded_parameters = True

    if offloaded_parameters:
        original_forward = module.forward

        def forward(*args, **kwargs):
            module.forward = original_forward
            device_state = {
                # here we blindly call `to(device)`
                # if the parameter is already on the device, it will be a no-op
                k: v.to(device, non_blocking=True)
                for k, v in module.state_dict().items()
            }
            output = functional_call(module, device_state, args=args, kwargs=kwargs)
            module.forward = forward
            return output

        module.forward = forward

    return module


class LayerFn(Protocol):

    def __call__(self, layer_id: int, prefix: str) -> torch.nn.Module: ...


def make_layers(
    num_hidden_layers: int,
    layer_fn: LayerFn,
    pp_rank: Optional[int] = None,
    pp_size: Optional[int] = None,
    prefix: str = "",
    return_tuple: bool = False,
) -> Tuple[int, int, torch.nn.ModuleList]:
    """Make a list of layers with the given layer function"""
    # circula imports
    from sglang.srt.distributed import get_pp_indices
    from sglang.srt.layers.utils import PPMissingLayer

    assert not pp_size or num_hidden_layers >= pp_size
    start_layer, end_layer = (
        get_pp_indices(
            num_hidden_layers,
            pp_rank,
            pp_size,
        )
        if pp_rank is not None and pp_size is not None
        else (0, num_hidden_layers)
    )
    modules = torch.nn.ModuleList(
        [PPMissingLayer(return_tuple=return_tuple) for _ in range(start_layer)]
        + [
            maybe_offload_to_cpu(layer_fn(idx=idx, prefix=add_prefix(idx, prefix)))
            for idx in range(start_layer, end_layer)
        ]
        + [
            PPMissingLayer(return_tuple=return_tuple)
            for _ in range(end_layer, num_hidden_layers)
        ]
    )
    if pp_rank is None or pp_size is None:
        return modules
    return modules, start_layer, end_layer


def set_random_seed(seed: int) -> None:
    """Set the random seed for all libraries."""
    random.seed(seed)
    np.random.seed(seed)
    torch.manual_seed(seed)
    if torch.cuda.is_available():
        torch.cuda.manual_seed_all(seed)


def find_process_using_port(port: int) -> Optional[psutil.Process]:
    for conn in psutil.net_connections(kind="inet"):
        if conn.laddr.port == port:
            try:
                return psutil.Process(conn.pid)
            except psutil.NoSuchProcess:
                # It could happen by race condition (the proc dies when psutil.Process is called).
                pass

    return None


def wait_port_available(
    port: int, port_name: str, timeout_s: int = 30, raise_exception: bool = True
) -> bool:
    for i in range(timeout_s):
        if is_port_available(port):
            return True

        if i > 10 and i % 5 == 0:
            process = find_process_using_port(port)
            if process is None:
                logger.warning(
                    f"The port {port} is in use, but we could not find the process that uses it."
                )

            pid = process.pid
            error_message = f"{port_name} is used by a process already. {process.name()=}' {process.cmdline()=} {process.status()=} {pid=}"
            logger.info(
                f"port {port} is in use. Waiting for {i} seconds for {port_name} to be available. {error_message}"
            )
        time.sleep(0.1)

    if raise_exception:
        raise ValueError(
            f"{port_name} at {port} is not available in {timeout_s} seconds. {error_message}"
        )
    return False


def is_port_available(port):
    """Return whether a port is available."""
    with socket.socket(socket.AF_INET, socket.SOCK_STREAM) as s:
        try:
            s.setsockopt(socket.SOL_SOCKET, socket.SO_REUSEADDR, 1)
            s.bind(("", port))
            s.listen(1)
            return True
        except socket.error:
            return False
        except OverflowError:
            return False


def get_free_port():
    # try ipv4
    try:
        with socket.socket(socket.AF_INET, socket.SOCK_STREAM) as s:
            s.bind(("", 0))
            return s.getsockname()[1]
    except OSError:
        # try ipv6
        with socket.socket(socket.AF_INET6, socket.SOCK_STREAM) as s:
            s.bind(("", 0))
            return s.getsockname()[1]


def decode_video_base64(video_base64):
    from PIL import Image

    # Decode the base64 string
    video_bytes = pybase64.b64decode(video_base64, validate=True)

    # Placeholder for the start indices of each PNG image
    img_starts = []

    frame_format = "PNG"  # str(os.getenv('FRAME_FORMAT', "JPEG"))

    assert frame_format in [
        "PNG",
        "JPEG",
    ], "FRAME_FORMAT must be either 'PNG' or 'JPEG'"

    if frame_format == "PNG":
        # Find each PNG start signature to isolate images
        i = 0
        while i < len(video_bytes) - 7:  # Adjusted for the length of the PNG signature
            # Check if we found the start of a PNG file
            if (
                video_bytes[i] == 0x89
                and video_bytes[i + 1] == 0x50
                and video_bytes[i + 2] == 0x4E
                and video_bytes[i + 3] == 0x47
                and video_bytes[i + 4] == 0x0D
                and video_bytes[i + 5] == 0x0A
                and video_bytes[i + 6] == 0x1A
                and video_bytes[i + 7] == 0x0A
            ):
                img_starts.append(i)
                i += 8  # Skip the PNG signature
            else:
                i += 1
    else:
        # Find each JPEG start (0xFFD8) to isolate images
        i = 0
        while (
            i < len(video_bytes) - 1
        ):  # Adjusted for the length of the JPEG SOI signature
            # Check if we found the start of a JPEG file
            if video_bytes[i] == 0xFF and video_bytes[i + 1] == 0xD8:
                img_starts.append(i)
                # Move to the next byte to continue searching for the next image start
                i += 2
            else:
                i += 1

    frames = []
    for start_idx in img_starts:
        # Assuming each image is back-to-back, the end of one image is the start of another
        # The last image goes until the end of the byte string
        end_idx = (
            img_starts[img_starts.index(start_idx) + 1]
            if img_starts.index(start_idx) + 1 < len(img_starts)
            else len(video_bytes)
        )
        img_bytes = video_bytes[start_idx:end_idx]

        # Convert bytes to a PIL Image
        img = Image.open(BytesIO(img_bytes))

        # Convert PIL Image to a NumPy array
        frame = np.array(img)

        # Append the frame to the list of frames
        frames.append(frame)

    # Ensure there's at least one frame to avoid errors with np.stack
    if frames:
        return np.stack(frames, axis=0), img.size
    else:
        return np.array([]), (
            0,
            0,
        )  # Return an empty array and size tuple if no frames were found


def load_audio(
    audio_file: str, sr: Optional[int] = None, mono: bool = True
) -> np.ndarray:
    # Use soundfile here, since librosa use it under the hood,
    # and librosa will not support audio loading in the future
    import soundfile as sf
    from scipy.signal import resample

    if sr is None:
        sr = 16000

    # Load audio data
    if isinstance(audio_file, bytes):
        audio, original_sr = sf.read(BytesIO(audio_file))
    elif audio_file.startswith("data:"):
        audio_file = audio_file.split(",")[1]
        audio, original_sr = sf.read(
            BytesIO(pybase64.b64decode(audio_file, validate=True))
        )
    elif audio_file.startswith("http://") or audio_file.startswith("https://"):
        timeout = int(os.getenv("REQUEST_TIMEOUT", "5"))
        response = requests.get(audio_file, stream=True, timeout=timeout)
        audio_file = BytesIO(response.content)
        response.close()
        audio, original_sr = sf.read(audio_file)
    elif isinstance(audio_file, str):
        audio, original_sr = sf.read(audio_file)
    else:
        raise ValueError(f"Invalid audio format: {audio_file}")

    # Resample audio if the original sample rate is different from the desired sample rate
    if original_sr != sr:
        num_samples = int(len(audio) * float(sr) / original_sr)
        audio = resample(audio, num_samples)

    # Convert to mono if requested and audio is stereo
    if mono and len(audio.shape) > 1:
        audio = np.mean(audio, axis=1)

    return audio


def load_image(
    image_file: Union[Image.Image, str, bytes],
) -> tuple[Image.Image, tuple[int, int]]:
    image = image_size = None
    if isinstance(image_file, Image.Image):
        image = image_file
        image_size = (image.width, image.height)
    elif isinstance(image_file, bytes):
        image = Image.open(BytesIO(image_file))
    elif image_file.startswith("http://") or image_file.startswith("https://"):
        timeout = int(os.getenv("REQUEST_TIMEOUT", "3"))
        response = requests.get(image_file, stream=True, timeout=timeout).raw
        image = Image.open(response)
        response.close()
    elif image_file.lower().endswith(("png", "jpg", "jpeg", "webp", "gif")):
        image = Image.open(image_file)
    elif image_file.startswith("data:"):
        image_file = image_file.split(",")[1]
        image = Image.open(BytesIO(pybase64.b64decode(image_file, validate=True)))
    elif isinstance(image_file, str):
        image = Image.open(BytesIO(pybase64.b64decode(image_file, validate=True)))
    else:
        raise ValueError(f"Invalid image: {image}")

    return image, image_size


def load_video(video_file: Union[str, bytes], use_gpu: bool = True):
    # We import decord here to avoid a strange Segmentation fault (core dumped) issue.
    from decord import VideoReader, cpu, gpu

    try:
        from decord.bridge import decord_bridge

        ctx = gpu(0)
        _ = decord_bridge.get_ctx_device(ctx)
    except Exception:
        ctx = cpu(0)

    tmp_file = None
    vr = None
    try:
        if isinstance(video_file, bytes):
            tmp_file = tempfile.NamedTemporaryFile(delete=False, suffix=".mp4")
            tmp_file.write(video_file)
            tmp_file.close()
            vr = VideoReader(tmp_file.name, ctx=ctx)
        elif isinstance(video_file, str):
            if video_file.startswith(("http://", "https://")):
                timeout = int(os.getenv("REQUEST_TIMEOUT", "10"))
                response = requests.get(video_file, stream=True, timeout=timeout)
                response.raise_for_status()
                tmp_file = tempfile.NamedTemporaryFile(delete=False, suffix=".mp4")
                for chunk in response.iter_content(chunk_size=8192):
                    tmp_file.write(chunk)
                tmp_file.close()
                vr = VideoReader(tmp_file.name, ctx=ctx)
            elif video_file.startswith("data:"):
                _, encoded = video_file.split(",", 1)
                video_bytes = base64.b64decode(encoded)
                tmp_file = tempfile.NamedTemporaryFile(delete=False, suffix=".mp4")
                tmp_file.write(video_bytes)
                tmp_file.close()
                vr = VideoReader(tmp_file.name, ctx=ctx)
            elif os.path.isfile(video_file):
                vr = VideoReader(video_file, ctx=ctx)
            else:
                video_bytes = base64.b64decode(video_file)
                tmp_file = tempfile.NamedTemporaryFile(delete=False, suffix=".mp4")
                tmp_file.write(video_bytes)
                tmp_file.close()
                vr = VideoReader(tmp_file.name, ctx=ctx)
        else:
            raise ValueError(f"Unsupported video input type: {type(video_file)}")

        return vr

    finally:
        if tmp_file and os.path.exists(tmp_file.name):
            os.unlink(tmp_file.name)


def suppress_other_loggers():
    warnings.filterwarnings(
        "ignore", category=UserWarning, message="The given NumPy array is not writable"
    )

    try:
        from vllm.logger import logger as vllm_default_logger
    except ImportError:
        return

    vllm_default_logger.setLevel(logging.WARN)
    logging.getLogger("vllm.distributed.device_communicators.pynccl").setLevel(
        logging.WARN
    )
    logging.getLogger("vllm.distributed.device_communicators.shm_broadcast").setLevel(
        logging.WARN
    )
    logging.getLogger("vllm.config").setLevel(logging.ERROR)


def assert_pkg_version(pkg: str, min_version: str, message: str):
    try:
        installed_version = version(pkg)
        if pkg_version.parse(installed_version) < pkg_version.parse(min_version):
            raise Exception(
                f"{pkg} is installed with version {installed_version}, which "
                f"is less than the minimum required version {min_version}. " + message
            )
    except PackageNotFoundError:
        raise Exception(
            f"{pkg} with minimum required version {min_version} is not installed. "
            + message
        )


def kill_process_tree(parent_pid, include_parent: bool = True, skip_pid: int = None):
    """Kill the process and all its child processes."""
    # Remove sigchld handler to avoid spammy logs.
    if threading.current_thread() is threading.main_thread():
        signal.signal(signal.SIGCHLD, signal.SIG_DFL)

    if parent_pid is None:
        parent_pid = os.getpid()
        include_parent = False

    try:
        itself = psutil.Process(parent_pid)
    except psutil.NoSuchProcess:
        return

    children = itself.children(recursive=True)
    for child in children:
        if child.pid == skip_pid:
            continue
        try:
            child.kill()
        except psutil.NoSuchProcess:
            pass

    if include_parent:
        try:
            if parent_pid == os.getpid():
                itself.kill()
                sys.exit(0)

            itself.kill()

            # Sometime processes cannot be killed with SIGKILL (e.g, PID=1 launched by kubernetes),
            # so we send an additional signal to kill them.
            itself.send_signal(signal.SIGQUIT)
        except psutil.NoSuchProcess:
            pass


def monkey_patch_p2p_access_check():
    """
    Monkey patch the slow p2p access check.
    NOTE: We assume the p2p access is always allowed, which can be wrong for some setups.
    """

    import sglang.srt.distributed.device_communicators.custom_all_reduce_utils as tgt

    setattr(tgt, "gpu_p2p_access_check", lambda *arg, **kwargs: True)

    # Suppress the warnings from this delete function when using sglang.bench_one_batch
    from sglang.srt.distributed.device_communicators.custom_all_reduce import (
        CustomAllreduce,
    )

    setattr(CustomAllreduce, "__del__", lambda *args, **kwargs: None)


def monkey_patch_vllm_gguf_config():
    try:
        from vllm.model_executor.layers.quantization.gguf import (
            GGUFConfig,
            GGUFEmbeddingMethod,
            GGUFLinearMethod,
        )
    except ImportError:
        return

    from sglang.srt.layers.linear import LinearBase
    from sglang.srt.layers.vocab_parallel_embedding import VocabParallelEmbedding

    def get_quant_method_with_embedding_replaced(
        self, layer: torch.nn.Module, prefix: str
    ) -> Optional["QuantizeMethodBase"]:
        if isinstance(layer, LinearBase):
            return GGUFLinearMethod(self)
        elif isinstance(layer, VocabParallelEmbedding):
            # patch to own VocabParallelEmbedding
            return GGUFEmbeddingMethod(self)
        return None

    setattr(GGUFConfig, "get_quant_method", get_quant_method_with_embedding_replaced)


def maybe_set_triton_cache_manager() -> None:
    """Set environment variable to tell Triton to use a
    custom cache manager"""
    cache_manger = os.environ.get("TRITON_CACHE_MANAGER", None)
    if cache_manger is None:
        manager = "sglang.srt.utils:CustomCacheManager"
        logger.debug("Setting Triton cache manager to: %s", manager)
        os.environ["TRITON_CACHE_MANAGER"] = manager


class CustomCacheManager(FileCacheManager):
    # Adapted from: https://github.com/tdoublep/vllm/blob/3307522289fdfefe323b6c00d0db696651989a2f/vllm/triton_utils/custom_cache_manager.py
    def __init__(self, key, override=False, dump=False):
        from sglang.srt.distributed.parallel_state import get_tp_group

        self.key = key
        self.lock_path = None

        try:
            module_path = "triton.runtime.cache"
            cache_module = importlib.import_module(module_path)

            default_cache_dir = getattr(cache_module, "default_cache_dir", None)
            default_dump_dir = getattr(cache_module, "default_dump_dir", None)
            default_override_dir = getattr(cache_module, "default_override_dir", None)
        except (ModuleNotFoundError, AttributeError) as e:
            default_cache_dir = None
            default_dump_dir = None
            default_override_dir = None

        if dump:
            self.cache_dir = (
                default_dump_dir()
                if default_dump_dir is not None
                else os.path.join(Path.home(), ".triton", "dump")
            )
            self.cache_dir = os.path.join(self.cache_dir, self.key)
            self.lock_path = os.path.join(self.cache_dir, "lock")
            os.makedirs(self.cache_dir, exist_ok=True)
        elif override:
            self.cache_dir = (
                default_override_dir()
                if default_override_dir is not None
                else os.path.join(Path.home(), ".triton", "override")
            )
            self.cache_dir = os.path.join(self.cache_dir, self.key)
        else:
            # create cache directory if it doesn't exist
            self.cache_dir = os.getenv("TRITON_CACHE_DIR", "").strip() or (
                default_cache_dir()
                if default_cache_dir is not None
                else os.path.join(Path.home(), ".triton", "cache")
            )
            if self.cache_dir:
                try:
                    self.cache_dir = f"{self.cache_dir}_{get_tp_group().local_rank}"
                except:
                    self.cache_dir = f"{self.cache_dir}_{os.getpid()}"
                self.cache_dir = os.path.join(self.cache_dir, self.key)
                self.lock_path = os.path.join(self.cache_dir, "lock")
                os.makedirs(self.cache_dir, exist_ok=True)
            else:
                raise RuntimeError("Could not create or locate cache dir")


def set_ulimit(target_soft_limit=65535):
    # number of open files
    resource_type = resource.RLIMIT_NOFILE
    current_soft, current_hard = resource.getrlimit(resource_type)

    if current_soft < target_soft_limit:
        try:
            resource.setrlimit(resource_type, (target_soft_limit, current_hard))
        except ValueError as e:
            logger.warning(f"Fail to set RLIMIT_NOFILE: {e}")

    # stack size
    resource_type = resource.RLIMIT_STACK
    current_soft, current_hard = resource.getrlimit(resource_type)
    target_soft_limit_stack_size = 1024 * target_soft_limit
    if current_soft < target_soft_limit_stack_size:
        try:
            resource.setrlimit(
                resource_type, (target_soft_limit_stack_size, current_hard)
            )
        except ValueError as e:
            logger.warning(f"Fail to set RLIMIT_STACK: {e}")


def add_api_key_middleware(app, api_key: str):
    @app.middleware("http")
    async def authentication(request, call_next):
        if request.method == "OPTIONS":
            return await call_next(request)
        if request.url.path.startswith("/health"):
            return await call_next(request)
        if request.url.path.startswith("/metrics"):
            return await call_next(request)
        if request.headers.get("Authorization") != "Bearer " + api_key:
            return ORJSONResponse(content={"error": "Unauthorized"}, status_code=401)
        return await call_next(request)


def prepare_model_and_tokenizer(model_path: str, tokenizer_path: str):
    if get_bool_env_var("SGLANG_USE_MODELSCOPE"):
        if not os.path.exists(model_path):
            from modelscope import snapshot_download

            model_path = snapshot_download(model_path)
            tokenizer_path = snapshot_download(
                tokenizer_path, ignore_patterns=["*.bin", "*.safetensors"]
            )
    return model_path, tokenizer_path


def configure_logger(server_args, prefix: str = ""):
    if SGLANG_LOGGING_CONFIG_PATH := os.getenv("SGLANG_LOGGING_CONFIG_PATH"):
        if not os.path.exists(SGLANG_LOGGING_CONFIG_PATH):
            raise Exception(
                "Setting SGLANG_LOGGING_CONFIG_PATH from env with "
                f"{SGLANG_LOGGING_CONFIG_PATH} but it does not exist!"
            )
        with open(SGLANG_LOGGING_CONFIG_PATH, encoding="utf-8") as file:
            custom_config = json.loads(file.read())
        logging.config.dictConfig(custom_config)
        return
    format = f"[%(asctime)s{prefix}] %(message)s"
    # format = f"[%(asctime)s.%(msecs)03d{prefix}] %(message)s"
    logging.basicConfig(
        level=getattr(logging, server_args.log_level.upper()),
        format=format,
        datefmt="%Y-%m-%d %H:%M:%S",
        force=True,
    )


# source: https://github.com/vllm-project/vllm/blob/93b38bea5dd03e1b140ca997dfaadef86f8f1855/vllm/lora/utils.py#L9
def replace_submodule(
    model: nn.Module, module_name: str, new_module: nn.Module
) -> nn.Module:
    """Replace a submodule in a model with a new module."""
    parent = model.get_submodule(".".join(module_name.split(".")[:-1]))
    target_name = module_name.split(".")[-1]
    setattr(parent, target_name, new_module)
    return new_module


def set_weight_attrs(
    weight: torch.Tensor,
    weight_attrs: Optional[Dict[str, Any]],
):
    """Set attributes on a weight tensor.

    This method is used to set attributes on a weight tensor. This method
    will not overwrite existing attributes.

    Args:
        weight: The weight tensor.
        weight_attrs: A dictionary of attributes to set on the weight tensor.
    """
    if weight_attrs is None:
        return
    for key, value in weight_attrs.items():
        assert not hasattr(weight, key), f"Overwriting existing tensor attribute: {key}"
        setattr(weight, key, value)


def broadcast_pyobj(
    data: List[Any],
    rank: int,
    dist_group: Optional[torch.distributed.ProcessGroup] = None,
    src: int = 0,
    force_cpu_device: bool = True,
):
    """Broadcast inputs from src rank to all other ranks with torch.dist backend.
    The `rank` here refer to the source rank on global process group (regardless
    of dist_group argument).
    """
    device = torch.device(
        "cuda" if torch.cuda.is_available() and not force_cpu_device else "cpu"
    )

    if rank == src:
        if len(data) == 0:
            tensor_size = torch.tensor([0], dtype=torch.long, device=device)
            dist.broadcast(tensor_size, src=src, group=dist_group)
        else:
            serialized_data = pickle.dumps(data)
            size = len(serialized_data)

            tensor_data = torch.ByteTensor(
                np.frombuffer(serialized_data, dtype=np.uint8)
            ).to(device)
            tensor_size = torch.tensor([size], dtype=torch.long, device=device)

            dist.broadcast(tensor_size, src=src, group=dist_group)
            dist.broadcast(tensor_data, src=src, group=dist_group)
        return data
    else:
        tensor_size = torch.tensor([0], dtype=torch.long, device=device)
        dist.broadcast(tensor_size, src=src, group=dist_group)
        size = tensor_size.item()

        if size == 0:
            return []

        tensor_data = torch.empty(size, dtype=torch.uint8, device=device)
        dist.broadcast(tensor_data, src=src, group=dist_group)

        serialized_data = bytes(tensor_data.cpu().numpy())
        data = pickle.loads(serialized_data)
        return data


def point_to_point_pyobj(
    data: List[Any],
    rank: int,
    group: Optional[torch.distributed.ProcessGroup] = None,
    src: int = 0,
    dst: int = 1,
<<<<<<< HEAD
    device: Optional[str] = None,
    async_send: bool = False,
=======
>>>>>>> 7eebd440
):
    """Send data from src to dst in group using DeviceToDevice communication."""

    if rank == src:
        send_func = dist.send
        if async_send:
            send_func = dist.isend
        if len(data) == 0:
<<<<<<< HEAD
            tensor_size = torch.tensor([0], dtype=torch.long, device=device)
            send_func(tensor_size, dst=dst, group=group)
=======
            tensor_size = torch.tensor(
                [0], dtype=torch.long, device=torch.cuda.current_device()
            )
            dist.send(tensor_size, dst=dst, group=group)
>>>>>>> 7eebd440
        else:
            serialized_data = pickle.dumps(data)
            size = len(serialized_data)
            tensor_data = torch.ByteTensor(
                np.frombuffer(serialized_data, dtype=np.uint8)
            ).cuda(
                device=torch.cuda.current_device()
            )  # Move to GPU
            tensor_size = torch.tensor(
                [size], dtype=torch.long, device=torch.cuda.current_device()
            )

            send_func(tensor_size, dst=dst, group=group)
            send_func(tensor_data, dst=dst, group=group)
        return data

    elif rank == dst:
        tensor_size = torch.tensor(
            [0], dtype=torch.long, device=torch.cuda.current_device()
        )
        dist.recv(tensor_size, src=src, group=group)
        size = tensor_size.item()

        if size == 0:
            return []

        tensor_data = torch.empty(
            size, dtype=torch.uint8, device=torch.cuda.current_device()
        )
        dist.recv(tensor_data, src=src, group=group)

        serialized_data = bytes(
            tensor_data.cpu().numpy()
        )  # Move back to host for deserialization
        data = pickle.loads(serialized_data)
        return data

    # Other ranks in pp_group do nothing
    return []


step_counter = 0


def pytorch_profile(name, func, *args, data_size=-1):
    """
    Args:
        name (string): the name of recorded function.
        func: the function to be profiled.
        args: the arguments of the profiled function.
        data_size (int): some measurement of the computation complexity.
            Usually, it could be the batch size.
    """
    global step_counter
    os.makedirs("trace", exist_ok=True)
    with profile(
        activities=[ProfilerActivity.CPU, ProfilerActivity.CUDA],
        # schedule=torch.profiler.schedule(wait=1, warmup=1, active=3, repeat=2),
        # on_trace_ready=tensorboard_trace_handler('./log_dir'),
        record_shapes=True,
        profile_memory=True,
        with_stack=True,
    ) as prof:
        with record_function(name):
            with open(f"trace/size_{step_counter}.json", "w") as f:
                json.dump({"size": data_size}, f)
            result = func(*args)
    prof.export_chrome_trace(f"trace/{name}_{step_counter}.json")
    step_counter += 1
    return result


def get_zmq_socket(
    context: zmq.Context, socket_type: zmq.SocketType, endpoint: str, bind: bool
):
    mem = psutil.virtual_memory()
    total_mem = mem.total / 1024**3
    available_mem = mem.available / 1024**3
    if total_mem > 32 and available_mem > 16:
        buf_size = int(0.5 * 1024**3)
    else:
        buf_size = -1

    socket = context.socket(socket_type)
    if endpoint.find("[") != -1:
        socket.setsockopt(zmq.IPV6, 1)

    def set_send_opt():
        socket.setsockopt(zmq.SNDHWM, 0)
        socket.setsockopt(zmq.SNDBUF, buf_size)

    def set_recv_opt():
        socket.setsockopt(zmq.RCVHWM, 0)
        socket.setsockopt(zmq.RCVBUF, buf_size)

    if socket_type == zmq.PUSH:
        set_send_opt()
    elif socket_type == zmq.PULL:
        set_recv_opt()
    elif socket_type == zmq.DEALER:
        set_send_opt()
        set_recv_opt()
    else:
        raise ValueError(f"Unsupported socket type: {socket_type}")

    if bind:
        socket.bind(endpoint)
    else:
        socket.connect(endpoint)

    return socket


def dump_to_file(dirpath, name, value):
    from sglang.srt.distributed import get_tensor_model_parallel_rank

    if get_tensor_model_parallel_rank() != 0:
        return

    os.makedirs(dirpath, exist_ok=True)
    if value.dtype is torch.bfloat16:
        value = value.float()
    value = value.cpu().numpy()
    output_filename = os.path.join(dirpath, f"pytorch_dump_{name}.npy")
    logger.info(f"Dump a tensor to {output_filename}. Shape = {value.shape}")
    np.save(output_filename, value)


def is_triton_3():
    return triton.__version__.startswith("3.")


def maybe_torch_compile(*args, **kwargs):
    """
    torch.compile does not work for triton 2.2.0, which is needed in xlm1's jax.
    Therefore, we disable it here.
    """

    def decorator(func):
        if is_triton_3():
            return torch.compile(*args, **kwargs)(func)
        return func

    return decorator


def delete_directory(dirpath):
    try:
        # This will remove the directory and all its contents
        shutil.rmtree(dirpath)
    except OSError as e:
        print(f"Warning: {dirpath} : {e.strerror}")


# Temporary directory for prometheus multiprocess mode
# Cleaned up automatically when this object is garbage collected
prometheus_multiproc_dir: tempfile.TemporaryDirectory


def set_prometheus_multiproc_dir():
    # Set prometheus multiprocess directory
    # sglang uses prometheus multiprocess mode
    # we need to set this before importing prometheus_client
    # https://prometheus.github.io/client_python/multiprocess/
    global prometheus_multiproc_dir

    if "PROMETHEUS_MULTIPROC_DIR" in os.environ:
        logger.debug("User set PROMETHEUS_MULTIPROC_DIR detected.")
        prometheus_multiproc_dir = tempfile.TemporaryDirectory(
            dir=os.environ["PROMETHEUS_MULTIPROC_DIR"]
        )
    else:
        prometheus_multiproc_dir = tempfile.TemporaryDirectory()
        os.environ["PROMETHEUS_MULTIPROC_DIR"] = prometheus_multiproc_dir.name
    logger.debug(f"PROMETHEUS_MULTIPROC_DIR: {os.environ['PROMETHEUS_MULTIPROC_DIR']}")


def add_prometheus_middleware(app):
    # We need to import prometheus_client after setting the env variable `PROMETHEUS_MULTIPROC_DIR`
    from prometheus_client import CollectorRegistry, make_asgi_app, multiprocess

    registry = CollectorRegistry()
    multiprocess.MultiProcessCollector(registry)
    metrics_route = Mount("/metrics", make_asgi_app(registry=registry))

    # Workaround for 307 Redirect for /metrics
    metrics_route.path_regex = re.compile("^/metrics(?P<path>.*)$")
    app.routes.append(metrics_route)


def bind_port(port):
    """Bind to a specific port, assuming it's available."""
    sock = socket.socket(socket.AF_INET, socket.SOCK_STREAM)
    sock.setsockopt(socket.SOL_SOCKET, socket.SO_REUSEADDR, 1)  # Allows address reuse
    sock.bind(("", port))
    sock.listen(1)
    return sock


def get_amdgpu_memory_capacity():
    try:
        # Run rocm-smi and capture the output
        result = subprocess.run(
            [
                "rocminfo | grep 'gfx' -A 100 | grep 'Pool 1' -A 5 | grep 'Size:' | awk '{print $2}'"
            ],
            stdout=subprocess.PIPE,
            stderr=subprocess.PIPE,
            shell=True,
            text=True,
        )
        if result.returncode != 0:
            raise RuntimeError(f"rocm-smi error: {result.stderr.strip()}")

        # Parse the output to extract memory values in MiB
        memory_values = [
            float(mem.split("(")[0].strip()) / 1024
            for mem in result.stdout.strip().split("\n")
        ]

        if not memory_values:
            raise ValueError("No GPU memory values found.")

        # Return the minimum memory value
        return min(memory_values)

    except FileNotFoundError:
        raise RuntimeError(
            "rocm-smi not found. Ensure AMD ROCm drivers are installed and accessible."
        )


def get_device_sm():
    if torch.cuda.is_available():
        major, minor = torch.cuda.get_device_capability()
        return major * 10 + minor
    return 0


def get_nvgpu_memory_capacity():
    try:
        # Run nvidia-smi and capture the output
        result = subprocess.run(
            ["nvidia-smi", "--query-gpu=memory.total", "--format=csv,noheader,nounits"],
            stdout=subprocess.PIPE,
            stderr=subprocess.PIPE,
            text=True,
        )

        if result.returncode != 0:
            raise RuntimeError(f"nvidia-smi error: {result.stderr.strip()}")

        # Parse the output to extract memory values
        memory_values = [
            float(mem)
            for mem in result.stdout.strip().split("\n")
            if re.match(r"^\d+(\.\d+)?$", mem.strip())
        ]

        if not memory_values:
            # Fallback to torch.cuda.mem_get_info() when failed to get memory capacity from nvidia-smi,
            # typically in NVIDIA MIG mode.
            if torch.cuda.is_available():
                logger.warning(
                    "Failed to get GPU memory capacity from nvidia-smi, falling back to torch.cuda.mem_get_info()."
                )
                return torch.cuda.mem_get_info()[1] // 1024 // 1024  # unit: MB
            raise ValueError("No GPU memory values found.")

        # Return the minimum memory value
        return min(memory_values)

    except FileNotFoundError:
        raise RuntimeError(
            "nvidia-smi not found. Ensure NVIDIA drivers are installed and accessible."
        )


def get_hpu_memory_capacity():
    try:
        # Run hl-smi and capture the output
        result = subprocess.run(
            ["hl-smi --query | grep 'Total'"],
            stdout=subprocess.PIPE,
            stderr=subprocess.PIPE,
            shell=True,
            text=True,
        )

        if result.returncode != 0:
            raise RuntimeError(f"hl-smi error: {result.stderr.strip()}")

        # Parse the output to extract memory values in MiB
        memory_values = [
            float(mem.split(" ")[-2]) for mem in result.stdout.strip().split("\n")
        ]

        if not memory_values:
            raise ValueError("No GPU memory values found.")

        # Return the minimum memory value
        return min(memory_values)

    except FileNotFoundError:
        raise RuntimeError(
            "hl-smi not found. Ensure Habana drivers are installed and accessible."
        )


def get_npu_memory_capacity():
    try:
        import torch_npu

        return torch.npu.mem_get_info()[1] // 1024 // 1024  # unit: MB
    except ImportError as e:
        raise ImportError("torch_npu is required when run on npu device.")


def get_device_memory_capacity(device: str = None):
    if is_cuda():
        gpu_mem = get_nvgpu_memory_capacity()
    elif is_hip():
        gpu_mem = get_amdgpu_memory_capacity()
    elif device == "hpu":
        gpu_mem = get_hpu_memory_capacity()
    elif device == "npu":
        gpu_mem = get_npu_memory_capacity()
    else:
        # GPU memory is not known yet or no GPU is available.
        gpu_mem = None

    return gpu_mem


# Copy from pytorch and OpenRLHF to allow creating multiple main groups.
# https://github.com/pytorch/pytorch/blob/main/torch/distributed/distributed_c10d.py
# https://github.com/OpenRLHF/OpenRLHF/blob/main/openrlhf/utils/distributed_util.py
def init_custom_process_group(
    backend=None,
    init_method=None,
    timeout=None,
    world_size=-1,
    rank=-1,
    store=None,
    group_name=None,
    pg_options=None,
):
    from torch.distributed.distributed_c10d import (
        Backend,
        PrefixStore,
        _new_process_group_helper,
        _world,
        default_pg_timeout,
        rendezvous,
    )

    assert (store is None) or (
        init_method is None
    ), "Cannot specify both init_method and store."

    if store is not None:
        assert world_size > 0, "world_size must be positive if using store"
        assert rank >= 0, "rank must be non-negative if using store"
    elif init_method is None:
        init_method = "env://"

    if backend:
        backend = Backend(backend)
    else:
        backend = Backend("undefined")

    if timeout is None:
        timeout = default_pg_timeout

    # backward compatible API
    if store is None:
        rendezvous_iterator = rendezvous(init_method, rank, world_size, timeout=timeout)
        store, rank, world_size = next(rendezvous_iterator)
        store.set_timeout(timeout)

        # Use a PrefixStore to avoid accidental overrides of keys used by
        # different systems (e.g. RPC) in case the store is multi-tenant.
        store = PrefixStore(group_name, store)

    # NOTE: The pg_options parameter was renamed into backend_options in PyTorch 2.6.0
    # https://github.com/pytorch/pytorch/commit/a0c7029a75628cd5fa8df83c0de0ea98ee7fd844
    # We need to determine the appropriate parameter name based on PyTorch version
    pg_options_param_name = (
        "backend_options" if str(torch.__version__) >= "2.6" else "pg_options"
    )
    pg, _ = _new_process_group_helper(
        world_size,
        rank,
        [],
        backend,
        store,
        group_name=group_name,
        **{pg_options_param_name: pg_options},
        timeout=timeout,
    )

    _world.pg_group_ranks[pg] = {i: i for i in range(world_size)}

    return pg


def crash_on_warnings():
    # Crash on warning if we are running CI tests
    return get_bool_env_var("SGLANG_IS_IN_CI")


def print_warning_once(msg: str) -> None:
    # Set the stacklevel to 2 to print the caller's line info
    logger.warning(msg, stacklevel=2)


@functools.lru_cache(None)
def print_info_once(msg: str) -> None:
    logger.info(msg)


def get_device_name(device_id: int = 0) -> str:
    if hasattr(torch, "cuda") and torch.cuda.is_available():
        return torch.cuda.get_device_name(device_id)

    if hasattr(torch, "xpu") and torch.xpu.is_available():
        return torch.xpu.get_device_name(device_id)

    if hasattr(torch, "hpu") and torch.hpu.is_available():
        return torch.hpu.get_device_name(device_id)

    if hasattr(torch, "npu") and torch.npu.is_available():
        return torch.npu.get_device_name(device_id)


@lru_cache(maxsize=1)
def is_habana_available() -> bool:
    return find_spec("habana_frameworks") is not None


@lru_cache(maxsize=8)
def get_device(device_id: Optional[int] = None) -> str:
    if is_cpu():
        if cpu_has_amx_support():
            logger.info("Intel AMX is detected, using CPU with Intel AMX support.")
        else:
            logger.warning(
                "CPU device enabled, using torch native backend, low performance expected."
            )
        return "cpu"

    if hasattr(torch, "cuda") and torch.cuda.is_available():
        if device_id is None:
            return "cuda"
        return "cuda:{}".format(device_id)

    if hasattr(torch, "xpu") and torch.xpu.is_available():
        if device_id == None:
            return "xpu"
        return "xpu:{}".format(device_id)

    if hasattr(torch, "npu") and torch.npu.is_available():
        if device_id == None:
            return "npu"
        return "npu:{}".format(device_id)

    if is_habana_available():
        try:
            import habana_frameworks.torch.hpu

            if torch.hpu.is_available():
                if device_id == None:
                    return "hpu"
                return "hpu:{}".format(device_id)
        except ImportError as e:
            raise ImportError(
                "Habana frameworks detected, but failed to import 'habana_frameworks.torch.hpu'."
            )

    raise RuntimeError("No accelerator (CUDA, XPU, HPU) is available.")


@lru_cache(maxsize=1)
def get_device_count() -> int:
    if hasattr(torch, "cuda") and torch.cuda.is_available():
        try:
            return torch.cuda.device_count()
        except RuntimeError:
            return 0

    if hasattr(torch, "xpu") and torch.xpu.is_available():
        try:
            return torch.xpu.device_count()
        except RuntimeError:
            return 0

    if is_habana_available():
        try:
            import habana_frameworks.torch.hpu

            if torch.hpu.is_available():
                return torch.hpu.device_count()
        except (ImportError, RuntimeError):
            return 0

    return 0  # No accelerators available


def get_device_core_count(device_id: int = 0) -> int:
    if hasattr(torch, "cuda") and torch.cuda.is_available():
        return torch.cuda.get_device_properties(device_id).multi_processor_count

    return 0


def get_device_capability(device_id: int = 0) -> Tuple[int, int]:
    major, minor = None, None
    if hasattr(torch, "cuda") and torch.cuda.is_available():
        major, minor = torch.cuda.get_device_capability(device_id)

    if hasattr(torch, "xpu") and torch.xpu.is_available():
        major, minor, *_ = torch.xpu.get_device_capability(device_id)["version"].split(
            "."
        )
        major, minor = int(major), int(minor)

    if hasattr(torch, "hpu") and torch.hpu.is_available():
        try:
            # TODO(HandH1998): `get_device_capability` is not supported by `torch.hpu` for now.
            # Update this once the support is available.
            # major, minor = torch.hpu.get_device_capability(device_id)
            major, minor = None, None
        except Exception as e:
            raise RuntimeError(
                f"An error occurred while getting device capability of hpu: {e}."
            ) from e

    return major, minor


def get_npu_compiler_config():
    config = {
        "frozen_parameter": True,
        "tiling_schedule_optimize": True,
        "topology_sorting_strategy": "StableRDFS",
    }
    return config


def get_compiler_backend() -> str:
    if hasattr(torch, "hpu") and torch.hpu.is_available():
        return "hpu_backend"

    if hasattr(torch, "npu") and torch.npu.is_available():
        try:
            import torchair
            import torchair.ge_concrete_graph.ge_converter.experimental.patch_for_hcom_allreduce
            from torchair.configs.compiler_config import CompilerConfig
        except ImportError as e:
            raise ImportError(
                "NPU detected, but torchair package is not installed. "
                "Please install torchair for torch.compile support on NPU."
            )
        compiler_config = CompilerConfig()
        predefined_config = get_npu_compiler_config()
        for k, v in predefined_config.items():
            setattr(compiler_config.experimental_config, k, v)

        npu_backend = torchair.get_npu_backend(compiler_config=compiler_config)
        return npu_backend

    return "inductor"


sglang_lib = Library("sglang", "FRAGMENT")  # noqa


# Some backends use pytorch version < 2.4.0 which doesn't
# support `torch.library.custom_op`.
def supports_custom_op() -> bool:
    return hasattr(torch.library, "custom_op")


def direct_register_custom_op(
    op_name: str,
    op_func: Callable,
    mutates_args: List[str],
    fake_impl: Optional[Callable] = None,
    target_lib: Optional[Library] = None,
):
    """
    `torch.library.custom_op` can have significant overhead because it
    needs to consider complicated dispatching logic. This function
    directly registers a custom op and dispatches it to the CUDA backend.
    See https://gist.github.com/youkaichao/ecbea9ec9fc79a45d2adce1784d7a9a5
    for more details.

    By default, the custom op is registered to the vLLM library. If you
    want to register it to a different library, you can pass the library
    object to the `target_lib` argument.

    IMPORTANT: the lifetime of the operator is tied to the lifetime of the
    library object. If you want to bind the operator to a different library,
    make sure the library object is alive when the operator is used.
    """
    import torch.library

    if hasattr(torch.library, "infer_schema"):
        schema_str = torch.library.infer_schema(op_func, mutates_args=mutates_args)
    else:
        # for pytorch 2.4
        import torch._custom_op.impl

        schema_str = torch._custom_op.impl.infer_schema(op_func, mutates_args)

    my_lib = target_lib or sglang_lib
    my_lib.define(op_name + schema_str)
    my_lib.impl(op_name, op_func, "CUDA")
    if fake_impl is not None:
        my_lib._register_fake(op_name, fake_impl)


def set_gpu_proc_affinity(
    tp_size: int,
    nnodes: int,
    gpu_id: int,
):
    # current process
    pid = os.getpid()
    p = psutil.Process(pid)

    tp_size_per_node = tp_size // nnodes

    # total physical cores
    total_pcores = psutil.cpu_count(logical=False)
    # physical cores per TP (N.B. more Cores than GPUs on node)
    num_cores_bind = total_pcores // tp_size_per_node

    # able to handle multiple DP per node
    start_cpu_id = (gpu_id * num_cores_bind) % total_pcores
    end_cpu_id = start_cpu_id + num_cores_bind

    if psutil.cpu_count() != psutil.cpu_count(logical=False):
        # HT on
        lower_cpu_ids = [id for id in range(start_cpu_id, end_cpu_id)]
        upper_cpu_ids = [id + total_pcores for id in range(start_cpu_id, end_cpu_id)]
        bind_cpu_ids = list(itertools.chain(lower_cpu_ids, upper_cpu_ids))
    else:
        # HT off
        bind_cpu_ids = [id for id in range(start_cpu_id, end_cpu_id)]

    # set cpu_affinity to current process
    p.cpu_affinity(bind_cpu_ids)
    logger.info(f"Process {pid} gpu_id {gpu_id} is running on CPUs: {p.cpu_affinity()}")


@lru_cache(maxsize=2)
def disable_request_logging() -> bool:
    return get_bool_env_var("SGLANG_DISABLE_REQUEST_LOGGING")


def dataclass_to_string_truncated(
    data, max_length=2048, skip_names: Optional[Set[str]] = None
):
    if skip_names is None:
        skip_names = set()
    if isinstance(data, str):
        if len(data) > max_length:
            half_length = max_length // 2
            return f"{repr(data[:half_length])} ... {repr(data[-half_length:])}"
        else:
            return f"{repr(data)}"
    elif isinstance(data, (list, tuple)):
        if len(data) > max_length:
            half_length = max_length // 2
            return str(data[:half_length]) + " ... " + str(data[-half_length:])
        else:
            return str(data)
    elif isinstance(data, dict):
        return (
            "{"
            + ", ".join(
                f"'{k}': {dataclass_to_string_truncated(v, max_length)}"
                for k, v in data.items()
                if k not in skip_names
            )
            + "}"
        )
    elif dataclasses.is_dataclass(data):
        fields = dataclasses.fields(data)
        return (
            f"{data.__class__.__name__}("
            + ", ".join(
                f"{f.name}={dataclass_to_string_truncated(getattr(data, f.name), max_length)}"
                for f in fields
                if f.name not in skip_names
            )
            + ")"
        )
    else:
        return str(data)


def permute_weight(x: torch.Tensor) -> torch.Tensor:
    b_ = x.shape[0]
    n_ = x.shape[1]
    k_ = x.shape[2]

    x_ = x
    if x.dtype == torch.bfloat16 or x.dtype == torch.float16:
        x_ = x_.view(int(b_), int(n_ / 16), 16, int(k_ / 32), 4, 8)
    elif x.dtype == torch.float8_e4m3fnuz or x.dtype == torch.int8:
        x_ = x_.view(int(b_), int(n_ / 16), 16, int(k_ / 64), 4, 16)
    else:
        # return x_
        x_ = x_.view(int(b_), int(n_ / 16), 16, int(k_ / 8), 2, 4)

    x_ = x_.permute(0, 1, 3, 4, 2, 5)
    x_ = x_.contiguous()
    x_ = x_.view(*x.shape)
    return x_


class MultiprocessingSerializer:
    @staticmethod
    def serialize(obj, output_str: bool = False):
        """
        Serialize a Python object using ForkingPickler.

        Args:
            obj: The object to serialize.
            output_str (bool): If True, return a base64-encoded string instead of raw bytes.

        Returns:
            bytes or str: The serialized object.
        """
        buf = io.BytesIO()
        ForkingPickler(buf).dump(obj)
        buf.seek(0)
        output = buf.read()

        if output_str:
            # Convert bytes to base64-encoded string
            output = pybase64.b64encode(output).decode("utf-8")

        return output

    @staticmethod
    def deserialize(data):
        """
        Deserialize a previously serialized object.

        Args:
            data (bytes or str): The serialized data, optionally base64-encoded.

        Returns:
            The deserialized Python object.
        """
        if isinstance(data, str):
            # Decode base64 string to bytes
            data = pybase64.b64decode(data, validate=True)

        return ForkingPickler.loads(data)


def debug_timing(func):
    # todo: replace with a more organized instrumentation
    def wrapper(*args, **kwargs):
        if logger.isEnabledFor(logging.DEBUG):
            tic = torch.cuda.Event(enable_timing=True)
            toc = torch.cuda.Event(enable_timing=True)
            tic.record()
            result = func(*args, **kwargs)
            toc.record()
            toc.synchronize()  # Wait for the function to complete without synchronizing all ops on the GPU
            elapsed = tic.elapsed_time(toc)
            indices = kwargs.get("indices", args[1] if len(args) > 1 else None)
            num_tokens = len(indices) if indices is not None else 0
            throughput = num_tokens / elapsed * 1000 if elapsed > 0 else 0
            logger.debug(
                f"Transfer time: {elapsed} ms, throughput: {throughput} tokens/s"
            )
            return result
        else:
            return func(*args, **kwargs)

    return wrapper


def nullable_str(val: str):
    if not val or val == "None":
        return None
    return val


def pyspy_dump_schedulers():
    """py-spy dump on all scheduler in a local node."""
    try:
        pid = psutil.Process().pid
        # Command to run py-spy with the PID
        cmd = f"py-spy dump --pid {pid}"
        result = subprocess.run(
            cmd, shell=True, capture_output=True, text=True, check=True
        )
        logger.error(f"Pyspy dump for PID {pid}:\n{result.stdout}")
    except subprocess.CalledProcessError as e:
        logger.error(f"Pyspy failed to dump PID {pid}. Error: {e.stderr}")


def kill_itself_when_parent_died():
    if sys.platform == "linux":
        # sigkill this process when parent worker manager dies
        PR_SET_PDEATHSIG = 1
        libc = ctypes.CDLL("libc.so.6")
        libc.prctl(PR_SET_PDEATHSIG, signal.SIGKILL)
    else:
        logger.warning("kill_itself_when_parent_died is only supported in linux.")


def set_uvicorn_logging_configs():
    from uvicorn.config import LOGGING_CONFIG

    LOGGING_CONFIG["formatters"]["default"][
        "fmt"
    ] = "[%(asctime)s] %(levelprefix)s %(message)s"
    LOGGING_CONFIG["formatters"]["default"]["datefmt"] = "%Y-%m-%d %H:%M:%S"
    LOGGING_CONFIG["formatters"]["access"][
        "fmt"
    ] = '[%(asctime)s] %(levelprefix)s %(client_addr)s - "%(request_line)s" %(status_code)s'
    LOGGING_CONFIG["formatters"]["access"]["datefmt"] = "%Y-%m-%d %H:%M:%S"


def get_ip() -> str:
    # SGLANG_HOST_IP env can be ignore
    host_ip = os.getenv("SGLANG_HOST_IP", "") or os.getenv("HOST_IP", "")
    if host_ip:
        return host_ip

    # IP is not set, try to get it from the network interface

    # try ipv4
    s = socket.socket(socket.AF_INET, socket.SOCK_DGRAM)
    try:
        s.connect(("8.8.8.8", 80))  # Doesn't need to be reachable
        return s.getsockname()[0]
    except Exception:
        pass

    # try ipv6
    try:
        s = socket.socket(socket.AF_INET6, socket.SOCK_DGRAM)
        # Google's public DNS server, see
        # https://developers.google.com/speed/public-dns/docs/using#addresses
        s.connect(("2001:4860:4860::8888", 80))  # Doesn't need to be reachable
        return s.getsockname()[0]
    except Exception:
        pass

    warnings.warn(
        "Failed to get the IP address, using 0.0.0.0 by default."
        "The value can be set by the environment variable"
        " SGLANG_HOST_IP or HOST_IP.",
        stacklevel=2,
    )
    return "0.0.0.0"


def get_open_port() -> int:
    port = os.getenv("SGLANG_PORT")
    if port is not None:
        port = int(port)
        while True:
            try:
                with socket.socket(socket.AF_INET, socket.SOCK_STREAM) as s:
                    s.bind(("", port))
                    return port
            except OSError:
                port += 1  # Increment port number if already in use
                logger.info("Port %d is already in use, trying port %d", port - 1, port)
    # try ipv4
    try:
        with socket.socket(socket.AF_INET, socket.SOCK_STREAM) as s:
            s.bind(("", 0))
            return s.getsockname()[1]
    except OSError:
        # try ipv6
        with socket.socket(socket.AF_INET6, socket.SOCK_STREAM) as s:
            s.bind(("", 0))
            return s.getsockname()[1]


def is_valid_ipv6_address(address: str) -> bool:
    try:
        ipaddress.IPv6Address(address)
        return True
    except ValueError:
        return False


def configure_ipv6(dist_init_addr):
    addr = dist_init_addr
    end = addr.find("]")
    if end == -1:
        raise ValueError("invalid IPv6 address format: missing ']'")

    host = addr[: end + 1]

    # this only validates the address without brackets: we still need the below checks.
    # if it's invalid, immediately raise an error so we know it's not formatting issues.
    if not is_valid_ipv6_address(host[1:end]):
        raise ValueError(f"invalid IPv6 address: {host}")

    port_str = None
    if len(addr) > end + 1:
        if addr[end + 1] == ":":
            port_str = addr[end + 2 :]
        else:
            raise ValueError("received IPv6 address format: expected ':' after ']'")

    if not port_str:
        raise ValueError(
            "a port must be specified in IPv6 address (format: [ipv6]:port)"
        )

    try:
        port = int(port_str)
    except ValueError:
        raise ValueError(f"invalid port in IPv6 address: '{port_str}'")
    return port, host


def rank0_log(msg: str):
    from sglang.srt.distributed import get_tensor_model_parallel_rank

    if get_tensor_model_parallel_rank() == 0:
        logger.info(msg)


def launch_dummy_health_check_server(host, port):
    import asyncio

    import uvicorn
    from fastapi import FastAPI, Response

    app = FastAPI()

    @app.get("/health")
    async def health():
        """Check the health of the http server."""
        return Response(status_code=200)

    @app.get("/health_generate")
    async def health_generate():
        """Check the health of the http server."""
        return Response(status_code=200)

    config = uvicorn.Config(
        app,
        host=host,
        port=port,
        timeout_keep_alive=5,
        loop="auto",
        log_config=None,
        log_level="warning",
    )
    server = uvicorn.Server(config=config)

    try:
        loop = asyncio.get_running_loop()
        logger.info(
            f"Dummy health check server scheduled on existing loop at {host}:{port}"
        )
        loop.create_task(server.serve())

    except RuntimeError:
        logger.info(f"Starting dummy health check server at {host}:{port}")
        server.run()


def create_checksum(directory: str):
    raise NotImplementedError()


def set_cuda_arch():
    if is_flashinfer_available():
        capability = torch.cuda.get_device_capability()
        arch = f"{capability[0]}.{capability[1]}"
        os.environ["TORCH_CUDA_ARCH_LIST"] = f"{arch}{'+PTX' if arch == '9.0' else ''}"


def next_power_of_2(n: int):
    return 1 << (n - 1).bit_length() if n > 0 else 1


setattr(triton, "next_power_of_2", next_power_of_2)


class EmptyContextManager:
    def __enter__(self):
        return self

    def __exit__(self, exc_type, exc_value, traceback):
        pass


def empty_context(*args, **kwargs):
    return EmptyContextManager()


def add_prefix(name: str, prefix: str) -> str:
    """Add a weight path prefix to a module name.

    Args:
        name: base module name.
        prefix: weight prefix str to added to the front of `name` concatenated with `.`.

    Returns:
        The string `prefix.name` if prefix is non-empty, otherwise just `name`.
    """
    return name if not prefix else f"{prefix}.{name}"


def is_remote_url(url: Union[str, Path]) -> bool:
    """
    Check if the URL is a remote URL of the format:
    <connector_type>://<host>:<port>/<model_name>
    """
    if isinstance(url, Path):
        return False

    pattern = r"(.+)://(.*)"
    m = re.match(pattern, url)
    return m is not None


def parse_connector_type(url: str) -> str:
    """
    Parse the connector type from the URL of the format:
    <connector_type>://<path>
    """
    pattern = r"(.+)://(.*)"
    m = re.match(pattern, url)
    if m is None:
        return ""

    return m.group(1)


def retry(
    fn,
    max_retry: int,
    initial_delay: float = 2.0,
    max_delay: float = 60.0,
    should_retry: Callable[[Any], bool] = lambda e: True,
):
    for try_index in itertools.count():
        try:
            return fn()
        except Exception as e:
            if try_index >= max_retry:
                raise Exception(f"retry() exceed maximum number of retries.")

            if not should_retry(e):
                raise Exception(f"retry() observe errors that should not be retried.")

            delay = min(initial_delay * (2**try_index), max_delay) * (
                0.75 + 0.25 * random.random()
            )

            logger.warning(
                f"retry() failed once ({try_index}th try, maximum {max_retry} retries). Will delay {delay:.2f}s and retry. Error: {e}"
            )
            traceback.print_exc()

            time.sleep(delay)


def flatten_nested_list(nested_list):
    if isinstance(nested_list, list):
        return [
            item for sublist in nested_list for item in flatten_nested_list(sublist)
        ]
    else:
        return [nested_list]


class DeepEPMode(Enum):
    normal = "normal"
    low_latency = "low_latency"
    auto = "auto"

    def enable_normal(self):
        return self in [DeepEPMode.normal, DeepEPMode.auto]

    def enable_low_latency(self):
        return self in [DeepEPMode.low_latency, DeepEPMode.auto]

    def resolve(self, is_extend_in_batch: bool):
        if self != DeepEPMode.auto:
            return self

        if is_extend_in_batch:
            return DeepEPMode.normal
        else:
            return DeepEPMode.low_latency


def is_non_idle_and_non_empty(forward_mode, hidden_states):
    return (
        (forward_mode is not None)
        and not forward_mode.is_idle()
        and hidden_states.shape[0] > 0
    )


def fast_topk(values, topk, dim):
    if topk == 1:
        # Use max along the specified dimension to get both value and index
        return torch.max(values, dim=dim, keepdim=True)
    else:
        # Use topk for efficiency with larger k values
        return torch.topk(values, topk, dim=dim)


def bind_or_assign(target, source):
    if target is not None:
        target.copy_(source)
        return target
    else:
        return source


def get_local_ip_auto() -> str:
    interface = os.environ.get("SGLANG_LOCAL_IP_NIC", None)
    return (
        get_local_ip_by_nic(interface)
        if interface is not None
        else get_local_ip_by_remote()
    )


def get_local_ip_by_nic(interface: str) -> str:
    try:
        import netifaces
    except ImportError as e:
        raise ImportError(
            "Environment variable SGLANG_LOCAL_IP_NIC requires package netifaces, please install it through 'pip install netifaces'"
        ) from e

    try:
        addresses = netifaces.ifaddresses(interface)
        if netifaces.AF_INET in addresses:
            for addr_info in addresses[netifaces.AF_INET]:
                ip = addr_info.get("addr")
                if ip and ip != "127.0.0.1" and ip != "0.0.0.0":
                    return ip
        if netifaces.AF_INET6 in addresses:
            for addr_info in addresses[netifaces.AF_INET6]:
                ip = addr_info.get("addr")
                if ip and not ip.startswith("fe80::") and ip != "::1":
                    return ip.split("%")[0]
    except (ValueError, OSError) as e:
        raise ValueError(
            "Can not get local ip from NIC. Please verify whether SGLANG_LOCAL_IP_NIC is set correctly."
        )

    # Fallback
    return get_local_ip_by_remote()


def get_local_ip_by_remote() -> str:
    # try ipv4
    s = socket.socket(socket.AF_INET, socket.SOCK_DGRAM)
    try:
        s.connect(("8.8.8.8", 80))  # Doesn't need to be reachable
        return s.getsockname()[0]
    except Exception:
        pass

    try:
        hostname = socket.gethostname()
        ip = socket.gethostbyname(hostname)
        if ip and ip != "127.0.0.1" and ip != "0.0.0.0":
            return ip
    except Exception:
        pass

    # try ipv6
    try:
        s = socket.socket(socket.AF_INET6, socket.SOCK_DGRAM)
        # Google's public DNS server, see
        # https://developers.google.com/speed/public-dns/docs/using#addresses
        s.connect(("2001:4860:4860::8888", 80))  # Doesn't need to be reachable
        return s.getsockname()[0]
    except Exception:
        raise ValueError("Can not get local ip")


def is_page_size_one(server_args):
    return server_args.page_size == 1


# TODO(hebiao064): Accelerate FA3 Spec Decode with topk > 1.
# TODO(hebiao064): Improve the acc rate for FA3 Spec Decode with topk == 1 and page_size > 1.
def is_no_spec_infer_or_topk_one(server_args):
    return server_args.speculative_eagle_topk is None or (
        server_args.speculative_eagle_topk is not None
        and server_args.speculative_eagle_topk == 1
        and is_page_size_one(server_args)
    )


def is_fa3_default_architecture(hf_config):
    architectures = getattr(hf_config, "architectures", None)
    if not isinstance(architectures, list) or not architectures:
        return False
    default_archs = {
        "Qwen2ForCausalLM",
        "Llama4ForConditionalGeneration",
        "LlamaForCausalLM",
        "Gemma2ForCausalLM",
        "Gemma3ForConditionalGeneration",
        "Qwen3ForCausalLM",
        "Qwen3MoeForCausalLM",
    }
    return architectures[0] in default_archs


# Can be more general if it is used in multiple places (keep it simple and thus not general now)
class BumpAllocator:
    def __init__(self, buffer_size: int, dtype, device):
        self._buffer = torch.zeros((buffer_size,), dtype=dtype, device=device)
        self._pointer = 0

    def allocate(self, size: int):
        assert self._pointer + size <= len(self._buffer)
        output = self._buffer[self._pointer : self._pointer + size]
        self._pointer += size
        return output


def log_info_on_rank0(logger, msg):
    from sglang.srt.distributed import get_tensor_model_parallel_rank

    if get_tensor_model_parallel_rank() == 0:
        logger.info(msg)


def load_json_config(data: str):
    try:
        return json.loads(data)
    except JSONDecodeError:
        return json.loads(Path(data).read_text())


def dispose_tensor(x: torch.Tensor):
    x.set_(torch.empty((0,), device=x.device, dtype=x.dtype))


T = TypeVar("T")


class Withable(Generic[T]):
    def __init__(self):
        self._value: Optional[T] = None

    @property
    def value(self) -> T:
        return self._value

    @contextmanager
    def with_value(self, new_value: T):
        assert self._value is None
        self._value = new_value
        try:
            yield
        finally:
            assert self._value is new_value
            self._value = None


def require_mlp_tp_gather(server_args):
    """
    Check if the input of MLP is obtained by all-gather rather than all-reduce. This only happens when each MLP TP group contains multiple attention DP groups.
    """
    if server_args.enable_dp_attention:
        assert server_args.dp_size > 1, "dp_size must be greater than 1"
        if (
            server_args.moe_dense_tp_size is None
        ):  # TODO(ch-wan): some MoE models do not have dense layers
            return True
        elif not server_args.enable_dp_lm_head:
            return True
        elif not server_args.enable_deepep_moe:
            return True
        else:
            return (
                server_args.moe_dense_tp_size
                > server_args.tp_size // server_args.dp_size
            )
    else:
        return False


def require_attn_tp_gather(server_args):
    """
    Check if the input of attention is scattered.
    """
    assert server_args.moe_dense_tp_size in [1, None]
    if server_args.enable_deepep_moe or server_args.moe_dense_tp_size == 1:
        if server_args.enable_dp_attention:
            return server_args.dp_size < server_args.tp_size
        else:
            return True
    else:
        return False


def require_gathered_buffer(server_args):
    return require_mlp_tp_gather(server_args) or require_attn_tp_gather(server_args)


def require_mlp_sync(server_args):
    return server_args.enable_dp_attention or require_gathered_buffer(server_args)


def find_local_repo_dir(repo_id: str, revision: Optional[str] = None) -> Optional[str]:
    import huggingface_hub as hf

    # Build cache path
    cache_path = os.path.join(
        hf.constants.HF_HUB_CACHE,
        hf.constants.REPO_ID_SEPARATOR.join(["models", *repo_id.split("/")]),
    )

    # Get revision from main ref if not specified
    if not revision:
        ref_path = os.path.join(cache_path, "refs", "main")
        if os.path.isfile(ref_path):
            with open(ref_path) as f:
                revision = f.read().strip()

    # List files from revision directory
    if revision:
        rev_dir = os.path.join(cache_path, "snapshots", revision)
        if os.path.isdir(rev_dir):
            return rev_dir

    return None


def read_system_prompt_from_file(model_name: str) -> str:
    """Read system prompt from a file in the HuggingFace cache directory.

    Args:
        model_name: The model name to construct the file path

    Returns:
        The system prompt content from the file, or empty string if file not found
    """
    try:
        local_repo_dir = find_local_repo_dir(model_name)
        if local_repo_dir:
            system_prompt_file = os.path.join(local_repo_dir, "SYSTEM_PROMPT.txt")
            if os.path.exists(system_prompt_file):
                with open(system_prompt_file, "r", encoding="utf-8") as f:
                    return f.read()

        return ""
    except Exception:
        # If anything fails, return empty string
        return ""


def bind_or_assign(target, source):
    if target is not None:
        target.copy_(source)
        return target
    else:
        return source


def prepack_weight_if_needed(weight):
    if weight.device != torch.device("cpu"):
        return weight
    if not cpu_has_amx_support():
        return weight

    return torch.ops.sgl_kernel.convert_weight_packed(weight)


# TODO: currently gemm kernel has the below requirements:
# OC % TILE_N == 0, where TILE_N = 16
# IC % TILE_K == 0, where TILE_K = 32
def dim_is_supported(weight):
    return weight.size(0) % 16 == 0 and weight.size(1) % 32 == 0


def _process_weight_after_loading(module, weight_names, transpose_dims=None) -> None:
    # Pack weight for get better performance on CPU
    devices = {getattr(module, weight_name).device for weight_name in weight_names}
    assert len(devices) == 1, f"Expects all weights to be on the same device"
    device = devices.pop()

    if transpose_dims:
        assert len(weight_names) == len(
            transpose_dims
        ), "len(weight_names) should be equal to len(transpose_dims)"

    for i, weight_name in enumerate(weight_names):
        weight_tensor = getattr(module, weight_name)

        # We don't pack weight or use intel amx backend if any weight of this module has unsupported dim.
        if not dim_is_supported(weight_tensor):
            logger.warning(
                f"Expects weight.size(0) % 16 == 0 and weight.size(1) % 32 == 0 "
                f"but {weight_tensor.size(0)=} and {weight_tensor.size(1)=} in {module}. "
                f"{module} won't use intel amx backend."
            )
            module.use_intel_amx_backend = False
            return

        if transpose_dims and transpose_dims[i]:
            weight_tensor = weight_tensor.transpose(*transpose_dims[i])

        packed_weight = torch.nn.Parameter(
            prepack_weight_if_needed(weight_tensor),
            requires_grad=False,
        )
        packed_weight.__dict__ = weight_tensor.__dict__
        setattr(module, weight_name, packed_weight)

    module.use_intel_amx_backend = (
        device == torch.device("cpu") and cpu_has_amx_support()
    )

    if (
        module.use_intel_amx_backend
        and hasattr(module, "bias")
        and module.bias is not None
    ):
        module.bias = torch.nn.Parameter(module.bias.data.float(), requires_grad=False)


class PackWeightMethod:
    def __init__(self, weight_names, transpose_dims=None):
        self.weight_names = weight_names
        self.transpose_dims = transpose_dims

    def process_weights_after_loading(self, module) -> None:
        _process_weight_after_loading(module, self.weight_names, self.transpose_dims)


class LazyValue:
    def __init__(self, creator: Callable):
        self._creator = creator
        self._value = None

    @property
    def value(self):
        if self._creator is not None:
            self._value = self._creator()
            self._creator = None
        return self._value


def dynamic_import(func_path: str):
    parts = func_path.split(".")
    if len(parts) < 2:
        raise ValueError(
            "func_path should contain both module name and func name (such as 'module.func')"
        )
    module_path = ".".join(parts[:-1])
    func_name = parts[-1]
    module = importlib.import_module(module_path)
    func = getattr(module, func_name)
    return func


def configure_gc_logger():
    logger.info("Enable GC Logger")

    import gc

    gc_start_time = {}

    def gc_callback(phase, info):
        gen = info.get("generation", "?")
        if phase == "start":
            gc_start_time[gen] = time.time()
            logger.info(f"GC start: Time {time.time()} | Generation {gen}")
        elif phase == "stop":
            duration = time.time() - gc_start_time.get(gen, time.time())
            collected = info.get("collected", "?")
            uncollectable = info.get("uncollectable", "?")
            logger.info(
                f"GC end: Time {time.time()} | Generation {gen} | "
                f"Duration: {duration:.4f}s | Collected: {collected} | Uncollectable: {uncollectable} "
                f'{"(LONG GC)" if duration > 0.1 else ""}'
            )

    gc.callbacks.append(gc_callback)


# COPIED FROM DeepGEMM
def align(x: int, y: int) -> int:
    return ceil_div(x, y) * y


# COPIED FROM DeepGEMM
def ceil_div(x: int, y: int) -> int:
    return (x + y - 1) // y


def parse_lscpu_topology():
    try:
        # Get CPU topology: CPU,Core,Socket,Node
        output = subprocess.check_output(
            ["lscpu", "-p=CPU,Core,Socket,Node"], text=True
        )
    except Exception as e:
        raise RuntimeError(f"Unexpected error running 'lscpu': {e}")

    # Parse only data lines (skip comments)
    cpu_info = []
    for line in output.splitlines():
        if not line.startswith("#"):
            cpu, core, socket, node = map(int, line.strip().split(","))
            cpu_info.append((cpu, core, socket, node))

    # [(0,0,0,0),(1,1,0,0),...,(43,43,0,1),...,(256,0,0,0),...]
    return cpu_info


def get_physical_cpus_by_numa():
    cpu_info = parse_lscpu_topology()

    # Map NUMA node -> set of (core_id, socket) to avoid duplicates
    # 0: {(0,0): 0, (1, 0): 1,...}
    # ...
    # 5: {(214,1): 214, (215,1): 215}
    physical_by_node = defaultdict(dict)  # node -> core_id -> cpu_id

    for cpu, core, socket, node in cpu_info:
        key = (core, socket)
        if key not in physical_by_node[node]:
            physical_by_node[node][
                key
            ] = cpu  # pick first CPU seen for that physical core

    # Retrieves CPUs that the current process is allowed to run on
    cpus_allowed_list = psutil.Process().cpu_affinity()

    # Convert to list of physical CPUs per node
    # 0: [0,1,2,...,42]
    # ...
    # 2: [86,87,...,127]
    # ...
    # 5: [214,215,...,255]
    node_to_cpus = {}
    for node, core_to_cpu in physical_by_node.items():
        cpus = sorted(core_to_cpu.values())
        allowed_cpus = set(cpus).intersection(cpus_allowed_list)
        node_to_cpus[node] = allowed_cpus

    return node_to_cpus


# Only physical cores are used. Logical cores are excluded.
def get_cpu_ids_by_node():
    node_to_cpus = get_physical_cpus_by_numa()
    # Sort by NUMA node index
    cpu_ids = [
        ",".join(map(str, sorted(node_to_cpus[node]))) for node in sorted(node_to_cpus)
    ]

    # ['0,1,2,3', '4,5,6,7', '8,9,10,11', '12,13,14,15', '16,17,18,19', '20,21,22,23']
    return cpu_ids


def is_shm_available(dtype, world_size, local_size):
    return (
        cpu_has_amx_support()
        and dtype in [torch.bfloat16, torch.float]
        and world_size >= 1
        and world_size == local_size
    )


def lru_cache_frozenset(maxsize=128):
    def _to_hashable(o):
        try:
            hash(o)
            return o
        except TypeError:
            # Not hashable; convert based on type
            if isinstance(o, (dict)):
                return frozenset(
                    (_to_hashable(k), _to_hashable(v)) for k, v in o.items()
                )
            elif isinstance(o, set):
                return frozenset(_to_hashable(v) for v in o)
            elif isinstance(o, (list, tuple)) or (
                isinstance(o, Sequence) and not isinstance(o, (str, bytes))
            ):
                return tuple(_to_hashable(v) for v in o)
            else:
                raise TypeError(f"Cannot make hashable: {type(o)}")

    def decorator(func):
        cache = OrderedDict()

        @functools.wraps(func)
        def wrapper(*args, **kwargs):
            h_args = tuple(_to_hashable(a) for a in args)
            h_kwargs = frozenset(
                (_to_hashable(k), _to_hashable(v)) for k, v in kwargs.items()
            )
            key = (h_args, h_kwargs)
            if key in cache:
                cache.move_to_end(key)
                return cache[key]
            result = func(*args, **kwargs)
            cache[key] = result
            if maxsize is not None and len(cache) > maxsize:
                cache.popitem(last=False)
            return result

        wrapper.cache_clear = cache.clear  # For manual cache clearing
        return wrapper

    return decorator


def apply_module_patch(target_module, target_function, wrappers):
    original_module, original_function = parse_module_path(
        target_module, target_function, False
    )

    original_function_id = id(original_function)

    candidate = original_function
    for wrapper in wrappers:
        candidate = wrapper(candidate)
    if target_function is not None:
        setattr(original_module, target_function, candidate)

    for key, value in sys.modules.copy().items():
        if (
            target_function is not None
            and hasattr(value, target_function)
            and id(getattr(value, target_function)) == original_function_id
        ):
            setattr(value, target_function, candidate)


def parse_module_path(module_path, function_name, create_dummy):
    from importlib.machinery import ModuleSpec

    def create_dummy_module(full_path, parent=None):
        """Create and register a placeholder module"""
        dummy = types.ModuleType(full_path)
        dummy.__file__ = "vllm_ascend.dummy_module.py"
        dummy.__spec__ = ModuleSpec(full_path, None)
        sys.modules[full_path] = dummy
        if parent:
            setattr(parent, full_path.split(".")[-1], dummy)
        return dummy

    def create_placeholder_function(func_name):
        """Create dummy function that raises when called"""

        def placeholder(*args, **kwargs):
            raise NotImplementedError(f"Function {func_name} is a placeholder")

        placeholder.__name__ = func_name
        return placeholder

    modules = module_path.split(".")
    current_module = None
    processed_path = []

    for idx, part in enumerate(modules):
        current_path = ".".join(modules[: idx + 1])
        parent_path = ".".join(modules[:idx]) if idx > 0 else None

        try:
            current_module = importlib.import_module(current_path)
        except ModuleNotFoundError:
            # Handle missing module
            parent = importlib.import_module(parent_path) if parent_path else None
            if parent and hasattr(parent, part):
                # Use existing attribute from parent
                current_module = getattr(parent, part)
                # Check for early function resolution
                if function_name and hasattr(current_module, function_name):
                    return current_module, getattr(current_module, function_name)
                if function_name and create_dummy:
                    ph_func = create_placeholder_function(function_name)
                    setattr(current_module, function_name, ph_func)
                    return current_module, ph_func
                if function_name:
                    raise AttributeError(
                        f"Function {function_name} missing in {current_path}"
                    )
            else:
                if not create_dummy:
                    raise
                # Create and register dummy module
                current_module = create_dummy_module(
                    current_path,
                    parent=(
                        importlib.import_module(parent_path) if parent_path else None
                    ),
                )

        processed_path.append(part)

    # Final function handling
    final_module = sys.modules[module_path]
    if function_name is not None:
        if not hasattr(final_module, function_name):
            if create_dummy:
                ph_func = create_placeholder_function(function_name)
                setattr(final_module, function_name, ph_func)
            else:
                setattr(final_module, function_name, None)
        return final_module, getattr(final_module, function_name)

    return final_module, None


# LoRA-related constants and utilities
SUPPORTED_LORA_TARGET_MODULES = [
    "q_proj",
    "k_proj",
    "v_proj",
    "o_proj",
    "gate_proj",
    "up_proj",
    "down_proj",
]

LORA_TARGET_ALL_MODULES = "all"<|MERGE_RESOLUTION|>--- conflicted
+++ resolved
@@ -1153,11 +1153,7 @@
     group: Optional[torch.distributed.ProcessGroup] = None,
     src: int = 0,
     dst: int = 1,
-<<<<<<< HEAD
-    device: Optional[str] = None,
     async_send: bool = False,
-=======
->>>>>>> 7eebd440
 ):
     """Send data from src to dst in group using DeviceToDevice communication."""
 
@@ -1166,15 +1162,10 @@
         if async_send:
             send_func = dist.isend
         if len(data) == 0:
-<<<<<<< HEAD
-            tensor_size = torch.tensor([0], dtype=torch.long, device=device)
-            send_func(tensor_size, dst=dst, group=group)
-=======
             tensor_size = torch.tensor(
                 [0], dtype=torch.long, device=torch.cuda.current_device()
             )
-            dist.send(tensor_size, dst=dst, group=group)
->>>>>>> 7eebd440
+            send_func(tensor_size, dst=dst, group=group)
         else:
             serialized_data = pickle.dumps(data)
             size = len(serialized_data)
