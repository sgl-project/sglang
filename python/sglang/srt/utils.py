--- conflicted
+++ resolved
@@ -2807,16 +2807,6 @@
 LORA_TARGET_ALL_MODULES = "all"
 
 
-<<<<<<< HEAD
-def check_cuda_result(raw_output):
-    import cuda.bindings.runtime as cuda_rt
-
-    err, *results = raw_output
-    if err != cuda_rt.cudaError_t.cudaSuccess:
-        raise Exception(f"CUDA error: {err}")
-
-    return results
-=======
 class ConcurrentCounter:
     """
     An asynchronous counter for managing concurrent tasks that need
@@ -2901,4 +2891,11 @@
         other tasks to run while waiting. When the counter becomes zero, the coroutine resumes.
         """
         self.wait_for(lambda count: count == 0)
->>>>>>> 2e1d2d7e
+def check_cuda_result(raw_output):
+    import cuda.bindings.runtime as cuda_rt
+
+    err, *results = raw_output
+    if err != cuda_rt.cudaError_t.cudaSuccess:
+        raise Exception(f"CUDA error: {err}")
+
+    return results