--- conflicted
+++ resolved
@@ -2098,16 +2098,11 @@
 def log_info_on_rank0(logger, msg):
     from sglang.srt.distributed import get_tensor_model_parallel_rank
 
-<<<<<<< HEAD
     if torch.distributed.is_initialized() and get_tensor_model_parallel_rank() == 0:
         logger.info(msg)
     else:
         logger.debug(msg)
-=======
-    if get_tensor_model_parallel_rank() == 0:
-        logger.info(msg)
 
 
 def dispose_tensor(x: torch.Tensor):
-    x.set_(torch.empty((0,), device=x.device, dtype=x.dtype))
->>>>>>> 2df9d40a
+    x.set_(torch.empty((0,), device=x.device, dtype=x.dtype))