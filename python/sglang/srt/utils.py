--- conflicted
+++ resolved
@@ -1148,11 +1148,8 @@
     group: Optional[torch.distributed.ProcessGroup] = None,
     src: int = 0,
     dst: int = 1,
-<<<<<<< HEAD
+    device: Optional[str] = None,
     async_send: bool = False,
-=======
-    device: Optional[str] = None,
->>>>>>> 8a7a7770
 ):
     """Send data from src to dst in group using DeviceToDevice communication."""
     if device is None:
@@ -1162,15 +1159,8 @@
         if async_send:
             send_func = dist.isend
         if len(data) == 0:
-<<<<<<< HEAD
-            tensor_size = torch.tensor(
-                [0], dtype=torch.long, device=torch.cuda.current_device()
-            )
+            tensor_size = torch.tensor([0], dtype=torch.long, device=device)
             send_func(tensor_size, dst=dst, group=group)
-=======
-            tensor_size = torch.tensor([0], dtype=torch.long, device=device)
-            dist.send(tensor_size, dst=dst, group=group)
->>>>>>> 8a7a7770
         else:
             serialized_data = pickle.dumps(data)
             size = len(serialized_data)
