--- conflicted
+++ resolved
@@ -2216,7 +2216,6 @@
             self._value = None
 
 
-<<<<<<< HEAD
 def require_mlp_tp_gather(server_args):
     """
     Check if the input of MLP is obtained by all-gather rather than all-reduce. This only happens when each MLP TP group contains multiple attention DP groups.
@@ -2256,7 +2255,8 @@
 
 def require_gathered_buffer(server_args):
     return require_mlp_tp_gather(server_args) or require_attn_tp_gather(server_args)
-=======
+
+
 def merge_bias_tensor(
     lhs: Optional[torch.Tensor],
     rhs: Optional[torch.Tensor],
@@ -2294,7 +2294,6 @@
         if rhs is None:
             rhs = torch.empty((bs2, *shape), device=device, dtype=dtype).fill_(default)
         return torch.cat([lhs, rhs])
->>>>>>> bfdec932
 
 
 def find_local_repo_dir(repo_id: str, revision: Optional[str] = None) -> Optional[str]:
