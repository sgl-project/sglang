--- conflicted
+++ resolved
@@ -2783,7 +2783,6 @@
 
     return decorator
 
-<<<<<<< HEAD
 def get_workerids_from_rids(rids):
     if isinstance(rids,list):
         worker_ids = [int(rid.split("_")[0]) for rid in rids]
@@ -2795,7 +2794,6 @@
 
 def get_origin_rid(rid):
     return rid.split("_", 1)[1] if "_" in rid else rid
-=======
 
 def apply_module_patch(target_module, target_function, wrappers):
     original_module, original_function = parse_module_path(
@@ -2893,4 +2891,3 @@
         return final_module, getattr(final_module, function_name)
 
     return final_module, None
->>>>>>> 7c39e8a1
