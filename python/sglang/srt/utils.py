--- conflicted
+++ resolved
@@ -2903,8 +2903,6 @@
         return final_module, getattr(final_module, function_name)
 
     return final_module, None
-<<<<<<< HEAD
-=======
 
 
 # LoRA-related constants and utilities
@@ -2919,4 +2917,3 @@
 ]
 
 LORA_TARGET_ALL_MODULES = "all"
->>>>>>> 7eebd440
