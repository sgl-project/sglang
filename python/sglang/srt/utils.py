# Copyright 2023-2024 SGLang Team
# Licensed under the Apache License, Version 2.0 (the "License");
# you may not use this file except in compliance with the License.
# You may obtain a copy of the License at
#
#     http://www.apache.org/licenses/LICENSE-2.0
#
# Unless required by applicable law or agreed to in writing, software
# distributed under the License is distributed on an "AS IS" BASIS,
# WITHOUT WARRANTIES OR CONDITIONS OF ANY KIND, either express or implied.
# See the License for the specific language governing permissions and
# limitations under the License.
# ==============================================================================
"""Common utilities."""

from __future__ import annotations

import asyncio
import builtins
import ctypes
import dataclasses
import functools
import importlib
import io
import ipaddress
import itertools
import json
import logging
import os
import pickle
import platform
import random
import re
import resource
import shutil
import signal
import socket
import subprocess
import sys
import tempfile
import threading
import time
import traceback
import warnings
from collections import OrderedDict, defaultdict
from contextlib import contextmanager
<<<<<<< HEAD
from dataclasses import dataclass
from enum import Enum
=======
>>>>>>> 36fc9260
from functools import lru_cache
from importlib.metadata import PackageNotFoundError, version
from importlib.util import find_spec
from io import BytesIO
from json import JSONDecodeError
from multiprocessing.reduction import ForkingPickler
from pathlib import Path
from typing import (
    Any,
    Callable,
    Dict,
    Generic,
    List,
    Optional,
    Protocol,
    Set,
    Tuple,
    TypeVar,
    Union,
)

import numpy as np
import psutil
import pybase64
import requests
import torch
import torch.distributed
import torch.distributed as dist
import triton
import zmq
from fastapi.responses import ORJSONResponse
from packaging import version as pkg_version
from PIL import Image
from starlette.routing import Mount
from torch import nn
from torch.func import functional_call
from torch.library import Library
from torch.profiler import ProfilerActivity, profile, record_function
from torch.utils._contextlib import _DecoratorContextManager
from triton.runtime.cache import FileCacheManager
from typing_extensions import Literal

from sglang.srt.metrics.func_timer import enable_func_timer

logger = logging.getLogger(__name__)

show_time_cost = False
time_infos = {}


HIP_FP8_E4M3_FNUZ_MAX = 224.0


# https://pytorch.org/docs/stable/notes/hip.html#checking-for-hip
def is_hip() -> bool:
    return torch.version.hip is not None


if is_hip():
    FP8_E4M3_MAX = HIP_FP8_E4M3_FNUZ_MAX
else:
    FP8_E4M3_MAX = torch.finfo(torch.float8_e4m3fn).max

FP8_E4M3_MIN = -FP8_E4M3_MAX

builtins.FP8_E4M3_MAX = FP8_E4M3_MAX
builtins.FP8_E4M3_MIN = FP8_E4M3_MIN


def is_cuda():
    return torch.cuda.is_available() and torch.version.cuda


def is_cuda_alike():
    return is_cuda() or is_hip()


def is_hpu() -> bool:
    return hasattr(torch, "hpu") and torch.hpu.is_available()


def is_xpu() -> bool:
    return hasattr(torch, "xpu") and torch.xpu.is_available()


def is_npu() -> bool:
    return hasattr(torch, "npu") and torch.npu.is_available()


def is_host_cpu_x86() -> bool:
    machine = platform.machine().lower()
    return (
        machine in ("x86_64", "amd64", "i386", "i686")
        and hasattr(torch, "cpu")
        and torch.cpu.is_available()
    )


def is_cpu() -> bool:
    return os.getenv("SGLANG_USE_CPU_ENGINE", "0") == "1" and is_host_cpu_x86()


def get_cuda_version():
    if torch.version.cuda:
        return tuple(map(int, torch.version.cuda.split(".")))
    return (0, 0)


def _check(cc_major):
    if not is_cuda():
        return False
    return torch.cuda.get_device_capability()[0] == cc_major and tuple(
        map(int, torch.version.cuda.split(".")[:2])
    ) >= (12, 3)


is_ampere_with_cuda_12_3 = lambda: _check(8)
is_hopper_with_cuda_12_3 = lambda: _check(9)


def is_blackwell():
    if not is_cuda():
        return False
    return torch.cuda.get_device_capability()[0] == 10


_warned_bool_env_var_keys = set()


def get_bool_env_var(name: str, default: str = "false") -> bool:
    value = os.getenv(name, default)
    value = value.lower()

    truthy_values = ("true", "1")
    falsy_values = ("false", "0")

    if (value not in truthy_values) and (value not in falsy_values):
        if value not in _warned_bool_env_var_keys:
            logger.warning(
                f"get_bool_env_var({name}) see non-understandable value={value} and treat as false"
            )
        _warned_bool_env_var_keys.add(value)

    return value in truthy_values


def get_int_env_var(name: str, default: int = 0) -> int:
    value = os.getenv(name)
    if value is None or not value.strip():
        return default
    try:
        return int(value)
    except ValueError:
        return default


def support_triton(backend: str) -> bool:
    return backend not in ["torch_native", "intel_amx", "ascend"]


try:
    import sgl_kernel

    is_intel_amx_backend_available = hasattr(
        torch.ops.sgl_kernel, "convert_weight_packed"
    )
except:
    is_intel_amx_backend_available = False


def cpu_has_amx_support():
    return torch._C._cpu._is_amx_tile_supported() and is_intel_amx_backend_available


def use_intel_amx_backend(layer):
    return getattr(layer, "use_intel_amx_backend", False)


def is_flashinfer_available():
    """
    Check whether flashinfer is available.
    As of Oct. 6, 2024, it is only available on NVIDIA GPUs.
    """
    if not get_bool_env_var("SGLANG_IS_FLASHINFER_AVAILABLE", default="true"):
        return False
    return importlib.util.find_spec("flashinfer") is not None and is_cuda()


_ENABLE_TORCH_INFERENCE_MODE = get_bool_env_var(
    "SGLANG_ENABLE_TORCH_INFERENCE_MODE", "false"
)


class DynamicGradMode(_DecoratorContextManager):
    """
    A combination of torch.no_grad and torch.inference_mode,
    with their behavior controlled by an environment variable. Just refer to them.
    """

    @staticmethod
    def set_inference_mode(mode: bool):
        if isinstance(mode, bool):
            global _ENABLE_TORCH_INFERENCE_MODE

            _ENABLE_TORCH_INFERENCE_MODE = mode
        else:
            logger.warning("mode is not a boolean object")

    def __init__(self, mode=True):
        if not torch._jit_internal.is_scripting():
            super().__init__()
        if _ENABLE_TORCH_INFERENCE_MODE:
            self.mode = mode
        else:
            self.prev = False

    def __new__(cls, mode_or_orig_func=True if _ENABLE_TORCH_INFERENCE_MODE else None):
        if mode_or_orig_func is None or isinstance(mode_or_orig_func, bool):
            return super().__new__(cls)
        return cls()(mode_or_orig_func)

    def __enter__(self) -> None:
        if _ENABLE_TORCH_INFERENCE_MODE:
            self._inference_mode_context = torch._C._InferenceMode(self.mode)
            self._inference_mode_context.__enter__()
        else:
            self.prev = torch.is_grad_enabled()
            torch.set_grad_enabled(False)

    def __exit__(self, exc_type: Any, exc_value: Any, traceback: Any) -> None:
        if _ENABLE_TORCH_INFERENCE_MODE:
            self._inference_mode_context.__exit__(exc_type, exc_value, traceback)
        else:
            torch.set_grad_enabled(self.prev)

    def clone(self) -> "DynamicGradMode":
        r"""
        Create a copy of this class
        """
        if _ENABLE_TORCH_INFERENCE_MODE:
            return self.__class__(self.mode)
        else:
            return self.__class__()


def enable_show_time_cost():
    global show_time_cost
    show_time_cost = True


class TimeInfo:
    def __init__(self, name, interval=0.1, color=0, indent=0):
        self.name = name
        self.interval = interval
        self.color = color
        self.indent = indent

        self.acc_time = 0
        self.last_acc_time = 0

    def check(self):
        if self.acc_time - self.last_acc_time > self.interval:
            self.last_acc_time = self.acc_time
            return True
        return False

    def pretty_print(self):
        print(f"\x1b[{self.color}m", end="")
        print("-" * self.indent * 2, end="")
        print(f"{self.name}: {self.acc_time:.3f}s\x1b[0m")


def mark_start(name, interval=0.1, color=0, indent=0):
    global time_infos, show_time_cost
    if not show_time_cost:
        return
    torch.cuda.synchronize()
    if time_infos.get(name, None) is None:
        time_infos[name] = TimeInfo(name, interval, color, indent)
    time_infos[name].acc_time -= time.perf_counter()


def mark_end(name):
    global time_infos, show_time_cost
    if not show_time_cost:
        return
    torch.cuda.synchronize()
    time_infos[name].acc_time += time.perf_counter()
    if time_infos[name].check():
        time_infos[name].pretty_print()


def calculate_time(show=False, min_cost_ms=0.0):
    def wrapper(func):
        def inner_func(*args, **kwargs):
            torch.cuda.synchronize()
            if show:
                start_time = time.perf_counter()
            result = func(*args, **kwargs)
            torch.cuda.synchronize()
            if show:
                cost_time = (time.perf_counter() - start_time) * 1000
                if cost_time > min_cost_ms:
                    print(f"Function {func.__name__} took {cost_time} ms to run.")
            return result

        return inner_func

    return wrapper


def get_available_gpu_memory(
    device, gpu_id, distributed=False, empty_cache=True, cpu_group=None
):
    """
    Get available memory for cuda:gpu_id device.
    When distributed is True, the available memory is the minimum available memory of all GPUs.
    """
    if device == "cuda":
        num_gpus = torch.cuda.device_count()
        assert gpu_id < num_gpus

        if torch.cuda.current_device() != gpu_id:
            print(
                f"WARNING: current device is not {gpu_id}, but {torch.cuda.current_device()}, ",
                "which may cause useless memory allocation for torch CUDA context.",
            )

        if empty_cache:
            torch.cuda.empty_cache()
        free_gpu_memory, _ = torch.cuda.mem_get_info(gpu_id)

    elif device == "xpu":
        num_gpus = torch.xpu.device_count()
        assert gpu_id < num_gpus

        if torch.xpu.current_device() != gpu_id:
            print(
                f"WARNING: current device is not {gpu_id}, but {torch.xpu.current_device()}, ",
                "which may cause useless memory allocation for torch XPU context.",
            )

        if empty_cache:
            torch.xpu.empty_cache()
        used_memory = torch.xpu.memory_allocated()
        total_gpu_memory = torch.xpu.get_device_properties(gpu_id).total_memory
        free_gpu_memory = total_gpu_memory - used_memory

    elif device == "hpu":
        num_gpus = torch.hpu.device_count()
        assert gpu_id < num_gpus

        if torch.hpu.current_device() != gpu_id:
            print(
                f"WARNING: current device is not {gpu_id}, but {torch.hpu.current_device()}, ",
                "which may cause useless memory allocation for torch HPU context.",
            )

        free_gpu_memory, total_gpu_memory = torch.hpu.mem_get_info()

    elif device == "cpu":
        # TODO: rename the variables in the current function to be not GPU specific
        free_gpu_memory = psutil.virtual_memory().available
    elif device == "npu":
        num_gpus = torch.npu.device_count()
        assert gpu_id < num_gpus

        if torch.npu.current_device() != gpu_id:
            print(
                f"WARNING: current device is not {gpu_id}, but {torch.npu.current_device()}, ",
                "which may cause useless memory allocation for torch NPU context.",
            )
        free_gpu_memory, total_gpu_memory = torch.npu.mem_get_info()

    if distributed:
        tensor = torch.tensor(free_gpu_memory, dtype=torch.float32)
        torch.distributed.all_reduce(
            tensor, op=torch.distributed.ReduceOp.MIN, group=cpu_group
        )
        free_gpu_memory = tensor.item()

    return free_gpu_memory / (1 << 30)


def is_pin_memory_available() -> bool:
    return torch.cuda.is_available()


_CPU_OFFLOAD_BYTES = 0
_CPU_OFFLOAD_MAX_BYTES = 0


def set_cpu_offload_max_bytes(max_bytes: int) -> None:
    global _CPU_OFFLOAD_MAX_BYTES, _CPU_OFFLOAD_BYTES
    _CPU_OFFLOAD_BYTES = 0
    _CPU_OFFLOAD_MAX_BYTES = max_bytes


def maybe_offload_to_cpu(module: torch.nn.Module) -> torch.nn.Module:
    device = next(module.parameters()).device

    if device == torch.device("cpu"):
        return module

    global _CPU_OFFLOAD_MAX_BYTES, _CPU_OFFLOAD_BYTES
    if _CPU_OFFLOAD_BYTES >= _CPU_OFFLOAD_MAX_BYTES:
        return module

    pin_memory = is_pin_memory_available()
    # offload parameters to CPU
    # use pin_memory if possible, which helps cudagraph capture speed
    offloaded_parameters = False
    for p in module.parameters():
        if _CPU_OFFLOAD_BYTES >= _CPU_OFFLOAD_MAX_BYTES:
            # we use per-parameter offloading
            # one module might have some parameters offloaded and some not
            break

        # `torch.empty_like` does not support `pin_memory` argument
        cpu_data = torch.empty_strided(
            size=p.data.size(),
            stride=p.data.stride(),
            dtype=p.data.dtype,
            layout=p.data.layout,
            device="cpu",
            pin_memory=pin_memory,
        )
        cpu_data.copy_(p.data)
        p.data = cpu_data
        _CPU_OFFLOAD_BYTES += p.data.numel() * p.data.element_size()
        offloaded_parameters = True

    if offloaded_parameters:
        original_forward = module.forward

        def forward(*args, **kwargs):
            module.forward = original_forward
            device_state = {
                # here we blindly call `to(device)`
                # if the parameter is already on the device, it will be a no-op
                k: v.to(device, non_blocking=True)
                for k, v in module.state_dict().items()
            }
            output = functional_call(module, device_state, args=args, kwargs=kwargs)
            module.forward = forward
            return output

        module.forward = forward

    return module


class LayerFn(Protocol):

    def __call__(self, layer_id: int, prefix: str) -> torch.nn.Module: ...


def make_layers(
    num_hidden_layers: int,
    layer_fn: LayerFn,
    pp_rank: Optional[int] = None,
    pp_size: Optional[int] = None,
    prefix: str = "",
    return_tuple: bool = False,
) -> Tuple[int, int, torch.nn.ModuleList]:
    """Make a list of layers with the given layer function"""
    # circula imports
    from sglang.srt.distributed import get_pp_indices
    from sglang.srt.layers.utils import PPMissingLayer

    assert not pp_size or num_hidden_layers >= pp_size
    start_layer, end_layer = (
        get_pp_indices(
            num_hidden_layers,
            pp_rank,
            pp_size,
        )
        if pp_rank is not None and pp_size is not None
        else (0, num_hidden_layers)
    )
    modules = torch.nn.ModuleList(
        [PPMissingLayer(return_tuple=return_tuple) for _ in range(start_layer)]
        + [
            maybe_offload_to_cpu(layer_fn(idx=idx, prefix=add_prefix(idx, prefix)))
            for idx in range(start_layer, end_layer)
        ]
        + [
            PPMissingLayer(return_tuple=return_tuple)
            for _ in range(end_layer, num_hidden_layers)
        ]
    )
    if pp_rank is None or pp_size is None:
        return modules
    return modules, start_layer, end_layer


def set_random_seed(seed: int) -> None:
    """Set the random seed for all libraries."""
    random.seed(seed)
    np.random.seed(seed)
    torch.manual_seed(seed)
    if torch.cuda.is_available():
        torch.cuda.manual_seed_all(seed)


def find_process_using_port(port: int) -> Optional[psutil.Process]:
    for conn in psutil.net_connections(kind="inet"):
        if conn.laddr.port == port:
            try:
                return psutil.Process(conn.pid)
            except psutil.NoSuchProcess:
                # It could happen by race condition (the proc dies when psutil.Process is called).
                pass

    return None


def wait_port_available(
    port: int, port_name: str, timeout_s: int = 30, raise_exception: bool = True
) -> bool:
    for i in range(timeout_s):
        if is_port_available(port):
            return True

        if i > 10 and i % 5 == 0:
            process = find_process_using_port(port)
            if process is None:
                logger.warning(
                    f"The port {port} is in use, but we could not find the process that uses it."
                )

            pid = process.pid
            error_message = f"{port_name} is used by a process already. {process.name()=}' {process.cmdline()=} {process.status()=} {pid=}"
            logger.info(
                f"port {port} is in use. Waiting for {i} seconds for {port_name} to be available. {error_message}"
            )
        time.sleep(0.1)

    if raise_exception:
        raise ValueError(
            f"{port_name} at {port} is not available in {timeout_s} seconds. {error_message}"
        )
    return False


def is_port_available(port):
    """Return whether a port is available."""
    with socket.socket(socket.AF_INET, socket.SOCK_STREAM) as s:
        try:
            s.setsockopt(socket.SOL_SOCKET, socket.SO_REUSEADDR, 1)
            s.bind(("", port))
            s.listen(1)
            return True
        except socket.error:
            return False
        except OverflowError:
            return False


def get_free_port():
    # try ipv4
    try:
        with socket.socket(socket.AF_INET, socket.SOCK_STREAM) as s:
            s.bind(("", 0))
            return s.getsockname()[1]
    except OSError:
        # try ipv6
        with socket.socket(socket.AF_INET6, socket.SOCK_STREAM) as s:
            s.bind(("", 0))
            return s.getsockname()[1]


def decode_video_base64(video_base64):
    from PIL import Image

    # Decode the base64 string
    video_bytes = pybase64.b64decode(video_base64, validate=True)

    # Placeholder for the start indices of each PNG image
    img_starts = []

    frame_format = "PNG"  # str(os.getenv('FRAME_FORMAT', "JPEG"))

    assert frame_format in [
        "PNG",
        "JPEG",
    ], "FRAME_FORMAT must be either 'PNG' or 'JPEG'"

    if frame_format == "PNG":
        # Find each PNG start signature to isolate images
        i = 0
        while i < len(video_bytes) - 7:  # Adjusted for the length of the PNG signature
            # Check if we found the start of a PNG file
            if (
                video_bytes[i] == 0x89
                and video_bytes[i + 1] == 0x50
                and video_bytes[i + 2] == 0x4E
                and video_bytes[i + 3] == 0x47
                and video_bytes[i + 4] == 0x0D
                and video_bytes[i + 5] == 0x0A
                and video_bytes[i + 6] == 0x1A
                and video_bytes[i + 7] == 0x0A
            ):
                img_starts.append(i)
                i += 8  # Skip the PNG signature
            else:
                i += 1
    else:
        # Find each JPEG start (0xFFD8) to isolate images
        i = 0
        while (
            i < len(video_bytes) - 1
        ):  # Adjusted for the length of the JPEG SOI signature
            # Check if we found the start of a JPEG file
            if video_bytes[i] == 0xFF and video_bytes[i + 1] == 0xD8:
                img_starts.append(i)
                # Move to the next byte to continue searching for the next image start
                i += 2
            else:
                i += 1

    frames = []
    for start_idx in img_starts:
        # Assuming each image is back-to-back, the end of one image is the start of another
        # The last image goes until the end of the byte string
        end_idx = (
            img_starts[img_starts.index(start_idx) + 1]
            if img_starts.index(start_idx) + 1 < len(img_starts)
            else len(video_bytes)
        )
        img_bytes = video_bytes[start_idx:end_idx]

        # Convert bytes to a PIL Image
        img = Image.open(BytesIO(img_bytes))

        # Convert PIL Image to a NumPy array
        frame = np.array(img)

        # Append the frame to the list of frames
        frames.append(frame)

    # Ensure there's at least one frame to avoid errors with np.stack
    if frames:
        return np.stack(frames, axis=0), img.size
    else:
        return np.array([]), (
            0,
            0,
        )  # Return an empty array and size tuple if no frames were found


def load_audio(
    audio_file: str, sr: Optional[int] = None, mono: bool = True
) -> np.ndarray:
    # Use soundfile here, since librosa use it under the hood,
    # and librosa will not support audio loading in the future
    import soundfile as sf
    from scipy.signal import resample

    if sr is None:
        sr = 16000

    # Load audio data
    if isinstance(audio_file, bytes):
        audio, original_sr = sf.read(BytesIO(audio_file))
    elif audio_file.startswith("data:"):
        audio_file = audio_file.split(",")[1]
        audio, original_sr = sf.read(
            BytesIO(pybase64.b64decode(audio_file, validate=True))
        )
    elif audio_file.startswith("http://") or audio_file.startswith("https://"):
        timeout = int(os.getenv("REQUEST_TIMEOUT", "5"))
        response = requests.get(audio_file, stream=True, timeout=timeout)
        audio_file = BytesIO(response.content)
        response.close()
        audio, original_sr = sf.read(audio_file)
    elif isinstance(audio_file, str):
        audio, original_sr = sf.read(audio_file)
    else:
        raise ValueError(f"Invalid audio format: {audio_file}")

    # Resample audio if the original sample rate is different from the desired sample rate
    if original_sr != sr:
        num_samples = int(len(audio) * float(sr) / original_sr)
        audio = resample(audio, num_samples)

    # Convert to mono if requested and audio is stereo
    if mono and len(audio.shape) > 1:
        audio = np.mean(audio, axis=1)

    return audio


@dataclass
class ImageData:
    url: str
    detail: Optional[Literal["auto", "low", "high"]] = "auto"


def load_image(
    image_file: Union[Image.Image, str, ImageData, bytes],
) -> tuple[Image.Image, tuple[int, int]]:
    if isinstance(image_file, ImageData):
        image_file = image_file.url

    image = image_size = None
    if isinstance(image_file, Image.Image):
        image = image_file
        image_size = (image.width, image.height)
    elif isinstance(image_file, bytes):
        image = Image.open(BytesIO(image_file))
    elif image_file.startswith("http://") or image_file.startswith("https://"):
        timeout = int(os.getenv("REQUEST_TIMEOUT", "3"))
        response = requests.get(image_file, stream=True, timeout=timeout)
        try:
            response.raise_for_status()
            image = Image.open(response.raw)
            image.load()  # Force loading to avoid issues after closing the stream
        finally:
            response.close()
    elif image_file.lower().endswith(("png", "jpg", "jpeg", "webp", "gif")):
        image = Image.open(image_file)
    elif image_file.startswith("data:"):
        image_file = image_file.split(",")[1]
        image = Image.open(BytesIO(pybase64.b64decode(image_file, validate=True)))
    elif isinstance(image_file, str):
        image = Image.open(BytesIO(pybase64.b64decode(image_file, validate=True)))
    else:
        raise ValueError(f"Invalid image: {image_file}")

    return image, image_size


def load_video(video_file: Union[str, bytes], use_gpu: bool = True):
    # We import decord here to avoid a strange Segmentation fault (core dumped) issue.
    from decord import VideoReader, cpu, gpu

    try:
        from decord.bridge import decord_bridge

        ctx = gpu(0)
        _ = decord_bridge.get_ctx_device(ctx)
    except Exception:
        ctx = cpu(0)

    tmp_file = None
    vr = None
    try:
        if isinstance(video_file, bytes):
            tmp_file = tempfile.NamedTemporaryFile(delete=False, suffix=".mp4")
            tmp_file.write(video_file)
            tmp_file.close()
            vr = VideoReader(tmp_file.name, ctx=ctx)
        elif isinstance(video_file, str):
            if video_file.startswith(("http://", "https://")):
                timeout = int(os.getenv("REQUEST_TIMEOUT", "10"))
                response = requests.get(video_file, stream=True, timeout=timeout)
                response.raise_for_status()
                tmp_file = tempfile.NamedTemporaryFile(delete=False, suffix=".mp4")
                for chunk in response.iter_content(chunk_size=8192):
                    tmp_file.write(chunk)
                tmp_file.close()
                vr = VideoReader(tmp_file.name, ctx=ctx)
            elif video_file.startswith("data:"):
                _, encoded = video_file.split(",", 1)
                video_bytes = base64.b64decode(encoded)
                tmp_file = tempfile.NamedTemporaryFile(delete=False, suffix=".mp4")
                tmp_file.write(video_bytes)
                tmp_file.close()
                vr = VideoReader(tmp_file.name, ctx=ctx)
            elif os.path.isfile(video_file):
                vr = VideoReader(video_file, ctx=ctx)
            else:
                video_bytes = base64.b64decode(video_file)
                tmp_file = tempfile.NamedTemporaryFile(delete=False, suffix=".mp4")
                tmp_file.write(video_bytes)
                tmp_file.close()
                vr = VideoReader(tmp_file.name, ctx=ctx)
        else:
            raise ValueError(f"Unsupported video input type: {type(video_file)}")

        return vr

    finally:
        if tmp_file and os.path.exists(tmp_file.name):
            os.unlink(tmp_file.name)


def suppress_other_loggers():
    warnings.filterwarnings(
        "ignore", category=UserWarning, message="The given NumPy array is not writable"
    )

    try:
        from vllm.logger import logger as vllm_default_logger
    except ImportError:
        return

    vllm_default_logger.setLevel(logging.WARN)
    logging.getLogger("vllm.distributed.device_communicators.pynccl").setLevel(
        logging.WARN
    )
    logging.getLogger("vllm.distributed.device_communicators.shm_broadcast").setLevel(
        logging.WARN
    )
    logging.getLogger("vllm.config").setLevel(logging.ERROR)


def assert_pkg_version(pkg: str, min_version: str, message: str):
    try:
        installed_version = version(pkg)
        if pkg_version.parse(installed_version) < pkg_version.parse(min_version):
            raise Exception(
                f"{pkg} is installed with version {installed_version}, which "
                f"is less than the minimum required version {min_version}. " + message
            )
    except PackageNotFoundError:
        raise Exception(
            f"{pkg} with minimum required version {min_version} is not installed. "
            + message
        )


def kill_process_tree(parent_pid, include_parent: bool = True, skip_pid: int = None):
    """Kill the process and all its child processes."""
    # Remove sigchld handler to avoid spammy logs.
    if threading.current_thread() is threading.main_thread():
        signal.signal(signal.SIGCHLD, signal.SIG_DFL)

    if parent_pid is None:
        parent_pid = os.getpid()
        include_parent = False

    try:
        itself = psutil.Process(parent_pid)
    except psutil.NoSuchProcess:
        return

    children = itself.children(recursive=True)
    for child in children:
        if child.pid == skip_pid:
            continue
        try:
            child.kill()
        except psutil.NoSuchProcess:
            pass

    if include_parent:
        try:
            if parent_pid == os.getpid():
                itself.kill()
                sys.exit(0)

            itself.kill()

            # Sometime processes cannot be killed with SIGKILL (e.g, PID=1 launched by kubernetes),
            # so we send an additional signal to kill them.
            itself.send_signal(signal.SIGQUIT)
        except psutil.NoSuchProcess:
            pass


def monkey_patch_p2p_access_check():
    """
    Monkey patch the slow p2p access check.
    NOTE: We assume the p2p access is always allowed, which can be wrong for some setups.
    """

    import sglang.srt.distributed.device_communicators.custom_all_reduce_utils as tgt

    setattr(tgt, "gpu_p2p_access_check", lambda *arg, **kwargs: True)

    # Suppress the warnings from this delete function when using sglang.bench_one_batch
    from sglang.srt.distributed.device_communicators.custom_all_reduce import (
        CustomAllreduce,
    )

    setattr(CustomAllreduce, "__del__", lambda *args, **kwargs: None)


def monkey_patch_vllm_gguf_config():
    try:
        from vllm.model_executor.layers.quantization.gguf import (
            GGUFConfig,
            GGUFEmbeddingMethod,
            GGUFLinearMethod,
        )
    except ImportError:
        return

    from sglang.srt.layers.linear import LinearBase
    from sglang.srt.layers.vocab_parallel_embedding import VocabParallelEmbedding

    def get_quant_method_with_embedding_replaced(
        self, layer: torch.nn.Module, prefix: str
    ) -> Optional["QuantizeMethodBase"]:
        if isinstance(layer, LinearBase):
            return GGUFLinearMethod(self)
        elif isinstance(layer, VocabParallelEmbedding):
            # patch to own VocabParallelEmbedding
            return GGUFEmbeddingMethod(self)
        return None

    setattr(GGUFConfig, "get_quant_method", get_quant_method_with_embedding_replaced)


def set_ulimit(target_soft_limit=65535):
    # number of open files
    resource_type = resource.RLIMIT_NOFILE
    current_soft, current_hard = resource.getrlimit(resource_type)

    if current_soft < target_soft_limit:
        try:
            resource.setrlimit(resource_type, (target_soft_limit, current_hard))
        except ValueError as e:
            logger.warning(f"Fail to set RLIMIT_NOFILE: {e}")

    # stack size
    resource_type = resource.RLIMIT_STACK
    current_soft, current_hard = resource.getrlimit(resource_type)
    target_soft_limit_stack_size = 1024 * target_soft_limit
    if current_soft < target_soft_limit_stack_size:
        try:
            resource.setrlimit(
                resource_type, (target_soft_limit_stack_size, current_hard)
            )
        except ValueError as e:
            logger.warning(f"Fail to set RLIMIT_STACK: {e}")


def add_api_key_middleware(app, api_key: str):
    @app.middleware("http")
    async def authentication(request, call_next):
        if request.method == "OPTIONS":
            return await call_next(request)
        if request.url.path.startswith("/health"):
            return await call_next(request)
        if request.url.path.startswith("/metrics"):
            return await call_next(request)
        if request.headers.get("Authorization") != "Bearer " + api_key:
            return ORJSONResponse(content={"error": "Unauthorized"}, status_code=401)
        return await call_next(request)


def prepare_model_and_tokenizer(model_path: str, tokenizer_path: str):
    if get_bool_env_var("SGLANG_USE_MODELSCOPE"):
        if not os.path.exists(model_path):
            from modelscope import snapshot_download

            model_path = snapshot_download(model_path)
            tokenizer_path = snapshot_download(
                tokenizer_path, ignore_patterns=["*.bin", "*.safetensors"]
            )
    return model_path, tokenizer_path


def configure_logger(server_args, prefix: str = ""):
    if SGLANG_LOGGING_CONFIG_PATH := os.getenv("SGLANG_LOGGING_CONFIG_PATH"):
        if not os.path.exists(SGLANG_LOGGING_CONFIG_PATH):
            raise Exception(
                "Setting SGLANG_LOGGING_CONFIG_PATH from env with "
                f"{SGLANG_LOGGING_CONFIG_PATH} but it does not exist!"
            )
        with open(SGLANG_LOGGING_CONFIG_PATH, encoding="utf-8") as file:
            custom_config = json.loads(file.read())
        logging.config.dictConfig(custom_config)
        return
    format = f"[%(asctime)s{prefix}] %(message)s"
    # format = f"[%(asctime)s.%(msecs)03d{prefix}] %(message)s"
    logging.basicConfig(
        level=getattr(logging, server_args.log_level.upper()),
        format=format,
        datefmt="%Y-%m-%d %H:%M:%S",
        force=True,
    )


# source: https://github.com/vllm-project/vllm/blob/93b38bea5dd03e1b140ca997dfaadef86f8f1855/vllm/lora/utils.py#L9
def replace_submodule(
    model: nn.Module, module_name: str, new_module: nn.Module
) -> nn.Module:
    """Replace a submodule in a model with a new module."""
    parent = model.get_submodule(".".join(module_name.split(".")[:-1]))
    target_name = module_name.split(".")[-1]
    setattr(parent, target_name, new_module)
    return new_module


def set_weight_attrs(
    weight: torch.Tensor,
    weight_attrs: Optional[Dict[str, Any]],
):
    """Set attributes on a weight tensor.

    This method is used to set attributes on a weight tensor. This method
    will not overwrite existing attributes.

    Args:
        weight: The weight tensor.
        weight_attrs: A dictionary of attributes to set on the weight tensor.
    """
    if weight_attrs is None:
        return
    for key, value in weight_attrs.items():
        assert not hasattr(weight, key), f"Overwriting existing tensor attribute: {key}"
        setattr(weight, key, value)


def broadcast_pyobj(
    data: List[Any],
    rank: int,
    dist_group: Optional[torch.distributed.ProcessGroup] = None,
    src: int = 0,
    force_cpu_device: bool = True,
):
    """Broadcast inputs from src rank to all other ranks with torch.dist backend.
    The `rank` here refer to the source rank on global process group (regardless
    of dist_group argument).
    """
    device = torch.device(
        "cuda" if torch.cuda.is_available() and not force_cpu_device else "cpu"
    )

    if rank == src:
        if len(data) == 0:
            tensor_size = torch.tensor([0], dtype=torch.long, device=device)
            dist.broadcast(tensor_size, src=src, group=dist_group)
        else:
            serialized_data = pickle.dumps(data)
            size = len(serialized_data)

            tensor_data = torch.ByteTensor(
                np.frombuffer(serialized_data, dtype=np.uint8)
            ).to(device)
            tensor_size = torch.tensor([size], dtype=torch.long, device=device)

            dist.broadcast(tensor_size, src=src, group=dist_group)
            dist.broadcast(tensor_data, src=src, group=dist_group)
        return data
    else:
        tensor_size = torch.tensor([0], dtype=torch.long, device=device)
        dist.broadcast(tensor_size, src=src, group=dist_group)
        size = tensor_size.item()

        if size == 0:
            return []

        tensor_data = torch.empty(size, dtype=torch.uint8, device=device)
        dist.broadcast(tensor_data, src=src, group=dist_group)

        serialized_data = bytes(tensor_data.cpu().numpy())
        data = pickle.loads(serialized_data)
        return data


def point_to_point_pyobj(
    data: List[Any],
    rank: int,
    group: Optional[torch.distributed.ProcessGroup] = None,
    src: int = 0,
    dst: int = 1,
):
    """Send data from src to dst in group using DeviceToDevice communication."""

    if rank == src:
        if len(data) == 0:
            tensor_size = torch.tensor(
                [0], dtype=torch.long, device=torch.cuda.current_device()
            )
            dist.send(tensor_size, dst=dst, group=group)
        else:
            serialized_data = pickle.dumps(data)
            size = len(serialized_data)
            tensor_data = torch.ByteTensor(
                np.frombuffer(serialized_data, dtype=np.uint8)
            ).cuda(
                device=torch.cuda.current_device()
            )  # Move to GPU
            tensor_size = torch.tensor(
                [size], dtype=torch.long, device=torch.cuda.current_device()
            )

            dist.send(tensor_size, dst=dst, group=group)
            dist.send(tensor_data, dst=dst, group=group)
        return data

    elif rank == dst:
        tensor_size = torch.tensor(
            [0], dtype=torch.long, device=torch.cuda.current_device()
        )
        dist.recv(tensor_size, src=src, group=group)
        size = tensor_size.item()

        if size == 0:
            return []

        tensor_data = torch.empty(
            size, dtype=torch.uint8, device=torch.cuda.current_device()
        )
        dist.recv(tensor_data, src=src, group=group)

        serialized_data = bytes(
            tensor_data.cpu().numpy()
        )  # Move back to host for deserialization
        data = pickle.loads(serialized_data)
        return data

    # Other ranks in pp_group do nothing
    return []


step_counter = 0


def pytorch_profile(name, func, *args, data_size=-1):
    """
    Args:
        name (string): the name of recorded function.
        func: the function to be profiled.
        args: the arguments of the profiled function.
        data_size (int): some measurement of the computation complexity.
            Usually, it could be the batch size.
    """
    global step_counter
    os.makedirs("trace", exist_ok=True)
    with profile(
        activities=[ProfilerActivity.CPU, ProfilerActivity.CUDA],
        # schedule=torch.profiler.schedule(wait=1, warmup=1, active=3, repeat=2),
        # on_trace_ready=tensorboard_trace_handler('./log_dir'),
        record_shapes=True,
        profile_memory=True,
        with_stack=True,
    ) as prof:
        with record_function(name):
            with open(f"trace/size_{step_counter}.json", "w") as f:
                json.dump({"size": data_size}, f)
            result = func(*args)
    prof.export_chrome_trace(f"trace/{name}_{step_counter}.json")
    step_counter += 1
    return result


def get_zmq_socket(
    context: zmq.Context, socket_type: zmq.SocketType, endpoint: str, bind: bool
):
    mem = psutil.virtual_memory()
    total_mem = mem.total / 1024**3
    available_mem = mem.available / 1024**3
    if total_mem > 32 and available_mem > 16:
        buf_size = int(0.5 * 1024**3)
    else:
        buf_size = -1

    socket = context.socket(socket_type)
    if endpoint.find("[") != -1:
        socket.setsockopt(zmq.IPV6, 1)

    def set_send_opt():
        socket.setsockopt(zmq.SNDHWM, 0)
        socket.setsockopt(zmq.SNDBUF, buf_size)

    def set_recv_opt():
        socket.setsockopt(zmq.RCVHWM, 0)
        socket.setsockopt(zmq.RCVBUF, buf_size)

    if socket_type == zmq.PUSH:
        set_send_opt()
    elif socket_type == zmq.PULL:
        set_recv_opt()
    elif socket_type == zmq.DEALER:
        set_send_opt()
        set_recv_opt()
    else:
        raise ValueError(f"Unsupported socket type: {socket_type}")

    if bind:
        socket.bind(endpoint)
    else:
        socket.connect(endpoint)

    return socket


def dump_to_file(dirpath, name, value):
    from sglang.srt.distributed import get_tensor_model_parallel_rank

    if get_tensor_model_parallel_rank() != 0:
        return

    os.makedirs(dirpath, exist_ok=True)
    if value.dtype is torch.bfloat16:
        value = value.float()
    value = value.cpu().numpy()
    output_filename = os.path.join(dirpath, f"pytorch_dump_{name}.npy")
    logger.info(f"Dump a tensor to {output_filename}. Shape = {value.shape}")
    np.save(output_filename, value)


def is_triton_3():
    return triton.__version__.startswith("3.")


def maybe_torch_compile(*args, **kwargs):
    """
    torch.compile does not work for triton 2.2.0, which is needed in xlm1's jax.
    Therefore, we disable it here.
    """

    def decorator(func):
        if is_triton_3():
            return torch.compile(*args, **kwargs)(func)
        return func

    return decorator


def delete_directory(dirpath):
    try:
        # This will remove the directory and all its contents
        shutil.rmtree(dirpath)
    except OSError as e:
        print(f"Warning: {dirpath} : {e.strerror}")


# Temporary directory for prometheus multiprocess mode
# Cleaned up automatically when this object is garbage collected
prometheus_multiproc_dir: tempfile.TemporaryDirectory


def set_prometheus_multiproc_dir():
    # Set prometheus multiprocess directory
    # sglang uses prometheus multiprocess mode
    # we need to set this before importing prometheus_client
    # https://prometheus.github.io/client_python/multiprocess/
    global prometheus_multiproc_dir

    if "PROMETHEUS_MULTIPROC_DIR" in os.environ:
        logger.debug("User set PROMETHEUS_MULTIPROC_DIR detected.")
        prometheus_multiproc_dir = tempfile.TemporaryDirectory(
            dir=os.environ["PROMETHEUS_MULTIPROC_DIR"]
        )
    else:
        prometheus_multiproc_dir = tempfile.TemporaryDirectory()
        os.environ["PROMETHEUS_MULTIPROC_DIR"] = prometheus_multiproc_dir.name
    logger.debug(f"PROMETHEUS_MULTIPROC_DIR: {os.environ['PROMETHEUS_MULTIPROC_DIR']}")


def add_prometheus_middleware(app):
    # We need to import prometheus_client after setting the env variable `PROMETHEUS_MULTIPROC_DIR`
    from prometheus_client import CollectorRegistry, make_asgi_app, multiprocess

    registry = CollectorRegistry()
    multiprocess.MultiProcessCollector(registry)
    metrics_route = Mount("/metrics", make_asgi_app(registry=registry))

    # Workaround for 307 Redirect for /metrics
    metrics_route.path_regex = re.compile("^/metrics(?P<path>.*)$")
    app.routes.append(metrics_route)


def bind_port(port):
    """Bind to a specific port, assuming it's available."""
    sock = socket.socket(socket.AF_INET, socket.SOCK_STREAM)
    sock.setsockopt(socket.SOL_SOCKET, socket.SO_REUSEADDR, 1)  # Allows address reuse
    sock.bind(("", port))
    sock.listen(1)
    return sock


def get_amdgpu_memory_capacity():
    try:
        # Run rocm-smi and capture the output
        result = subprocess.run(
            [
                "rocminfo | grep 'gfx' -A 100 | grep 'Pool 1' -A 5 | grep 'Size:' | awk '{print $2}'"
            ],
            stdout=subprocess.PIPE,
            stderr=subprocess.PIPE,
            shell=True,
            text=True,
        )
        if result.returncode != 0:
            raise RuntimeError(f"rocm-smi error: {result.stderr.strip()}")

        # Parse the output to extract memory values in MiB
        memory_values = [
            float(mem.split("(")[0].strip()) / 1024
            for mem in result.stdout.strip().split("\n")
        ]

        if not memory_values:
            raise ValueError("No GPU memory values found.")

        # Return the minimum memory value
        return min(memory_values)

    except FileNotFoundError:
        raise RuntimeError(
            "rocm-smi not found. Ensure AMD ROCm drivers are installed and accessible."
        )


def get_device_sm():
    if torch.cuda.is_available():
        major, minor = torch.cuda.get_device_capability()
        return major * 10 + minor
    return 0


def get_nvgpu_memory_capacity():
    try:
        # Run nvidia-smi and capture the output
        result = subprocess.run(
            ["nvidia-smi", "--query-gpu=memory.total", "--format=csv,noheader,nounits"],
            stdout=subprocess.PIPE,
            stderr=subprocess.PIPE,
            text=True,
        )

        if result.returncode != 0:
            raise RuntimeError(f"nvidia-smi error: {result.stderr.strip()}")

        # Parse the output to extract memory values
        memory_values = [
            float(mem)
            for mem in result.stdout.strip().split("\n")
            if re.match(r"^\d+(\.\d+)?$", mem.strip())
        ]

        if not memory_values:
            # Fallback to torch.cuda.mem_get_info() when failed to get memory capacity from nvidia-smi,
            # typically in NVIDIA MIG mode.
            if torch.cuda.is_available():
                logger.warning(
                    "Failed to get GPU memory capacity from nvidia-smi, falling back to torch.cuda.mem_get_info()."
                )
                return torch.cuda.mem_get_info()[1] // 1024 // 1024  # unit: MB
            raise ValueError("No GPU memory values found.")

        # Return the minimum memory value
        return min(memory_values)

    except FileNotFoundError:
        raise RuntimeError(
            "nvidia-smi not found. Ensure NVIDIA drivers are installed and accessible."
        )


def get_hpu_memory_capacity():
    try:
        # Run hl-smi and capture the output
        result = subprocess.run(
            ["hl-smi --query | grep 'Total'"],
            stdout=subprocess.PIPE,
            stderr=subprocess.PIPE,
            shell=True,
            text=True,
        )

        if result.returncode != 0:
            raise RuntimeError(f"hl-smi error: {result.stderr.strip()}")

        # Parse the output to extract memory values in MiB
        memory_values = [
            float(mem.split(" ")[-2]) for mem in result.stdout.strip().split("\n")
        ]

        if not memory_values:
            raise ValueError("No GPU memory values found.")

        # Return the minimum memory value
        return min(memory_values)

    except FileNotFoundError:
        raise RuntimeError(
            "hl-smi not found. Ensure Habana drivers are installed and accessible."
        )


def get_npu_memory_capacity():
    try:
        import torch_npu

        return torch.npu.mem_get_info()[1] // 1024 // 1024  # unit: MB
    except ImportError as e:
        raise ImportError("torch_npu is required when run on npu device.")


def get_device_memory_capacity(device: str = None):
    if is_cuda():
        gpu_mem = get_nvgpu_memory_capacity()
    elif is_hip():
        gpu_mem = get_amdgpu_memory_capacity()
    elif device == "hpu":
        gpu_mem = get_hpu_memory_capacity()
    elif device == "npu":
        gpu_mem = get_npu_memory_capacity()
    else:
        # GPU memory is not known yet or no GPU is available.
        gpu_mem = None

    return gpu_mem


# Copy from pytorch and OpenRLHF to allow creating multiple main groups.
# https://github.com/pytorch/pytorch/blob/main/torch/distributed/distributed_c10d.py
# https://github.com/OpenRLHF/OpenRLHF/blob/main/openrlhf/utils/distributed_util.py
def init_custom_process_group(
    backend=None,
    init_method=None,
    timeout=None,
    world_size=-1,
    rank=-1,
    store=None,
    group_name=None,
    pg_options=None,
):
    from torch.distributed.distributed_c10d import (
        Backend,
        PrefixStore,
        _new_process_group_helper,
        _world,
        default_pg_timeout,
        rendezvous,
    )

    assert (store is None) or (
        init_method is None
    ), "Cannot specify both init_method and store."

    if store is not None:
        assert world_size > 0, "world_size must be positive if using store"
        assert rank >= 0, "rank must be non-negative if using store"
    elif init_method is None:
        init_method = "env://"

    if backend:
        backend = Backend(backend)
    else:
        backend = Backend("undefined")

    if timeout is None:
        timeout = default_pg_timeout

    # backward compatible API
    if store is None:
        rendezvous_iterator = rendezvous(init_method, rank, world_size, timeout=timeout)
        store, rank, world_size = next(rendezvous_iterator)
        store.set_timeout(timeout)

        # Use a PrefixStore to avoid accidental overrides of keys used by
        # different systems (e.g. RPC) in case the store is multi-tenant.
        store = PrefixStore(group_name, store)

    # NOTE: The pg_options parameter was renamed into backend_options in PyTorch 2.6.0
    # https://github.com/pytorch/pytorch/commit/a0c7029a75628cd5fa8df83c0de0ea98ee7fd844
    # We need to determine the appropriate parameter name based on PyTorch version
    pg_options_param_name = (
        "backend_options" if str(torch.__version__) >= "2.6" else "pg_options"
    )
    pg, _ = _new_process_group_helper(
        world_size,
        rank,
        [],
        backend,
        store,
        group_name=group_name,
        **{pg_options_param_name: pg_options},
        timeout=timeout,
    )

    _world.pg_group_ranks[pg] = {i: i for i in range(world_size)}

    return pg


def crash_on_warnings():
    # Crash on warning if we are running CI tests
    return get_bool_env_var("SGLANG_IS_IN_CI")


def print_warning_once(msg: str) -> None:
    # Set the stacklevel to 2 to print the caller's line info
    logger.warning(msg, stacklevel=2)


@functools.lru_cache(None)
def print_info_once(msg: str) -> None:
    logger.info(msg)


def get_device_name(device_id: int = 0) -> str:
    if hasattr(torch, "cuda") and torch.cuda.is_available():
        return torch.cuda.get_device_name(device_id)

    if hasattr(torch, "xpu") and torch.xpu.is_available():
        return torch.xpu.get_device_name(device_id)

    if hasattr(torch, "hpu") and torch.hpu.is_available():
        return torch.hpu.get_device_name(device_id)

    if hasattr(torch, "npu") and torch.npu.is_available():
        return torch.npu.get_device_name(device_id)


@lru_cache(maxsize=1)
def is_habana_available() -> bool:
    return find_spec("habana_frameworks") is not None


@lru_cache(maxsize=8)
def get_device(device_id: Optional[int] = None) -> str:
    if is_cpu():
        if cpu_has_amx_support():
            logger.info("Intel AMX is detected, using CPU with Intel AMX support.")
        else:
            logger.warning(
                "CPU device enabled, using torch native backend, low performance expected."
            )
        return "cpu"

    if hasattr(torch, "cuda") and torch.cuda.is_available():
        if device_id is None:
            return "cuda"
        return "cuda:{}".format(device_id)

    if hasattr(torch, "xpu") and torch.xpu.is_available():
        if device_id == None:
            return "xpu"
        return "xpu:{}".format(device_id)

    if hasattr(torch, "npu") and torch.npu.is_available():
        if device_id == None:
            return "npu"
        return "npu:{}".format(device_id)

    if is_habana_available():
        try:
            import habana_frameworks.torch.hpu

            if torch.hpu.is_available():
                if device_id == None:
                    return "hpu"
                return "hpu:{}".format(device_id)
        except ImportError as e:
            raise ImportError(
                "Habana frameworks detected, but failed to import 'habana_frameworks.torch.hpu'."
            )

    raise RuntimeError("No accelerator (CUDA, XPU, HPU) is available.")


@lru_cache(maxsize=1)
def get_device_count() -> int:
    if hasattr(torch, "cuda") and torch.cuda.is_available():
        try:
            return torch.cuda.device_count()
        except RuntimeError:
            return 0

    if hasattr(torch, "xpu") and torch.xpu.is_available():
        try:
            return torch.xpu.device_count()
        except RuntimeError:
            return 0

    if is_habana_available():
        try:
            import habana_frameworks.torch.hpu

            if torch.hpu.is_available():
                return torch.hpu.device_count()
        except (ImportError, RuntimeError):
            return 0

    return 0  # No accelerators available


def get_device_core_count(device_id: int = 0) -> int:
    if hasattr(torch, "cuda") and torch.cuda.is_available():
        return torch.cuda.get_device_properties(device_id).multi_processor_count

    return 0


def get_device_capability(device_id: int = 0) -> Tuple[int, int]:
    major, minor = None, None
    if hasattr(torch, "cuda") and torch.cuda.is_available():
        major, minor = torch.cuda.get_device_capability(device_id)

    if hasattr(torch, "xpu") and torch.xpu.is_available():
        major, minor, *_ = torch.xpu.get_device_capability(device_id)["version"].split(
            "."
        )
        major, minor = int(major), int(minor)

    if hasattr(torch, "hpu") and torch.hpu.is_available():
        try:
            # TODO(HandH1998): `get_device_capability` is not supported by `torch.hpu` for now.
            # Update this once the support is available.
            # major, minor = torch.hpu.get_device_capability(device_id)
            major, minor = None, None
        except Exception as e:
            raise RuntimeError(
                f"An error occurred while getting device capability of hpu: {e}."
            ) from e

    return major, minor


def get_npu_compiler_config():
    config = {
        "frozen_parameter": True,
        "tiling_schedule_optimize": True,
        "topology_sorting_strategy": "StableRDFS",
    }
    return config


def get_compiler_backend() -> str:
    if hasattr(torch, "hpu") and torch.hpu.is_available():
        return "hpu_backend"

    if hasattr(torch, "npu") and torch.npu.is_available():
        try:
            import torchair
            import torchair.ge_concrete_graph.ge_converter.experimental.patch_for_hcom_allreduce
            from torchair.configs.compiler_config import CompilerConfig
        except ImportError as e:
            raise ImportError(
                "NPU detected, but torchair package is not installed. "
                "Please install torchair for torch.compile support on NPU."
            )
        compiler_config = CompilerConfig()
        predefined_config = get_npu_compiler_config()
        for k, v in predefined_config.items():
            setattr(compiler_config.experimental_config, k, v)

        npu_backend = torchair.get_npu_backend(compiler_config=compiler_config)
        return npu_backend

    return "inductor"


sglang_lib = Library("sglang", "FRAGMENT")  # noqa


# Some backends use pytorch version < 2.4.0 which doesn't
# support `torch.library.custom_op`.
def supports_custom_op() -> bool:
    return hasattr(torch.library, "custom_op")


def direct_register_custom_op(
    op_name: str,
    op_func: Callable,
    mutates_args: List[str],
    fake_impl: Optional[Callable] = None,
    target_lib: Optional[Library] = None,
):
    """
    `torch.library.custom_op` can have significant overhead because it
    needs to consider complicated dispatching logic. This function
    directly registers a custom op and dispatches it to the CUDA backend.
    See https://gist.github.com/youkaichao/ecbea9ec9fc79a45d2adce1784d7a9a5
    for more details.

    By default, the custom op is registered to the vLLM library. If you
    want to register it to a different library, you can pass the library
    object to the `target_lib` argument.

    IMPORTANT: the lifetime of the operator is tied to the lifetime of the
    library object. If you want to bind the operator to a different library,
    make sure the library object is alive when the operator is used.
    """
    import torch.library

    if hasattr(torch.library, "infer_schema"):
        schema_str = torch.library.infer_schema(op_func, mutates_args=mutates_args)
    else:
        # for pytorch 2.4
        import torch._custom_op.impl

        schema_str = torch._custom_op.impl.infer_schema(op_func, mutates_args)

    my_lib = target_lib or sglang_lib
    my_lib.define(op_name + schema_str)
    my_lib.impl(op_name, op_func, "CUDA")
    if fake_impl is not None:
        my_lib._register_fake(op_name, fake_impl)


def set_gpu_proc_affinity(
    tp_size: int,
    nnodes: int,
    gpu_id: int,
):
    # current process
    pid = os.getpid()
    p = psutil.Process(pid)

    tp_size_per_node = tp_size // nnodes

    # total physical cores
    total_pcores = psutil.cpu_count(logical=False)
    # physical cores per TP (N.B. more Cores than GPUs on node)
    num_cores_bind = total_pcores // tp_size_per_node

    # able to handle multiple DP per node
    start_cpu_id = (gpu_id * num_cores_bind) % total_pcores
    end_cpu_id = start_cpu_id + num_cores_bind

    if psutil.cpu_count() != psutil.cpu_count(logical=False):
        # HT on
        lower_cpu_ids = [id for id in range(start_cpu_id, end_cpu_id)]
        upper_cpu_ids = [id + total_pcores for id in range(start_cpu_id, end_cpu_id)]
        bind_cpu_ids = list(itertools.chain(lower_cpu_ids, upper_cpu_ids))
    else:
        # HT off
        bind_cpu_ids = [id for id in range(start_cpu_id, end_cpu_id)]

    # set cpu_affinity to current process
    p.cpu_affinity(bind_cpu_ids)
    logger.info(f"Process {pid} gpu_id {gpu_id} is running on CPUs: {p.cpu_affinity()}")


@lru_cache(maxsize=2)
def disable_request_logging() -> bool:
    return get_bool_env_var("SGLANG_DISABLE_REQUEST_LOGGING")


def dataclass_to_string_truncated(
    data, max_length=2048, skip_names: Optional[Set[str]] = None
):
    if skip_names is None:
        skip_names = set()
    if isinstance(data, str):
        if len(data) > max_length:
            half_length = max_length // 2
            return f"{repr(data[:half_length])} ... {repr(data[-half_length:])}"
        else:
            return f"{repr(data)}"
    elif isinstance(data, (list, tuple)):
        if len(data) > max_length:
            half_length = max_length // 2
            return str(data[:half_length]) + " ... " + str(data[-half_length:])
        else:
            return str(data)
    elif isinstance(data, dict):
        return (
            "{"
            + ", ".join(
                f"'{k}': {dataclass_to_string_truncated(v, max_length)}"
                for k, v in data.items()
                if k not in skip_names
            )
            + "}"
        )
    elif dataclasses.is_dataclass(data):
        fields = dataclasses.fields(data)
        return (
            f"{data.__class__.__name__}("
            + ", ".join(
                f"{f.name}={dataclass_to_string_truncated(getattr(data, f.name), max_length)}"
                for f in fields
                if f.name not in skip_names
            )
            + ")"
        )
    else:
        return str(data)


def permute_weight(x: torch.Tensor) -> torch.Tensor:
    b_ = x.shape[0]
    n_ = x.shape[1]
    k_ = x.shape[2]

    x_ = x
    if x.dtype == torch.bfloat16 or x.dtype == torch.float16:
        x_ = x_.view(int(b_), int(n_ / 16), 16, int(k_ / 32), 4, 8)
    elif x.dtype == torch.float8_e4m3fnuz or x.dtype == torch.int8:
        x_ = x_.view(int(b_), int(n_ / 16), 16, int(k_ / 64), 4, 16)
    else:
        # return x_
        x_ = x_.view(int(b_), int(n_ / 16), 16, int(k_ / 8), 2, 4)

    x_ = x_.permute(0, 1, 3, 4, 2, 5)
    x_ = x_.contiguous()
    x_ = x_.view(*x.shape)
    return x_


class MultiprocessingSerializer:
    @staticmethod
    def serialize(obj, output_str: bool = False):
        """
        Serialize a Python object using ForkingPickler.

        Args:
            obj: The object to serialize.
            output_str (bool): If True, return a base64-encoded string instead of raw bytes.

        Returns:
            bytes or str: The serialized object.
        """
        buf = io.BytesIO()
        ForkingPickler(buf).dump(obj)
        buf.seek(0)
        output = buf.read()

        if output_str:
            # Convert bytes to base64-encoded string
            output = pybase64.b64encode(output).decode("utf-8")

        return output

    @staticmethod
    def deserialize(data):
        """
        Deserialize a previously serialized object.

        Args:
            data (bytes or str): The serialized data, optionally base64-encoded.

        Returns:
            The deserialized Python object.
        """
        if isinstance(data, str):
            # Decode base64 string to bytes
            data = pybase64.b64decode(data, validate=True)

        return ForkingPickler.loads(data)


def debug_timing(func):
    # todo: replace with a more organized instrumentation
    def wrapper(*args, **kwargs):
        if logger.isEnabledFor(logging.DEBUG):
            tic = torch.cuda.Event(enable_timing=True)
            toc = torch.cuda.Event(enable_timing=True)
            tic.record()
            result = func(*args, **kwargs)
            toc.record()
            toc.synchronize()  # Wait for the function to complete without synchronizing all ops on the GPU
            elapsed = tic.elapsed_time(toc)
            indices = kwargs.get("indices", args[1] if len(args) > 1 else None)
            num_tokens = len(indices) if indices is not None else 0
            throughput = num_tokens / elapsed * 1000 if elapsed > 0 else 0
            logger.debug(
                f"Transfer time: {elapsed} ms, throughput: {throughput} tokens/s"
            )
            return result
        else:
            return func(*args, **kwargs)

    return wrapper


def nullable_str(val: str):
    if not val or val == "None":
        return None
    return val


def pyspy_dump_schedulers():
    """py-spy dump on all scheduler in a local node."""
    try:
        pid = psutil.Process().pid
        # Command to run py-spy with the PID
        cmd = f"py-spy dump --pid {pid}"
        result = subprocess.run(
            cmd, shell=True, capture_output=True, text=True, check=True
        )
        logger.error(f"Pyspy dump for PID {pid}:\n{result.stdout}")
    except subprocess.CalledProcessError as e:
        logger.error(f"Pyspy failed to dump PID {pid}. Error: {e.stderr}")


def kill_itself_when_parent_died():
    if sys.platform == "linux":
        # sigkill this process when parent worker manager dies
        PR_SET_PDEATHSIG = 1
        libc = ctypes.CDLL("libc.so.6")
        libc.prctl(PR_SET_PDEATHSIG, signal.SIGKILL)
    else:
        logger.warning("kill_itself_when_parent_died is only supported in linux.")


def set_uvicorn_logging_configs():
    from uvicorn.config import LOGGING_CONFIG

    LOGGING_CONFIG["formatters"]["default"][
        "fmt"
    ] = "[%(asctime)s] %(levelprefix)s %(message)s"
    LOGGING_CONFIG["formatters"]["default"]["datefmt"] = "%Y-%m-%d %H:%M:%S"
    LOGGING_CONFIG["formatters"]["access"][
        "fmt"
    ] = '[%(asctime)s] %(levelprefix)s %(client_addr)s - "%(request_line)s" %(status_code)s'
    LOGGING_CONFIG["formatters"]["access"]["datefmt"] = "%Y-%m-%d %H:%M:%S"


def get_ip() -> str:
    # SGLANG_HOST_IP env can be ignore
    host_ip = os.getenv("SGLANG_HOST_IP", "") or os.getenv("HOST_IP", "")
    if host_ip:
        return host_ip

    # IP is not set, try to get it from the network interface

    # try ipv4
    s = socket.socket(socket.AF_INET, socket.SOCK_DGRAM)
    try:
        s.connect(("8.8.8.8", 80))  # Doesn't need to be reachable
        return s.getsockname()[0]
    except Exception:
        pass

    # try ipv6
    try:
        s = socket.socket(socket.AF_INET6, socket.SOCK_DGRAM)
        # Google's public DNS server, see
        # https://developers.google.com/speed/public-dns/docs/using#addresses
        s.connect(("2001:4860:4860::8888", 80))  # Doesn't need to be reachable
        return s.getsockname()[0]
    except Exception:
        pass

    warnings.warn(
        "Failed to get the IP address, using 0.0.0.0 by default."
        "The value can be set by the environment variable"
        " SGLANG_HOST_IP or HOST_IP.",
        stacklevel=2,
    )
    return "0.0.0.0"


def get_open_port() -> int:
    port = os.getenv("SGLANG_PORT")
    if port is not None:
        port = int(port)
        while True:
            try:
                with socket.socket(socket.AF_INET, socket.SOCK_STREAM) as s:
                    s.bind(("", port))
                    return port
            except OSError:
                port += 1  # Increment port number if already in use
                logger.info("Port %d is already in use, trying port %d", port - 1, port)
    # try ipv4
    try:
        with socket.socket(socket.AF_INET, socket.SOCK_STREAM) as s:
            s.bind(("", 0))
            return s.getsockname()[1]
    except OSError:
        # try ipv6
        with socket.socket(socket.AF_INET6, socket.SOCK_STREAM) as s:
            s.bind(("", 0))
            return s.getsockname()[1]


def is_valid_ipv6_address(address: str) -> bool:
    try:
        ipaddress.IPv6Address(address)
        return True
    except ValueError:
        return False


def maybe_wrap_ipv6_address(address: str) -> str:
    if is_valid_ipv6_address(address):
        return f"[{address}]"
    return address


def format_tcp_address(ip: str, port: int) -> str:
    return f"tcp://{maybe_wrap_ipv6_address(ip)}:{port}"


def configure_ipv6(dist_init_addr):
    addr = dist_init_addr
    end = addr.find("]")
    if end == -1:
        raise ValueError("invalid IPv6 address format: missing ']'")

    host = addr[: end + 1]

    # this only validates the address without brackets: we still need the below checks.
    # if it's invalid, immediately raise an error so we know it's not formatting issues.
    if not is_valid_ipv6_address(host[1:end]):
        raise ValueError(f"invalid IPv6 address: {host}")

    port_str = None
    if len(addr) > end + 1:
        if addr[end + 1] == ":":
            port_str = addr[end + 2 :]
        else:
            raise ValueError("received IPv6 address format: expected ':' after ']'")

    if not port_str:
        raise ValueError(
            "a port must be specified in IPv6 address (format: [ipv6]:port)"
        )

    try:
        port = int(port_str)
    except ValueError:
        raise ValueError(f"invalid port in IPv6 address: '{port_str}'")
    return port, host


def rank0_log(msg: str):
    from sglang.srt.distributed import get_tensor_model_parallel_rank

    if get_tensor_model_parallel_rank() == 0:
        logger.info(msg)


def launch_dummy_health_check_server(host, port, enable_metrics):
    import asyncio

    import uvicorn
    from fastapi import FastAPI, Response

    app = FastAPI()

    @app.get("/health")
    async def health():
        """Check the health of the http server."""
        return Response(status_code=200)

    @app.get("/health_generate")
    async def health_generate():
        """Check the health of the http server."""
        return Response(status_code=200)

    # Add prometheus middleware
    if enable_metrics:
        add_prometheus_middleware(app)
        enable_func_timer()

    config = uvicorn.Config(
        app,
        host=host,
        port=port,
        timeout_keep_alive=5,
        loop="auto",
        log_config=None,
        log_level="warning",
    )
    server = uvicorn.Server(config=config)

    try:
        loop = asyncio.get_running_loop()
        logger.info(
            f"Dummy health check server scheduled on existing loop at {host}:{port}"
        )
        loop.create_task(server.serve())

    except RuntimeError:
        logger.info(f"Starting dummy health check server at {host}:{port}")
        server.run()


def create_checksum(directory: str):
    raise NotImplementedError()


def set_cuda_arch():
    if is_flashinfer_available():
        capability = torch.cuda.get_device_capability()
        arch = f"{capability[0]}.{capability[1]}"
        os.environ["TORCH_CUDA_ARCH_LIST"] = f"{arch}{'+PTX' if arch == '9.0' else ''}"


def next_power_of_2(n: int):
    return 1 << (n - 1).bit_length() if n > 0 else 1


setattr(triton, "next_power_of_2", next_power_of_2)


class EmptyContextManager:
    def __enter__(self):
        return self

    def __exit__(self, exc_type, exc_value, traceback):
        pass


def empty_context(*args, **kwargs):
    return EmptyContextManager()


def add_prefix(name: str, prefix: str) -> str:
    """Add a weight path prefix to a module name.

    Args:
        name: base module name.
        prefix: weight prefix str to added to the front of `name` concatenated with `.`.

    Returns:
        The string `prefix.name` if prefix is non-empty, otherwise just `name`.
    """
    return name if not prefix else f"{prefix}.{name}"


def is_remote_url(url: Union[str, Path]) -> bool:
    """
    Check if the URL is a remote URL of the format:
    <connector_type>://<host>:<port>/<model_name>
    """
    if isinstance(url, Path):
        return False

    pattern = r"(.+)://(.*)"
    m = re.match(pattern, url)
    return m is not None


def parse_connector_type(url: str) -> str:
    """
    Parse the connector type from the URL of the format:
    <connector_type>://<path>
    """
    pattern = r"(.+)://(.*)"
    m = re.match(pattern, url)
    if m is None:
        return ""

    return m.group(1)


def retry(
    fn,
    max_retry: int,
    initial_delay: float = 2.0,
    max_delay: float = 60.0,
    should_retry: Callable[[Any], bool] = lambda e: True,
):
    for try_index in itertools.count():
        try:
            return fn()
        except Exception as e:
            if try_index >= max_retry:
                raise Exception(f"retry() exceed maximum number of retries.")

            if not should_retry(e):
                raise Exception(f"retry() observe errors that should not be retried.")

            delay = min(initial_delay * (2**try_index), max_delay) * (
                0.75 + 0.25 * random.random()
            )

            logger.warning(
                f"retry() failed once ({try_index}th try, maximum {max_retry} retries). Will delay {delay:.2f}s and retry. Error: {e}"
            )
            traceback.print_exc()

            time.sleep(delay)


def flatten_nested_list(nested_list):
    if isinstance(nested_list, list):
        return [
            item for sublist in nested_list for item in flatten_nested_list(sublist)
        ]
    else:
        return [nested_list]


def is_non_idle_and_non_empty(forward_mode, hidden_states):
    return (
        (forward_mode is not None)
        and not forward_mode.is_idle()
        and hidden_states.shape[0] > 0
    )


def fast_topk(values, topk, dim):
    if topk == 1:
        # Use max along the specified dimension to get both value and index
        return torch.max(values, dim=dim, keepdim=True)
    else:
        # Use topk for efficiency with larger k values
        return torch.topk(values, topk, dim=dim)


def bind_or_assign(target, source):
    if target is not None:
        target.copy_(source)
        return target
    else:
        return source


def get_local_ip_auto() -> str:
    interface = os.environ.get("SGLANG_LOCAL_IP_NIC", None)
    return (
        get_local_ip_by_nic(interface)
        if interface is not None
        else get_local_ip_by_remote()
    )


def get_local_ip_by_nic(interface: str) -> str:
    try:
        import netifaces
    except ImportError as e:
        raise ImportError(
            "Environment variable SGLANG_LOCAL_IP_NIC requires package netifaces, please install it through 'pip install netifaces'"
        ) from e

    try:
        addresses = netifaces.ifaddresses(interface)
        if netifaces.AF_INET in addresses:
            for addr_info in addresses[netifaces.AF_INET]:
                ip = addr_info.get("addr")
                if ip and ip != "127.0.0.1" and ip != "0.0.0.0":
                    return ip
        if netifaces.AF_INET6 in addresses:
            for addr_info in addresses[netifaces.AF_INET6]:
                ip = addr_info.get("addr")
                if ip and not ip.startswith("fe80::") and ip != "::1":
                    return ip.split("%")[0]
    except (ValueError, OSError) as e:
        raise ValueError(
            "Can not get local ip from NIC. Please verify whether SGLANG_LOCAL_IP_NIC is set correctly."
        )

    # Fallback
    return get_local_ip_by_remote()


def get_local_ip_by_remote() -> str:
    # try ipv4
    s = socket.socket(socket.AF_INET, socket.SOCK_DGRAM)
    try:
        s.connect(("8.8.8.8", 80))  # Doesn't need to be reachable
        return s.getsockname()[0]
    except Exception:
        pass

    try:
        hostname = socket.gethostname()
        ip = socket.gethostbyname(hostname)
        if ip and ip != "127.0.0.1" and ip != "0.0.0.0":
            return ip
    except Exception:
        pass

    # try ipv6
    try:
        s = socket.socket(socket.AF_INET6, socket.SOCK_DGRAM)
        # Google's public DNS server, see
        # https://developers.google.com/speed/public-dns/docs/using#addresses
        s.connect(("2001:4860:4860::8888", 80))  # Doesn't need to be reachable
        return s.getsockname()[0]
    except Exception:
        raise ValueError("Can not get local ip")


def is_page_size_one(server_args):
    return server_args.page_size == 1


# TODO(hebiao064): Accelerate FA3 Spec Decode with topk > 1.
# TODO(hebiao064): Improve the acc rate for FA3 Spec Decode with topk == 1 and page_size > 1.
def is_no_spec_infer_or_topk_one(server_args):
    return server_args.speculative_eagle_topk is None or (
        server_args.speculative_eagle_topk is not None
        and server_args.speculative_eagle_topk == 1
        and is_page_size_one(server_args)
    )


def is_fa3_default_architecture(hf_config):
    architectures = getattr(hf_config, "architectures", None)
    if not isinstance(architectures, list) or not architectures:
        return False
    default_archs = {
        "Qwen2ForCausalLM",
        "Llama4ForConditionalGeneration",
        "LlamaForCausalLM",
        "Gemma2ForCausalLM",
        "Gemma3ForConditionalGeneration",
        "Qwen3ForCausalLM",
        "Qwen3MoeForCausalLM",
        "Glm4MoeForCausalLM",
        "Step3VLForConditionalGeneration",
    }
    return architectures[0] in default_archs


# Can be more general if it is used in multiple places (keep it simple and thus not general now)
class BumpAllocator:
    def __init__(self, buffer_size: int, dtype, device):
        self._buffer = torch.zeros((buffer_size,), dtype=dtype, device=device)
        self._pointer = 0

    def allocate(self, size: int):
        assert self._pointer + size <= len(self._buffer)
        output = self._buffer[self._pointer : self._pointer + size]
        self._pointer += size
        return output


def log_info_on_rank0(logger, msg):
    from sglang.srt.distributed import get_tensor_model_parallel_rank

    if get_tensor_model_parallel_rank() == 0:
        logger.info(msg)


def load_json_config(data: str):
    try:
        return json.loads(data)
    except JSONDecodeError:
        return json.loads(Path(data).read_text())


def dispose_tensor(x: torch.Tensor):
    x.set_(torch.empty((0,), device=x.device, dtype=x.dtype))


T = TypeVar("T")


class Withable(Generic[T]):
    def __init__(self):
        self._value: Optional[T] = None

    @property
    def value(self) -> T:
        return self._value

    @contextmanager
    def with_value(self, new_value: T):
        assert self._value is None
        self._value = new_value
        try:
            yield
        finally:
            assert self._value is new_value
            self._value = None


def require_mlp_tp_gather(server_args):
    """
    Check if the input of MLP is obtained by all-gather rather than all-reduce. This only happens when each MLP TP group contains multiple attention DP groups.
    """
    if server_args.enable_dp_attention:
        assert server_args.dp_size > 1, "dp_size must be greater than 1"
        if (
            server_args.moe_dense_tp_size is None
        ):  # TODO(ch-wan): some MoE models do not have dense layers
            return True
        elif not server_args.enable_dp_lm_head:
            return True
        elif server_args.moe_a2a_backend is None:
            return True
        else:
            return (
                server_args.moe_dense_tp_size
                > server_args.tp_size // server_args.dp_size
            )
    else:
        return False


def require_attn_tp_gather(server_args):
    """
    Check if the input of attention is scattered.
    """
    assert server_args.moe_dense_tp_size in [1, None]
    if server_args.moe_a2a_backend is not None or server_args.moe_dense_tp_size == 1:
        if server_args.enable_dp_attention:
            return server_args.dp_size < server_args.tp_size
        else:
            return True
    else:
        return False


def require_gathered_buffer(server_args):
    return require_mlp_tp_gather(server_args) or require_attn_tp_gather(server_args)


def require_mlp_sync(server_args):
    return server_args.enable_dp_attention or require_gathered_buffer(server_args)


def find_local_repo_dir(repo_id: str, revision: Optional[str] = None) -> Optional[str]:
    import huggingface_hub as hf

    # Build cache path
    cache_path = os.path.join(
        hf.constants.HF_HUB_CACHE,
        hf.constants.REPO_ID_SEPARATOR.join(["models", *repo_id.split("/")]),
    )

    # Get revision from main ref if not specified
    if not revision:
        ref_path = os.path.join(cache_path, "refs", "main")
        if os.path.isfile(ref_path):
            with open(ref_path) as f:
                revision = f.read().strip()

    # List files from revision directory
    if revision:
        rev_dir = os.path.join(cache_path, "snapshots", revision)
        if os.path.isdir(rev_dir):
            return rev_dir

    return None


def read_system_prompt_from_file(model_name: str) -> str:
    """Read system prompt from a file in the HuggingFace cache directory.

    Args:
        model_name: The model name to construct the file path

    Returns:
        The system prompt content from the file, or empty string if file not found
    """
    try:
        local_repo_dir = find_local_repo_dir(model_name)
        if local_repo_dir:
            system_prompt_file = os.path.join(local_repo_dir, "SYSTEM_PROMPT.txt")
            if os.path.exists(system_prompt_file):
                with open(system_prompt_file, "r", encoding="utf-8") as f:
                    return f.read()

        return ""
    except Exception:
        # If anything fails, return empty string
        return ""


def bind_or_assign(target, source):
    if target is not None:
        target.copy_(source)
        return target
    else:
        return source


def prepack_weight_if_needed(weight):
    if weight.device != torch.device("cpu"):
        return weight
    if not cpu_has_amx_support():
        return weight

    return torch.ops.sgl_kernel.convert_weight_packed(weight)


# TODO: currently gemm kernel has the below requirements:
# OC % TILE_N == 0, where TILE_N = 16
# IC % TILE_K == 0, where TILE_K = 32
def dim_is_supported(weight):
    return weight.size(0) % 16 == 0 and weight.size(1) % 32 == 0


def _process_weight_after_loading(module, weight_names, transpose_dims=None) -> None:
    # Pack weight for get better performance on CPU
    devices = {getattr(module, weight_name).device for weight_name in weight_names}
    assert len(devices) == 1, f"Expects all weights to be on the same device"
    device = devices.pop()

    if transpose_dims:
        assert len(weight_names) == len(
            transpose_dims
        ), "len(weight_names) should be equal to len(transpose_dims)"

    for i, weight_name in enumerate(weight_names):
        weight_tensor = getattr(module, weight_name)

        # We don't pack weight or use intel amx backend if any weight of this module has unsupported dim.
        if not dim_is_supported(weight_tensor):
            logger.warning(
                f"Expects weight.size(0) % 16 == 0 and weight.size(1) % 32 == 0 "
                f"but {weight_tensor.size(0)=} and {weight_tensor.size(1)=} in {module}. "
                f"{module} won't use intel amx backend."
            )
            module.use_intel_amx_backend = False
            return

        if transpose_dims and transpose_dims[i]:
            weight_tensor = weight_tensor.transpose(*transpose_dims[i])

        packed_weight = torch.nn.Parameter(
            prepack_weight_if_needed(weight_tensor),
            requires_grad=False,
        )
        packed_weight.__dict__ = weight_tensor.__dict__
        setattr(module, weight_name, packed_weight)

    module.use_intel_amx_backend = (
        device == torch.device("cpu") and cpu_has_amx_support()
    )

    if (
        module.use_intel_amx_backend
        and hasattr(module, "bias")
        and module.bias is not None
    ):
        module.bias = torch.nn.Parameter(module.bias.data.float(), requires_grad=False)


class PackWeightMethod:
    def __init__(self, weight_names, transpose_dims=None):
        self.weight_names = weight_names
        self.transpose_dims = transpose_dims

    def process_weights_after_loading(self, module) -> None:
        _process_weight_after_loading(module, self.weight_names, self.transpose_dims)


class LazyValue:
    def __init__(self, creator: Callable):
        self._creator = creator
        self._value = None

    @property
    def value(self):
        if self._creator is not None:
            self._value = self._creator()
            self._creator = None
        return self._value


def dynamic_import(func_path: str):
    parts = func_path.split(".")
    if len(parts) < 2:
        raise ValueError(
            "func_path should contain both module name and func name (such as 'module.func')"
        )
    module_path = ".".join(parts[:-1])
    func_name = parts[-1]
    module = importlib.import_module(module_path)
    func = getattr(module, func_name)
    return func


def configure_gc_logger():
    logger.info("Enable GC Logger")

    import gc

    gc_start_time = {}

    def gc_callback(phase, info):
        gen = info.get("generation", "?")
        if phase == "start":
            gc_start_time[gen] = time.time()
            logger.info(f"GC start: Time {time.time()} | Generation {gen}")
        elif phase == "stop":
            duration = time.time() - gc_start_time.get(gen, time.time())
            collected = info.get("collected", "?")
            uncollectable = info.get("uncollectable", "?")
            logger.info(
                f"GC end: Time {time.time()} | Generation {gen} | "
                f"Duration: {duration:.4f}s | Collected: {collected} | Uncollectable: {uncollectable} "
                f'{"(LONG GC)" if duration > 0.1 else ""}'
            )

    gc.callbacks.append(gc_callback)


# COPIED FROM DeepGEMM
def align(x: int, y: int) -> int:
    return ceil_div(x, y) * y


# COPIED FROM DeepGEMM
def ceil_div(x: int, y: int) -> int:
    return (x + y - 1) // y


def parse_lscpu_topology():
    try:
        # Get CPU topology: CPU,Core,Socket,Node
        output = subprocess.check_output(
            ["lscpu", "-p=CPU,Core,Socket,Node"], text=True
        )
    except Exception as e:
        raise RuntimeError(f"Unexpected error running 'lscpu': {e}")

    # Parse only data lines (skip comments)
    cpu_info = []
    for line in output.splitlines():
        if not line.startswith("#"):
            cpu, core, socket, node = map(int, line.strip().split(","))
            cpu_info.append((cpu, core, socket, node))

    # [(0,0,0,0),(1,1,0,0),...,(43,43,0,1),...,(256,0,0,0),...]
    return cpu_info


def get_physical_cpus_by_numa():
    cpu_info = parse_lscpu_topology()

    # Map NUMA node -> set of (core_id, socket) to avoid duplicates
    # 0: {(0,0): 0, (1, 0): 1,...}
    # ...
    # 5: {(214,1): 214, (215,1): 215}
    physical_by_node = defaultdict(dict)  # node -> core_id -> cpu_id

    for cpu, core, socket, node in cpu_info:
        key = (core, socket)
        if key not in physical_by_node[node]:
            physical_by_node[node][
                key
            ] = cpu  # pick first CPU seen for that physical core

    # Retrieves CPUs that the current process is allowed to run on
    cpus_allowed_list = psutil.Process().cpu_affinity()

    # Convert to list of physical CPUs per node
    # 0: [0,1,2,...,42]
    # ...
    # 2: [86,87,...,127]
    # ...
    # 5: [214,215,...,255]
    node_to_cpus = {}
    for node, core_to_cpu in physical_by_node.items():
        cpus = sorted(core_to_cpu.values())
        allowed_cpus = set(cpus).intersection(cpus_allowed_list)
        node_to_cpus[node] = allowed_cpus

    return node_to_cpus


# Only physical cores are used. Logical cores are excluded.
def get_cpu_ids_by_node():
    node_to_cpus = get_physical_cpus_by_numa()
    # Sort by NUMA node index
    cpu_ids = [
        ",".join(map(str, sorted(node_to_cpus[node]))) for node in sorted(node_to_cpus)
    ]

    # ['0,1,2,3', '4,5,6,7', '8,9,10,11', '12,13,14,15', '16,17,18,19', '20,21,22,23']
    return cpu_ids


def is_shm_available(dtype, world_size, local_size):
    return (
        cpu_has_amx_support()
        and dtype in [torch.bfloat16, torch.float]
        and world_size >= 1
        and world_size == local_size
    )


def lru_cache_frozenset(maxsize=128):
    def _to_hashable(o):
        try:
            hash(o)
            return o
        except TypeError:
            # Not hashable; convert based on type
            if isinstance(o, (dict)):
                return frozenset(
                    (_to_hashable(k), _to_hashable(v)) for k, v in o.items()
                )
            elif isinstance(o, set):
                return frozenset(_to_hashable(v) for v in o)
            elif isinstance(o, (list, tuple)) or (
                isinstance(o, Sequence) and not isinstance(o, (str, bytes))
            ):
                return tuple(_to_hashable(v) for v in o)
            else:
                raise TypeError(f"Cannot make hashable: {type(o)}")

    def decorator(func):
        cache = OrderedDict()

        @functools.wraps(func)
        def wrapper(*args, **kwargs):
            h_args = tuple(_to_hashable(a) for a in args)
            h_kwargs = frozenset(
                (_to_hashable(k), _to_hashable(v)) for k, v in kwargs.items()
            )
            key = (h_args, h_kwargs)
            if key in cache:
                cache.move_to_end(key)
                return cache[key]
            result = func(*args, **kwargs)
            cache[key] = result
            if maxsize is not None and len(cache) > maxsize:
                cache.popitem(last=False)
            return result

        wrapper.cache_clear = cache.clear  # For manual cache clearing
        return wrapper

    return decorator


def apply_module_patch(target_module, target_function, wrappers):
    original_module, original_function = parse_module_path(
        target_module, target_function, False
    )

    original_function_id = id(original_function)

    candidate = original_function
    for wrapper in wrappers:
        candidate = wrapper(candidate)
    if target_function is not None:
        setattr(original_module, target_function, candidate)

    for key, value in sys.modules.copy().items():
        if (
            target_function is not None
            and hasattr(value, target_function)
            and id(getattr(value, target_function)) == original_function_id
        ):
            setattr(value, target_function, candidate)


def parse_module_path(module_path, function_name, create_dummy):
    from importlib.machinery import ModuleSpec

    def create_dummy_module(full_path, parent=None):
        """Create and register a placeholder module"""
        dummy = types.ModuleType(full_path)
        dummy.__file__ = "vllm_ascend.dummy_module.py"
        dummy.__spec__ = ModuleSpec(full_path, None)
        sys.modules[full_path] = dummy
        if parent:
            setattr(parent, full_path.split(".")[-1], dummy)
        return dummy

    def create_placeholder_function(func_name):
        """Create dummy function that raises when called"""

        def placeholder(*args, **kwargs):
            raise NotImplementedError(f"Function {func_name} is a placeholder")

        placeholder.__name__ = func_name
        return placeholder

    modules = module_path.split(".")
    current_module = None
    processed_path = []

    for idx, part in enumerate(modules):
        current_path = ".".join(modules[: idx + 1])
        parent_path = ".".join(modules[:idx]) if idx > 0 else None

        try:
            current_module = importlib.import_module(current_path)
        except ModuleNotFoundError:
            # Handle missing module
            parent = importlib.import_module(parent_path) if parent_path else None
            if parent and hasattr(parent, part):
                # Use existing attribute from parent
                current_module = getattr(parent, part)
                # Check for early function resolution
                if function_name and hasattr(current_module, function_name):
                    return current_module, getattr(current_module, function_name)
                if function_name and create_dummy:
                    ph_func = create_placeholder_function(function_name)
                    setattr(current_module, function_name, ph_func)
                    return current_module, ph_func
                if function_name:
                    raise AttributeError(
                        f"Function {function_name} missing in {current_path}"
                    )
            else:
                if not create_dummy:
                    raise
                # Create and register dummy module
                current_module = create_dummy_module(
                    current_path,
                    parent=(
                        importlib.import_module(parent_path) if parent_path else None
                    ),
                )

        processed_path.append(part)

    # Final function handling
    final_module = sys.modules[module_path]
    if function_name is not None:
        if not hasattr(final_module, function_name):
            if create_dummy:
                ph_func = create_placeholder_function(function_name)
                setattr(final_module, function_name, ph_func)
            else:
                setattr(final_module, function_name, None)
        return final_module, getattr(final_module, function_name)

    return final_module, None


# LoRA-related constants and utilities
SUPPORTED_LORA_TARGET_MODULES = [
    "q_proj",
    "k_proj",
    "v_proj",
    "o_proj",
    "gate_proj",
    "up_proj",
    "down_proj",
]

LORA_TARGET_ALL_MODULES = "all"


class ConcurrentCounter:
    """
    An asynchronous counter for managing concurrent tasks that need
    coordinated increments, decrements, and waiting until the count reaches zero.

    This class is useful for scenarios like tracking the number of in-flight tasks
    and waiting for them to complete.
    """

    def __init__(self, initial: int = 0):
        """
        Initialize the counter with an optional initial value.

        Args:
            initial (int): The initial value of the counter. Default is 0.
        """
        self._count = initial
        self._condition = asyncio.Condition()

    def value(self) -> int:
        """
        Return the current value of the counter.

        Note:
            This method is not synchronized. It may return a stale value
            if other coroutines are concurrently modifying the counter.

        Returns:
            int: The current counter value.
        """
        return self._count

    def __repr__(self) -> str:
        """Return an informative string representation of the counter."""
        return f"<ConcurrentCounter value={self.value()}>"

    async def increment(self, n: int = 1, notify_all: bool = True):
        """
        Atomically increment the counter by a given amount and notify all waiters.

        Args:
            n (int): The amount to increment the counter by. Default is 1.
            notify_all (bool): Whether to notify all waiters after incrementing. Default is True.
        """
        async with self._condition:
            self._count += n
            if notify_all:
                self._condition.notify_all()

    async def decrement(self, n: int = 1, notify_all: bool = True):
        """
        Atomically decrement the counter by a given amount and notify all waiters.

        Args:
            n (int): The amount to decrement the counter by. Default is 1.
            notify_all (bool): Whether to notify all waiters after decrementing. Default is True.
        """
        async with self._condition:
            self._count -= n
            if notify_all:
                self._condition.notify_all()

    async def wait_for(self, condition: Callable[[int], bool]):
        """
        Asynchronously wait until the counter satisfies a given condition.

        This suspends the calling coroutine without blocking the thread, allowing
        other tasks to run while waiting. When the condition is met, the coroutine resumes.

        Args:
            condition (Callable[[int], bool]): A function that takes the current counter value
                and returns True when the condition is satisfied.
        """
        async with self._condition:
            await self._condition.wait_for(lambda: condition(self._count))

    async def wait_for_zero(self):
        """
        Asynchronously wait until the counter reaches zero.

        This suspends the calling coroutine without blocking the thread, allowing
        other tasks to run while waiting. When the counter becomes zero, the coroutine resumes.
        """
        self.wait_for(lambda count: count == 0)<|MERGE_RESOLUTION|>--- conflicted
+++ resolved
@@ -44,11 +44,7 @@
 import warnings
 from collections import OrderedDict, defaultdict
 from contextlib import contextmanager
-<<<<<<< HEAD
 from dataclasses import dataclass
-from enum import Enum
-=======
->>>>>>> 36fc9260
 from functools import lru_cache
 from importlib.metadata import PackageNotFoundError, version
 from importlib.util import find_spec
