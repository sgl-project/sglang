--- conflicted
+++ resolved
@@ -2219,7 +2219,14 @@
         return ""
 
 
-<<<<<<< HEAD
+def bind_or_assign(target, source):
+    if target is not None:
+        target.copy_(source)
+        return target
+    else:
+        return source
+
+
 def get_numa_id_for_gpu(gpu_id: int) -> Optional[str]:
     """Get NUMA node ID for a specific GPU using nvidia-smi topo command.
 
@@ -2253,7 +2260,9 @@
         return None
 
 
-def check_device_cross_numa_node(visible_device_idx: Optional[List[int]] = None) -> bool:
+def check_device_cross_numa_node(
+    visible_device_idx: Optional[List[int]] = None,
+) -> bool:
     """Check if the GPU devices are on different NUMA nodes.
     Uses nvidia-smi topo command to get accurate NUMA node information.
     """
@@ -2293,16 +2302,12 @@
         return not same_numa
 
     except subprocess.CalledProcessError as e:
-        logger.error(f"Failed to execute nvidia-smi: {e}. Assuming potential cross-NUMA for safety.")
+        logger.error(
+            f"Failed to execute nvidia-smi: {e}. Assuming potential cross-NUMA for safety."
+        )
         return True
     except Exception as e:
-        logger.error(f"An unexpected error occurred: {e}. Assuming potential cross-NUMA for safety.")
-        return True
-=======
-def bind_or_assign(target, source):
-    if target is not None:
-        target.copy_(source)
-        return target
-    else:
-        return source
->>>>>>> 2c3b71d6
+        logger.error(
+            f"An unexpected error occurred: {e}. Assuming potential cross-NUMA for safety."
+        )
+        return True