--- conflicted
+++ resolved
@@ -438,75 +438,6 @@
     return torch.cuda.is_available()
 
 
-<<<<<<< HEAD
-=======
-_CPU_OFFLOAD_BYTES = 0
-_CPU_OFFLOAD_MAX_BYTES = 0
-
-
-def set_cpu_offload_max_bytes(max_bytes: int) -> None:
-    global _CPU_OFFLOAD_MAX_BYTES, _CPU_OFFLOAD_BYTES
-    _CPU_OFFLOAD_BYTES = 0
-    _CPU_OFFLOAD_MAX_BYTES = max_bytes
-
-
-def maybe_offload_to_cpu(module: torch.nn.Module) -> torch.nn.Module:
-    if (params := next(module.parameters(), None)) is None:
-        return module
-
-    device = params.device
-    if device == torch.device("cpu"):
-        return module
-
-    global _CPU_OFFLOAD_MAX_BYTES, _CPU_OFFLOAD_BYTES
-    if _CPU_OFFLOAD_BYTES >= _CPU_OFFLOAD_MAX_BYTES:
-        return module
-
-    pin_memory = is_pin_memory_available()
-    # offload parameters to CPU
-    # use pin_memory if possible, which helps cudagraph capture speed
-    offloaded_parameters = False
-    for p in module.parameters():
-        if _CPU_OFFLOAD_BYTES >= _CPU_OFFLOAD_MAX_BYTES:
-            # we use per-parameter offloading
-            # one module might have some parameters offloaded and some not
-            break
-
-        # `torch.empty_like` does not support `pin_memory` argument
-        cpu_data = torch.empty_strided(
-            size=p.data.size(),
-            stride=p.data.stride(),
-            dtype=p.data.dtype,
-            layout=p.data.layout,
-            device="cpu",
-            pin_memory=pin_memory,
-        )
-        cpu_data.copy_(p.data)
-        p.data = cpu_data
-        _CPU_OFFLOAD_BYTES += p.data.numel() * p.data.element_size()
-        offloaded_parameters = True
-
-    if offloaded_parameters:
-        original_forward = module.forward
-
-        def forward(*args, **kwargs):
-            module.forward = original_forward
-            device_state = {
-                # here we blindly call `to(device)`
-                # if the parameter is already on the device, it will be a no-op
-                k: v.to(device, non_blocking=True)
-                for k, v in module.state_dict().items()
-            }
-            output = functional_call(module, device_state, args=args, kwargs=kwargs)
-            module.forward = forward
-            return output
-
-        module.forward = forward
-
-    return module
-
-
->>>>>>> 84b30d9e
 class LayerFn(Protocol):
 
     def __call__(self, layer_id: int, prefix: str) -> torch.nn.Module: ...
