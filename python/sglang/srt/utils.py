--- conflicted
+++ resolved
@@ -2134,11 +2134,7 @@
 def log_info_on_rank0(logger, msg):
     from sglang.srt.distributed import get_tensor_model_parallel_rank
 
-<<<<<<< HEAD
     if get_tensor_model_parallel_rank() == 0:
-        logger.info(msg)
-=======
-    if torch.distributed.is_initialized() and get_tensor_model_parallel_rank() == 0:
         logger.info(msg)
     else:
         logger.debug(msg)
@@ -2222,5 +2218,4 @@
         return ""
     except Exception:
         # If anything fails, return empty string
-        return ""
->>>>>>> 7ae3799a
+        return ""