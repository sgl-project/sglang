# Adapted from https://github.com/vllm-project/vllm/blob/v0.6.4.post1/vllm/distributed/parallel_state.py

# Copyright 2023 The vLLM team.
# Adapted from
# https://github.com/NVIDIA/Megatron-LM/blob/main/megatron/core/parallel_state.py
# Copyright (c) 2022, NVIDIA CORPORATION. All rights reserved.
"""vLLM distributed state.
It takes over the control of the distributed environment from PyTorch.
The typical workflow is:

- call `init_distributed_environment` to initialize the distributed environment.
- call `initialize_model_parallel` or `ensure_model_parallel_initialized` to
 initialize the model parallel groups.

- any code dealing with the distributed stuff

- call `destroy_model_parallel` to destroy the model parallel groups.
- call `destroy_distributed_environment` to destroy the distributed environment.

If you only need to use the distributed environment without model/pipeline
 parallelism, you can skip the model parallel initialization and destruction
 steps.
"""
import contextlib
import gc
import logging
import os
import pickle
import weakref
from collections import namedtuple
from contextlib import contextmanager, nullcontext
from dataclasses import dataclass
from datetime import timedelta
from multiprocessing import shared_memory
from typing import Any, Callable, Dict, List, Optional, Tuple, Union
from unittest.mock import patch

import torch
import torch.distributed
from torch.distributed import Backend, ProcessGroup

from sglang.srt.utils import (
    direct_register_custom_op,
    get_bool_env_var,
    get_int_env_var,
    is_cuda_alike,
    is_npu,
    is_shm_available,
    supports_custom_op,
)


@dataclass
class GraphCaptureContext:
    stream: torch.cuda.Stream


TensorMetadata = namedtuple("TensorMetadata", ["device", "dtype", "size"])


def _split_tensor_dict(
    tensor_dict: Dict[str, Union[torch.Tensor, Any]]
) -> Tuple[List[Tuple[str, Any]], List[torch.Tensor]]:
    """Split the tensor dictionary into two parts:
    1. A list of (key, value) pairs. If the value is a tensor, it is replaced
         by its metadata.
    2. A list of tensors.
    """
    metadata_list: List[Tuple[str, Any]] = []
    tensor_list: List[torch.Tensor] = []
    for key, value in tensor_dict.items():
        if isinstance(value, torch.Tensor):
            # Note: we cannot use `value.device` here,
            # because it contains not only the device type but also the device
            # index (e.g. "cuda:0"). We only need the device type.
            # receiving side will set the device index.
            device = value.device.type
            metadata_list.append(
                (key, TensorMetadata(device, value.dtype, value.size()))
            )
            tensor_list.append(value)
        else:
            metadata_list.append((key, value))
    return metadata_list, tensor_list


_group_name_counter: Dict[str, int] = {}


def _get_unique_name(name: str) -> str:
    """Get a unique name for the group.
    Example:
    _get_unique_name("tp") -> "tp:0"
    _get_unique_name("tp") -> "tp:1"
    """
    if name not in _group_name_counter:
        _group_name_counter[name] = 0
    newname = f"{name}:{_group_name_counter[name]}"
    _group_name_counter[name] += 1
    return newname


_groups: Dict[str, Callable[[], Optional["GroupCoordinator"]]] = {}


def _register_group(group: "GroupCoordinator") -> None:
    _groups[group.unique_name] = weakref.ref(group)


if supports_custom_op():

    def inplace_all_reduce(tensor: torch.Tensor, group_name: str) -> None:
        assert group_name in _groups, f"Group {group_name} is not found."
        group = _groups[group_name]()
        if group is None:
            raise ValueError(f"Group {group_name} is destroyed.")
        group._all_reduce_in_place(tensor)

    def inplace_all_reduce_fake(tensor: torch.Tensor, group_name: str) -> None:
        return

    direct_register_custom_op(
        op_name="inplace_all_reduce",
        op_func=inplace_all_reduce,
        mutates_args=["tensor"],
        fake_impl=inplace_all_reduce_fake,
    )

    def outplace_all_reduce(tensor: torch.Tensor, group_name: str) -> torch.Tensor:
        assert group_name in _groups, f"Group {group_name} is not found."
        group = _groups[group_name]()
        if group is None:
            raise ValueError(f"Group {group_name} is destroyed.")
        return group._all_reduce_out_place(tensor)

    def outplace_all_reduce_fake(tensor: torch.Tensor, group_name: str) -> torch.Tensor:
        return torch.empty_like(tensor)

    direct_register_custom_op(
        op_name="outplace_all_reduce",
        op_func=outplace_all_reduce,
        mutates_args=[],
        fake_impl=outplace_all_reduce_fake,
    )

    def reg_all_gather_into_tensor(
        output: torch.Tensor, input: torch.Tensor, group_name: str
    ) -> None:
        assert group_name in _groups, f"Group {group_name} is not found."
        group = _groups[group_name]()
        if group is None:
            raise ValueError(f"Group {group_name} is destroyed.")
        group._all_gather_into_tensor(output, input)

    def reg_all_gather_into_tensor_fake(
        output: torch.Tensor, input: torch.Tensor, group_name: str
    ) -> None:
        pass

    direct_register_custom_op(
        op_name="reg_all_gather_into_tensor",
        op_func=reg_all_gather_into_tensor,
        mutates_args=["output"],
        fake_impl=reg_all_gather_into_tensor_fake,
    )


class GroupCoordinator:
    """
    PyTorch ProcessGroup wrapper for a group of processes.
    PyTorch ProcessGroup is bound to one specific communication backend,
        e.g. NCCL, Gloo, MPI, etc.
    GroupCoordinator takes charge of all the communication operations among
        the processes in the group. It can route the communication to
        a specific implementation (e.g. switch allreduce implementation
        based on the tensor size and cuda graph mode).
    """

    # available attributes:
    rank: int  # global rank
    ranks: List[int]  # global ranks in the group
    world_size: int  # size of the group
    # difference between `local_rank` and `rank_in_group`:
    # if we have a group of size 4 across two nodes:
    # Process | Node | Rank | Local Rank | Rank in Group
    #   0     |   0  |  0   |     0      |       0
    #   1     |   0  |  1   |     1      |       1
    #   2     |   1  |  2   |     0      |       2
    #   3     |   1  |  3   |     1      |       3
    local_rank: int  # local rank used to assign devices
    rank_in_group: int  # rank inside the group
    cpu_group: ProcessGroup  # group for CPU communication
    device_group: ProcessGroup  # group for device communication
    use_pynccl: bool  # a hint of whether to use PyNccl
    use_pymscclpp: bool  # a hint of whether to use PyMsccl
    use_custom_allreduce: bool  # a hint of whether to use CustomAllreduce
    use_message_queue_broadcaster: (
        bool  # a hint of whether to use message queue broadcaster
    )
    # communicators are only created for world size > 1
    pynccl_comm: Optional[Any]  # PyNccl communicator
    ca_comm: Optional[Any]  # Custom allreduce communicator
    mq_broadcaster: Optional[Any]  # shared memory broadcaster

    def __init__(
        self,
        group_ranks: List[List[int]],
        local_rank: int,
        torch_distributed_backend: Union[str, Backend],
        use_pynccl: bool,
        use_pymscclpp: bool,
        use_custom_allreduce: bool,
        use_hpu_communicator: bool,
        use_xpu_communicator: bool,
        use_npu_communicator: bool,
        use_message_queue_broadcaster: bool = False,
        group_name: Optional[str] = None,
        pynccl_use_current_stream: bool = False,
    ):
        group_name = group_name or "anonymous"
        self.unique_name = _get_unique_name(group_name)
        _register_group(self)

        self.rank = torch.distributed.get_rank()
        self.local_rank = local_rank
        self.device_group = None
        self.cpu_group = None
        self.local_size = get_int_env_var("LOCAL_SIZE", 0)

        for ranks in group_ranks:
            device_group = torch.distributed.new_group(
                ranks, backend=torch_distributed_backend
            )
            # a group with `gloo` backend, to allow direct coordination between
            # processes through the CPU.
            cpu_group = torch.distributed.new_group(ranks, backend="gloo")
            if self.rank in ranks:
                self.ranks = ranks
                self.world_size = len(ranks)
                self.rank_in_group = ranks.index(self.rank)
                self.device_group = device_group
                self.cpu_group = cpu_group

        assert self.cpu_group is not None
        assert self.device_group is not None

        if is_cuda_alike():
            self.device = torch.device(f"cuda:{local_rank}")
        else:
            self.device = torch.device("cpu")

        self.use_pynccl = use_pynccl
        self.pynccl_use_current_stream = pynccl_use_current_stream
        self.use_pymscclpp = use_pymscclpp
        self.use_custom_allreduce = use_custom_allreduce
        self.use_hpu_communicator = use_hpu_communicator
        self.use_xpu_communicator = use_xpu_communicator
        self.use_npu_communicator = use_npu_communicator
        self.use_message_queue_broadcaster = use_message_queue_broadcaster

        # lazy import to avoid documentation build error
        from sglang.srt.distributed.device_communicators.custom_all_reduce import (
            CustomAllreduce,
        )
        from sglang.srt.distributed.device_communicators.pynccl import (
            PyNcclCommunicator,
        )

        self.pynccl_comm: Optional[PyNcclCommunicator] = None
        if use_pynccl and self.world_size > 1:
            self.pynccl_comm = PyNcclCommunicator(
                group=self.cpu_group,
                device=self.device,
                use_current_stream=pynccl_use_current_stream,
            )

        from sglang.srt.distributed.device_communicators.pymscclpp import (
            PyMscclppCommunicator,
        )

        self.pymscclpp_comm: Optional[PyMscclppCommunicator] = None
        if use_pymscclpp and self.world_size > 1:
            self.pymscclpp_comm = PyMscclppCommunicator(
                group=self.cpu_group,
                device=self.device,
            )

        self.ca_comm: Optional[CustomAllreduce] = None
        if use_custom_allreduce and self.world_size > 1:
            # Initialize a custom fast all-reduce implementation.
            try:
                self.ca_comm = CustomAllreduce(
                    group=self.cpu_group,
                    device=self.device,
                )
            except Exception as e:
                logger.warning(
                    f"Setup Custom allreduce failed with {e}. To silence this "
                    "warning, specify --disable-custom-all-reduce explicitly."
                )

        from sglang.srt.distributed.device_communicators.hpu_communicator import (
            HpuCommunicator,
        )

        self.hpu_communicator: Optional[HpuCommunicator] = None
        if use_hpu_communicator and self.world_size > 1:
            self.hpu_communicator = HpuCommunicator(group=self.device_group)

        from sglang.srt.distributed.device_communicators.xpu_communicator import (
            XpuCommunicator,
        )

        self.xpu_communicator: Optional[XpuCommunicator] = None
        if use_xpu_communicator and self.world_size > 1:
            self.xpu_communicator = XpuCommunicator(group=self.device_group)

        from sglang.srt.distributed.device_communicators.npu_communicator import (
            NpuCommunicator,
        )

        self.npu_communicator: Optional[NpuCommunicator] = None
        if use_npu_communicator and self.world_size > 1:
            self.npu_communicator = NpuCommunicator(group=self.device_group)

        from sglang.srt.distributed.device_communicators.shm_broadcast import (
            MessageQueue,
        )

        self.mq_broadcaster: Optional[MessageQueue] = None
        if use_message_queue_broadcaster and self.world_size > 1:
            self.mq_broadcaster = MessageQueue.create_from_process_group(
                self.cpu_group, 1 << 22, 6
            )

    @property
    def first_rank(self):
        """Return the global rank of the first process in the group"""
        return self.ranks[0]

    @property
    def last_rank(self):
        """Return the global rank of the last process in the group"""
        return self.ranks[-1]

    @property
    def is_first_rank(self):
        """Return whether the caller is the first process in the group"""
        return self.rank == self.first_rank

    @property
    def is_last_rank(self):
        """Return whether the caller is the last process in the group"""
        return self.rank == self.last_rank

    @property
    def next_rank(self):
        """Return the global rank of the process that follows the caller"""
        rank_in_group = self.rank_in_group
        world_size = self.world_size
        return self.ranks[(rank_in_group + 1) % world_size]

    @property
    def prev_rank(self):
        """Return the global rank of the process that precedes the caller"""
        rank_in_group = self.rank_in_group
        world_size = self.world_size
        return self.ranks[(rank_in_group - 1) % world_size]

    @contextmanager
    def graph_capture(
        self,
        graph_capture_context: Optional[GraphCaptureContext] = None,
        stream: Optional[torch.cuda.Stream] = None,
    ):
        if graph_capture_context is None:
            if stream is None:
                stream = torch.cuda.Stream()
            graph_capture_context = GraphCaptureContext(stream)
        else:
            stream = graph_capture_context.stream

        ca_comm = self.ca_comm
        maybe_ca_context = nullcontext() if ca_comm is None else ca_comm.capture()

        # ensure all initialization operations complete before attempting to
        # capture the graph on another stream
        curr_stream = torch.cuda.current_stream()
        if curr_stream != stream:
            stream.wait_stream(curr_stream)

        with torch.cuda.stream(stream), maybe_ca_context:
            # In graph mode, we have to be very careful about the collective
            # operations. The current status is:
            #     allreduce \ Mode   |  Eager  |  Graph  |
            # --------------------------------------------
            # custom allreduce       | enabled | enabled |
            # PyNccl                 | disabled| enabled |
            # PyMscclpp              | disabled| enabled |
            # torch.distributed      | enabled | disabled|
            #
            # Note that custom allreduce will have a runtime check, if the
            #  tensor size is too large, it will fallback to the next
            #  available option.
            # Note that the PyMsccl needs to register the tensor in ahead,
            #  which will introduce large overhead in the eager case,
            #  therefore it is only supported in the graph case.
            # In summary: When using CUDA graph, we use
            #  either custom all-reduce kernel or pynccl. When not using
            #  CUDA graph, we use either custom all-reduce kernel or
            #  PyTorch NCCL. We always prioritize using custom all-reduce
            #  kernel but fall back to PyTorch or pynccl if it is
            #  disabled or not supported.
            pynccl_comm = self.pynccl_comm
            maybe_pynccl_context: Any
            if not pynccl_comm:
                maybe_pynccl_context = nullcontext()
            else:
                maybe_pynccl_context = pynccl_comm.change_state(
                    enable=True, stream=torch.cuda.current_stream()
                )

            pymscclpp_comm = self.pymscclpp_comm
            maybe_pymscclpp_context: Any
            if not pymscclpp_comm:
                maybe_pymscclpp_context = nullcontext()
            else:
                maybe_pymscclpp_context = pymscclpp_comm.change_state(enable=True)
            with maybe_pynccl_context, maybe_pymscclpp_context:
                yield graph_capture_context

    def all_reduce(self, input_: torch.Tensor) -> torch.Tensor:
        """
        User-facing all-reduce function before we actually call the
        all-reduce operation.

        We need this because Dynamo does not support passing an arbitrary
        object (`self` in this case) to a custom op. We need to pass the
         group name as a string, and then look up the group coordinator from
         the group name, dispatch the all-reduce operation to the group
         coordinator.

        In addition, PyTorch custom ops do not support mutation or returning
        a new tensor in the same op. So we need to figure out if the op is
        in-place or out-of-place ahead of time.
        """
        # Bypass the function if we are using only 1 GPU.
        if self.world_size == 1:
            return input_

        if input_.is_cpu:
            if is_shm_available(input_.dtype, self.world_size, self.local_size):
                torch.ops.sgl_kernel.shm_allreduce(
                    input_, torch.distributed.ReduceOp.SUM
                )
            else:
                torch.distributed.all_reduce(input_, group=self.device_group)
            return input_

        if not supports_custom_op():
            self._all_reduce_in_place(input_)
            return input_

        if self.hpu_communicator is not None and not self.hpu_communicator.disabled:
            return self.hpu_communicator.all_reduce(input_)

        if self.xpu_communicator is not None and not self.xpu_communicator.disabled:
            return self.xpu_communicator.all_reduce(input_)

        if self.npu_communicator is not None and not self.npu_communicator.disabled:
            return self.npu_communicator.all_reduce(input_)

        if (
            self.ca_comm is not None
            and not self.ca_comm.disabled
            and self.ca_comm.should_custom_ar(input_)
        ) or (
            self.pymscclpp_comm is not None
            and not self.pymscclpp_comm.disabled
            and self.pymscclpp_comm.should_mscclpp_allreduce(input_)
        ):
            return torch.ops.sglang.outplace_all_reduce(
                input_, group_name=self.unique_name
            )
        else:
            torch.ops.sglang.inplace_all_reduce(input_, group_name=self.unique_name)
            return input_

    def _all_reduce_out_place(self, input_: torch.Tensor) -> torch.Tensor:
        ca_comm = self.ca_comm
        pymscclpp_comm = self.pymscclpp_comm
        assert ca_comm is not None or pymscclpp_comm is not None
        if ca_comm is not None and not ca_comm.disabled:
            out = ca_comm.custom_all_reduce(input_)
        else:
            assert not pymscclpp_comm.disabled
            out = pymscclpp_comm.all_reduce(input_)
        assert out is not None
        return out

    def _all_reduce_in_place(self, input_: torch.Tensor) -> None:
        pynccl_comm = self.pynccl_comm
        if pynccl_comm is not None and not pynccl_comm.disabled:
            pynccl_comm.all_reduce(input_)
        else:
            torch.distributed.all_reduce(input_, group=self.device_group)

    def reduce_scatter(
        self,
        output: torch.Tensor,
        input_list: List[torch.Tensor],
    ) -> None:
        # TODO(ch-wan): support other backends
        torch.distributed.reduce_scatter(output, input_list, group=self.device_group)
        return output

    def _all_gather_into_tensor(self, output: torch.Tensor, input: torch.Tensor):
        pynccl_comm = self.pynccl_comm
        if pynccl_comm is not None and not pynccl_comm.disabled:
            pynccl_comm.all_gather(output, input)
        else:
            torch.distributed.all_gather_into_tensor(
                output, input, group=self.device_group
            )

    def all_gather_into_tensor(self, output: torch.Tensor, input: torch.Tensor):
        if not supports_custom_op():
            self._all_gather_into_tensor(output, input)
        else:
            torch.ops.sglang.reg_all_gather_into_tensor(
                output, input, group_name=self.unique_name
            )

    def all_gather(
        self,
        input_: torch.Tensor,
        dim: int = -1,
        output_tensor_list: Optional[List[torch.Tensor]] = None,
    ) -> torch.Tensor:
        world_size = self.world_size
        # Bypass the function if we are using only 1 GPU.
        if world_size == 1:
            if output_tensor_list is not None:
                logger.warning(
                    "Performing in-place all-gather with a group size of 1. "
                    "This may be unnecessary; consider bypassing it for better efficiency."
                )
                output_tensor_list[0].copy_(input_)
                return None
            else:
                return input_

        if output_tensor_list is not None:
            # TODO(ch-wan): support other backends
            return torch.distributed.all_gather(
                output_tensor_list, input_, group=self.device_group
            )

        assert (
            -input_.dim() <= dim < input_.dim()
        ), f"Invalid dim ({dim}) for input tensor with shape {input_.size()}"

        # For HPUs, use HPU communicator.
        hpu_comm = self.hpu_communicator
        if hpu_comm is not None and not hpu_comm.disabled:
            return hpu_comm.all_gather(input_, dim)

        # For NPUs, use NPU communicator.
        npu_comm = self.npu_communicator
        if npu_comm is not None and not npu_comm.disabled:
            return npu_comm.all_gather(input_, dim)

        if dim < 0:
            # Convert negative dim to positive.
            dim += input_.dim()
        input_size = input_.size()
        # NOTE: we have to use concat-style all-gather here,
        # stack-style all-gather has compatibility issues with
        # torch.compile . see https://github.com/pytorch/pytorch/issues/138795
        output_size = (input_size[0] * world_size,) + input_size[1:]
        # Allocate output tensor.
        output_tensor = torch.empty(
            output_size, dtype=input_.dtype, device=input_.device
        )

        if input_.is_cpu:
            if is_shm_available(input_.dtype, self.world_size, self.local_size):
                return torch.ops.sgl_kernel.shm_allgather(input_, dim)
            else:
                torch.distributed.all_gather_into_tensor(
                    output_tensor, input_, group=self.device_group
                )
                return output_tensor

        # All-gather.
        self.all_gather_into_tensor(output_tensor, input_)
        # Reshape
        output_tensor = output_tensor.reshape((world_size,) + input_size)
        output_tensor = output_tensor.movedim(0, dim)
        output_tensor = output_tensor.reshape(
            input_size[:dim] + (world_size * input_size[dim],) + input_size[dim + 1 :]
        )
        return output_tensor

    def gather(
        self, input_: torch.Tensor, dst: int = 0, dim: int = -1
    ) -> Optional[torch.Tensor]:
        """
        NOTE: We assume that the input tensor is on the same device across
        all the ranks.
        NOTE: `dst` is the local rank of the destination rank.
        """
        world_size = self.world_size
        # Bypass the function if we are using only 1 GPU.
        if world_size == 1:
            return input_
        assert (
            -input_.dim() <= dim < input_.dim()
        ), f"Invalid dim ({dim}) for input tensor with shape {input_.size()}"
        if dim < 0:
            # Convert negative dim to positive.
            dim += input_.dim()
        if self.xpu_communicator is not None and not self.xpu_communicator.disabled:
            return self.xpu_communicator.gather(input_, self.rank_in_group, dst, dim)
        # Allocate output tensor.
        if self.rank_in_group == dst:
            gather_list = [torch.empty_like(input_) for _ in range(world_size)]
        else:
            gather_list = None
        # Gather.
        torch.distributed.gather(
            input_, gather_list, dst=self.ranks[dst], group=self.device_group
        )
        if self.rank_in_group == dst:
            output_tensor = torch.cat(gather_list, dim=dim)
        else:
            output_tensor = None
        return output_tensor

    def broadcast(self, input_: torch.Tensor, src: int = 0):
        """Broadcast the input tensor.
        NOTE: `src` is the local rank of the source rank.
        """
        assert src < self.world_size, f"Invalid src rank ({src})"

        # Bypass the function if we are using only 1 GPU.
        if self.world_size == 1:
            return input_
        # Broadcast.
        torch.distributed.broadcast(
            input_, src=self.ranks[src], group=self.device_group
        )
        return input_

    def broadcast_object(self, obj: Optional[Any] = None, src: int = 0):
        """Broadcast the input object.
        NOTE: `src` is the local rank of the source rank.
        """
        assert src < self.world_size, f"Invalid src rank ({src})"

        # Bypass the function if we are using only 1 GPU.
        if self.world_size == 1:
            return obj
        if self.mq_broadcaster is not None:
            assert src == 0, "Message queue broadcaster only supports src=0"
            return self.mq_broadcaster.broadcast_object(obj)
        if self.rank_in_group == src:
            torch.distributed.broadcast_object_list(
                [obj], src=self.ranks[src], group=self.cpu_group
            )
            return obj
        else:
            recv = [None]
            torch.distributed.broadcast_object_list(
                recv, src=self.ranks[src], group=self.cpu_group
            )
            return recv[0]

    def broadcast_object_list(
        self, obj_list: List[Any], src: int = 0, group: Optional[ProcessGroup] = None
    ):
        """Broadcast the input object list.
        NOTE: `src` is the local rank of the source rank.
        """
        assert src < self.world_size, f"Invalid src rank ({src})"

        # Bypass the function if we are using only 1 GPU.
        if self.world_size == 1:
            return obj_list
        # Broadcast.
        torch.distributed.broadcast_object_list(
            obj_list, src=self.ranks[src], group=self.device_group
        )
        return obj_list

    def send_object(self, obj: Any, dst: int) -> None:
        """Send the input object list to the destination rank."""
        """NOTE: `dst` is the local rank of the destination rank."""

        assert dst < self.world_size, f"Invalid dst rank ({dst})"

        assert dst != self.rank_in_group, (
            "Invalid destination rank. Destination rank is the same "
            "as the current rank."
        )

        # Serialize object to tensor and get the size as well
        object_tensor = torch.frombuffer(pickle.dumps(obj), dtype=torch.uint8).to(
            device=self.device
        )

        size_tensor = torch.tensor(
            [object_tensor.numel()],
            dtype=torch.long,
            device=self.device,
        )

        # Send object size
        torch.distributed.send(
            size_tensor, dst=self.ranks[dst], group=self.device_group
        )

        # Send object
        torch.distributed.send(
            object_tensor, dst=self.ranks[dst], group=self.device_group
        )

        return None

    def recv_object(self, src: int) -> Any:
        """Receive the input object list from the source rank."""
        """NOTE: `src` is the local rank of the source rank."""

        assert src < self.world_size, f"Invalid src rank ({src})"

        assert (
            src != self.rank_in_group
        ), "Invalid source rank. Source rank is the same as the current rank."

        size_tensor = torch.empty(1, dtype=torch.long, device=self.device)

        # Receive object size
        rank_size = torch.distributed.recv(
            size_tensor, src=self.ranks[src], group=self.device_group
        )

        # Tensor to receive serialized objects into.
        object_tensor = torch.empty(  # type: ignore[call-overload]
            size_tensor.item(),  # type: ignore[arg-type]
            dtype=torch.uint8,
            device=self.device,
        )

        rank_object = torch.distributed.recv(
            object_tensor, src=self.ranks[src], group=self.device_group
        )

        assert (
            rank_object == rank_size
        ), "Received object sender rank does not match the size sender rank."

        obj = pickle.loads(object_tensor.cpu().numpy().tobytes())

        return obj

    def broadcast_tensor_dict(
        self,
        tensor_dict: Optional[Dict[str, Union[torch.Tensor, Any]]] = None,
        src: int = 0,
        group: Optional[ProcessGroup] = None,
        metadata_group: Optional[ProcessGroup] = None,
    ) -> Optional[Dict[str, Union[torch.Tensor, Any]]]:
        """Broadcast the input tensor dictionary.
        NOTE: `src` is the local rank of the source rank.
        """
        # Bypass the function if we are using only 1 GPU.
        if not torch.distributed.is_initialized() or self.world_size == 1:
            return tensor_dict

        group = self.device_group
        metadata_group = self.cpu_group
        assert src < self.world_size, f"Invalid src rank ({src})"

        rank_in_group = self.rank_in_group
        if rank_in_group == src:
            metadata_list: List[Tuple[Any, Any]] = []
            assert isinstance(
                tensor_dict, dict
            ), f"Expecting a dictionary, got {type(tensor_dict)}"
            metadata_list, tensor_list = _split_tensor_dict(tensor_dict)
            # `metadata_list` lives in CPU memory.
            # `broadcast_object_list` has serialization & deserialization,
            # all happening on CPU. Therefore, we can use the CPU group.
            self.broadcast_object(metadata_list, src=src)
            async_handles = []
            for tensor in tensor_list:
                if tensor.numel() == 0:
                    # Skip broadcasting empty tensors.
                    continue
                if tensor.is_cpu:
                    # use metadata_group for CPU tensors
                    handle = torch.distributed.broadcast(
                        tensor, src=self.ranks[src], group=metadata_group, async_op=True
                    )
                else:
                    # use group for GPU tensors
                    handle = torch.distributed.broadcast(
                        tensor, src=self.ranks[src], group=group, async_op=True
                    )
                async_handles.append(handle)
            for async_handle in async_handles:
                async_handle.wait()

        else:
            metadata_list = self.broadcast_object(None, src=src)
            tensor_dict = {}
            async_handles = []
            for key, value in metadata_list:
                if isinstance(value, TensorMetadata):
                    tensor = torch.empty(
                        value.size, dtype=value.dtype, device=value.device
                    )
                    if tensor.numel() == 0:
                        # Skip broadcasting empty tensors.
                        tensor_dict[key] = tensor
                        continue
                    if tensor.is_cpu:
                        # use metadata_group for CPU tensors
                        handle = torch.distributed.broadcast(
                            tensor,
                            src=self.ranks[src],
                            group=metadata_group,
                            async_op=True,
                        )
                    else:
                        # use group for GPU tensors
                        handle = torch.distributed.broadcast(
                            tensor, src=self.ranks[src], group=group, async_op=True
                        )
                    async_handles.append(handle)
                    tensor_dict[key] = tensor
                else:
                    tensor_dict[key] = value
            for async_handle in async_handles:
                async_handle.wait()
        return tensor_dict

    def send_tensor_dict(
        self,
        tensor_dict: Dict[str, Union[torch.Tensor, Any]],
        dst: Optional[int] = None,
        all_gather_group: Optional["GroupCoordinator"] = None,
    ) -> Optional[Dict[str, Union[torch.Tensor, Any]]]:
        """Send the input tensor dictionary.
        NOTE: `dst` is the local rank of the source rank.
        """
        # Bypass the function if we are using only 1 GPU.
        if not torch.distributed.is_initialized() or self.world_size == 1:
            return tensor_dict

        all_gather_size = 1 if all_gather_group is None else all_gather_group.world_size
        all_gather_rank = (
            0 if all_gather_group is None else all_gather_group.rank_in_group
        )

        group = self.device_group
        metadata_group = self.cpu_group

        if dst is None:
            dst = (self.rank_in_group + 1) % self.world_size
        assert dst < self.world_size, f"Invalid dst rank ({dst})"

        assert isinstance(
            tensor_dict, dict
        ), f"Expecting a dictionary, got {type(tensor_dict)}"
        metadata_list, tensor_list = _split_tensor_dict(tensor_dict)
        # Note: While switching to Device-to-Device (D2D) would introduce an extra
        # Device-to-Host (D2H) memory copy overhead for serialization, our benchmarks
        # show better overall transmission performance with D2D due to:
        # 1. Superior D2D transfer bandwidth
        # 2. Ability to overlap send and recv operations
        # Thus the net performance gain justifies this approach.
        self.send_object(metadata_list, dst=dst)
        for tensor in tensor_list:
            if tensor.numel() == 0:
                # Skip sending empty tensors.
                continue

            # send-allgather: send only a slice, then do allgather.
            if all_gather_group is not None and tensor.numel() % all_gather_size == 0:
                tensor = tensor.reshape(all_gather_size, -1)[all_gather_rank]

            if tensor.is_cpu:
                # use metadata_group for CPU tensors
                torch.distributed.send(
                    tensor, dst=self.ranks[dst], group=metadata_group
                )
            else:
                # use group for GPU tensors
                torch.distributed.send(tensor, dst=self.ranks[dst], group=group)
        return None

    def recv_tensor_dict(
        self,
        src: Optional[int] = None,
        all_gather_group: Optional["GroupCoordinator"] = None,
    ) -> Optional[Dict[str, Union[torch.Tensor, Any]]]:
        """Recv the input tensor dictionary.
        NOTE: `src` is the local rank of the source rank.
        """
        # Bypass the function if we are using only 1 GPU.
        if not torch.distributed.is_initialized() or self.world_size == 1:
            return None

        all_gather_size = 1 if all_gather_group is None else all_gather_group.world_size
        all_gather_rank = (
            0 if all_gather_group is None else all_gather_group.rank_in_group
        )

        group = self.device_group
        metadata_group = self.cpu_group

        if src is None:
            src = (self.rank_in_group - 1) % self.world_size
        assert src < self.world_size, f"Invalid src rank ({src})"

        recv_metadata_list = self.recv_object(src=src)
        tensor_dict: Dict[str, Any] = {}
        for key, value in recv_metadata_list:
            if isinstance(value, TensorMetadata):
                tensor = torch.empty(value.size, dtype=value.dtype, device=value.device)
                if tensor.numel() == 0:
                    # Skip broadcasting empty tensors.
                    tensor_dict[key] = tensor
                    continue

                # send-allgather: send only a slice, then do allgather.
                use_all_gather = (
                    all_gather_group is not None
                    and tensor.numel() % all_gather_size == 0
                )

                if use_all_gather:
                    orig_shape = tensor.shape
                    tensor = tensor.reshape(all_gather_size, -1)[all_gather_rank]

                if tensor.is_cpu:
                    # use metadata_group for CPU tensors
                    torch.distributed.recv(
                        tensor, src=self.ranks[src], group=metadata_group
                    )
                else:
                    # use group for GPU tensors
                    torch.distributed.recv(tensor, src=self.ranks[src], group=group)
                if use_all_gather:
                    # do the allgather
                    tensor = all_gather_group.all_gather(tensor, dim=0)  # type: ignore
                    tensor = tensor.reshape(orig_shape)

                tensor_dict[key] = tensor
            else:
                tensor_dict[key] = value
        return tensor_dict

    def barrier(self):
        """Barrier synchronization among the group.
        NOTE: don't use `device_group` here! `barrier` in NCCL is
        terrible because it is internally a broadcast operation with
        secretly created GPU tensors. It is easy to mess up the current
        device. Use the CPU group instead.
        """
        torch.distributed.barrier(group=self.cpu_group)

    def send(self, tensor: torch.Tensor, dst: Optional[int] = None) -> None:
        """Sends a tensor to the destination rank in a non-blocking way"""
        """NOTE: `dst` is the local rank of the destination rank."""
        if dst is None:
            dst = (self.rank_in_group + 1) % self.world_size

        pynccl_comm = self.pynccl_comm
        if pynccl_comm is not None and not pynccl_comm.disabled:
            pynccl_comm.send(tensor, dst)
        else:
            torch.distributed.send(tensor, self.ranks[dst], self.device_group)

    def recv(
        self, size: torch.Size, dtype: torch.dtype, src: Optional[int] = None
    ) -> torch.Tensor:
        """Receives a tensor from the source rank."""
        """NOTE: `src` is the local rank of the source rank."""
        if src is None:
            src = (self.rank_in_group - 1) % self.world_size

        tensor = torch.empty(size, dtype=dtype, device=self.device)
        pynccl_comm = self.pynccl_comm
        if pynccl_comm is not None and not pynccl_comm.disabled:
            pynccl_comm.recv(tensor, src)
        else:
            torch.distributed.recv(tensor, self.ranks[src], self.device_group)
        return tensor

    def destroy(self):
        if self.device_group is not None:
            torch.distributed.destroy_process_group(self.device_group)
            self.device_group = None
        if self.cpu_group is not None:
            torch.distributed.destroy_process_group(self.cpu_group)
            self.cpu_group = None
        if self.pynccl_comm is not None:
            self.pynccl_comm = None
        if self.ca_comm is not None:
            self.ca_comm = None
        if self.mq_broadcaster is not None:
            self.mq_broadcaster = None


_WORLD: Optional[GroupCoordinator] = None


def get_world_group() -> GroupCoordinator:
    assert _WORLD is not None, "world group is not initialized"
    return _WORLD


def init_world_group(
    ranks: List[int], local_rank: int, backend: str
) -> GroupCoordinator:
    return GroupCoordinator(
        group_ranks=[ranks],
        local_rank=local_rank,
        torch_distributed_backend=backend,
        use_pynccl=False,
        use_pymscclpp=False,
        use_custom_allreduce=False,
        use_hpu_communicator=False,
        use_xpu_communicator=False,
        use_npu_communicator=False,
        group_name="world",
    )


def init_model_parallel_group(
    group_ranks: List[List[int]],
    local_rank: int,
    backend: str,
    use_custom_allreduce: Optional[bool] = None,
    use_message_queue_broadcaster: bool = False,
    group_name: Optional[str] = None,
    use_mscclpp_allreduce: Optional[bool] = None,
    pynccl_use_current_stream: bool = True,
) -> GroupCoordinator:
    if use_custom_allreduce is None:
        use_custom_allreduce = _ENABLE_CUSTOM_ALL_REDUCE
    if use_mscclpp_allreduce is None:
        use_mscclpp_allreduce = _ENABLE_MSCCLPP_ALL_REDUCE
    return GroupCoordinator(
        group_ranks=group_ranks,
        local_rank=local_rank,
        torch_distributed_backend=backend,
        use_pynccl=not is_npu(),
        use_pymscclpp=use_mscclpp_allreduce,
        use_custom_allreduce=use_custom_allreduce,
        use_hpu_communicator=True,
        use_xpu_communicator=True,
        use_npu_communicator=True,
        use_message_queue_broadcaster=use_message_queue_broadcaster,
        group_name=group_name,
        pynccl_use_current_stream=pynccl_use_current_stream,
    )


_TP: Optional[GroupCoordinator] = None

# duplicate GroupCoordinator for prefill in PD-Multiplexing
_PDMUX_PREFILL_TP_GROUP: Optional[GroupCoordinator] = None

_ENABLE_PDMUX_P_TP: bool = False


def set_pdmux_status(enable_prefill_multiplexing: bool):
    global _ENABLE_PDMUX_P_TP
    _ENABLE_PDMUX_P_TP = enable_prefill_multiplexing


def get_tp_group() -> GroupCoordinator:
    if _ENABLE_PDMUX_P_TP:
        assert (
            _PDMUX_PREFILL_TP_GROUP is not None
        ), "tensor model parallel group for PD-Multiplexing Prefill is not initialized"
        return _PDMUX_PREFILL_TP_GROUP
    assert _TP is not None, "tensor model parallel group is not initialized"
    return _TP


# kept for backward compatibility
get_tensor_model_parallel_group = get_tp_group

_PP: Optional[GroupCoordinator] = None


def get_pp_group() -> GroupCoordinator:
    assert _PP is not None, "pipeline model parallel group is not initialized"
    return _PP


# kept for backward compatibility
get_pipeline_model_parallel_group = get_pp_group


@contextmanager
def graph_capture(stream: Optional[torch.cuda.Stream] = None):
    """
    `graph_capture` is a context manager which should surround the code that
    is capturing the CUDA graph. Its main purpose is to ensure that the
    some operations will be run after the graph is captured, before the graph
    is replayed. It returns a `GraphCaptureContext` object which contains the
    necessary data for the graph capture. Currently, it only contains the
    stream that the graph capture is running on. This stream is set to the
    current CUDA stream when the context manager is entered and reset to the
    default stream when the context manager is exited. This is to ensure that
    the graph capture is running on a separate stream from the default stream,
    in order to explicitly distinguish the kernels to capture
    from other kernels possibly launched on background in the default stream.
    """
    with get_tp_group().graph_capture(
        stream=stream
    ) as context, get_pp_group().graph_capture(context):
        yield context


logger = logging.getLogger(__name__)

_ENABLE_CUSTOM_ALL_REDUCE = True
_ENABLE_MSCCLPP_ALL_REDUCE = False


def set_custom_all_reduce(enable: bool):
    global _ENABLE_CUSTOM_ALL_REDUCE
    _ENABLE_CUSTOM_ALL_REDUCE = enable


def set_mscclpp_all_reduce(enable: bool):
    global _ENABLE_MSCCLPP_ALL_REDUCE
    _ENABLE_MSCCLPP_ALL_REDUCE = enable


def init_distributed_environment(
    world_size: int = -1,
    rank: int = -1,
    distributed_init_method: str = "env://",
    local_rank: int = -1,
    backend: str = "nccl",
    timeout: Optional[int] = None,
):
    logger.debug(
        "world_size=%d rank=%d local_rank=%d " "distributed_init_method=%s backend=%s",
        world_size,
        rank,
        local_rank,
        distributed_init_method,
        backend,
    )
    if not torch.distributed.is_initialized():
        assert distributed_init_method is not None, (
            "distributed_init_method must be provided when initializing "
            "distributed environment"
        )
        if timeout is not None:
            assert isinstance(timeout, (int)), "timeout must be a number"
            assert timeout > 0, "timeout must be positive"
            timeout = timedelta(seconds=timeout)

        # this backend is used for WORLD
        torch.distributed.init_process_group(
            backend=backend,
            init_method=distributed_init_method,
            world_size=world_size,
            rank=rank,
            timeout=timeout,
        )

    # set the local rank
    # local_rank is not available in torch ProcessGroup,
    # see https://github.com/pytorch/pytorch/issues/122816
    if local_rank == -1:
        # local rank not set, this usually happens in single-node
        # setting, where we can use rank as local rank
        if distributed_init_method == "env://":
            local_rank = int(os.environ.get("LOCAL_RANK", "0"))
        else:
            local_rank = rank
    global _WORLD
    if _WORLD is None:
        ranks = list(range(torch.distributed.get_world_size()))
        _WORLD = init_world_group(ranks, local_rank, backend)
    else:
        assert (
            _WORLD.world_size == torch.distributed.get_world_size()
        ), "world group already initialized with a different world size"


def initialize_model_parallel(
    tensor_model_parallel_size: int = 1,
    pipeline_model_parallel_size: int = 1,
    backend: Optional[str] = None,
    duplicate_tp_group: bool = False,
) -> None:
    """
    Initialize model parallel groups.

    Arguments:
        tensor_model_parallel_size: number of GPUs used for tensor model
            parallelism.
        pipeline_model_parallel_size: number of GPUs used for pipeline model
            parallelism.

    Let's say we have a total of 8 GPUs denoted by g0 ... g7 and we
    use 2 GPUs to parallelize the model tensor, and 4 GPUs to parallelize
    the model pipeline. The present function will
    create 4 tensor model-parallel groups and 2 pipeline model-parallel groups:
        4 tensor model-parallel groups:
            [g0, g1], [g2, g3], [g4, g5], [g6, g7]
        2 pipeline model-parallel groups:
            [g0, g2, g4, g6], [g1, g3, g5, g7]
    Note that for efficiency, the caller should make sure adjacent ranks
    are on the same DGX box. For example if we are using 2 DGX-1 boxes
    with a total of 16 GPUs, rank 0 to 7 belong to the first box and
    ranks 8 to 15 belong to the second box.
    """
    # Get world size and rank. Ensure some consistencies.
    assert torch.distributed.is_initialized()
    world_size: int = torch.distributed.get_world_size()
    backend = backend or torch.distributed.get_backend(get_world_group().device_group)

    if world_size != tensor_model_parallel_size * pipeline_model_parallel_size:
        raise RuntimeError(
            f"world_size ({world_size}) is not equal to "
            f"tensor_model_parallel_size ({tensor_model_parallel_size}) x "
            f"pipeline_model_parallel_size ({pipeline_model_parallel_size})"
        )

    # Build the tensor model-parallel groups.
    num_tensor_model_parallel_groups: int = world_size // tensor_model_parallel_size
    global _TP
    assert _TP is None, "tensor model parallel group is already initialized"
    group_ranks = []
    for i in range(num_tensor_model_parallel_groups):
        ranks = list(
            range(i * tensor_model_parallel_size, (i + 1) * tensor_model_parallel_size)
        )
        group_ranks.append(ranks)

    # message queue broadcaster is only used in tensor model parallel group
    _TP = init_model_parallel_group(
        group_ranks,
        get_world_group().local_rank,
        backend,
        use_message_queue_broadcaster=get_bool_env_var(
            "SGLANG_USE_MESSAGE_QUEUE_BROADCASTER", "true"
        ),
        group_name="tp",
        pynccl_use_current_stream=duplicate_tp_group,
    )

    if duplicate_tp_group:
        global _PDMUX_PREFILL_TP_GROUP
        assert (
            _PDMUX_PREFILL_TP_GROUP is None
        ), "tensor model parallel group for PD-Multiplexing Prefill is already initialized"
        _PDMUX_PREFILL_TP_GROUP = init_model_parallel_group(
            group_ranks,
            get_world_group().local_rank,
            backend,
            use_message_queue_broadcaster=get_bool_env_var(
                "SGLANG_USE_MESSAGE_QUEUE_BROADCASTER", "true"
            ),
            group_name="pdmux_prefill_tp",
            pynccl_use_current_stream=True,
        )
        if _TP.pynccl_comm:
            _TP.pynccl_comm.disabled = False
            _TP.ca_comm.disabled = True
            _PDMUX_PREFILL_TP_GROUP.pynccl_comm.disabled = False
            _PDMUX_PREFILL_TP_GROUP.ca_comm.disabled = True
<<<<<<< HEAD
            _PDMUX_PREFILL_TP_GROUP.pynccl_comm.disabled = False
=======
>>>>>>> 652301b4

    # Build the pipeline model-parallel groups.
    num_pipeline_model_parallel_groups: int = world_size // pipeline_model_parallel_size
    global _PP
    assert _PP is None, "pipeline model parallel group is already initialized"
    group_ranks = []
    for i in range(num_pipeline_model_parallel_groups):
        ranks = list(range(i, world_size, num_pipeline_model_parallel_groups))
        group_ranks.append(ranks)
    # pipeline parallel does not need custom allreduce
    _PP = init_model_parallel_group(
        group_ranks,
        get_world_group().local_rank,
        backend,
        use_custom_allreduce=False,
        group_name="pp",
    )


def ensure_model_parallel_initialized(
    tensor_model_parallel_size: int,
    pipeline_model_parallel_size: int,
    backend: Optional[str] = None,
) -> None:
    """Helper to initialize model parallel groups if they are not initialized,
    or ensure tensor-parallel and pipeline-parallel sizes are equal to expected
    values if the model parallel groups are initialized.
    """
    backend = backend or torch.distributed.get_backend(get_world_group().device_group)
    if not model_parallel_is_initialized():
        initialize_model_parallel(
            tensor_model_parallel_size, pipeline_model_parallel_size, backend
        )
        return

    assert get_tensor_model_parallel_world_size() == tensor_model_parallel_size, (
        "tensor parallel group already initialized, but of unexpected size: "
        f"{get_tensor_model_parallel_world_size()=} vs. "
        f"{tensor_model_parallel_size=}"
    )
    pp_world_size = get_pp_group().world_size
    assert pp_world_size == pipeline_model_parallel_size, (
        "pipeline parallel group already initialized, but of unexpected size: "
        f"{pp_world_size=} vs. "
        f"{pipeline_model_parallel_size=}"
    )


def model_parallel_is_initialized():
    """Check if tensor and pipeline parallel groups are initialized."""
    return _TP is not None and _PP is not None


_TP_STATE_PATCHED = False


@contextmanager
def patch_tensor_parallel_group(tp_group: GroupCoordinator):
    """Patch the tp group temporarily until this function ends.

    This method is for draft workers of speculative decoding to run draft model
    with different tp degree from that of target model workers.

    Args:
        tp_group (GroupCoordinator): the tp group coordinator
    """
    global _TP_STATE_PATCHED
    assert not _TP_STATE_PATCHED, "Should not call when it's already patched"

    _TP_STATE_PATCHED = True
    old_tp_group = get_tp_group()
    global _TP
    _TP = tp_group
    try:
        yield
    finally:
        # restore the original state
        _TP_STATE_PATCHED = False
        _TP = old_tp_group


def get_tensor_model_parallel_world_size():
    """Return world size for the tensor model parallel group."""
    return get_tp_group().world_size


def get_tensor_model_parallel_rank():
    """Return my rank for the tensor model parallel group."""
    return get_tp_group().rank_in_group


def destroy_model_parallel():
    """Set the groups to none and destroy them."""
    global _TP
    if _TP:
        _TP.destroy()
    _TP = None

    global _PP
    if _PP:
        _PP.destroy()
    _PP = None

    global _PDMUX_PREFILL_TP_GROUP
    if _PDMUX_PREFILL_TP_GROUP:  # type: ignore[union-attr]
        _PDMUX_PREFILL_TP_GROUP.destroy()
    _PDMUX_PREFILL_TP_GROUP = None


def destroy_distributed_environment():
    global _WORLD
    if _WORLD:
        _WORLD.destroy()
    _WORLD = None
    if torch.distributed.is_initialized():
        torch.distributed.destroy_process_group()


def cleanup_dist_env_and_memory(shutdown_ray: bool = False):
    destroy_model_parallel()
    destroy_distributed_environment()
    with contextlib.suppress(AssertionError):
        torch.distributed.destroy_process_group()
    if shutdown_ray:
        import ray  # Lazy import Ray

        ray.shutdown()
    gc.collect()
    if not current_platform.is_cpu():
        if hasattr(torch, "cuda") and torch.cuda.is_available():
            torch.cuda.empty_cache()
            if hasattr(torch._C, "_host_emptyCache"):
                torch._C._host_emptyCache()
            else:
                logger.warning(
                    "torch._C._host_emptyCache() only available in Pytorch >=2.5"
                )
        elif hasattr(torch, "xpu") and torch.xpu.is_available():
            torch.xpu.empty_cache()


def in_the_same_node_as(pg: ProcessGroup, source_rank: int = 0) -> List[bool]:
    """
    This is a collective operation that returns if each rank is in the same node
    as the source rank. It tests if processes are attached to the same
    memory system (shared access to shared memory).
    """
    assert (
        torch.distributed.get_backend(pg) != torch.distributed.Backend.NCCL
    ), "in_the_same_node_as should be tested with a non-NCCL group."
    # local rank inside the group
    rank = torch.distributed.get_rank(group=pg)
    world_size = torch.distributed.get_world_size(group=pg)

    # local tensor in each process to store the result
    is_in_the_same_node = torch.tensor([0] * world_size, dtype=torch.int32)

    # global ranks of the processes in the group
    ranks = torch.distributed.get_process_group_ranks(pg)

    magic_message = b"magic_message"
    shm = None

    try:
        with contextlib.suppress(OSError):
            if rank == source_rank:
                # create a shared memory segment
                shm = shared_memory.SharedMemory(create=True, size=128)
                shm.buf[: len(magic_message)] = magic_message
                torch.distributed.broadcast_object_list(
                    [shm.name], src=ranks[source_rank], group=pg
                )
                is_in_the_same_node[rank] = 1
            else:
                # try to open the shared memory segment
                recv = [None]
                torch.distributed.broadcast_object_list(
                    recv, src=ranks[source_rank], group=pg
                )
                name = recv[0]
                # fix to https://stackoverflow.com/q/62748654/9191338
                # Python incorrectly tracks shared memory even if it is not
                # created by the process. The following patch is a workaround.
                with patch(
                    "multiprocessing.resource_tracker.register",
                    lambda *args, **kwargs: None,
                ):
                    shm = shared_memory.SharedMemory(name=name)
                if shm.buf[: len(magic_message)] == magic_message:
                    is_in_the_same_node[rank] = 1
    except Exception as e:
        logger.error("Error ignored in is_in_the_same_node: %s", e)
    finally:
        if shm:
            shm.close()

    torch.distributed.barrier(group=pg)

    # clean up the shared memory segment
    with contextlib.suppress(OSError):
        if rank == source_rank and shm:
            shm.unlink()
    torch.distributed.all_reduce(is_in_the_same_node, group=pg)

    return [x == 1 for x in is_in_the_same_node.tolist()]


vllm_get_pp_group = None
vllm_get_tp_group = None
vllm_get_world_group = None


def monkey_patch_vllm_parallel_state(reverse: bool = False):
    try:
        import vllm.distributed.parallel_state as vllm_parrlel_state
    except ImportError:
        return

    global vllm_get_pp_group, vllm_get_tp_group, vllm_get_world_group
    if vllm_get_pp_group is None:
        vllm_get_pp_group = vllm_parrlel_state.get_pp_group
        vllm_get_tp_group = vllm_parrlel_state.get_tp_group
        vllm_get_world_group = vllm_parrlel_state.get_world_group
    if reverse:
        setattr(vllm_parrlel_state, "get_pp_group", vllm_get_pp_group)
        setattr(vllm_parrlel_state, "get_tp_group", vllm_get_tp_group)
        setattr(vllm_parrlel_state, "get_world_group", vllm_get_world_group)
    else:
        setattr(vllm_parrlel_state, "get_pp_group", get_pp_group)
        setattr(vllm_parrlel_state, "get_tp_group", get_tp_group)
        setattr(vllm_parrlel_state, "get_world_group", get_world_group)<|MERGE_RESOLUTION|>--- conflicted
+++ resolved
@@ -1282,10 +1282,6 @@
             _TP.ca_comm.disabled = True
             _PDMUX_PREFILL_TP_GROUP.pynccl_comm.disabled = False
             _PDMUX_PREFILL_TP_GROUP.ca_comm.disabled = True
-<<<<<<< HEAD
-            _PDMUX_PREFILL_TP_GROUP.pynccl_comm.disabled = False
-=======
->>>>>>> 652301b4
 
     # Build the pipeline model-parallel groups.
     num_pipeline_model_parallel_groups: int = world_size // pipeline_model_parallel_size
