# Adapted from https://github.com/vllm-project/vllm/blob/v0.6.4.post1/vllm/distributed/parallel_state.py

# Copyright 2023 The vLLM team.
# Adapted from
# https://github.com/NVIDIA/Megatron-LM/blob/main/megatron/core/parallel_state.py
# Copyright (c) 2022, NVIDIA CORPORATION. All rights reserved.
"""Distributed state.
It takes over the control of the distributed environment from PyTorch.
The typical workflow is:

- call `init_distributed_environment` to initialize the distributed environment.
- call `initialize_model_parallel` or `ensure_model_parallel_initialized` to
 initialize the model parallel groups.

- any code dealing with the distributed stuff

- call `destroy_model_parallel` to destroy the model parallel groups.
- call `destroy_distributed_environment` to destroy the distributed environment.

If you only need to use the distributed environment without model/pipeline
 parallelism, you can skip the model parallel initialization and destruction
 steps.
"""
import contextlib
import gc
import logging
import os
import pickle
import weakref
from collections import namedtuple
from contextlib import contextmanager, nullcontext
from dataclasses import dataclass
from datetime import timedelta
from multiprocessing import shared_memory
from typing import Any, Callable, Dict, List, Optional, Tuple, Union
from unittest.mock import patch

import torch
import torch.distributed
from torch.distributed import Backend, ProcessGroup

from sglang.srt.utils import (
    direct_register_custom_op,
    get_bool_env_var,
    get_int_env_var,
    is_cpu,
    is_cuda_alike,
    is_hip,
    is_npu,
    is_shm_available,
    is_xpu,
    supports_custom_op,
)

_is_npu = is_npu()
_is_cpu = is_cpu()
<<<<<<< HEAD
_is_xpu = is_xpu()
=======
_supports_custom_op = supports_custom_op()
>>>>>>> 6806c4e6

IS_ONE_DEVICE_PER_PROCESS = get_bool_env_var("SGLANG_ONE_DEVICE_PER_PROCESS")


TensorMetadata = namedtuple("TensorMetadata", ["device", "dtype", "size"])

# use int value instead of ReduceOp.SUM to support torch compile
REDUCE_OP_SUM = int(torch.distributed.ReduceOp.SUM)


@dataclass
class GraphCaptureContext:
    stream: torch.cuda.Stream if not _is_npu else torch.npu.Stream


@dataclass
class P2PWork:
    work: Optional[torch.distributed.Work]
    payload: Optional[torch.Tensor]


def _split_tensor_dict(
    tensor_dict: Dict[str, Union[torch.Tensor, Any]]
) -> Tuple[List[Tuple[str, Any]], List[torch.Tensor]]:
    """Split the tensor dictionary into two parts:
    1. A list of (key, value) pairs. If the value is a tensor, it is replaced
         by its metadata.
    2. A list of tensors.
    """
    metadata_list: List[Tuple[str, Any]] = []
    tensor_list: List[torch.Tensor] = []
    for key, value in tensor_dict.items():
        if isinstance(value, torch.Tensor):
            # Note: we cannot use `value.device` here,
            # because it contains not only the device type but also the device
            # index (e.g. "cuda:0"). We only need the device type.
            # receiving side will set the device index.
            device = value.device.type
            metadata_list.append(
                (key, TensorMetadata(device, value.dtype, value.size()))
            )
            tensor_list.append(value)
        else:
            metadata_list.append((key, value))
    return metadata_list, tensor_list


_group_name_counter: Dict[str, int] = {}


def _get_unique_name(name: str) -> str:
    """Get a unique name for the group.
    Example:
    _get_unique_name("tp") -> "tp:0"
    _get_unique_name("tp") -> "tp:1"
    """
    if name not in _group_name_counter:
        _group_name_counter[name] = 0
    newname = f"{name}:{_group_name_counter[name]}"
    _group_name_counter[name] += 1
    return newname


_groups: Dict[str, Callable[[], Optional["GroupCoordinator"]]] = {}


def _register_group(group: "GroupCoordinator") -> None:
    _groups[group.unique_name] = weakref.ref(group)


if _supports_custom_op:

    def inplace_all_reduce(tensor: torch.Tensor, group_name: str) -> None:
        assert group_name in _groups, f"Group {group_name} is not found."
        group = _groups[group_name]()
        if group is None:
            raise ValueError(f"Group {group_name} is destroyed.")
        group._all_reduce_in_place(tensor)

    def inplace_all_reduce_fake(tensor: torch.Tensor, group_name: str) -> None:
        return

    direct_register_custom_op(
        op_name="inplace_all_reduce",
        op_func=inplace_all_reduce,
        mutates_args=["tensor"],
        fake_impl=inplace_all_reduce_fake,
    )

    def outplace_all_reduce(
        tensor: torch.Tensor, group_name: str, outplace_all_reduce_method: str
    ) -> torch.Tensor:
        assert group_name in _groups, f"Group {group_name} is not found."
        group = _groups[group_name]()
        if group is None:
            raise ValueError(f"Group {group_name} is destroyed.")
        return group._all_reduce_out_place(tensor, outplace_all_reduce_method)

    def outplace_all_reduce_fake(
        tensor: torch.Tensor, group_name: str, outplace_all_reduce_method: str
    ) -> torch.Tensor:
        return torch.empty_like(tensor)

    direct_register_custom_op(
        op_name="outplace_all_reduce",
        op_func=outplace_all_reduce,
        mutates_args=[],
        fake_impl=outplace_all_reduce_fake,
    )

    def reg_all_gather_into_tensor(
        output: torch.Tensor, input: torch.Tensor, group_name: str
    ) -> None:
        assert group_name in _groups, f"Group {group_name} is not found."
        group = _groups[group_name]()
        if group is None:
            raise ValueError(f"Group {group_name} is destroyed.")
        group._all_gather_into_tensor(output, input)

    def reg_all_gather_into_tensor_fake(
        output: torch.Tensor, input: torch.Tensor, group_name: str
    ) -> None:
        pass

    direct_register_custom_op(
        op_name="reg_all_gather_into_tensor",
        op_func=reg_all_gather_into_tensor,
        mutates_args=["output"],
        fake_impl=reg_all_gather_into_tensor_fake,
    )


class GroupCoordinator:
    """
    PyTorch ProcessGroup wrapper for a group of processes.
    PyTorch ProcessGroup is bound to one specific communication backend,
        e.g. NCCL, Gloo, MPI, etc.
    GroupCoordinator takes charge of all the communication operations among
        the processes in the group. It can route the communication to
        a specific implementation (e.g. switch allreduce implementation
        based on the tensor size and cuda graph mode).
    """

    # available attributes:
    rank: int  # global rank
    ranks: List[int]  # global ranks in the group
    world_size: int  # size of the group
    # difference between `local_rank` and `rank_in_group`:
    # if we have a group of size 4 across two nodes:
    # Process | Node | Rank | Local Rank | Rank in Group
    #   0     |   0  |  0   |     0      |       0
    #   1     |   0  |  1   |     1      |       1
    #   2     |   1  |  2   |     0      |       2
    #   3     |   1  |  3   |     1      |       3
    local_rank: int  # local rank used to assign devices
    rank_in_group: int  # rank inside the group
    cpu_group: ProcessGroup  # group for CPU communication
    device_group: ProcessGroup  # group for device communication
    use_pynccl: bool  # a hint of whether to use PyNccl
    use_pymscclpp: bool  # a hint of whether to use PyMsccl
    use_custom_allreduce: bool  # a hint of whether to use CustomAllreduce
    use_torch_symm_mem: bool  # a hint of whether to use SymmMemAllReduce
    use_message_queue_broadcaster: (
        bool  # a hint of whether to use message queue broadcaster
    )
    # communicators are only created for world size > 1
    pynccl_comm: Optional[Any]  # PyNccl communicator
    ca_comm: Optional[Any]  # Custom allreduce communicator
    symm_mem_comm: Optional[Any]  # Symm mem communicator
    mq_broadcaster: Optional[Any]  # shared memory broadcaster

    def __init__(
        self,
        group_ranks: List[List[int]],
        local_rank: int,
        torch_distributed_backend: Union[str, Backend],
        use_pynccl: bool,
        use_pymscclpp: bool,
        use_custom_allreduce: bool,
        use_torch_symm_mem: bool,
        use_hpu_communicator: bool,
        use_xpu_communicator: bool,
        use_npu_communicator: bool,
        use_message_queue_broadcaster: bool = False,
        group_name: Optional[str] = None,
        torch_compile: Optional[bool] = None,
        gloo_timeout: timedelta = timedelta(seconds=120 * 60),
    ):
        # Set group info
        group_name = group_name or "anonymous"
        self.unique_name = _get_unique_name(group_name)
        _register_group(self)

        # Set rank info
        self.rank = torch.distributed.get_rank()
        self.local_rank = local_rank
        self.device_group = None
        self.cpu_group = None
        self.local_size = get_int_env_var("LOCAL_SIZE", 0)

        for ranks in group_ranks:
            device_group = torch.distributed.new_group(
                ranks, backend=torch_distributed_backend
            )
            # a group with `gloo` backend, to allow direct coordination between
            # processes through the CPU.
            cpu_group = torch.distributed.new_group(
                ranks, backend="gloo", timeout=gloo_timeout
            )
            if self.rank in ranks:
                self.ranks = ranks
                self.world_size = len(ranks)
                self.rank_in_group = ranks.index(self.rank)
                self.device_group = device_group
                self.cpu_group = cpu_group

        assert self.cpu_group is not None
        assert self.device_group is not None

        device_id = 0 if IS_ONE_DEVICE_PER_PROCESS else local_rank
        if is_cuda_alike():
            self.device = torch.device(f"cuda:{device_id}")
        elif _is_npu:
            self.device = torch.device(f"npu:{device_id}")
        else:
            self.device = torch.device("cpu")
        self.device_module = torch.get_device_module(self.device)

        # Import communicators
        self.use_pynccl = use_pynccl
        self.use_pymscclpp = use_pymscclpp
        self.use_custom_allreduce = use_custom_allreduce
        self.use_torch_symm_mem = use_torch_symm_mem
        self.use_hpu_communicator = use_hpu_communicator
        self.use_xpu_communicator = use_xpu_communicator
        self.use_npu_communicator = use_npu_communicator
        self.use_message_queue_broadcaster = use_message_queue_broadcaster

        # Lazy import to avoid documentation build error
        from sglang.srt.distributed.device_communicators.custom_all_reduce import (
            CustomAllreduce,
        )
        from sglang.srt.distributed.device_communicators.pymscclpp import (
            PyMscclppCommunicator,
        )
        from sglang.srt.distributed.device_communicators.pynccl import (
            PyNcclCommunicator,
        )
        from sglang.srt.distributed.device_communicators.symm_mem import (
            SymmMemCommunicator,
        )

        if is_hip():
            from sglang.srt.distributed.device_communicators.quick_all_reduce import (
                QuickAllReduce,
                qr_rocm_arch_available,
            )

        self.pynccl_comm: Optional[PyNcclCommunicator] = None
        if use_pynccl and self.world_size > 1:
            self.pynccl_comm = PyNcclCommunicator(
                group=self.cpu_group,
                device=self.device,
            )

        self.pymscclpp_comm: Optional[PyMscclppCommunicator] = None
        if use_pymscclpp and self.world_size > 1:
            self.pymscclpp_comm = PyMscclppCommunicator(
                group=self.cpu_group,
                device=self.device,
            )

        self.ca_comm: Optional[CustomAllreduce] = None
        self.qr_comm: Optional[QuickAllReduce] = None
        if use_custom_allreduce and self.world_size > 1:
            # Initialize a custom fast all-reduce implementation.
            if torch_compile is not None and torch_compile:
                # For piecewise CUDA graph, the requirement for custom allreduce is larger to
                # avoid illegal cuda memory access.
                ca_max_size = 256 * 1024 * 1024
            else:
                ca_max_size = 8 * 1024 * 1024
            try:
                # print(f"ca_max_size: {ca_max_size}")
                self.ca_comm = CustomAllreduce(
                    group=self.cpu_group,
                    device=self.device,
                    max_size=ca_max_size,
                )
            except Exception as e:
                logger.warning(
                    f"Setup Custom allreduce failed with {e}. To silence this "
                    "warning, specify --disable-custom-all-reduce explicitly."
                )
            if is_hip():
                try:
                    # Initialize a custom quick all-reduce implementation for AMD
                    # when rocm >= gfx942. Quick reduce is designed as a
                    # complement to custom allreduce.
                    # Based on quickreduce (https://github.com/mk1-project/quickreduce).
                    if qr_rocm_arch_available():
                        self.qr_comm = QuickAllReduce(
                            group=self.cpu_group, device=self.device
                        )
                except Exception as e:
                    logger.warning(f"Failed to initialize QuickAllReduce: {e}")

        self.symm_mem_comm: Optional[SymmMemCommunicator] = None
        if self.use_torch_symm_mem and self.world_size > 1:
            self.symm_mem_comm = SymmMemCommunicator(
                group=self.cpu_group,
                device=self.device,
            )

        # Create communicator for other hardware backends
        from sglang.srt.distributed.device_communicators.hpu_communicator import (
            HpuCommunicator,
        )
        from sglang.srt.distributed.device_communicators.npu_communicator import (
            NpuCommunicator,
        )
        from sglang.srt.distributed.device_communicators.xpu_communicator import (
            XpuCommunicator,
        )

        self.hpu_communicator: Optional[HpuCommunicator] = None
        if use_hpu_communicator and self.world_size > 1:
            self.hpu_communicator = HpuCommunicator(group=self.device_group)

        self.xpu_communicator: Optional[XpuCommunicator] = None
        if use_xpu_communicator and self.world_size > 1:
            self.xpu_communicator = XpuCommunicator(group=self.device_group)

        self.npu_communicator: Optional[NpuCommunicator] = None
        if use_npu_communicator and self.world_size > 1:
            self.npu_communicator = NpuCommunicator(group=self.device_group)

        # Create message queue
        from sglang.srt.distributed.device_communicators.shm_broadcast import (
            MessageQueue,
        )

        self.mq_broadcaster: Optional[MessageQueue] = None
        if use_message_queue_broadcaster and self.world_size > 1:
            self.mq_broadcaster = MessageQueue.create_from_process_group(
                self.cpu_group, 1 << 22, 6
            )

    def __repr__(self):
        return (
            f"ranks={self.ranks} rank={self.rank} local_rank={self.local_rank} use_pynccl={self.use_pynccl} "
            f"device_group={self.device_group} cpu_group={self.cpu_group} unique_name={self.unique_name} "
            f"world_size={self.world_size} rank_in_group={self.rank_in_group}"
        )

    @property
    def first_rank(self):
        """Return the global rank of the first process in the group"""
        return self.ranks[0]

    @property
    def last_rank(self):
        """Return the global rank of the last process in the group"""
        return self.ranks[-1]

    @property
    def is_first_rank(self):
        """Return whether the caller is the first process in the group"""
        return self.rank == self.first_rank

    @property
    def is_last_rank(self):
        """Return whether the caller is the last process in the group"""
        return self.rank == self.last_rank

    @property
    def next_rank(self):
        """Return the global rank of the process that follows the caller"""
        rank_in_group = self.rank_in_group
        world_size = self.world_size
        return self.ranks[(rank_in_group + 1) % world_size]

    @property
    def prev_rank(self):
        """Return the global rank of the process that precedes the caller"""
        rank_in_group = self.rank_in_group
        world_size = self.world_size
        return self.ranks[(rank_in_group - 1) % world_size]

    @contextmanager
    def graph_capture(
        self, graph_capture_context: Optional[GraphCaptureContext] = None
    ):
        if graph_capture_context is None:
            stream = self.device_module.Stream()
            graph_capture_context = GraphCaptureContext(stream)
        else:
            stream = graph_capture_context.stream
        # We don't need the context of custom quick allreduce because the ipc access
        # is already collected in init() and we can capture the quick allreduce directly.
        ca_comm = self.ca_comm
        maybe_ca_context = nullcontext() if ca_comm is None else ca_comm.capture()

        # ensure all initialization operations complete before attempting to
        # capture the graph on another stream
        curr_stream = self.device_module.current_stream()
        if curr_stream != stream:
            stream.wait_stream(curr_stream)

        with self.device_module.stream(stream), maybe_ca_context:
            # In graph mode, we have to be very careful about the collective
            # operations. The current status is:
            #     allreduce \ Mode   |  Eager  |  Graph  |
            # --------------------------------------------
            # quick allreduce        | enabled | enabled |
            # custom allreduce       | enabled | enabled |
            # PyNccl                 | disabled| enabled |
            # PyMscclpp              | disabled| enabled |
            # TorchSymmMem           | disabled| enabled |
            # torch.distributed      | enabled | disabled|
            #
            # Note: When custom quick allreduce is enabled, a runtime check
            #  will be performed. If the tensor size is too small, it will
            #  automatically fall back to the next available option.
            # Note that custom allreduce will have a runtime check, if the
            #  tensor size is too large, it will fallback to the next
            #  available option.
            # Note that the PyMsccl needs to register the tensor in ahead,
            #  which will introduce large overhead in the eager case,
            #  therefore it is only supported in the graph case.
            # In summary: We select the appropriate allreduce method for
            #  each mode based on the algorithm order in the table and
            #  their usage conditions.
            pynccl_comm = self.pynccl_comm
            maybe_pynccl_context: Any
            if not pynccl_comm:
                maybe_pynccl_context = nullcontext()
            else:
                maybe_pynccl_context = pynccl_comm.change_state(
                    enable=True, stream=torch.cuda.current_stream()
                )

            pymscclpp_comm = self.pymscclpp_comm
            maybe_pymscclpp_context: Any
            if not pymscclpp_comm:
                maybe_pymscclpp_context = nullcontext()
            else:
                maybe_pymscclpp_context = pymscclpp_comm.change_state(enable=True)
            with maybe_pynccl_context, maybe_pymscclpp_context:
                yield graph_capture_context

    def all_reduce(self, input_: torch.Tensor) -> torch.Tensor:
        """
        User-facing all-reduce function before we actually call the
        all-reduce operation.

        We need this because Dynamo does not support passing an arbitrary
        object (`self` in this case) to a custom op. We need to pass the
         group name as a string, and then look up the group coordinator from
         the group name, dispatch the all-reduce operation to the group
         coordinator.

        In addition, PyTorch custom ops do not support mutation or returning
        a new tensor in the same op. So we need to figure out if the op is
        in-place or out-of-place ahead of time.
        """
        # Bypass the function if we are using only 1 GPU.
        if self.world_size == 1:
            return input_

        if input_.is_cpu:
            if is_shm_available(input_.dtype, self.world_size, self.local_size):
                torch.ops.sgl_kernel.shm_allreduce(input_, REDUCE_OP_SUM)
            else:
                torch.distributed.all_reduce(input_, group=self.device_group)
            return input_

        if not _supports_custom_op:
            self._all_reduce_in_place(input_)
            return input_

        if self.hpu_communicator is not None and not self.hpu_communicator.disabled:
            return self.hpu_communicator.all_reduce(input_)

        if self.xpu_communicator is not None and not self.xpu_communicator.disabled:
            return self.xpu_communicator.all_reduce(input_)

        if self.npu_communicator is not None and not self.npu_communicator.disabled:
            return self.npu_communicator.all_reduce(input_)

        if (
            self.pynccl_comm is not None
            and hasattr(input_, "symmetric_memory")
            and input_.symmetric_memory
        ):
            with self.pynccl_comm.change_state(
                enable=True, stream=torch.cuda.current_stream()
            ):
                self.pynccl_comm.all_reduce(input_)
                return input_

        outplace_all_reduce_method = None
        if (
            self.ca_comm is not None
            and not self.ca_comm.disabled
            and self.ca_comm.should_custom_ar(input_)
        ):
            outplace_all_reduce_method = "ca"
        elif (
            self.qr_comm is not None
            and not self.qr_comm.disabled
            and self.qr_comm.should_quick_allreduce(input_)
        ):
            outplace_all_reduce_method = "qr"
        elif (
            self.pymscclpp_comm is not None
            and not self.pymscclpp_comm.disabled
            and self.pymscclpp_comm.should_mscclpp_allreduce(input_)
        ):
            outplace_all_reduce_method = "pymscclpp"
        elif (
            self.symm_mem_comm is not None
            and not self.symm_mem_comm.disabled
            and self.symm_mem_comm.should_symm_mem_allreduce(input_)
        ):
            outplace_all_reduce_method = "symm_mem"
        if outplace_all_reduce_method is not None:
            return torch.ops.sglang.outplace_all_reduce(
                input_,
                group_name=self.unique_name,
                outplace_all_reduce_method=outplace_all_reduce_method,
            )
        else:
            torch.ops.sglang.inplace_all_reduce(input_, group_name=self.unique_name)
            return input_

    def _all_reduce_out_place(
        self, input_: torch.Tensor, outplace_all_reduce_method: str
    ) -> torch.Tensor:
        ca_comm = self.ca_comm
        qr_comm = self.qr_comm
        pymscclpp_comm = self.pymscclpp_comm
        symm_mem_comm = self.symm_mem_comm
        assert any([qr_comm, ca_comm, pymscclpp_comm])
        if outplace_all_reduce_method == "ca":
            assert not ca_comm.disabled
            out = ca_comm.custom_all_reduce(input_)
        elif outplace_all_reduce_method == "qr":
            assert not qr_comm.disabled
            out = qr_comm.quick_all_reduce(input_)
        elif outplace_all_reduce_method == "symm_mem":
            assert not symm_mem_comm.disabled
            out = symm_mem_comm.all_reduce(input_)
        else:
            assert not pymscclpp_comm.disabled
            out = pymscclpp_comm.all_reduce(input_)
        assert out is not None
        return out

    def _all_reduce_in_place(self, input_: torch.Tensor) -> None:
        pynccl_comm = self.pynccl_comm
        if pynccl_comm is not None and not pynccl_comm.disabled:
            pynccl_comm.all_reduce(input_)
        else:
            torch.distributed.all_reduce(input_, group=self.device_group)

    def reduce_scatter_tensor(
        self,
        output: torch.Tensor,
        input: torch.Tensor,
    ) -> None:
        # TODO(ch-wan): support other backends
        torch.distributed.reduce_scatter_tensor(output, input, group=self.device_group)
        return output

    def reduce_scatter(
        self,
        output: torch.Tensor,
        input_list: List[torch.Tensor],
    ) -> None:
        # TODO(ch-wan): support other backends
        torch.distributed.reduce_scatter(output, input_list, group=self.device_group)
        return output

    def reduce_scatterv(
        self,
        input_: torch.Tensor,
        output: Optional[torch.Tensor] = None,
        sizes: Optional[List[int]] = None,
    ) -> torch.Tensor:
        world_size = self.world_size
        pynccl_comm = self.pynccl_comm

        with pynccl_comm.change_state(enable=True, stream=torch.cuda.current_stream()):
            assert (
                pynccl_comm is not None and not pynccl_comm.disabled
            ), "pynccl is required for reduce_scatterv"

            if sizes is not None:
                assert len(sizes) == world_size
                assert input_.shape[0] == sum(sizes)
                chunk_size = sizes[self.rank_in_group]
            else:
                assert input_.shape[0] % world_size == 0
                chunk_size = input_.shape[0] // world_size
            output_shape = (chunk_size,) + input_.shape[1:]

            if output is None:
                output = torch.empty(
                    output_shape, dtype=input_.dtype, device=input_.device
                )
            else:
                assert output.shape == output_shape

            pynccl_comm.reduce_scatter(output, input_, sizes=sizes)
            return output

    def _all_gather_into_tensor(self, output: torch.Tensor, input: torch.Tensor):
        pynccl_comm = self.pynccl_comm
        if pynccl_comm is not None and not pynccl_comm.disabled:
            pynccl_comm.all_gather(output, input)
        else:
            torch.distributed.all_gather_into_tensor(
                output, input, group=self.device_group
            )

    def all_gather_into_tensor(self, output: torch.Tensor, input: torch.Tensor):
        if _is_npu or not _supports_custom_op:
            self._all_gather_into_tensor(output, input)
        else:
            torch.ops.sglang.reg_all_gather_into_tensor(
                output, input, group_name=self.unique_name
            )

    def all_gather(
        self,
        input_: torch.Tensor,
        dim: int = -1,
        output_tensor_list: Optional[List[torch.Tensor]] = None,
    ) -> torch.Tensor:
        world_size = self.world_size
        # Bypass the function if we are using only 1 GPU.
        if world_size == 1:
            if output_tensor_list is not None:
                logger.warning(
                    "Performing in-place all-gather with a group size of 1. "
                    "This may be unnecessary; consider bypassing it for better efficiency."
                )
                output_tensor_list[0].copy_(input_)
                return None
            else:
                return input_

        if output_tensor_list is not None:
            # TODO(ch-wan): support other backends
            return torch.distributed.all_gather(
                output_tensor_list, input_, group=self.device_group
            )

        assert (
            -input_.dim() <= dim < input_.dim()
        ), f"Invalid dim ({dim}) for input tensor with shape {input_.size()}"

        # For HPUs, use HPU communicator.
        hpu_comm = self.hpu_communicator
        if hpu_comm is not None and not hpu_comm.disabled:
            return hpu_comm.all_gather(input_, dim)

        # For NPUs, use NPU communicator.
        npu_comm = self.npu_communicator
        if npu_comm is not None and not npu_comm.disabled:
            return npu_comm.all_gather(input_, dim)

        if dim < 0:
            # Convert negative dim to positive.
            dim += input_.dim()
        input_size = input_.size()
        # NOTE: we have to use concat-style all-gather here,
        # stack-style all-gather has compatibility issues with
        # torch.compile . see https://github.com/pytorch/pytorch/issues/138795
        output_size = (input_size[0] * world_size,) + input_size[1:]
        # Allocate output tensor.
        output_tensor = torch.empty(
            output_size, dtype=input_.dtype, device=input_.device
        )

        # All-gather.
        if input_.is_cpu:
            if is_shm_available(input_.dtype, self.world_size, self.local_size):
                return torch.ops.sgl_kernel.shm_allgather(input_, dim)
            else:
                torch.distributed.all_gather_into_tensor(
                    output_tensor, input_, group=self.device_group
                )
        else:
            self.all_gather_into_tensor(output_tensor, input_)

        # Reshape
        output_tensor = output_tensor.reshape((world_size,) + input_size)
        output_tensor = output_tensor.movedim(0, dim)
        output_tensor = output_tensor.reshape(
            input_size[:dim] + (world_size * input_size[dim],) + input_size[dim + 1 :]
        )
        return output_tensor

    def all_gatherv(
        self,
        input_: Union[torch.Tensor, List[torch.Tensor]],
        sizes: Optional[List[int]] = None,
    ) -> Union[torch.Tensor, List[torch.Tensor]]:
        """
        Supports varying sizes per rank and input tensor list.
        `sizes`: a list of len(world_size) with the number of items per rank to gather.
        """
        world_size = self.world_size
        pynccl_comm = self.pynccl_comm

        with pynccl_comm.change_state(enable=True, stream=torch.cuda.current_stream()):
            assert (
                pynccl_comm is not None and not pynccl_comm.disabled
            ), "pynccl is required for all_gatherv"

            def _all_gather_single(
                input_: torch.Tensor, sizes: Optional[List[int]] = None
            ):
                input_size = input_.size()
                if sizes is not None:
                    assert len(sizes) == world_size
                    assert input_.shape[0] == sizes[self.rank_in_group]
                    output_size = (sum(sizes),) + input_size[1:]
                    # 'sizes' is not needed if all inputs in the same group have the same shape
                    if all(s == sizes[0] for s in sizes):
                        sizes = None
                else:
                    output_size = (input_size[0] * world_size,) + input_size[1:]
                # Allocate output tensor.
                output_tensor = torch.empty(
                    output_size, dtype=input_.dtype, device=input_.device
                )
                pynccl_comm.all_gather(output_tensor, input_, sizes=sizes)
                return output_tensor

            if isinstance(input_, torch.Tensor):
                return _all_gather_single(input_, sizes)

            output_list = []
            pynccl_comm.group_start()
            for inp in input_:
                output_list.append(_all_gather_single(inp, sizes=sizes))
            pynccl_comm.group_end()

            return output_list

    def gather(
        self, input_: torch.Tensor, dst: int = 0, dim: int = -1
    ) -> Optional[torch.Tensor]:
        """
        NOTE: We assume that the input tensor is on the same device across
        all the ranks.
        NOTE: `dst` is the local rank of the destination rank.
        """
        world_size = self.world_size
        # Bypass the function if we are using only 1 GPU.
        if world_size == 1:
            return input_
        assert (
            -input_.dim() <= dim < input_.dim()
        ), f"Invalid dim ({dim}) for input tensor with shape {input_.size()}"
        if dim < 0:
            # Convert negative dim to positive.
            dim += input_.dim()
        if self.xpu_communicator is not None and not self.xpu_communicator.disabled:
            return self.xpu_communicator.gather(input_, self.rank_in_group, dst, dim)
        # Allocate output tensor.
        if self.rank_in_group == dst:
            gather_list = [torch.empty_like(input_) for _ in range(world_size)]
        else:
            gather_list = None
        # Gather.
        torch.distributed.gather(
            input_, gather_list, dst=self.ranks[dst], group=self.device_group
        )
        if self.rank_in_group == dst:
            output_tensor = torch.cat(gather_list, dim=dim)
        else:
            output_tensor = None
        return output_tensor

    def broadcast(self, input_: torch.Tensor, src: int = 0):
        """Broadcast the input tensor.
        NOTE: `src` is the local rank of the source rank.
        """
        assert src < self.world_size, f"Invalid src rank ({src})"

        # Bypass the function if we are using only 1 GPU.
        if self.world_size == 1:
            return input_
        # Broadcast.
        torch.distributed.broadcast(
            input_, src=self.ranks[src], group=self.device_group
        )
        return input_

    def broadcast_object(self, obj: Optional[Any] = None, src: int = 0):
        """Broadcast the input object.
        NOTE: `src` is the local rank of the source rank.
        """
        assert src < self.world_size, f"Invalid src rank ({src})"

        # Bypass the function if we are using only 1 GPU.
        if self.world_size == 1:
            return obj
        if self.mq_broadcaster is not None:
            assert src == 0, "Message queue broadcaster only supports src=0"
            return self.mq_broadcaster.broadcast_object(obj)
        if self.rank_in_group == src:
            torch.distributed.broadcast_object_list(
                [obj], src=self.ranks[src], group=self.cpu_group
            )
            return obj
        else:
            recv = [None]
            torch.distributed.broadcast_object_list(
                recv, src=self.ranks[src], group=self.cpu_group
            )
            return recv[0]

    def broadcast_object_list(
        self, obj_list: List[Any], src: int = 0, group: Optional[ProcessGroup] = None
    ):
        """Broadcast the input object list.
        NOTE: `src` is the local rank of the source rank.
        """
        assert src < self.world_size, f"Invalid src rank ({src})"

        # Bypass the function if we are using only 1 GPU.
        if self.world_size == 1:
            return obj_list
        # Broadcast.
        torch.distributed.broadcast_object_list(
            obj_list, src=self.ranks[src], group=self.device_group
        )
        return obj_list

    def all_gather_object(self, obj: Any) -> List[Any]:
        objs = [None] * self.world_size
        torch.distributed.all_gather_object(objs, obj, group=self.cpu_group)
        return objs

    def send_object(
        self,
        obj: Any,
        dst: int,
        async_send: bool = False,
    ) -> List[P2PWork]:
        """
        Send the input object list to the destination rank.
        This function uses the CPU group for all communications.

        TODO: If you want to use GPU communication, please add a new argument (e.g., data_group, group),
        use other functions (e.g., send), or implement a new function (e.g., send_object_device).

        NOTE: `dst` is the local rank of the destination rank.
        """

        assert dst < self.world_size, f"Invalid dst rank ({dst})"
        assert dst != self.rank_in_group, (
            "Invalid destination rank. Destination rank is the same "
            "as the current rank."
        )
        send_func = torch.distributed.isend if async_send else torch.distributed.send

        # Serialize object to tensor and get the size as well
        object_tensor = torch.frombuffer(pickle.dumps(obj), dtype=torch.uint8)
        size_tensor = torch.tensor(
            [object_tensor.numel()], dtype=torch.long, device="cpu"
        )

        # Send object size
        p2p_work = []
        size_work = send_func(
            size_tensor,
            self.ranks[dst],
            group=self.cpu_group,
        )
        if async_send:
            p2p_work.append(P2PWork(size_work, size_tensor))

        object_work = send_func(
            object_tensor,
            self.ranks[dst],
            group=self.cpu_group,
        )
        if async_send:
            p2p_work.append(P2PWork(object_work, object_tensor))

        return p2p_work

    def recv_object(
        self,
        src: int,
    ) -> Any:
        """Receive the input object list from the source rank."""
        """NOTE: `src` is the local rank of the source rank."""

        assert src < self.world_size, f"Invalid src rank ({src})"
        assert (
            src != self.rank_in_group
        ), "Invalid source rank. Source rank is the same as the current rank."

        size_tensor = torch.empty(1, dtype=torch.long, device="cpu")

        # Receive object size
        # We have to use irecv here to make it work for both isend and send.
        work = torch.distributed.irecv(
            size_tensor, src=self.ranks[src], group=self.cpu_group
        )
        work.wait()

        # Tensor to receive serialized objects into.
        object_tensor: Any = torch.empty(  # type: ignore[call-overload]
            size_tensor.item(),  # type: ignore[arg-type]
            dtype=torch.uint8,
            device="cpu",
        )

        work = torch.distributed.irecv(
            object_tensor, src=self.ranks[src], group=self.cpu_group
        )
        work.wait()

        obj = pickle.loads(object_tensor.numpy())
        return obj

    def broadcast_tensor_dict(
        self,
        tensor_dict: Optional[Dict[str, Union[torch.Tensor, Any]]] = None,
        src: int = 0,
        group: Optional[ProcessGroup] = None,
        metadata_group: Optional[ProcessGroup] = None,
    ) -> Optional[Dict[str, Union[torch.Tensor, Any]]]:
        """Broadcast the input tensor dictionary.
        NOTE: `src` is the local rank of the source rank.
        """
        # Bypass the function if we are using only 1 GPU.
        if not torch.distributed.is_initialized() or self.world_size == 1:
            return tensor_dict

        group = self.device_group
        metadata_group = self.cpu_group
        assert src < self.world_size, f"Invalid src rank ({src})"

        rank_in_group = self.rank_in_group
        if rank_in_group == src:
            metadata_list: List[Tuple[Any, Any]] = []
            assert isinstance(
                tensor_dict, dict
            ), f"Expecting a dictionary, got {type(tensor_dict)}"
            metadata_list, tensor_list = _split_tensor_dict(tensor_dict)
            # `metadata_list` lives in CPU memory.
            # `broadcast_object_list` has serialization & deserialization,
            # all happening on CPU. Therefore, we can use the CPU group.
            self.broadcast_object(metadata_list, src=src)
            async_handles = []
            for tensor in tensor_list:
                if tensor.numel() == 0:
                    # Skip broadcasting empty tensors.
                    continue
                if tensor.is_cpu:
                    # use metadata_group for CPU tensors
                    handle = torch.distributed.broadcast(
                        tensor, src=self.ranks[src], group=metadata_group, async_op=True
                    )
                else:
                    # use group for GPU tensors
                    handle = torch.distributed.broadcast(
                        tensor, src=self.ranks[src], group=group, async_op=True
                    )
                async_handles.append(handle)
            for async_handle in async_handles:
                async_handle.wait()

        else:
            metadata_list = self.broadcast_object(None, src=src)
            tensor_dict = {}
            async_handles = []
            for key, value in metadata_list:
                if isinstance(value, TensorMetadata):
                    tensor = torch.empty(
                        value.size, dtype=value.dtype, device=value.device
                    )
                    if tensor.numel() == 0:
                        # Skip broadcasting empty tensors.
                        tensor_dict[key] = tensor
                        continue
                    if tensor.is_cpu:
                        # use metadata_group for CPU tensors
                        handle = torch.distributed.broadcast(
                            tensor,
                            src=self.ranks[src],
                            group=metadata_group,
                            async_op=True,
                        )
                    else:
                        # use group for GPU tensors
                        handle = torch.distributed.broadcast(
                            tensor, src=self.ranks[src], group=group, async_op=True
                        )
                    async_handles.append(handle)
                    tensor_dict[key] = tensor
                else:
                    tensor_dict[key] = value
            for async_handle in async_handles:
                async_handle.wait()
        return tensor_dict

    def send_tensor_dict(
        self,
        tensor_dict: Dict[str, Union[torch.Tensor, Any]],
        dst: Optional[int] = None,
        all_gather_group: Optional["GroupCoordinator"] = None,
        async_send: bool = False,
    ) -> Optional[List[P2PWork]]:
        """Send the input tensor dictionary.
        NOTE: `dst` is the local rank of the source rank.
        """
        # Bypass the function if we are using only 1 GPU.
        if self.world_size == 1:
            return tensor_dict

        all_gather_size = 1 if all_gather_group is None else all_gather_group.world_size
        all_gather_rank = (
            0 if all_gather_group is None else all_gather_group.rank_in_group
        )

        group = self.device_group
        metadata_group = self.cpu_group

        if dst is None:
            dst = (self.rank_in_group + 1) % self.world_size
        assert dst < self.world_size, f"Invalid dst rank ({dst})"

        assert isinstance(
            tensor_dict, dict
        ), f"Expecting a dictionary, got {type(tensor_dict)}"
        metadata_list, tensor_list = _split_tensor_dict(tensor_dict)
        # Note: While switching to Device-to-Device (D2D) would introduce an extra
        # Device-to-Host (D2H) memory copy overhead for serialization, our benchmarks
        # show better overall transmission performance with D2D due to:
        # 1. Superior D2D transfer bandwidth
        # 2. Ability to overlap send and recv operations
        # Thus the net performance gain justifies this approach.

        send_func = torch.distributed.isend if async_send else torch.distributed.send
        p2p_works = self.send_object(metadata_list, dst=dst, async_send=async_send)

        for tensor in tensor_list:
            if tensor.numel() == 0:
                # Skip sending empty tensors.
                continue

            # send-allgather: send only a slice, then do allgather.
            if all_gather_group is not None and tensor.numel() % all_gather_size == 0:
                tensor = tensor.reshape(all_gather_size, -1)[all_gather_rank]

            comm_group = metadata_group if tensor.is_cpu else group
            work = send_func(tensor, self.ranks[dst], group=comm_group)
            if async_send:
                p2p_works.append(P2PWork(work, tensor))
        return p2p_works

    def recv_tensor_dict(
        self,
        src: Optional[int] = None,
        all_gather_group: Optional["GroupCoordinator"] = None,
    ) -> Optional[Dict[str, Union[torch.Tensor, Any]]]:
        """Recv the input tensor dictionary.
        NOTE: `src` is the local rank of the source rank.
        """
        # Bypass the function if we are using only 1 GPU.
        if not torch.distributed.is_initialized() or self.world_size == 1:
            return None

        all_gather_size = 1 if all_gather_group is None else all_gather_group.world_size
        all_gather_rank = (
            0 if all_gather_group is None else all_gather_group.rank_in_group
        )

        group = self.device_group
        metadata_group = self.cpu_group

        if src is None:
            src = (self.rank_in_group - 1) % self.world_size
        assert src < self.world_size, f"Invalid src rank ({src})"

        recv_metadata_list = self.recv_object(src=src)
        tensor_dict: Dict[str, Any] = {}
        for key, value in recv_metadata_list:
            if isinstance(value, TensorMetadata):
                tensor = torch.empty(value.size, dtype=value.dtype, device=value.device)
                if tensor.numel() == 0:
                    # Skip broadcasting empty tensors.
                    tensor_dict[key] = tensor
                    continue

                # send-allgather: send only a slice, then do allgather.
                use_all_gather = (
                    all_gather_group is not None
                    and tensor.numel() % all_gather_size == 0
                )

                if use_all_gather:
                    orig_shape = tensor.shape
                    tensor = tensor.reshape(all_gather_size, -1)[all_gather_rank]

                # We have to use irecv here to make it work for both isend and send.
                comm_group = metadata_group if tensor.is_cpu else group
                work = torch.distributed.irecv(
                    tensor, src=self.ranks[src], group=comm_group
                )
                work.wait()

                if use_all_gather:
                    tensor = all_gather_group.all_gather(tensor, dim=0)
                    tensor = tensor.reshape(orig_shape)

                tensor_dict[key] = tensor
            else:
                tensor_dict[key] = value
        return tensor_dict

    def barrier(self):
        """Barrier synchronization among the group.
        NOTE: don't use `device_group` here! `barrier` in NCCL is
        terrible because it is internally a broadcast operation with
        secretly created GPU tensors. It is easy to mess up the current
        device. Use the CPU group instead.
        """
        torch.distributed.barrier(group=self.cpu_group)

    def send(self, tensor: torch.Tensor, dst: Optional[int] = None) -> None:
        """Sends a tensor to the destination rank in a non-blocking way"""
        """NOTE: `dst` is the local rank of the destination rank."""
        if dst is None:
            dst = (self.rank_in_group + 1) % self.world_size

        pynccl_comm = self.pynccl_comm
        if pynccl_comm is not None and not pynccl_comm.disabled:
            pynccl_comm.send(tensor, dst)
        else:
            torch.distributed.send(tensor, self.ranks[dst], self.device_group)

    def recv(
        self, size: torch.Size, dtype: torch.dtype, src: Optional[int] = None
    ) -> torch.Tensor:
        """Receives a tensor from the source rank."""
        """NOTE: `src` is the local rank of the source rank."""
        if src is None:
            src = (self.rank_in_group - 1) % self.world_size

        tensor = torch.empty(size, dtype=dtype, device=self.device)
        pynccl_comm = self.pynccl_comm
        if pynccl_comm is not None and not pynccl_comm.disabled:
            pynccl_comm.recv(tensor, src)
        else:
            torch.distributed.recv(tensor, self.ranks[src], self.device_group)
        return tensor

    def destroy(self):
        if self.device_group is not None:
            torch.distributed.destroy_process_group(self.device_group)
            self.device_group = None
        if self.cpu_group is not None:
            torch.distributed.destroy_process_group(self.cpu_group)
            self.cpu_group = None
        if self.pynccl_comm is not None:
            self.pynccl_comm = None
        if self.ca_comm is not None:
            self.ca_comm = None
        if self.mq_broadcaster is not None:
            self.mq_broadcaster = None


_WORLD: Optional[GroupCoordinator] = None


def get_world_group() -> GroupCoordinator:
    assert _WORLD is not None, "world group is not initialized"
    return _WORLD


def init_world_group(
    ranks: List[int], local_rank: int, backend: str
) -> GroupCoordinator:
    return GroupCoordinator(
        group_ranks=[ranks],
        local_rank=local_rank,
        torch_distributed_backend=backend,
        use_pynccl=False,
        use_pymscclpp=False,
        use_custom_allreduce=False,
        use_torch_symm_mem=False,
        use_hpu_communicator=False,
        use_xpu_communicator=False,
        use_npu_communicator=False,
        group_name="world",
    )


def init_model_parallel_group(
    group_ranks: List[List[int]],
    local_rank: int,
    backend: str,
    use_custom_allreduce: Optional[bool] = None,
    use_message_queue_broadcaster: bool = False,
    group_name: Optional[str] = None,
    use_mscclpp_allreduce: Optional[bool] = None,
    use_symm_mem_allreduce: Optional[bool] = None,
    torch_compile: Optional[bool] = None,
) -> GroupCoordinator:
    if use_custom_allreduce is None:
        use_custom_allreduce = _ENABLE_CUSTOM_ALL_REDUCE
    if use_mscclpp_allreduce is None:
        use_mscclpp_allreduce = _ENABLE_MSCCLPP_ALL_REDUCE
    if use_symm_mem_allreduce is None:
        use_symm_mem_allreduce = _ENABLE_SYMM_MEM_ALL_REDUCE
    return GroupCoordinator(
        group_ranks=group_ranks,
        local_rank=local_rank,
        torch_distributed_backend=backend,
        use_pynccl=not _is_npu,
        use_pymscclpp=use_mscclpp_allreduce,
        use_custom_allreduce=use_custom_allreduce,
        use_torch_symm_mem=use_symm_mem_allreduce,
        use_hpu_communicator=True,
        use_xpu_communicator=True,
        use_npu_communicator=True,
        use_message_queue_broadcaster=use_message_queue_broadcaster,
        group_name=group_name,
        torch_compile=torch_compile,
    )


_TP: Optional[GroupCoordinator] = None

# duplicate GroupCoordinator for prefill in PD-Multiplexing
_PDMUX_PREFILL_TP_GROUP: Optional[GroupCoordinator] = None

_ENABLE_PDMUX_P_TP: bool = False


def set_pdmux_status(enable_prefill_multiplexing: bool):
    global _ENABLE_PDMUX_P_TP
    _ENABLE_PDMUX_P_TP = enable_prefill_multiplexing


def get_tp_group() -> GroupCoordinator:
    if _ENABLE_PDMUX_P_TP:
        assert (
            _PDMUX_PREFILL_TP_GROUP is not None
        ), "tensor model parallel group for PD-Multiplexing Prefill is not initialized"
        return _PDMUX_PREFILL_TP_GROUP
    assert _TP is not None, "tensor model parallel group is not initialized"
    return _TP


_MOE_EP: Optional[GroupCoordinator] = None
_MOE_TP: Optional[GroupCoordinator] = None


def get_moe_ep_group() -> GroupCoordinator:
    assert _MOE_EP is not None, "expert model parallel group is not initialized"
    return _MOE_EP


def get_moe_tp_group() -> GroupCoordinator:
    assert _MOE_TP is not None, "expert model parallel group is not initialized"
    return _MOE_TP


# kept for backward compatibility
get_tensor_model_parallel_group = get_tp_group

_PP: Optional[GroupCoordinator] = None


def get_pp_group() -> GroupCoordinator:
    assert _PP is not None, "pipeline model parallel group is not initialized"
    return _PP


# kept for backward compatibility
get_pipeline_model_parallel_group = get_pp_group


@contextmanager
def graph_capture():
    """
    `graph_capture` is a context manager which should surround the code that
    is capturing the CUDA graph. Its main purpose is to ensure that the
    some operations will be run after the graph is captured, before the graph
    is replayed. It returns a `GraphCaptureContext` object which contains the
    necessary data for the graph capture. Currently, it only contains the
    stream that the graph capture is running on. This stream is set to the
    current CUDA stream when the context manager is entered and reset to the
    default stream when the context manager is exited. This is to ensure that
    the graph capture is running on a separate stream from the default stream,
    in order to explicitly distinguish the kernels to capture
    from other kernels possibly launched on background in the default stream.
    """
    with get_tp_group().graph_capture() as context, get_pp_group().graph_capture(
        context
    ):
        yield context


logger = logging.getLogger(__name__)

_ENABLE_CUSTOM_ALL_REDUCE = True
_ENABLE_MSCCLPP_ALL_REDUCE = False
_ENABLE_SYMM_MEM_ALL_REDUCE = False


def set_custom_all_reduce(enable: bool):
    global _ENABLE_CUSTOM_ALL_REDUCE
    _ENABLE_CUSTOM_ALL_REDUCE = enable


def set_mscclpp_all_reduce(enable: bool):
    global _ENABLE_MSCCLPP_ALL_REDUCE
    _ENABLE_MSCCLPP_ALL_REDUCE = enable


def set_symm_mem_all_reduce(enable: bool):
    global _ENABLE_SYMM_MEM_ALL_REDUCE
    _ENABLE_SYMM_MEM_ALL_REDUCE = enable


def init_distributed_environment(
    world_size: int = -1,
    rank: int = -1,
    distributed_init_method: str = "env://",
    local_rank: int = -1,
    backend: str = "nccl",
    timeout: Optional[int] = None,
):
    logger.debug(
        "world_size=%d rank=%d local_rank=%d " "distributed_init_method=%s backend=%s",
        world_size,
        rank,
        local_rank,
        distributed_init_method,
        backend,
    )
    if not torch.distributed.is_initialized():
        assert distributed_init_method is not None, (
            "distributed_init_method must be provided when initializing "
            "distributed environment"
        )
        if timeout is not None:
            assert isinstance(timeout, (int)), "timeout must be a number"
            assert timeout > 0, "timeout must be positive"
            timeout = timedelta(seconds=timeout)

        # this backend is used for WORLD
        torch.distributed.init_process_group(
            backend=backend,
            init_method=distributed_init_method,
            world_size=world_size,
            rank=rank,
            timeout=timeout,
        )

    # set the local rank
    # local_rank is not available in torch ProcessGroup,
    # see https://github.com/pytorch/pytorch/issues/122816
    if local_rank == -1:
        # local rank not set, this usually happens in single-node
        # setting, where we can use rank as local rank
        if distributed_init_method == "env://":
            local_rank = int(os.environ.get("LOCAL_RANK", "0"))
        else:
            local_rank = rank
    global _WORLD
    if _WORLD is None:
        ranks = list(range(torch.distributed.get_world_size()))
        _WORLD = init_world_group(ranks, local_rank, backend)
    else:
        assert (
            _WORLD.world_size == torch.distributed.get_world_size()
        ), "world group already initialized with a different world size"


def initialize_model_parallel(
    tensor_model_parallel_size: int = 1,
    expert_model_parallel_size: int = 1,
    pipeline_model_parallel_size: int = 1,
    backend: Optional[str] = None,
    duplicate_tp_group: bool = False,
    torch_compile: Optional[bool] = None,
) -> None:
    """
    Initialize model parallel groups.

    Arguments:
        tensor_model_parallel_size: number of GPUs used for tensor model
            parallelism.
        pipeline_model_parallel_size: number of GPUs used for pipeline model
            parallelism.

    Let's say we have a total of 8 GPUs denoted by g0 ... g7 and we
    use 2 GPUs to parallelize the model tensor, and 4 GPUs to parallelize
    the model pipeline. The present function will
    create 4 tensor model-parallel groups and 2 pipeline model-parallel groups:
        4 tensor model-parallel groups:
            [g0, g1], [g2, g3], [g4, g5], [g6, g7]
        2 pipeline model-parallel groups:
            [g0, g2, g4, g6], [g1, g3, g5, g7]
    Note that for efficiency, the caller should make sure adjacent ranks
    are on the same DGX box. For example if we are using 2 DGX-1 boxes
    with a total of 16 GPUs, rank 0 to 7 belong to the first box and
    ranks 8 to 15 belong to the second box.
    """
    # Get world size and rank. Ensure some consistencies.
    assert torch.distributed.is_initialized()
    world_size: int = torch.distributed.get_world_size()
    backend = backend or torch.distributed.get_backend(get_world_group().device_group)

    if world_size != tensor_model_parallel_size * pipeline_model_parallel_size:
        raise RuntimeError(
            f"world_size ({world_size}) is not equal to "
            f"tensor_model_parallel_size ({tensor_model_parallel_size}) x "
            f"pipeline_model_parallel_size ({pipeline_model_parallel_size})"
        )

    # Build the tensor model-parallel groups.
    num_tensor_model_parallel_groups: int = world_size // tensor_model_parallel_size
    global _TP
    assert _TP is None, "tensor model parallel group is already initialized"
    group_ranks = []
    for i in range(num_tensor_model_parallel_groups):
        ranks = list(
            range(i * tensor_model_parallel_size, (i + 1) * tensor_model_parallel_size)
        )
        group_ranks.append(ranks)

    # message queue broadcaster is only used in tensor model parallel group
    _TP = init_model_parallel_group(
        group_ranks,
        get_world_group().local_rank,
        backend,
        use_message_queue_broadcaster=get_bool_env_var(
            "SGLANG_USE_MESSAGE_QUEUE_BROADCASTER", "true"
        ),
        group_name="tp",
        torch_compile=torch_compile,
    )

    if duplicate_tp_group:
        global _PDMUX_PREFILL_TP_GROUP
        assert (
            _PDMUX_PREFILL_TP_GROUP is None
        ), "tensor model parallel group for PD-Multiplexing Prefill is already initialized"
        _PDMUX_PREFILL_TP_GROUP = init_model_parallel_group(
            group_ranks,
            get_world_group().local_rank,
            backend,
            use_message_queue_broadcaster=get_bool_env_var(
                "SGLANG_USE_MESSAGE_QUEUE_BROADCASTER", "true"
            ),
            group_name="pdmux_prefill_tp",
            torch_compile=torch_compile,
        )
        _TP.pynccl_comm.disabled = False
        _PDMUX_PREFILL_TP_GROUP.pynccl_comm.disabled = False

    moe_ep_size = expert_model_parallel_size
    moe_tp_size = tensor_model_parallel_size // moe_ep_size

    global _MOE_EP
    assert _MOE_EP is None, "expert model parallel group is already initialized"
    if moe_ep_size == tensor_model_parallel_size:
        _MOE_EP = _TP
    else:
        # TODO(ch-wan): use split_group to save memory
        group_ranks = []
        for i in range(num_tensor_model_parallel_groups):
            for j in range(moe_tp_size):
                st = i * tensor_model_parallel_size + j
                en = (i + 1) * tensor_model_parallel_size + j
                ranks = list(range(st, en, moe_tp_size))
                group_ranks.append(ranks)
        _MOE_EP = init_model_parallel_group(
            group_ranks,
            get_world_group().local_rank,
            backend,
            group_name="moe_ep",
        )

    global _MOE_TP
    assert _MOE_TP is None, "expert model parallel group is already initialized"
    if moe_tp_size == tensor_model_parallel_size:
        _MOE_TP = _TP
    else:
        # TODO(ch-wan): use split_group to save memory
        group_ranks = []
        for i in range(num_tensor_model_parallel_groups):
            for j in range(moe_ep_size):
                st = i * tensor_model_parallel_size + j * moe_tp_size
                en = i * tensor_model_parallel_size + (j + 1) * moe_tp_size
                ranks = list(range(st, en))
                group_ranks.append(ranks)
        _MOE_TP = init_model_parallel_group(
            group_ranks,
            get_world_group().local_rank,
            backend,
            group_name="moe_tp",
        )

    # Build the pipeline model-parallel groups.
    num_pipeline_model_parallel_groups: int = world_size // pipeline_model_parallel_size
    global _PP
    assert _PP is None, "pipeline model parallel group is already initialized"
    group_ranks = []
    for i in range(num_pipeline_model_parallel_groups):
        ranks = list(range(i, world_size, num_pipeline_model_parallel_groups))
        group_ranks.append(ranks)
    # pipeline parallel does not need custom allreduce
    _PP = init_model_parallel_group(
        group_ranks,
        get_world_group().local_rank,
        backend,
        use_custom_allreduce=False,
        group_name="pp",
    )


def ensure_model_parallel_initialized(
    tensor_model_parallel_size: int,
    expert_model_parallel_size: int,
    pipeline_model_parallel_size: int,
    backend: Optional[str] = None,
) -> None:
    """Helper to initialize model parallel groups if they are not initialized,
    or ensure tensor-parallel and pipeline-parallel sizes are equal to expected
    values if the model parallel groups are initialized.
    """
    backend = backend or torch.distributed.get_backend(get_world_group().device_group)
    if not model_parallel_is_initialized():
        initialize_model_parallel(
            tensor_model_parallel_size,
            expert_model_parallel_size,
            pipeline_model_parallel_size,
            backend,
        )
        return

    assert get_tensor_model_parallel_world_size() == tensor_model_parallel_size, (
        "tensor parallel group already initialized, but of unexpected size: "
        f"{get_tensor_model_parallel_world_size()=} vs. "
        f"{tensor_model_parallel_size=}"
    )
    pp_world_size = get_pp_group().world_size
    assert pp_world_size == pipeline_model_parallel_size, (
        "pipeline parallel group already initialized, but of unexpected size: "
        f"{pp_world_size=} vs. "
        f"{pipeline_model_parallel_size=}"
    )


def model_parallel_is_initialized():
    """Check if tensor and pipeline parallel groups are initialized."""
    return _TP is not None and _PP is not None


_TP_STATE_PATCHED = False


@contextmanager
def patch_tensor_parallel_group(tp_group: GroupCoordinator):
    """Patch the tp group temporarily until this function ends.

    This method is for draft workers of speculative decoding to run draft model
    with different tp degree from that of target model workers.

    Args:
        tp_group (GroupCoordinator): the tp group coordinator
    """
    global _TP_STATE_PATCHED
    assert not _TP_STATE_PATCHED, "Should not call when it's already patched"

    _TP_STATE_PATCHED = True
    old_tp_group = get_tp_group()
    global _TP
    _TP = tp_group
    try:
        yield
    finally:
        # restore the original state
        _TP_STATE_PATCHED = False
        _TP = old_tp_group


def get_world_size():
    """Return world size for the world group."""
    return get_world_group().world_size


def get_world_rank():
    """Return my rank for the world group."""
    return get_world_group().rank_in_group


def get_tensor_model_parallel_world_size():
    """Return world size for the tensor model parallel group."""
    return get_tp_group().world_size


def get_tensor_model_parallel_rank():
    """Return my rank for the tensor model parallel group."""
    return get_tp_group().rank_in_group


def get_pipeline_model_parallel_world_size():
    """Return world size for the pipeline model parallel group."""
    return get_pp_group().world_size


def get_pipeline_model_parallel_rank():
    """Return my rank for the pipeline model parallel group."""
    return get_pp_group().rank_in_group


def get_moe_expert_parallel_world_size():
    """Return world size for the moe expert parallel group."""
    return get_moe_ep_group().world_size


def get_moe_expert_parallel_rank():
    """Return my rank for the moe expert parallel group."""
    return get_moe_ep_group().rank_in_group


def get_moe_tensor_parallel_world_size():
    """Return world size for the moe tensor parallel group."""
    return get_moe_tp_group().world_size


def get_moe_tensor_parallel_rank():
    """Return my rank for the moe tensor parallel group."""
    return get_moe_tp_group().rank_in_group


def destroy_model_parallel():
    """Set the groups to none and destroy them."""
    global _TP
    if _TP:
        _TP.destroy()
    _TP = None

    global _PP
    if _PP:
        _PP.destroy()
    _PP = None


def destroy_distributed_environment():
    global _WORLD
    if _WORLD:
        _WORLD.destroy()
    _WORLD = None
    if torch.distributed.is_initialized():
        torch.distributed.destroy_process_group()


def cleanup_dist_env_and_memory(shutdown_ray: bool = False):
    destroy_model_parallel()
    destroy_distributed_environment()
    with contextlib.suppress(AssertionError):
        torch.distributed.destroy_process_group()
    if shutdown_ray:
        import ray  # Lazy import Ray

        ray.shutdown()
    gc.collect()
    if not _is_cpu:
        if hasattr(torch, "cuda") and torch.cuda.is_available():
            torch.cuda.empty_cache()
            if hasattr(torch._C, "_host_emptyCache"):
                torch._C._host_emptyCache()
            else:
                logger.warning(
                    "torch._C._host_emptyCache() only available in Pytorch >=2.5"
                )
        elif hasattr(torch, "xpu") and torch.xpu.is_available():
            torch.xpu.empty_cache()
        elif hasattr(torch, "npu") and torch.npu.is_available():
            torch.npu.empty_cache()


def in_the_same_node_as(pg: ProcessGroup, source_rank: int = 0) -> List[bool]:
    """
    This is a collective operation that returns if each rank is in the same node
    as the source rank. It tests if processes are attached to the same
    memory system (shared access to shared memory).
    """
    assert (
        torch.distributed.get_backend(pg) != torch.distributed.Backend.NCCL
    ), "in_the_same_node_as should be tested with a non-NCCL group."
    # local rank inside the group
    rank = torch.distributed.get_rank(group=pg)
    world_size = torch.distributed.get_world_size(group=pg)

    # local tensor in each process to store the result
    is_in_the_same_node = torch.tensor([0] * world_size, dtype=torch.int32)

    # global ranks of the processes in the group
    ranks = torch.distributed.get_process_group_ranks(pg)

    magic_message = b"magic_message"
    shm = None

    try:
        with contextlib.suppress(OSError):
            if rank == source_rank:
                # create a shared memory segment
                shm = shared_memory.SharedMemory(create=True, size=128)
                shm.buf[: len(magic_message)] = magic_message
                torch.distributed.broadcast_object_list(
                    [shm.name], src=ranks[source_rank], group=pg
                )
                is_in_the_same_node[rank] = 1
            else:
                # try to open the shared memory segment
                recv = [None]
                torch.distributed.broadcast_object_list(
                    recv, src=ranks[source_rank], group=pg
                )
                name = recv[0]
                # fix to https://stackoverflow.com/q/62748654/9191338
                # Python incorrectly tracks shared memory even if it is not
                # created by the process. The following patch is a workaround.
                with patch(
                    "multiprocessing.resource_tracker.register",
                    lambda *args, **kwargs: None,
                ):
                    shm = shared_memory.SharedMemory(name=name)
                if shm.buf[: len(magic_message)] == magic_message:
                    is_in_the_same_node[rank] = 1
    except Exception as e:
        logger.error("Error ignored in is_in_the_same_node: %s", e)
    finally:
        if shm:
            shm.close()

    torch.distributed.barrier(group=pg)

    # clean up the shared memory segment
    with contextlib.suppress(OSError):
        if rank == source_rank and shm:
            shm.unlink()
    torch.distributed.all_reduce(is_in_the_same_node, group=pg)

    return [x == 1 for x in is_in_the_same_node.tolist()]


vllm_get_pp_group = None
vllm_get_tp_group = None
vllm_get_world_group = None


def monkey_patch_vllm_parallel_state(reverse: bool = False):
    if _is_xpu:
        return

    try:
        import vllm.distributed.parallel_state as vllm_parrlel_state
    except ImportError:
        return

    global vllm_get_pp_group, vllm_get_tp_group, vllm_get_world_group
    if vllm_get_pp_group is None:
        vllm_get_pp_group = vllm_parrlel_state.get_pp_group
        vllm_get_tp_group = vllm_parrlel_state.get_tp_group
        vllm_get_world_group = vllm_parrlel_state.get_world_group
    if reverse:
        setattr(vllm_parrlel_state, "get_pp_group", vllm_get_pp_group)
        setattr(vllm_parrlel_state, "get_tp_group", vllm_get_tp_group)
        setattr(vllm_parrlel_state, "get_world_group", vllm_get_world_group)
    else:
        setattr(vllm_parrlel_state, "get_pp_group", get_pp_group)
        setattr(vllm_parrlel_state, "get_tp_group", get_tp_group)
        setattr(vllm_parrlel_state, "get_world_group", get_world_group)<|MERGE_RESOLUTION|>--- conflicted
+++ resolved
@@ -54,11 +54,8 @@
 
 _is_npu = is_npu()
 _is_cpu = is_cpu()
-<<<<<<< HEAD
 _is_xpu = is_xpu()
-=======
 _supports_custom_op = supports_custom_op()
->>>>>>> 6806c4e6
 
 IS_ONE_DEVICE_PER_PROCESS = get_bool_env_var("SGLANG_ONE_DEVICE_PER_PROCESS")
 
