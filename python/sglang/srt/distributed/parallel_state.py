# Adapted from https://github.com/vllm-project/vllm/blob/v0.6.4.post1/vllm/distributed/parallel_state.py

# Copyright 2023 The vLLM team.
# Adapted from
# https://github.com/NVIDIA/Megatron-LM/blob/main/megatron/core/parallel_state.py
# Copyright (c) 2022, NVIDIA CORPORATION. All rights reserved.
"""vLLM distributed state.
It takes over the control of the distributed environment from PyTorch.
The typical workflow is:

- call `init_distributed_environment` to initialize the distributed environment.
- call `initialize_model_parallel` or `ensure_model_parallel_initialized` to
 initialize the model parallel groups.

- any code dealing with the distributed stuff

- call `destroy_model_parallel` to destroy the model parallel groups.
- call `destroy_distributed_environment` to destroy the distributed environment.

If you only need to use the distributed environment without model/pipeline
 parallelism, you can skip the model parallel initialization and destruction
 steps.
"""
import contextlib
import gc
import logging
import os
import pickle
import weakref
from collections import namedtuple
from contextlib import contextmanager, nullcontext
from dataclasses import dataclass
from datetime import timedelta
from multiprocessing import shared_memory
from typing import Any, Callable, Dict, List, Optional, Tuple, Union
from unittest.mock import patch

import torch
import torch.distributed
from torch.distributed import Backend, ProcessGroup

from sglang.srt.utils import (
    direct_register_custom_op,
    get_bool_env_var,
    get_int_env_var,
    is_cuda_alike,
    is_hip,
    is_npu,
    is_shm_available,
    supports_custom_op,
)

_is_npu = is_npu()

IS_ONE_DEVICE_PER_PROCESS = get_bool_env_var("SGLANG_ONE_DEVICE_PER_PROCESS")


@dataclass
class GraphCaptureContext:
    stream: torch.cuda.Stream if not _is_npu else torch.npu.Stream


TensorMetadata = namedtuple("TensorMetadata", ["device", "dtype", "size"])


def _split_tensor_dict(
    tensor_dict: Dict[str, Union[torch.Tensor, Any]]
) -> Tuple[List[Tuple[str, Any]], List[torch.Tensor]]:
    """Split the tensor dictionary into two parts:
    1. A list of (key, value) pairs. If the value is a tensor, it is replaced
         by its metadata.
    2. A list of tensors.
    """
    metadata_list: List[Tuple[str, Any]] = []
    tensor_list: List[torch.Tensor] = []
    for key, value in tensor_dict.items():
        if isinstance(value, torch.Tensor):
            # Note: we cannot use `value.device` here,
            # because it contains not only the device type but also the device
            # index (e.g. "cuda:0"). We only need the device type.
            # receiving side will set the device index.
            device = value.device.type
            metadata_list.append(
                (key, TensorMetadata(device, value.dtype, value.size()))
            )
            tensor_list.append(value)
        else:
            metadata_list.append((key, value))
    return metadata_list, tensor_list


_group_name_counter: Dict[str, int] = {}


def _get_unique_name(name: str) -> str:
    """Get a unique name for the group.
    Example:
    _get_unique_name("tp") -> "tp:0"
    _get_unique_name("tp") -> "tp:1"
    """
    if name not in _group_name_counter:
        _group_name_counter[name] = 0
    newname = f"{name}:{_group_name_counter[name]}"
    _group_name_counter[name] += 1
    return newname


_groups: Dict[str, Callable[[], Optional["GroupCoordinator"]]] = {}


def _register_group(group: "GroupCoordinator") -> None:
    _groups[group.unique_name] = weakref.ref(group)


if supports_custom_op():

    def inplace_all_reduce(tensor: torch.Tensor, group_name: str) -> None:
        assert group_name in _groups, f"Group {group_name} is not found."
        group = _groups[group_name]()
        if group is None:
            raise ValueError(f"Group {group_name} is destroyed.")
        group._all_reduce_in_place(tensor)

    def inplace_all_reduce_fake(tensor: torch.Tensor, group_name: str) -> None:
        return

    direct_register_custom_op(
        op_name="inplace_all_reduce",
        op_func=inplace_all_reduce,
        mutates_args=["tensor"],
        fake_impl=inplace_all_reduce_fake,
    )

    def outplace_all_reduce(
        tensor: torch.Tensor, group_name: str, outplace_all_reduce_method: str
    ) -> torch.Tensor:
        assert group_name in _groups, f"Group {group_name} is not found."
        group = _groups[group_name]()
        if group is None:
            raise ValueError(f"Group {group_name} is destroyed.")
        return group._all_reduce_out_place(tensor, outplace_all_reduce_method)

    def outplace_all_reduce_fake(
        tensor: torch.Tensor, group_name: str, outplace_all_reduce_method: str
    ) -> torch.Tensor:
        return torch.empty_like(tensor)

    direct_register_custom_op(
        op_name="outplace_all_reduce",
        op_func=outplace_all_reduce,
        mutates_args=[],
        fake_impl=outplace_all_reduce_fake,
    )

    def reg_all_gather_into_tensor(
        output: torch.Tensor, input: torch.Tensor, group_name: str
    ) -> None:
        assert group_name in _groups, f"Group {group_name} is not found."
        group = _groups[group_name]()
        if group is None:
            raise ValueError(f"Group {group_name} is destroyed.")
        group._all_gather_into_tensor(output, input)

    def reg_all_gather_into_tensor_fake(
        output: torch.Tensor, input: torch.Tensor, group_name: str
    ) -> None:
        pass

    direct_register_custom_op(
        op_name="reg_all_gather_into_tensor",
        op_func=reg_all_gather_into_tensor,
        mutates_args=["output"],
        fake_impl=reg_all_gather_into_tensor_fake,
    )


class GroupCoordinator:
    """
    PyTorch ProcessGroup wrapper for a group of processes.
    PyTorch ProcessGroup is bound to one specific communication backend,
        e.g. NCCL, Gloo, MPI, etc.
    GroupCoordinator takes charge of all the communication operations among
        the processes in the group. It can route the communication to
        a specific implementation (e.g. switch allreduce implementation
        based on the tensor size and cuda graph mode).
    """

    # available attributes:
    rank: int  # global rank
    ranks: List[int]  # global ranks in the group
    world_size: int  # size of the group
    # difference between `local_rank` and `rank_in_group`:
    # if we have a group of size 4 across two nodes:
    # Process | Node | Rank | Local Rank | Rank in Group
    #   0     |   0  |  0   |     0      |       0
    #   1     |   0  |  1   |     1      |       1
    #   2     |   1  |  2   |     0      |       2
    #   3     |   1  |  3   |     1      |       3
    local_rank: int  # local rank used to assign devices
    rank_in_group: int  # rank inside the group
    cpu_group: ProcessGroup  # group for CPU communication
    device_group: ProcessGroup  # group for device communication
    use_pynccl: bool  # a hint of whether to use PyNccl
    use_pymscclpp: bool  # a hint of whether to use PyMsccl
    use_custom_allreduce: bool  # a hint of whether to use CustomAllreduce
    use_message_queue_broadcaster: (
        bool  # a hint of whether to use message queue broadcaster
    )
    # communicators are only created for world size > 1
    pynccl_comm: Optional[Any]  # PyNccl communicator
    ca_comm: Optional[Any]  # Custom allreduce communicator
    mq_broadcaster: Optional[Any]  # shared memory broadcaster

    def __init__(
        self,
        group_ranks: List[List[int]],
        local_rank: int,
        torch_distributed_backend: Union[str, Backend],
        use_pynccl: bool,
        use_pymscclpp: bool,
        use_custom_allreduce: bool,
        use_hpu_communicator: bool,
        use_xpu_communicator: bool,
        use_npu_communicator: bool,
        use_message_queue_broadcaster: bool = False,
        group_name: Optional[str] = None,
        pynccl_use_current_stream: bool = False,
    ):
        # Set group info
        group_name = group_name or "anonymous"
        self.unique_name = _get_unique_name(group_name)
        _register_group(self)

        # Set rank info
        self.rank = torch.distributed.get_rank()
        self.local_rank = local_rank
        self.device_group = None
        self.cpu_group = None
        self.local_size = get_int_env_var("LOCAL_SIZE", 0)

        for ranks in group_ranks:
            device_group = torch.distributed.new_group(
                ranks, backend=torch_distributed_backend
            )
            # a group with `gloo` backend, to allow direct coordination between
            # processes through the CPU.
            cpu_group = torch.distributed.new_group(ranks, backend="gloo")
            if self.rank in ranks:
                self.ranks = ranks
                self.world_size = len(ranks)
                self.rank_in_group = ranks.index(self.rank)
                self.device_group = device_group
                self.cpu_group = cpu_group

        assert self.cpu_group is not None
        assert self.device_group is not None

        device_id = 0 if IS_ONE_DEVICE_PER_PROCESS else local_rank
        if is_cuda_alike():
            self.device = torch.device(f"cuda:{device_id}")
        elif _is_npu:
            self.device = torch.device(f"npu:{device_id}")
        else:
            self.device = torch.device("cpu")
        self.device_module = torch.get_device_module(self.device)

        # Import communicators
        self.use_pynccl = use_pynccl
        self.pynccl_use_current_stream = pynccl_use_current_stream
        self.use_pymscclpp = use_pymscclpp
        self.use_custom_allreduce = use_custom_allreduce
        self.use_hpu_communicator = use_hpu_communicator
        self.use_xpu_communicator = use_xpu_communicator
        self.use_npu_communicator = use_npu_communicator
        self.use_message_queue_broadcaster = use_message_queue_broadcaster

        # lazy import to avoid documentation build error
        from sglang.srt.distributed.device_communicators.custom_all_reduce import (
            CustomAllreduce,
        )
        from sglang.srt.distributed.device_communicators.pymscclpp import (
            PyMscclppCommunicator,
        )
        from sglang.srt.distributed.device_communicators.pynccl import (
            PyNcclCommunicator,
        )

        if is_hip():
            from sglang.srt.distributed.device_communicators.quick_all_reduce import (
                QuickAllReduce,
                qr_rocm_arch_available,
            )

        self.pynccl_comm: Optional[PyNcclCommunicator] = None
        if use_pynccl and self.world_size > 1:
            self.pynccl_comm = PyNcclCommunicator(
                group=self.cpu_group,
                device=self.device,
                use_current_stream=pynccl_use_current_stream,
            )

        self.pymscclpp_comm: Optional[PyMscclppCommunicator] = None
        if use_pymscclpp and self.world_size > 1:
            self.pymscclpp_comm = PyMscclppCommunicator(
                group=self.cpu_group,
                device=self.device,
            )

        self.ca_comm: Optional[CustomAllreduce] = None
        self.qr_comm: Optional[QuickAllReduce] = None
        if use_custom_allreduce and self.world_size > 1:
            # Initialize a custom fast all-reduce implementation.
            try:
                self.ca_comm = CustomAllreduce(
                    group=self.cpu_group,
                    device=self.device,
                )
            except Exception as e:
                logger.warning(
                    f"Setup Custom allreduce failed with {e}. To silence this "
                    "warning, specify --disable-custom-all-reduce explicitly."
                )
            if is_hip():
                try:
                    # Initialize a custom quick all-reduce implementation for AMD
                    # when rocm >= gfx942. Quick reduce is designed as a
                    # complement to custom allreduce.
                    # Based on quickreduce (https://github.com/mk1-project/quickreduce).
                    if qr_rocm_arch_available():
                        self.qr_comm = QuickAllReduce(
                            group=self.cpu_group, device=self.device
                        )
                except Exception as e:
                    logger.warning(f"Failed to initialize QuickAllReduce: {e}")

        # Create communicator for other hardware backends
        from sglang.srt.distributed.device_communicators.hpu_communicator import (
            HpuCommunicator,
        )
        from sglang.srt.distributed.device_communicators.npu_communicator import (
            NpuCommunicator,
        )
        from sglang.srt.distributed.device_communicators.xpu_communicator import (
            XpuCommunicator,
        )

        self.hpu_communicator: Optional[HpuCommunicator] = None
        if use_hpu_communicator and self.world_size > 1:
            self.hpu_communicator = HpuCommunicator(group=self.device_group)

        self.xpu_communicator: Optional[XpuCommunicator] = None
        if use_xpu_communicator and self.world_size > 1:
            self.xpu_communicator = XpuCommunicator(group=self.device_group)

        self.npu_communicator: Optional[NpuCommunicator] = None
        if use_npu_communicator and self.world_size > 1:
            self.npu_communicator = NpuCommunicator(group=self.device_group)

        # Create message queue
        from sglang.srt.distributed.device_communicators.shm_broadcast import (
            MessageQueue,
        )

        self.mq_broadcaster: Optional[MessageQueue] = None
        if use_message_queue_broadcaster and self.world_size > 1:
            self.mq_broadcaster = MessageQueue.create_from_process_group(
                self.cpu_group, 1 << 22, 6
            )

    def __repr__(self):
        return (
            f"ranks={self.ranks} rank={self.rank} local_rank={self.local_rank} use_pynccl={self.use_pynccl} "
            f"device_group={self.device_group} cpu_group={self.cpu_group} unique_name={self.unique_name} "
            f"world_size={self.world_size} rank_in_group={self.rank_in_group}"
        )

    @property
    def first_rank(self):
        """Return the global rank of the first process in the group"""
        return self.ranks[0]

    @property
    def last_rank(self):
        """Return the global rank of the last process in the group"""
        return self.ranks[-1]

    @property
    def is_first_rank(self):
        """Return whether the caller is the first process in the group"""
        return self.rank == self.first_rank

    @property
    def is_last_rank(self):
        """Return whether the caller is the last process in the group"""
        return self.rank == self.last_rank

    @property
    def next_rank(self):
        """Return the global rank of the process that follows the caller"""
        rank_in_group = self.rank_in_group
        world_size = self.world_size
        return self.ranks[(rank_in_group + 1) % world_size]

    @property
    def prev_rank(self):
        """Return the global rank of the process that precedes the caller"""
        rank_in_group = self.rank_in_group
        world_size = self.world_size
        return self.ranks[(rank_in_group - 1) % world_size]

    @contextmanager
    def graph_capture(
        self,
        graph_capture_context: Optional[GraphCaptureContext] = None,
        stream: Optional[torch.cuda.Stream] = None,
    ):
        if graph_capture_context is None:
<<<<<<< HEAD
            if stream is None:
                stream = torch.cuda.Stream()
=======
            stream = self.device_module.Stream()
>>>>>>> b361750a
            graph_capture_context = GraphCaptureContext(stream)
        else:
            stream = graph_capture_context.stream
        # We don't need the context of custom quick allreduce because the ipc access
        # is already collected in init() and we can capture the quick allreduce directly.
        ca_comm = self.ca_comm
        maybe_ca_context = nullcontext() if ca_comm is None else ca_comm.capture()

        # ensure all initialization operations complete before attempting to
        # capture the graph on another stream
        curr_stream = self.device_module.current_stream()
        if curr_stream != stream:
            stream.wait_stream(curr_stream)

        with self.device_module.stream(stream), maybe_ca_context:
            # In graph mode, we have to be very careful about the collective
            # operations. The current status is:
            #     allreduce \ Mode   |  Eager  |  Graph  |
            # --------------------------------------------
            # quick allreduce        | enabled | enabled |
            # custom allreduce       | enabled | enabled |
            # PyNccl                 | disabled| enabled |
            # PyMscclpp              | disabled| enabled |
            # torch.distributed      | enabled | disabled|
            #
            # Note: When custom quick allreduce is enabled, a runtime check
            #  will be performed. If the tensor size is too small, it will
            #  automatically fall back to the next available option.
            # Note that custom allreduce will have a runtime check, if the
            #  tensor size is too large, it will fallback to the next
            #  available option.
            # Note that the PyMsccl needs to register the tensor in ahead,
            #  which will introduce large overhead in the eager case,
            #  therefore it is only supported in the graph case.
            # In summary: We select the appropriate allreduce method for
            #  each mode based on the algorithm order in the table and
            #  their usage conditions.
            pynccl_comm = self.pynccl_comm
            maybe_pynccl_context: Any
            if not pynccl_comm:
                maybe_pynccl_context = nullcontext()
            else:
                maybe_pynccl_context = pynccl_comm.change_state(
                    enable=True, stream=torch.cuda.current_stream()
                )

            pymscclpp_comm = self.pymscclpp_comm
            maybe_pymscclpp_context: Any
            if not pymscclpp_comm:
                maybe_pymscclpp_context = nullcontext()
            else:
                maybe_pymscclpp_context = pymscclpp_comm.change_state(enable=True)
            with maybe_pynccl_context, maybe_pymscclpp_context:
                yield graph_capture_context

    def all_reduce(self, input_: torch.Tensor) -> torch.Tensor:
        """
        User-facing all-reduce function before we actually call the
        all-reduce operation.

        We need this because Dynamo does not support passing an arbitrary
        object (`self` in this case) to a custom op. We need to pass the
         group name as a string, and then look up the group coordinator from
         the group name, dispatch the all-reduce operation to the group
         coordinator.

        In addition, PyTorch custom ops do not support mutation or returning
        a new tensor in the same op. So we need to figure out if the op is
        in-place or out-of-place ahead of time.
        """
        # Bypass the function if we are using only 1 GPU.
        if self.world_size == 1:
            return input_

        if input_.is_cpu:
            if is_shm_available(input_.dtype, self.world_size, self.local_size):
                torch.ops.sgl_kernel.shm_allreduce(
                    input_, torch.distributed.ReduceOp.SUM
                )
            else:
                torch.distributed.all_reduce(input_, group=self.device_group)
            return input_

        if not supports_custom_op():
            self._all_reduce_in_place(input_)
            return input_

        if self.hpu_communicator is not None and not self.hpu_communicator.disabled:
            return self.hpu_communicator.all_reduce(input_)

        if self.xpu_communicator is not None and not self.xpu_communicator.disabled:
            return self.xpu_communicator.all_reduce(input_)

        if self.npu_communicator is not None and not self.npu_communicator.disabled:
            return self.npu_communicator.all_reduce(input_)

        if (
            self.pynccl_comm is not None
            and hasattr(input_, "symmetric_memory")
            and input_.symmetric_memory
        ):
            with self.pynccl_comm.change_state(
                enable=True, stream=torch.cuda.current_stream()
            ):
                self.pynccl_comm.all_reduce(input_)
                return input_

        outplace_all_reduce_method = None
        if (
            self.qr_comm is not None
            and not self.qr_comm.disabled
            and self.qr_comm.should_quick_allreduce(input_)
        ):
            outplace_all_reduce_method = "qr"
        elif (
            self.ca_comm is not None
            and not self.ca_comm.disabled
            and self.ca_comm.should_custom_ar(input_)
        ):
            outplace_all_reduce_method = "ca"
        elif (
            self.pymscclpp_comm is not None
            and not self.pymscclpp_comm.disabled
            and self.pymscclpp_comm.should_mscclpp_allreduce(input_)
        ):
            outplace_all_reduce_method = "pymscclpp"
        if outplace_all_reduce_method is not None:
            return torch.ops.sglang.outplace_all_reduce(
                input_,
                group_name=self.unique_name,
                outplace_all_reduce_method=outplace_all_reduce_method,
            )
        else:
            torch.ops.sglang.inplace_all_reduce(input_, group_name=self.unique_name)
            return input_

    def _all_reduce_out_place(
        self, input_: torch.Tensor, outplace_all_reduce_method: str
    ) -> torch.Tensor:
        qr_comm = self.qr_comm
        ca_comm = self.ca_comm
        pymscclpp_comm = self.pymscclpp_comm
        assert any([qr_comm, ca_comm, pymscclpp_comm])
        if outplace_all_reduce_method == "qr":
            assert not qr_comm.disabled
            out = qr_comm.quick_all_reduce(input_)
        elif outplace_all_reduce_method == "ca":
            assert not ca_comm.disabled
            out = ca_comm.custom_all_reduce(input_)
        else:
            assert not pymscclpp_comm.disabled
            out = pymscclpp_comm.all_reduce(input_)
        assert out is not None
        return out

    def _all_reduce_in_place(self, input_: torch.Tensor) -> None:
        pynccl_comm = self.pynccl_comm
        if pynccl_comm is not None and not pynccl_comm.disabled:
            pynccl_comm.all_reduce(input_)
        else:
            torch.distributed.all_reduce(input_, group=self.device_group)

    def reduce_scatter_tensor(
        self,
        output: torch.Tensor,
        input: torch.Tensor,
    ) -> None:
        # TODO(ch-wan): support other backends
        torch.distributed.reduce_scatter_tensor(output, input, group=self.device_group)
        return output

    def reduce_scatter(
        self,
        output: torch.Tensor,
        input_list: List[torch.Tensor],
    ) -> None:
        # TODO(ch-wan): support other backends
        torch.distributed.reduce_scatter(output, input_list, group=self.device_group)
        return output

    def reduce_scatterv(
        self,
        input_: torch.Tensor,
        output: Optional[torch.Tensor] = None,
        sizes: Optional[List[int]] = None,
    ) -> torch.Tensor:
        world_size = self.world_size
        pynccl_comm = self.pynccl_comm

        with pynccl_comm.change_state(enable=True, stream=torch.cuda.current_stream()):
            assert (
                pynccl_comm is not None and not pynccl_comm.disabled
            ), "pynccl is required for reduce_scatterv"

            if sizes is not None:
                assert len(sizes) == world_size
                assert input_.shape[0] == sum(sizes)
                chunk_size = sizes[self.rank_in_group]
            else:
                assert input_.shape[0] % world_size == 0
                chunk_size = input_.shape[0] // world_size
            output_shape = (chunk_size,) + input_.shape[1:]

            if output is None:
                output = torch.empty(
                    output_shape, dtype=input_.dtype, device=input_.device
                )
            else:
                assert output.shape == output_shape

            pynccl_comm.reduce_scatter(output, input_, sizes=sizes)
            return output

    def _all_gather_into_tensor(self, output: torch.Tensor, input: torch.Tensor):
        pynccl_comm = self.pynccl_comm
        if pynccl_comm is not None and not pynccl_comm.disabled:
            pynccl_comm.all_gather(output, input)
        else:
            torch.distributed.all_gather_into_tensor(
                output, input, group=self.device_group
            )

    def all_gather_into_tensor(self, output: torch.Tensor, input: torch.Tensor):
        if _is_npu or not supports_custom_op():
            self._all_gather_into_tensor(output, input)
        else:
            torch.ops.sglang.reg_all_gather_into_tensor(
                output, input, group_name=self.unique_name
            )

    def all_gather(
        self,
        input_: torch.Tensor,
        dim: int = -1,
        output_tensor_list: Optional[List[torch.Tensor]] = None,
    ) -> torch.Tensor:
        world_size = self.world_size
        # Bypass the function if we are using only 1 GPU.
        if world_size == 1:
            if output_tensor_list is not None:
                logger.warning(
                    "Performing in-place all-gather with a group size of 1. "
                    "This may be unnecessary; consider bypassing it for better efficiency."
                )
                output_tensor_list[0].copy_(input_)
                return None
            else:
                return input_

        if output_tensor_list is not None:
            # TODO(ch-wan): support other backends
            return torch.distributed.all_gather(
                output_tensor_list, input_, group=self.device_group
            )

        assert (
            -input_.dim() <= dim < input_.dim()
        ), f"Invalid dim ({dim}) for input tensor with shape {input_.size()}"

        # For HPUs, use HPU communicator.
        hpu_comm = self.hpu_communicator
        if hpu_comm is not None and not hpu_comm.disabled:
            return hpu_comm.all_gather(input_, dim)

        # For NPUs, use NPU communicator.
        npu_comm = self.npu_communicator
        if npu_comm is not None and not npu_comm.disabled:
            return npu_comm.all_gather(input_, dim)

        if dim < 0:
            # Convert negative dim to positive.
            dim += input_.dim()
        input_size = input_.size()
        # NOTE: we have to use concat-style all-gather here,
        # stack-style all-gather has compatibility issues with
        # torch.compile . see https://github.com/pytorch/pytorch/issues/138795
        output_size = (input_size[0] * world_size,) + input_size[1:]
        # Allocate output tensor.
        output_tensor = torch.empty(
            output_size, dtype=input_.dtype, device=input_.device
        )

        # All-gather.
        if input_.is_cpu and is_shm_available(
            input_.dtype, self.world_size, self.local_size
        ):
            return torch.ops.sgl_kernel.shm_allgather(input_, dim)

        if input_.is_cpu:
            torch.distributed.all_gather_into_tensor(
                output_tensor, input_, group=self.device_group
            )
        else:
            self.all_gather_into_tensor(output_tensor, input_)

        # Reshape
        output_tensor = output_tensor.reshape((world_size,) + input_size)
        output_tensor = output_tensor.movedim(0, dim)
        output_tensor = output_tensor.reshape(
            input_size[:dim] + (world_size * input_size[dim],) + input_size[dim + 1 :]
        )
        return output_tensor

    def all_gatherv(
        self,
        input_: Union[torch.Tensor, List[torch.Tensor]],
        sizes: Optional[List[int]] = None,
    ) -> Union[torch.Tensor, List[torch.Tensor]]:
        """
        Supports varying sizes per rank and input tensor list.
        `sizes`: a list of len(world_size) with the number of items per rank to gather.
        """
        world_size = self.world_size
        pynccl_comm = self.pynccl_comm

        with pynccl_comm.change_state(enable=True, stream=torch.cuda.current_stream()):
            assert (
                pynccl_comm is not None and not pynccl_comm.disabled
            ), "pynccl is required for all_gatherv"

            def _all_gather_single(
                input_: torch.Tensor, sizes: Optional[List[int]] = None
            ):
                input_size = input_.size()
                if sizes is not None:
                    assert len(sizes) == world_size
                    assert input_.shape[0] == sizes[self.rank_in_group]
                    output_size = (sum(sizes),) + input_size[1:]
                    # 'sizes' is not needed if all inputs in the same group have the same shape
                    if all(s == sizes[0] for s in sizes):
                        sizes = None
                else:
                    output_size = (input_size[0] * world_size,) + input_size[1:]
                # Allocate output tensor.
                output_tensor = torch.empty(
                    output_size, dtype=input_.dtype, device=input_.device
                )
                pynccl_comm.all_gather(output_tensor, input_, sizes=sizes)
                return output_tensor

            if isinstance(input_, torch.Tensor):
                return _all_gather_single(input_, sizes)

            output_list = []
            pynccl_comm.group_start()
            for inp in input_:
                output_list.append(_all_gather_single(inp, sizes=sizes))
            pynccl_comm.group_end()

            return output_list

    def gather(
        self, input_: torch.Tensor, dst: int = 0, dim: int = -1
    ) -> Optional[torch.Tensor]:
        """
        NOTE: We assume that the input tensor is on the same device across
        all the ranks.
        NOTE: `dst` is the local rank of the destination rank.
        """
        world_size = self.world_size
        # Bypass the function if we are using only 1 GPU.
        if world_size == 1:
            return input_
        assert (
            -input_.dim() <= dim < input_.dim()
        ), f"Invalid dim ({dim}) for input tensor with shape {input_.size()}"
        if dim < 0:
            # Convert negative dim to positive.
            dim += input_.dim()
        if self.xpu_communicator is not None and not self.xpu_communicator.disabled:
            return self.xpu_communicator.gather(input_, self.rank_in_group, dst, dim)
        # Allocate output tensor.
        if self.rank_in_group == dst:
            gather_list = [torch.empty_like(input_) for _ in range(world_size)]
        else:
            gather_list = None
        # Gather.
        torch.distributed.gather(
            input_, gather_list, dst=self.ranks[dst], group=self.device_group
        )
        if self.rank_in_group == dst:
            output_tensor = torch.cat(gather_list, dim=dim)
        else:
            output_tensor = None
        return output_tensor

    def broadcast(self, input_: torch.Tensor, src: int = 0):
        """Broadcast the input tensor.
        NOTE: `src` is the local rank of the source rank.
        """
        assert src < self.world_size, f"Invalid src rank ({src})"

        # Bypass the function if we are using only 1 GPU.
        if self.world_size == 1:
            return input_
        # Broadcast.
        torch.distributed.broadcast(
            input_, src=self.ranks[src], group=self.device_group
        )
        return input_

    def broadcast_object(self, obj: Optional[Any] = None, src: int = 0):
        """Broadcast the input object.
        NOTE: `src` is the local rank of the source rank.
        """
        assert src < self.world_size, f"Invalid src rank ({src})"

        # Bypass the function if we are using only 1 GPU.
        if self.world_size == 1:
            return obj
        if self.mq_broadcaster is not None:
            assert src == 0, "Message queue broadcaster only supports src=0"
            return self.mq_broadcaster.broadcast_object(obj)
        if self.rank_in_group == src:
            torch.distributed.broadcast_object_list(
                [obj], src=self.ranks[src], group=self.cpu_group
            )
            return obj
        else:
            recv = [None]
            torch.distributed.broadcast_object_list(
                recv, src=self.ranks[src], group=self.cpu_group
            )
            return recv[0]

    def broadcast_object_list(
        self, obj_list: List[Any], src: int = 0, group: Optional[ProcessGroup] = None
    ):
        """Broadcast the input object list.
        NOTE: `src` is the local rank of the source rank.
        """
        assert src < self.world_size, f"Invalid src rank ({src})"

        # Bypass the function if we are using only 1 GPU.
        if self.world_size == 1:
            return obj_list
        # Broadcast.
        torch.distributed.broadcast_object_list(
            obj_list, src=self.ranks[src], group=self.device_group
        )
        return obj_list

    def all_gather_object(self, obj: Any) -> List[Any]:
        objs = [None] * self.world_size
        torch.distributed.all_gather_object(objs, obj, group=self.cpu_group)
        return objs

    def send_object(self, obj: Any, dst: int) -> None:
        """Send the input object list to the destination rank."""
        """NOTE: `dst` is the local rank of the destination rank."""

        assert dst < self.world_size, f"Invalid dst rank ({dst})"

        assert dst != self.rank_in_group, (
            "Invalid destination rank. Destination rank is the same "
            "as the current rank."
        )

        # Serialize object to tensor and get the size as well
        object_tensor = torch.frombuffer(pickle.dumps(obj), dtype=torch.uint8).cuda(
            device=torch.cuda.current_device()
        )

        size_tensor = torch.tensor(
            [object_tensor.numel()],
            dtype=torch.long,
            device=torch.cuda.current_device(),
        )

        # Send object size
        torch.distributed.send(
            size_tensor, dst=self.ranks[dst], group=self.device_group
        )

        # Send object
        torch.distributed.send(
            object_tensor, dst=self.ranks[dst], group=self.device_group
        )

        return None

    def recv_object(self, src: int) -> Any:
        """Receive the input object list from the source rank."""
        """NOTE: `src` is the local rank of the source rank."""

        assert src < self.world_size, f"Invalid src rank ({src})"

        assert (
            src != self.rank_in_group
        ), "Invalid source rank. Source rank is the same as the current rank."

        size_tensor = torch.empty(
            1, dtype=torch.long, device=torch.cuda.current_device()
        )

        # Receive object size
        rank_size = torch.distributed.recv(
            size_tensor, src=self.ranks[src], group=self.device_group
        )

        # Tensor to receive serialized objects into.
        object_tensor = torch.empty(  # type: ignore[call-overload]
            size_tensor.item(),  # type: ignore[arg-type]
            dtype=torch.uint8,
            device=torch.cuda.current_device(),
        )

        rank_object = torch.distributed.recv(
            object_tensor, src=self.ranks[src], group=self.device_group
        )

        assert (
            rank_object == rank_size
        ), "Received object sender rank does not match the size sender rank."

        obj = pickle.loads(object_tensor.cpu().numpy().tobytes())

        return obj

    def broadcast_tensor_dict(
        self,
        tensor_dict: Optional[Dict[str, Union[torch.Tensor, Any]]] = None,
        src: int = 0,
        group: Optional[ProcessGroup] = None,
        metadata_group: Optional[ProcessGroup] = None,
    ) -> Optional[Dict[str, Union[torch.Tensor, Any]]]:
        """Broadcast the input tensor dictionary.
        NOTE: `src` is the local rank of the source rank.
        """
        # Bypass the function if we are using only 1 GPU.
        if not torch.distributed.is_initialized() or self.world_size == 1:
            return tensor_dict

        group = self.device_group
        metadata_group = self.cpu_group
        assert src < self.world_size, f"Invalid src rank ({src})"

        rank_in_group = self.rank_in_group
        if rank_in_group == src:
            metadata_list: List[Tuple[Any, Any]] = []
            assert isinstance(
                tensor_dict, dict
            ), f"Expecting a dictionary, got {type(tensor_dict)}"
            metadata_list, tensor_list = _split_tensor_dict(tensor_dict)
            # `metadata_list` lives in CPU memory.
            # `broadcast_object_list` has serialization & deserialization,
            # all happening on CPU. Therefore, we can use the CPU group.
            self.broadcast_object(metadata_list, src=src)
            async_handles = []
            for tensor in tensor_list:
                if tensor.numel() == 0:
                    # Skip broadcasting empty tensors.
                    continue
                if tensor.is_cpu:
                    # use metadata_group for CPU tensors
                    handle = torch.distributed.broadcast(
                        tensor, src=self.ranks[src], group=metadata_group, async_op=True
                    )
                else:
                    # use group for GPU tensors
                    handle = torch.distributed.broadcast(
                        tensor, src=self.ranks[src], group=group, async_op=True
                    )
                async_handles.append(handle)
            for async_handle in async_handles:
                async_handle.wait()

        else:
            metadata_list = self.broadcast_object(None, src=src)
            tensor_dict = {}
            async_handles = []
            for key, value in metadata_list:
                if isinstance(value, TensorMetadata):
                    tensor = torch.empty(
                        value.size, dtype=value.dtype, device=value.device
                    )
                    if tensor.numel() == 0:
                        # Skip broadcasting empty tensors.
                        tensor_dict[key] = tensor
                        continue
                    if tensor.is_cpu:
                        # use metadata_group for CPU tensors
                        handle = torch.distributed.broadcast(
                            tensor,
                            src=self.ranks[src],
                            group=metadata_group,
                            async_op=True,
                        )
                    else:
                        # use group for GPU tensors
                        handle = torch.distributed.broadcast(
                            tensor, src=self.ranks[src], group=group, async_op=True
                        )
                    async_handles.append(handle)
                    tensor_dict[key] = tensor
                else:
                    tensor_dict[key] = value
            for async_handle in async_handles:
                async_handle.wait()
        return tensor_dict

    def send_tensor_dict(
        self,
        tensor_dict: Dict[str, Union[torch.Tensor, Any]],
        dst: Optional[int] = None,
        all_gather_group: Optional["GroupCoordinator"] = None,
    ) -> Optional[Dict[str, Union[torch.Tensor, Any]]]:
        """Send the input tensor dictionary.
        NOTE: `dst` is the local rank of the source rank.
        """
        # Bypass the function if we are using only 1 GPU.
        if not torch.distributed.is_initialized() or self.world_size == 1:
            return tensor_dict

        all_gather_size = 1 if all_gather_group is None else all_gather_group.world_size
        all_gather_rank = (
            0 if all_gather_group is None else all_gather_group.rank_in_group
        )

        group = self.device_group
        metadata_group = self.cpu_group

        if dst is None:
            dst = (self.rank_in_group + 1) % self.world_size
        assert dst < self.world_size, f"Invalid dst rank ({dst})"

        assert isinstance(
            tensor_dict, dict
        ), f"Expecting a dictionary, got {type(tensor_dict)}"
        metadata_list, tensor_list = _split_tensor_dict(tensor_dict)
        # Note: While switching to Device-to-Device (D2D) would introduce an extra
        # Device-to-Host (D2H) memory copy overhead for serialization, our benchmarks
        # show better overall transmission performance with D2D due to:
        # 1. Superior D2D transfer bandwidth
        # 2. Ability to overlap send and recv operations
        # Thus the net performance gain justifies this approach.
        self.send_object(metadata_list, dst=dst)
        for tensor in tensor_list:
            if tensor.numel() == 0:
                # Skip sending empty tensors.
                continue

            # send-allgather: send only a slice, then do allgather.
            if all_gather_group is not None and tensor.numel() % all_gather_size == 0:
                tensor = tensor.reshape(all_gather_size, -1)[all_gather_rank]

            if tensor.is_cpu:
                # use metadata_group for CPU tensors
                torch.distributed.send(
                    tensor, dst=self.ranks[dst], group=metadata_group
                )
            else:
                # use group for GPU tensors
                torch.distributed.send(tensor, dst=self.ranks[dst], group=group)
        return None

    def recv_tensor_dict(
        self,
        src: Optional[int] = None,
        all_gather_group: Optional["GroupCoordinator"] = None,
    ) -> Optional[Dict[str, Union[torch.Tensor, Any]]]:
        """Recv the input tensor dictionary.
        NOTE: `src` is the local rank of the source rank.
        """
        # Bypass the function if we are using only 1 GPU.
        if not torch.distributed.is_initialized() or self.world_size == 1:
            return None

        all_gather_size = 1 if all_gather_group is None else all_gather_group.world_size
        all_gather_rank = (
            0 if all_gather_group is None else all_gather_group.rank_in_group
        )

        group = self.device_group
        metadata_group = self.cpu_group

        if src is None:
            src = (self.rank_in_group - 1) % self.world_size
        assert src < self.world_size, f"Invalid src rank ({src})"

        recv_metadata_list = self.recv_object(src=src)
        tensor_dict: Dict[str, Any] = {}
        for key, value in recv_metadata_list:
            if isinstance(value, TensorMetadata):
                tensor = torch.empty(value.size, dtype=value.dtype, device=value.device)
                if tensor.numel() == 0:
                    # Skip broadcasting empty tensors.
                    tensor_dict[key] = tensor
                    continue

                # send-allgather: send only a slice, then do allgather.
                use_all_gather = (
                    all_gather_group is not None
                    and tensor.numel() % all_gather_size == 0
                )

                if use_all_gather:
                    orig_shape = tensor.shape
                    tensor = tensor.reshape(all_gather_size, -1)[all_gather_rank]

                if tensor.is_cpu:
                    # use metadata_group for CPU tensors
                    torch.distributed.recv(
                        tensor, src=self.ranks[src], group=metadata_group
                    )
                else:
                    # use group for GPU tensors
                    torch.distributed.recv(tensor, src=self.ranks[src], group=group)
                if use_all_gather:
                    # do the allgather
                    tensor = all_gather_group.all_gather(tensor, dim=0)  # type: ignore
                    tensor = tensor.reshape(orig_shape)

                tensor_dict[key] = tensor
            else:
                tensor_dict[key] = value
        return tensor_dict

    def barrier(self):
        """Barrier synchronization among the group.
        NOTE: don't use `device_group` here! `barrier` in NCCL is
        terrible because it is internally a broadcast operation with
        secretly created GPU tensors. It is easy to mess up the current
        device. Use the CPU group instead.
        """
        torch.distributed.barrier(group=self.cpu_group)

    def send(self, tensor: torch.Tensor, dst: Optional[int] = None) -> None:
        """Sends a tensor to the destination rank in a non-blocking way"""
        """NOTE: `dst` is the local rank of the destination rank."""
        if dst is None:
            dst = (self.rank_in_group + 1) % self.world_size

        pynccl_comm = self.pynccl_comm
        if pynccl_comm is not None and not pynccl_comm.disabled:
            pynccl_comm.send(tensor, dst)
        else:
            torch.distributed.send(tensor, self.ranks[dst], self.device_group)

    def recv(
        self, size: torch.Size, dtype: torch.dtype, src: Optional[int] = None
    ) -> torch.Tensor:
        """Receives a tensor from the source rank."""
        """NOTE: `src` is the local rank of the source rank."""
        if src is None:
            src = (self.rank_in_group - 1) % self.world_size

        tensor = torch.empty(size, dtype=dtype, device=self.device)
        pynccl_comm = self.pynccl_comm
        if pynccl_comm is not None and not pynccl_comm.disabled:
            pynccl_comm.recv(tensor, src)
        else:
            torch.distributed.recv(tensor, self.ranks[src], self.device_group)
        return tensor

    def destroy(self):
        if self.device_group is not None:
            torch.distributed.destroy_process_group(self.device_group)
            self.device_group = None
        if self.cpu_group is not None:
            torch.distributed.destroy_process_group(self.cpu_group)
            self.cpu_group = None
        if self.pynccl_comm is not None:
            self.pynccl_comm = None
        if self.ca_comm is not None:
            self.ca_comm = None
        if self.mq_broadcaster is not None:
            self.mq_broadcaster = None


_WORLD: Optional[GroupCoordinator] = None


def get_world_group() -> GroupCoordinator:
    assert _WORLD is not None, "world group is not initialized"
    return _WORLD


def init_world_group(
    ranks: List[int], local_rank: int, backend: str
) -> GroupCoordinator:
    return GroupCoordinator(
        group_ranks=[ranks],
        local_rank=local_rank,
        torch_distributed_backend=backend,
        use_pynccl=False,
        use_pymscclpp=False,
        use_custom_allreduce=False,
        use_hpu_communicator=False,
        use_xpu_communicator=False,
        use_npu_communicator=False,
        group_name="world",
    )


def init_model_parallel_group(
    group_ranks: List[List[int]],
    local_rank: int,
    backend: str,
    use_custom_allreduce: Optional[bool] = None,
    use_message_queue_broadcaster: bool = False,
    group_name: Optional[str] = None,
    use_mscclpp_allreduce: Optional[bool] = None,
    pynccl_use_current_stream: bool = True,
) -> GroupCoordinator:
    if use_custom_allreduce is None:
        use_custom_allreduce = _ENABLE_CUSTOM_ALL_REDUCE
    if use_mscclpp_allreduce is None:
        use_mscclpp_allreduce = _ENABLE_MSCCLPP_ALL_REDUCE
    return GroupCoordinator(
        group_ranks=group_ranks,
        local_rank=local_rank,
        torch_distributed_backend=backend,
        use_pynccl=not _is_npu,
        use_pymscclpp=use_mscclpp_allreduce,
        use_custom_allreduce=use_custom_allreduce,
        use_hpu_communicator=True,
        use_xpu_communicator=True,
        use_npu_communicator=True,
        use_message_queue_broadcaster=use_message_queue_broadcaster,
        group_name=group_name,
        pynccl_use_current_stream=pynccl_use_current_stream,
    )


_TP: Optional[GroupCoordinator] = None

# duplicate GroupCoordinator for prefill in PD-Multiplexing
_PDMUX_PREFILL_TP_GROUP: Optional[GroupCoordinator] = None

_ENABLE_PDMUX_P_TP: bool = False


def set_pdmux_status(enable_prefill_multiplexing: bool):
    global _ENABLE_PDMUX_P_TP
    _ENABLE_PDMUX_P_TP = enable_prefill_multiplexing


def get_tp_group() -> GroupCoordinator:
    if _ENABLE_PDMUX_P_TP:
        assert (
            _PDMUX_PREFILL_TP_GROUP is not None
        ), "tensor model parallel group for PD-Multiplexing Prefill is not initialized"
        return _PDMUX_PREFILL_TP_GROUP
    assert _TP is not None, "tensor model parallel group is not initialized"
    return _TP


_MOE_EP: Optional[GroupCoordinator] = None
_MOE_TP: Optional[GroupCoordinator] = None


def get_moe_ep_group() -> GroupCoordinator:
    assert _MOE_EP is not None, "expert model parallel group is not initialized"
    return _MOE_EP


def get_moe_tp_group() -> GroupCoordinator:
    assert _MOE_TP is not None, "expert model parallel group is not initialized"
    return _MOE_TP


# kept for backward compatibility
get_tensor_model_parallel_group = get_tp_group

_PP: Optional[GroupCoordinator] = None


def get_pp_group() -> GroupCoordinator:
    assert _PP is not None, "pipeline model parallel group is not initialized"
    return _PP


# kept for backward compatibility
get_pipeline_model_parallel_group = get_pp_group


@contextmanager
def graph_capture(stream: Optional[torch.cuda.Stream] = None):
    """
    `graph_capture` is a context manager which should surround the code that
    is capturing the CUDA graph. Its main purpose is to ensure that the
    some operations will be run after the graph is captured, before the graph
    is replayed. It returns a `GraphCaptureContext` object which contains the
    necessary data for the graph capture. Currently, it only contains the
    stream that the graph capture is running on. This stream is set to the
    current CUDA stream when the context manager is entered and reset to the
    default stream when the context manager is exited. This is to ensure that
    the graph capture is running on a separate stream from the default stream,
    in order to explicitly distinguish the kernels to capture
    from other kernels possibly launched on background in the default stream.
    """
    with get_tp_group().graph_capture(
        stream=stream
    ) as context, get_pp_group().graph_capture(context):
        yield context


logger = logging.getLogger(__name__)

_ENABLE_CUSTOM_ALL_REDUCE = True
_ENABLE_MSCCLPP_ALL_REDUCE = False


def set_custom_all_reduce(enable: bool):
    global _ENABLE_CUSTOM_ALL_REDUCE
    _ENABLE_CUSTOM_ALL_REDUCE = enable


def set_mscclpp_all_reduce(enable: bool):
    global _ENABLE_MSCCLPP_ALL_REDUCE
    _ENABLE_MSCCLPP_ALL_REDUCE = enable


def init_distributed_environment(
    world_size: int = -1,
    rank: int = -1,
    distributed_init_method: str = "env://",
    local_rank: int = -1,
    backend: str = "nccl",
    timeout: Optional[int] = None,
):
    logger.debug(
        "world_size=%d rank=%d local_rank=%d " "distributed_init_method=%s backend=%s",
        world_size,
        rank,
        local_rank,
        distributed_init_method,
        backend,
    )
    if not torch.distributed.is_initialized():
        assert distributed_init_method is not None, (
            "distributed_init_method must be provided when initializing "
            "distributed environment"
        )
        if timeout is not None:
            assert isinstance(timeout, (int)), "timeout must be a number"
            assert timeout > 0, "timeout must be positive"
            timeout = timedelta(seconds=timeout)

        # this backend is used for WORLD
        torch.distributed.init_process_group(
            backend=backend,
            init_method=distributed_init_method,
            world_size=world_size,
            rank=rank,
            timeout=timeout,
        )

    # set the local rank
    # local_rank is not available in torch ProcessGroup,
    # see https://github.com/pytorch/pytorch/issues/122816
    if local_rank == -1:
        # local rank not set, this usually happens in single-node
        # setting, where we can use rank as local rank
        if distributed_init_method == "env://":
            local_rank = int(os.environ.get("LOCAL_RANK", "0"))
        else:
            local_rank = rank
    global _WORLD
    if _WORLD is None:
        ranks = list(range(torch.distributed.get_world_size()))
        _WORLD = init_world_group(ranks, local_rank, backend)
    else:
        assert (
            _WORLD.world_size == torch.distributed.get_world_size()
        ), "world group already initialized with a different world size"


def initialize_model_parallel(
    tensor_model_parallel_size: int = 1,
    expert_model_parallel_size: int = 1,
    pipeline_model_parallel_size: int = 1,
    backend: Optional[str] = None,
    duplicate_tp_group: bool = False,
) -> None:
    """
    Initialize model parallel groups.

    Arguments:
        tensor_model_parallel_size: number of GPUs used for tensor model
            parallelism.
        pipeline_model_parallel_size: number of GPUs used for pipeline model
            parallelism.

    Let's say we have a total of 8 GPUs denoted by g0 ... g7 and we
    use 2 GPUs to parallelize the model tensor, and 4 GPUs to parallelize
    the model pipeline. The present function will
    create 4 tensor model-parallel groups and 2 pipeline model-parallel groups:
        4 tensor model-parallel groups:
            [g0, g1], [g2, g3], [g4, g5], [g6, g7]
        2 pipeline model-parallel groups:
            [g0, g2, g4, g6], [g1, g3, g5, g7]
    Note that for efficiency, the caller should make sure adjacent ranks
    are on the same DGX box. For example if we are using 2 DGX-1 boxes
    with a total of 16 GPUs, rank 0 to 7 belong to the first box and
    ranks 8 to 15 belong to the second box.
    """
    # Get world size and rank. Ensure some consistencies.
    assert torch.distributed.is_initialized()
    world_size: int = torch.distributed.get_world_size()
    backend = backend or torch.distributed.get_backend(get_world_group().device_group)

    if world_size != tensor_model_parallel_size * pipeline_model_parallel_size:
        raise RuntimeError(
            f"world_size ({world_size}) is not equal to "
            f"tensor_model_parallel_size ({tensor_model_parallel_size}) x "
            f"pipeline_model_parallel_size ({pipeline_model_parallel_size})"
        )

    # Build the tensor model-parallel groups.
    num_tensor_model_parallel_groups: int = world_size // tensor_model_parallel_size
    global _TP
    assert _TP is None, "tensor model parallel group is already initialized"
    group_ranks = []
    for i in range(num_tensor_model_parallel_groups):
        ranks = list(
            range(i * tensor_model_parallel_size, (i + 1) * tensor_model_parallel_size)
        )
        group_ranks.append(ranks)

    # message queue broadcaster is only used in tensor model parallel group
    _TP = init_model_parallel_group(
        group_ranks,
        get_world_group().local_rank,
        backend,
        use_message_queue_broadcaster=get_bool_env_var(
            "SGLANG_USE_MESSAGE_QUEUE_BROADCASTER", "true"
        ),
        group_name="tp",
        pynccl_use_current_stream=duplicate_tp_group,
    )

    if duplicate_tp_group:
        global _PDMUX_PREFILL_TP_GROUP
        assert (
            _PDMUX_PREFILL_TP_GROUP is None
        ), "tensor model parallel group for PD-Multiplexing Prefill is already initialized"
        _PDMUX_PREFILL_TP_GROUP = init_model_parallel_group(
            group_ranks,
            get_world_group().local_rank,
            backend,
            use_message_queue_broadcaster=get_bool_env_var(
                "SGLANG_USE_MESSAGE_QUEUE_BROADCASTER", "true"
            ),
            group_name="pdmux_prefill_tp",
            pynccl_use_current_stream=True,
        )
        if _TP.pynccl_comm:
            _TP.pynccl_comm.disabled = False
            _PDMUX_PREFILL_TP_GROUP.pynccl_comm.disabled = False
        if _TP.ca_comm:
            _TP.ca_comm.disabled = True
            _PDMUX_PREFILL_TP_GROUP.ca_comm.disabled = True

    moe_ep_size = expert_model_parallel_size

    moe_tp_size = tensor_model_parallel_size // moe_ep_size
    global _MOE_EP
    assert _MOE_EP is None, "expert model parallel group is already initialized"
    group_ranks = []
    for i in range(num_tensor_model_parallel_groups):
        for j in range(moe_tp_size):
            st = i * tensor_model_parallel_size + j
            en = (i + 1) * tensor_model_parallel_size + j
            ranks = list(range(st, en, moe_tp_size))
            group_ranks.append(ranks)

    _MOE_EP = init_model_parallel_group(
        group_ranks,
        get_world_group().local_rank,
        backend,
        use_custom_allreduce=False,
        group_name="moe_ep",
    )

    global _MOE_TP
    assert _MOE_TP is None, "expert model parallel group is already initialized"
    group_ranks = []
    for i in range(num_tensor_model_parallel_groups):
        for j in range(moe_ep_size):
            st = i * tensor_model_parallel_size + j * moe_tp_size
            en = i * tensor_model_parallel_size + (j + 1) * moe_tp_size
            ranks = list(range(st, en))
            group_ranks.append(ranks)

    _MOE_TP = init_model_parallel_group(
        group_ranks,
        get_world_group().local_rank,
        backend,
        use_custom_allreduce=False,
        group_name="moe_tp",
    )

    # Build the pipeline model-parallel groups.
    num_pipeline_model_parallel_groups: int = world_size // pipeline_model_parallel_size
    global _PP
    assert _PP is None, "pipeline model parallel group is already initialized"
    group_ranks = []
    for i in range(num_pipeline_model_parallel_groups):
        ranks = list(range(i, world_size, num_pipeline_model_parallel_groups))
        group_ranks.append(ranks)
    # pipeline parallel does not need custom allreduce
    _PP = init_model_parallel_group(
        group_ranks,
        get_world_group().local_rank,
        backend,
        use_custom_allreduce=False,
        group_name="pp",
    )


def ensure_model_parallel_initialized(
    tensor_model_parallel_size: int,
    expert_model_parallel_size: int,
    pipeline_model_parallel_size: int,
    backend: Optional[str] = None,
) -> None:
    """Helper to initialize model parallel groups if they are not initialized,
    or ensure tensor-parallel and pipeline-parallel sizes are equal to expected
    values if the model parallel groups are initialized.
    """
    backend = backend or torch.distributed.get_backend(get_world_group().device_group)
    if not model_parallel_is_initialized():
        initialize_model_parallel(
            tensor_model_parallel_size,
            expert_model_parallel_size,
            pipeline_model_parallel_size,
            backend,
        )
        return

    assert get_tensor_model_parallel_world_size() == tensor_model_parallel_size, (
        "tensor parallel group already initialized, but of unexpected size: "
        f"{get_tensor_model_parallel_world_size()=} vs. "
        f"{tensor_model_parallel_size=}"
    )
    pp_world_size = get_pp_group().world_size
    assert pp_world_size == pipeline_model_parallel_size, (
        "pipeline parallel group already initialized, but of unexpected size: "
        f"{pp_world_size=} vs. "
        f"{pipeline_model_parallel_size=}"
    )


def model_parallel_is_initialized():
    """Check if tensor and pipeline parallel groups are initialized."""
    return _TP is not None and _PP is not None


_TP_STATE_PATCHED = False


@contextmanager
def patch_tensor_parallel_group(tp_group: GroupCoordinator):
    """Patch the tp group temporarily until this function ends.

    This method is for draft workers of speculative decoding to run draft model
    with different tp degree from that of target model workers.

    Args:
        tp_group (GroupCoordinator): the tp group coordinator
    """
    global _TP_STATE_PATCHED
    assert not _TP_STATE_PATCHED, "Should not call when it's already patched"

    _TP_STATE_PATCHED = True
    old_tp_group = get_tp_group()
    global _TP
    _TP = tp_group
    try:
        yield
    finally:
        # restore the original state
        _TP_STATE_PATCHED = False
        _TP = old_tp_group


def get_tensor_model_parallel_world_size():
    """Return world size for the tensor model parallel group."""
    return get_tp_group().world_size


def get_tensor_model_parallel_rank():
    """Return my rank for the tensor model parallel group."""
    return get_tp_group().rank_in_group


def get_moe_expert_parallel_world_size():
    """Return world size for the moe expert parallel group."""
    return get_moe_ep_group().world_size


def get_moe_expert_parallel_rank():
    """Return my rank for the moe expert parallel group."""
    return get_moe_ep_group().rank_in_group


def get_moe_tensor_parallel_world_size():
    """Return world size for the moe tensor parallel group."""
    return get_moe_tp_group().world_size


def get_moe_tensor_parallel_rank():
    """Return my rank for the moe tensor parallel group."""
    return get_moe_tp_group().rank_in_group


def destroy_model_parallel():
    """Set the groups to none and destroy them."""
    global _TP
    if _TP:
        _TP.destroy()
    _TP = None

    global _PP
    if _PP:
        _PP.destroy()
    _PP = None

    global _PDMUX_PREFILL_TP_GROUP
    if _PDMUX_PREFILL_TP_GROUP:  # type: ignore[union-attr]
        _PDMUX_PREFILL_TP_GROUP.destroy()
    _PDMUX_PREFILL_TP_GROUP = None


def destroy_distributed_environment():
    global _WORLD
    if _WORLD:
        _WORLD.destroy()
    _WORLD = None
    if torch.distributed.is_initialized():
        torch.distributed.destroy_process_group()


def cleanup_dist_env_and_memory(shutdown_ray: bool = False):
    destroy_model_parallel()
    destroy_distributed_environment()
    with contextlib.suppress(AssertionError):
        torch.distributed.destroy_process_group()
    if shutdown_ray:
        import ray  # Lazy import Ray

        ray.shutdown()
    gc.collect()
    if not current_platform.is_cpu():
        if hasattr(torch, "cuda") and torch.cuda.is_available():
            torch.cuda.empty_cache()
            if hasattr(torch._C, "_host_emptyCache"):
                torch._C._host_emptyCache()
            else:
                logger.warning(
                    "torch._C._host_emptyCache() only available in Pytorch >=2.5"
                )
        elif hasattr(torch, "xpu") and torch.xpu.is_available():
            torch.xpu.empty_cache()
        elif hasattr(torch, "npu") and torch.npu.is_available():
            torch.npu.empty_cache()


def in_the_same_node_as(pg: ProcessGroup, source_rank: int = 0) -> List[bool]:
    """
    This is a collective operation that returns if each rank is in the same node
    as the source rank. It tests if processes are attached to the same
    memory system (shared access to shared memory).
    """
    assert (
        torch.distributed.get_backend(pg) != torch.distributed.Backend.NCCL
    ), "in_the_same_node_as should be tested with a non-NCCL group."
    # local rank inside the group
    rank = torch.distributed.get_rank(group=pg)
    world_size = torch.distributed.get_world_size(group=pg)

    # local tensor in each process to store the result
    is_in_the_same_node = torch.tensor([0] * world_size, dtype=torch.int32)

    # global ranks of the processes in the group
    ranks = torch.distributed.get_process_group_ranks(pg)

    magic_message = b"magic_message"
    shm = None

    try:
        with contextlib.suppress(OSError):
            if rank == source_rank:
                # create a shared memory segment
                shm = shared_memory.SharedMemory(create=True, size=128)
                shm.buf[: len(magic_message)] = magic_message
                torch.distributed.broadcast_object_list(
                    [shm.name], src=ranks[source_rank], group=pg
                )
                is_in_the_same_node[rank] = 1
            else:
                # try to open the shared memory segment
                recv = [None]
                torch.distributed.broadcast_object_list(
                    recv, src=ranks[source_rank], group=pg
                )
                name = recv[0]
                # fix to https://stackoverflow.com/q/62748654/9191338
                # Python incorrectly tracks shared memory even if it is not
                # created by the process. The following patch is a workaround.
                with patch(
                    "multiprocessing.resource_tracker.register",
                    lambda *args, **kwargs: None,
                ):
                    shm = shared_memory.SharedMemory(name=name)
                if shm.buf[: len(magic_message)] == magic_message:
                    is_in_the_same_node[rank] = 1
    except Exception as e:
        logger.error("Error ignored in is_in_the_same_node: %s", e)
    finally:
        if shm:
            shm.close()

    torch.distributed.barrier(group=pg)

    # clean up the shared memory segment
    with contextlib.suppress(OSError):
        if rank == source_rank and shm:
            shm.unlink()
    torch.distributed.all_reduce(is_in_the_same_node, group=pg)

    return [x == 1 for x in is_in_the_same_node.tolist()]


vllm_get_pp_group = None
vllm_get_tp_group = None
vllm_get_world_group = None


def monkey_patch_vllm_parallel_state(reverse: bool = False):
    try:
        import vllm.distributed.parallel_state as vllm_parrlel_state
    except ImportError:
        return

    global vllm_get_pp_group, vllm_get_tp_group, vllm_get_world_group
    if vllm_get_pp_group is None:
        vllm_get_pp_group = vllm_parrlel_state.get_pp_group
        vllm_get_tp_group = vllm_parrlel_state.get_tp_group
        vllm_get_world_group = vllm_parrlel_state.get_world_group
    if reverse:
        setattr(vllm_parrlel_state, "get_pp_group", vllm_get_pp_group)
        setattr(vllm_parrlel_state, "get_tp_group", vllm_get_tp_group)
        setattr(vllm_parrlel_state, "get_world_group", vllm_get_world_group)
    else:
        setattr(vllm_parrlel_state, "get_pp_group", get_pp_group)
        setattr(vllm_parrlel_state, "get_tp_group", get_tp_group)
        setattr(vllm_parrlel_state, "get_world_group", get_world_group)<|MERGE_RESOLUTION|>--- conflicted
+++ resolved
@@ -415,12 +415,8 @@
         stream: Optional[torch.cuda.Stream] = None,
     ):
         if graph_capture_context is None:
-<<<<<<< HEAD
             if stream is None:
-                stream = torch.cuda.Stream()
-=======
-            stream = self.device_module.Stream()
->>>>>>> b361750a
+                stream = self.device_module.Stream()
             graph_capture_context = GraphCaptureContext(stream)
         else:
             stream = graph_capture_context.stream
