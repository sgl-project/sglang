--- conflicted
+++ resolved
@@ -332,14 +332,12 @@
         from sglang.srt.distributed.device_communicators.pynccl import (
             PyNcclCommunicator,
         )
-<<<<<<< HEAD
         from sglang.srt.distributed.device_communicators.pynccl_allocator import (
             is_symmetric_memory_tensor,
             use_symmetric_memory,
-=======
+        )
         from sglang.srt.distributed.device_communicators.symm_mem import (
             SymmMemCommunicator,
->>>>>>> 2f6af1a3
         )
 
         self.is_symmetric_memory_tensor = is_symmetric_memory_tensor
