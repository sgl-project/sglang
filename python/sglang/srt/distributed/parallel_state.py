# Adapted from https://github.com/vllm-project/vllm/blob/v0.6.4.post1/vllm/distributed/parallel_state.py

# Copyright 2023 The vLLM team.
# Adapted from
# https://github.com/NVIDIA/Megatron-LM/blob/main/megatron/core/parallel_state.py
# Copyright (c) 2022, NVIDIA CORPORATION. All rights reserved.
"""Distributed state.
It takes over the control of the distributed environment from PyTorch.
The typical workflow is:

- call `init_distributed_environment` to initialize the distributed environment.
- call `initialize_model_parallel` or `ensure_model_parallel_initialized` to
 initialize the model parallel groups.

- any code dealing with the distributed stuff

- call `destroy_model_parallel` to destroy the model parallel groups.
- call `destroy_distributed_environment` to destroy the distributed environment.

If you only need to use the distributed environment without model/pipeline
 parallelism, you can skip the model parallel initialization and destruction
 steps.
"""
import contextlib
import gc
import logging
import os
import pickle
import weakref
from collections import namedtuple
from contextlib import contextmanager, nullcontext
from dataclasses import dataclass
from datetime import timedelta
from multiprocessing import shared_memory
from typing import Any, Callable, Dict, List, Optional, Tuple, Union
from unittest.mock import patch

import torch
import torch.distributed
from torch.distributed import Backend, ProcessGroup

from sglang.srt.utils import (
    direct_register_custom_op,
    get_bool_env_var,
    get_int_env_var,
    is_cpu,
    is_cuda_alike,
    is_hip,
    is_npu,
    is_shm_available,
    supports_custom_op,
)

_is_npu = is_npu()
_is_cpu = is_cpu()
_supports_custom_op = supports_custom_op()

IS_ONE_DEVICE_PER_PROCESS = get_bool_env_var("SGLANG_ONE_DEVICE_PER_PROCESS")


TensorMetadata = namedtuple("TensorMetadata", ["device", "dtype", "size"])

# use int value instead of ReduceOp.SUM to support torch compile
REDUCE_OP_SUM = int(torch.distributed.ReduceOp.SUM)


@dataclass
class GraphCaptureContext:
    stream: torch.cuda.Stream if not _is_npu else torch.npu.Stream


@dataclass
class P2PWork:
    work: Optional[torch.distributed.Work]
    payload: Optional[torch.Tensor]


def _split_tensor_dict(
    tensor_dict: Dict[str, Union[torch.Tensor, Any]]
) -> Tuple[List[Tuple[str, Any]], List[torch.Tensor]]:
    """Split the tensor dictionary into two parts:
    1. A list of (key, value) pairs. If the value is a tensor, it is replaced
         by its metadata.
    2. A list of tensors.
    """
    metadata_list: List[Tuple[str, Any]] = []
    tensor_list: List[torch.Tensor] = []
    for key, value in tensor_dict.items():
        if isinstance(value, torch.Tensor):
            # Note: we cannot use `value.device` here,
            # because it contains not only the device type but also the device
            # index (e.g. "cuda:0"). We only need the device type.
            # receiving side will set the device index.
            device = value.device.type
            metadata_list.append(
                (key, TensorMetadata(device, value.dtype, value.size()))
            )
            tensor_list.append(value)
        else:
            metadata_list.append((key, value))
    return metadata_list, tensor_list


_group_name_counter: Dict[str, int] = {}


def _get_unique_name(name: str) -> str:
    """Get a unique name for the group.
    Example:
    _get_unique_name("tp") -> "tp:0"
    _get_unique_name("tp") -> "tp:1"
    """
    if name not in _group_name_counter:
        _group_name_counter[name] = 0
    newname = f"{name}:{_group_name_counter[name]}"
    _group_name_counter[name] += 1
    return newname


_groups: Dict[str, Callable[[], Optional["GroupCoordinator"]]] = {}


def _register_group(group: "GroupCoordinator") -> None:
    _groups[group.unique_name] = weakref.ref(group)


if _supports_custom_op:

    def inplace_all_reduce(tensor: torch.Tensor, group_name: str) -> None:
        assert group_name in _groups, f"Group {group_name} is not found."
        group = _groups[group_name]()
        if group is None:
            raise ValueError(f"Group {group_name} is destroyed.")
        group._all_reduce_in_place(tensor)

    def inplace_all_reduce_fake(tensor: torch.Tensor, group_name: str) -> None:
        return

    direct_register_custom_op(
        op_name="inplace_all_reduce",
        op_func=inplace_all_reduce,
        mutates_args=["tensor"],
        fake_impl=inplace_all_reduce_fake,
    )

    def outplace_all_reduce(
        tensor: torch.Tensor, group_name: str, outplace_all_reduce_method: str
    ) -> torch.Tensor:
        assert group_name in _groups, f"Group {group_name} is not found."
        group = _groups[group_name]()
        if group is None:
            raise ValueError(f"Group {group_name} is destroyed.")
        return group._all_reduce_out_place(tensor, outplace_all_reduce_method)

    def outplace_all_reduce_fake(
        tensor: torch.Tensor, group_name: str, outplace_all_reduce_method: str
    ) -> torch.Tensor:
        return torch.empty_like(tensor)

    direct_register_custom_op(
        op_name="outplace_all_reduce",
        op_func=outplace_all_reduce,
        mutates_args=[],
        fake_impl=outplace_all_reduce_fake,
    )

    def reg_all_gather_into_tensor(
        output: torch.Tensor, input: torch.Tensor, group_name: str
    ) -> None:
        assert group_name in _groups, f"Group {group_name} is not found."
        group = _groups[group_name]()
        if group is None:
            raise ValueError(f"Group {group_name} is destroyed.")
        group._all_gather_into_tensor(output, input)

    def reg_all_gather_into_tensor_fake(
        output: torch.Tensor, input: torch.Tensor, group_name: str
    ) -> None:
        pass

    direct_register_custom_op(
        op_name="reg_all_gather_into_tensor",
        op_func=reg_all_gather_into_tensor,
        mutates_args=["output"],
        fake_impl=reg_all_gather_into_tensor_fake,
    )


class GroupCoordinator:
    """
    PyTorch ProcessGroup wrapper for a group of processes.
    PyTorch ProcessGroup is bound to one specific communication backend,
        e.g. NCCL, Gloo, MPI, etc.
    GroupCoordinator takes charge of all the communication operations among
        the processes in the group. It can route the communication to
        a specific implementation (e.g. switch allreduce implementation
        based on the tensor size and cuda graph mode).
    """

    # available attributes:
    rank: int  # global rank
    ranks: List[int]  # global ranks in the group
    world_size: int  # size of the group
    # difference between `local_rank` and `rank_in_group`:
    # if we have a group of size 4 across two nodes:
    # Process | Node | Rank | Local Rank | Rank in Group
    #   0     |   0  |  0   |     0      |       0
    #   1     |   0  |  1   |     1      |       1
    #   2     |   1  |  2   |     0      |       2
    #   3     |   1  |  3   |     1      |       3
    local_rank: int  # local rank used to assign devices
    rank_in_group: int  # rank inside the group
    cpu_group: ProcessGroup  # group for CPU communication
    device_group: ProcessGroup  # group for device communication
    use_pynccl: bool  # a hint of whether to use PyNccl
    use_pymscclpp: bool  # a hint of whether to use PyMsccl
    use_custom_allreduce: bool  # a hint of whether to use CustomAllreduce
    use_torch_symm_mem: bool  # a hint of whether to use SymmMemAllReduce
    use_message_queue_broadcaster: (
        bool  # a hint of whether to use message queue broadcaster
    )
    # communicators are only created for world size > 1
    pynccl_comm: Optional[Any]  # PyNccl communicator
    ca_comm: Optional[Any]  # Custom allreduce communicator
    symm_mem_comm: Optional[Any]  # Symm mem communicator
    mq_broadcaster: Optional[Any]  # shared memory broadcaster

    def __init__(
        self,
        group_ranks: List[List[int]],
        local_rank: int,
        torch_distributed_backend: Union[str, Backend],
        use_pynccl: bool,
        use_pymscclpp: bool,
        use_custom_allreduce: bool,
        use_torch_symm_mem: bool,
        use_hpu_communicator: bool,
        use_xpu_communicator: bool,
        use_npu_communicator: bool,
        use_message_queue_broadcaster: bool = False,
        group_name: Optional[str] = None,
        pynccl_use_current_stream: bool = False,
    ):
        # Set group info
        group_name = group_name or "anonymous"
        self.unique_name = _get_unique_name(group_name)
        _register_group(self)

        # Set rank info
        self.rank = torch.distributed.get_rank()
        self.local_rank = local_rank
        self.device_group = None
        self.cpu_group = None
        self.local_size = get_int_env_var("LOCAL_SIZE", 0)

        for ranks in group_ranks:
            device_group = torch.distributed.new_group(
                ranks, backend=torch_distributed_backend
            )
            # a group with `gloo` backend, to allow direct coordination between
            # processes through the CPU.
            cpu_group = torch.distributed.new_group(ranks, backend="gloo")
            if self.rank in ranks:
                self.ranks = ranks
                self.world_size = len(ranks)
                self.rank_in_group = ranks.index(self.rank)
                self.device_group = device_group
                self.cpu_group = cpu_group

        assert self.cpu_group is not None
        assert self.device_group is not None

        device_id = 0 if IS_ONE_DEVICE_PER_PROCESS else local_rank
        if is_cuda_alike():
            self.device = torch.device(f"cuda:{device_id}")
        elif _is_npu:
            self.device = torch.device(f"npu:{device_id}")
        else:
            self.device = torch.device("cpu")
        self.device_module = torch.get_device_module(self.device)

        # Import communicators
        self.use_pynccl = use_pynccl
        self.pynccl_use_current_stream = pynccl_use_current_stream
        self.use_pymscclpp = use_pymscclpp
        self.use_custom_allreduce = use_custom_allreduce
        self.use_torch_symm_mem = use_torch_symm_mem
        self.use_hpu_communicator = use_hpu_communicator
        self.use_xpu_communicator = use_xpu_communicator
        self.use_npu_communicator = use_npu_communicator
        self.use_message_queue_broadcaster = use_message_queue_broadcaster

        # Lazy import to avoid documentation build error
        from sglang.srt.distributed.device_communicators.custom_all_reduce import (
            CustomAllreduce,
        )
        from sglang.srt.distributed.device_communicators.pymscclpp import (
            PyMscclppCommunicator,
        )
        from sglang.srt.distributed.device_communicators.pynccl import (
            PyNcclCommunicator,
        )
        from sglang.srt.distributed.device_communicators.symm_mem import (
            SymmMemCommunicator,
        )

        if is_hip():
            from sglang.srt.distributed.device_communicators.quick_all_reduce import (
                QuickAllReduce,
                qr_rocm_arch_available,
            )

        self.pynccl_comm: Optional[PyNcclCommunicator] = None
        if use_pynccl and self.world_size > 1:
            self.pynccl_comm = PyNcclCommunicator(
                group=self.cpu_group,
                device=self.device,
                use_current_stream=pynccl_use_current_stream,
            )

        self.pymscclpp_comm: Optional[PyMscclppCommunicator] = None
        if use_pymscclpp and self.world_size > 1:
            self.pymscclpp_comm = PyMscclppCommunicator(
                group=self.cpu_group,
                device=self.device,
            )

        self.ca_comm: Optional[CustomAllreduce] = None
        self.qr_comm: Optional[QuickAllReduce] = None
        if use_custom_allreduce and self.world_size > 1:
            # Initialize a custom fast all-reduce implementation.
            try:
                self.ca_comm = CustomAllreduce(
                    group=self.cpu_group,
                    device=self.device,
                )
            except Exception as e:
                logger.warning(
                    f"Setup Custom allreduce failed with {e}. To silence this "
                    "warning, specify --disable-custom-all-reduce explicitly."
                )
            if is_hip():
                try:
                    # Initialize a custom quick all-reduce implementation for AMD
                    # when rocm >= gfx942. Quick reduce is designed as a
                    # complement to custom allreduce.
                    # Based on quickreduce (https://github.com/mk1-project/quickreduce).
                    if qr_rocm_arch_available():
                        self.qr_comm = QuickAllReduce(
                            group=self.cpu_group, device=self.device
                        )
                except Exception as e:
                    logger.warning(f"Failed to initialize QuickAllReduce: {e}")

        self.symm_mem_comm: Optional[SymmMemCommunicator] = None
        if self.use_torch_symm_mem and self.world_size > 1:
            self.symm_mem_comm = SymmMemCommunicator(
                group=self.cpu_group,
                device=self.device,
            )

        # Create communicator for other hardware backends
        from sglang.srt.distributed.device_communicators.hpu_communicator import (
            HpuCommunicator,
        )
        from sglang.srt.distributed.device_communicators.npu_communicator import (
            NpuCommunicator,
        )
        from sglang.srt.distributed.device_communicators.xpu_communicator import (
            XpuCommunicator,
        )

        self.hpu_communicator: Optional[HpuCommunicator] = None
        if use_hpu_communicator and self.world_size > 1:
            self.hpu_communicator = HpuCommunicator(group=self.device_group)

        self.xpu_communicator: Optional[XpuCommunicator] = None
        if use_xpu_communicator and self.world_size > 1:
            self.xpu_communicator = XpuCommunicator(group=self.device_group)

        self.npu_communicator: Optional[NpuCommunicator] = None
        if use_npu_communicator and self.world_size > 1:
            self.npu_communicator = NpuCommunicator(group=self.device_group)

        # Create message queue
        from sglang.srt.distributed.device_communicators.shm_broadcast import (
            MessageQueue,
        )

        self.mq_broadcaster: Optional[MessageQueue] = None
        if use_message_queue_broadcaster and self.world_size > 1:
            self.mq_broadcaster = MessageQueue.create_from_process_group(
                self.cpu_group, 1 << 22, 6
            )

    def __repr__(self):
        return (
            f"ranks={self.ranks} rank={self.rank} local_rank={self.local_rank} use_pynccl={self.use_pynccl} "
            f"device_group={self.device_group} cpu_group={self.cpu_group} unique_name={self.unique_name} "
            f"world_size={self.world_size} rank_in_group={self.rank_in_group}"
        )

    @property
    def first_rank(self):
        """Return the global rank of the first process in the group"""
        return self.ranks[0]

    @property
    def last_rank(self):
        """Return the global rank of the last process in the group"""
        return self.ranks[-1]

    @property
    def is_first_rank(self):
        """Return whether the caller is the first process in the group"""
        return self.rank == self.first_rank

    @property
    def is_last_rank(self):
        """Return whether the caller is the last process in the group"""
        return self.rank == self.last_rank

    @property
    def next_rank(self):
        """Return the global rank of the process that follows the caller"""
        rank_in_group = self.rank_in_group
        world_size = self.world_size
        return self.ranks[(rank_in_group + 1) % world_size]

    @property
    def prev_rank(self):
        """Return the global rank of the process that precedes the caller"""
        rank_in_group = self.rank_in_group
        world_size = self.world_size
        return self.ranks[(rank_in_group - 1) % world_size]

    @contextmanager
    def graph_capture(
        self,
        graph_capture_context: Optional[GraphCaptureContext] = None,
        stream: Optional[torch.cuda.Stream] = None,
    ):
        if graph_capture_context is None:
            if stream is None:
                stream = self.device_module.Stream()
            graph_capture_context = GraphCaptureContext(stream)
        else:
            stream = graph_capture_context.stream
        # We don't need the context of custom quick allreduce because the ipc access
        # is already collected in init() and we can capture the quick allreduce directly.
        ca_comm = self.ca_comm
        maybe_ca_context = nullcontext() if ca_comm is None else ca_comm.capture()

        # ensure all initialization operations complete before attempting to
        # capture the graph on another stream
        curr_stream = self.device_module.current_stream()
        if curr_stream != stream:
            stream.wait_stream(curr_stream)

        with self.device_module.stream(stream), maybe_ca_context:
            # In graph mode, we have to be very careful about the collective
            # operations. The current status is:
            #     allreduce \ Mode   |  Eager  |  Graph  |
            # --------------------------------------------
            # quick allreduce        | enabled | enabled |
            # custom allreduce       | enabled | enabled |
            # PyNccl                 | disabled| enabled |
            # PyMscclpp              | disabled| enabled |
            # TorchSymmMem           | disabled| enabled |
            # torch.distributed      | enabled | disabled|
            #
            # Note: When custom quick allreduce is enabled, a runtime check
            #  will be performed. If the tensor size is too small, it will
            #  automatically fall back to the next available option.
            # Note that custom allreduce will have a runtime check, if the
            #  tensor size is too large, it will fallback to the next
            #  available option.
            # Note that the PyMsccl needs to register the tensor in ahead,
            #  which will introduce large overhead in the eager case,
            #  therefore it is only supported in the graph case.
            # In summary: We select the appropriate allreduce method for
            #  each mode based on the algorithm order in the table and
            #  their usage conditions.
            pynccl_comm = self.pynccl_comm
            maybe_pynccl_context: Any
            if not pynccl_comm:
                maybe_pynccl_context = nullcontext()
            else:
                maybe_pynccl_context = pynccl_comm.change_state(
                    enable=True, stream=torch.cuda.current_stream()
                )

            pymscclpp_comm = self.pymscclpp_comm
            maybe_pymscclpp_context: Any
            if not pymscclpp_comm:
                maybe_pymscclpp_context = nullcontext()
            else:
                maybe_pymscclpp_context = pymscclpp_comm.change_state(enable=True)
            with maybe_pynccl_context, maybe_pymscclpp_context:
                yield graph_capture_context

    def all_reduce(self, input_: torch.Tensor) -> torch.Tensor:
        """
        User-facing all-reduce function before we actually call the
        all-reduce operation.

        We need this because Dynamo does not support passing an arbitrary
        object (`self` in this case) to a custom op. We need to pass the
         group name as a string, and then look up the group coordinator from
         the group name, dispatch the all-reduce operation to the group
         coordinator.

        In addition, PyTorch custom ops do not support mutation or returning
        a new tensor in the same op. So we need to figure out if the op is
        in-place or out-of-place ahead of time.
        """
        # Bypass the function if we are using only 1 GPU.
        if self.world_size == 1:
            return input_

        if input_.is_cpu:
            if is_shm_available(input_.dtype, self.world_size, self.local_size):
                torch.ops.sgl_kernel.shm_allreduce(input_, REDUCE_OP_SUM)
            else:
                torch.distributed.all_reduce(input_, group=self.device_group)
            return input_

        if not _supports_custom_op:
            self._all_reduce_in_place(input_)
            return input_

        if self.hpu_communicator is not None and not self.hpu_communicator.disabled:
            return self.hpu_communicator.all_reduce(input_)

        if self.xpu_communicator is not None and not self.xpu_communicator.disabled:
            return self.xpu_communicator.all_reduce(input_)

        if self.npu_communicator is not None and not self.npu_communicator.disabled:
            return self.npu_communicator.all_reduce(input_)

        if (
            self.pynccl_comm is not None
            and hasattr(input_, "symmetric_memory")
            and input_.symmetric_memory
        ):
            with self.pynccl_comm.change_state(
                enable=True, stream=torch.cuda.current_stream()
            ):
                self.pynccl_comm.all_reduce(input_)
                return input_

        outplace_all_reduce_method = None
        if (
            self.ca_comm is not None
            and not self.ca_comm.disabled
            and self.ca_comm.should_custom_ar(input_)
        ):
            outplace_all_reduce_method = "ca"
        elif (
            self.qr_comm is not None
            and not self.qr_comm.disabled
            and self.qr_comm.should_quick_allreduce(input_)
        ):
            outplace_all_reduce_method = "qr"
        elif (
            self.pymscclpp_comm is not None
            and not self.pymscclpp_comm.disabled
            and self.pymscclpp_comm.should_mscclpp_allreduce(input_)
        ):
            outplace_all_reduce_method = "pymscclpp"
        elif (
            self.symm_mem_comm is not None
            and not self.symm_mem_comm.disabled
            and self.symm_mem_comm.should_symm_mem_allreduce(input_)
        ):
            outplace_all_reduce_method = "symm_mem"
        if outplace_all_reduce_method is not None:
            return torch.ops.sglang.outplace_all_reduce(
                input_,
                group_name=self.unique_name,
                outplace_all_reduce_method=outplace_all_reduce_method,
            )
        else:
            torch.ops.sglang.inplace_all_reduce(input_, group_name=self.unique_name)
            return input_

    def _all_reduce_out_place(
        self, input_: torch.Tensor, outplace_all_reduce_method: str
    ) -> torch.Tensor:
        ca_comm = self.ca_comm
        qr_comm = self.qr_comm
        pymscclpp_comm = self.pymscclpp_comm
        symm_mem_comm = self.symm_mem_comm
        assert any([qr_comm, ca_comm, pymscclpp_comm])
        if outplace_all_reduce_method == "ca":
            assert not ca_comm.disabled
            out = ca_comm.custom_all_reduce(input_)
        elif outplace_all_reduce_method == "qr":
            assert not qr_comm.disabled
            out = qr_comm.quick_all_reduce(input_)
        elif outplace_all_reduce_method == "symm_mem":
            assert not symm_mem_comm.disabled
            out = symm_mem_comm.all_reduce(input_)
        else:
            assert not pymscclpp_comm.disabled
            out = pymscclpp_comm.all_reduce(input_)
        assert out is not None
        return out

    def _all_reduce_in_place(self, input_: torch.Tensor) -> None:
        pynccl_comm = self.pynccl_comm
        if pynccl_comm is not None and not pynccl_comm.disabled:
            pynccl_comm.all_reduce(input_)
        else:
            torch.distributed.all_reduce(input_, group=self.device_group)

    def reduce_scatter_tensor(
        self,
        output: torch.Tensor,
        input: torch.Tensor,
    ) -> None:
        # TODO(ch-wan): support other backends
        torch.distributed.reduce_scatter_tensor(output, input, group=self.device_group)
        return output

    def reduce_scatter(
        self,
        output: torch.Tensor,
        input_list: List[torch.Tensor],
    ) -> None:
        # TODO(ch-wan): support other backends
        torch.distributed.reduce_scatter(output, input_list, group=self.device_group)
        return output

    def reduce_scatterv(
        self,
        input_: torch.Tensor,
        output: Optional[torch.Tensor] = None,
        sizes: Optional[List[int]] = None,
    ) -> torch.Tensor:
        world_size = self.world_size
        pynccl_comm = self.pynccl_comm

        with pynccl_comm.change_state(enable=True, stream=torch.cuda.current_stream()):
            assert (
                pynccl_comm is not None and not pynccl_comm.disabled
            ), "pynccl is required for reduce_scatterv"

            if sizes is not None:
                assert len(sizes) == world_size
                assert input_.shape[0] == sum(sizes)
                chunk_size = sizes[self.rank_in_group]
            else:
                assert input_.shape[0] % world_size == 0
                chunk_size = input_.shape[0] // world_size
            output_shape = (chunk_size,) + input_.shape[1:]

            if output is None:
                output = torch.empty(
                    output_shape, dtype=input_.dtype, device=input_.device
                )
            else:
                assert output.shape == output_shape

            pynccl_comm.reduce_scatter(output, input_, sizes=sizes)
            return output

    def _all_gather_into_tensor(self, output: torch.Tensor, input: torch.Tensor):
        pynccl_comm = self.pynccl_comm
        if pynccl_comm is not None and not pynccl_comm.disabled:
            pynccl_comm.all_gather(output, input)
        else:
            torch.distributed.all_gather_into_tensor(
                output, input, group=self.device_group
            )

    def all_gather_into_tensor(self, output: torch.Tensor, input: torch.Tensor):
        if _is_npu or not _supports_custom_op:
            self._all_gather_into_tensor(output, input)
        else:
            torch.ops.sglang.reg_all_gather_into_tensor(
                output, input, group_name=self.unique_name
            )

    def all_gather(
        self,
        input_: torch.Tensor,
        dim: int = -1,
        output_tensor_list: Optional[List[torch.Tensor]] = None,
    ) -> torch.Tensor:
        world_size = self.world_size
        # Bypass the function if we are using only 1 GPU.
        if world_size == 1:
            if output_tensor_list is not None:
                logger.warning(
                    "Performing in-place all-gather with a group size of 1. "
                    "This may be unnecessary; consider bypassing it for better efficiency."
                )
                output_tensor_list[0].copy_(input_)
                return None
            else:
                return input_

        if output_tensor_list is not None:
            # TODO(ch-wan): support other backends
            return torch.distributed.all_gather(
                output_tensor_list, input_, group=self.device_group
            )

        assert (
            -input_.dim() <= dim < input_.dim()
        ), f"Invalid dim ({dim}) for input tensor with shape {input_.size()}"

        # For HPUs, use HPU communicator.
        hpu_comm = self.hpu_communicator
        if hpu_comm is not None and not hpu_comm.disabled:
            return hpu_comm.all_gather(input_, dim)

        # For NPUs, use NPU communicator.
        npu_comm = self.npu_communicator
        if npu_comm is not None and not npu_comm.disabled:
            return npu_comm.all_gather(input_, dim)

        if dim < 0:
            # Convert negative dim to positive.
            dim += input_.dim()
        input_size = input_.size()
        # NOTE: we have to use concat-style all-gather here,
        # stack-style all-gather has compatibility issues with
        # torch.compile . see https://github.com/pytorch/pytorch/issues/138795
        output_size = (input_size[0] * world_size,) + input_size[1:]
        # Allocate output tensor.
        output_tensor = torch.empty(
            output_size, dtype=input_.dtype, device=input_.device
        )

        # All-gather.
        if input_.is_cpu:
            if is_shm_available(input_.dtype, self.world_size, self.local_size):
                return torch.ops.sgl_kernel.shm_allgather(input_, dim)
            else:
                torch.distributed.all_gather_into_tensor(
                    output_tensor, input_, group=self.device_group
                )
        else:
            self.all_gather_into_tensor(output_tensor, input_)

        # Reshape
        output_tensor = output_tensor.reshape((world_size,) + input_size)
        output_tensor = output_tensor.movedim(0, dim)
        output_tensor = output_tensor.reshape(
            input_size[:dim] + (world_size * input_size[dim],) + input_size[dim + 1 :]
        )
        return output_tensor

    def all_gatherv(
        self,
        input_: Union[torch.Tensor, List[torch.Tensor]],
        sizes: Optional[List[int]] = None,
    ) -> Union[torch.Tensor, List[torch.Tensor]]:
        """
        Supports varying sizes per rank and input tensor list.
        `sizes`: a list of len(world_size) with the number of items per rank to gather.
        """
        world_size = self.world_size
        pynccl_comm = self.pynccl_comm

        with pynccl_comm.change_state(enable=True, stream=torch.cuda.current_stream()):
            assert (
                pynccl_comm is not None and not pynccl_comm.disabled
            ), "pynccl is required for all_gatherv"

            def _all_gather_single(
                input_: torch.Tensor, sizes: Optional[List[int]] = None
            ):
                input_size = input_.size()
                if sizes is not None:
                    assert len(sizes) == world_size
                    assert input_.shape[0] == sizes[self.rank_in_group]
                    output_size = (sum(sizes),) + input_size[1:]
                    # 'sizes' is not needed if all inputs in the same group have the same shape
                    if all(s == sizes[0] for s in sizes):
                        sizes = None
                else:
                    output_size = (input_size[0] * world_size,) + input_size[1:]
                # Allocate output tensor.
                output_tensor = torch.empty(
                    output_size, dtype=input_.dtype, device=input_.device
                )
                pynccl_comm.all_gather(output_tensor, input_, sizes=sizes)
                return output_tensor

            if isinstance(input_, torch.Tensor):
                return _all_gather_single(input_, sizes)

            output_list = []
            pynccl_comm.group_start()
            for inp in input_:
                output_list.append(_all_gather_single(inp, sizes=sizes))
            pynccl_comm.group_end()

            return output_list

    def gather(
        self, input_: torch.Tensor, dst: int = 0, dim: int = -1
    ) -> Optional[torch.Tensor]:
        """
        NOTE: We assume that the input tensor is on the same device across
        all the ranks.
        NOTE: `dst` is the local rank of the destination rank.
        """
        world_size = self.world_size
        # Bypass the function if we are using only 1 GPU.
        if world_size == 1:
            return input_
        assert (
            -input_.dim() <= dim < input_.dim()
        ), f"Invalid dim ({dim}) for input tensor with shape {input_.size()}"
        if dim < 0:
            # Convert negative dim to positive.
            dim += input_.dim()
        if self.xpu_communicator is not None and not self.xpu_communicator.disabled:
            return self.xpu_communicator.gather(input_, self.rank_in_group, dst, dim)
        # Allocate output tensor.
        if self.rank_in_group == dst:
            gather_list = [torch.empty_like(input_) for _ in range(world_size)]
        else:
            gather_list = None
        # Gather.
        torch.distributed.gather(
            input_, gather_list, dst=self.ranks[dst], group=self.device_group
        )
        if self.rank_in_group == dst:
            output_tensor = torch.cat(gather_list, dim=dim)
        else:
            output_tensor = None
        return output_tensor

    def broadcast(self, input_: torch.Tensor, src: int = 0):
        """Broadcast the input tensor.
        NOTE: `src` is the local rank of the source rank.
        """
        assert src < self.world_size, f"Invalid src rank ({src})"

        # Bypass the function if we are using only 1 GPU.
        if self.world_size == 1:
            return input_
        # Broadcast.
        torch.distributed.broadcast(
            input_, src=self.ranks[src], group=self.device_group
        )
        return input_

    def broadcast_object(self, obj: Optional[Any] = None, src: int = 0):
        """Broadcast the input object.
        NOTE: `src` is the local rank of the source rank.
        """
        assert src < self.world_size, f"Invalid src rank ({src})"

        # Bypass the function if we are using only 1 GPU.
        if self.world_size == 1:
            return obj
        if self.mq_broadcaster is not None:
            assert src == 0, "Message queue broadcaster only supports src=0"
            return self.mq_broadcaster.broadcast_object(obj)
        if self.rank_in_group == src:
            torch.distributed.broadcast_object_list(
                [obj], src=self.ranks[src], group=self.cpu_group
            )
            return obj
        else:
            recv = [None]
            torch.distributed.broadcast_object_list(
                recv, src=self.ranks[src], group=self.cpu_group
            )
            return recv[0]

    def broadcast_object_list(
        self, obj_list: List[Any], src: int = 0, group: Optional[ProcessGroup] = None
    ):
        """Broadcast the input object list.
        NOTE: `src` is the local rank of the source rank.
        """
        assert src < self.world_size, f"Invalid src rank ({src})"

        # Bypass the function if we are using only 1 GPU.
        if self.world_size == 1:
            return obj_list
        # Broadcast.
        torch.distributed.broadcast_object_list(
            obj_list, src=self.ranks[src], group=self.device_group
        )
        return obj_list

    def all_gather_object(self, obj: Any) -> List[Any]:
        objs = [None] * self.world_size
        torch.distributed.all_gather_object(objs, obj, group=self.cpu_group)
        return objs

    def send_object(
        self,
        obj: Any,
        dst: int,
        async_send: bool = False,
    ) -> List[P2PWork]:
        """
        Send the input object list to the destination rank.
        This function uses the CPU group for all communications.

        TODO: If you want to use GPU communication, please add a new argument (e.g., data_group, group),
        use other functions (e.g., send), or implement a new function (e.g., send_object_device).

        NOTE: `dst` is the local rank of the destination rank.
        """

        assert dst < self.world_size, f"Invalid dst rank ({dst})"
        assert dst != self.rank_in_group, (
            "Invalid destination rank. Destination rank is the same "
            "as the current rank."
        )
        send_func = torch.distributed.isend if async_send else torch.distributed.send

        # Serialize object to tensor and get the size as well
        object_tensor = torch.frombuffer(pickle.dumps(obj), dtype=torch.uint8)
        size_tensor = torch.tensor(
            [object_tensor.numel()], dtype=torch.long, device="cpu"
        )

        # Send object size
        p2p_work = []
        size_work = send_func(
            size_tensor,
            self.ranks[dst],
            group=self.cpu_group,
        )
        if async_send:
            p2p_work.append(P2PWork(size_work, size_tensor))

        object_work = send_func(
            object_tensor,
            self.ranks[dst],
            group=self.cpu_group,
        )
        if async_send:
            p2p_work.append(P2PWork(object_work, object_tensor))

        return p2p_work

    def recv_object(
        self,
        src: int,
    ) -> Any:
        """Receive the input object list from the source rank."""
        """NOTE: `src` is the local rank of the source rank."""

        assert src < self.world_size, f"Invalid src rank ({src})"
        assert (
            src != self.rank_in_group
        ), "Invalid source rank. Source rank is the same as the current rank."

        size_tensor = torch.empty(1, dtype=torch.long, device="cpu")

        # Receive object size
        # We have to use irecv here to make it work for both isend and send.
        work = torch.distributed.irecv(
            size_tensor, src=self.ranks[src], group=self.cpu_group
        )
        work.wait()

        # Tensor to receive serialized objects into.
        object_tensor: Any = torch.empty(  # type: ignore[call-overload]
            size_tensor.item(),  # type: ignore[arg-type]
            dtype=torch.uint8,
            device="cpu",
        )

        work = torch.distributed.irecv(
            object_tensor, src=self.ranks[src], group=self.cpu_group
        )
        work.wait()

        obj = pickle.loads(object_tensor.numpy())
        return obj

    def broadcast_tensor_dict(
        self,
        tensor_dict: Optional[Dict[str, Union[torch.Tensor, Any]]] = None,
        src: int = 0,
        group: Optional[ProcessGroup] = None,
        metadata_group: Optional[ProcessGroup] = None,
    ) -> Optional[Dict[str, Union[torch.Tensor, Any]]]:
        """Broadcast the input tensor dictionary.
        NOTE: `src` is the local rank of the source rank.
        """
        # Bypass the function if we are using only 1 GPU.
        if not torch.distributed.is_initialized() or self.world_size == 1:
            return tensor_dict

        group = self.device_group
        metadata_group = self.cpu_group
        assert src < self.world_size, f"Invalid src rank ({src})"

        rank_in_group = self.rank_in_group
        if rank_in_group == src:
            metadata_list: List[Tuple[Any, Any]] = []
            assert isinstance(
                tensor_dict, dict
            ), f"Expecting a dictionary, got {type(tensor_dict)}"
            metadata_list, tensor_list = _split_tensor_dict(tensor_dict)
            # `metadata_list` lives in CPU memory.
            # `broadcast_object_list` has serialization & deserialization,
            # all happening on CPU. Therefore, we can use the CPU group.
            self.broadcast_object(metadata_list, src=src)
            async_handles = []
            for tensor in tensor_list:
                if tensor.numel() == 0:
                    # Skip broadcasting empty tensors.
                    continue
                if tensor.is_cpu:
                    # use metadata_group for CPU tensors
                    handle = torch.distributed.broadcast(
                        tensor, src=self.ranks[src], group=metadata_group, async_op=True
                    )
                else:
                    # use group for GPU tensors
                    handle = torch.distributed.broadcast(
                        tensor, src=self.ranks[src], group=group, async_op=True
                    )
                async_handles.append(handle)
            for async_handle in async_handles:
                async_handle.wait()

        else:
            metadata_list = self.broadcast_object(None, src=src)
            tensor_dict = {}
            async_handles = []
            for key, value in metadata_list:
                if isinstance(value, TensorMetadata):
                    tensor = torch.empty(
                        value.size, dtype=value.dtype, device=value.device
                    )
                    if tensor.numel() == 0:
                        # Skip broadcasting empty tensors.
                        tensor_dict[key] = tensor
                        continue
                    if tensor.is_cpu:
                        # use metadata_group for CPU tensors
                        handle = torch.distributed.broadcast(
                            tensor,
                            src=self.ranks[src],
                            group=metadata_group,
                            async_op=True,
                        )
                    else:
                        # use group for GPU tensors
                        handle = torch.distributed.broadcast(
                            tensor, src=self.ranks[src], group=group, async_op=True
                        )
                    async_handles.append(handle)
                    tensor_dict[key] = tensor
                else:
                    tensor_dict[key] = value
            for async_handle in async_handles:
                async_handle.wait()
        return tensor_dict

    def send_tensor_dict(
        self,
        tensor_dict: Dict[str, Union[torch.Tensor, Any]],
        dst: Optional[int] = None,
        all_gather_group: Optional["GroupCoordinator"] = None,
        async_send: bool = False,
    ) -> Optional[List[P2PWork]]:
        """Send the input tensor dictionary.
        NOTE: `dst` is the local rank of the source rank.
        """
        # Bypass the function if we are using only 1 GPU.
        if self.world_size == 1:
            return tensor_dict

        all_gather_size = 1 if all_gather_group is None else all_gather_group.world_size
        all_gather_rank = (
            0 if all_gather_group is None else all_gather_group.rank_in_group
        )

        group = self.device_group
        metadata_group = self.cpu_group

        if dst is None:
            dst = (self.rank_in_group + 1) % self.world_size
        assert dst < self.world_size, f"Invalid dst rank ({dst})"

        assert isinstance(
            tensor_dict, dict
        ), f"Expecting a dictionary, got {type(tensor_dict)}"
        metadata_list, tensor_list = _split_tensor_dict(tensor_dict)
        # Note: While switching to Device-to-Device (D2D) would introduce an extra
        # Device-to-Host (D2H) memory copy overhead for serialization, our benchmarks
        # show better overall transmission performance with D2D due to:
        # 1. Superior D2D transfer bandwidth
        # 2. Ability to overlap send and recv operations
        # Thus the net performance gain justifies this approach.

        send_func = torch.distributed.isend if async_send else torch.distributed.send
        p2p_works = self.send_object(metadata_list, dst=dst, async_send=async_send)

        for tensor in tensor_list:
            if tensor.numel() == 0:
                # Skip sending empty tensors.
                continue

            # send-allgather: send only a slice, then do allgather.
            if all_gather_group is not None and tensor.numel() % all_gather_size == 0:
                tensor = tensor.reshape(all_gather_size, -1)[all_gather_rank]

            comm_group = metadata_group if tensor.is_cpu else group
            work = send_func(tensor, self.ranks[dst], group=comm_group)
            if async_send:
                p2p_works.append(P2PWork(work, tensor))
        return p2p_works

    def recv_tensor_dict(
        self,
        src: Optional[int] = None,
        all_gather_group: Optional["GroupCoordinator"] = None,
    ) -> Optional[Dict[str, Union[torch.Tensor, Any]]]:
        """Recv the input tensor dictionary.
        NOTE: `src` is the local rank of the source rank.
        """
        # Bypass the function if we are using only 1 GPU.
        if not torch.distributed.is_initialized() or self.world_size == 1:
            return None

        all_gather_size = 1 if all_gather_group is None else all_gather_group.world_size
        all_gather_rank = (
            0 if all_gather_group is None else all_gather_group.rank_in_group
        )

        group = self.device_group
        metadata_group = self.cpu_group

        if src is None:
            src = (self.rank_in_group - 1) % self.world_size
        assert src < self.world_size, f"Invalid src rank ({src})"

        recv_metadata_list = self.recv_object(src=src)
        tensor_dict: Dict[str, Any] = {}
        for key, value in recv_metadata_list:
            if isinstance(value, TensorMetadata):
                tensor = torch.empty(value.size, dtype=value.dtype, device=value.device)
                if tensor.numel() == 0:
                    # Skip broadcasting empty tensors.
                    tensor_dict[key] = tensor
                    continue

                # send-allgather: send only a slice, then do allgather.
                use_all_gather = (
                    all_gather_group is not None
                    and tensor.numel() % all_gather_size == 0
                )

                if use_all_gather:
                    orig_shape = tensor.shape
                    tensor = tensor.reshape(all_gather_size, -1)[all_gather_rank]

                # We have to use irecv here to make it work for both isend and send.
                comm_group = metadata_group if tensor.is_cpu else group
                work = torch.distributed.irecv(
                    tensor, src=self.ranks[src], group=comm_group
                )
                work.wait()

                if use_all_gather:
                    tensor = all_gather_group.all_gather(tensor, dim=0)
                    tensor = tensor.reshape(orig_shape)

                tensor_dict[key] = tensor
            else:
                tensor_dict[key] = value
        return tensor_dict

    def barrier(self):
        """Barrier synchronization among the group.
        NOTE: don't use `device_group` here! `barrier` in NCCL is
        terrible because it is internally a broadcast operation with
        secretly created GPU tensors. It is easy to mess up the current
        device. Use the CPU group instead.
        """
        torch.distributed.barrier(group=self.cpu_group)

    def send(self, tensor: torch.Tensor, dst: Optional[int] = None) -> None:
        """Sends a tensor to the destination rank in a non-blocking way"""
        """NOTE: `dst` is the local rank of the destination rank."""
        if dst is None:
            dst = (self.rank_in_group + 1) % self.world_size

        pynccl_comm = self.pynccl_comm
        if pynccl_comm is not None and not pynccl_comm.disabled:
            pynccl_comm.send(tensor, dst)
        else:
            torch.distributed.send(tensor, self.ranks[dst], self.device_group)

    def recv(
        self, size: torch.Size, dtype: torch.dtype, src: Optional[int] = None
    ) -> torch.Tensor:
        """Receives a tensor from the source rank."""
        """NOTE: `src` is the local rank of the source rank."""
        if src is None:
            src = (self.rank_in_group - 1) % self.world_size

        tensor = torch.empty(size, dtype=dtype, device=self.device)
        pynccl_comm = self.pynccl_comm
        if pynccl_comm is not None and not pynccl_comm.disabled:
            pynccl_comm.recv(tensor, src)
        else:
            torch.distributed.recv(tensor, self.ranks[src], self.device_group)
        return tensor

    def destroy(self):
        if self.device_group is not None:
            torch.distributed.destroy_process_group(self.device_group)
            self.device_group = None
        if self.cpu_group is not None:
            torch.distributed.destroy_process_group(self.cpu_group)
            self.cpu_group = None
        if self.pynccl_comm is not None:
            self.pynccl_comm = None
        if self.ca_comm is not None:
            self.ca_comm = None
        if self.mq_broadcaster is not None:
            self.mq_broadcaster = None


_WORLD: Optional[GroupCoordinator] = None


def get_world_group() -> GroupCoordinator:
    assert _WORLD is not None, "world group is not initialized"
    return _WORLD


def init_world_group(
    ranks: List[int], local_rank: int, backend: str
) -> GroupCoordinator:
    return GroupCoordinator(
        group_ranks=[ranks],
        local_rank=local_rank,
        torch_distributed_backend=backend,
        use_pynccl=False,
        use_pymscclpp=False,
        use_custom_allreduce=False,
        use_torch_symm_mem=False,
        use_hpu_communicator=False,
        use_xpu_communicator=False,
        use_npu_communicator=False,
        group_name="world",
    )


def init_model_parallel_group(
    group_ranks: List[List[int]],
    local_rank: int,
    backend: str,
    use_custom_allreduce: Optional[bool] = None,
    use_message_queue_broadcaster: bool = False,
    group_name: Optional[str] = None,
    use_mscclpp_allreduce: Optional[bool] = None,
<<<<<<< HEAD
    pynccl_use_current_stream: bool = True,
=======
    use_symm_mem_allreduce: Optional[bool] = None,
>>>>>>> 4299aebd
) -> GroupCoordinator:
    if use_custom_allreduce is None:
        use_custom_allreduce = _ENABLE_CUSTOM_ALL_REDUCE
    if use_mscclpp_allreduce is None:
        use_mscclpp_allreduce = _ENABLE_MSCCLPP_ALL_REDUCE
    if use_symm_mem_allreduce is None:
        use_symm_mem_allreduce = _ENABLE_SYMM_MEM_ALL_REDUCE
    return GroupCoordinator(
        group_ranks=group_ranks,
        local_rank=local_rank,
        torch_distributed_backend=backend,
        use_pynccl=not _is_npu,
        use_pymscclpp=use_mscclpp_allreduce,
        use_custom_allreduce=use_custom_allreduce,
        use_torch_symm_mem=use_symm_mem_allreduce,
        use_hpu_communicator=True,
        use_xpu_communicator=True,
        use_npu_communicator=True,
        use_message_queue_broadcaster=use_message_queue_broadcaster,
        group_name=group_name,
        pynccl_use_current_stream=pynccl_use_current_stream,
    )


_TP: Optional[GroupCoordinator] = None

# duplicate GroupCoordinator for prefill in PD-Multiplexing
_PDMUX_PREFILL_TP_GROUP: Optional[GroupCoordinator] = None

_ENABLE_PDMUX_P_TP: bool = False


def set_pdmux_status(enable_prefill_multiplexing: bool):
    global _ENABLE_PDMUX_P_TP
    _ENABLE_PDMUX_P_TP = enable_prefill_multiplexing


def get_tp_group() -> GroupCoordinator:
    if _ENABLE_PDMUX_P_TP:
        assert (
            _PDMUX_PREFILL_TP_GROUP is not None
        ), "tensor model parallel group for PD-Multiplexing Prefill is not initialized"
        return _PDMUX_PREFILL_TP_GROUP
    assert _TP is not None, "tensor model parallel group is not initialized"
    return _TP


_MOE_EP: Optional[GroupCoordinator] = None
_MOE_TP: Optional[GroupCoordinator] = None


def get_moe_ep_group() -> GroupCoordinator:
    assert _MOE_EP is not None, "expert model parallel group is not initialized"
    return _MOE_EP


def get_moe_tp_group() -> GroupCoordinator:
    assert _MOE_TP is not None, "expert model parallel group is not initialized"
    return _MOE_TP


# kept for backward compatibility
get_tensor_model_parallel_group = get_tp_group

_PP: Optional[GroupCoordinator] = None


def get_pp_group() -> GroupCoordinator:
    assert _PP is not None, "pipeline model parallel group is not initialized"
    return _PP


# kept for backward compatibility
get_pipeline_model_parallel_group = get_pp_group


@contextmanager
def graph_capture(stream: Optional[torch.cuda.Stream] = None):
    """
    `graph_capture` is a context manager which should surround the code that
    is capturing the CUDA graph. Its main purpose is to ensure that the
    some operations will be run after the graph is captured, before the graph
    is replayed. It returns a `GraphCaptureContext` object which contains the
    necessary data for the graph capture. Currently, it only contains the
    stream that the graph capture is running on. This stream is set to the
    current CUDA stream when the context manager is entered and reset to the
    default stream when the context manager is exited. This is to ensure that
    the graph capture is running on a separate stream from the default stream,
    in order to explicitly distinguish the kernels to capture
    from other kernels possibly launched on background in the default stream.
    """
    with get_tp_group().graph_capture(
        stream=stream
    ) as context, get_pp_group().graph_capture(context):
        yield context


logger = logging.getLogger(__name__)

_ENABLE_CUSTOM_ALL_REDUCE = True
_ENABLE_MSCCLPP_ALL_REDUCE = False
_ENABLE_SYMM_MEM_ALL_REDUCE = False


def set_custom_all_reduce(enable: bool):
    global _ENABLE_CUSTOM_ALL_REDUCE
    _ENABLE_CUSTOM_ALL_REDUCE = enable


def set_mscclpp_all_reduce(enable: bool):
    global _ENABLE_MSCCLPP_ALL_REDUCE
    _ENABLE_MSCCLPP_ALL_REDUCE = enable


def set_symm_mem_all_reduce(enable: bool):
    global _ENABLE_SYMM_MEM_ALL_REDUCE
    _ENABLE_SYMM_MEM_ALL_REDUCE = enable


def init_distributed_environment(
    world_size: int = -1,
    rank: int = -1,
    distributed_init_method: str = "env://",
    local_rank: int = -1,
    backend: str = "nccl",
    timeout: Optional[int] = None,
):
    logger.debug(
        "world_size=%d rank=%d local_rank=%d " "distributed_init_method=%s backend=%s",
        world_size,
        rank,
        local_rank,
        distributed_init_method,
        backend,
    )
    if not torch.distributed.is_initialized():
        assert distributed_init_method is not None, (
            "distributed_init_method must be provided when initializing "
            "distributed environment"
        )
        if timeout is not None:
            assert isinstance(timeout, (int)), "timeout must be a number"
            assert timeout > 0, "timeout must be positive"
            timeout = timedelta(seconds=timeout)

        # this backend is used for WORLD
        torch.distributed.init_process_group(
            backend=backend,
            init_method=distributed_init_method,
            world_size=world_size,
            rank=rank,
            timeout=timeout,
        )

    # set the local rank
    # local_rank is not available in torch ProcessGroup,
    # see https://github.com/pytorch/pytorch/issues/122816
    if local_rank == -1:
        # local rank not set, this usually happens in single-node
        # setting, where we can use rank as local rank
        if distributed_init_method == "env://":
            local_rank = int(os.environ.get("LOCAL_RANK", "0"))
        else:
            local_rank = rank
    global _WORLD
    if _WORLD is None:
        ranks = list(range(torch.distributed.get_world_size()))
        _WORLD = init_world_group(ranks, local_rank, backend)
    else:
        assert (
            _WORLD.world_size == torch.distributed.get_world_size()
        ), "world group already initialized with a different world size"


def initialize_model_parallel(
    tensor_model_parallel_size: int = 1,
    expert_model_parallel_size: int = 1,
    pipeline_model_parallel_size: int = 1,
    backend: Optional[str] = None,
    duplicate_tp_group: bool = False,
) -> None:
    """
    Initialize model parallel groups.

    Arguments:
        tensor_model_parallel_size: number of GPUs used for tensor model
            parallelism.
        pipeline_model_parallel_size: number of GPUs used for pipeline model
            parallelism.

    Let's say we have a total of 8 GPUs denoted by g0 ... g7 and we
    use 2 GPUs to parallelize the model tensor, and 4 GPUs to parallelize
    the model pipeline. The present function will
    create 4 tensor model-parallel groups and 2 pipeline model-parallel groups:
        4 tensor model-parallel groups:
            [g0, g1], [g2, g3], [g4, g5], [g6, g7]
        2 pipeline model-parallel groups:
            [g0, g2, g4, g6], [g1, g3, g5, g7]
    Note that for efficiency, the caller should make sure adjacent ranks
    are on the same DGX box. For example if we are using 2 DGX-1 boxes
    with a total of 16 GPUs, rank 0 to 7 belong to the first box and
    ranks 8 to 15 belong to the second box.
    """
    # Get world size and rank. Ensure some consistencies.
    assert torch.distributed.is_initialized()
    world_size: int = torch.distributed.get_world_size()
    backend = backend or torch.distributed.get_backend(get_world_group().device_group)

    if world_size != tensor_model_parallel_size * pipeline_model_parallel_size:
        raise RuntimeError(
            f"world_size ({world_size}) is not equal to "
            f"tensor_model_parallel_size ({tensor_model_parallel_size}) x "
            f"pipeline_model_parallel_size ({pipeline_model_parallel_size})"
        )

    # Build the tensor model-parallel groups.
    num_tensor_model_parallel_groups: int = world_size // tensor_model_parallel_size
    global _TP
    assert _TP is None, "tensor model parallel group is already initialized"
    group_ranks = []
    for i in range(num_tensor_model_parallel_groups):
        ranks = list(
            range(i * tensor_model_parallel_size, (i + 1) * tensor_model_parallel_size)
        )
        group_ranks.append(ranks)

    # message queue broadcaster is only used in tensor model parallel group
    _TP = init_model_parallel_group(
        group_ranks,
        get_world_group().local_rank,
        backend,
        use_message_queue_broadcaster=get_bool_env_var(
            "SGLANG_USE_MESSAGE_QUEUE_BROADCASTER", "true"
        ),
        group_name="tp",
        pynccl_use_current_stream=duplicate_tp_group,
    )

    if duplicate_tp_group:
        global _PDMUX_PREFILL_TP_GROUP
        assert (
            _PDMUX_PREFILL_TP_GROUP is None
        ), "tensor model parallel group for PD-Multiplexing Prefill is already initialized"
        _PDMUX_PREFILL_TP_GROUP = init_model_parallel_group(
            group_ranks,
            get_world_group().local_rank,
            backend,
            use_message_queue_broadcaster=get_bool_env_var(
                "SGLANG_USE_MESSAGE_QUEUE_BROADCASTER", "true"
            ),
            group_name="pdmux_prefill_tp",
            pynccl_use_current_stream=True,
        )
        if _TP.pynccl_comm:
            _TP.pynccl_comm.disabled = False
            _PDMUX_PREFILL_TP_GROUP.pynccl_comm.disabled = False

    moe_ep_size = expert_model_parallel_size
    moe_tp_size = tensor_model_parallel_size // moe_ep_size

    global _MOE_EP
    assert _MOE_EP is None, "expert model parallel group is already initialized"

    if moe_ep_size == tensor_model_parallel_size:
        _MOE_EP = _TP
    else:
        # TODO(ch-wan): use split_group to save memory
        group_ranks = []
        for i in range(num_tensor_model_parallel_groups):
            for j in range(moe_tp_size):
                st = i * tensor_model_parallel_size + j
                en = (i + 1) * tensor_model_parallel_size + j
                ranks = list(range(st, en, moe_tp_size))
                group_ranks.append(ranks)
        _MOE_EP = init_model_parallel_group(
            group_ranks,
            get_world_group().local_rank,
            backend,
            group_name="moe_ep",
        )

    global _MOE_TP
    assert _MOE_TP is None, "expert model parallel group is already initialized"

    if moe_tp_size == tensor_model_parallel_size:
        _MOE_TP = _TP
    else:
        # TODO(ch-wan): use split_group to save memory
        group_ranks = []
        for i in range(num_tensor_model_parallel_groups):
            for j in range(moe_ep_size):
                st = i * tensor_model_parallel_size + j * moe_tp_size
                en = i * tensor_model_parallel_size + (j + 1) * moe_tp_size
                ranks = list(range(st, en))
                group_ranks.append(ranks)
        _MOE_TP = init_model_parallel_group(
            group_ranks,
            get_world_group().local_rank,
            backend,
            group_name="moe_tp",
        )

    # Build the pipeline model-parallel groups.
    num_pipeline_model_parallel_groups: int = world_size // pipeline_model_parallel_size
    global _PP
    assert _PP is None, "pipeline model parallel group is already initialized"
    group_ranks = []
    for i in range(num_pipeline_model_parallel_groups):
        ranks = list(range(i, world_size, num_pipeline_model_parallel_groups))
        group_ranks.append(ranks)
    # pipeline parallel does not need custom allreduce
    _PP = init_model_parallel_group(
        group_ranks,
        get_world_group().local_rank,
        backend,
        use_custom_allreduce=False,
        group_name="pp",
    )


def ensure_model_parallel_initialized(
    tensor_model_parallel_size: int,
    expert_model_parallel_size: int,
    pipeline_model_parallel_size: int,
    backend: Optional[str] = None,
) -> None:
    """Helper to initialize model parallel groups if they are not initialized,
    or ensure tensor-parallel and pipeline-parallel sizes are equal to expected
    values if the model parallel groups are initialized.
    """
    backend = backend or torch.distributed.get_backend(get_world_group().device_group)
    if not model_parallel_is_initialized():
        initialize_model_parallel(
            tensor_model_parallel_size,
            expert_model_parallel_size,
            pipeline_model_parallel_size,
            backend,
        )
        return

    assert get_tensor_model_parallel_world_size() == tensor_model_parallel_size, (
        "tensor parallel group already initialized, but of unexpected size: "
        f"{get_tensor_model_parallel_world_size()=} vs. "
        f"{tensor_model_parallel_size=}"
    )
    pp_world_size = get_pp_group().world_size
    assert pp_world_size == pipeline_model_parallel_size, (
        "pipeline parallel group already initialized, but of unexpected size: "
        f"{pp_world_size=} vs. "
        f"{pipeline_model_parallel_size=}"
    )


def model_parallel_is_initialized():
    """Check if tensor and pipeline parallel groups are initialized."""
    return _TP is not None and _PP is not None


_TP_STATE_PATCHED = False


@contextmanager
def patch_tensor_parallel_group(tp_group: GroupCoordinator):
    """Patch the tp group temporarily until this function ends.

    This method is for draft workers of speculative decoding to run draft model
    with different tp degree from that of target model workers.

    Args:
        tp_group (GroupCoordinator): the tp group coordinator
    """
    global _TP_STATE_PATCHED
    assert not _TP_STATE_PATCHED, "Should not call when it's already patched"

    _TP_STATE_PATCHED = True
    old_tp_group = get_tp_group()
    global _TP
    _TP = tp_group
    try:
        yield
    finally:
        # restore the original state
        _TP_STATE_PATCHED = False
        _TP = old_tp_group


def get_world_size():
    """Return world size for the world group."""
    return get_world_group().world_size


def get_world_rank():
    """Return my rank for the world group."""
    return get_world_group().rank_in_group


def get_tensor_model_parallel_world_size():
    """Return world size for the tensor model parallel group."""
    return get_tp_group().world_size


def get_tensor_model_parallel_rank():
    """Return my rank for the tensor model parallel group."""
    return get_tp_group().rank_in_group


def get_pipeline_model_parallel_world_size():
    """Return world size for the pipeline model parallel group."""
    return get_pp_group().world_size


def get_pipeline_model_parallel_rank():
    """Return my rank for the pipeline model parallel group."""
    return get_pp_group().rank_in_group


def get_moe_expert_parallel_world_size():
    """Return world size for the moe expert parallel group."""
    return get_moe_ep_group().world_size


def get_moe_expert_parallel_rank():
    """Return my rank for the moe expert parallel group."""
    return get_moe_ep_group().rank_in_group


def get_moe_tensor_parallel_world_size():
    """Return world size for the moe tensor parallel group."""
    return get_moe_tp_group().world_size


def get_moe_tensor_parallel_rank():
    """Return my rank for the moe tensor parallel group."""
    return get_moe_tp_group().rank_in_group


def destroy_model_parallel():
    """Set the groups to none and destroy them."""
    global _TP
    if _TP:
        _TP.destroy()
    _TP = None

    global _PP
    if _PP:
        _PP.destroy()
    _PP = None

    global _PDMUX_PREFILL_TP_GROUP
    if _PDMUX_PREFILL_TP_GROUP:  # type: ignore[union-attr]
        _PDMUX_PREFILL_TP_GROUP.destroy()
    _PDMUX_PREFILL_TP_GROUP = None


def destroy_distributed_environment():
    global _WORLD
    if _WORLD:
        _WORLD.destroy()
    _WORLD = None
    if torch.distributed.is_initialized():
        torch.distributed.destroy_process_group()


def cleanup_dist_env_and_memory(shutdown_ray: bool = False):
    destroy_model_parallel()
    destroy_distributed_environment()
    with contextlib.suppress(AssertionError):
        torch.distributed.destroy_process_group()
    if shutdown_ray:
        import ray  # Lazy import Ray

        ray.shutdown()
    gc.collect()
    if not _is_cpu:
        if hasattr(torch, "cuda") and torch.cuda.is_available():
            torch.cuda.empty_cache()
            if hasattr(torch._C, "_host_emptyCache"):
                torch._C._host_emptyCache()
            else:
                logger.warning(
                    "torch._C._host_emptyCache() only available in Pytorch >=2.5"
                )
        elif hasattr(torch, "xpu") and torch.xpu.is_available():
            torch.xpu.empty_cache()
        elif hasattr(torch, "npu") and torch.npu.is_available():
            torch.npu.empty_cache()


def in_the_same_node_as(pg: ProcessGroup, source_rank: int = 0) -> List[bool]:
    """
    This is a collective operation that returns if each rank is in the same node
    as the source rank. It tests if processes are attached to the same
    memory system (shared access to shared memory).
    """
    assert (
        torch.distributed.get_backend(pg) != torch.distributed.Backend.NCCL
    ), "in_the_same_node_as should be tested with a non-NCCL group."
    # local rank inside the group
    rank = torch.distributed.get_rank(group=pg)
    world_size = torch.distributed.get_world_size(group=pg)

    # local tensor in each process to store the result
    is_in_the_same_node = torch.tensor([0] * world_size, dtype=torch.int32)

    # global ranks of the processes in the group
    ranks = torch.distributed.get_process_group_ranks(pg)

    magic_message = b"magic_message"
    shm = None

    try:
        with contextlib.suppress(OSError):
            if rank == source_rank:
                # create a shared memory segment
                shm = shared_memory.SharedMemory(create=True, size=128)
                shm.buf[: len(magic_message)] = magic_message
                torch.distributed.broadcast_object_list(
                    [shm.name], src=ranks[source_rank], group=pg
                )
                is_in_the_same_node[rank] = 1
            else:
                # try to open the shared memory segment
                recv = [None]
                torch.distributed.broadcast_object_list(
                    recv, src=ranks[source_rank], group=pg
                )
                name = recv[0]
                # fix to https://stackoverflow.com/q/62748654/9191338
                # Python incorrectly tracks shared memory even if it is not
                # created by the process. The following patch is a workaround.
                with patch(
                    "multiprocessing.resource_tracker.register",
                    lambda *args, **kwargs: None,
                ):
                    shm = shared_memory.SharedMemory(name=name)
                if shm.buf[: len(magic_message)] == magic_message:
                    is_in_the_same_node[rank] = 1
    except Exception as e:
        logger.error("Error ignored in is_in_the_same_node: %s", e)
    finally:
        if shm:
            shm.close()

    torch.distributed.barrier(group=pg)

    # clean up the shared memory segment
    with contextlib.suppress(OSError):
        if rank == source_rank and shm:
            shm.unlink()
    torch.distributed.all_reduce(is_in_the_same_node, group=pg)

    return [x == 1 for x in is_in_the_same_node.tolist()]


vllm_get_pp_group = None
vllm_get_tp_group = None
vllm_get_world_group = None


def monkey_patch_vllm_parallel_state(reverse: bool = False):
    try:
        import vllm.distributed.parallel_state as vllm_parrlel_state
    except ImportError:
        return

    global vllm_get_pp_group, vllm_get_tp_group, vllm_get_world_group
    if vllm_get_pp_group is None:
        vllm_get_pp_group = vllm_parrlel_state.get_pp_group
        vllm_get_tp_group = vllm_parrlel_state.get_tp_group
        vllm_get_world_group = vllm_parrlel_state.get_world_group
    if reverse:
        setattr(vllm_parrlel_state, "get_pp_group", vllm_get_pp_group)
        setattr(vllm_parrlel_state, "get_tp_group", vllm_get_tp_group)
        setattr(vllm_parrlel_state, "get_world_group", vllm_get_world_group)
    else:
        setattr(vllm_parrlel_state, "get_pp_group", get_pp_group)
        setattr(vllm_parrlel_state, "get_tp_group", get_tp_group)
        setattr(vllm_parrlel_state, "get_world_group", get_world_group)<|MERGE_RESOLUTION|>--- conflicted
+++ resolved
@@ -1265,11 +1265,8 @@
     use_message_queue_broadcaster: bool = False,
     group_name: Optional[str] = None,
     use_mscclpp_allreduce: Optional[bool] = None,
-<<<<<<< HEAD
     pynccl_use_current_stream: bool = True,
-=======
     use_symm_mem_allreduce: Optional[bool] = None,
->>>>>>> 4299aebd
 ) -> GroupCoordinator:
     if use_custom_allreduce is None:
         use_custom_allreduce = _ENABLE_CUSTOM_ALL_REDUCE
