--- conflicted
+++ resolved
@@ -1279,13 +1279,10 @@
         )
         if _TP.pynccl_comm:
             _TP.pynccl_comm.disabled = False
-<<<<<<< HEAD
             _TP.ca_comm.disabled = True
             _PDMUX_PREFILL_TP_GROUP.pynccl_comm.disabled = False
             _PDMUX_PREFILL_TP_GROUP.ca_comm.disabled = True
-=======
             _PDMUX_PREFILL_TP_GROUP.pynccl_comm.disabled = False
->>>>>>> af8b08cd
 
     # Build the pipeline model-parallel groups.
     num_pipeline_model_parallel_groups: int = world_size // pipeline_model_parallel_size
