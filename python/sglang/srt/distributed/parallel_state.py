--- conflicted
+++ resolved
@@ -259,21 +259,16 @@
             device_group = torch.distributed.new_group(
                 ranks, backend=torch_distributed_backend
             )
-<<<<<<< HEAD
             # a cpu_group to allow direct coordination between processes through
             # the CPU. The backend is chosen based on `torch_distributed_backend`
             if "mooncake" in torch_distributed_backend:
-                backend = "mooncake-cpu"
+                cpu_group = torch.distributed.new_group(
+                    ranks, backend="mooncake-cpu"
+                )
             else:
-                backend = "gloo"
-            cpu_group = torch.distributed.new_group(ranks, backend=backend)
-=======
-            # a group with `gloo` backend, to allow direct coordination between
-            # processes through the CPU.
-            cpu_group = torch.distributed.new_group(
-                ranks, backend="gloo", timeout=gloo_timeout
-            )
->>>>>>> 0c0779d6
+                cpu_group = torch.distributed.new_group(
+                    ranks, backend="gloo", timeout=gloo_timeout
+                )
             if self.rank in ranks:
                 self.ranks = ranks
                 self.world_size = len(ranks)
