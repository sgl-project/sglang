import abc
import logging
import threading
from enum import IntEnum
from functools import wraps

import psutil
import torch

from sglang.srt.distributed import get_tensor_model_parallel_rank
from sglang.srt.mem_cache.memory_pool import KVCache, MHATokenToKVPool, MLATokenToKVPool
from sglang.srt.utils import is_npu

_is_npu = is_npu()
if not _is_npu:
    from sgl_kernel.kvcacheio import (
        transfer_kv_all_layer,
        transfer_kv_all_layer_lf_pf,
        transfer_kv_all_layer_mla,
        transfer_kv_all_layer_mla_lf_pf,
        transfer_kv_direct,
        transfer_kv_per_layer,
        transfer_kv_per_layer_mla,
        transfer_kv_per_layer_mla_pf_lf,
        transfer_kv_per_layer_pf_lf,
    )

logger = logging.getLogger(__name__)


class MemoryStateInt(IntEnum):
    IDLE = 0
    RESERVED = 1
    PROTECTED = 2
    SYNCED = 3
    BACKUP = 4


def synchronized(debug_only=False):
    def _decorator(func):
        @wraps(func)
        def wrapper(self, *args, **kwargs):
            if (not debug_only) or self.debug:
                with self.lock:
                    return func(self, *args, **kwargs)
            else:
                return True

        return wrapper

    return _decorator


class HostKVCache(abc.ABC):

    def __init__(
        self,
        device_pool: KVCache,
        host_to_device_ratio: float,
        host_size: int,
        page_size: int,
        layout: str,
        pin_memory: bool,
        device: str,
    ):
        self.device_pool = device_pool
        self.page_size = page_size
        self.layout = layout
        self.pin_memory = pin_memory
        self.device = device

        self.dtype = device_pool.store_dtype
        self.size_per_token = self.get_size_per_token()
        if host_size > 0:
            self.size = int(host_size * 1e9 // self.size_per_token)
        else:
            self.size = int(device_pool.size * host_to_device_ratio)
        # Align the host memory pool size to the page size
        self.size = self.size - (self.size % self.page_size)
        self.start_layer = device_pool.start_layer
        self.end_layer = device_pool.end_layer

        assert (
            self.size > device_pool.size
        ), "The host memory should be larger than the device memory with the current protocol"

        # Verify there is enough available host memory.
        host_mem = psutil.virtual_memory()
        requested_bytes = self.size * self.size_per_token
        # preserve at least 10GB for other usage
        ten_gb = 10 * (1024**3)
        available_bytes = host_mem.available - ten_gb
        if requested_bytes > available_bytes:
            raise ValueError(
                f"Not enough host memory available. Requesting "
                f"{requested_bytes / 1e9:.2f} GB but only have "
                f"{available_bytes / 1e9:.2f} GB free. Please reduce the "
                f"size of the hierarchical cache."
            )
        else:
            logger.info(
                f"Allocating {requested_bytes / 1e9:.2f} GB host memory for hierarchical KV cache."
            )

        self.kv_buffer = self.init_kv_buffer()

        # A lock for synchronized operations on memory allocation and state transitions.
        self.lock = threading.RLock()
        self.debug = logger.isEnabledFor(logging.DEBUG)
        self.clear()

    @abc.abstractmethod
    def get_size_per_token(self):
        raise NotImplementedError()

    @abc.abstractmethod
    def init_kv_buffer(self):
        raise NotImplementedError()

    @abc.abstractmethod
    def load_to_device_per_layer(
        self, device_pool, host_indices, device_indices, layer_id, io_backend
    ) -> None:
        """
        Load KV data from the host memory pool to the device memory pool for a specific layer.
        """
        raise NotImplementedError()

    @abc.abstractmethod
    def backup_from_device_all_layer(
        self, device_pool, host_indices, device_indices, io_backend
    ) -> None:
        """
        Backup KV data from the device memory pool to the host memory pool for all layers.
        """
        raise NotImplementedError()

    @abc.abstractmethod
    def get_flat_data_page(self, index) -> torch.Tensor:
        """
        Get a flat data page from the host memory pool.
        """
        raise NotImplementedError()

    @abc.abstractmethod
    def get_dummy_flat_data_page(self) -> torch.Tensor:
        """
        Get a dummy flat data page from the host memory pool.
        This is used for prefetching or initializing empty pages.
        """
        raise NotImplementedError()

    @abc.abstractmethod
    def set_from_flat_data_page(self, index: int, data_page: torch.Tensor) -> None:
        """
        Set a flat data page to the host memory pool.
        """
        raise NotImplementedError()

    @synchronized()
    def clear(self):
        # Initialize memory states and tracking structures.
        self.mem_state = torch.zeros(
            (self.size,), dtype=torch.uint8, device=self.device
        )
        self.free_slots = torch.arange(self.size, dtype=torch.int64)

    def available_size(self):
        return len(self.free_slots)

    @synchronized()
    def alloc(self, need_size: int) -> torch.Tensor:
        assert (
            need_size % self.page_size == 0
        ), "The requested size should be a multiple of the page size."
        if need_size > self.available_size():
            return None

        select_index = self.free_slots[:need_size]
        self.free_slots = self.free_slots[need_size:]

        if self.debug:
            self.mem_state[select_index] = MemoryStateInt.RESERVED

        return select_index

    @synchronized()
    def free(self, indices: torch.Tensor) -> int:
        self.free_slots = torch.cat([self.free_slots, indices])
        if self.debug:
            self.mem_state[indices] = MemoryStateInt.IDLE
        return len(indices)

    @synchronized(debug_only=True)
    def get_state(self, indices: torch.Tensor) -> MemoryStateInt:
        assert len(indices) > 0, "The indices should not be empty"
        states = self.mem_state[indices]
        assert (
            states == states[0]
        ).all(), "The memory slots should have the same state {}".format(states)
        return MemoryStateInt(states[0].item())

    @synchronized(debug_only=True)
    def is_reserved(self, indices: torch.Tensor) -> bool:
        return self.get_state(indices) == MemoryStateInt.RESERVED

    @synchronized(debug_only=True)
    def is_protected(self, indices: torch.Tensor) -> bool:
        return self.get_state(indices) == MemoryStateInt.PROTECTED

    @synchronized(debug_only=True)
    def is_synced(self, indices: torch.Tensor) -> bool:
        return self.get_state(indices) == MemoryStateInt.SYNCED

    @synchronized(debug_only=True)
    def is_backup(self, indices: torch.Tensor) -> bool:
        return self.get_state(indices) == MemoryStateInt.BACKUP

    @synchronized(debug_only=True)
    def update_backup(self, indices: torch.Tensor):
        if not self.is_synced(indices):
            raise ValueError(
                f"The host memory slots should be in SYNCED state before turning into BACKUP. "
                f"Current state: {self.get_state(indices)}"
            )
        self.mem_state[indices] = MemoryStateInt.BACKUP

    @synchronized(debug_only=True)
    def update_prefetch(self, indices: torch.Tensor):
        if not self.is_reserved(indices):
            raise ValueError(
                f"The host memory slots should be in RESERVED state before turning into BACKUP. "
                f"Current state: {self.get_state(indices)}"
            )
        self.mem_state[indices] = MemoryStateInt.BACKUP

    @synchronized(debug_only=True)
    def update_synced(self, indices: torch.Tensor):
        self.mem_state[indices] = MemoryStateInt.SYNCED

    @synchronized(debug_only=True)
    def protect_write(self, indices: torch.Tensor):
        if not self.is_reserved(indices):
            raise ValueError(
                f"The host memory slots should be RESERVED before write operations. "
                f"Current state: {self.get_state(indices)}"
            )
        self.mem_state[indices] = MemoryStateInt.PROTECTED

    @synchronized(debug_only=True)
    def protect_load(self, indices: torch.Tensor):
        if not self.is_backup(indices):
            raise ValueError(
                f"The host memory slots should be in BACKUP state before load operations. "
                f"Current state: {self.get_state(indices)}"
            )
        self.mem_state[indices] = MemoryStateInt.PROTECTED

    @synchronized(debug_only=True)
    def complete_io(self, indices: torch.Tensor):
        if not self.is_protected(indices):
            raise ValueError(
                f"The host memory slots should be PROTECTED during I/O operations. "
                f"Current state: {self.get_state(indices)}"
            )
        self.mem_state[indices] = MemoryStateInt.SYNCED


class MHATokenToKVPoolHost(HostKVCache):
    device_pool: MHATokenToKVPool

    def __init__(
        self,
        device_pool: MHATokenToKVPool,
        host_to_device_ratio: float,
        host_size: int,
        page_size: int,
        layout: str,
        pin_memory: bool = True,
        device: str = "cpu",
    ):
        super().__init__(
            device_pool,
            host_to_device_ratio,
            host_size,
            page_size,
            layout,
            pin_memory,
            device,
        )
        self.k_data_refs = [self.k_buffer[i] for i in range(self.layer_num)]
        self.v_data_refs = [self.v_buffer[i] for i in range(self.layer_num)]
        self.k_data_ptrs = torch.tensor(
            [x.data_ptr() for x in self.k_data_refs],
            dtype=torch.uint64,
            device=self.device_pool.device,
        )
        self.v_data_ptrs = torch.tensor(
            [x.data_ptr() for x in self.v_data_refs],
            dtype=torch.uint64,
            device=self.device_pool.device,
        )

    def get_size_per_token(self):
        self.head_num = self.device_pool.head_num
        self.head_dim = self.device_pool.head_dim
        self.layer_num = self.device_pool.layer_num

        return self.head_dim * self.head_num * self.layer_num * self.dtype.itemsize * 2

    def get_ksize_per_token(self):
        return self.get_size_per_token() // 2

    def init_kv_buffer(self):
        if self.layout == "layer_first":
            dims = (2, self.layer_num, self.size, self.head_num, self.head_dim)
        elif self.layout == "page_first":
            dims = (2, self.size, self.layer_num, self.head_num, self.head_dim)
        else:
            raise ValueError(f"Unsupported layout: {self.layout}")
        self.token_stride_size = self.head_num * self.head_dim * self.dtype.itemsize
        self.layout_dim = self.token_stride_size * self.layer_num
        return torch.empty(
            dims,
            dtype=self.dtype,
            device=self.device,
            pin_memory=self.pin_memory,
        )

    @property
    def k_buffer(self):
        return self.kv_buffer[0]

    @property
    def v_buffer(self):
        return self.kv_buffer[1]

    def load_to_device_per_layer(
        self,
        device_pool,
        host_indices,
        device_indices,
        layer_id,
        io_backend,
    ):
        if io_backend == "kernel":
            if self.layout == "layer_first":
                transfer_kv_per_layer(
                    src_k=self.k_buffer[layer_id],
                    dst_k=device_pool.k_buffer[layer_id],
                    src_v=self.v_buffer[layer_id],
                    dst_v=device_pool.v_buffer[layer_id],
                    src_indices=host_indices,
                    dst_indices=device_indices,
                    item_size=self.token_stride_size,
                )
            elif self.layout == "page_first":
                transfer_kv_per_layer_pf_lf(
                    src_k=self.k_buffer,
                    dst_k=device_pool.k_buffer[layer_id],
                    src_v=self.v_buffer,
                    dst_v=device_pool.v_buffer[layer_id],
                    src_indices=host_indices,
                    dst_indices=device_indices,
                    layer_id=layer_id,
                    item_size=self.token_stride_size,
                    src_layout_dim=self.layout_dim,
                )
            else:
                raise ValueError(f"Unsupported layout: {self.layout}")
        elif io_backend == "direct":
            assert (
                self.layout == "layer_first"
            ), f"Direct IO backend only supports layer_first layout."
            transfer_kv_direct(
                src_layers=[self.k_buffer[layer_id], self.v_buffer[layer_id]],
                dst_layers=[
                    device_pool.k_buffer[layer_id],
                    device_pool.v_buffer[layer_id],
                ],
                src_indices=host_indices,
                dst_indices=device_indices,
                page_size=self.page_size,
            )
        else:
            raise ValueError(f"Unsupported IO backend: {io_backend}")

    def backup_from_device_all_layer(
        self, device_pool, host_indices, device_indices, io_backend
    ):
        if io_backend == "kernel":
            if self.layout == "layer_first":
                transfer_kv_all_layer(
                    src_k_layers=device_pool.k_data_ptrs,
                    dst_k_layers=self.k_data_ptrs,
                    src_v_layers=device_pool.v_data_ptrs,
                    dst_v_layers=self.v_data_ptrs,
                    src_indices=device_indices,
                    dst_indices=host_indices,
                    item_size=self.token_stride_size,
                    num_layers=self.layer_num,
                )
            elif self.layout == "page_first":
                transfer_kv_all_layer_lf_pf(
                    src_k_layers=device_pool.k_data_ptrs,
                    dst_k=self.k_buffer,
                    src_v_layers=device_pool.v_data_ptrs,
                    dst_v=self.v_buffer,
                    src_indices=device_indices,
                    dst_indices=host_indices,
                    item_size=self.token_stride_size,
                    dst_layout_dim=self.layout_dim,
                    num_layers=self.layer_num,
                )
            else:
                raise ValueError(f"Unsupported layout: {self.layout}")
        elif io_backend == "direct":
            assert (
                self.layout == "layer_first"
            ), f"Direct IO backend only supports layer_first layout."
            transfer_kv_direct(
                src_layers=device_pool.k_buffer + device_pool.v_buffer,
                dst_layers=self.k_data_refs + self.v_data_refs,
                src_indices=device_indices,
                dst_indices=host_indices,
                page_size=self.page_size,
            )
        else:
            raise ValueError(f"Unsupported IO backend: {io_backend}")

    def get_flat_data_page(self, index) -> torch.Tensor:
        if self.layout == "layer_first":
            return self.kv_buffer[:, :, index : index + self.page_size, :, :].flatten()
        elif self.layout == "page_first":
            return self.kv_buffer[:, index : index + self.page_size, :, :, :].flatten()
        else:
            raise ValueError(f"Unsupported layout: {self.layout}")

    def get_dummy_flat_data_page(self) -> torch.Tensor:
        return torch.zeros(
            (2, self.layer_num, self.page_size, self.head_num, self.head_dim),
            dtype=self.dtype,
            device=self.device,
            pin_memory=self.pin_memory,
        ).flatten()

    def set_from_flat_data_page(self, index: int, data_page: torch.Tensor) -> None:
        if self.layout == "layer_first":
            self.kv_buffer[:, :, index : index + self.page_size, :, :] = (
                data_page.reshape(
                    2,
                    self.layer_num,
                    self.page_size,
                    self.head_num,
                    self.head_dim,
                )
            )
        elif self.layout == "page_first":
            self.kv_buffer[:, index : index + self.page_size, :, :, :] = (
                data_page.reshape(
                    2, self.page_size, self.layer_num, self.head_num, self.head_dim
                )
            )
        else:
            raise ValueError(f"Unsupported layout: {self.layout}")

    def get_buffer_meta(self, keys, indices):
        local_rank = get_tensor_model_parallel_rank()
        ptr_list = []
        key_list = []
        kv_buffer_data_ptr = self.kv_buffer.data_ptr()
        v_offset = (
            self.layer_num
            * self.size
            * self.head_num
            * self.head_dim
            * self.dtype.itemsize
        )
        for index in range(0, len(indices), self.page_size):
            k_ptr = (
                kv_buffer_data_ptr
                + indices[index]
                * self.layer_num
                * self.head_num
                * self.head_dim
                * self.dtype.itemsize
            )
            v_ptr = k_ptr + v_offset
            ptr_list.append(k_ptr)
            ptr_list.append(v_ptr)
            key_ = keys[index // self.page_size]
<<<<<<< HEAD
            key_list.append(f"{key_}_{local_rank}_k")
            key_list.append(f"{key_}_{local_rank}_v")
=======
            key_list.append(f"{key_}_{get_tensor_model_parallel_rank()}_k")
            key_list.append(f"{key_}_{get_tensor_model_parallel_rank()}_v")
>>>>>>> bf863e3b
        element_size = (
            self.layer_num
            * self.dtype.itemsize
            * self.page_size
            * self.head_num
            * self.head_dim
        )
        element_size_list = [element_size] * len(key_list)
        return key_list, ptr_list, element_size_list

    def get_buffer_with_hash(self, keys, indices):
        assert self.layout == "page_first"
        assert len(keys) == (len(indices) // self.page_size)

        key_list = []
        buf_list = []

        for key, i in zip(keys, range(0, len(indices), self.page_size)):
            key_list.append(f"{key}-k")
            buf_list.append(self.k_buffer[i : i + self.page_size])
            key_list.append(f"{key}-v")
            buf_list.append(self.v_buffer[i : i + self.page_size])

        return key_list, buf_list


class MLATokenToKVPoolHost(HostKVCache):
    device_pool: MLATokenToKVPool

    def __init__(
        self,
        device_pool: MLATokenToKVPool,
        host_to_device_ratio: float,
        host_size: int,
        page_size: int,
        layout: str,
        pin_memory: bool = True,
        device: str = "cpu",
    ):
        super().__init__(
            device_pool,
            host_to_device_ratio,
            host_size,
            page_size,
            layout,
            pin_memory,
            device,
        )
        self.data_refs = [self.kv_buffer[i] for i in range(self.layer_num)]
        self.data_ptrs = torch.tensor(
            [x.data_ptr() for x in self.data_refs],
            dtype=torch.uint64,
            device=self.device_pool.device,
        )

    def get_size_per_token(self):
        self.kv_lora_rank = self.device_pool.kv_lora_rank
        self.qk_rope_head_dim = self.device_pool.qk_rope_head_dim
        self.layer_num = self.device_pool.layer_num

        return (
            (self.kv_lora_rank + self.qk_rope_head_dim)
            * 1
            * self.dtype.itemsize
            * self.layer_num
        )

    def get_ksize_per_token(self):
        return self.get_size_per_token()

    def init_kv_buffer(self):
        if self.layout == "layer_first":
            dims = (
                self.layer_num,
                self.size,
                1,
                self.kv_lora_rank + self.qk_rope_head_dim,
            )
        elif self.layout == "page_first":
            dims = (
                self.size,
                self.layer_num,
                1,
                self.kv_lora_rank + self.qk_rope_head_dim,
            )
        else:
            raise ValueError(f"Unsupported layout: {self.layout}")
        self.token_stride_size = (
            self.kv_lora_rank + self.qk_rope_head_dim
        ) * self.dtype.itemsize
        self.layout_dim = self.token_stride_size * self.layer_num

        return torch.empty(
            dims,
            dtype=self.dtype,
            device=self.device,
            pin_memory=self.pin_memory,
        )

    def load_to_device_per_layer(
        self, device_pool, host_indices, device_indices, layer_id, io_backend
    ):
        if io_backend == "kernel":
            if self.layout == "layer_first":
                transfer_kv_per_layer_mla(
                    src=self.kv_buffer[layer_id],
                    dst=device_pool.kv_buffer[layer_id],
                    src_indices=host_indices,
                    dst_indices=device_indices,
                    item_size=self.token_stride_size,
                )
            elif self.layout == "page_first":
                transfer_kv_per_layer_mla_pf_lf(
                    src=self.kv_buffer,
                    dst=device_pool.kv_buffer[layer_id],
                    src_indices=host_indices,
                    dst_indices=device_indices,
                    layer_id=layer_id,
                    item_size=self.token_stride_size,
                    src_layout_dim=self.layout_dim,
                )
            else:
                raise ValueError(f"Unsupported layout: {self.layout}")
        elif io_backend == "direct":
            assert (
                self.layout == "layer_first"
            ), f"Direct IO backend only supports layer_first layout."
            transfer_kv_direct(
                src_layers=[self.kv_buffer[layer_id]],
                dst_layers=[device_pool.kv_buffer[layer_id]],
                src_indices=host_indices,
                dst_indices=device_indices,
                page_size=self.page_size,
            )

    def backup_from_device_all_layer(
        self, device_pool, host_indices, device_indices, io_backend
    ):
        if io_backend == "kernel":
            if self.layout == "layer_first":
                transfer_kv_all_layer_mla(
                    src_layers=device_pool.data_ptrs,
                    dst_layers=self.data_ptrs,
                    src_indices=device_indices,
                    dst_indices=host_indices,
                    item_size=self.token_stride_size,
                    num_layers=self.layer_num,
                )
            elif self.layout == "page_first":
                transfer_kv_all_layer_mla_lf_pf(
                    src_layers=device_pool.data_ptrs,
                    dst=self.kv_buffer,
                    src_indices=device_indices,
                    dst_indices=host_indices,
                    item_size=self.token_stride_size,
                    dst_layout_dim=self.layout_dim,
                    num_layers=self.layer_num,
                )
            else:
                raise ValueError(f"Unsupported layout: {self.layout}")
        elif io_backend == "direct":
            assert (
                self.layout == "layer_first"
            ), f"Direct IO backend only supports layer_first layout."
            transfer_kv_direct(
                src_layers=device_pool.kv_buffer,
                dst_layers=self.data_refs,
                src_indices=device_indices,
                dst_indices=host_indices,
                page_size=self.page_size,
            )
        else:
            raise ValueError(f"Unsupported IO backend: {io_backend}")

    def get_flat_data_page(self, index) -> torch.Tensor:
        if self.layout == "layer_first":
            return self.kv_buffer[:, index : index + self.page_size, :, :].flatten()
        elif self.layout == "page_first":
            return self.kv_buffer[index : index + self.page_size, :, :, :].flatten()
        else:
            raise ValueError(f"Unsupported layout: {self.layout}")

    def get_dummy_flat_data_page(self) -> torch.Tensor:
        return torch.zeros(
            (
                self.layer_num,
                self.page_size,
                1,
                self.kv_lora_rank + self.qk_rope_head_dim,
            ),
            dtype=self.dtype,
            device=self.device,
            pin_memory=self.pin_memory,
        ).flatten()

    def set_from_flat_data_page(self, index: int, data_page: torch.Tensor) -> None:
        if self.layout == "layer_first":
            self.kv_buffer[:, index : index + self.page_size, :, :] = data_page.reshape(
                self.layer_num,
                self.page_size,
                1,
                self.kv_lora_rank + self.qk_rope_head_dim,
            )
        elif self.layout == "page_first":
            self.kv_buffer[index : index + self.page_size, :, :, :] = data_page.reshape(
                self.page_size,
                self.layer_num,
                1,
                self.kv_lora_rank + self.qk_rope_head_dim,
            )
        else:
            raise ValueError(f"Unsupported layout: {self.layout}")

    def get_buffer_meta(self, keys, indices):
        local_rank = get_tensor_model_parallel_rank()
        ptr_list = []
        key_list = []
        kv_buffer_data_ptr = self.kv_buffer.data_ptr()
        for index in range(0, len(indices), self.page_size):
            k_ptr = (
                kv_buffer_data_ptr
                + indices[index]
                * self.layer_num
                * (self.kv_lora_rank + self.qk_rope_head_dim)
                * self.dtype.itemsize
            )
            ptr_list.append(k_ptr)
            key_ = keys[index // self.page_size]
            key_list.append(f"{key_}_{local_rank}_k")
        element_size = (
            self.layer_num
            * self.dtype.itemsize
            * self.page_size
            * (self.kv_lora_rank + self.qk_rope_head_dim)
        )
        element_size_list = [element_size] * len(key_list)
        return key_list, ptr_list, element_size_list

    def get_buffer_with_hash(self, keys, indices):
        assert self.layout == "page_first"
        assert len(keys) == (len(indices) // self.page_size)

        buf_list = []

        for i in range(0, len(indices), self.page_size):
            buf_list.append(self.kv_buffer[i : i + self.page_size])

        return keys, buf_list<|MERGE_RESOLUTION|>--- conflicted
+++ resolved
@@ -489,13 +489,8 @@
             ptr_list.append(k_ptr)
             ptr_list.append(v_ptr)
             key_ = keys[index // self.page_size]
-<<<<<<< HEAD
             key_list.append(f"{key_}_{local_rank}_k")
             key_list.append(f"{key_}_{local_rank}_v")
-=======
-            key_list.append(f"{key_}_{get_tensor_model_parallel_rank()}_k")
-            key_list.append(f"{key_}_{get_tensor_model_parallel_rank()}_v")
->>>>>>> bf863e3b
         element_size = (
             self.layer_num
             * self.dtype.itemsize
