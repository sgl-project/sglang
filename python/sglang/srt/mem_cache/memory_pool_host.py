import abc
import logging
import threading
from enum import IntEnum
from functools import wraps
from typing import Optional

import psutil
import torch

from sglang.srt.mem_cache.memory_pool import KVCache, MHATokenToKVPool, MLATokenToKVPool
from sglang.srt.utils import is_npu, is_xpu

_is_npu = is_npu()
_is_xpu = is_xpu()
if not (_is_npu or _is_xpu):
    from sgl_kernel.kvcacheio import (
        transfer_kv_all_layer,
        transfer_kv_all_layer_direct_lf_pf,
        transfer_kv_all_layer_lf_pf,
        transfer_kv_all_layer_mla,
        transfer_kv_all_layer_mla_lf_pf,
        transfer_kv_direct,
        transfer_kv_per_layer,
        transfer_kv_per_layer_direct_pf_lf,
        transfer_kv_per_layer_mla,
        transfer_kv_per_layer_mla_pf_lf,
        transfer_kv_per_layer_pf_lf,
    )

logger = logging.getLogger(__name__)


class MemoryStateInt(IntEnum):
    IDLE = 0
    RESERVED = 1
    PROTECTED = 2
    SYNCED = 3
    BACKUP = 4


def synchronized(debug_only=False):
    def _decorator(func):
        @wraps(func)
        def wrapper(self, *args, **kwargs):
            if (not debug_only) or self.debug:
                with self.lock:
                    return func(self, *args, **kwargs)
            else:
                return True

        return wrapper

    return _decorator


class HostKVCache(abc.ABC):

    def __init__(
        self,
        device_pool: KVCache,
        host_to_device_ratio: float,
        host_size: int,
        page_size: int,
        layout: str,
        pin_memory: bool,
        device: str,
    ):
        self.device_pool = device_pool
        self.page_size = page_size
        self.layout = layout
        self.pin_memory = pin_memory
        self.device = device

        self.dtype = device_pool.store_dtype
        self.size_per_token = self.get_size_per_token()
        if host_size > 0:
            self.size = int(host_size * 1e9 // self.size_per_token)
        else:
            self.size = int(device_pool.size * host_to_device_ratio)
        # Align the host memory pool size to the page size
        self.size = self.size - (self.size % self.page_size)
        self.page_num = self.size // self.page_size
        self.start_layer = device_pool.start_layer
        self.end_layer = device_pool.end_layer

        assert (
            self.size > device_pool.size
        ), "The host memory should be larger than the device memory with the current protocol"

        # Verify there is enough available host memory.
        host_mem = psutil.virtual_memory()
        requested_bytes = self.size * self.size_per_token
        # preserve at least 10GB for other usage
        ten_gb = 10 * (1024**3)
        available_bytes = host_mem.available - ten_gb
        if requested_bytes > available_bytes:
            raise ValueError(
                f"Not enough host memory available. Requesting "
                f"{requested_bytes / 1e9:.2f} GB but only have "
                f"{available_bytes / 1e9:.2f} GB free. Please reduce the "
                f"size of the hierarchical cache."
            )
        else:
            logger.info(
                f"Allocating {requested_bytes / 1e9:.2f} GB host memory for hierarchical KV cache."
            )

        self.kv_buffer = self.init_kv_buffer()

        # A lock for synchronized operations on memory allocation and state transitions.
        self.lock = threading.RLock()
        self.debug = logger.isEnabledFor(logging.DEBUG)
        self.clear()

    @abc.abstractmethod
    def get_size_per_token(self):
        raise NotImplementedError()

    @abc.abstractmethod
    def init_kv_buffer(self):
        raise NotImplementedError()

    @abc.abstractmethod
    def load_to_device_per_layer(
        self, device_pool, host_indices, device_indices, layer_id, io_backend
    ) -> None:
        """
        Load KV data from the host memory pool to the device memory pool for a specific layer.
        """
        raise NotImplementedError()

    @abc.abstractmethod
    def backup_from_device_all_layer(
        self, device_pool, host_indices, device_indices, io_backend
    ) -> None:
        """
        Backup KV data from the device memory pool to the host memory pool for all layers.
        """
        raise NotImplementedError()

    @abc.abstractmethod
    def get_data_page(self, index, flat: bool = True) -> torch.Tensor:
        """
        Get a flat data page from the host memory pool.
        """
        raise NotImplementedError()

    @abc.abstractmethod
    def get_dummy_flat_data_page(self) -> torch.Tensor:
        """
        Get a dummy flat data page from the host memory pool.
        This is used for prefetching or initializing empty pages.
        """
        raise NotImplementedError()

    @abc.abstractmethod
    def set_from_flat_data_page(self, index: int, data_page: torch.Tensor) -> None:
        """
        Set a flat data page to the host memory pool.
        """
        raise NotImplementedError()

    @synchronized()
    def clear(self):
        # Initialize memory states and tracking structures.
        self.mem_state = torch.zeros(
            (self.size,), dtype=torch.uint8, device=self.device
        )
        self.free_slots = torch.arange(self.size, dtype=torch.int64)

    def available_size(self):
        return len(self.free_slots)

    @synchronized()
    def alloc(self, need_size: int) -> Optional[torch.Tensor]:
        assert (
            need_size % self.page_size == 0
        ), "The requested size should be a multiple of the page size."
        if need_size > self.available_size():
            return None

        select_index = self.free_slots[:need_size]
        self.free_slots = self.free_slots[need_size:]

        if self.debug:
            self.mem_state[select_index] = MemoryStateInt.RESERVED

        return select_index

    @synchronized()
    def free(self, indices: torch.Tensor) -> int:
        self.free_slots = torch.cat([self.free_slots, indices])
        if self.debug:
            self.mem_state[indices] = MemoryStateInt.IDLE
        return len(indices)

    @synchronized(debug_only=True)
    def get_state(self, indices: torch.Tensor) -> MemoryStateInt:
        assert len(indices) > 0, "The indices should not be empty"
        states = self.mem_state[indices]
        assert (
            states == states[0]
        ).all(), "The memory slots should have the same state {}".format(states)
        return MemoryStateInt(states[0].item())

    @synchronized(debug_only=True)
    def is_reserved(self, indices: torch.Tensor) -> bool:
        return self.get_state(indices) == MemoryStateInt.RESERVED

    @synchronized(debug_only=True)
    def is_protected(self, indices: torch.Tensor) -> bool:
        return self.get_state(indices) == MemoryStateInt.PROTECTED

    @synchronized(debug_only=True)
    def is_synced(self, indices: torch.Tensor) -> bool:
        return self.get_state(indices) == MemoryStateInt.SYNCED

    @synchronized(debug_only=True)
    def is_backup(self, indices: torch.Tensor) -> bool:
        return self.get_state(indices) == MemoryStateInt.BACKUP

    @synchronized(debug_only=True)
    def update_backup(self, indices: torch.Tensor):
        if not self.is_synced(indices):
            raise ValueError(
                f"The host memory slots should be in SYNCED state before turning into BACKUP. "
                f"Current state: {self.get_state(indices)}"
            )
        self.mem_state[indices] = MemoryStateInt.BACKUP

    @synchronized(debug_only=True)
    def update_prefetch(self, indices: torch.Tensor):
        if not self.is_reserved(indices):
            raise ValueError(
                f"The host memory slots should be in RESERVED state before turning into BACKUP. "
                f"Current state: {self.get_state(indices)}"
            )
        self.mem_state[indices] = MemoryStateInt.BACKUP

    @synchronized(debug_only=True)
    def update_synced(self, indices: torch.Tensor):
        self.mem_state[indices] = MemoryStateInt.SYNCED

    @synchronized(debug_only=True)
    def protect_write(self, indices: torch.Tensor):
        if not self.is_reserved(indices):
            raise ValueError(
                f"The host memory slots should be RESERVED before write operations. "
                f"Current state: {self.get_state(indices)}"
            )
        self.mem_state[indices] = MemoryStateInt.PROTECTED

    @synchronized(debug_only=True)
    def protect_load(self, indices: torch.Tensor):
        if not self.is_backup(indices):
            raise ValueError(
                f"The host memory slots should be in BACKUP state before load operations. "
                f"Current state: {self.get_state(indices)}"
            )
        self.mem_state[indices] = MemoryStateInt.PROTECTED

    @synchronized(debug_only=True)
    def complete_io(self, indices: torch.Tensor):
        if not self.is_protected(indices):
            raise ValueError(
                f"The host memory slots should be PROTECTED during I/O operations. "
                f"Current state: {self.get_state(indices)}"
            )
        self.mem_state[indices] = MemoryStateInt.SYNCED


class MHATokenToKVPoolHost(HostKVCache):
    device_pool: MHATokenToKVPool

    def __init__(
        self,
        device_pool: MHATokenToKVPool,
        host_to_device_ratio: float,
        host_size: int,
        page_size: int,
        layout: str,
        pin_memory: bool = True,
        device: str = "cpu",
    ):
        super().__init__(
            device_pool,
            host_to_device_ratio,
            host_size,
            page_size,
            layout,
            pin_memory,
            device,
        )
        self.k_data_refs = [self.k_buffer[i] for i in range(self.layer_num)]
        self.v_data_refs = [self.v_buffer[i] for i in range(self.layer_num)]
        self.k_data_ptrs = torch.tensor(
            [x.data_ptr() for x in self.k_data_refs],
            dtype=torch.uint64,
            device=self.device_pool.device,
        )
        self.v_data_ptrs = torch.tensor(
            [x.data_ptr() for x in self.v_data_refs],
            dtype=torch.uint64,
            device=self.device_pool.device,
        )

    def get_size_per_token(self):
        self.head_num = self.device_pool.head_num
        self.head_dim = self.device_pool.head_dim
        self.layer_num = self.device_pool.layer_num

        return self.head_dim * self.head_num * self.layer_num * self.dtype.itemsize * 2

    def get_ksize_per_token(self):
        return self.get_size_per_token() // 2

    def init_kv_buffer(self):
        if self.layout == "layer_first":
            dims = (2, self.layer_num, self.size, self.head_num, self.head_dim)
        elif self.layout == "page_first":
            dims = (2, self.size, self.layer_num, self.head_num, self.head_dim)
        elif self.layout == "page_first_direct":
            dims = (
                2,
                self.page_num,
                self.layer_num,
                self.page_size,
                self.head_num,
                self.head_dim,
            )
        else:
            raise ValueError(f"Unsupported layout: {self.layout}")
        self.token_stride_size = self.head_num * self.head_dim * self.dtype.itemsize
        self.layout_dim = self.token_stride_size * self.layer_num
        return torch.empty(
            dims,
            dtype=self.dtype,
            device=self.device,
            pin_memory=self.pin_memory,
        )

    @property
    def k_buffer(self):
        return self.kv_buffer[0]

    @property
    def v_buffer(self):
        return self.kv_buffer[1]

    def load_to_device_per_layer(
        self,
        device_pool,
        host_indices,
        device_indices,
        layer_id,
        io_backend,
    ):
        if io_backend == "kernel":
            if self.layout == "layer_first":
                transfer_kv_per_layer(
                    src_k=self.k_buffer[layer_id],
                    dst_k=device_pool.k_buffer[layer_id],
                    src_v=self.v_buffer[layer_id],
                    dst_v=device_pool.v_buffer[layer_id],
                    src_indices=host_indices,
                    dst_indices=device_indices,
                    item_size=self.token_stride_size,
                )
            elif self.layout == "page_first":
                transfer_kv_per_layer_pf_lf(
                    src_k=self.k_buffer,
                    dst_k=device_pool.k_buffer[layer_id],
                    src_v=self.v_buffer,
                    dst_v=device_pool.v_buffer[layer_id],
                    src_indices=host_indices,
                    dst_indices=device_indices,
                    layer_id=layer_id,
                    item_size=self.token_stride_size,
                    src_layout_dim=self.layout_dim,
                )
            else:
                raise ValueError(f"Unsupported layout: {self.layout}")
        elif io_backend == "direct":
            if self.layout == "layer_first":
                transfer_kv_direct(
                    src_layers=[self.k_buffer[layer_id], self.v_buffer[layer_id]],
                    dst_layers=[
                        device_pool.k_buffer[layer_id],
                        device_pool.v_buffer[layer_id],
                    ],
                    src_indices=host_indices,
                    dst_indices=device_indices,
                    page_size=self.page_size,
                )
            elif self.layout == "page_first_direct":
                transfer_kv_per_layer_direct_pf_lf(
                    src_ptrs=[self.k_buffer, self.v_buffer],
                    dst_ptrs=[
                        device_pool.k_buffer[layer_id],
                        device_pool.v_buffer[layer_id],
                    ],
                    src_indices=host_indices,
                    dst_indices=device_indices,
                    layer_id=layer_id,
                    page_size=self.page_size,
                )
            else:
                raise ValueError(f"Unsupported layout: {self.layout}")
        else:
            raise ValueError(f"Unsupported IO backend: {io_backend}")

    def backup_from_device_all_layer(
        self, device_pool, host_indices, device_indices, io_backend
    ):
        if io_backend == "kernel":
            if self.layout == "layer_first":
                transfer_kv_all_layer(
                    src_k_layers=device_pool.k_data_ptrs,
                    dst_k_layers=self.k_data_ptrs,
                    src_v_layers=device_pool.v_data_ptrs,
                    dst_v_layers=self.v_data_ptrs,
                    src_indices=device_indices,
                    dst_indices=host_indices,
                    item_size=self.token_stride_size,
                    num_layers=self.layer_num,
                )
            elif self.layout == "page_first":
                transfer_kv_all_layer_lf_pf(
                    src_k_layers=device_pool.k_data_ptrs,
                    dst_k=self.k_buffer,
                    src_v_layers=device_pool.v_data_ptrs,
                    dst_v=self.v_buffer,
                    src_indices=device_indices,
                    dst_indices=host_indices,
                    item_size=self.token_stride_size,
                    dst_layout_dim=self.layout_dim,
                    num_layers=self.layer_num,
                )
            else:
                raise ValueError(f"Unsupported layout: {self.layout}")
        elif io_backend == "direct":
            if self.layout == "layer_first":
                transfer_kv_direct(
                    src_layers=device_pool.k_buffer + device_pool.v_buffer,
                    dst_layers=self.k_data_refs + self.v_data_refs,
                    src_indices=device_indices,
                    dst_indices=host_indices,
                    page_size=self.page_size,
                )
            elif self.layout == "page_first_direct":
                transfer_kv_all_layer_direct_lf_pf(
                    src_ptrs=device_pool.k_buffer + device_pool.v_buffer,
                    dst_ptrs=[self.k_buffer, self.v_buffer],
                    src_indices=device_indices,
                    dst_indices=host_indices,
                    page_size=self.page_size,
                )
            else:
                raise ValueError(f"Unsupported layout: {self.layout}")
        else:
            raise ValueError(f"Unsupported IO backend: {io_backend}")

    def get_data_page(self, index, flat: bool = True) -> torch.Tensor:
        if self.layout == "layer_first":
            data_page = self.kv_buffer[:, :, index : index + self.page_size, :, :]
        elif self.layout == "page_first":
<<<<<<< HEAD
            data_page = self.kv_buffer[:, index : index + self.page_size, :, :, :]
=======
            return self.kv_buffer[:, index : index + self.page_size, :, :, :].flatten()
        elif self.layout == "page_first_direct":
            real_index = index // self.page_size
            return self.kv_buffer[:, real_index : real_index + 1, :, :, :, :].flatten()
>>>>>>> 7f399e4b
        else:
            raise ValueError(f"Unsupported layout: {self.layout}")
        if flat:
            data_page = data_page.flatten()
        return data_page

    def get_dummy_flat_data_page(self) -> torch.Tensor:
        return torch.zeros(
            (2, self.layer_num, self.page_size, self.head_num, self.head_dim),
            dtype=self.dtype,
            device=self.device,
            pin_memory=self.pin_memory,
        ).flatten()

    def set_from_flat_data_page(self, index: int, data_page: torch.Tensor) -> None:
        if self.layout == "layer_first":
            self.kv_buffer[:, :, index : index + self.page_size, :, :] = (
                data_page.reshape(
                    2,
                    self.layer_num,
                    self.page_size,
                    self.head_num,
                    self.head_dim,
                )
            )
        elif self.layout == "page_first":
            self.kv_buffer[:, index : index + self.page_size, :, :, :] = (
                data_page.reshape(
                    2, self.page_size, self.layer_num, self.head_num, self.head_dim
                )
            )
        elif self.layout == "page_first_direct":
            real_index = index // self.page_size
            self.kv_buffer[:, real_index : real_index + 1, :, :, :, :] = (
                data_page.reshape(
                    2, 1, self.layer_num, self.page_size, self.head_num, self.head_dim
                )
            )
        else:
            raise ValueError(f"Unsupported layout: {self.layout}")

    def get_page_buffer_meta(self, indices):
        """ "
        meta data for zero copy
        """
        assert len(indices) % self.page_size == 0
        ptr_list = []
        kv_buffer_data_ptr = self.kv_buffer.data_ptr()
        indices = indices.tolist()
        v_offset = (
            self.layer_num
            * self.size
            * self.head_num
            * self.head_dim
            * self.dtype.itemsize
        )
        if self.layout == "layer_first":
            for index in range(0, len(indices), self.page_size):
                for layer_id in range(self.layer_num):
                    k_ptr = (
                        kv_buffer_data_ptr
                        + indices[index]
                        * self.head_num
                        * self.head_dim
                        * self.dtype.itemsize
                        + layer_id
                        * self.size
                        * self.head_num
                        * self.head_dim
                        * self.dtype.itemsize
                    )
                    v_ptr = k_ptr + v_offset
                    ptr_list.append(k_ptr)
                    ptr_list.append(v_ptr)
            element_size = (
                self.dtype.itemsize * self.page_size * self.head_num * self.head_dim
            )
            element_size_list = [element_size] * len(ptr_list)
        elif self.layout in ["page_first", "page_first_direct"]:
            for index in range(0, len(indices), self.page_size):
                k_ptr = (
                    kv_buffer_data_ptr
                    + indices[index]
                    * self.layer_num
                    * self.head_num
                    * self.head_dim
                    * self.dtype.itemsize
                )
                v_ptr = k_ptr + v_offset
                ptr_list.append(k_ptr)
                ptr_list.append(v_ptr)
            element_size = (
                self.layer_num
                * self.dtype.itemsize
                * self.page_size
                * self.head_num
                * self.head_dim
            )
            element_size_list = [element_size] * len(ptr_list)
        else:
            raise ValueError(f"Unsupported layout: {self.layout}")
        return ptr_list, element_size_list


class MLATokenToKVPoolHost(HostKVCache):
    device_pool: MLATokenToKVPool

    def __init__(
        self,
        device_pool: MLATokenToKVPool,
        host_to_device_ratio: float,
        host_size: int,
        page_size: int,
        layout: str,
        pin_memory: bool = True,
        device: str = "cpu",
    ):
        super().__init__(
            device_pool,
            host_to_device_ratio,
            host_size,
            page_size,
            layout,
            pin_memory,
            device,
        )
        self.data_refs = [self.kv_buffer[i] for i in range(self.layer_num)]
        self.data_ptrs = torch.tensor(
            [x.data_ptr() for x in self.data_refs],
            dtype=torch.uint64,
            device=self.device_pool.device,
        )

    def get_size_per_token(self):
        self.kv_lora_rank = self.device_pool.kv_lora_rank
        self.qk_rope_head_dim = self.device_pool.qk_rope_head_dim
        self.layer_num = self.device_pool.layer_num

        return (
            (self.kv_lora_rank + self.qk_rope_head_dim)
            * 1
            * self.dtype.itemsize
            * self.layer_num
        )

    def get_ksize_per_token(self):
        return self.get_size_per_token()

    def init_kv_buffer(self):
        if self.layout == "layer_first":
            dims = (
                self.layer_num,
                self.size,
                1,
                self.kv_lora_rank + self.qk_rope_head_dim,
            )
        elif self.layout == "page_first":
            dims = (
                self.size,
                self.layer_num,
                1,
                self.kv_lora_rank + self.qk_rope_head_dim,
            )
        elif self.layout == "page_first_direct":
            dims = (
                self.page_num,
                self.layer_num,
                self.page_size,
                1,
                self.kv_lora_rank + self.qk_rope_head_dim,
            )
        else:
            raise ValueError(f"Unsupported layout: {self.layout}")
        self.token_stride_size = (
            self.kv_lora_rank + self.qk_rope_head_dim
        ) * self.dtype.itemsize
        self.layout_dim = self.token_stride_size * self.layer_num

        return torch.empty(
            dims,
            dtype=self.dtype,
            device=self.device,
            pin_memory=self.pin_memory,
        )

    def load_to_device_per_layer(
        self, device_pool, host_indices, device_indices, layer_id, io_backend
    ):
        if io_backend == "kernel":
            if self.layout == "layer_first":
                transfer_kv_per_layer_mla(
                    src=self.kv_buffer[layer_id],
                    dst=device_pool.kv_buffer[layer_id],
                    src_indices=host_indices,
                    dst_indices=device_indices,
                    item_size=self.token_stride_size,
                )
            elif self.layout == "page_first":
                transfer_kv_per_layer_mla_pf_lf(
                    src=self.kv_buffer,
                    dst=device_pool.kv_buffer[layer_id],
                    src_indices=host_indices,
                    dst_indices=device_indices,
                    layer_id=layer_id,
                    item_size=self.token_stride_size,
                    src_layout_dim=self.layout_dim,
                )
            else:
                raise ValueError(f"Unsupported layout: {self.layout}")
        elif io_backend == "direct":
            if self.layout == "layer_first":
                transfer_kv_direct(
                    src_layers=[self.kv_buffer[layer_id]],
                    dst_layers=[device_pool.kv_buffer[layer_id]],
                    src_indices=host_indices,
                    dst_indices=device_indices,
                    page_size=self.page_size,
                )
            elif self.layout == "page_first_direct":
                transfer_kv_per_layer_direct_pf_lf(
                    src_ptrs=[self.kv_buffer],
                    dst_ptrs=[device_pool.kv_buffer[layer_id]],
                    src_indices=host_indices,
                    dst_indices=device_indices,
                    layer_id=layer_id,
                    page_size=self.page_size,
                )
            else:
                raise ValueError(f"Unsupported layout: {self.layout}")

    def backup_from_device_all_layer(
        self, device_pool, host_indices, device_indices, io_backend
    ):
        if io_backend == "kernel":
            if self.layout == "layer_first":
                transfer_kv_all_layer_mla(
                    src_layers=device_pool.data_ptrs,
                    dst_layers=self.data_ptrs,
                    src_indices=device_indices,
                    dst_indices=host_indices,
                    item_size=self.token_stride_size,
                    num_layers=self.layer_num,
                )
            elif self.layout == "page_first":
                transfer_kv_all_layer_mla_lf_pf(
                    src_layers=device_pool.data_ptrs,
                    dst=self.kv_buffer,
                    src_indices=device_indices,
                    dst_indices=host_indices,
                    item_size=self.token_stride_size,
                    dst_layout_dim=self.layout_dim,
                    num_layers=self.layer_num,
                )
            else:
                raise ValueError(f"Unsupported layout: {self.layout}")
        elif io_backend == "direct":
            if self.layout == "layer_first":
                transfer_kv_direct(
                    src_layers=device_pool.kv_buffer,
                    dst_layers=self.data_refs,
                    src_indices=device_indices,
                    dst_indices=host_indices,
                    page_size=self.page_size,
                )
            elif self.layout == "page_first_direct":
                transfer_kv_all_layer_direct_lf_pf(
                    src_ptrs=device_pool.kv_buffer,
                    dst_ptrs=[self.kv_buffer],
                    src_indices=device_indices,
                    dst_indices=host_indices,
                    page_size=self.page_size,
                )
            else:
                raise ValueError(f"Unsupported layout: {self.layout}")
        else:
            raise ValueError(f"Unsupported IO backend: {io_backend}")

    def get_data_page(self, index, flat: bool = True) -> torch.Tensor:
        if self.layout == "layer_first":
            data_page = self.kv_buffer[:, index : index + self.page_size, :, :]
        elif self.layout == "page_first":
<<<<<<< HEAD
            data_page = self.kv_buffer[index : index + self.page_size, :, :, :]
=======
            return self.kv_buffer[index : index + self.page_size, :, :, :].flatten()
        elif self.layout == "page_first_direct":
            real_index = index // self.page_size
            return self.kv_buffer[real_index : real_index + 1, :, :, :, :].flatten()
>>>>>>> 7f399e4b
        else:
            raise ValueError(f"Unsupported layout: {self.layout}")
        if flat:
            data_page = data_page.flatten()
        return data_page

    def get_dummy_flat_data_page(self) -> torch.Tensor:
        return torch.zeros(
            (
                self.layer_num,
                self.page_size,
                1,
                self.kv_lora_rank + self.qk_rope_head_dim,
            ),
            dtype=self.dtype,
            device=self.device,
            pin_memory=self.pin_memory,
        ).flatten()

    def set_from_flat_data_page(self, index: int, data_page: torch.Tensor) -> None:
        if self.layout == "layer_first":
            self.kv_buffer[:, index : index + self.page_size, :, :] = data_page.reshape(
                self.layer_num,
                self.page_size,
                1,
                self.kv_lora_rank + self.qk_rope_head_dim,
            )
        elif self.layout == "page_first":
            self.kv_buffer[index : index + self.page_size, :, :, :] = data_page.reshape(
                self.page_size,
                self.layer_num,
                1,
                self.kv_lora_rank + self.qk_rope_head_dim,
            )
        elif self.layout == "page_first_direct":
            real_index = index // self.page_size
            self.kv_buffer[real_index : real_index + 1, :, :, :, :] = data_page.reshape(
                1,
                self.layer_num,
                self.page_size,
                1,
                self.kv_lora_rank + self.qk_rope_head_dim,
            )
        else:
            raise ValueError(f"Unsupported layout: {self.layout}")

    def get_page_buffer_meta(self, indices):
        """ "
        meta data for zero copy
        """
        assert len(indices) % self.page_size == 0
        ptr_list = []
        kv_buffer_data_ptr = self.kv_buffer.data_ptr()
        indices = indices.tolist()
        if self.layout == "layer_first":
            for index in range(0, len(indices), self.page_size):
                for layer_id in range(self.layer_num):
                    k_ptr = (
                        kv_buffer_data_ptr
                        + indices[index]
                        * (self.kv_lora_rank + self.qk_rope_head_dim)
                        * self.dtype.itemsize
                        + layer_id
                        * self.size
                        * (self.kv_lora_rank + self.qk_rope_head_dim)
                        * self.dtype.itemsize
                    )
                    ptr_list.append(k_ptr)
            element_size = (
                self.dtype.itemsize
                * self.page_size
                * (self.kv_lora_rank + self.qk_rope_head_dim)
            )
            element_size_list = [element_size] * len(ptr_list)
        elif self.layout in ["page_first", "page_first_direct"]:
            for index in range(0, len(indices), self.page_size):
                k_ptr = (
                    kv_buffer_data_ptr
                    + indices[index]
                    * self.layer_num
                    * (self.kv_lora_rank + self.qk_rope_head_dim)
                    * self.dtype.itemsize
                )
                ptr_list.append(k_ptr)
            element_size = (
                self.layer_num
                * self.dtype.itemsize
                * self.page_size
                * (self.kv_lora_rank + self.qk_rope_head_dim)
            )
            element_size_list = [element_size] * len(ptr_list)
        else:
            raise ValueError(f"Unsupported layout: {self.layout}")
        return ptr_list, element_size_list<|MERGE_RESOLUTION|>--- conflicted
+++ resolved
@@ -465,14 +465,10 @@
         if self.layout == "layer_first":
             data_page = self.kv_buffer[:, :, index : index + self.page_size, :, :]
         elif self.layout == "page_first":
-<<<<<<< HEAD
             data_page = self.kv_buffer[:, index : index + self.page_size, :, :, :]
-=======
-            return self.kv_buffer[:, index : index + self.page_size, :, :, :].flatten()
         elif self.layout == "page_first_direct":
             real_index = index // self.page_size
-            return self.kv_buffer[:, real_index : real_index + 1, :, :, :, :].flatten()
->>>>>>> 7f399e4b
+            data_page = self.kv_buffer[:, real_index : real_index + 1, :, :, :, :]
         else:
             raise ValueError(f"Unsupported layout: {self.layout}")
         if flat:
@@ -754,14 +750,10 @@
         if self.layout == "layer_first":
             data_page = self.kv_buffer[:, index : index + self.page_size, :, :]
         elif self.layout == "page_first":
-<<<<<<< HEAD
             data_page = self.kv_buffer[index : index + self.page_size, :, :, :]
-=======
-            return self.kv_buffer[index : index + self.page_size, :, :, :].flatten()
         elif self.layout == "page_first_direct":
             real_index = index // self.page_size
-            return self.kv_buffer[real_index : real_index + 1, :, :, :, :].flatten()
->>>>>>> 7f399e4b
+            data_page = self.kv_buffer[real_index : real_index + 1, :, :, :, :]
         else:
             raise ValueError(f"Unsupported layout: {self.layout}")
         if flat:
