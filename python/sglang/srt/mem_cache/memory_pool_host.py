--- conflicted
+++ resolved
@@ -323,67 +323,6 @@
             pin_memory=self.pin_memory,
         )
 
-<<<<<<< HEAD
-=======
-    # todo, page first memory layout
-    def get_flat_data_page(self, index) -> torch.Tensor:
-        return self.kv_buffer[:, :, index : index + self.page_size, :, :].flatten()
-
-    def get_dummy_flat_data_page(self) -> torch.Tensor:
-        return torch.zeros(
-            (2, self.layer_num, self.page_size, self.head_num, self.head_dim),
-            dtype=self.dtype,
-            device=self.device,
-            pin_memory=self.pin_memory,
-        ).flatten()
-
-    def set_from_flat_data_page(self, index: int, data_page: torch.Tensor) -> None:
-        self.kv_buffer[:, :, index : index + self.page_size, :, :] = data_page.reshape(
-            2,
-            self.layer_num,
-            self.page_size,
-            self.head_num,
-            self.head_dim,
-        )
-
->>>>>>> b7170cc8
-    def get_buffer_meta(self, keys, indices):
-        ptr_list = []
-        key_list = []
-        kv_buffer_data_ptr = self.kv_buffer.data_ptr()
-        v_offset = (
-            self.layer_num
-            * self.size
-            * self.head_num
-            * self.head_dim
-            * self.dtype.itemsize
-        )
-        for index in range(0, len(indices), self.page_size):
-            for layer_id in range(self.layer_num):
-                k_ptr = (
-                    kv_buffer_data_ptr
-                    + indices[index]
-                    * self.head_num
-                    * self.head_dim
-                    * self.dtype.itemsize
-                    + layer_id
-                    * self.size
-                    * self.head_num
-                    * self.head_dim
-                    * self.dtype.itemsize
-                )
-                v_ptr = k_ptr + v_offset
-                ptr_list.append(k_ptr)
-                ptr_list.append(v_ptr)
-                key_ = keys[index // self.page_size]
-                key_list.append(f"{key_}_{layer_id}_k")
-                key_list.append(f"{key_}_{layer_id}_v")
-        element_size = (
-            self.dtype.itemsize * self.page_size * self.head_num * self.head_dim
-        )
-        element_size_list = [element_size] * len(key_list)
-        return key_list, ptr_list, element_size_list
-
     @property
     def k_buffer(self):
         return self.kv_buffer[0]
@@ -492,6 +431,14 @@
         else:
             raise ValueError(f"Unsupported layout: {self.layout}")
 
+    def get_dummy_flat_data_page(self) -> torch.Tensor:
+        return torch.zeros(
+            (2, self.layer_num, self.page_size, self.head_num, self.head_dim),
+            dtype=self.dtype,
+            device=self.device,
+            pin_memory=self.pin_memory,
+        ).flatten()
+
     def set_from_flat_data_page(self, index: int, data_page: torch.Tensor) -> None:
         if self.layout == "layer_first":
             self.kv_buffer[:, :, index : index + self.page_size, :, :] = (
@@ -511,6 +458,43 @@
             )
         else:
             raise ValueError(f"Unsupported layout: {self.layout}")
+
+    def get_buffer_meta(self, keys, indices):
+        ptr_list = []
+        key_list = []
+        kv_buffer_data_ptr = self.kv_buffer.data_ptr()
+        v_offset = (
+            self.layer_num
+            * self.size
+            * self.head_num
+            * self.head_dim
+            * self.dtype.itemsize
+        )
+        for index in range(0, len(indices), self.page_size):
+            for layer_id in range(self.layer_num):
+                k_ptr = (
+                    kv_buffer_data_ptr
+                    + indices[index]
+                    * self.head_num
+                    * self.head_dim
+                    * self.dtype.itemsize
+                    + layer_id
+                    * self.size
+                    * self.head_num
+                    * self.head_dim
+                    * self.dtype.itemsize
+                )
+                v_ptr = k_ptr + v_offset
+                ptr_list.append(k_ptr)
+                ptr_list.append(v_ptr)
+                key_ = keys[index // self.page_size]
+                key_list.append(f"{key_}_{layer_id}_k")
+                key_list.append(f"{key_}_{layer_id}_v")
+        element_size = (
+            self.dtype.itemsize * self.page_size * self.head_num * self.head_dim
+        )
+        element_size_list = [element_size] * len(key_list)
+        return key_list, ptr_list, element_size_list
 
 
 class MLATokenToKVPoolHost(HostKVCache):
