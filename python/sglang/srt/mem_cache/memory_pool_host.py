import abc
import logging
import threading
from enum import IntEnum
from functools import wraps

import psutil
import torch

from sglang.srt.distributed import get_tensor_model_parallel_rank
from sglang.srt.mem_cache.memory_pool import KVCache, MHATokenToKVPool, MLATokenToKVPool
from sglang.srt.utils import is_npu

_is_npu = is_npu()
if not _is_npu:
    from sgl_kernel.kvcacheio import (
        transfer_kv_all_layer,
        transfer_kv_all_layer_lf_pf,
        transfer_kv_all_layer_mla,
        transfer_kv_all_layer_mla_lf_pf,
        transfer_kv_direct,
        transfer_kv_per_layer,
        transfer_kv_per_layer_mla,
        transfer_kv_per_layer_mla_pf_lf,
        transfer_kv_per_layer_pf_lf,
    )

logger = logging.getLogger(__name__)


class MemoryStateInt(IntEnum):
    IDLE = 0
    RESERVED = 1
    PROTECTED = 2
    SYNCED = 3
    BACKUP = 4


def synchronized(debug_only=False):
    def _decorator(func):
        @wraps(func)
        def wrapper(self, *args, **kwargs):
            if (not debug_only) or self.debug:
                with self.lock:
                    return func(self, *args, **kwargs)
            else:
                return True

        return wrapper

    return _decorator


class HostKVCache(abc.ABC):

    def __init__(
        self,
        device_pool: KVCache,
        host_to_device_ratio: float,
        host_size: int,
        page_size: int,
        layout: str,
        pin_memory: bool,
        device: str,
    ):
        self.device_pool = device_pool
        self.page_size = page_size
        self.layout = layout
        self.pin_memory = pin_memory
        self.device = device

        self.dtype = device_pool.store_dtype
        self.size_per_token = self.get_size_per_token()
        if host_size > 0:
            self.size = int(host_size * 1e9 // self.size_per_token)
        else:
            self.size = int(device_pool.size * host_to_device_ratio)
        # Align the host memory pool size to the page size
        self.size = self.size - (self.size % self.page_size)
        self.start_layer = device_pool.start_layer
        self.end_layer = device_pool.end_layer

        assert (
            self.size > device_pool.size
        ), "The host memory should be larger than the device memory with the current protocol"

        # Verify there is enough available host memory.
        host_mem = psutil.virtual_memory()
        requested_bytes = self.size * self.size_per_token
        # preserve at least 10GB for other usage
        ten_gb = 10 * (1024**3)
        available_bytes = host_mem.available - ten_gb
        if requested_bytes > available_bytes:
            raise ValueError(
                f"Not enough host memory available. Requesting "
                f"{requested_bytes / 1e9:.2f} GB but only have "
                f"{available_bytes / 1e9:.2f} GB free. Please reduce the "
                f"size of the hierarchical cache."
            )
        else:
            logger.info(
                f"Allocating {requested_bytes / 1e9:.2f} GB host memory for hierarchical KV cache."
            )

        self.kv_buffer = self.init_kv_buffer()

        # A lock for synchronized operations on memory allocation and state transitions.
        self.lock = threading.RLock()
        self.debug = logger.isEnabledFor(logging.DEBUG)
        self.clear()

    @abc.abstractmethod
    def get_size_per_token(self):
        raise NotImplementedError()

    @abc.abstractmethod
    def init_kv_buffer(self):
        raise NotImplementedError()

    @abc.abstractmethod
    def load_to_device_per_layer(
        self, device_pool, host_indices, device_indices, layer_id, io_backend
    ) -> None:
        """
        Load KV data from the host memory pool to the device memory pool for a specific layer.
        """
        raise NotImplementedError()

    @abc.abstractmethod
    def backup_from_device_all_layer(
        self, device_pool, host_indices, device_indices, io_backend
    ) -> None:
        """
        Backup KV data from the device memory pool to the host memory pool for all layers.
        """
        raise NotImplementedError()

    @abc.abstractmethod
    def get_flat_data_page(self, index) -> torch.Tensor:
        """
        Get a flat data page from the host memory pool.
        """
        raise NotImplementedError()

    @abc.abstractmethod
    def get_dummy_flat_data_page(self) -> torch.Tensor:
        """
        Get a dummy flat data page from the host memory pool.
        This is used for prefetching or initializing empty pages.
        """
        raise NotImplementedError()

    @abc.abstractmethod
    def set_from_flat_data_page(self, index: int, data_page: torch.Tensor) -> None:
        """
        Set a flat data page to the host memory pool.
        """
        raise NotImplementedError()

    @synchronized()
    def clear(self):
        # Initialize memory states and tracking structures.
        self.mem_state = torch.zeros(
            (self.size,), dtype=torch.uint8, device=self.device
        )
        self.free_slots = torch.arange(self.size, dtype=torch.int64)

    def available_size(self):
        return len(self.free_slots)

    @synchronized()
    def alloc(self, need_size: int) -> torch.Tensor:
        assert (
            need_size % self.page_size == 0
        ), "The requested size should be a multiple of the page size."
        if need_size > self.available_size():
            return None

        select_index = self.free_slots[:need_size]
        self.free_slots = self.free_slots[need_size:]

        if self.debug:
            self.mem_state[select_index] = MemoryStateInt.RESERVED

        return select_index

    @synchronized()
    def free(self, indices: torch.Tensor) -> int:
        self.free_slots = torch.cat([self.free_slots, indices])
        if self.debug:
            self.mem_state[indices] = MemoryStateInt.IDLE
        return len(indices)

    @synchronized(debug_only=True)
    def get_state(self, indices: torch.Tensor) -> MemoryStateInt:
        assert len(indices) > 0, "The indices should not be empty"
        states = self.mem_state[indices]
        assert (
            states == states[0]
        ).all(), "The memory slots should have the same state {}".format(states)
        return MemoryStateInt(states[0].item())

    @synchronized(debug_only=True)
    def is_reserved(self, indices: torch.Tensor) -> bool:
        return self.get_state(indices) == MemoryStateInt.RESERVED

    @synchronized(debug_only=True)
    def is_protected(self, indices: torch.Tensor) -> bool:
        return self.get_state(indices) == MemoryStateInt.PROTECTED

    @synchronized(debug_only=True)
    def is_synced(self, indices: torch.Tensor) -> bool:
        return self.get_state(indices) == MemoryStateInt.SYNCED

    @synchronized(debug_only=True)
    def is_backup(self, indices: torch.Tensor) -> bool:
        return self.get_state(indices) == MemoryStateInt.BACKUP

    @synchronized(debug_only=True)
    def update_backup(self, indices: torch.Tensor):
        if not self.is_synced(indices):
            raise ValueError(
                f"The host memory slots should be in SYNCED state before turning into BACKUP. "
                f"Current state: {self.get_state(indices)}"
            )
        self.mem_state[indices] = MemoryStateInt.BACKUP

    @synchronized(debug_only=True)
    def update_prefetch(self, indices: torch.Tensor):
        if not self.is_reserved(indices):
            raise ValueError(
                f"The host memory slots should be in RESERVED state before turning into BACKUP. "
                f"Current state: {self.get_state(indices)}"
            )
        self.mem_state[indices] = MemoryStateInt.BACKUP

    @synchronized(debug_only=True)
    def update_synced(self, indices: torch.Tensor):
        self.mem_state[indices] = MemoryStateInt.SYNCED

    @synchronized(debug_only=True)
    def protect_write(self, indices: torch.Tensor):
        if not self.is_reserved(indices):
            raise ValueError(
                f"The host memory slots should be RESERVED before write operations. "
                f"Current state: {self.get_state(indices)}"
            )
        self.mem_state[indices] = MemoryStateInt.PROTECTED

    @synchronized(debug_only=True)
    def protect_load(self, indices: torch.Tensor):
        if not self.is_backup(indices):
            raise ValueError(
                f"The host memory slots should be in BACKUP state before load operations. "
                f"Current state: {self.get_state(indices)}"
            )
        self.mem_state[indices] = MemoryStateInt.PROTECTED

    @synchronized(debug_only=True)
    def complete_io(self, indices: torch.Tensor):
        if not self.is_protected(indices):
            raise ValueError(
                f"The host memory slots should be PROTECTED during I/O operations. "
                f"Current state: {self.get_state(indices)}"
            )
        self.mem_state[indices] = MemoryStateInt.SYNCED


class MHATokenToKVPoolHost(HostKVCache):
    device_pool: MHATokenToKVPool

    def __init__(
        self,
        device_pool: MHATokenToKVPool,
        host_to_device_ratio: float,
        host_size: int,
        page_size: int,
        layout: str,
        pin_memory: bool = True,
        device: str = "cpu",
    ):
        super().__init__(
            device_pool,
            host_to_device_ratio,
            host_size,
            page_size,
            layout,
            pin_memory,
            device,
        )
        self.k_data_refs = [self.k_buffer[i] for i in range(self.layer_num)]
        self.v_data_refs = [self.v_buffer[i] for i in range(self.layer_num)]
        self.k_data_ptrs = torch.tensor(
            [x.data_ptr() for x in self.k_data_refs],
            dtype=torch.uint64,
            device=self.device_pool.device,
        )
        self.v_data_ptrs = torch.tensor(
            [x.data_ptr() for x in self.v_data_refs],
            dtype=torch.uint64,
            device=self.device_pool.device,
        )

    def get_size_per_token(self):
        self.head_num = self.device_pool.head_num
        self.head_dim = self.device_pool.head_dim
        self.layer_num = self.device_pool.layer_num

        return self.head_dim * self.head_num * self.layer_num * self.dtype.itemsize * 2

    def init_kv_buffer(self):
        if self.layout == "layer_first":
            dims = (2, self.layer_num, self.size, self.head_num, self.head_dim)
        elif self.layout == "page_first":
            dims = (2, self.size, self.layer_num, self.head_num, self.head_dim)
        else:
            raise ValueError(f"Unsupported layout: {self.layout}")
        self.token_stride_size = self.head_num * self.head_dim * self.dtype.itemsize
        self.layout_dim = self.token_stride_size * self.layer_num
        return torch.empty(
            dims,
            dtype=self.dtype,
            device=self.device,
            pin_memory=self.pin_memory,
        )

    @property
    def k_buffer(self):
        return self.kv_buffer[0]

    @property
    def v_buffer(self):
        return self.kv_buffer[1]

    def load_to_device_per_layer(
        self,
        device_pool,
        host_indices,
        device_indices,
        layer_id,
        io_backend,
    ):
        if io_backend == "kernel":
            if self.layout == "layer_first":
                transfer_kv_per_layer(
                    src_k=self.k_buffer[layer_id],
                    dst_k=device_pool.k_buffer[layer_id],
                    src_v=self.v_buffer[layer_id],
                    dst_v=device_pool.v_buffer[layer_id],
                    src_indices=host_indices,
                    dst_indices=device_indices,
                    item_size=self.token_stride_size,
                )
            elif self.layout == "page_first":
                transfer_kv_per_layer_pf_lf(
                    src_k=self.k_buffer,
                    dst_k=device_pool.k_buffer[layer_id],
                    src_v=self.v_buffer,
                    dst_v=device_pool.v_buffer[layer_id],
                    src_indices=host_indices,
                    dst_indices=device_indices,
                    layer_id=layer_id,
                    item_size=self.token_stride_size,
                    src_layout_dim=self.layout_dim,
                )
            else:
                raise ValueError(f"Unsupported layout: {self.layout}")
        elif io_backend == "direct":
            assert (
                self.layout == "layer_first"
            ), f"Direct IO backend only supports layer_first layout."
            transfer_kv_direct(
                src_layers=[self.k_buffer[layer_id], self.v_buffer[layer_id]],
                dst_layers=[
                    device_pool.k_buffer[layer_id],
                    device_pool.v_buffer[layer_id],
                ],
                src_indices=host_indices,
                dst_indices=device_indices,
                page_size=self.page_size,
            )
        else:
            raise ValueError(f"Unsupported IO backend: {io_backend}")

    def backup_from_device_all_layer(
        self, device_pool, host_indices, device_indices, io_backend
    ):
        if io_backend == "kernel":
            if self.layout == "layer_first":
                transfer_kv_all_layer(
                    src_k_layers=device_pool.k_data_ptrs,
                    dst_k_layers=self.k_data_ptrs,
                    src_v_layers=device_pool.v_data_ptrs,
                    dst_v_layers=self.v_data_ptrs,
                    src_indices=device_indices,
                    dst_indices=host_indices,
                    item_size=self.token_stride_size,
                    num_layers=self.layer_num,
                )
            elif self.layout == "page_first":
                transfer_kv_all_layer_lf_pf(
                    src_k_layers=device_pool.k_data_ptrs,
                    dst_k=self.k_buffer,
                    src_v_layers=device_pool.v_data_ptrs,
                    dst_v=self.v_buffer,
                    src_indices=device_indices,
                    dst_indices=host_indices,
                    item_size=self.token_stride_size,
                    dst_layout_dim=self.layout_dim,
                    num_layers=self.layer_num,
                )
            else:
                raise ValueError(f"Unsupported layout: {self.layout}")
        elif io_backend == "direct":
            assert (
                self.layout == "layer_first"
            ), f"Direct IO backend only supports layer_first layout."
            transfer_kv_direct(
                src_layers=device_pool.k_buffer + device_pool.v_buffer,
                dst_layers=self.k_data_refs + self.v_data_refs,
                src_indices=device_indices,
                dst_indices=host_indices,
                page_size=self.page_size,
            )
        else:
            raise ValueError(f"Unsupported IO backend: {io_backend}")

    def get_flat_data_page(self, index) -> torch.Tensor:
        if self.layout == "layer_first":
            return self.kv_buffer[:, :, index : index + self.page_size, :, :].flatten()
        elif self.layout == "page_first":
            return self.kv_buffer[:, index : index + self.page_size, :, :, :].flatten()
        else:
            raise ValueError(f"Unsupported layout: {self.layout}")

    def get_dummy_flat_data_page(self) -> torch.Tensor:
        return torch.zeros(
            (2, self.layer_num, self.page_size, self.head_num, self.head_dim),
            dtype=self.dtype,
            device=self.device,
            pin_memory=self.pin_memory,
        ).flatten()

    def set_from_flat_data_page(self, index: int, data_page: torch.Tensor) -> None:
        if self.layout == "layer_first":
            self.kv_buffer[:, :, index : index + self.page_size, :, :] = (
                data_page.reshape(
                    2,
                    self.layer_num,
                    self.page_size,
                    self.head_num,
                    self.head_dim,
                )
            )
        elif self.layout == "page_first":
            self.kv_buffer[:, index : index + self.page_size, :, :, :] = (
                data_page.reshape(
                    2, self.page_size, self.layer_num, self.head_num, self.head_dim
                )
            )
        else:
            raise ValueError(f"Unsupported layout: {self.layout}")

    def get_buffer_meta(self, keys, indices):
        ptr_list = []
        key_list = []
        kv_buffer_data_ptr = self.kv_buffer.data_ptr()
        v_offset = (
            self.layer_num
            * self.size
            * self.head_num
            * self.head_dim
            * self.dtype.itemsize
        )
        for index in range(0, len(indices), self.page_size):
<<<<<<< HEAD
            for layer_id in range(self.layer_num):
                k_ptr = (
                    kv_buffer_data_ptr
                    + indices[index]
                    * self.head_num
                    * self.head_dim
                    * self.dtype.itemsize
                    + layer_id
                    * self.size
                    * self.head_num
                    * self.head_dim
                    * self.dtype.itemsize
                )
                v_ptr = k_ptr + v_offset
                ptr_list.append(k_ptr)
                ptr_list.append(v_ptr)
                key_ = keys[index // self.page_size]
                key_list.append(f"{key_}_{get_tensor_model_parallel_rank()}_{layer_id}_k")
                key_list.append(f"{key_}_{get_tensor_model_parallel_rank()}_{layer_id}_v")
=======
            k_ptr = (
                kv_buffer_data_ptr
                + indices[index]
                * self.layer_num
                * self.head_num
                * self.head_dim
                * self.dtype.itemsize
            )
            v_ptr = k_ptr + v_offset
            ptr_list.append(k_ptr)
            ptr_list.append(v_ptr)
            key_ = keys[index // self.page_size]
            key_list.append(f"{key_}_k")
            key_list.append(f"{key_}_v")
>>>>>>> 35e6bc92
        element_size = (
            self.layer_num
            * self.dtype.itemsize
            * self.page_size
            * self.head_num
            * self.head_dim
        )
        element_size_list = [element_size] * len(key_list)
        return key_list, ptr_list, element_size_list


class MLATokenToKVPoolHost(HostKVCache):
    device_pool: MLATokenToKVPool

    def __init__(
        self,
        device_pool: MLATokenToKVPool,
        host_to_device_ratio: float,
        host_size: int,
        page_size: int,
        layout: str,
        pin_memory: bool = True,
        device: str = "cpu",
    ):
        super().__init__(
            device_pool,
            host_to_device_ratio,
            host_size,
            page_size,
            layout,
            pin_memory,
            device,
        )
        self.data_refs = [self.kv_buffer[i] for i in range(self.layer_num)]
        self.data_ptrs = torch.tensor(
            [x.data_ptr() for x in self.data_refs],
            dtype=torch.uint64,
            device=self.device_pool.device,
        )

    def get_size_per_token(self):
        self.kv_lora_rank = self.device_pool.kv_lora_rank
        self.qk_rope_head_dim = self.device_pool.qk_rope_head_dim
        self.layer_num = self.device_pool.layer_num

        return (
            (self.kv_lora_rank + self.qk_rope_head_dim)
            * 1
            * self.dtype.itemsize
            * self.layer_num
        )

    def init_kv_buffer(self):
        if self.layout == "layer_first":
            dims = (
                self.layer_num,
                self.size,
                1,
                self.kv_lora_rank + self.qk_rope_head_dim,
            )
        elif self.layout == "page_first":
            dims = (
                self.size,
                self.layer_num,
                1,
                self.kv_lora_rank + self.qk_rope_head_dim,
            )
        else:
            raise ValueError(f"Unsupported layout: {self.layout}")
        self.token_stride_size = (
            self.kv_lora_rank + self.qk_rope_head_dim
        ) * self.dtype.itemsize
        self.layout_dim = self.token_stride_size * self.layer_num

        return torch.empty(
            dims,
            dtype=self.dtype,
            device=self.device,
            pin_memory=self.pin_memory,
        )

    def load_to_device_per_layer(
        self, device_pool, host_indices, device_indices, layer_id, io_backend
    ):
        if io_backend == "kernel":
            if self.layout == "layer_first":
                transfer_kv_per_layer_mla(
                    src=self.kv_buffer[layer_id],
                    dst=device_pool.kv_buffer[layer_id],
                    src_indices=host_indices,
                    dst_indices=device_indices,
                    item_size=self.token_stride_size,
                )
            elif self.layout == "page_first":
                transfer_kv_per_layer_mla_pf_lf(
                    src=self.kv_buffer,
                    dst=device_pool.kv_buffer[layer_id],
                    src_indices=host_indices,
                    dst_indices=device_indices,
                    layer_id=layer_id,
                    item_size=self.token_stride_size,
                    src_layout_dim=self.layout_dim,
                )
            else:
                raise ValueError(f"Unsupported layout: {self.layout}")
        elif io_backend == "direct":
            assert (
                self.layout == "layer_first"
            ), f"Direct IO backend only supports layer_first layout."
            transfer_kv_direct(
                src_layers=[self.kv_buffer[layer_id]],
                dst_layers=[device_pool.kv_buffer[layer_id]],
                src_indices=host_indices,
                dst_indices=device_indices,
                page_size=self.page_size,
            )

    def backup_from_device_all_layer(
        self, device_pool, host_indices, device_indices, io_backend
    ):
        if io_backend == "kernel":
            if self.layout == "layer_first":
                transfer_kv_all_layer_mla(
                    src_layers=device_pool.data_ptrs,
                    dst_layers=self.data_ptrs,
                    src_indices=device_indices,
                    dst_indices=host_indices,
                    item_size=self.token_stride_size,
                    num_layers=self.layer_num,
                )
            elif self.layout == "page_first":
                transfer_kv_all_layer_mla_lf_pf(
                    src_layers=device_pool.data_ptrs,
                    dst=self.kv_buffer,
                    src_indices=device_indices,
                    dst_indices=host_indices,
                    item_size=self.token_stride_size,
                    dst_layout_dim=self.layout_dim,
                    num_layers=self.layer_num,
                )
            else:
                raise ValueError(f"Unsupported layout: {self.layout}")
        elif io_backend == "direct":
            assert (
                self.layout == "layer_first"
            ), f"Direct IO backend only supports layer_first layout."
            transfer_kv_direct(
                src_layers=device_pool.kv_buffer,
                dst_layers=self.data_refs,
                src_indices=device_indices,
                dst_indices=host_indices,
                page_size=self.page_size,
            )
        else:
            raise ValueError(f"Unsupported IO backend: {io_backend}")

    def get_flat_data_page(self, index) -> torch.Tensor:
        if self.layout == "layer_first":
            return self.kv_buffer[:, index : index + self.page_size, :, :].flatten()
        elif self.layout == "page_first":
            return self.kv_buffer[index : index + self.page_size, :, :, :].flatten()
        else:
            raise ValueError(f"Unsupported layout: {self.layout}")

    def get_dummy_flat_data_page(self) -> torch.Tensor:
        return torch.zeros(
            (
                self.layer_num,
                self.page_size,
                1,
                self.kv_lora_rank + self.qk_rope_head_dim,
            ),
            dtype=self.dtype,
            device=self.device,
            pin_memory=self.pin_memory,
        ).flatten()

    def set_from_flat_data_page(self, index: int, data_page: torch.Tensor) -> None:
        if self.layout == "layer_first":
            self.kv_buffer[:, index : index + self.page_size, :, :] = data_page.reshape(
                self.layer_num,
                self.page_size,
                1,
                self.kv_lora_rank + self.qk_rope_head_dim,
            )
        elif self.layout == "page_first":
            self.kv_buffer[index : index + self.page_size, :, :, :] = data_page.reshape(
                self.page_size,
                self.layer_num,
                1,
                self.kv_lora_rank + self.qk_rope_head_dim,
            )
        else:
            raise ValueError(f"Unsupported layout: {self.layout}")

    def get_buffer_meta(self, keys, indices):
        ptr_list = []
        key_list = []
        kv_buffer_data_ptr = self.kv_buffer.data_ptr()
        for index in range(0, len(indices), self.page_size):
<<<<<<< HEAD
            for layer_id in range(self.layer_num):
                k_ptr = (
                    kv_buffer_data_ptr
                    + indices[index]
                    * (self.kv_lora_rank + self.qk_rope_head_dim)
                    * self.dtype.itemsize
                    + layer_id
                    * self.size
                    * (self.kv_lora_rank + self.qk_rope_head_dim)
                    * self.dtype.itemsize
                )
                ptr_list.append(k_ptr)
                key_ = keys[index // self.page_size]
                key_list.append(f"{key_}_0_{layer_id}_k")
=======
            k_ptr = (
                kv_buffer_data_ptr
                + indices[index]
                * self.layer_num
                * (self.kv_lora_rank + self.qk_rope_head_dim)
                * self.dtype.itemsize
            )
            ptr_list.append(k_ptr)
            key_ = keys[index // self.page_size]
            key_list.append(f"{key_}_k")
>>>>>>> 35e6bc92
        element_size = (
            self.layer_num
            * self.dtype.itemsize
            * self.page_size
            * (self.kv_lora_rank + self.qk_rope_head_dim)
        )
        element_size_list = [element_size] * len(key_list)
        return key_list, ptr_list, element_size_list<|MERGE_RESOLUTION|>--- conflicted
+++ resolved
@@ -473,27 +473,6 @@
             * self.dtype.itemsize
         )
         for index in range(0, len(indices), self.page_size):
-<<<<<<< HEAD
-            for layer_id in range(self.layer_num):
-                k_ptr = (
-                    kv_buffer_data_ptr
-                    + indices[index]
-                    * self.head_num
-                    * self.head_dim
-                    * self.dtype.itemsize
-                    + layer_id
-                    * self.size
-                    * self.head_num
-                    * self.head_dim
-                    * self.dtype.itemsize
-                )
-                v_ptr = k_ptr + v_offset
-                ptr_list.append(k_ptr)
-                ptr_list.append(v_ptr)
-                key_ = keys[index // self.page_size]
-                key_list.append(f"{key_}_{get_tensor_model_parallel_rank()}_{layer_id}_k")
-                key_list.append(f"{key_}_{get_tensor_model_parallel_rank()}_{layer_id}_v")
-=======
             k_ptr = (
                 kv_buffer_data_ptr
                 + indices[index]
@@ -506,9 +485,8 @@
             ptr_list.append(k_ptr)
             ptr_list.append(v_ptr)
             key_ = keys[index // self.page_size]
-            key_list.append(f"{key_}_k")
-            key_list.append(f"{key_}_v")
->>>>>>> 35e6bc92
+            key_list.append(f"{key_}_{get_tensor_model_parallel_rank()}_k")
+            key_list.append(f"{key_}_{get_tensor_model_parallel_rank()}_v")
         element_size = (
             self.layer_num
             * self.dtype.itemsize
@@ -709,22 +687,6 @@
         key_list = []
         kv_buffer_data_ptr = self.kv_buffer.data_ptr()
         for index in range(0, len(indices), self.page_size):
-<<<<<<< HEAD
-            for layer_id in range(self.layer_num):
-                k_ptr = (
-                    kv_buffer_data_ptr
-                    + indices[index]
-                    * (self.kv_lora_rank + self.qk_rope_head_dim)
-                    * self.dtype.itemsize
-                    + layer_id
-                    * self.size
-                    * (self.kv_lora_rank + self.qk_rope_head_dim)
-                    * self.dtype.itemsize
-                )
-                ptr_list.append(k_ptr)
-                key_ = keys[index // self.page_size]
-                key_list.append(f"{key_}_0_{layer_id}_k")
-=======
             k_ptr = (
                 kv_buffer_data_ptr
                 + indices[index]
@@ -735,7 +697,6 @@
             ptr_list.append(k_ptr)
             key_ = keys[index // self.page_size]
             key_list.append(f"{key_}_k")
->>>>>>> 35e6bc92
         element_size = (
             self.layer_num
             * self.dtype.itemsize
