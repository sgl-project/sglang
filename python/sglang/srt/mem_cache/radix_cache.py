--- conflicted
+++ resolved
@@ -23,11 +23,8 @@
 """
 
 import heapq
-<<<<<<< HEAD
 import logging
-=======
 import sys
->>>>>>> 6edffc63
 import time
 from collections import defaultdict
 from functools import lru_cache, partial
@@ -52,15 +49,11 @@
     MRUStrategy,
     PriorityStrategy,
 )
-<<<<<<< HEAD
 from sglang.srt.mem_cache.hicache_storage import (
     compute_node_hash_values,
     hash_str_to_int64,
     split_node_hash_value,
 )
-from sglang.srt.mem_cache.memory_pool import ReqToTokenPool
-=======
->>>>>>> 6edffc63
 
 if TYPE_CHECKING:
     from sglang.srt.managers.schedule_batch import Req
@@ -599,13 +592,9 @@
 
     def _split_node(self, key: RadixKey, child: TreeNode, split_len: int):
         # new_node -> child
-<<<<<<< HEAD
-        new_node = TreeNode()
-=======
         # New node inherits child's priority (represents shared prefix)
         self._record_remove_event(child)
         new_node = TreeNode(priority=child.priority)
->>>>>>> 6edffc63
         new_node.children = {self.get_child_key_fn(key[split_len:]): child}
         new_node.parent = child.parent
         new_node.lock_ref = child.lock_ref
