from __future__ import annotations

"""
Copyright 2023-2024 SGLang Team
Licensed under the Apache License, Version 2.0 (the "License");
you may not use this file except in compliance with the License.
You may obtain a copy of the License at

    http://www.apache.org/licenses/LICENSE-2.0

Unless required by applicable law or agreed to in writing, software
distributed under the License is distributed on an "AS IS" BASIS,
WITHOUT WARRANTIES OR CONDITIONS OF ANY KIND, either express or implied.
See the License for the specific language governing permissions and
limitations under the License.
"""

"""
The radix tree data structure for managing the KV cache.
"""

import heapq
import time
from collections import defaultdict
from functools import lru_cache, partial
from typing import TYPE_CHECKING, Iterator, List, Optional, Tuple, Union

import torch

from sglang.srt.disaggregation.kv_events import (
    AllBlocksCleared,
    BlockRemoved,
    BlockStored,
)
from sglang.srt.mem_cache.allocator import BaseTokenToKVPoolAllocator
<<<<<<< HEAD
from sglang.srt.mem_cache.base_prefix_cache import (
    BasePrefixCache,
    BasePrefixCacheMetricsMixin,
    MatchResult,
)
from sglang.srt.mem_cache.evict_policy import EvictionStrategy, LFUStrategy, LRUStrategy
=======
from sglang.srt.mem_cache.base_prefix_cache import BasePrefixCache, MatchResult
from sglang.srt.mem_cache.evict_policy import (
    EvictionStrategy,
    FIFOStrategy,
    FILOStrategy,
    LFUStrategy,
    LRUStrategy,
    MRUStrategy,
)
>>>>>>> 260fe755
from sglang.srt.mem_cache.memory_pool import ReqToTokenPool
from sglang.srt.server_args import ServerArgs

if TYPE_CHECKING:
    from sglang.srt.managers.schedule_batch import Req


class RadixKey:

    def __init__(self, token_ids: List[int], extra_key: Optional[str] = None):
        # token ids sequence
        self.token_ids = token_ids
        # extra key (e.g. lora_id, cache_salt)
        self.extra_key = extra_key

    def __len__(self) -> int:
        return len(self.token_ids)

    def __iter__(self) -> Iterator[int]:
        return iter(self.token_ids)

    def __getitem__(self, idx: Union[int, slice]) -> "RadixKey":
        if isinstance(idx, slice):
            return RadixKey(self.token_ids[idx], self.extra_key)
        return RadixKey([self.token_ids[idx]], self.extra_key)

    def __repr__(self) -> str:
        preview = self.token_ids[:10]
        return f"RadixKey(extra_key={self.extra_key!r}, token_ids={preview}{'...' if len(self.token_ids) > 10 else ''})"


class TreeNode:

    counter = 0

    def __init__(self, id: Optional[int] = None):
        self.children = defaultdict(TreeNode)
        self.parent: TreeNode = None
        self.key: RadixKey = None
        self.value: Optional[torch.Tensor] = None
        self.lock_ref = 0
        self.last_access_time = time.monotonic()
        self.creation_time = time.monotonic()

        self.hit_count = 0
        # indicating the node is locked to protect from eviction
        # incremented when the node is referenced by a storage operation
        self.host_ref_counter = 0
        # store the host indices of KV cache
        self.host_value: Optional[torch.Tensor] = None
        # store hash values of each pages
        self.hash_value: Optional[List[str]] = None

        self.id = TreeNode.counter if id is None else id
        TreeNode.counter += 1

    @property
    def evicted(self):
        return self.value is None

    @property
    def backuped(self):
        return self.host_value is not None

    def protect_host(self):
        """Protect the host value from eviction."""
        self.host_ref_counter += 1

    def release_host(self):
        """Release the host value, allowing it to be evicted."""
        if self.host_ref_counter > 0:
            self.host_ref_counter -= 1
        else:
            raise RuntimeError("Host reference counter is already zero.")

    def get_last_hash_value(self) -> Optional[str]:
        """Returns the hash value of the last page in this node."""
        if self.hash_value is None or len(self.hash_value) == 0:
            return None
        return self.hash_value[-1]

    @lru_cache(maxsize=1)
    def get_prefix_hash_values(self, node: TreeNode) -> List[str]:
        if node is None or node.hash_value is None:
            return []

        return node.get_prefix_hash_values(node.parent) + node.hash_value

    def __lt__(self, other: "TreeNode"):
        return self.last_access_time < other.last_access_time


def _check_extra_key(key0: RadixKey, key1: RadixKey):
    if key0.extra_key != key1.extra_key:
        raise ValueError(
            f"_key_match should be run on the same extra key, but got key0.extra_key={key0.extra_key} != key1.extra_key={key1.extra_key}"
        )


def _key_match_page_size1(key0: RadixKey, key1: RadixKey):
    _check_extra_key(key0, key1)
    i = 0
    for k0, k1 in zip(key0.token_ids, key1.token_ids):
        if k0 != k1:
            break
        i += 1
    return i


def _key_match_paged(key0: RadixKey, key1: RadixKey, page_size: int):
    _check_extra_key(key0, key1)
    min_len = min(len(key0), len(key1))

    i = 0
    while i < min_len:
        if key0.token_ids[i : i + page_size] != key1.token_ids[i : i + page_size]:
            break
        i += page_size

    return i


def get_child_key(key: RadixKey, page_size: int = 1):
    if page_size == 1:
        plain_key = key.token_ids[0]
    else:
        plain_key = tuple(key.token_ids[:page_size])
    if key.extra_key is None:
        return plain_key
    else:
        return (key.extra_key, plain_key)


def _convert_to_bigram_key(tokens: List[int]) -> List[Tuple[int, int]]:
    # EAGLE uses bigram keys in the radix tree since draft sequence is the one-token-shifted version of target
    # [1, 2, 3, 4] -> [(1,2), (2,3), (3,4)]
    if len(tokens) < 2:
        return []
    if isinstance(tokens[0], tuple):
        return tokens
    return [(tokens[i], tokens[i + 1]) for i in range(len(tokens) - 1)]


class RadixCache(BasePrefixCache, BasePrefixCacheMetricsMixin):
    def __init__(
        self,
        req_to_token_pool: ReqToTokenPool,
        token_to_kv_pool_allocator: BaseTokenToKVPoolAllocator,
        page_size: int,
        disable: bool = False,
        enable_kv_cache_events: bool = False,
        eviction_policy: str = "lru",
        is_eagle: bool = False,
        server_args: Optional[ServerArgs] = None,
    ):
        self.req_to_token_pool = req_to_token_pool
        self.token_to_kv_pool_allocator = token_to_kv_pool_allocator
        self.page_size = page_size
        self.disable = disable
        self.enable_kv_cache_events = enable_kv_cache_events
        self.kv_event_queue = []
        self.init_metrics(server_args)
        self.is_eagle = is_eagle

        if self.token_to_kv_pool_allocator:
            self.device = self.token_to_kv_pool_allocator.device
        else:
            self.device = torch.device("cpu")

        if self.page_size == 1:
            self.key_match_fn = _key_match_page_size1
            self.get_child_key_fn = get_child_key
        else:
            self.key_match_fn = partial(_key_match_paged, page_size=page_size)
            self.get_child_key_fn = partial(get_child_key, page_size=page_size)

        if is_eagle:
            self.key_convert_fn = _convert_to_bigram_key
        else:
            self.key_convert_fn = lambda key: key

        if eviction_policy.lower() == "lru":
            self.eviction_strategy: EvictionStrategy = LRUStrategy()
        elif eviction_policy.lower() == "lfu":
            self.eviction_strategy: EvictionStrategy = LFUStrategy()
        elif eviction_policy.lower() == "fifo":
            self.eviction_strategy: EvictionStrategy = FIFOStrategy()
        elif eviction_policy.lower() == "mru":
            self.eviction_strategy: EvictionStrategy = MRUStrategy()
        elif eviction_policy.lower() == "filo":
            self.eviction_strategy: EvictionStrategy = FILOStrategy()
        else:
            raise ValueError(
                f"Unknown eviction policy: {eviction_policy}. Supported policies: 'lru', 'lfu', 'fifo', 'mru', 'filo'."
            )
        self.reset()

    ##### Public API #####

    def reset(self):
        self.root_node = TreeNode()
        self.root_node.key = RadixKey(token_ids=[], extra_key=None)
        self.root_node.value = []
        self.root_node.host_value = []
        self.root_node.lock_ref = 1
        self.evictable_size_ = 0
        self.protected_size_ = 0
        self._record_all_cleared_event()

    def match_prefix(self, key: RadixKey, **kwargs) -> MatchResult:
        """Find the longest cached prefix of ``key`` in the radix tree.

        The logical namespace for prefix matching is determined by both the
        token id sequence and the optional ``extra_key`` carried by ``RadixKey``.
        Entries that share identical leading token ids but have *different*
        ``extra_key`` values are intentionally kept disjoint and never share
        prefix nodes. This is useful to:

        * Isolate KV cache lines for different LoRA / adapter IDs.
        * Separate requests that intentionally should not share state (e.g.,
          different sampling salt, cache version, or retrieval augmentation
          context) by supplying a distinct ``extra_key``.

        Args:
            key (RadixKey): The lookup key containing a list of token ids and an
                optional ``extra_key`` namespace tag. If ``page_size > 1`` the
                length is internally truncated to a multiple of ``page_size``
                before matching. Passing an empty key returns an empty result
                with the root as the last node.
            **kwargs: Reserved for future extensions (ignored currently).

        Returns:
            MatchResult: ``device_indices`` is a 1-D ``torch.int64`` tensor of
            the concatenated KV cache indices corresponding to the longest
            cached prefix (may be length 0). ``last_device_node`` and
            ``last_host_node`` (currently the same) are the tree node objects
            representing the terminal node of the matched prefix. This method
            may mutate internal structure by splitting an existing node if the
            match ends inside a stored segment.

        Internal updates:
            * Refreshes access metadata (timestamps) used by the
                configured eviction strategy.
            * If the lookup ends inside a stored segment the node is split once
                to expose a precise boundary; this structural refinement improves
                subsequent match efficiency and does not duplicate data.
        """
        key.token_ids = self.key_convert_fn(key.token_ids)

        def empty_match_result():
            return MatchResult(
                device_indices=torch.empty(
                    (0,),
                    dtype=torch.int64,
                    device=self.device,
                ),
                last_device_node=self.root_node,
                last_host_node=self.root_node,
            )

        if self.disable or len(key) == 0:
            return empty_match_result()

        if self.page_size != 1:
            page_aligned_len = len(key) // self.page_size * self.page_size
            key = key[:page_aligned_len]

        if len(key) == 0:
            return empty_match_result()

        value, last_node = self._match_prefix_helper(self.root_node, key)
        if value:
            value = torch.cat(value)
        else:
            value = torch.empty((0,), dtype=torch.int64, device=self.device)
        return MatchResult(
            device_indices=value,
            last_device_node=last_node,
            last_host_node=last_node,
        )

    def insert(self, key: RadixKey, value=None, chunked=False):
        if self.disable:
            return 0

        key.token_ids = self.key_convert_fn(key.token_ids)

        if value is None:
            value = torch.tensor(key.token_ids, dtype=torch.int64)

        if self.is_eagle:
            # Make sure the value len equal to the EAGLE bigram key len
            value = value[: len(key)]

        return self._insert_helper(self.root_node, key, value)

    def cache_finished_req(self, req: Req, is_insert: bool = True):
        """Cache request when it finishes."""
        all_token_len = len(req.origin_input_ids) + max(len(req.output_ids) - 1, 0)
        if self.disable:
            kv_indices = self.req_to_token_pool.req_to_token[
                req.req_pool_idx, :all_token_len
            ]
            self.token_to_kv_pool_allocator.free(kv_indices)
            self.req_to_token_pool.free(req.req_pool_idx)
            return

        token_ids = (req.origin_input_ids + req.output_ids)[:all_token_len]
        # For EAGLE radix cache, we will convert the key to bigram key, e.g. [1,2,3,4] -> [(1,2), (2,3), (3,4)], the length will -1. ((len([(1,2), (2,3), (3,4)]) = len([1,2,3,4]) - 1))
        # So for the corresponding kv length should also -1. Then we get the actual_kv_len, and use it to do later calculation and slicing.
        actual_kv_len = all_token_len - 1 if self.is_eagle else all_token_len
        kv_indices = self.req_to_token_pool.req_to_token[
            req.req_pool_idx, :all_token_len
        ]

        if self.page_size != 1:
            page_aligned_len = actual_kv_len // self.page_size * self.page_size
            page_aligned_kv_indices = kv_indices[:page_aligned_len].to(
                dtype=torch.int64, copy=True
            )
        else:
            page_aligned_len = actual_kv_len
            page_aligned_kv_indices = kv_indices.to(dtype=torch.int64, copy=True)

        page_aligned_token_len = (
            page_aligned_len + 1 if self.is_eagle else page_aligned_len
        )

        old_prefix_len = len(req.prefix_indices)
        if self.is_eagle and old_prefix_len > req.last_matched_prefix_len:
            # In EAGLE chunked prefill case, the prefix_indices included one unmatched token (kv_indices[actual_kv_len:])
            # Here we -1 to make sure the kv of the unmatched token can be freed correctly to avoid memory leak
            old_prefix_len -= 1

        # Radix Cache takes one ref in memory pool
        if is_insert:
            new_prefix_len = self.insert(
                RadixKey(token_ids[:page_aligned_token_len], req.extra_key),
                page_aligned_kv_indices,
            )
            # Free the duplicates that were already in the tree
            self.token_to_kv_pool_allocator.free(
                kv_indices[old_prefix_len:new_prefix_len]
            )
        else:
            self.token_to_kv_pool_allocator.free(
                kv_indices[old_prefix_len:page_aligned_len]
            )

        # free the unaligned tail
        self.token_to_kv_pool_allocator.free(kv_indices[page_aligned_len:])

        # Remove req slot release the cache lock
        self.req_to_token_pool.free(req.req_pool_idx)
        self.dec_lock_ref(req.last_node)

    def cache_unfinished_req(self, req: Req, chunked=False):
        """Cache request when it is unfinished."""
        if self.disable:
            return

        token_ids = req.fill_ids
        all_token_len = len(token_ids)
        # For EAGLE radix cache, we will convert the key to bigram key, e.g. [1,2,3,4] -> [(1,2), (2,3), (3,4)], the length will -1. ((len([(1,2), (2,3), (3,4)]) = len([1,2,3,4]) - 1))
        # So for the corresponding kv length should also -1. Then we get the actual_kv_len, and use it to do later calculation and slicing.
        actual_kv_len = all_token_len - 1 if self.is_eagle else all_token_len
        kv_indices = self.req_to_token_pool.req_to_token[
            req.req_pool_idx, :all_token_len
        ]

        if self.page_size != 1:
            page_aligned_len = actual_kv_len // self.page_size * self.page_size
            page_aligned_kv_indices = kv_indices[:page_aligned_len].to(
                dtype=torch.int64, copy=True
            )
        else:
            page_aligned_len = actual_kv_len
            page_aligned_kv_indices = kv_indices.to(dtype=torch.int64, copy=True)

        # For EAGLE, the page_aligned_len is for the bigram key, the normal key len should +1
        page_aligned_token_len = (
            page_aligned_len + 1 if self.is_eagle else page_aligned_len
        )
        page_aligned_token_ids = token_ids[:page_aligned_token_len]

        old_prefix_len = len(req.prefix_indices)
        if self.is_eagle and old_prefix_len > req.last_matched_prefix_len:
            # In EAGLE chunked prefill case, the prefix_indices included one unmatched token (kv_indices[actual_kv_len:])
            # Here we -1 to make sure the kv of the unmatched token can be freed correctly to avoid memory leak
            old_prefix_len -= 1

        # Radix Cache takes one ref in memory pool
        new_prefix_len = self.insert(
            RadixKey(page_aligned_token_ids, req.extra_key),
            page_aligned_kv_indices,
            chunked=chunked,
        )
        self.token_to_kv_pool_allocator.free(kv_indices[old_prefix_len:new_prefix_len])

        # The prefix indices could be updated, reuse it
        new_indices, new_last_node, _, _ = self.match_prefix(
            RadixKey(token_ids=page_aligned_token_ids, extra_key=req.extra_key)
        )
        self.req_to_token_pool.write(
            (req.req_pool_idx, slice(old_prefix_len, len(new_indices))),
            new_indices[old_prefix_len:],
        )

        # The last_matched_prefix_len is not always equal to len(req.prefix_indices)
        # since for page_size > 1, the partial part is added to req.prefix_indices, but that part of kv indices is not added to the tree.
        # It should be freed in the next cache_unfinished_req and final cache_finished_req to avoid memory leak.
        # So we introduce this `last_matched_prefix_len` field to make sure the partial part can be freed correctly.
        req.last_matched_prefix_len = len(new_indices)

        self.dec_lock_ref(req.last_node)
        self.inc_lock_ref(new_last_node)

        # `req.prefix_indices` will be used in `PrefillAdder::add_chunked_req` later
        if self.page_size != 1:
            # Handle partial page, the partial part should be freed in the next cache_unfinished_req and final cache_finished_req.
            req.prefix_indices = torch.cat(
                [new_indices, kv_indices[len(new_indices) :]]
            )
        else:
            if self.is_eagle:
                # Attach the kv index of the last token for EAGLE, it can be used in chunked prefill
                req.prefix_indices = torch.cat(
                    [new_indices, kv_indices[actual_kv_len:]]
                )
            else:
                req.prefix_indices = new_indices
        req.last_node = new_last_node

    def pretty_print(self):
        self._print_helper(self.root_node, 0)
        print(f"#tokens: {self.total_size()}")

    def total_size(self):
        return self._total_size_helper()

    def evict(self, num_tokens: int):
        if self.disable:
            return

        start_time = time.perf_counter()
        leaves = self._collect_leaves()
        eviction_heap = [
            (self.eviction_strategy.get_priority(node), node) for node in leaves
        ]
        heapq.heapify(eviction_heap)

        num_evicted = 0
        while num_evicted < num_tokens and len(eviction_heap):
            _priority, x = heapq.heappop(eviction_heap)

            if x == self.root_node:
                break
            if x.lock_ref > 0:
                continue

            self.token_to_kv_pool_allocator.free(x.value)
            num_evicted += len(x.value)
            self._delete_leaf(x)

            if len(x.parent.children) == 0:
                new_priority = self.eviction_strategy.get_priority(x.parent)
                heapq.heappush(eviction_heap, (new_priority, x.parent))

            self._record_remove_event(x)

        if num_evicted > 0 and self.metrics_collector is not None:
            self.metrics_collector.observe_eviction_duration(
                time.perf_counter() - start_time
            )
            self.metrics_collector.increment_eviction_num_tokens(num_evicted)

    def inc_lock_ref(self, node: TreeNode):
        if self.disable:
            return 0

        delta = 0
        while node != self.root_node:
            if node.lock_ref == 0:
                self.evictable_size_ -= len(node.key)
                self.protected_size_ += len(node.key)
                delta -= len(node.key)
            node.lock_ref += 1
            node = node.parent
        return delta

    def dec_lock_ref(self, node: TreeNode):
        if self.disable:
            return 0

        delta = 0
        while node != self.root_node:
            if node.lock_ref == 1:
                self.evictable_size_ += len(node.key)
                self.protected_size_ -= len(node.key)
                delta += len(node.key)
            node.lock_ref -= 1
            node = node.parent
        return delta

    def evictable_size(self):
        return self.evictable_size_

    def protected_size(self):
        # protected size refers to the size of the cache that is locked
        return self.protected_size_

    def all_values_flatten(self):
        values = []

        def _dfs_helper(node: TreeNode):
            for _, child in node.children.items():
                values.append(child.value)
                _dfs_helper(child)

        _dfs_helper(self.root_node)
        return torch.cat(values)

    ##### Internal Helper Functions #####

    def _match_prefix_helper(self, node: TreeNode, key: RadixKey):
        node.last_access_time = time.monotonic()

        child_key = self.get_child_key_fn(key)

        value = []
        while len(key) > 0 and child_key in node.children.keys():
            child = node.children[child_key]
            child.last_access_time = time.monotonic()
            prefix_len = self.key_match_fn(child.key, key)
            if prefix_len < len(child.key):
                new_node = self._split_node(child.key, child, prefix_len)
                value.append(new_node.value)
                node = new_node
                break
            else:
                value.append(child.value)
                node = child
                key = key[prefix_len:]

                if len(key):
                    child_key = self.get_child_key_fn(key)

        return value, node

    def _split_node(self, key: RadixKey, child: TreeNode, split_len: int):
        # new_node -> child
        self._record_remove_event(child)
        new_node = TreeNode()
        new_node.children = {self.get_child_key_fn(key[split_len:]): child}
        new_node.parent = child.parent
        new_node.lock_ref = child.lock_ref
        new_node.key = child.key[:split_len]
        new_node.value = child.value[:split_len]
        child.parent = new_node
        child.key = child.key[split_len:]
        child.value = child.value[split_len:]
        new_node.parent.children[self.get_child_key_fn(key)] = new_node

        self._record_store_event(new_node)
        self._record_store_event(child)

        return new_node

    def _insert_helper(self, node: TreeNode, key: RadixKey, value):
        node.last_access_time = time.monotonic()
        if len(key) == 0:
            return 0

        child_key = self.get_child_key_fn(key)

        total_prefix_length = 0
        while len(key) > 0 and child_key in node.children.keys():
            node = node.children[child_key]
            node.last_access_time = time.monotonic()
            prefix_len = self.key_match_fn(node.key, key)
            total_prefix_length += prefix_len
            key = key[prefix_len:]
            value = value[prefix_len:]

            if prefix_len < len(node.key):
                new_node = self._split_node(node.key, node, prefix_len)
                node = new_node

            if len(key):
                child_key = self.get_child_key_fn(key)

        if len(key):
            new_node = TreeNode()
            new_node.parent = node
            new_node.key = key
            new_node.value = value
            node.children[child_key] = new_node
            self.evictable_size_ += len(key)
            self._record_store_event(new_node)
        return total_prefix_length

    def _print_helper(self, node: TreeNode, indent: int):
        """Prints the radix tree in a human-readable format."""
        stack = [(node, indent)]
        while stack:
            current_node, current_indent = stack.pop()
            print(
                " " * current_indent,
                len(current_node.key),
                current_node.key.token_ids[:10],
                f"r={current_node.lock_ref}",
            )
            for key, child in current_node.children.items():
                stack.append((child, current_indent + 2))

                assert key == self.get_child_key_fn(
                    child.key
                ), f"{key=}, {self.get_child_key_fn(child.key)=}"

    def _delete_leaf(self, node):
        for k, v in node.parent.children.items():
            if v == node:
                break
        del node.parent.children[k]
        self.evictable_size_ -= len(node.key)

    def _total_size_helper(self):
        total_size = 0
        stack = [self.root_node]
        while stack:
            current_node = stack.pop()
            total_size += len(current_node.value)
            for child in current_node.children.values():
                if child.evicted:
                    continue
                stack.append(child)
        return total_size

    def _collect_leaves(self):
        ret_list = []
        stack = [self.root_node]

        while stack:
            cur_node = stack.pop()
            if len(cur_node.children) == 0:
                ret_list.append(cur_node)
            else:
                stack.extend(cur_node.children.values())

        return ret_list

    def _record_store_event(self, node: TreeNode):
        # One BlockStored per ``page_size`` chunk.
        if self.enable_kv_cache_events:
            # First chunk links to the last page of the parent node (if any).
            if node.parent is None or node != self.root_node:
                parent_block_hash = None
            else:
                last_page_start = (
                    (len(node.parent.key) - 1) // self.page_size
                ) * self.page_size
                parent_parent_tokens = node.parent.key.token_ids[last_page_start:]
                parent_block_hash = hash(tuple(parent_parent_tokens))

            for start in range(0, len(node.key), self.page_size):
                page_tokens = node.key.token_ids[start : start + self.page_size]
                if not page_tokens:
                    continue

                block_hash = hash(tuple(page_tokens))

                self.kv_event_queue.append(
                    BlockStored(
                        block_hashes=[block_hash],
                        parent_block_hash=parent_block_hash,
                        token_ids=page_tokens,
                        block_size=len(page_tokens),
                        lora_id=None,
                    )
                )

                # Chain next chunk to this one.
                parent_block_hash = block_hash

    def _record_remove_event(self, node: TreeNode):
        # One BlockRemoved per chunk.
        if self.enable_kv_cache_events:
            for start in range(0, len(node.key), self.page_size):
                page_tokens = node.key.token_ids[start : start + self.page_size]
                if not page_tokens:
                    continue
                block_hash = hash(tuple(page_tokens))
                self.kv_event_queue.append(BlockRemoved(block_hashes=[block_hash]))

    def _record_all_cleared_event(self):
        if self.enable_kv_cache_events:
            self.kv_event_queue.append(AllBlocksCleared())

    def take_events(self):
        """Atomically takes all events and clears the queue.

        Returns:
            A list of KV cache events.
        """
        if not self.enable_kv_cache_events:
            return []
        events = self.kv_event_queue
        self.kv_event_queue = []
        return events


if __name__ == "__main__":
    tree = RadixCache(None, None, page_size=1, disable=False)

    # Example token id sequences (as lists of ints)
    tree.insert(RadixKey(token_ids=[1, 2, 3], extra_key=None))
    tree.insert(RadixKey(token_ids=[1, 2, 3], extra_key=None))
    tree.insert(RadixKey(token_ids=[1, 2, 4, 5], extra_key=None))
    tree.insert(RadixKey(token_ids=[1, 2, 4, 5, 6, 7], extra_key=None))
    tree.insert(RadixKey(token_ids=[8, 9, 10, 11, 12], extra_key=None))
    tree.pretty_print()

    print(tree.match_prefix(RadixKey(token_ids=[1, 2, 3, 13, 14], extra_key=None)))<|MERGE_RESOLUTION|>--- conflicted
+++ resolved
@@ -33,15 +33,11 @@
     BlockStored,
 )
 from sglang.srt.mem_cache.allocator import BaseTokenToKVPoolAllocator
-<<<<<<< HEAD
 from sglang.srt.mem_cache.base_prefix_cache import (
     BasePrefixCache,
     BasePrefixCacheMetricsMixin,
     MatchResult,
 )
-from sglang.srt.mem_cache.evict_policy import EvictionStrategy, LFUStrategy, LRUStrategy
-=======
-from sglang.srt.mem_cache.base_prefix_cache import BasePrefixCache, MatchResult
 from sglang.srt.mem_cache.evict_policy import (
     EvictionStrategy,
     FIFOStrategy,
@@ -50,7 +46,6 @@
     LRUStrategy,
     MRUStrategy,
 )
->>>>>>> 260fe755
 from sglang.srt.mem_cache.memory_pool import ReqToTokenPool
 from sglang.srt.server_args import ServerArgs
 
