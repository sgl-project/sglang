from __future__ import annotations

"""
Copyright 2023-2024 SGLang Team
Licensed under the Apache License, Version 2.0 (the "License");
you may not use this file except in compliance with the License.
You may obtain a copy of the License at

    http://www.apache.org/licenses/LICENSE-2.0

Unless required by applicable law or agreed to in writing, software
distributed under the License is distributed on an "AS IS" BASIS,
WITHOUT WARRANTIES OR CONDITIONS OF ANY KIND, either express or implied.
See the License for the specific language governing permissions and
limitations under the License.
"""

"""
The radix tree data structure for managing the KV cache.
"""

import heapq
import time
from collections import defaultdict
from functools import partial
from typing import TYPE_CHECKING, Any, Iterator, List, Optional, Tuple, Union

import torch

from sglang.srt.disaggregation.kv_events import (
    AllBlocksCleared,
    BlockRemoved,
    BlockStored,
)
from sglang.srt.mem_cache.allocator import BaseTokenToKVPoolAllocator
from sglang.srt.mem_cache.base_prefix_cache import BasePrefixCache, MatchResult
from sglang.srt.mem_cache.evict_policy import EvictionStrategy, LFUStrategy, LRUStrategy
from sglang.srt.mem_cache.memory_pool import ReqToTokenPool

if TYPE_CHECKING:
    from sglang.srt.managers.schedule_batch import Req


class RadixKey:

    def __init__(self, token_ids: List[int], extra_key: Optional[str] = None):
        # token ids sequence
        self.token_ids = token_ids
        # extra key (e.g. lora_id, cache_salt)
        self.extra_key = extra_key

    def __len__(self) -> int:
        return len(self.token_ids)

    def __iter__(self) -> Iterator[int]:
        return iter(self.token_ids)

    def __getitem__(self, idx: Union[int, slice]) -> "RadixKey":
        if isinstance(idx, slice):
            return RadixKey(self.token_ids[idx], self.extra_key)
        return RadixKey([self.token_ids[idx]], self.extra_key)

    def __repr__(self) -> str:
        preview = self.token_ids[:10]
        return f"RadixKey(extra_key={self.extra_key!r}, token_ids={preview}{'...' if len(self.token_ids) > 10 else ''})"


class TreeNode:

    counter = 0

    def __init__(self, id: Optional[int] = None):
        self.children = defaultdict(TreeNode)
        self.parent: TreeNode = None
        self.key: RadixKey = None
        self.value: Optional[torch.Tensor] = None
        self.lock_ref = 0
        self.last_access_time = time.monotonic()

        self.hit_count = 0
        # indicating the node is locked to protect from eviction
        # incremented when the node is referenced by a storage operation
        self.host_ref_counter = 0
        # store the host indices of KV cache
        self.host_value: Optional[torch.Tensor] = None
        # store hash values of each pages
        self.hash_value: Optional[List[str]] = None

        self.id = TreeNode.counter if id is None else id
        TreeNode.counter += 1

    @property
    def evicted(self):
        return self.value is None

    @property
    def backuped(self):
        return self.host_value is not None

    def protect_host(self):
        """Protect the host value from eviction."""
        self.host_ref_counter += 1

    def release_host(self):
        """Release the host value, allowing it to be evicted."""
        if self.host_ref_counter > 0:
            self.host_ref_counter -= 1
        else:
            raise RuntimeError("Host reference counter is already zero.")

    def get_last_hash_value(self) -> Optional[str]:
        """Returns the hash value of the last page in this node."""
        if self.hash_value is None or len(self.hash_value) == 0:
            return None
        return self.hash_value[-1]

    def __lt__(self, other: "TreeNode"):
        return self.last_access_time < other.last_access_time


def _check_extra_key(key0: RadixKey, key1: RadixKey):
    if key0.extra_key != key1.extra_key:
        raise ValueError(
            f"_key_match should be run on the same extra key, but got key0.extra_key={key0.extra_key} != key1.extra_key={key1.extra_key}"
        )


def _key_match_page_size1(key0: RadixKey, key1: RadixKey):
    _check_extra_key(key0, key1)
    i = 0
    for k0, k1 in zip(key0.token_ids, key1.token_ids):
        if k0 != k1:
            break
        i += 1
    return i


def _key_match_paged(key0: RadixKey, key1: RadixKey, page_size: int):
    _check_extra_key(key0, key1)
    min_len = min(len(key0), len(key1))

    i = 0
    while i < min_len:
        if key0.token_ids[i : i + page_size] != key1.token_ids[i : i + page_size]:
            break
        i += page_size

    return i


def get_child_key(key: RadixKey, page_size: int = 1):
    if page_size == 1:
        plain_key = key.token_ids[0]
    else:
        plain_key = tuple(key.token_ids[:page_size])
    if key.extra_key is None:
        return plain_key
    else:
        return (key.extra_key, plain_key)


def _convert_to_bigram_key(tokens: List[int]) -> List[Tuple[int, int]]:
    # EAGLE uses bigram keys in the radix tree since draft sequence is the one-token-shifted version of target
    # [1, 2, 3, 4] -> [(1,2), (2,3), (3,4)]
    if len(tokens) < 2:
        return []
    if isinstance(tokens[0], tuple):
        return tokens
    return [(tokens[i], tokens[i + 1]) for i in range(len(tokens) - 1)]


class RadixCache(BasePrefixCache):
    def __init__(
        self,
        req_to_token_pool: ReqToTokenPool,
        token_to_kv_pool_allocator: BaseTokenToKVPoolAllocator,
        page_size: int,
        disable: bool = False,
        enable_kv_cache_events: bool = False,
        eviction_policy: str = "lru",
<<<<<<< HEAD
        enable_backup_priority: bool = False,
=======
        is_eagle: bool = False,
>>>>>>> 70fbb3ad
    ):
        self.req_to_token_pool = req_to_token_pool
        self.token_to_kv_pool_allocator = token_to_kv_pool_allocator
        self.page_size = page_size
        self.disable = disable
        self.enable_kv_cache_events = enable_kv_cache_events
        self.kv_event_queue = []
<<<<<<< HEAD
        self.enable_backup_priority = enable_backup_priority
=======
        self.is_eagle = is_eagle
>>>>>>> 70fbb3ad

        if self.token_to_kv_pool_allocator:
            self.device = self.token_to_kv_pool_allocator.device
        else:
            self.device = torch.device("cpu")

        if self.page_size == 1:
            self.key_match_fn = _key_match_page_size1
            self.get_child_key_fn = get_child_key
        else:
            self.key_match_fn = partial(_key_match_paged, page_size=page_size)
            self.get_child_key_fn = partial(get_child_key, page_size=page_size)

        if is_eagle:
            self.key_convert_fn = _convert_to_bigram_key
        else:
            self.key_convert_fn = lambda key: key

        if eviction_policy.lower() == "lru":
            self.eviction_strategy: EvictionStrategy = LRUStrategy()
        elif eviction_policy.lower() == "lfu":
            self.eviction_strategy: EvictionStrategy = LFUStrategy()
        else:
            raise ValueError(
                f"Unknown eviction policy: {eviction_policy}. Supported policies: 'lru', 'lfu'."
            )
        self.reset()

    ##### Public API #####

    def reset(self):
        self.root_node = TreeNode()
        self.root_node.key = RadixKey(token_ids=[], extra_key=None)
        self.root_node.value = []
        self.root_node.host_value = []
        self.root_node.lock_ref = 1
        self.evictable_size_ = 0
        self.protected_size_ = 0
        self._record_all_cleared_event()

    def match_prefix(self, key: RadixKey, **kwargs) -> MatchResult:
        """Find the longest cached prefix of ``key`` in the radix tree.

        The logical namespace for prefix matching is determined by both the
        token id sequence and the optional ``extra_key`` carried by ``RadixKey``.
        Entries that share identical leading token ids but have *different*
        ``extra_key`` values are intentionally kept disjoint and never share
        prefix nodes. This is useful to:

        * Isolate KV cache lines for different LoRA / adapter IDs.
        * Separate requests that intentionally should not share state (e.g.,
          different sampling salt, cache version, or retrieval augmentation
          context) by supplying a distinct ``extra_key``.

        Args:
            key (RadixKey): The lookup key containing a list of token ids and an
                optional ``extra_key`` namespace tag. If ``page_size > 1`` the
                length is internally truncated to a multiple of ``page_size``
                before matching. Passing an empty key returns an empty result
                with the root as the last node.
            **kwargs: Reserved for future extensions (ignored currently).

        Returns:
            MatchResult: ``device_indices`` is a 1-D ``torch.int64`` tensor of
            the concatenated KV cache indices corresponding to the longest
            cached prefix (may be length 0). ``last_device_node`` and
            ``last_host_node`` (currently the same) are the tree node objects
            representing the terminal node of the matched prefix. This method
            may mutate internal structure by splitting an existing node if the
            match ends inside a stored segment.

        Internal updates:
            * Refreshes access metadata (timestamps) used by the
                configured eviction strategy.
            * If the lookup ends inside a stored segment the node is split once
                to expose a precise boundary; this structural refinement improves
                subsequent match efficiency and does not duplicate data.
        """
        key.token_ids = self.key_convert_fn(key.token_ids)

        def empty_match_result():
            return MatchResult(
                device_indices=torch.empty(
                    (0,),
                    dtype=torch.int64,
                    device=self.device,
                ),
                last_device_node=self.root_node,
                last_host_node=self.root_node,
            )

        if self.disable or len(key) == 0:
            return empty_match_result()

        if self.page_size != 1:
            page_aligned_len = len(key) // self.page_size * self.page_size
            key = key[:page_aligned_len]

        if len(key) == 0:
            return empty_match_result()

        value, last_node = self._match_prefix_helper(self.root_node, key)
        if value:
            value = torch.cat(value)
        else:
            value = torch.empty((0,), dtype=torch.int64, device=self.device)
        return MatchResult(
            device_indices=value,
            last_device_node=last_node,
            last_host_node=last_node,
        )

    def insert(self, key: RadixKey, value=None, chunked=False):
        if self.disable:
            return 0

        key.token_ids = self.key_convert_fn(key.token_ids)

        if value is None:
            value = torch.tensor(key.token_ids, dtype=torch.int64)

        if self.is_eagle:
            # Make sure the value len equal to the EAGLE bigram key len
            value = value[: len(key)]

        return self._insert_helper(self.root_node, key, value)

    def cache_finished_req(self, req: Req):
        """Cache request when it finishes."""
        if self.disable:
            kv_indices = self.req_to_token_pool.req_to_token[
                req.req_pool_idx, : len(req.origin_input_ids) + len(req.output_ids) - 1
            ]
            self.token_to_kv_pool_allocator.free(kv_indices)
            self.req_to_token_pool.free(req.req_pool_idx)
            return

        token_ids = (req.origin_input_ids + req.output_ids)[:-1]
        all_token_len = len(token_ids)
        # For EAGLE radix cache, we will convert the key to bigram key, e.g. [1,2,3,4] -> [(1,2), (2,3), (3,4)], the length will -1. ((len([(1,2), (2,3), (3,4)]) = len([1,2,3,4]) - 1))
        # So for the corresponding kv length should also -1. Then we get the actual_kv_len, and use it to do later calculation and slicing.
        actual_kv_len = all_token_len - 1 if self.is_eagle else all_token_len
        kv_indices = self.req_to_token_pool.req_to_token[
            req.req_pool_idx, :all_token_len
        ]

        if self.page_size != 1:
            page_aligned_len = actual_kv_len // self.page_size * self.page_size
            page_aligned_kv_indices = kv_indices[:page_aligned_len].to(
                dtype=torch.int64, copy=True
            )
            self.token_to_kv_pool_allocator.free(kv_indices[page_aligned_len:])
        else:
            page_aligned_len = actual_kv_len
            page_aligned_kv_indices = kv_indices.to(dtype=torch.int64, copy=True)
            if self.is_eagle:
                self.token_to_kv_pool_allocator.free(kv_indices[page_aligned_len:])

        page_aligned_token_len = (
            page_aligned_len + 1 if self.is_eagle else page_aligned_len
        )

        old_prefix_len = len(req.prefix_indices)
        if self.is_eagle and old_prefix_len > req.last_matched_prefix_len:
            # In EAGLE chunked prefill case, the prefix_indices included one unmatched token (kv_indices[actual_kv_len:])
            # Here we -1 to make sure the kv of the unmatched token can be freed correctly to avoid memory leak
            old_prefix_len -= 1

        # Radix Cache takes one ref in memory pool
        new_prefix_len = self.insert(
            RadixKey(token_ids[:page_aligned_token_len], req.extra_key),
            page_aligned_kv_indices,
        )
        self.token_to_kv_pool_allocator.free(kv_indices[old_prefix_len:new_prefix_len])

        # Remove req slot release the cache lock
        self.req_to_token_pool.free(req.req_pool_idx)
        self.dec_lock_ref(req.last_node)

    def cache_unfinished_req(self, req: Req, chunked=False):
        """Cache request when it is unfinished."""
        if self.disable:
            return

        token_ids = req.fill_ids
        all_token_len = len(token_ids)
        # For EAGLE radix cache, we will convert the key to bigram key, e.g. [1,2,3,4] -> [(1,2), (2,3), (3,4)], the length will -1. ((len([(1,2), (2,3), (3,4)]) = len([1,2,3,4]) - 1))
        # So for the corresponding kv length should also -1. Then we get the actual_kv_len, and use it to do later calculation and slicing.
        actual_kv_len = all_token_len - 1 if self.is_eagle else all_token_len
        kv_indices = self.req_to_token_pool.req_to_token[
            req.req_pool_idx, :all_token_len
        ]

        if self.page_size != 1:
            page_aligned_len = actual_kv_len // self.page_size * self.page_size
            page_aligned_kv_indices = kv_indices[:page_aligned_len].to(
                dtype=torch.int64, copy=True
            )
        else:
            page_aligned_len = actual_kv_len
            page_aligned_kv_indices = kv_indices.to(dtype=torch.int64, copy=True)

        # For EAGLE, the page_aligned_len is for the bigram key, the normal key len should +1
        page_aligned_token_len = (
            page_aligned_len + 1 if self.is_eagle else page_aligned_len
        )
        page_aligned_token_ids = token_ids[:page_aligned_token_len]

        old_prefix_len = len(req.prefix_indices)
        if self.is_eagle and old_prefix_len > req.last_matched_prefix_len:
            # In EAGLE chunked prefill case, the prefix_indices included one unmatched token (kv_indices[actual_kv_len:])
            # Here we -1 to make sure the kv of the unmatched token can be freed correctly to avoid memory leak
            old_prefix_len -= 1

        # Radix Cache takes one ref in memory pool
        new_prefix_len = self.insert(
            RadixKey(page_aligned_token_ids, req.extra_key),
            page_aligned_kv_indices,
            chunked=chunked,
        )
        self.token_to_kv_pool_allocator.free(kv_indices[old_prefix_len:new_prefix_len])

        # The prefix indices could be updated, reuse it
        new_indices, new_last_node, _, _ = self.match_prefix(
            RadixKey(token_ids=page_aligned_token_ids, extra_key=req.extra_key)
        )
        self.req_to_token_pool.write(
            (req.req_pool_idx, slice(old_prefix_len, len(new_indices))),
            new_indices[old_prefix_len:],
        )

        # The last_matched_prefix_len is not always equal to len(req.prefix_indices)
        # since for page_size > 1, the partial part is added to req.prefix_indices, but that part of kv indices is not added to the tree.
        # It should be freed in the next cache_unfinished_req and final cache_finished_req to avoid memory leak.
        # So we introduce this `last_matched_prefix_len` field to make sure the partial part can be freed correctly.
        req.last_matched_prefix_len = len(new_indices)

        self.dec_lock_ref(req.last_node)
        self.inc_lock_ref(new_last_node)

        # `req.prefix_indices` will be used in `PrefillAdder::add_chunked_req` later
        if self.page_size != 1:
            # Handle partial page, the partial part should be freed in the next cache_unfinished_req and final cache_finished_req.
            req.prefix_indices = torch.cat(
                [new_indices, kv_indices[len(new_indices) :]]
            )
        else:
            if self.is_eagle:
                # Attach the kv index of the last token for EAGLE, it can be used in chunked prefill
                req.prefix_indices = torch.cat(
                    [new_indices, kv_indices[actual_kv_len:]]
                )
            else:
                req.prefix_indices = new_indices
        req.last_node = new_last_node

    def pretty_print(self):
        self._print_helper(self.root_node, 0)
        print(f"#tokens: {self.total_size()}")

    def total_size(self):
        return self._total_size_helper()

    def evict(self, num_tokens: int):
        if self.disable:
            return

        leaves = self._collect_leaves()
        eviction_heap = [
            (self.eviction_strategy.get_priority(node), node) for node in leaves
        ]
        heapq.heapify(eviction_heap)

        num_evicted = 0
        while num_evicted < num_tokens and len(eviction_heap):
            _priority, x = heapq.heappop(eviction_heap)

            if x == self.root_node:
                break
            if x.lock_ref > 0:
                continue

            self.token_to_kv_pool_allocator.free(x.value)
            num_evicted += len(x.value)
            self._delete_leaf(x)

            if len(x.parent.children) == 0:
                new_priority = self.eviction_strategy.get_priority(x.parent)
                heapq.heappush(eviction_heap, (new_priority, x.parent))

            self._record_remove_event(x)

    def inc_lock_ref(self, node: TreeNode):
        if self.disable:
            return 0

        delta = 0
        while node != self.root_node:
            if node.lock_ref == 0:
                self.evictable_size_ -= len(node.key)
                self.protected_size_ += len(node.key)
                delta -= len(node.key)
            node.lock_ref += 1
            node = node.parent
        return delta

    def dec_lock_ref(self, node: TreeNode):
        if self.disable:
            return 0

        delta = 0
        while node != self.root_node:
            if node.lock_ref == 1:
                self.evictable_size_ += len(node.key)
                self.protected_size_ -= len(node.key)
                delta += len(node.key)
            node.lock_ref -= 1
            node = node.parent
        return delta

    def evictable_size(self):
        return self.evictable_size_

    def protected_size(self):
        # protected size refers to the size of the cache that is locked
        return self.protected_size_

    def all_values_flatten(self):
        values = []

        def _dfs_helper(node: TreeNode):
            for _, child in node.children.items():
                values.append(child.value)
                _dfs_helper(child)

        _dfs_helper(self.root_node)
        return torch.cat(values)

    ##### Internal Helper Functions #####

    def _match_prefix_helper(self, node: TreeNode, key: RadixKey):
        node.last_access_time = time.monotonic()

        child_key = self.get_child_key_fn(key)

        value = []
        while len(key) > 0 and child_key in node.children.keys():
            child = node.children[child_key]
            child.last_access_time = time.monotonic()
            prefix_len = self.key_match_fn(child.key, key)
            if prefix_len < len(child.key):
                new_node = self._split_node(child.key, child, prefix_len)
                value.append(new_node.value)
                node = new_node
                break
            else:
                value.append(child.value)
                node = child
                key = key[prefix_len:]

                if len(key):
                    child_key = self.get_child_key_fn(key)

        return value, node

    def _split_node(self, key: RadixKey, child: TreeNode, split_len: int):
        # new_node -> child
        self._record_remove_event(child)
        new_node = TreeNode()
        new_node.children = {self.get_child_key_fn(key[split_len:]): child}
        new_node.parent = child.parent
        new_node.lock_ref = child.lock_ref
        new_node.key = child.key[:split_len]
        new_node.value = child.value[:split_len]
        child.parent = new_node
        child.key = child.key[split_len:]
        child.value = child.value[split_len:]
        new_node.parent.children[self.get_child_key_fn(key)] = new_node

        self._record_store_event(new_node)
        self._record_store_event(child)

        return new_node

    def _insert_helper(self, node: TreeNode, key: RadixKey, value):
        node.last_access_time = time.monotonic()
        if len(key) == 0:
            return 0

        child_key = self.get_child_key_fn(key)

        total_prefix_length = 0
        while len(key) > 0 and child_key in node.children.keys():
            node = node.children[child_key]
            node.last_access_time = time.monotonic()
            prefix_len = self.key_match_fn(node.key, key)
            total_prefix_length += prefix_len
            key = key[prefix_len:]
            value = value[prefix_len:]

            if prefix_len < len(node.key):
                new_node = self._split_node(node.key, node, prefix_len)
                node = new_node

            if len(key):
                child_key = self.get_child_key_fn(key)

        if len(key):
            new_node = TreeNode()
            new_node.parent = node
            new_node.key = key
            new_node.value = value
            node.children[child_key] = new_node
            self.evictable_size_ += len(key)
            self._record_store_event(new_node)
        return total_prefix_length

    def _print_helper(self, node: TreeNode, indent: int):
        """Prints the radix tree in a human-readable format."""
        stack = [(node, indent)]
        while stack:
            current_node, current_indent = stack.pop()
            print(
                " " * current_indent,
                len(current_node.key),
                current_node.key.token_ids[:10],
                f"r={current_node.lock_ref}",
            )
            for key, child in current_node.children.items():
                stack.append((child, current_indent + 2))

                assert key == self.get_child_key_fn(
                    child.key
                ), f"{key=}, {self.get_child_key_fn(child.key)=}"

    def _delete_leaf(self, node):
        for k, v in node.parent.children.items():
            if v == node:
                break
        del node.parent.children[k]
        self.evictable_size_ -= len(node.key)

    def _total_size_helper(self):
        total_size = 0
        stack = [self.root_node]
        while stack:
            current_node = stack.pop()
            total_size += len(current_node.value)
            for child in current_node.children.values():
                if child.evicted:
                    continue
                stack.append(child)
        return total_size

    def _collect_leaves(self):
        ret_list = []
        stack = [self.root_node]

        while stack:
            cur_node = stack.pop()
            if len(cur_node.children) == 0:
                ret_list.append(cur_node)
            else:
                stack.extend(cur_node.children.values())

        return ret_list

    def _record_store_event(self, node: TreeNode):
        # One BlockStored per ``page_size`` chunk.
        if self.enable_kv_cache_events:
            # First chunk links to the last page of the parent node (if any).
            if node.parent is None or node != self.root_node:
                parent_block_hash = None
            else:
                last_page_start = (
                    (len(node.parent.key) - 1) // self.page_size
                ) * self.page_size
                parent_parent_tokens = node.parent.key.token_ids[last_page_start:]
                parent_block_hash = hash(tuple(parent_parent_tokens))

            for start in range(0, len(node.key), self.page_size):
                page_tokens = node.key.token_ids[start : start + self.page_size]
                if not page_tokens:
                    continue

                block_hash = hash(tuple(page_tokens))

                self.kv_event_queue.append(
                    BlockStored(
                        block_hashes=[block_hash],
                        parent_block_hash=parent_block_hash,
                        token_ids=page_tokens,
                        block_size=len(page_tokens),
                        lora_id=None,
                    )
                )

                # Chain next chunk to this one.
                parent_block_hash = block_hash

    def _record_remove_event(self, node: TreeNode):
        # One BlockRemoved per chunk.
        if self.enable_kv_cache_events:
            for start in range(0, len(node.key), self.page_size):
                page_tokens = node.key.token_ids[start : start + self.page_size]
                if not page_tokens:
                    continue
                block_hash = hash(tuple(page_tokens))
                self.kv_event_queue.append(BlockRemoved(block_hashes=[block_hash]))

    def _record_all_cleared_event(self):
        if self.enable_kv_cache_events:
            self.kv_event_queue.append(AllBlocksCleared())

    def take_events(self):
        """Atomically takes all events and clears the queue.

        Returns:
            A list of KV cache events.
        """
        if not self.enable_kv_cache_events:
            return []
        events = self.kv_event_queue
        self.kv_event_queue = []
        return events


if __name__ == "__main__":
    tree = RadixCache(None, None, page_size=1, disable=False)

    # Example token id sequences (as lists of ints)
    tree.insert(RadixKey(token_ids=[1, 2, 3], extra_key=None))
    tree.insert(RadixKey(token_ids=[1, 2, 3], extra_key=None))
    tree.insert(RadixKey(token_ids=[1, 2, 4, 5], extra_key=None))
    tree.insert(RadixKey(token_ids=[1, 2, 4, 5, 6, 7], extra_key=None))
    tree.insert(RadixKey(token_ids=[8, 9, 10, 11, 12], extra_key=None))
    tree.pretty_print()

    print(tree.match_prefix(RadixKey(token_ids=[1, 2, 3, 13, 14], extra_key=None)))<|MERGE_RESOLUTION|>--- conflicted
+++ resolved
@@ -178,11 +178,8 @@
         disable: bool = False,
         enable_kv_cache_events: bool = False,
         eviction_policy: str = "lru",
-<<<<<<< HEAD
         enable_backup_priority: bool = False,
-=======
         is_eagle: bool = False,
->>>>>>> 70fbb3ad
     ):
         self.req_to_token_pool = req_to_token_pool
         self.token_to_kv_pool_allocator = token_to_kv_pool_allocator
@@ -190,11 +187,8 @@
         self.disable = disable
         self.enable_kv_cache_events = enable_kv_cache_events
         self.kv_event_queue = []
-<<<<<<< HEAD
         self.enable_backup_priority = enable_backup_priority
-=======
         self.is_eagle = is_eagle
->>>>>>> 70fbb3ad
 
         if self.token_to_kv_pool_allocator:
             self.device = self.token_to_kv_pool_allocator.device
