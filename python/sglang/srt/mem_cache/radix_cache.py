--- conflicted
+++ resolved
@@ -355,15 +355,11 @@
 
     def cache_finished_req(self, req: Req, is_insert: bool = True):
         """Cache request when it finishes."""
-<<<<<<< HEAD
-        kv_committed_len = req.pop_committed_kv_cache()
-=======
         # In deterministic mode, disable finished request insertion to radix cache
         if self.disable_finished_insert:
             is_insert = False
 
-        committed_kv_len = req.pop_committed_kv_cache()
->>>>>>> a92afb00
+        kv_committed_len = req.pop_committed_kv_cache()
         if self.disable:
             kv_indices = self.req_to_token_pool.req_to_token[
                 req.req_pool_idx, :kv_committed_len
@@ -385,16 +381,8 @@
 
         # Radix Cache takes one ref in memory pool
         if is_insert:
-<<<<<<< HEAD
-            new_prefix_len = self.insert(radix_key, values)
-=======
             priority = getattr(req, "priority", 0) or 0
-            new_prefix_len = self.insert(
-                RadixKey(token_ids[:page_aligned_token_len], req.extra_key),
-                page_aligned_kv_indices,
-                priority=priority,
-            )
->>>>>>> a92afb00
+            new_prefix_len = self.insert(radix_key, values, priority=priority)
             # Free the duplicates that were already in the tree
             self.token_to_kv_pool_allocator.free(
                 kv_indices[req.cache_protected_len : new_prefix_len]
@@ -428,18 +416,15 @@
         radix_key = RadixKey(keys, req.extra_key, is_bigram=self.is_eagle)
 
         # Radix Cache takes one ref in memory pool
-<<<<<<< HEAD
-        new_prefix_len = self.insert(radix_key, values, chunked=chunked)
+        new_prefix_len = self.insert(
+            radix_key,
+            values,
+            chunked=chunked,
+            priority=getattr(req, "priority", 0) or 0,
+        )
+
         self.token_to_kv_pool_allocator.free(
             kv_indices[req.cache_protected_len : new_prefix_len]
-=======
-        priority = getattr(req, "priority", 0) or 0
-        new_prefix_len = self.insert(
-            RadixKey(page_aligned_token_ids, req.extra_key),
-            page_aligned_kv_indices,
-            chunked=chunked,
-            priority=priority,
->>>>>>> a92afb00
         )
 
         # The prefix indices could be updated, reuse it
