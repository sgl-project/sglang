from __future__ import annotations

"""
Copyright 2023-2024 SGLang Team
Licensed under the Apache License, Version 2.0 (the "License");
you may not use this file except in compliance with the License.
You may obtain a copy of the License at

    http://www.apache.org/licenses/LICENSE-2.0

Unless required by applicable law or agreed to in writing, software
distributed under the License is distributed on an "AS IS" BASIS,
WITHOUT WARRANTIES OR CONDITIONS OF ANY KIND, either express or implied.
See the License for the specific language governing permissions and
limitations under the License.
"""

"""
The radix tree data structure for managing the KV cache.
"""

import heapq
import time
from collections import defaultdict
from functools import partial
from typing import TYPE_CHECKING, Any, Iterator, List, Optional, Tuple, Union

import torch

from sglang.srt.disaggregation.kv_events import (
    AllBlocksCleared,
    BlockRemoved,
    BlockStored,
)
from sglang.srt.mem_cache.allocator import BaseTokenToKVPoolAllocator
from sglang.srt.mem_cache.base_prefix_cache import (
    BasePrefixCache,
    BasePrefixCacheMetricsMixin,
    MatchResult,
)
from sglang.srt.mem_cache.evict_policy import EvictionStrategy, LFUStrategy, LRUStrategy
from sglang.srt.mem_cache.memory_pool import ReqToTokenPool
from sglang.srt.server_args import ServerArgs

if TYPE_CHECKING:
    from sglang.srt.managers.schedule_batch import Req


class RadixKey:

    def __init__(self, token_ids: List[int], extra_key: Optional[str] = None):
        # token ids sequence
        self.token_ids = token_ids
        # extra key (e.g. lora_id, cache_salt)
        self.extra_key = extra_key

    def __len__(self) -> int:
        return len(self.token_ids)

    def __iter__(self) -> Iterator[int]:
        return iter(self.token_ids)

    def __getitem__(self, idx: Union[int, slice]) -> "RadixKey":
        if isinstance(idx, slice):
            return RadixKey(self.token_ids[idx], self.extra_key)
        return RadixKey([self.token_ids[idx]], self.extra_key)

    def __repr__(self) -> str:
        preview = self.token_ids[:10]
        return f"RadixKey(extra_key={self.extra_key!r}, token_ids={preview}{'...' if len(self.token_ids) > 10 else ''})"


class TreeNode:

    counter = 0

    def __init__(self, id: Optional[int] = None):
        self.children = defaultdict(TreeNode)
        self.parent: TreeNode = None
        self.key: RadixKey = None
        self.value: Optional[torch.Tensor] = None
        self.lock_ref = 0
        self.last_access_time = time.monotonic()

        self.hit_count = 0
        # indicating the node is locked to protect from eviction
        # incremented when the node is referenced by a storage operation
        self.host_ref_counter = 0
        # store the host indices of KV cache
        self.host_value: Optional[torch.Tensor] = None
        # store hash values of each pages
        self.hash_value: Optional[List[str]] = None

        self.id = TreeNode.counter if id is None else id
        TreeNode.counter += 1

    @property
    def evicted(self):
        return self.value is None

    @property
    def backuped(self):
        return self.host_value is not None

    def protect_host(self):
        """Protect the host value from eviction."""
        self.host_ref_counter += 1

    def release_host(self):
        """Release the host value, allowing it to be evicted."""
        if self.host_ref_counter > 0:
            self.host_ref_counter -= 1
        else:
            raise RuntimeError("Host reference counter is already zero.")

    def get_last_hash_value(self) -> Optional[str]:
        """Returns the hash value of the last page in this node."""
        if self.hash_value is None or len(self.hash_value) == 0:
            return None
        return self.hash_value[-1]

    def __lt__(self, other: "TreeNode"):
        return self.last_access_time < other.last_access_time


def _check_extra_key(key0: RadixKey, key1: RadixKey):
    if key0.extra_key != key1.extra_key:
        raise ValueError(
            f"_key_match should be run on the same extra key, but got key0.extra_key={key0.extra_key} != key1.extra_key={key1.extra_key}"
        )


def _key_match_page_size1(key0: RadixKey, key1: RadixKey):
    _check_extra_key(key0, key1)
    i = 0
    for k0, k1 in zip(key0.token_ids, key1.token_ids):
        if k0 != k1:
            break
        i += 1
    return i


def _key_match_paged(key0: RadixKey, key1: RadixKey, page_size: int):
    _check_extra_key(key0, key1)
    min_len = min(len(key0), len(key1))

    i = 0
    while i < min_len:
        if key0.token_ids[i : i + page_size] != key1.token_ids[i : i + page_size]:
            break
        i += page_size

    return i


def get_child_key(key: RadixKey, page_size: int = 1):
    if page_size == 1:
        plain_key = key.token_ids[0]
    else:
        plain_key = tuple(key.token_ids[:page_size])
    if key.extra_key is None:
        return plain_key
    else:
        return (key.extra_key, plain_key)


<<<<<<< HEAD
class RadixCache(BasePrefixCache, BasePrefixCacheMetricsMixin):
=======
def _convert_to_bigram_key(tokens: List[int]) -> List[Tuple[int, int]]:
    # EAGLE uses bigram keys in the radix tree since draft sequence is the one-token-shifted version of target
    # [1, 2, 3, 4] -> [(1,2), (2,3), (3,4)]
    if len(tokens) < 2:
        return []
    if isinstance(tokens[0], tuple):
        return tokens
    return [(tokens[i], tokens[i + 1]) for i in range(len(tokens) - 1)]


class RadixCache(BasePrefixCache):
>>>>>>> bfa27438
    def __init__(
        self,
        req_to_token_pool: ReqToTokenPool,
        token_to_kv_pool_allocator: BaseTokenToKVPoolAllocator,
        page_size: int,
        disable: bool = False,
        enable_kv_cache_events: bool = False,
        eviction_policy: str = "lru",
<<<<<<< HEAD
        server_args: Optional[ServerArgs] = None,
=======
        is_eagle: bool = False,
>>>>>>> bfa27438
    ):
        self.req_to_token_pool = req_to_token_pool
        self.token_to_kv_pool_allocator = token_to_kv_pool_allocator
        self.page_size = page_size
        self.disable = disable
        self.enable_kv_cache_events = enable_kv_cache_events
        self.kv_event_queue = []
<<<<<<< HEAD
        self.init_metrics(server_args)
=======
        self.is_eagle = is_eagle
>>>>>>> bfa27438

        if self.token_to_kv_pool_allocator:
            self.device = self.token_to_kv_pool_allocator.device
        else:
            self.device = torch.device("cpu")

        if self.page_size == 1:
            self.key_match_fn = _key_match_page_size1
            self.get_child_key_fn = get_child_key
        else:
            self.key_match_fn = partial(_key_match_paged, page_size=page_size)
            self.get_child_key_fn = partial(get_child_key, page_size=page_size)

        if is_eagle:
            self.key_convert_fn = _convert_to_bigram_key
        else:
            self.key_convert_fn = lambda key: key

        if eviction_policy.lower() == "lru":
            self.eviction_strategy: EvictionStrategy = LRUStrategy()
        elif eviction_policy.lower() == "lfu":
            self.eviction_strategy: EvictionStrategy = LFUStrategy()
        else:
            raise ValueError(
                f"Unknown eviction policy: {eviction_policy}. Supported policies: 'lru', 'lfu'."
            )
        self.reset()

    ##### Public API #####

    def reset(self):
        self.root_node = TreeNode()
        self.root_node.key = RadixKey(token_ids=[], extra_key=None)
        self.root_node.value = []
        self.root_node.host_value = []
        self.root_node.lock_ref = 1
        self.evictable_size_ = 0
        self.protected_size_ = 0
        self._record_all_cleared_event()

    def match_prefix(self, key: RadixKey, **kwargs) -> MatchResult:
        """Find the longest cached prefix of ``key`` in the radix tree.

        The logical namespace for prefix matching is determined by both the
        token id sequence and the optional ``extra_key`` carried by ``RadixKey``.
        Entries that share identical leading token ids but have *different*
        ``extra_key`` values are intentionally kept disjoint and never share
        prefix nodes. This is useful to:

        * Isolate KV cache lines for different LoRA / adapter IDs.
        * Separate requests that intentionally should not share state (e.g.,
          different sampling salt, cache version, or retrieval augmentation
          context) by supplying a distinct ``extra_key``.

        Args:
            key (RadixKey): The lookup key containing a list of token ids and an
                optional ``extra_key`` namespace tag. If ``page_size > 1`` the
                length is internally truncated to a multiple of ``page_size``
                before matching. Passing an empty key returns an empty result
                with the root as the last node.
            **kwargs: Reserved for future extensions (ignored currently).

        Returns:
            MatchResult: ``device_indices`` is a 1-D ``torch.int64`` tensor of
            the concatenated KV cache indices corresponding to the longest
            cached prefix (may be length 0). ``last_device_node`` and
            ``last_host_node`` (currently the same) are the tree node objects
            representing the terminal node of the matched prefix. This method
            may mutate internal structure by splitting an existing node if the
            match ends inside a stored segment.

        Internal updates:
            * Refreshes access metadata (timestamps) used by the
                configured eviction strategy.
            * If the lookup ends inside a stored segment the node is split once
                to expose a precise boundary; this structural refinement improves
                subsequent match efficiency and does not duplicate data.
        """
        key.token_ids = self.key_convert_fn(key.token_ids)

        if self.disable or len(key) == 0:
            return MatchResult(
                device_indices=torch.empty(
                    (0,),
                    dtype=torch.int64,
                    device=self.device,
                ),
                last_device_node=self.root_node,
                last_host_node=self.root_node,
            )

        if self.page_size != 1:
            page_aligned_len = len(key) // self.page_size * self.page_size
            key = key[:page_aligned_len]

        value, last_node = self._match_prefix_helper(self.root_node, key)
        if value:
            value = torch.cat(value)
        else:
            value = torch.empty((0,), dtype=torch.int64, device=self.device)
        return MatchResult(
            device_indices=value,
            last_device_node=last_node,
            last_host_node=last_node,
        )

    def insert(self, key: RadixKey, value=None, chunked=False):
        if self.disable:
            return 0

        key.token_ids = self.key_convert_fn(key.token_ids)

        if value is None:
            value = torch.tensor(key.token_ids, dtype=torch.int64)

        if self.is_eagle:
            # Make sure the value len equal to the EAGLE bigram key len
            value = value[: len(key)]

        return self._insert_helper(self.root_node, key, value)

    def cache_finished_req(self, req: Req):
        """Cache request when it finishes."""
        if self.disable:
            kv_indices = self.req_to_token_pool.req_to_token[
                req.req_pool_idx, : len(req.origin_input_ids) + len(req.output_ids) - 1
            ]
            self.token_to_kv_pool_allocator.free(kv_indices)
            self.req_to_token_pool.free(req.req_pool_idx)
            return

        token_ids = (req.origin_input_ids + req.output_ids)[:-1]
        all_token_len = len(token_ids)
        actual_kv_len = all_token_len - 1 if self.is_eagle else all_token_len
        kv_indices = self.req_to_token_pool.req_to_token[
            req.req_pool_idx, :all_token_len
        ]

        if self.page_size != 1:
            page_aligned_len = actual_kv_len // self.page_size * self.page_size
            page_aligned_kv_indices = kv_indices[:page_aligned_len].to(
                dtype=torch.int64, copy=True
            )
            self.token_to_kv_pool_allocator.free(kv_indices[page_aligned_len:])
        else:
            page_aligned_len = actual_kv_len
            page_aligned_kv_indices = kv_indices.to(dtype=torch.int64, copy=True)
            if self.is_eagle:
                self.token_to_kv_pool_allocator.free(kv_indices[page_aligned_len:])

        page_aligned_token_len = (
            page_aligned_len + 1 if self.is_eagle else page_aligned_len
        )

        old_prefix_len = len(req.prefix_indices)
        if self.is_eagle and old_prefix_len > req.last_matched_prefix_len:
            # prefix_indices attached partial part (for page_size > 1) and one unmatched token (for EAGLE)
            old_prefix_len -= 1

        # Radix Cache takes one ref in memory pool
        new_prefix_len = self.insert(
            RadixKey(token_ids[:page_aligned_token_len], req.extra_key),
            page_aligned_kv_indices,
        )
        self.token_to_kv_pool_allocator.free(kv_indices[old_prefix_len:new_prefix_len])

        # Remove req slot release the cache lock
        self.req_to_token_pool.free(req.req_pool_idx)
        self.dec_lock_ref(req.last_node)

    def cache_unfinished_req(self, req: Req, chunked=False):
        """Cache request when it is unfinished."""
        if self.disable:
            return

        token_ids = req.fill_ids
        all_token_len = len(token_ids)
        # The actual kv len for EAGLE is len(token_ids), since EAGLE uses bigram key
        actual_kv_len = all_token_len - 1 if self.is_eagle else all_token_len
        kv_indices = self.req_to_token_pool.req_to_token[
            req.req_pool_idx, :all_token_len
        ]

        if self.page_size != 1:
            page_aligned_len = actual_kv_len // self.page_size * self.page_size
            page_aligned_kv_indices = kv_indices[:page_aligned_len].to(
                dtype=torch.int64, copy=True
            )
        else:
            page_aligned_len = actual_kv_len
            page_aligned_kv_indices = kv_indices.to(dtype=torch.int64, copy=True)

        # For EAGLE, the page_aligned_len is for the bigram key, the normal key len should +1
        page_aligned_token_len = (
            page_aligned_len + 1 if self.is_eagle else page_aligned_len
        )
        page_aligned_token_ids = token_ids[:page_aligned_token_len]

        old_prefix_len = len(req.prefix_indices)
        if self.is_eagle and old_prefix_len > req.last_matched_prefix_len:
            # prefix_indices attached partial part (for page_size > 1) and one unmatched token (for EAGLE)
            old_prefix_len -= 1

        # Radix Cache takes one ref in memory pool
        new_prefix_len = self.insert(
            RadixKey(page_aligned_token_ids, req.extra_key),
            page_aligned_kv_indices,
            chunked=chunked,
        )
        self.token_to_kv_pool_allocator.free(kv_indices[old_prefix_len:new_prefix_len])

        # The prefix indices could be updated, reuse it
        new_indices, new_last_node, _, _ = self.match_prefix(
            RadixKey(token_ids=page_aligned_token_ids, extra_key=req.extra_key)
        )
        self.req_to_token_pool.write(
            (req.req_pool_idx, slice(old_prefix_len, len(new_indices))),
            new_indices[old_prefix_len:],
        )

        # The last_matched_prefix_len is not always equal to len(req.prefix_indices)
        # since for page_size > 1, the partial part is added to req.prefix_indices, but that part of kv indices is not added to the tree.
        # It should be freed in the next cache_unfinished_req and final cache_finished_req to avoid memory leak.
        # So we introduce this `last_matched_prefix_len` field to make sure the partial part can be freed correctly.
        req.last_matched_prefix_len = len(new_indices)

        self.dec_lock_ref(req.last_node)
        self.inc_lock_ref(new_last_node)

        # `req.prefix_indices` will be used in `PrefillAdder::add_chunked_req` later
        if self.page_size != 1:
            # Handle partial page, the partial part should be freed in the next cache_unfinished_req and final cache_finished_req.
            req.prefix_indices = torch.cat(
                [new_indices, kv_indices[len(new_indices) :]]
            )
        else:
            if self.is_eagle:
                # Attach the kv index of the last token for EAGLE, it can be used in chunked prefill
                req.prefix_indices = torch.cat(
                    [new_indices, kv_indices[actual_kv_len:]]
                )
            else:
                req.prefix_indices = new_indices
        req.last_node = new_last_node

    def pretty_print(self):
        self._print_helper(self.root_node, 0)
        print(f"#tokens: {self.total_size()}")

    def total_size(self):
        return self._total_size_helper()

    def evict(self, num_tokens: int):
        if self.disable:
            return

        start_time = time.perf_counter()
        leaves = self._collect_leaves()
        eviction_heap = [
            (self.eviction_strategy.get_priority(node), node) for node in leaves
        ]
        heapq.heapify(eviction_heap)

        num_evicted = 0
        while num_evicted < num_tokens and len(eviction_heap):
            _priority, x = heapq.heappop(eviction_heap)

            if x == self.root_node:
                break
            if x.lock_ref > 0:
                continue

            self.token_to_kv_pool_allocator.free(x.value)
            num_evicted += len(x.value)
            self._delete_leaf(x)

            if len(x.parent.children) == 0:
                new_priority = self.eviction_strategy.get_priority(x.parent)
                heapq.heappush(eviction_heap, (new_priority, x.parent))

            self._record_remove_event(x)

        if num_evicted > 0 and self.metrics_collector is not None:
            self.metrics_collector.observe_eviction_duration(
                time.perf_counter() - start_time
            )
            self.metrics_collector.increment_eviction_num_tokens(num_evicted)

    def inc_lock_ref(self, node: TreeNode):
        if self.disable:
            return 0

        delta = 0
        while node != self.root_node:
            if node.lock_ref == 0:
                self.evictable_size_ -= len(node.value)
                self.protected_size_ += len(node.value)
                delta -= len(node.value)
            node.lock_ref += 1
            node = node.parent
        return delta

    def dec_lock_ref(self, node: TreeNode):
        if self.disable:
            return 0

        delta = 0
        while node != self.root_node:
            if node.lock_ref == 1:
                self.evictable_size_ += len(node.value)
                self.protected_size_ -= len(node.value)
                delta += len(node.value)
            node.lock_ref -= 1
            node = node.parent
        return delta

    def evictable_size(self):
        return self.evictable_size_

    def protected_size(self):
        # protected size refers to the size of the cache that is locked
        return self.protected_size_

    def all_values_flatten(self):
        values = []

        def _dfs_helper(node: TreeNode):
            for _, child in node.children.items():
                values.append(child.value)
                _dfs_helper(child)

        _dfs_helper(self.root_node)
        return torch.cat(values)

    ##### Internal Helper Functions #####

    def _match_prefix_helper(self, node: TreeNode, key: RadixKey):
        node.last_access_time = time.monotonic()

        child_key = self.get_child_key_fn(key)

        value = []
        while len(key) > 0 and child_key in node.children.keys():
            child = node.children[child_key]
            child.last_access_time = time.monotonic()
            prefix_len = self.key_match_fn(child.key, key)
            if prefix_len < len(child.key):
                new_node = self._split_node(child.key, child, prefix_len)
                value.append(new_node.value)
                node = new_node
                break
            else:
                value.append(child.value)
                node = child
                key = key[prefix_len:]

                if len(key):
                    child_key = self.get_child_key_fn(key)

        return value, node

    def _split_node(self, key: RadixKey, child: TreeNode, split_len: int):
        # new_node -> child
        self._record_remove_event(child)
        new_node = TreeNode()
        new_node.children = {self.get_child_key_fn(key[split_len:]): child}
        new_node.parent = child.parent
        new_node.lock_ref = child.lock_ref
        new_node.key = child.key[:split_len]
        new_node.value = child.value[:split_len]
        child.parent = new_node
        child.key = child.key[split_len:]
        child.value = child.value[split_len:]
        new_node.parent.children[self.get_child_key_fn(key)] = new_node

        self._record_store_event(new_node)
        self._record_store_event(child)

        return new_node

    def _insert_helper(self, node: TreeNode, key: RadixKey, value):
        node.last_access_time = time.monotonic()
        if len(key) == 0:
            return 0

        child_key = self.get_child_key_fn(key)

        total_prefix_length = 0
        while len(key) > 0 and child_key in node.children.keys():
            node = node.children[child_key]
            node.last_access_time = time.monotonic()
            prefix_len = self.key_match_fn(node.key, key)
            total_prefix_length += prefix_len
            key = key[prefix_len:]
            value = value[prefix_len:]

            if prefix_len < len(node.key):
                new_node = self._split_node(node.key, node, prefix_len)
                node = new_node

            if len(key):
                child_key = self.get_child_key_fn(key)

        if len(key):
            new_node = TreeNode()
            new_node.parent = node
            new_node.key = key
            new_node.value = value
            node.children[child_key] = new_node
            self.evictable_size_ += len(value)
            self._record_store_event(new_node)
        return total_prefix_length

    def _print_helper(self, node: TreeNode, indent: int):
        """Prints the radix tree in a human-readable format."""
        stack = [(node, indent)]
        while stack:
            current_node, current_indent = stack.pop()
            print(
                " " * current_indent,
                len(current_node.key),
                current_node.key.token_ids[:10],
                f"r={current_node.lock_ref}",
            )
            for key, child in current_node.children.items():
                stack.append((child, current_indent + 2))

                assert key == self.get_child_key_fn(
                    child.key
                ), f"{key=}, {self.get_child_key_fn(child.key)=}"

    def _delete_leaf(self, node):
        for k, v in node.parent.children.items():
            if v == node:
                break
        del node.parent.children[k]
        self.evictable_size_ -= len(node.key)

    def _total_size_helper(self):
        total_size = 0
        stack = [self.root_node]
        while stack:
            current_node = stack.pop()
            total_size += len(current_node.value)
            for child in current_node.children.values():
                if child.evicted:
                    continue
                stack.append(child)
        return total_size

    def _collect_leaves(self):
        ret_list = []
        stack = [self.root_node]

        while stack:
            cur_node = stack.pop()
            if len(cur_node.children) == 0:
                ret_list.append(cur_node)
            else:
                stack.extend(cur_node.children.values())

        return ret_list

    def _record_store_event(self, node: TreeNode):
        # One BlockStored per ``page_size`` chunk.
        if self.enable_kv_cache_events:
            # First chunk links to the last page of the parent node (if any).
            if node.parent is None or node != self.root_node:
                parent_block_hash = None
            else:
                last_page_start = (
                    (len(node.parent.key) - 1) // self.page_size
                ) * self.page_size
                parent_parent_tokens = node.parent.key.token_ids[last_page_start:]
                parent_block_hash = hash(tuple(parent_parent_tokens))

            for start in range(0, len(node.key), self.page_size):
                page_tokens = node.key.token_ids[start : start + self.page_size]
                if not page_tokens:
                    continue

                block_hash = hash(tuple(page_tokens))

                self.kv_event_queue.append(
                    BlockStored(
                        block_hashes=[block_hash],
                        parent_block_hash=parent_block_hash,
                        token_ids=page_tokens,
                        block_size=len(page_tokens),
                        lora_id=None,
                    )
                )

                # Chain next chunk to this one.
                parent_block_hash = block_hash

    def _record_remove_event(self, node: TreeNode):
        # One BlockRemoved per chunk.
        if self.enable_kv_cache_events:
            for start in range(0, len(node.key), self.page_size):
                page_tokens = node.key.token_ids[start : start + self.page_size]
                if not page_tokens:
                    continue
                block_hash = hash(tuple(page_tokens))
                self.kv_event_queue.append(BlockRemoved(block_hashes=[block_hash]))

    def _record_all_cleared_event(self):
        if self.enable_kv_cache_events:
            self.kv_event_queue.append(AllBlocksCleared())

    def take_events(self):
        """Atomically takes all events and clears the queue.

        Returns:
            A list of KV cache events.
        """
        if not self.enable_kv_cache_events:
            return []
        events = self.kv_event_queue
        self.kv_event_queue = []
        return events


if __name__ == "__main__":
    tree = RadixCache(None, None, page_size=1, disable=False)

    # Example token id sequences (as lists of ints)
    tree.insert(RadixKey(token_ids=[1, 2, 3], extra_key=None))
    tree.insert(RadixKey(token_ids=[1, 2, 3], extra_key=None))
    tree.insert(RadixKey(token_ids=[1, 2, 4, 5], extra_key=None))
    tree.insert(RadixKey(token_ids=[1, 2, 4, 5, 6, 7], extra_key=None))
    tree.insert(RadixKey(token_ids=[8, 9, 10, 11, 12], extra_key=None))
    tree.pretty_print()

    print(tree.match_prefix(RadixKey(token_ids=[1, 2, 3, 13, 14], extra_key=None)))<|MERGE_RESOLUTION|>--- conflicted
+++ resolved
@@ -164,9 +164,6 @@
         return (key.extra_key, plain_key)
 
 
-<<<<<<< HEAD
-class RadixCache(BasePrefixCache, BasePrefixCacheMetricsMixin):
-=======
 def _convert_to_bigram_key(tokens: List[int]) -> List[Tuple[int, int]]:
     # EAGLE uses bigram keys in the radix tree since draft sequence is the one-token-shifted version of target
     # [1, 2, 3, 4] -> [(1,2), (2,3), (3,4)]
@@ -177,8 +174,7 @@
     return [(tokens[i], tokens[i + 1]) for i in range(len(tokens) - 1)]
 
 
-class RadixCache(BasePrefixCache):
->>>>>>> bfa27438
+class RadixCache(BasePrefixCache, BasePrefixCacheMetricsMixin):
     def __init__(
         self,
         req_to_token_pool: ReqToTokenPool,
@@ -187,11 +183,8 @@
         disable: bool = False,
         enable_kv_cache_events: bool = False,
         eviction_policy: str = "lru",
-<<<<<<< HEAD
+        is_eagle: bool = False,
         server_args: Optional[ServerArgs] = None,
-=======
-        is_eagle: bool = False,
->>>>>>> bfa27438
     ):
         self.req_to_token_pool = req_to_token_pool
         self.token_to_kv_pool_allocator = token_to_kv_pool_allocator
@@ -199,11 +192,8 @@
         self.disable = disable
         self.enable_kv_cache_events = enable_kv_cache_events
         self.kv_event_queue = []
-<<<<<<< HEAD
         self.init_metrics(server_args)
-=======
         self.is_eagle = is_eagle
->>>>>>> bfa27438
 
         if self.token_to_kv_pool_allocator:
             self.device = self.token_to_kv_pool_allocator.device
