from __future__ import annotations

"""
Copyright 2023-2024 SGLang Team
Licensed under the Apache License, Version 2.0 (the "License");
you may not use this file except in compliance with the License.
You may obtain a copy of the License at

    http://www.apache.org/licenses/LICENSE-2.0

Unless required by applicable law or agreed to in writing, software
distributed under the License is distributed on an "AS IS" BASIS,
WITHOUT WARRANTIES OR CONDITIONS OF ANY KIND, either express or implied.
See the License for the specific language governing permissions and
limitations under the License.
"""

"""
The radix tree data structure for managing the KV cache.
"""

import heapq
import time
from collections import defaultdict
from functools import partial
from typing import TYPE_CHECKING, List, Optional

import torch

from sglang.srt.disaggregation.kv_events import (
    AllBlocksCleared,
    BlockRemoved,
    BlockStored,
)
from sglang.srt.mem_cache.allocator import BaseTokenToKVPoolAllocator
from sglang.srt.mem_cache.base_prefix_cache import BasePrefixCache, MatchResult
from sglang.srt.mem_cache.memory_pool import ReqToTokenPool

if TYPE_CHECKING:
    from sglang.srt.managers.schedule_batch import Req


class TreeNode:

    counter = 0

    def __init__(self, id: Optional[int] = None):
        self.children = defaultdict(TreeNode)
        self.parent: TreeNode = None
        self.key: List[int] = None
        self.value: Optional[torch.Tensor] = None
        self.lock_ref = 0
        self.last_access_time = time.monotonic()

        self.hit_count = 0
        # indicating the node is loading KV cache from host
        self.loading = False
        # indicating the node is locked to protect from eviction
        # incremented when the node is referenced by a storage operation
        self.host_ref_counter = 0
        # store the host indices of KV cache
        self.host_value: Optional[torch.Tensor] = None
        # store hash values of each pages
<<<<<<< HEAD
        self.hash_value: Optional[List[int]] = None
=======
        self.hash_value: Optional[List[str]] = None
>>>>>>> e50109f2

        self.id = TreeNode.counter if id is None else id
        TreeNode.counter += 1

    @property
    def evicted(self):
        return self.value is None

    @property
    def backuped(self):
        return self.host_value is not None
    
    @property
    def backuped_storage(self):
        return self.hash_value is not None and len(self.hash_value) > 0

    def protect_host(self):
        """Protect the host value from eviction."""
        self.host_ref_counter += 1

    def release_host(self):
        """Release the host value, allowing it to be evicted."""
        if self.host_ref_counter > 0:
            self.host_ref_counter -= 1
        else:
            raise RuntimeError("Host reference counter is already zero.")

    def get_last_hash_value(self) -> Optional[int]:
        """Returns the hash value of the last page in this node."""
        if self.hash_value is None or len(self.hash_value) == 0:
            return None
        return self.hash_value[-1]

    @property
    def l2_backuped(self):
        return self.host_value is not None


    @property
    def backuped_storage(self):
        return self.hash_value is not None and len(self.hash_value) > 0

    def protect_host(self):
        """Protect the host value from eviction."""
        self.host_ref_counter += 1

    def release_host(self):
        """Release the host value, allowing it to be evicted."""
        if self.host_ref_counter > 0:
            self.host_ref_counter -= 1
        else:
            raise RuntimeError("Host reference counter is already zero.")

    def get_last_hash_value(self) -> Optional[str]:
        """Returns the hash value of the last page in this node."""
        if self.hash_value is None or len(self.hash_value) == 0:
            return None
        return self.hash_value[-1]

    def __lt__(self, other: "TreeNode"):
        return self.last_access_time < other.last_access_time


def _key_match_page_size1(key0: List, key1: List):
    i = 0
    for k0, k1 in zip(key0, key1):
        if k0 != k1:
            break
        i += 1
    return i


def _key_match_paged(key0: List, key1: List, page_size: int):
    min_len = min(len(key0), len(key1))

    i = 0
    while i < min_len:
        if key0[i : i + page_size] != key1[i : i + page_size]:
            break
        i += page_size

    return i


class RadixCache(BasePrefixCache):
    def __init__(
        self,
        req_to_token_pool: ReqToTokenPool,
        token_to_kv_pool_allocator: BaseTokenToKVPoolAllocator,
        page_size: int,
        disable: bool = False,
        enable_kv_cache_events: bool = False,
    ):
        self.req_to_token_pool = req_to_token_pool
        self.token_to_kv_pool_allocator = token_to_kv_pool_allocator
        self.page_size = page_size
        self.disable = disable
        self.enable_kv_cache_events = enable_kv_cache_events
        self.kv_event_queue = []

        if self.token_to_kv_pool_allocator:
            self.device = self.token_to_kv_pool_allocator.device
        else:
            self.device = torch.device("cpu")

        if self.page_size == 1:
            self.key_match_fn = _key_match_page_size1
            self.get_child_key_fn = lambda key: key[0]
        else:
            self.key_match_fn = partial(_key_match_paged, page_size=page_size)
            self.get_child_key_fn = lambda key: tuple(key[:page_size])
        self.reset()

    ##### Public API #####

    def reset(self):
        self.root_node = TreeNode()
        self.root_node.key = []
        self.root_node.value = []
        self.root_node.lock_ref = 1
        self.evictable_size_ = 0
        self.protected_size_ = 0
        self._record_all_cleared_event()

    def match_prefix(self, key: List[int], **kwargs) -> MatchResult:
        """Find the matching prefix from the radix tree.
        Args:
            key: A list of token IDs to find a matching prefix.
        Returns:
            A tuple of a tensor of matching prefix token IDs and
            the last node that contains the prefix values. Note that
            this API can modify the internal state of the Radix tree.
            The last node create a new child if the prefix is shorter
            than the last node's value.
        """
        if self.disable or len(key) == 0:
            return MatchResult(
                device_indices=torch.empty(
                    (0,),
                    dtype=torch.int64,
                    device=self.device,
                ),
                last_device_node=self.root_node,
                last_host_node=self.root_node,
            )

        if self.page_size != 1:
            page_aligned_len = len(key) // self.page_size * self.page_size
            key = key[:page_aligned_len]

        value, last_node = self._match_prefix_helper(self.root_node, key)
        if value:
            value = torch.cat(value)
        else:
            value = torch.empty((0,), dtype=torch.int64, device=self.device)
        return MatchResult(
            device_indices=value,
            last_device_node=last_node,
            last_host_node=last_node,
        )

    def insert(self, key: List, value=None):
        if self.disable:
            return 0

        if value is None:
            value = [x for x in key]
        return self._insert_helper(self.root_node, key, value)

    def cache_finished_req(self, req: Req):
        """Cache request when it finishes."""
        if self.disable:
            kv_indices = self.req_to_token_pool.req_to_token[
                req.req_pool_idx, : len(req.origin_input_ids) + len(req.output_ids) - 1
            ]
            self.token_to_kv_pool_allocator.free(kv_indices)
            self.req_to_token_pool.free(req.req_pool_idx)
            return

        token_ids = (req.origin_input_ids + req.output_ids)[:-1]
        kv_indices = self.req_to_token_pool.req_to_token[
            req.req_pool_idx, : len(token_ids)
        ]

        if self.page_size != 1:
            page_aligned_len = len(kv_indices) // self.page_size * self.page_size
            page_aligned_kv_indices = kv_indices[:page_aligned_len].to(
                dtype=torch.int64, copy=True
            )
            self.token_to_kv_pool_allocator.free(kv_indices[page_aligned_len:])
        else:
            page_aligned_len = len(kv_indices)
            page_aligned_kv_indices = kv_indices.to(dtype=torch.int64, copy=True)

        # Radix Cache takes one ref in memory pool
        new_prefix_len = self.insert(
            token_ids[:page_aligned_len], page_aligned_kv_indices
        )
        self.token_to_kv_pool_allocator.free(
            kv_indices[len(req.prefix_indices) : new_prefix_len]
        )

        # Remove req slot release the cache lock
        self.req_to_token_pool.free(req.req_pool_idx)
        self.dec_lock_ref(req.last_node)

    def cache_unfinished_req(self, req: Req):
        """Cache request when it is unfinished."""
        if self.disable:
            return

        token_ids = req.fill_ids
        kv_indices = self.req_to_token_pool.req_to_token[
            req.req_pool_idx, : len(token_ids)
        ]

        if self.page_size != 1:
            page_aligned_len = len(kv_indices) // self.page_size * self.page_size
            page_aligned_kv_indices = kv_indices[:page_aligned_len].to(
                dtype=torch.int64, copy=True
            )
        else:
            page_aligned_len = len(kv_indices)
            page_aligned_kv_indices = kv_indices.to(dtype=torch.int64, copy=True)
        page_aligned_token_ids = token_ids[:page_aligned_len]

        # Radix Cache takes one ref in memory pool
        new_prefix_len = self.insert(page_aligned_token_ids, page_aligned_kv_indices)
        self.token_to_kv_pool_allocator.free(
            kv_indices[len(req.prefix_indices) : new_prefix_len]
        )

        # The prefix indices could be updated, reuse it
        new_indices, new_last_node, _, _, _, _ = self.match_prefix(page_aligned_token_ids)
        self.req_to_token_pool.write(
            (req.req_pool_idx, slice(len(req.prefix_indices), len(new_indices))),
            new_indices[len(req.prefix_indices) :],
        )

        self.dec_lock_ref(req.last_node)
        self.inc_lock_ref(new_last_node)

        # `req.prefix_indices` will be used in `PrefillAdder::add_chunked_req` later
        if self.page_size != 1:
            req.prefix_indices = torch.cat(
                [new_indices, kv_indices[len(new_indices) :]]
            )
        else:
            req.prefix_indices = new_indices
        req.last_node = new_last_node

    def pretty_print(self):
        self._print_helper(self.root_node, 0)
        print(f"#tokens: {self.total_size()}")

    def total_size(self):
        return self._total_size_helper()

    def evict(self, num_tokens: int):
        if self.disable:
            return

        leaves = self._collect_leaves()
        heapq.heapify(leaves)

        num_evicted = 0
        while num_evicted < num_tokens and len(leaves):
            x = heapq.heappop(leaves)

            if x == self.root_node:
                break
            if x.lock_ref > 0:
                continue

            self.token_to_kv_pool_allocator.free(x.value)
            num_evicted += len(x.value)
            self._delete_leaf(x)

            if len(x.parent.children) == 0:
                heapq.heappush(leaves, x.parent)

            self._record_remove_event(x)

    def inc_lock_ref(self, node: TreeNode):
        if self.disable:
            return 0

        delta = 0
        while node != self.root_node:
            if node.lock_ref == 0:
                self.evictable_size_ -= len(node.value)
                self.protected_size_ += len(node.value)
                delta -= len(node.value)
            node.lock_ref += 1
            node = node.parent
        return delta

    def dec_lock_ref(self, node: TreeNode):
        if self.disable:
            return 0

        delta = 0
        while node != self.root_node:
            if node.lock_ref == 1:
                self.evictable_size_ += len(node.value)
                self.protected_size_ -= len(node.value)
                delta += len(node.value)
            node.lock_ref -= 1
            node = node.parent
        return delta

    def evictable_size(self):
        return self.evictable_size_

    def protected_size(self):
        # protected size refers to the size of the cache that is locked
        return self.protected_size_

    def all_values_flatten(self):
        values = []

        def _dfs_helper(node: TreeNode):
            for _, child in node.children.items():
                values.append(child.value)
                _dfs_helper(child)

        _dfs_helper(self.root_node)
        return torch.cat(values)

    ##### Internal Helper Functions #####

    def _match_prefix_helper(self, node: TreeNode, key: List):
        node.last_access_time = time.monotonic()

        child_key = self.get_child_key_fn(key)

        value = []
        while len(key) > 0 and child_key in node.children.keys():
            child = node.children[child_key]
            child.last_access_time = time.monotonic()
            prefix_len = self.key_match_fn(child.key, key)
            if prefix_len < len(child.key):
                new_node = self._split_node(child.key, child, prefix_len)
                value.append(new_node.value)
                node = new_node
                break
            else:
                value.append(child.value)
                node = child
                key = key[prefix_len:]

                if len(key):
                    child_key = self.get_child_key_fn(key)

        return value, node

    def _split_node(self, key, child: TreeNode, split_len: int):
        # new_node -> child
        self._record_remove_event(child)
        new_node = TreeNode()
        new_node.children = {self.get_child_key_fn(key[split_len:]): child}
        new_node.parent = child.parent
        new_node.lock_ref = child.lock_ref
        new_node.key = child.key[:split_len]
        new_node.value = child.value[:split_len]
        child.parent = new_node
        child.key = child.key[split_len:]
        child.value = child.value[split_len:]
        new_node.parent.children[self.get_child_key_fn(key)] = new_node

        self._record_store_event(new_node)
        self._record_store_event(child)

        return new_node

    def _insert_helper(self, node: TreeNode, key: List, value):
        node.last_access_time = time.monotonic()
        if len(key) == 0:
            return 0

        child_key = self.get_child_key_fn(key)

        total_prefix_length = 0
        while len(key) > 0 and child_key in node.children.keys():
            node = node.children[child_key]
            node.last_access_time = time.monotonic()
            prefix_len = self.key_match_fn(node.key, key)
            total_prefix_length += prefix_len
            key = key[prefix_len:]
            value = value[prefix_len:]

            if prefix_len < len(node.key):
                new_node = self._split_node(node.key, node, prefix_len)
                node = new_node

            if len(key):
                child_key = self.get_child_key_fn(key)

        if len(key):
            new_node = TreeNode()
            new_node.parent = node
            new_node.key = key
            new_node.value = value
            node.children[child_key] = new_node
            self.evictable_size_ += len(value)
            self._record_store_event(new_node)
        return total_prefix_length

    def _print_helper(self, node: TreeNode, indent: int):
        """Prints the radix tree in a human-readable format."""
        stack = [(node, indent)]
        while stack:
            current_node, current_indent = stack.pop()
            print(
                " " * current_indent,
                len(current_node.key),
                current_node.key[:10],
                f"r={current_node.lock_ref}",
            )
            for key, child in current_node.children.items():
                stack.append((child, current_indent + 2))

                assert key == self.get_child_key_fn(
                    child.key
                ), f"{key=}, {self.get_child_key_fn(child.key)=}"

    def _delete_leaf(self, node):
        for k, v in node.parent.children.items():
            if v == node:
                break
        del node.parent.children[k]
        self.evictable_size_ -= len(node.key)

    def _total_size_helper(self):
        total_size = 0
        stack = [self.root_node]
        while stack:
            current_node = stack.pop()
            total_size += len(current_node.value)
            for child in current_node.children.values():
                if child.evicted:
                    continue
                stack.append(child)
        return total_size

    def _collect_leaves(self):
        ret_list = []
        stack = [self.root_node]

        while stack:
            cur_node = stack.pop()
            if len(cur_node.children) == 0:
                ret_list.append(cur_node)
            else:
                stack.extend(cur_node.children.values())

        return ret_list

    def _record_store_event(self, node: TreeNode):
        # One BlockStored per ``page_size`` chunk.
        if self.enable_kv_cache_events:
            # First chunk links to the last page of the parent node (if any).
            if node.parent is None:
                parent_block_hash = None
            else:
                last_page_start = (
                    (len(node.parent.key) - 1) // self.page_size
                ) * self.page_size
                parent_parent_tokens = node.parent.key[last_page_start:]
                parent_block_hash = hash(tuple(parent_parent_tokens))

            for start in range(0, len(node.key), self.page_size):
                page_tokens = node.key[start : start + self.page_size]
                if not page_tokens:
                    continue

                block_hash = hash(tuple(page_tokens))

                self.kv_event_queue.append(
                    BlockStored(
                        block_hashes=[block_hash],
                        parent_block_hash=parent_block_hash,
                        token_ids=page_tokens,
                        block_size=len(page_tokens),
                        lora_id=None,
                    )
                )

                # Chain next chunk to this one.
                parent_block_hash = block_hash

    def _record_remove_event(self, node: TreeNode):
        # One BlockRemoved per chunk.
        if self.enable_kv_cache_events:
            for start in range(0, len(node.key), self.page_size):
                page_tokens = node.key[start : start + self.page_size]
                if not page_tokens:
                    continue
                block_hash = hash(tuple(page_tokens))
                self.kv_event_queue.append(BlockRemoved(block_hashes=[block_hash]))

    def _record_all_cleared_event(self):
        if self.enable_kv_cache_events:
            self.kv_event_queue.append(AllBlocksCleared())

    def take_events(self):
        """Atomically takes all events and clears the queue.

        Returns:
            A list of KV cache events.
        """
        if not self.enable_kv_cache_events:
            return []
        events = self.kv_event_queue
        self.kv_event_queue = []
        return events


if __name__ == "__main__":
    tree = RadixCache(None, None, page_size=1, disable=False)

    tree.insert("Hello")
    tree.insert("Hello")
    tree.insert("Hello_L.A.!")
    # tree.insert("Hello_world! Happy")
    # tree.insert("I love you!")
    tree.pretty_print()

    # print(tree.match_prefix("I love you! aha"))

    # def evict_callback(x):
    #    print("evict", x)
    #    return len(x)

    # tree.evict(5, evict_callback)
    # tree.evict(10, evict_callback)
    # tree.pretty_print()<|MERGE_RESOLUTION|>--- conflicted
+++ resolved
@@ -61,11 +61,7 @@
         # store the host indices of KV cache
         self.host_value: Optional[torch.Tensor] = None
         # store hash values of each pages
-<<<<<<< HEAD
-        self.hash_value: Optional[List[int]] = None
-=======
         self.hash_value: Optional[List[str]] = None
->>>>>>> e50109f2
 
         self.id = TreeNode.counter if id is None else id
         TreeNode.counter += 1
@@ -299,7 +295,7 @@
         )
 
         # The prefix indices could be updated, reuse it
-        new_indices, new_last_node, _, _, _, _ = self.match_prefix(page_aligned_token_ids)
+        new_indices, new_last_node, _, _ = self.match_prefix(page_aligned_token_ids)
         self.req_to_token_pool.write(
             (req.req_pool_idx, slice(len(req.prefix_indices), len(new_indices))),
             new_indices[len(req.prefix_indices) :],
