--- conflicted
+++ resolved
@@ -373,32 +373,11 @@
             req.req_pool_idx, : len(token_ids)
         ]
 
-<<<<<<< HEAD
-        if self.page_size != 1:
-            page_aligned_len = actual_kv_len // self.page_size * self.page_size
-            page_aligned_kv_indices = kv_indices[:page_aligned_len].to(
-                dtype=torch.int64, copy=True
-            )
-        else:
-            page_aligned_len = actual_kv_len
-            page_aligned_kv_indices = kv_indices.to(dtype=torch.int64, copy=True)
-
-        page_aligned_token_len = (
-            page_aligned_len + 1 if self.is_eagle else page_aligned_len
-        )
-
-        old_prefix_len = len(req.prefix_indices)
-        # if self.is_eagle and old_prefix_len > req.last_matched_prefix_len:
-        #     # In EAGLE chunked prefill case, the prefix_indices included one unmatched token (kv_indices[actual_kv_len:])
-        #     # Here we -1 to make sure the kv of the unmatched token can be freed correctly to avoid memory leak
-        #     old_prefix_len -= 1
-=======
         # Maybe convert to bigram keys for EAGLE
         keys = convert_to_bigram_key(req.fill_ids) if self.is_eagle else req.fill_ids
         keys = self._page_align_keys(keys)
         values = kv_indices[: len(keys)].to(dtype=torch.int64, copy=True)
         radix_key = RadixKey(keys, req.extra_key, is_bigram=self.is_eagle)
->>>>>>> 3e804bb0
 
         # Radix Cache takes one ref in memory pool
         if is_insert:
@@ -430,34 +409,11 @@
             req.req_pool_idx, : len(token_ids)
         ]
 
-<<<<<<< HEAD
-        if self.page_size != 1:
-            page_aligned_len = actual_kv_len // self.page_size * self.page_size
-            page_aligned_kv_indices = kv_indices[:page_aligned_len].to(
-                dtype=torch.int64, copy=True
-            )
-        else:
-            page_aligned_len = actual_kv_len
-            page_aligned_kv_indices = kv_indices.to(dtype=torch.int64, copy=True)
-
-        # For EAGLE, the page_aligned_len is for the bigram key, the normal key len should +1
-        page_aligned_token_len = (
-            page_aligned_len + 1 if self.is_eagle else page_aligned_len
-        )
-        page_aligned_token_ids = token_ids[:page_aligned_token_len]
-
-        old_prefix_len = len(req.prefix_indices)
-        # if self.is_eagle and old_prefix_len > req.last_matched_prefix_len:
-        #     # In EAGLE chunked prefill case, the prefix_indices included one unmatched token (kv_indices[actual_kv_len:])
-        #     # Here we -1 to make sure the kv of the unmatched token can be freed correctly to avoid memory leak
-        #     old_prefix_len -= 1
-=======
         # Maybe convert to bigram keys for EAGLE
         keys = convert_to_bigram_key(req.fill_ids) if self.is_eagle else req.fill_ids
         keys = self._page_align_keys(keys)
         values = kv_indices[: len(keys)].to(dtype=torch.int64, copy=True)
         radix_key = RadixKey(keys, req.extra_key, is_bigram=self.is_eagle)
->>>>>>> 3e804bb0
 
         # Radix Cache takes one ref in memory pool
         new_prefix_len = self.insert(
@@ -498,17 +454,6 @@
             )
         else:
             req.prefix_indices = new_indices
-<<<<<<< HEAD
-            # if self.is_eagle:
-            #     # Attach the kv index of the last token for EAGLE, it can be used in chunked prefill
-            #     req.prefix_indices = torch.cat(
-            #         [new_indices, kv_indices[actual_kv_len:]]
-            #     )
-            # else:
-            #     req.prefix_indices = new_indices
-=======
-
->>>>>>> 3e804bb0
         req.last_node = new_last_node
 
     def pretty_print(self):
