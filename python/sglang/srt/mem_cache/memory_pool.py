--- conflicted
+++ resolved
@@ -137,36 +137,21 @@
         """Common logging and mem_usage computation for KV cache allocation.
         Supports both tuple (K, V) size returns and single KV size returns.
         """
-<<<<<<< HEAD
-        if isinstance(self, MLATokenToKVPool):
-            kv_size = self.get_kv_size_bytes()
-            kv_size_GB = kv_size / GB
-            logger.info(
-                f"KV Cache is allocated. #tokens: {num_tokens}, KV size: {kv_size_GB:.2f} GB"
-            )
-            self.mem_usage = kv_size_GB
-        else:
-            k_size, v_size = self.get_kv_size_bytes()
-=======
         kv_size_bytes = self.get_kv_size_bytes()
         if isinstance(kv_size_bytes, tuple):
             k_size, v_size = kv_size_bytes
->>>>>>> e719bb0e
             k_size_GB = k_size / GB
             v_size_GB = v_size / GB
             logger.info(
                 f"KV Cache is allocated. #tokens: {num_tokens}, K size: {k_size_GB:.2f} GB, V size: {v_size_GB:.2f} GB"
             )
             self.mem_usage = k_size_GB + v_size_GB
-<<<<<<< HEAD
-=======
         else:
             kv_size_GB = kv_size_bytes / GB
             logger.info(
                 f"KV Cache is allocated. #tokens: {num_tokens}, KV size: {kv_size_GB:.2f} GB"
             )
             self.mem_usage = kv_size_GB
->>>>>>> e719bb0e
 
     @abc.abstractmethod
     def get_key_buffer(self, layer_id: int) -> torch.Tensor:
