--- conflicted
+++ resolved
@@ -173,12 +173,7 @@
             maybe_init_custom_mem_pool(device=self.device)
         )
 
-<<<<<<< HEAD
-        self.is_kda_cache = isinstance(cache_params, KimiLinearCacheParams)
         with self.memory_saver_adapter.region(GPU_MEMORY_TYPE_KV_CACHE), (
-=======
-        with (
->>>>>>> 9188fecc
             torch.cuda.use_mem_pool(self.custom_mem_pool)
             if self.enable_custom_mem_pool
             else nullcontext()
@@ -349,25 +344,13 @@
             device=device,
             enable_memory_saver=enable_memory_saver,
         )
-<<<<<<< HEAD
         self.enable_memory_saver = enable_memory_saver
         self._init_mamba_pool(
             size=mamba_size,
             cache_params=cache_params,
             device=device,
             speculative_num_draft_tokens=speculative_num_draft_tokens,
-=======
-        memory_saver_adapter = TorchMemorySaverAdapter.create(
-            enable=enable_memory_saver
->>>>>>> 9188fecc
-        )
-        with memory_saver_adapter.region(GPU_MEMORY_TYPE_KV_CACHE):
-            self._init_mamba_pool(
-                size=mamba_size,
-                cache_params=cache_params,
-                device=device,
-                speculative_num_draft_tokens=speculative_num_draft_tokens,
-            )
+        )
 
     def _init_mamba_pool(
         self,
