--- conflicted
+++ resolved
@@ -241,10 +241,7 @@
         layer_num: int,
         device: str,
         enable_memory_saver: bool,
-<<<<<<< HEAD
         local_size: int = None,
-=======
->>>>>>> 9d8ec2e6
         start_layer: Optional[int] = None,
         end_layer: Optional[int] = None,
     ):
