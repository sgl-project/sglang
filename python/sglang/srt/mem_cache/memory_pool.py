"""
Copyright 2023-2024 SGLang Team
Licensed under the Apache License, Version 2.0 (the "License");
you may not use this file except in compliance with the License.
You may obtain a copy of the License at

    http://www.apache.org/licenses/LICENSE-2.0

Unless required by applicable law or agreed to in writing, software
distributed under the License is distributed on an "AS IS" BASIS,
WITHOUT WARRANTIES OR CONDITIONS OF ANY KIND, either express or implied.
See the License for the specific language governing permissions and
limitations under the License.
"""

"""
Memory pool.

SGLang has two levels of memory pool.
ReqToTokenPool maps a a request to its token locations.
BaseTokenToKVPool maps a token location to its KV cache data.
"""

import logging
from typing import List, Tuple, Union

import torch
from sglang.srt.layers.attention.triton_ops.decode_attention_int4kv import (
                    destindex_copy_quantize_int4kv,
                )
from sglang.srt.layers.attention.triton_ops.decode_attention_int8kv import (
                    destindex_copy_quantize_kv,
                )

from sglang.srt.layers.radix_attention import RadixAttention

logger = logging.getLogger(__name__)


class ReqToTokenPool:
    """A memory pool that maps a request to its token locations."""

    def __init__(self, size: int, max_context_len: int, device: str, use_records: bool):
        self.size = size
        self.max_context_len = max_context_len
        self.device = device
        self.req_to_token = torch.zeros(
            (size, max_context_len), dtype=torch.int32, device=device
        )
        self.free_slots = list(range(size))
        self.write_records = []
        self.use_records = use_records

        if self.use_records:
            self.write = self.write_with_records
        else:
            self.write = self.write_without_records

    def write(self, indices, values):
        # Keep the signature for type checking. It will be assigned during runtime.
        raise NotImplementedError()

    def available_size(self):
        return len(self.free_slots)

    def alloc(self, need_size: int) -> List[int]:
        if need_size > len(self.free_slots):
            return None

        select_index = self.free_slots[:need_size]
        self.free_slots = self.free_slots[need_size:]

        return select_index

    def free(self, free_index: Union[int, List[int]]):
        if isinstance(free_index, (int,)):
            self.free_slots.append(free_index)
        else:
            self.free_slots.extend(free_index)

    def clear(self):
        self.free_slots = list(range(self.size))
        self.write_records = []

    def write_without_records(self, indices, values):
        self.req_to_token[indices] = values

    def write_with_records(self, indices, values):
        self.req_to_token[indices] = values
        self.write_records.append((indices, values))

    def get_write_records(self):
        ret = self.write_records
        self.write_records = []
        return ret

    def apply_write_records(self, write_records: List[Tuple]):
        for indices, values in write_records:
            self.req_to_token[indices] = values


class BaseTokenToKVPool:
    """A memory pool that maps a token location to its kv cache data."""

    def __init__(
        self,
        size: int,
        dtype: torch.dtype,
        device: str,
    ):
        self.size = size
        self.dtype = dtype
        if dtype == torch.float8_e5m2:
            # NOTE: Store as torch.uint8 because Tensor index_put is not implemented for torch.float8_e5m2
            self.store_dtype = torch.uint8
        else:
            self.store_dtype = dtype
        self.device = device

        self.free_slots = None
        self.is_not_in_free_group = True
        self.free_group = []
        self.clear()

    def available_size(self):
        return len(self.free_slots)

    def alloc(self, need_size: int):
        if need_size > len(self.free_slots):
            return None

        select_index = self.free_slots[:need_size]
        self.free_slots = self.free_slots[need_size:]

        return select_index.to(self.device, non_blocking=True)

    def free(self, free_index: torch.Tensor):
        if self.is_not_in_free_group:
            self.free_slots = torch.concat((self.free_slots, free_index.cpu()))
        else:
            self.free_group.append(free_index)

    def free_group_begin(self):
        self.is_not_in_free_group = False
        self.free_group = []

    def free_group_end(self):
        self.is_not_in_free_group = True
        if self.free_group:
            self.free(torch.concat(self.free_group))

    def clear(self):
        # The padded slot 0 is used for writing dummy outputs from padded tokens.
        self.free_slots = torch.arange(1, self.size + 1, dtype=torch.int32)
        self.is_in_free_group = False
        self.free_group = []

    def get_key_buffer(self, layer_id: int) -> torch.Tensor:
        raise NotImplementedError()

    def get_value_buffer(self, layer_id: int) -> torch.Tensor:
        raise NotImplementedError()

    def get_kv_buffer(self, layer_id: int) -> Tuple[torch.Tensor, torch.Tensor]:
        raise NotImplementedError()

    def set_kv_buffer(
        self,
        layer: RadixAttention,
        loc: torch.Tensor,
        cache_k: torch.Tensor,
        cache_v: torch.Tensor,
    ) -> None:
        raise NotImplementedError()

    def get_key_scales_buffer(self, layer_id: int) -> torch.Tensor:
        raise NotImplementedError()

    def get_value_scales_buffer(self, layer_id: int) -> torch.Tensor:
        raise NotImplementedError()

    def get_kv_scales_buffer(self, layer_id: int) -> Tuple[torch.Tensor, torch.Tensor]:
        raise NotImplementedError()


class MHATokenToKVPool(BaseTokenToKVPool):

    def __init__(
        self,
        size: int,
        dtype: torch.dtype,
        head_num: int,
        head_dim: int,
        layer_num: int,
        device: str,
        kv_cache_dtype_str: str,
        kvint4_groupsize: int,
        torch_dtype: torch.dtype,
    ):
        super().__init__(size, dtype, device)

        self.kv_cache_dtype_str = kv_cache_dtype_str
        if kv_cache_dtype_str == "int4":
            # [size, head_num, head_dim] for each layer
            # The padded slot 0 is used for writing dummy outputs from padded tokens.
            self.k_buffer = [
                torch.empty(
                    (size + 1, head_num, head_dim // 2), dtype=torch.int8, device="cuda"
                )
                for _ in range(layer_num)
            ]
            self.v_buffer = [
                torch.empty(
                    (size + 1, head_num, head_dim // 2), dtype=torch.int8, device="cuda"
                )
                for _ in range(layer_num)
            ]
        else:
            # [size, head_num, head_dim] for each layer
            # The padded slot 0 is used for writing dummy outputs from padded tokens.
            self.k_buffer = [
                torch.empty(
                    (size + 1, head_num, head_dim),
                    dtype=self.store_dtype,
                    device="cuda",
                )
                for _ in range(layer_num)
            ]
            self.v_buffer = [
                torch.empty(
                    (size + 1, head_num, head_dim),
                    dtype=self.store_dtype,
                    device="cuda",
                )
                for _ in range(layer_num)
            ]
        if dtype == torch.int8:
            if kv_cache_dtype_str == "int4":
                self.quant_group_size = kvint4_groupsize
                assert (
                    head_dim % self.quant_group_size == 0
                ), "error head dim, can not allocate int4 kv scales"
                self.k_scales_buffer = [
                    torch.empty(
                        (size + 1, head_num, head_dim // self.quant_group_size),
                        dtype=torch_dtype,
                        device="cuda",
                    )
                    for _ in range(layer_num)
                ]
                self.v_scales_buffer = [
                    torch.empty(
                        (size + 1, head_num, head_dim // self.quant_group_size),
                        dtype=torch_dtype,
                        device="cuda",
                    )
                    for _ in range(layer_num)
                ]
            else:
                self.k_scales_buffer = [
                    torch.empty(
                        (size + 1, head_num, 1), dtype=torch_dtype, device="cuda"
                    )
                    for _ in range(layer_num)
                ]
                self.v_scales_buffer = [
                    torch.empty(
                        (size + 1, head_num, 1), dtype=torch_dtype, device="cuda"
                    )
                    for _ in range(layer_num)
                ]

    def get_key_buffer(self, layer_id: int):
        if self.store_dtype != self.dtype:
            return self.k_buffer[layer_id].view(self.dtype)
        return self.k_buffer[layer_id]

    def get_value_buffer(self, layer_id: int):
        if self.store_dtype != self.dtype:
            return self.v_buffer[layer_id].view(self.dtype)
        return self.v_buffer[layer_id]

    def get_kv_buffer(self, layer_id: int):
        return self.get_key_buffer(layer_id), self.get_value_buffer(layer_id)

    def get_key_scales_buffer(self, layer_id: int):
        if self.dtype == torch.int8:
            return self.k_scales_buffer[layer_id]
        else:
            return None

    def get_value_scales_buffer(self, layer_id: int):
        if self.dtype == torch.int8:
            return self.v_scales_buffer[layer_id]
        else:
            return None

    def get_kv_scales_buffer(self, layer_id: int):
        if self.dtype == torch.int8:
            return self.get_key_scales_buffer(layer_id), self.get_value_scales_buffer(
                layer_id
            )
        else:
            return None

    def set_kv_buffer(
        self,
        layer: RadixAttention,
        loc: torch.Tensor,
        cache_k: torch.Tensor,
        cache_v: torch.Tensor,
    ):
<<<<<<< HEAD
        if self.dtype == torch.int8:
            if self.kv_cache_dtype_str == "int4":
                destindex_copy_quantize_int4kv(
                    cache_k,
                    loc,
                    self.k_buffer[layer_id],
                    self.k_scales_buffer[layer_id],
                    self.quant_group_size,
                )
                destindex_copy_quantize_int4kv(
                    cache_v,
                    loc,
                    self.v_buffer[layer_id],
                    self.v_scales_buffer[layer_id],
                    self.quant_group_size,
                )
            else:
                destindex_copy_quantize_kv(
                    cache_k,
                    loc,
                    self.k_buffer[layer_id],
                    self.k_scales_buffer[layer_id],
                )
                destindex_copy_quantize_kv(
                    cache_v,
                    loc,
                    self.v_buffer[layer_id],
                    self.v_scales_buffer[layer_id],
                )
=======
        layer_id = layer.layer_id
        if cache_k.dtype != self.dtype:
            cache_k = cache_k.to(self.dtype)
            cache_v = cache_v.to(self.dtype)
        if self.store_dtype != self.dtype:
            self.k_buffer[layer_id][loc] = cache_k.view(self.store_dtype)
            self.v_buffer[layer_id][loc] = cache_v.view(self.store_dtype)
>>>>>>> a146d999
        else:
            if cache_k.dtype != self.dtype:
                cache_k = cache_k.to(self.dtype)
            if cache_v.dtype != self.dtype:
                cache_v = cache_v.to(self.dtype)
            if self.store_dtype != self.dtype:
                self.k_buffer[layer_id][loc] = cache_k.view(self.store_dtype)
                self.v_buffer[layer_id][loc] = cache_v.view(self.store_dtype)
            else:
                self.k_buffer[layer_id][loc] = cache_k
                self.v_buffer[layer_id][loc] = cache_v


# This compiled version is slower in the unit test
# python3 -m unittest test_bench_serving.TestBenchServing.test_offline_throughput_non_stream_small_batch_size
@torch.compile(dynamic=True)
def copy_two_array(loc, dst_1, src_1, dst_2, src_2, dtype, store_dtype):
    dst_1[loc] = src_1.to(dtype).view(store_dtype)
    dst_2[loc] = src_2.to(dtype).view(store_dtype)


class MLATokenToKVPool(BaseTokenToKVPool):

    def __init__(
        self,
        size: int,
        dtype: torch.dtype,
        kv_lora_rank: int,
        qk_rope_head_dim: int,
        layer_num: int,
        device: str,
    ):
        super().__init__(size, dtype, device)

        self.kv_lora_rank = kv_lora_rank
        # The padded slot 0 is used for writing dummy outputs from padded tokens.
        self.kv_buffer = [
            torch.empty(
                (size + 1, 1, kv_lora_rank + qk_rope_head_dim),
                dtype=self.store_dtype,
                device=device,
            )
            for _ in range(layer_num)
        ]

    def get_key_buffer(self, layer_id: int):
        if self.store_dtype != self.dtype:
            return self.kv_buffer[layer_id].view(self.dtype)
        return self.kv_buffer[layer_id]

    def get_value_buffer(self, layer_id: int):
        if self.store_dtype != self.dtype:
            return self.kv_buffer[layer_id][..., : self.kv_lora_rank].view(self.dtype)
        return self.kv_buffer[layer_id][..., : self.kv_lora_rank]

    def get_kv_buffer(self, layer_id: int):
        return self.get_key_buffer(layer_id), self.get_value_buffer(layer_id)

    def set_kv_buffer(
        self,
        layer: RadixAttention,
        loc: torch.Tensor,
        cache_k: torch.Tensor,
        cache_v: torch.Tensor,
    ):
        layer_id = layer.layer_id
        if cache_k.dtype != self.dtype:
            cache_k = cache_k.to(self.dtype)
        if self.store_dtype != self.dtype:
            self.kv_buffer[layer_id][loc] = cache_k.view(self.store_dtype)
        else:
            self.kv_buffer[layer_id][loc] = cache_k


class DoubleSparseTokenToKVPool(BaseTokenToKVPool):

    def __init__(
        self,
        size: int,
        dtype: torch.dtype,
        head_num: int,
        head_dim: int,
        layer_num: int,
        device: str,
        heavy_channel_num: int,
    ):
        super().__init__(size, dtype, device)

        # [size, head_num, head_dim] for each layer
        self.k_buffer = [
            torch.empty((size + 1, head_num, head_dim), dtype=dtype, device=device)
            for _ in range(layer_num)
        ]
        self.v_buffer = [
            torch.empty((size + 1, head_num, head_dim), dtype=dtype, device=device)
            for _ in range(layer_num)
        ]

        # [size, head_num, heavy_channel_num] for each layer
        self.label_buffer = [
            torch.empty(
                (size + 1, head_num, heavy_channel_num), dtype=dtype, device=device
            )
            for _ in range(layer_num)
        ]

    def get_key_buffer(self, layer_id: int):
        return self.k_buffer[layer_id]

    def get_value_buffer(self, layer_id: int):
        return self.v_buffer[layer_id]

    def get_label_buffer(self, layer_id: int):
        return self.label_buffer[layer_id]

    def get_kv_buffer(self, layer_id: int):
        return self.k_buffer[layer_id], self.v_buffer[layer_id]

    def set_kv_buffer(
        self,
        layer: RadixAttention,
        loc: torch.Tensor,
        cache_k: torch.Tensor,
        cache_v: torch.Tensor,
        cache_label: torch.Tensor,
    ):
        # NOTE(Andy): ignore the dtype check
        layer_id = layer.layer_id
        self.k_buffer[layer_id][loc] = cache_k
        self.v_buffer[layer_id][loc] = cache_v
        self.label_buffer[layer_id][loc] = cache_label<|MERGE_RESOLUTION|>--- conflicted
+++ resolved
@@ -205,13 +205,13 @@
             # The padded slot 0 is used for writing dummy outputs from padded tokens.
             self.k_buffer = [
                 torch.empty(
-                    (size + 1, head_num, head_dim // 2), dtype=torch.int8, device="cuda"
+                    (size + 1, head_num, head_dim // 2), dtype=torch.int8, device=device
                 )
                 for _ in range(layer_num)
             ]
             self.v_buffer = [
                 torch.empty(
-                    (size + 1, head_num, head_dim // 2), dtype=torch.int8, device="cuda"
+                    (size + 1, head_num, head_dim // 2), dtype=torch.int8, device=device
                 )
                 for _ in range(layer_num)
             ]
@@ -222,7 +222,7 @@
                 torch.empty(
                     (size + 1, head_num, head_dim),
                     dtype=self.store_dtype,
-                    device="cuda",
+                    device=device,
                 )
                 for _ in range(layer_num)
             ]
@@ -230,7 +230,7 @@
                 torch.empty(
                     (size + 1, head_num, head_dim),
                     dtype=self.store_dtype,
-                    device="cuda",
+                    device=device,
                 )
                 for _ in range(layer_num)
             ]
@@ -244,7 +244,7 @@
                     torch.empty(
                         (size + 1, head_num, head_dim // self.quant_group_size),
                         dtype=torch_dtype,
-                        device="cuda",
+                        device=device,
                     )
                     for _ in range(layer_num)
                 ]
@@ -252,20 +252,20 @@
                     torch.empty(
                         (size + 1, head_num, head_dim // self.quant_group_size),
                         dtype=torch_dtype,
-                        device="cuda",
+                        device=device,
                     )
                     for _ in range(layer_num)
                 ]
             else:
                 self.k_scales_buffer = [
                     torch.empty(
-                        (size + 1, head_num, 1), dtype=torch_dtype, device="cuda"
+                        (size + 1, head_num, 1), dtype=torch_dtype, device=device
                     )
                     for _ in range(layer_num)
                 ]
                 self.v_scales_buffer = [
                     torch.empty(
-                        (size + 1, head_num, 1), dtype=torch_dtype, device="cuda"
+                        (size + 1, head_num, 1), dtype=torch_dtype, device=device
                     )
                     for _ in range(layer_num)
                 ]
@@ -310,7 +310,7 @@
         cache_k: torch.Tensor,
         cache_v: torch.Tensor,
     ):
-<<<<<<< HEAD
+        layer_id = layer.layer_id
         if self.dtype == torch.int8:
             if self.kv_cache_dtype_str == "int4":
                 destindex_copy_quantize_int4kv(
@@ -340,19 +340,9 @@
                     self.v_buffer[layer_id],
                     self.v_scales_buffer[layer_id],
                 )
-=======
-        layer_id = layer.layer_id
-        if cache_k.dtype != self.dtype:
-            cache_k = cache_k.to(self.dtype)
-            cache_v = cache_v.to(self.dtype)
-        if self.store_dtype != self.dtype:
-            self.k_buffer[layer_id][loc] = cache_k.view(self.store_dtype)
-            self.v_buffer[layer_id][loc] = cache_v.view(self.store_dtype)
->>>>>>> a146d999
         else:
             if cache_k.dtype != self.dtype:
                 cache_k = cache_k.to(self.dtype)
-            if cache_v.dtype != self.dtype:
                 cache_v = cache_v.to(self.dtype)
             if self.store_dtype != self.dtype:
                 self.k_buffer[layer_id][loc] = cache_k.view(self.store_dtype)
