"""
Copyright 2023-2024 SGLang Team
Licensed under the Apache License, Version 2.0 (the "License");
you may not use this file except in compliance with the License.
You may obtain a copy of the License at

    http://www.apache.org/licenses/LICENSE-2.0

Unless required by applicable law or agreed to in writing, software
distributed under the License is distributed on an "AS IS" BASIS,
WITHOUT WARRANTIES OR CONDITIONS OF ANY KIND, either express or implied.
See the License for the specific language governing permissions and
limitations under the License.
"""

from __future__ import annotations

from dataclasses import dataclass

from sglang.srt.configs.mamba_utils import KimiLinearCacheParams, Mamba2CacheParams
from sglang.srt.layers.attention.nsa import index_buf_accessor
from sglang.srt.layers.attention.nsa.quant_k_cache import quantize_k_cache
from sglang.srt.utils.torch_memory_saver_adapter import TorchMemorySaverAdapter

"""
Memory pool.

SGLang has two levels of memory pool.
ReqToTokenPool maps a request to its token locations.
TokenToKVPoolAllocator manages the indices to kv cache data.
KVCache actually holds the physical kv cache.
"""

import abc
import logging
<<<<<<< HEAD
import os
from contextlib import nullcontext
=======
from contextlib import contextmanager, nullcontext
>>>>>>> 6e29446e
from typing import TYPE_CHECKING, Dict, List, Optional, Tuple, Union

import numpy as np
import torch
import triton
import triton.language as tl

from sglang.srt.constants import GPU_MEMORY_TYPE_KV_CACHE
from sglang.srt.layers.radix_attention import RadixAttention
<<<<<<< HEAD
from sglang.srt.utils import is_cuda, is_npu, next_power_of_2
=======
from sglang.srt.mem_cache.utils import (
    get_mla_kv_buffer_triton,
    set_mla_kv_buffer_triton,
    set_mla_kv_scale_buffer_triton,
)
from sglang.srt.utils import (
    get_bool_env_var,
    is_cuda,
    is_float4_e2m1fn_x2,
    is_npu,
    next_power_of_2,
)
>>>>>>> 6e29446e

if TYPE_CHECKING:
    from sglang.srt.managers.cache_controller import LayerDoneCounter
    from sglang.srt.managers.schedule_batch import Req


logger = logging.getLogger(__name__)

GB = 1024 * 1024 * 1024

SUPPORTED_CUSTOM_MEM_POOL_TYPES = ["NVLINK", "BAREX"]

_is_cuda = is_cuda()
_is_npu = is_npu()
if _is_npu:
    import torch_npu


def get_tensor_size_bytes(t: Union[torch.Tensor, List[torch.Tensor]]):
    if isinstance(t, list):
        return sum(get_tensor_size_bytes(x) for x in t)
    return np.prod(t.shape) * t.dtype.itemsize


class ReqToTokenPool:
    """A memory pool that maps a request to its token locations."""

    def __init__(
        self,
        size: int,
        max_context_len: int,
        device: str,
        enable_memory_saver: bool,
    ):

        memory_saver_adapter = TorchMemorySaverAdapter.create(
            enable=enable_memory_saver
        )

        self.size = size
        self.max_context_len = max_context_len
        self.device = device
        with memory_saver_adapter.region(GPU_MEMORY_TYPE_KV_CACHE):
            self.req_to_token = torch.zeros(
                (size, max_context_len), dtype=torch.int32, device=device
            )

        self.free_slots = list(range(size))

    def write(self, indices, values):
        self.req_to_token[indices] = values

    def available_size(self):
        return len(self.free_slots)

    def alloc(self, need_size: int) -> List[int]:
        if need_size > len(self.free_slots):
            return None

        select_index = self.free_slots[:need_size]
        self.free_slots = self.free_slots[need_size:]

        return select_index

    def free(self, free_index: Union[int, List[int]]):
        if isinstance(free_index, (int,)):
            self.free_slots.append(free_index)
        else:
            self.free_slots.extend(free_index)

    def clear(self):
        self.free_slots = list(range(self.size))


class MambaPool:
    @dataclass(frozen=True, kw_only=True)
    class State:
        conv: Union[torch.Tensor, List[torch.Tensor]]
        temporal: torch.Tensor

        def at_layer_idx(self, layer: int):
            if isinstance(self.conv, list):
                return type(self)(
                    conv=[v[layer] for v in self.conv],
                    temporal=self.temporal[layer],
                )
            return type(self)(**{k: v[layer] for k, v in vars(self).items()})

        def mem_usage_bytes(self):
            return sum(get_tensor_size_bytes(t) for t in vars(self).values())

    @dataclass(frozen=True, kw_only=True)
    class SpeculativeState(State):
        intermediate_ssm: Union[torch.Tensor, List[torch.Tensor]]
        intermediate_conv_window: torch.Tensor

    def __init__(
        self,
        *,
        size: int,
        cache_params: Union["Mamba2CacheParams", "KimiLinearCacheParams"],
        device: str,
        speculative_num_draft_tokens: Optional[int] = None,
    ):
        conv_state_shape = cache_params.shape.conv
        temporal_state_shape = cache_params.shape.temporal
        conv_dtype = cache_params.dtype.conv
        ssm_dtype = cache_params.dtype.temporal
        num_mamba_layers = len(cache_params.layers)

        # for disagg with nvlink
        custom_mem_pool_type = os.getenv("SGLANG_MOONCAKE_CUSTOM_MEM_POOL")
        if custom_mem_pool_type is not None:
            # Handle boolean True as NVLINK
            if custom_mem_pool_type.lower() == "true":
                custom_mem_pool_type = "NVLINK"
            self.enable_custom_mem_pool = (
                custom_mem_pool_type in SUPPORTED_CUSTOM_MEM_POOL_TYPES
            )
        else:
            self.enable_custom_mem_pool = False

        if self.enable_custom_mem_pool:
            # TODO(shangming): abstract custom allocator class for more backends
            if custom_mem_pool_type == "NVLINK":
                from mooncake.allocator import NVLinkAllocator

                allocator = NVLinkAllocator.get_allocator(self.device)
            elif custom_mem_pool_type == "BAREX":
                from mooncake.allocator import BarexAllocator

                allocator = BarexAllocator.get_allocator(self.device)
            else:
                # This should not happen due to the enable_custom_mem_pool check above
                raise ValueError(
                    f"Unsupported custom mem pool type: {custom_mem_pool_type}"
                )

            self.custom_mem_pool = torch.cuda.MemPool(allocator.allocator())
        else:
            self.custom_mem_pool = None

        self.is_kda_cache = isinstance(cache_params, KimiLinearCacheParams)
        with (
            torch.cuda.use_mem_pool(self.custom_mem_pool)
            if self.enable_custom_mem_pool
            else nullcontext()
        ):
            if self.is_kda_cache:
                conv_state = [
                    torch.zeros(
                        size=(num_mamba_layers, size + 1) + conv_shape,
                        dtype=conv_dtype,
                        device=device,
                    )
                    for conv_shape in conv_state_shape
                ]
            else:
                # assume conv_state = (dim, state_len)
                assert conv_state_shape[0] > conv_state_shape[1]
                conv_state = torch.zeros(
                    size=(num_mamba_layers, size + 1) + conv_state_shape,
                    dtype=conv_dtype,
                    device=device,
                )
            temporal_state = torch.zeros(
                size=(num_mamba_layers, size + 1) + temporal_state_shape,
                dtype=ssm_dtype,
                device=device,
            )
            if speculative_num_draft_tokens is not None:
                # Cache intermediate SSM states per draft token during target verify
                # Shape: [num_layers, size + 1, speculative_num_draft_tokens, HV, K, V]
                intermediate_ssm_state_cache = torch.zeros(
                    size=(
                        num_mamba_layers,
                        size + 1,
                        speculative_num_draft_tokens,
                        temporal_state_shape[0],
                        temporal_state_shape[1],
                        temporal_state_shape[2],
                    ),
                    dtype=ssm_dtype,
                    device="cuda",
                )
                # Cache intermediate conv windows (last K-1 inputs) per draft token during target verify
                # Shape: [num_layers, size + 1, speculative_num_draft_tokens, dim, K-1]

                if self.is_kda_cache:
                    intermediate_conv_window_cache = [
                        torch.zeros(
                            size=(
                                num_mamba_layers,
                                size + 1,
                                speculative_num_draft_tokens,
                                conv_shape[0],
                                conv_shape[1],
                            ),
                            dtype=conv_dtype,
                            device="cuda",
                        )
                        for conv_shape in conv_state_shape
                    ]
                else:
                    intermediate_conv_window_cache = torch.zeros(
                        size=(
                            num_mamba_layers,
                            size + 1,
                            speculative_num_draft_tokens,
                            conv_state_shape[0],
                            conv_state_shape[1],
                        ),
                        dtype=conv_dtype,
                        device="cuda",
                    )
                self.mamba_cache = self.SpeculativeState(
                    conv=conv_state,
                    temporal=temporal_state,
                    intermediate_ssm=intermediate_ssm_state_cache,
                    intermediate_conv_window=intermediate_conv_window_cache,
                )
                logger.info(
                    f"Mamba Cache is allocated. "
                    f"max_mamba_cache_size: {size}, "
                    f"conv_state size: {get_tensor_size_bytes(conv_state) / GB:.2f}GB, "
                    f"ssm_state size: {get_tensor_size_bytes(temporal_state) / GB:.2f}GB "
                    f"intermediate_ssm_state_cache size: {get_tensor_size_bytes(intermediate_ssm_state_cache) / GB:.2f}GB "
                    f"intermediate_conv_window_cache size: {get_tensor_size_bytes(intermediate_conv_window_cache) / GB:.2f}GB "
                )
            else:
                self.mamba_cache = self.State(conv=conv_state, temporal=temporal_state)
                logger.info(
                    f"Mamba Cache is allocated. "
                    f"max_mamba_cache_size: {size}, "
                    f"conv_state size: {get_tensor_size_bytes(conv_state) / GB:.2f}GB, "
                    f"ssm_state size: {get_tensor_size_bytes(temporal_state) / GB:.2f}GB "
                )
            self.size = size
            self.device = device
            self.free_slots = torch.arange(
                self.size, dtype=torch.int64, device=self.device
            )
            self.mem_usage = self.mamba_cache.mem_usage_bytes() / GB
            self.num_mamba_layers = num_mamba_layers

    def get_speculative_mamba2_params_all_layers(self) -> SpeculativeState:
        assert isinstance(self.mamba_cache, self.SpeculativeState)
        return self.mamba_cache

    def mamba2_layer_cache(self, layer_id: int):
        return self.mamba_cache.at_layer_idx(layer_id)

    def available_size(self):
        return len(self.free_slots)

    def alloc(self, need_size: int) -> Optional[torch.Tensor]:
        if need_size > len(self.free_slots):
            return None

        select_index = self.free_slots[:need_size]
        self.free_slots = self.free_slots[need_size:]

        return select_index

    def free(self, free_index: torch.Tensor):
        if free_index.numel() == 0:
            return
        self.free_slots = torch.cat((self.free_slots, free_index))
        if self.is_kda_cache:
            for i in range(len(self.mamba_cache.conv)):
                self.mamba_cache.conv[i][:, free_index] = 0
        else:
            self.mamba_cache.conv[:, free_index] = 0
        self.mamba_cache.temporal[:, free_index] = 0

    def clear(self):
        self.free_slots = torch.arange(self.size, dtype=torch.int64, device=self.device)

    def copy_from(self, src_index: torch.Tensor, dst_index: torch.Tensor):
        if self.is_kda_cache:
            for i in range(len(self.mamba_cache.conv)):
                self.mamba_cache.conv[i][:, dst_index] = self.mamba_cache.conv[i][
                    :, src_index
                ]
        else:
            self.mamba_cache.conv[:, dst_index] = self.mamba_cache.conv[:, src_index]

        self.mamba_cache.temporal[:, dst_index] = self.mamba_cache.temporal[
            :, src_index
        ]
        return

    def fork_from(self, src_index: torch.Tensor) -> Optional[torch.Tensor]:
        dst_index = self.alloc(1)
        if dst_index == None:
            return None
        self.copy_from(src_index, dst_index)
        return dst_index

    def get_contiguous_buf_infos(self):
        state_tensors = [
            getattr(self.mamba_cache, field) for field in vars(self.mamba_cache)
        ]
        data_ptrs, data_lens, item_lens = [], [], []

        for _, state_tensor in enumerate(state_tensors):
            data_ptrs += [
                state_tensor[i].data_ptr() for i in range(self.num_mamba_layers)
            ]
            data_lens += [state_tensor[i].nbytes for i in range(self.num_mamba_layers)]
            item_lens += [
                state_tensor[i][0].nbytes for i in range(self.num_mamba_layers)
            ]
        return data_ptrs, data_lens, item_lens


class HybridReqToTokenPool(ReqToTokenPool):
    """A memory pool that maps a request to its token locations."""

    def __init__(
        self,
        *,
        size: int,
        mamba_size: int,
        max_context_len: int,
        device: str,
        enable_memory_saver: bool,
        cache_params: Union["Mamba2CacheParams", "KimiLinearCacheParams"],
        speculative_num_draft_tokens: int = None,
    ):
        super().__init__(
            size=size,
            max_context_len=max_context_len,
            device=device,
            enable_memory_saver=enable_memory_saver,
        )
        self._init_mamba_pool(
            size=mamba_size,
            cache_params=cache_params,
            device=device,
            speculative_num_draft_tokens=speculative_num_draft_tokens,
        )

    def _init_mamba_pool(
        self,
        size: int,
        cache_params: Union["Mamba2CacheParams", "KimiLinearCacheParams"],
        device: str,
        speculative_num_draft_tokens: int = None,
    ):
        self.mamba_pool = MambaPool(
            size=size,
            cache_params=cache_params,
            device=device,
            speculative_num_draft_tokens=speculative_num_draft_tokens,
        )
        self.mamba_map = {layer_id: i for i, layer_id in enumerate(cache_params.layers)}

        self.device = device
        self.req_index_to_mamba_index_mapping: torch.Tensor = torch.zeros(
            size, dtype=torch.int32, device=self.device
        )

    # For chunk prefill req, we do not need to allocate mamba cache,
    # We could use allocated mamba cache instead.
    def alloc(
        self, need_size: int, reqs: Optional[List[Req]] = None
    ) -> Optional[List[int]]:
        select_index = super().alloc(need_size)
        if select_index == None:
            return None

        mamba_index = []
        for req in reqs:
            mid = None
            if req.mamba_pool_idx is not None:  # for radix cache
                mid = req.mamba_pool_idx
            else:
                mid = self.mamba_pool.alloc(1)[0]
                req.mamba_pool_idx = mid
            if mid is not None:
                mamba_index.append(mid)
        assert len(select_index) == len(
            mamba_index
        ), f"Not enough space for mamba cache, try to increase --max-mamba-cache-size."
        self.req_index_to_mamba_index_mapping[select_index] = torch.tensor(
            mamba_index, dtype=torch.int32, device=self.device
        )
        return select_index

    def get_mamba_indices(self, req_indices: torch.Tensor) -> torch.Tensor:
        return self.req_index_to_mamba_index_mapping[req_indices]

    def mamba2_layer_cache(self, layer_id: int):
        assert layer_id in self.mamba_map
        return self.mamba_pool.mamba2_layer_cache(self.mamba_map[layer_id])

    def get_speculative_mamba2_params_all_layers(self) -> MambaPool.SpeculativeState:
        return self.mamba_pool.get_speculative_mamba2_params_all_layers()

    # For chunk prefill, we can not free mamba cache, we need use it in the future
    def free(self, free_index: Union[int, List[int]], free_mamba_cache: bool = True):
        if isinstance(free_index, (int,)):
            free_index = [free_index]
        super().free(free_index)
        if free_mamba_cache:
            mamba_index = self.req_index_to_mamba_index_mapping[free_index]
            self.mamba_pool.free(mamba_index)

    def clear(self):
        super().clear()
        self.mamba_pool.clear()


class KVCache(abc.ABC):
    @abc.abstractmethod
    def __init__(
        self,
        size: int,
        page_size: int,
        dtype: torch.dtype,
        layer_num: int,
        device: str,
        enable_memory_saver: bool,
        start_layer: Optional[int] = None,
        end_layer: Optional[int] = None,
    ):
        self.size = size
        self.page_size = page_size
        self.dtype = dtype
        self.device = device
        if dtype in (torch.float8_e5m2, torch.float8_e4m3fn):
            # NOTE: Store as torch.uint8 because Tensor.index_put is not implemented for torch.float8_e5m2
            self.store_dtype = torch.uint8
        else:
            self.store_dtype = dtype
        self.layer_num = layer_num
        self.start_layer = start_layer or 0
        self.end_layer = end_layer or layer_num - 1
        self.memory_saver_adapter = TorchMemorySaverAdapter.create(
            enable=enable_memory_saver
        )
        self.mem_usage = 0

        # used for chunked cpu-offloading
        self.cpu_offloading_chunk_size = 8192

        # default state for optional layer-wise transfer control
        self.layer_transfer_counter = None

        # for disagg with nvlink
        custom_mem_pool_type = os.getenv("SGLANG_MOONCAKE_CUSTOM_MEM_POOL")
        if custom_mem_pool_type is not None:
            # Handle boolean True as NVLINK
            if custom_mem_pool_type.lower() == "true":
                custom_mem_pool_type = "NVLINK"
            self.enable_custom_mem_pool = custom_mem_pool_type in SUPPORTED_CUSTOM_MEM_POOL_TYPES
        else:
            self.enable_custom_mem_pool = False

        if self.enable_custom_mem_pool:
            # TODO(shangming): abstract custom allocator class for more backends
            if custom_mem_pool_type == "NVLINK":
                from mooncake.allocator import NVLinkAllocator

                allocator = NVLinkAllocator.get_allocator(self.device)
            elif custom_mem_pool_type == "BAREX":
                from mooncake.allocator import BarexAllocator

                allocator = BarexAllocator.get_allocator(self.device)
            else:
                # This should not happen due to the enable_custom_mem_pool check above
                raise ValueError(
                    f"Unsupported custom mem pool type: {custom_mem_pool_type}"
                )

            self.custom_mem_pool = torch.cuda.MemPool(allocator.allocator())
        else:
            self.custom_mem_pool = None

    def _finalize_allocation_log(self, num_tokens: int):
        """Common logging and mem_usage computation for KV cache allocation.
        Supports both tuple (K, V) size returns and single KV size returns.
        """
        kv_size_bytes = self.get_kv_size_bytes()
        if isinstance(kv_size_bytes, tuple):
            k_size, v_size = kv_size_bytes
            k_size_GB = k_size / GB
            v_size_GB = v_size / GB
            logger.info(
                f"KV Cache is allocated. #tokens: {num_tokens}, K size: {k_size_GB:.2f} GB, V size: {v_size_GB:.2f} GB"
            )
            self.mem_usage = k_size_GB + v_size_GB
        else:
            kv_size_GB = kv_size_bytes / GB
            logger.info(
                f"KV Cache is allocated. #tokens: {num_tokens}, KV size: {kv_size_GB:.2f} GB"
            )
            self.mem_usage = kv_size_GB

    @abc.abstractmethod
    def get_key_buffer(self, layer_id: int) -> torch.Tensor:
        raise NotImplementedError()

    @abc.abstractmethod
    def get_value_buffer(self, layer_id: int) -> torch.Tensor:
        raise NotImplementedError()

    @abc.abstractmethod
    def get_kv_buffer(self, layer_id: int) -> Tuple[torch.Tensor, torch.Tensor]:
        raise NotImplementedError()

    @abc.abstractmethod
    def set_kv_buffer(
        self,
        layer: RadixAttention,
        loc: torch.Tensor,
        cache_k: torch.Tensor,
        cache_v: torch.Tensor,
    ) -> None:
        raise NotImplementedError()

    def register_layer_transfer_counter(self, layer_transfer_counter: LayerDoneCounter):
        self.layer_transfer_counter = layer_transfer_counter

    def get_cpu_copy(self, indices):
        raise NotImplementedError()

    def load_cpu_copy(self, kv_cache_cpu, indices):
        raise NotImplementedError()

    def maybe_get_custom_mem_pool(self):
        return self.custom_mem_pool


class MHATokenToKVPool(KVCache):

    def __init__(
        self,
        size: int,
        page_size: int,
        dtype: torch.dtype,
        head_num: int,
        head_dim: int,
        layer_num: int,
        device: str,
        enable_memory_saver: bool,
        start_layer: Optional[int] = None,
        end_layer: Optional[int] = None,
        enable_alt_stream: bool = True,
        enable_kv_cache_copy: bool = False,
    ):
        super().__init__(
            size,
            page_size,
            dtype,
            layer_num,
            device,
            enable_memory_saver,
            start_layer,
            end_layer,
        )
        self.head_num = head_num
        self.head_dim = head_dim

        self._create_buffers()

        self.device_module = torch.get_device_module(self.device)
        self.alt_stream = (
            self.device_module.Stream() if _is_cuda and enable_alt_stream else None
        )

        if enable_kv_cache_copy:
            self._init_kv_copy_and_warmup()
        else:
            self._kv_copy_config = None

        self._finalize_allocation_log(size)

    def _init_kv_copy_and_warmup(self):
        # Heuristics for KV copy tiling
        _KV_COPY_STRIDE_THRESHOLD_LARGE = 8192
        _KV_COPY_STRIDE_THRESHOLD_MEDIUM = 4096
        _KV_COPY_TILE_SIZE_LARGE = 512
        _KV_COPY_TILE_SIZE_MEDIUM = 256
        _KV_COPY_TILE_SIZE_SMALL = 128
        _KV_COPY_NUM_WARPS_LARGE_TILE = 8
        _KV_COPY_NUM_WARPS_SMALL_TILE = 4

        stride_bytes = int(self.data_strides[0].item())
        if stride_bytes >= _KV_COPY_STRIDE_THRESHOLD_LARGE:
            bytes_per_tile = _KV_COPY_TILE_SIZE_LARGE
        elif stride_bytes >= _KV_COPY_STRIDE_THRESHOLD_MEDIUM:
            bytes_per_tile = _KV_COPY_TILE_SIZE_MEDIUM
        else:
            bytes_per_tile = _KV_COPY_TILE_SIZE_SMALL

        self._kv_copy_config = {
            "bytes_per_tile": bytes_per_tile,
            "byte_tiles": (stride_bytes + bytes_per_tile - 1) // bytes_per_tile,
            "num_warps": (
                _KV_COPY_NUM_WARPS_SMALL_TILE
                if bytes_per_tile <= _KV_COPY_TILE_SIZE_MEDIUM
                else _KV_COPY_NUM_WARPS_LARGE_TILE
            ),
        }

        dummy_loc = torch.zeros(1, dtype=torch.int32, device=self.device)
        grid = (self.data_ptrs.numel(), self._kv_copy_config["byte_tiles"])

        copy_all_layer_kv_cache_tiled[grid](
            self.data_ptrs,
            self.data_strides,
            dummy_loc,
            dummy_loc,
            1,
            1,
            BYTES_PER_TILE=self._kv_copy_config["bytes_per_tile"],
            num_warps=self._kv_copy_config["num_warps"],
            num_stages=2,
        )

    def _create_buffers(self):
        with self.memory_saver_adapter.region(GPU_MEMORY_TYPE_KV_CACHE):
            with (
                torch.cuda.use_mem_pool(self.custom_mem_pool)
                if self.enable_custom_mem_pool
                else nullcontext()
            ):
                # [size, head_num, head_dim] for each layer
                # The padded slot 0 is used for writing dummy outputs from padded tokens.
                self.k_buffer = [
                    torch.zeros(
                        (self.size + self.page_size, self.head_num, self.head_dim),
                        dtype=self.store_dtype,
                        device=self.device,
                    )
                    for _ in range(self.layer_num)
                ]
                self.v_buffer = [
                    torch.zeros(
                        (self.size + self.page_size, self.head_num, self.head_dim),
                        dtype=self.store_dtype,
                        device=self.device,
                    )
                    for _ in range(self.layer_num)
                ]

        self.k_data_ptrs = torch.tensor(
            [x.data_ptr() for x in self.k_buffer],
            dtype=torch.uint64,
            device=self.device,
        )
        self.v_data_ptrs = torch.tensor(
            [x.data_ptr() for x in self.v_buffer],
            dtype=torch.uint64,
            device=self.device,
        )
        self.data_ptrs = torch.cat([self.k_data_ptrs, self.v_data_ptrs], dim=0)
        self.data_strides = torch.tensor(
            [
                np.prod(x.shape[1:]) * x.dtype.itemsize
                for x in self.k_buffer + self.v_buffer
            ],
            device=self.device,
        )

    def _clear_buffers(self):
        del self.k_buffer
        del self.v_buffer

    def get_kv_size_bytes(self):
        assert hasattr(self, "k_buffer")
        assert hasattr(self, "v_buffer")
        k_size_bytes = 0
        for k_cache in self.k_buffer:
            k_size_bytes += get_tensor_size_bytes(k_cache)
        v_size_bytes = 0
        for v_cache in self.v_buffer:
            v_size_bytes += get_tensor_size_bytes(v_cache)
        return k_size_bytes, v_size_bytes

    # for disagg
    def get_contiguous_buf_infos(self):
        # layer_num x [seq_len, head_num, head_dim]
        # layer_num x [page_num, page_size, head_num, head_dim]
        kv_data_ptrs = [
            self._get_key_buffer(i).data_ptr()
            for i in range(self.start_layer, self.start_layer + self.layer_num)
        ] + [
            self._get_value_buffer(i).data_ptr()
            for i in range(self.start_layer, self.start_layer + self.layer_num)
        ]
        kv_data_lens = [
            self._get_key_buffer(i).nbytes
            for i in range(self.start_layer, self.start_layer + self.layer_num)
        ] + [
            self._get_value_buffer(i).nbytes
            for i in range(self.start_layer, self.start_layer + self.layer_num)
        ]
        kv_item_lens = [
            self._get_key_buffer(i)[0].nbytes * self.page_size
            for i in range(self.start_layer, self.start_layer + self.layer_num)
        ] + [
            self._get_value_buffer(i)[0].nbytes * self.page_size
            for i in range(self.start_layer, self.start_layer + self.layer_num)
        ]
        return kv_data_ptrs, kv_data_lens, kv_item_lens

    def get_cpu_copy(self, indices):
        torch.cuda.synchronize()
        kv_cache_cpu = []
        chunk_size = self.cpu_offloading_chunk_size
        for layer_id in range(self.layer_num):
            kv_cache_cpu.append([])
            for i in range(0, len(indices), chunk_size):
                chunk_indices = indices[i : i + chunk_size]
                k_cpu = self.k_buffer[layer_id][chunk_indices].to(
                    "cpu", non_blocking=True
                )
                v_cpu = self.v_buffer[layer_id][chunk_indices].to(
                    "cpu", non_blocking=True
                )
                kv_cache_cpu[-1].append([k_cpu, v_cpu])
        torch.cuda.synchronize()
        return kv_cache_cpu

    def load_cpu_copy(self, kv_cache_cpu, indices):
        torch.cuda.synchronize()
        chunk_size = self.cpu_offloading_chunk_size
        for layer_id in range(self.layer_num):
            for i in range(0, len(indices), chunk_size):
                chunk_indices = indices[i : i + chunk_size]
                k_cpu, v_cpu = (
                    kv_cache_cpu[layer_id][i // chunk_size][0],
                    kv_cache_cpu[layer_id][i // chunk_size][1],
                )
                assert k_cpu.shape[0] == v_cpu.shape[0] == len(chunk_indices)
                k_chunk = k_cpu.to(self.k_buffer[0].device, non_blocking=True)
                v_chunk = v_cpu.to(self.v_buffer[0].device, non_blocking=True)
                self.k_buffer[layer_id][chunk_indices] = k_chunk
                self.v_buffer[layer_id][chunk_indices] = v_chunk
        torch.cuda.synchronize()

    def _get_key_buffer(self, layer_id: int):
        # for internal use of referencing
        if self.store_dtype != self.dtype:
            return self.k_buffer[layer_id - self.start_layer].view(self.dtype)
        return self.k_buffer[layer_id - self.start_layer]

    def get_key_buffer(self, layer_id: int):
        # note: get_key_buffer is hooked with synchronization for layer-wise KV cache loading
        # it is supposed to be used only by attention backend not for information purpose
        # same applies to get_value_buffer and get_kv_buffer
        if self.layer_transfer_counter is not None:
            self.layer_transfer_counter.wait_until(layer_id - self.start_layer)
        return self._get_key_buffer(layer_id)

    def _get_value_buffer(self, layer_id: int):
        # for internal use of referencing
        if self.store_dtype != self.dtype:
            return self.v_buffer[layer_id - self.start_layer].view(self.dtype)
        return self.v_buffer[layer_id - self.start_layer]

    def get_value_buffer(self, layer_id: int):
        if self.layer_transfer_counter is not None:
            self.layer_transfer_counter.wait_until(layer_id - self.start_layer)
        return self._get_value_buffer(layer_id)

    def get_kv_buffer(self, layer_id: int):
        return self.get_key_buffer(layer_id), self.get_value_buffer(layer_id)

    def set_kv_buffer(
        self,
        layer: RadixAttention,
        loc: torch.Tensor,
        cache_k: torch.Tensor,
        cache_v: torch.Tensor,
        k_scale: Optional[float] = None,
        v_scale: Optional[float] = None,
        layer_id_override: Optional[int] = None,
    ):
        from sglang.srt.model_executor.cuda_graph_runner import get_is_capture_mode

        if layer_id_override is not None:
            layer_id = layer_id_override
        else:
            layer_id = layer.layer_id
        if cache_k.dtype != self.dtype:
            if k_scale is not None:
                cache_k.div_(k_scale)
            if v_scale is not None:
                cache_v.div_(v_scale)
            cache_k = cache_k.to(self.dtype)
            cache_v = cache_v.to(self.dtype)

        if self.store_dtype != self.dtype:
            cache_k = cache_k.view(self.store_dtype)
            cache_v = cache_v.view(self.store_dtype)

        if get_is_capture_mode() and self.alt_stream is not None:
            # Overlap the copy of K and V cache for small batch size
            current_stream = self.device_module.current_stream()
            self.alt_stream.wait_stream(current_stream)
            self.k_buffer[layer_id - self.start_layer][loc] = cache_k
            with self.device_module.stream(self.alt_stream):
                self.v_buffer[layer_id - self.start_layer][loc] = cache_v
            current_stream.wait_stream(self.alt_stream)
        else:
            self.k_buffer[layer_id - self.start_layer][loc] = cache_k
            self.v_buffer[layer_id - self.start_layer][loc] = cache_v

    def move_kv_cache(self, tgt_loc: torch.Tensor, src_loc: torch.Tensor):
        N = tgt_loc.numel()
        if N == 0:
            return

        assert (
            self._kv_copy_config is not None
        ), "KV copy not initialized. Set enable_kv_cache_copy=True in __init__"

        cfg = self._kv_copy_config
        N_upper = next_power_of_2(N)
        grid = (self.data_ptrs.numel(), cfg["byte_tiles"])

        copy_all_layer_kv_cache_tiled[grid](
            self.data_ptrs,
            self.data_strides,
            tgt_loc,
            src_loc,
            N,
            N_upper,
            BYTES_PER_TILE=cfg["bytes_per_tile"],
            num_warps=cfg["num_warps"],
            num_stages=2,
        )


class HybridLinearKVPool(KVCache):
    """KV cache with separate pools for full and linear attention layers."""

    def __init__(
        self,
        size: int,
        dtype: torch.dtype,
        page_size: int,
        head_num: int,
        head_dim: int,
        full_attention_layer_ids: List[int],
        enable_kvcache_transpose: bool,
        device: str,
        mamba_pool: MambaPool,
        # TODO: refactor mla related args
        use_mla: bool = False,
        kv_lora_rank: int = None,
        qk_rope_head_dim: int = None,
    ):
        self.size = size
        self.dtype = dtype
        self.device = device
        self.full_layer_nums = len(full_attention_layer_ids)
        self.page_size = page_size
        # TODO support pp?
        self.start_layer = 0
        self.head_num = head_num
        self.head_dim = head_dim
        self.mamba_pool = mamba_pool
        # TODO MHATransposedTokenToKVPool if enable_kvcache_transpose is True
        assert not enable_kvcache_transpose
        self.use_mla = use_mla
        if not use_mla:
            if _is_npu:
                TokenToKVPoolClass = AscendTokenToKVPool
            else:
                TokenToKVPoolClass = MHATokenToKVPool
            self.full_kv_pool = TokenToKVPoolClass(
                size=size,
                page_size=self.page_size,
                dtype=dtype,
                head_num=head_num,
                head_dim=head_dim,
                layer_num=self.full_layer_nums,
                device=device,
                enable_memory_saver=False,
            )
        else:
            TokenToKVPoolClass = MLATokenToKVPool
            self.full_kv_pool = TokenToKVPoolClass(
                size=size,
                page_size=self.page_size,
                dtype=dtype,
                layer_num=self.full_layer_nums,
                device=device,
                kv_lora_rank=kv_lora_rank,
                qk_rope_head_dim=qk_rope_head_dim,
                enable_memory_saver=False,
            )
        self.full_attention_layer_id_mapping = {
            id: i for i, id in enumerate(full_attention_layer_ids)
        }
        if use_mla:
            self.mem_usage = self.get_kv_size_bytes() / GB
        else:
            k_size, v_size = self.get_kv_size_bytes()
            self.mem_usage = (k_size + v_size) / GB

    def get_kv_size_bytes(self):
        return self.full_kv_pool.get_kv_size_bytes()

    def get_contiguous_buf_infos(self):
        return self.full_kv_pool.get_contiguous_buf_infos()

    def get_state_buf_infos(self):
        mamba_data_ptrs, mamba_data_lens, mamba_item_lens = (
            self.mamba_pool.get_contiguous_buf_infos()
        )
        return mamba_data_ptrs, mamba_data_lens, mamba_item_lens

    def maybe_get_custom_mem_pool(self):
        return self.full_kv_pool.maybe_get_custom_mem_pool()

    def _transfer_full_attention_id(self, layer_id: int):
        if layer_id not in self.full_attention_layer_id_mapping:
            raise ValueError(
                f"{layer_id=} not in full attention layers: {self.full_attention_layer_id_mapping.keys()}"
            )
        return self.full_attention_layer_id_mapping[layer_id]

    def get_key_buffer(self, layer_id: int):
        layer_id = self._transfer_full_attention_id(layer_id)
        return self.full_kv_pool.get_key_buffer(layer_id)

    def get_value_buffer(self, layer_id: int):
        layer_id = self._transfer_full_attention_id(layer_id)
        return self.full_kv_pool.get_value_buffer(layer_id)

    def get_kv_buffer(self, layer_id: int):
        layer_id = self._transfer_full_attention_id(layer_id)
        return self.full_kv_pool.get_kv_buffer(layer_id)

    @contextmanager
    def _transfer_id_context(self, layer: RadixAttention):

        @contextmanager
        def _patch_layer_id(layer):
            original_layer_id = layer.layer_id
            layer.layer_id = self._transfer_full_attention_id(layer.layer_id)
            try:
                yield
            finally:
                layer.layer_id = original_layer_id

        with _patch_layer_id(layer):
            yield

    def set_kv_buffer(
        self,
        layer: RadixAttention,
        loc: torch.Tensor,
        cache_k: torch.Tensor,
        cache_v: torch.Tensor,
        k_scale: float = 1.0,
        v_scale: float = 1.0,
    ):
        layer_id = self._transfer_full_attention_id(layer.layer_id)
        if not self.use_mla:
            self.full_kv_pool.set_kv_buffer(
                None,
                loc,
                cache_k,
                cache_v,
                k_scale,
                v_scale,
                layer_id_override=layer_id,
            )
        else:
            with self._transfer_id_context(layer):
                self.full_kv_pool.set_kv_buffer(
                    layer,
                    loc,
                    cache_k,
                    cache_v,
                )

    def get_v_head_dim(self):
        return self.full_kv_pool.get_value_buffer(0).shape[-1]

    def set_mla_kv_buffer(
        self,
        layer: RadixAttention,
        loc: torch.Tensor,
        cache_k_nope: torch.Tensor,
        cache_k_rope: torch.Tensor,
    ):
        assert self.use_mla, "set_mla_kv_buffer called when use_mla is False"
        with self._transfer_id_context(layer):
            self.full_kv_pool.set_mla_kv_buffer(layer, loc, cache_k_nope, cache_k_rope)

    def get_mla_kv_buffer(
        self,
        layer: RadixAttention,
        loc: torch.Tensor,
        dst_dtype: Optional[torch.dtype] = None,
    ):
        assert self.use_mla, "get_mla_kv_buffer called when use_mla is False"
        with self._transfer_id_context(layer):
            return self.full_kv_pool.get_mla_kv_buffer(layer, loc, dst_dtype)


class SWAKVPool(KVCache):
    """KV cache with separate pools for full and SWA attention layers."""

    def __init__(
        self,
        size: int,
        size_swa: int,
        dtype: torch.dtype,
        head_num: int,
        head_dim: int,
        swa_attention_layer_ids: List[int],
        full_attention_layer_ids: List[int],
        enable_kvcache_transpose: bool,
        device: str,
        token_to_kv_pool_class: KVCache = MHATokenToKVPool,
        **kwargs,
    ):
        self.size = size
        self.size_swa = size_swa
        self.dtype = dtype
        self.head_num = head_num
        self.head_dim = head_dim
        self.device = device
        self.swa_layer_nums = len(swa_attention_layer_ids)
        self.full_layer_nums = len(full_attention_layer_ids)
        self.start_layer = 0
        self.page_size = 1

        kwargs["page_size"] = 1
        kwargs["enable_memory_saver"] = False
        kwargs["head_num"] = head_num
        kwargs["head_dim"] = head_dim
        kwargs["device"] = device
        # TODO MHATransposedTokenToKVPool if enable_kvcache_transpose is True
        assert not enable_kvcache_transpose

        # for disagg with nvlink
        custom_mem_pool_type = os.getenv("SGLANG_MOONCAKE_CUSTOM_MEM_POOL")
        if custom_mem_pool_type is not None:
            # Handle boolean True as NVLINK
            if custom_mem_pool_type.lower() == "true":
                custom_mem_pool_type = "NVLINK"
            self.enable_custom_mem_pool = custom_mem_pool_type in SUPPORTED_CUSTOM_MEM_POOL_TYPES
        else:
            self.enable_custom_mem_pool = False

        if self.enable_custom_mem_pool:
            # TODO(shangming): abstract custom allocator class for more backends
            if custom_mem_pool_type == "NVLINK":
                from mooncake.allocator import NVLinkAllocator

                allocator = NVLinkAllocator.get_allocator(self.device)
            elif custom_mem_pool_type == "BAREX":
                from mooncake.allocator import BarexAllocator

                allocator = BarexAllocator.get_allocator(self.device)
            else:
                # This should not happen due to the enable_custom_mem_pool check above
                raise ValueError(
                    f"Unsupported custom mem pool type: {custom_mem_pool_type}"
                )

            self.custom_mem_pool = torch.cuda.MemPool(allocator.allocator())
        else:
            self.custom_mem_pool = None

        self.swa_kv_pool = token_to_kv_pool_class(
            size=size_swa,
            dtype=dtype,
            layer_num=self.swa_layer_nums,
            **kwargs,
        )
        self.full_kv_pool = token_to_kv_pool_class(
            size=size,
            dtype=dtype,
            layer_num=self.full_layer_nums,
            **kwargs,
        )
        self.layers_mapping: Dict[int, Tuple[int, bool]] = {}
        for full_attn_layer_id, global_layer_id in enumerate(full_attention_layer_ids):
            self.layers_mapping[global_layer_id] = (full_attn_layer_id, False)
        for swa_layer_id, global_layer_id in enumerate(swa_attention_layer_ids):
            self.layers_mapping[global_layer_id] = (swa_layer_id, True)
        self.full_to_swa_index_mapping: Optional[torch.Tensor] = None

        k_size, v_size = self.get_kv_size_bytes()
        self.mem_usage = (k_size + v_size) / GB
        logger.info(
            f"SWAKVPool mem usage: {self.mem_usage} GB, swa size: {self.size_swa}, full size: {self.size}"
        )

    def get_kv_size_bytes(self):
        k_size, v_size = self.full_kv_pool.get_kv_size_bytes()
        k_size_swa, v_size_swa = self.swa_kv_pool.get_kv_size_bytes()
        return k_size + k_size_swa, v_size + v_size_swa

    def get_contiguous_buf_infos(self):
        full_kv_data_ptrs, full_kv_data_lens, full_kv_item_lens = (
            self.full_kv_pool.get_contiguous_buf_infos()
        )

        kv_data_ptrs = full_kv_data_ptrs
        kv_data_lens = full_kv_data_lens
        kv_item_lens = full_kv_item_lens

        return kv_data_ptrs, kv_data_lens, kv_item_lens

    def get_state_buf_infos(self):
        swa_kv_data_ptrs, swa_kv_data_lens, swa_kv_item_lens = (
            self.swa_kv_pool.get_contiguous_buf_infos()
        )

        return swa_kv_data_ptrs, swa_kv_data_lens, swa_kv_item_lens

    def get_key_buffer(self, layer_id: int):
        layer_id_pool, is_swa = self.layers_mapping[layer_id]
        if is_swa:
            return self.swa_kv_pool.get_key_buffer(layer_id_pool)
        else:
            return self.full_kv_pool.get_key_buffer(layer_id_pool)

    def get_value_buffer(self, layer_id: int):
        layer_id_pool, is_swa = self.layers_mapping[layer_id]
        if is_swa:
            return self.swa_kv_pool.get_value_buffer(layer_id_pool)
        else:
            return self.full_kv_pool.get_value_buffer(layer_id_pool)

    def get_kv_buffer(self, layer_id: int):
        layer_id_pool, is_swa = self.layers_mapping[layer_id]
        if is_swa:
            return self.swa_kv_pool.get_kv_buffer(layer_id_pool)
        else:
            return self.full_kv_pool.get_kv_buffer(layer_id_pool)

    def translate_loc_from_full_to_swa(self, kv_indices: torch.Tensor):
        assert self.full_to_swa_index_mapping is not None
        return self.full_to_swa_index_mapping[kv_indices].to(torch.int32)

    def set_kv_buffer(
        self,
        layer: RadixAttention,
        loc: torch.Tensor,
        cache_k: torch.Tensor,
        cache_v: torch.Tensor,
        k_scale: float = 1.0,
        v_scale: float = 1.0,
    ):

        layer_id = layer.layer_id
        layer_id_pool, is_swa = self.layers_mapping[layer_id]
        if is_swa:
            if self.full_to_swa_index_mapping is not None:
                loc = self.translate_loc_from_full_to_swa(loc)
            self.swa_kv_pool.set_kv_buffer(
                None,
                loc,
                cache_k,
                cache_v,
                k_scale,
                v_scale,
                layer_id_override=layer_id_pool,
            )
        else:
            self.full_kv_pool.set_kv_buffer(
                None,
                loc,
                cache_k,
                cache_v,
                k_scale,
                v_scale,
                layer_id_override=layer_id_pool,
            )


class AscendTokenToKVPool(MHATokenToKVPool):

    def _create_buffers(self):
        with self.memory_saver_adapter.region(GPU_MEMORY_TYPE_KV_CACHE):
            # [size, head_num, head_dim] for each layer
            # The padded slot 0 is used for writing dummy outputs from padded tokens.
            # Continuous memory improves the efficiency of Ascend`s transmission backend,
            # while other backends remain unchanged.
            self.kv_buffer = torch.zeros(
                (
                    2,
                    self.layer_num,
                    self.size // self.page_size + 1,
                    self.page_size,
                    self.head_num,
                    self.head_dim,
                ),
                dtype=self.store_dtype,
                device=self.device,
            )
            self.k_buffer = self.kv_buffer[0]
            self.v_buffer = self.kv_buffer[1]

    # for disagg
    def get_contiguous_buf_infos(self):
        # layer_num x [seq_len, head_num, head_dim]
        # layer_num x [page_num, page_size, head_num, head_dim]
        kv_data_ptrs = [
            self.get_key_buffer(i).data_ptr()
            for i in range(self.start_layer, self.start_layer + self.layer_num)
        ] + [
            self.get_value_buffer(i).data_ptr()
            for i in range(self.start_layer, self.start_layer + self.layer_num)
        ]
        kv_data_lens = [
            self.get_key_buffer(i).nbytes
            for i in range(self.start_layer, self.start_layer + self.layer_num)
        ] + [
            self.get_value_buffer(i).nbytes
            for i in range(self.start_layer, self.start_layer + self.layer_num)
        ]
        kv_item_lens = [
            self.get_key_buffer(i)[0].nbytes
            for i in range(self.start_layer, self.start_layer + self.layer_num)
        ] + [
            self.get_value_buffer(i)[0].nbytes
            for i in range(self.start_layer, self.start_layer + self.layer_num)
        ]
        return kv_data_ptrs, kv_data_lens, kv_item_lens

    def set_kv_buffer(
        self,
        layer: RadixAttention,
        loc: torch.Tensor,
        cache_k: torch.Tensor,
        cache_v: torch.Tensor,
        k_scale: Optional[float] = None,
        v_scale: Optional[float] = None,
        layer_id_override: Optional[int] = None,
    ):
        if layer_id_override is not None:
            layer_id = layer_id_override
        else:
            layer_id = layer.layer_id
        if cache_k.dtype != self.dtype:
            if k_scale is not None:
                cache_k.div_(k_scale)
            if v_scale is not None:
                cache_v.div_(v_scale)
            cache_k = cache_k.to(self.dtype)
            cache_v = cache_v.to(self.dtype)

        if self.store_dtype != self.dtype:
            cache_k = cache_k.view(self.store_dtype)
            cache_v = cache_v.view(self.store_dtype)

        torch_npu._npu_reshape_and_cache(
            key=cache_k,
            value=cache_v,
            key_cache=self.k_buffer[layer_id - self.start_layer].view(
                -1, self.page_size, self.head_num, self.head_dim
            ),
            value_cache=self.v_buffer[layer_id - self.start_layer].view(
                -1, self.page_size, self.head_num, self.head_dim
            ),
            slot_indices=loc,
        )


class MLATokenToKVPool(KVCache):
    def __init__(
        self,
        size: int,
        page_size: int,
        dtype: torch.dtype,
        kv_lora_rank: int,
        qk_rope_head_dim: int,
        layer_num: int,
        device: str,
        enable_memory_saver: bool,
        start_layer: Optional[int] = None,
        end_layer: Optional[int] = None,
        use_nsa: bool = False,
        override_kv_cache_dim: Optional[int] = None,
    ):
        super().__init__(
            size,
            page_size,
            dtype,
            layer_num,
            device,
            enable_memory_saver,
            start_layer,
            end_layer,
        )

        self.kv_lora_rank = kv_lora_rank
        self.qk_rope_head_dim = qk_rope_head_dim
        self.use_nsa = use_nsa
        self.nsa_kv_cache_store_fp8 = use_nsa and dtype == torch.float8_e4m3fn
        assert not (
            self.nsa_kv_cache_store_fp8 and override_kv_cache_dim is None
        ), "override_kv_cache_dim must be provided when using NSA with FP8 kv cache storage"
        self.kv_cache_dim = (
            override_kv_cache_dim
            if self.use_nsa and self.nsa_kv_cache_store_fp8
            else (kv_lora_rank + qk_rope_head_dim)
        )

        with self.memory_saver_adapter.region(GPU_MEMORY_TYPE_KV_CACHE):
            with (
                torch.cuda.use_mem_pool(self.custom_mem_pool)
                if self.custom_mem_pool
                else nullcontext()
            ):
                if is_float4_e2m1fn_x2(self.dtype):
                    m = size + page_size
                    n = 1  # head_num
                    k = self.kv_cache_dim  # head_dim

                    scale_block_size = 16
                    self.store_dtype = torch.uint8

                    self.kv_buffer = [
                        torch.zeros(
                            (m, n, k // 2),
                            dtype=self.store_dtype,
                            device=device,
                        )
                        for _ in range(layer_num)
                    ]

                    self.kv_scale_buffer = [
                        torch.zeros(
                            (m, k // scale_block_size),
                            dtype=self.store_dtype,
                            device=device,
                        )
                        for _ in range(layer_num)
                    ]
                else:
                    # The padded slot 0 is used for writing dummy outputs from padded tokens.
                    self.kv_buffer = [
                        torch.zeros(
                            (size + page_size, 1, self.kv_cache_dim),
                            dtype=self.store_dtype,
                            device=device,
                        )
                        for _ in range(layer_num)
                    ]

        self.data_ptrs = torch.tensor(
            [x.data_ptr() for x in self.kv_buffer],
            dtype=torch.uint64,
            device=self.device,
        )
        if not use_nsa:
            # NSA will allocate indexer KV cache later and then log the total size
            self._finalize_allocation_log(size)

    def get_kv_size_bytes(self):
        assert hasattr(self, "kv_buffer")
        kv_size_bytes = 0
        for kv_cache in self.kv_buffer:
            kv_size_bytes += get_tensor_size_bytes(kv_cache)
        return kv_size_bytes

    # for disagg
    def get_contiguous_buf_infos(self):
        # MLA has only one kv_buffer, so only the information of this buffer needs to be returned.
        kv_data_ptrs = [self.kv_buffer[i].data_ptr() for i in range(self.layer_num)]
        kv_data_lens = [self.kv_buffer[i].nbytes for i in range(self.layer_num)]
        kv_item_lens = [
            self.kv_buffer[i][0].nbytes * self.page_size for i in range(self.layer_num)
        ]
        return kv_data_ptrs, kv_data_lens, kv_item_lens

    def get_key_buffer(self, layer_id: int):
        if self.layer_transfer_counter is not None:
            self.layer_transfer_counter.wait_until(layer_id - self.start_layer)

        if self.store_dtype != self.dtype:
            if is_float4_e2m1fn_x2(self.dtype):
                cache_k_nope_fp4 = self.kv_buffer[layer_id - self.start_layer].view(
                    torch.uint8
                )
                cache_k_nope_fp4_sf = self.kv_scale_buffer[layer_id - self.start_layer]

                from sglang.srt.layers.quantization.kvfp4_tensor import (
                    KVFP4QuantizeUtil,
                )

                cache_k_nope_fp4_dequant = KVFP4QuantizeUtil.batched_dequantize(
                    cache_k_nope_fp4, cache_k_nope_fp4_sf
                )
                return cache_k_nope_fp4_dequant
            else:
                return self.kv_buffer[layer_id - self.start_layer].view(self.dtype)

        return self.kv_buffer[layer_id - self.start_layer]

    def get_value_buffer(self, layer_id: int):
        if self.layer_transfer_counter is not None:
            self.layer_transfer_counter.wait_until(layer_id - self.start_layer)

        if self.store_dtype != self.dtype:
            return self.kv_buffer[layer_id - self.start_layer][
                ..., : self.kv_lora_rank
            ].view(self.dtype)
        return self.kv_buffer[layer_id - self.start_layer][..., : self.kv_lora_rank]

    def get_kv_buffer(self, layer_id: int):
        return self.get_key_buffer(layer_id), self.get_value_buffer(layer_id)

    def set_kv_buffer(
        self,
        layer: RadixAttention,
        loc: torch.Tensor,
        cache_k: torch.Tensor,
        cache_v: torch.Tensor,
    ):
        layer_id = layer.layer_id
        assert not (self.use_nsa and self.nsa_kv_cache_store_fp8)
        if cache_k.dtype != self.dtype:
            if is_float4_e2m1fn_x2(self.dtype):
                from sglang.srt.layers.quantization.kvfp4_tensor import (
                    KVFP4QuantizeUtil,
                )

                cache_k_fp4, cache_k_fp4_sf = KVFP4QuantizeUtil.batched_quantize(
                    cache_k
                )
            else:
                cache_k = cache_k.to(self.dtype)

        if self.store_dtype != self.dtype:
            if is_float4_e2m1fn_x2(self.dtype):
                self.kv_buffer[layer_id - self.start_layer][loc] = cache_k_fp4.view(
                    self.store_dtype
                )
                self.kv_scale_buffer[layer_id - self.start_layer][loc] = (
                    cache_k_fp4_sf.view(self.store_dtype)
                )
            else:
                self.kv_buffer[layer_id - self.start_layer][loc] = cache_k.view(
                    self.store_dtype
                )
        else:
            self.kv_buffer[layer_id - self.start_layer][loc] = cache_k

    def set_mla_kv_buffer(
        self,
        layer: RadixAttention,
        loc: torch.Tensor,
        cache_k_nope: torch.Tensor,
        cache_k_rope: torch.Tensor,
    ):
        layer_id = layer.layer_id

        if self.use_nsa and self.nsa_kv_cache_store_fp8:
            # original cache_k: (num_tokens, num_heads 1, hidden 576); we unsqueeze the page_size=1 dim here
            # TODO no need to cat
            cache_k = torch.cat([cache_k_nope, cache_k_rope], dim=-1)
            cache_k = quantize_k_cache(cache_k.unsqueeze(1)).squeeze(1)
            cache_k = cache_k.view(self.store_dtype)
            self.kv_buffer[layer_id - self.start_layer][loc] = cache_k
        else:
            if cache_k_nope.dtype != self.dtype:
                if is_float4_e2m1fn_x2(self.dtype):
                    from sglang.srt.layers.quantization.kvfp4_tensor import (
                        KVFP4QuantizeUtil,
                    )

                    cache_k_nope_fp4, cache_k_nope_fp4_sf = (
                        KVFP4QuantizeUtil.batched_quantize(cache_k_nope)
                    )
                    cache_k_rope_fp4, cache_k_rope_fp4_sf = (
                        KVFP4QuantizeUtil.batched_quantize(cache_k_rope)
                    )
                else:
                    cache_k_nope = cache_k_nope.to(self.dtype)
                    cache_k_rope = cache_k_rope.to(self.dtype)
            if self.store_dtype != self.dtype:
                cache_k_nope = cache_k_nope.view(self.store_dtype)
                cache_k_rope = cache_k_rope.view(self.store_dtype)

            if is_float4_e2m1fn_x2(self.dtype):
                set_mla_kv_buffer_triton(
                    self.kv_buffer[layer_id - self.start_layer],
                    loc,
                    cache_k_nope_fp4,
                    cache_k_rope_fp4,
                )
                set_mla_kv_scale_buffer_triton(
                    self.kv_scale_buffer[layer_id - self.start_layer],
                    loc,
                    cache_k_nope_fp4_sf,
                    cache_k_rope_fp4_sf,
                )
            else:
                set_mla_kv_buffer_triton(
                    self.kv_buffer[layer_id - self.start_layer],
                    loc,
                    cache_k_nope,
                    cache_k_rope,
                )

    def get_mla_kv_buffer(
        self,
        layer: RadixAttention,
        loc: torch.Tensor,
        dst_dtype: Optional[torch.dtype] = None,
    ):
        # get k nope and k rope from the kv buffer, and optionally cast them to dst_dtype.
        layer_id = layer.layer_id
        kv_buffer = self.get_key_buffer(layer_id)
        dst_dtype = dst_dtype or self.dtype
        cache_k_nope = torch.empty(
            (loc.shape[0], 1, self.kv_lora_rank),
            dtype=dst_dtype,
            device=kv_buffer.device,
        )
        cache_k_rope = torch.empty(
            (loc.shape[0], 1, self.qk_rope_head_dim),
            dtype=dst_dtype,
            device=kv_buffer.device,
        )
        get_mla_kv_buffer_triton(kv_buffer, loc, cache_k_nope, cache_k_rope)
        return cache_k_nope, cache_k_rope

    def get_cpu_copy(self, indices):
        torch.cuda.synchronize()
        kv_cache_cpu = []
        chunk_size = self.cpu_offloading_chunk_size
        for layer_id in range(self.layer_num):
            kv_cache_cpu.append([])
            for i in range(0, len(indices), chunk_size):
                chunk_indices = indices[i : i + chunk_size]
                kv_cpu = self.kv_buffer[layer_id][chunk_indices].to(
                    "cpu", non_blocking=True
                )
                kv_cache_cpu[-1].append(kv_cpu)
        torch.cuda.synchronize()
        return kv_cache_cpu

    def load_cpu_copy(self, kv_cache_cpu, indices):
        torch.cuda.synchronize()
        chunk_size = self.cpu_offloading_chunk_size
        for layer_id in range(self.layer_num):
            for i in range(0, len(indices), chunk_size):
                chunk_indices = indices[i : i + chunk_size]
                kv_cpu = kv_cache_cpu[layer_id][i // chunk_size]
                assert kv_cpu.shape[0] == len(chunk_indices)
                kv_chunk = kv_cpu.to(self.kv_buffer[0].device, non_blocking=True)
                self.kv_buffer[layer_id][chunk_indices] = kv_chunk
        torch.cuda.synchronize()


class NSATokenToKVPool(MLATokenToKVPool):
    quant_block_size = 128
    index_k_with_scale_buffer_dtype = torch.uint8

    def __init__(
        self,
        size: int,
        page_size: int,
        kv_lora_rank: int,
        dtype: torch.dtype,
        qk_rope_head_dim: int,
        layer_num: int,
        device: str,
        index_head_dim: int,
        enable_memory_saver: bool,
        start_layer: Optional[int] = None,
        end_layer: Optional[int] = None,
    ):
        assert (
            kv_lora_rank % self.quant_block_size == 0
        ), f"kv_lora_rank {kv_lora_rank} must be multiple of quant_block_size {self.quant_block_size}"

        # Calculate override_kv_cache_dim for FP8 storage:
        # kv_lora_rank + scale storage (kv_lora_rank // quant_block_size * 4 bytes) + rope dimension storage
        override_dim = (
            kv_lora_rank
            + kv_lora_rank // self.quant_block_size * 4
            + qk_rope_head_dim * dtype.itemsize
        )

        super().__init__(
            size,
            page_size,
            dtype,
            kv_lora_rank,
            qk_rope_head_dim,
            layer_num,
            device,
            enable_memory_saver,
            start_layer,
            end_layer,
            use_nsa=True,
            override_kv_cache_dim=override_dim,
        )
        # self.index_k_dtype = torch.float8_e4m3fn
        # self.index_k_scale_dtype = torch.float32
        self.index_head_dim = index_head_dim
        # num head == 1 and head dim == 128 for index_k in NSA
        assert index_head_dim == 128

        assert self.page_size == 64
        with (
            torch.cuda.use_mem_pool(self.custom_mem_pool)
            if self.custom_mem_pool
            else nullcontext()
        ):
            self.index_k_with_scale_buffer = [
                torch.zeros(
                    # Layout:
                    #     ref: test_attention.py :: kv_cache_cast_to_fp8
                    #     shape: (num_pages, page_size 64 * head_dim 128 + page_size 64 * fp32_nbytes 4)
                    #     data: for page i,
                    #         * buf[i, :page_size * head_dim] for fp8 data
                    #         * buf[i, page_size * head_dim:].view(float32) for scale
                    (
                        (size + page_size + 1) // self.page_size,
                        self.page_size
                        * (
                            index_head_dim + index_head_dim // self.quant_block_size * 4
                        ),
                    ),
                    dtype=self.index_k_with_scale_buffer_dtype,
                    device=device,
                )
                for _ in range(layer_num)
            ]
        self._finalize_allocation_log(size)

    def get_index_k_with_scale_buffer(self, layer_id: int) -> torch.Tensor:
        if self.layer_transfer_counter is not None:
            self.layer_transfer_counter.wait_until(layer_id - self.start_layer)
        return self.index_k_with_scale_buffer[layer_id - self.start_layer]

    def get_index_k_continuous(
        self,
        layer_id: int,
        seq_len: int,
        page_indices: torch.Tensor,
    ):
        buf = self.index_k_with_scale_buffer[layer_id - self.start_layer]
        return index_buf_accessor.GetK.execute(
            self, buf, seq_len=seq_len, page_indices=page_indices
        )

    def get_index_k_scale_continuous(
        self,
        layer_id: int,
        seq_len: int,
        page_indices: torch.Tensor,
    ):
        buf = self.index_k_with_scale_buffer[layer_id - self.start_layer]
        return index_buf_accessor.GetS.execute(
            self, buf, seq_len=seq_len, page_indices=page_indices
        )

    # TODO rename later (currently use diff name to avoid confusion)
    def set_index_k_and_scale_buffer(
        self,
        layer_id: int,
        loc: torch.Tensor,
        index_k: torch.Tensor,
        index_k_scale: torch.Tensor,
    ) -> None:
        buf = self.index_k_with_scale_buffer[layer_id - self.start_layer]
        index_buf_accessor.SetKAndS.execute(
            pool=self, buf=buf, loc=loc, index_k=index_k, index_k_scale=index_k_scale
        )

    def get_state_buf_infos(self):
        data_ptrs = [
            self.index_k_with_scale_buffer[i].data_ptr() for i in range(self.layer_num)
        ]
        data_lens = [
            self.index_k_with_scale_buffer[i].nbytes for i in range(self.layer_num)
        ]
        item_lens = [
            self.index_k_with_scale_buffer[i][0].nbytes for i in range(self.layer_num)
        ]
        return data_ptrs, data_lens, item_lens

    def get_kv_size_bytes(self):
        kv_size_bytes = super().get_kv_size_bytes()
        for index_k_cache in self.index_k_with_scale_buffer:
            kv_size_bytes += get_tensor_size_bytes(index_k_cache)
        return kv_size_bytes


class AscendMLAPagedTokenToKVPool(MLATokenToKVPool):
    def __init__(
        self,
        size: int,
        page_size: int,
        dtype: torch.dtype,
        kv_lora_rank: int,
        qk_rope_head_dim: int,
        index_head_dim: Optional[int],
        layer_num: int,
        device: str,
        enable_memory_saver: bool,
        start_layer: Optional[int] = None,
        end_layer: Optional[int] = None,
    ):
        super(MLATokenToKVPool, self).__init__(
            size,
            page_size,
            dtype,
            layer_num,
            device,
            enable_memory_saver,
            start_layer,
            end_layer,
        )

        self.kv_lora_rank = kv_lora_rank
        self.qk_rope_head_dim = qk_rope_head_dim
        self.index_head_dim = index_head_dim

        self.custom_mem_pool = None

        with self.memory_saver_adapter.region(GPU_MEMORY_TYPE_KV_CACHE):
            # The padded slot 0 is used for writing dummy outputs from padded tokens.
            self.k_buffer = torch.zeros(
                (
                    layer_num,
                    self.size // self.page_size + 1,
                    self.page_size,
                    1,
                    self.kv_lora_rank,
                ),
                dtype=self.store_dtype,
                device=self.device,
            )
            self.v_buffer = torch.zeros(
                (
                    layer_num,
                    self.size // self.page_size + 1,
                    self.page_size,
                    1,
                    self.qk_rope_head_dim,
                ),
                dtype=self.store_dtype,
                device=self.device,
            )
            if self.index_head_dim is not None:
                self.index_k_buffer = torch.zeros(
                    (
                        layer_num,
                        self.size // self.page_size + 1,
                        self.page_size,
                        1,
                        self.index_head_dim,
                    ),
                    dtype=self.store_dtype,
                    device=self.device,
                )

        self._finalize_allocation_log(size)

    def get_kv_size_bytes(self):
        assert hasattr(self, "k_buffer")
        assert hasattr(self, "v_buffer")
        kv_size_bytes = 0
        for k_cache in self.k_buffer:
            kv_size_bytes += get_tensor_size_bytes(k_cache)
        for v_cache in self.v_buffer:
            kv_size_bytes += get_tensor_size_bytes(v_cache)
        if self.index_head_dim is not None:
            assert hasattr(self, "index_k_buffer")
            for index_k_cache in self.index_k_buffer:
                kv_size_bytes += get_tensor_size_bytes(index_k_cache)
        return kv_size_bytes

    def get_kv_buffer(self, layer_id: int):
        if self.layer_transfer_counter is not None:
            self.layer_transfer_counter.wait_until(layer_id - self.start_layer)
        return (
            self.k_buffer[layer_id - self.start_layer],
            self.v_buffer[layer_id - self.start_layer],
        )

    def get_key_buffer(self, layer_id: int):
        if self.layer_transfer_counter is not None:
            self.layer_transfer_counter.wait_until(layer_id - self.start_layer)

        if self.store_dtype != self.dtype:
            return self.k_buffer[layer_id - self.start_layer].view(self.dtype)
        return self.k_buffer[layer_id - self.start_layer]

    def get_value_buffer(self, layer_id: int):
        if self.layer_transfer_counter is not None:
            self.layer_transfer_counter.wait_until(layer_id - self.start_layer)

        if self.store_dtype != self.dtype:
            return self.v_buffer[layer_id - self.start_layer].view(self.dtype)
        return self.v_buffer[layer_id - self.start_layer]

    def get_index_k_buffer(self, layer_id: int):
        if self.layer_transfer_counter is not None:
            self.layer_transfer_counter.wait_until(layer_id - self.start_layer)

        if self.store_dtype != self.dtype:
            return self.index_k_buffer[layer_id - self.start_layer].view(self.dtype)
        return self.index_k_buffer[layer_id - self.start_layer]

    # for disagg
    def get_contiguous_buf_infos(self):
        # MLA has only one kv_buffer, so only the information of this buffer needs to be returned.
        kv_data_ptrs = [self.k_buffer[i].data_ptr() for i in range(self.layer_num)] + [
            self.v_buffer[i].data_ptr() for i in range(self.layer_num)
        ]
        kv_data_lens = [self.k_buffer[i].nbytes for i in range(self.layer_num)] + [
            self.v_buffer[i].nbytes for i in range(self.layer_num)
        ]
        kv_item_lens = [self.k_buffer[i][0].nbytes for i in range(self.layer_num)] + [
            self.v_buffer[i][0].nbytes for i in range(self.layer_num)
        ]
        if self.index_head_dim is not None:
            kv_data_ptrs += [
                self.index_k_buffer[i].data_ptr() for i in range(self.layer_num)
            ]
            kv_data_lens += [
                self.index_k_buffer[i].nbytes for i in range(self.layer_num)
            ]
            kv_item_lens += [
                self.index_k_buffer[i][0].nbytes for i in range(self.layer_num)
            ]
        return kv_data_ptrs, kv_data_lens, kv_item_lens

    def set_kv_buffer(
        self,
        layer: RadixAttention,
        loc: torch.Tensor,
        cache_k: torch.Tensor,
        cache_v: torch.Tensor,
    ):
        layer_id = layer.layer_id
        if cache_k.dtype != self.dtype:
            cache_k = cache_k.to(self.dtype)
            cache_v = cache_v.to(self.dtype)

        if self.store_dtype != self.dtype:
            cache_k = cache_k.view(self.store_dtype)
            cache_v = cache_v.view(self.store_dtype)

        if cache_v is None:
            cache_k, cache_v = cache_k.split(
                [self.kv_lora_rank, self.qk_rope_head_dim], dim=-1
            )

        torch_npu.npu_scatter_nd_update_(
            self.k_buffer[layer_id - self.start_layer].view(-1, 1, self.kv_lora_rank),
            loc.view(-1, 1),
            cache_k.view(-1, 1, self.kv_lora_rank),
        )
        torch_npu.npu_scatter_nd_update_(
            self.v_buffer[layer_id - self.start_layer].view(
                -1, 1, self.qk_rope_head_dim
            ),
            loc.view(-1, 1),
            cache_v.view(-1, 1, self.qk_rope_head_dim),
        )

    def set_index_k_buffer(
        self,
        layer_id: int,
        loc: torch.Tensor,
        index_k: torch.Tensor,
    ):
        if index_k.dtype != self.dtype:
            index_k = index_k.to(self.dtype)

        if self.store_dtype != self.dtype:
            index_k = index_k.view(self.store_dtype)

        torch_npu.npu_scatter_nd_update_(
            self.index_k_buffer[layer_id - self.start_layer].view(
                -1, 1, self.index_head_dim
            ),
            loc.view(-1, 1),
            index_k.view(-1, 1, self.index_head_dim),
        )


class DoubleSparseTokenToKVPool(KVCache):
    def __init__(
        self,
        size: int,
        page_size: int,
        dtype: torch.dtype,
        head_num: int,
        head_dim: int,
        layer_num: int,
        device: str,
        heavy_channel_num: int,
        enable_memory_saver: bool,
        start_layer: Optional[int] = None,
        end_layer: Optional[int] = None,
    ):
        super().__init__(
            size,
            page_size,
            dtype,
            layer_num,
            device,
            enable_memory_saver,
            start_layer,
            end_layer,
        )

        with self.memory_saver_adapter.region(GPU_MEMORY_TYPE_KV_CACHE):
            with (
                torch.cuda.use_mem_pool(self.custom_mem_pool)
                if self.enable_custom_mem_pool
                else nullcontext()
            ):
                # [size, head_num, head_dim] for each layer
                self.k_buffer = [
                    torch.zeros(
                        (size + page_size, head_num, head_dim),
                        dtype=dtype,
                        device=device,
                    )
                    for _ in range(layer_num)
                ]
                self.v_buffer = [
                    torch.zeros(
                        (size + page_size, head_num, head_dim),
                        dtype=dtype,
                        device=device,
                    )
                    for _ in range(layer_num)
                ]

                # [size, head_num, heavy_channel_num] for each layer
                self.label_buffer = [
                    torch.zeros(
                        (size + 1, head_num, heavy_channel_num),
                        dtype=dtype,
                        device=device,
                    )
                    for _ in range(layer_num)
                ]

    def get_key_buffer(self, layer_id: int):
        return self.k_buffer[layer_id - self.start_layer]

    def get_value_buffer(self, layer_id: int):
        return self.v_buffer[layer_id - self.start_layer]

    def get_label_buffer(self, layer_id: int):
        return self.label_buffer[layer_id - self.start_layer]

    def get_kv_buffer(self, layer_id: int):
        return (
            self.k_buffer[layer_id - self.start_layer],
            self.v_buffer[layer_id - self.start_layer],
        )

    def set_kv_buffer(
        self,
        layer: RadixAttention,
        loc: torch.Tensor,
        cache_k: torch.Tensor,
        cache_v: torch.Tensor,
        cache_label: torch.Tensor,
    ):
        # NOTE(Andy): ignore the dtype check
        layer_id = layer.layer_id
        self.k_buffer[layer_id - self.start_layer][loc] = cache_k
        self.v_buffer[layer_id - self.start_layer][loc] = cache_v
        self.label_buffer[layer_id - self.start_layer][loc] = cache_label


@triton.jit
def copy_all_layer_kv_cache_tiled(
    data_ptrs,
    strides,
    tgt_loc_ptr,
    src_loc_ptr,
    num_locs,
    num_locs_upper: tl.constexpr,
    BYTES_PER_TILE: tl.constexpr,
):
    """2D tiled kernel. Safe for in-place copy."""
    bid = tl.program_id(0)
    tid = tl.program_id(1)

    stride = tl.load(strides + bid)
    base_ptr = tl.load(data_ptrs + bid)
    base_ptr = tl.cast(base_ptr, tl.pointer_type(tl.uint8))

    byte_off = tid * BYTES_PER_TILE + tl.arange(0, BYTES_PER_TILE)
    mask_byte = byte_off < stride
    tl.multiple_of(byte_off, 16)

    loc_idx = tl.arange(0, num_locs_upper)
    mask_loc = loc_idx < num_locs

    src = tl.load(src_loc_ptr + loc_idx, mask=mask_loc, other=0)
    tgt = tl.load(tgt_loc_ptr + loc_idx, mask=mask_loc, other=0)

    src_ptr = base_ptr + src[:, None] * stride + byte_off[None, :]
    tgt_ptr = base_ptr + tgt[:, None] * stride + byte_off[None, :]

    mask = mask_loc[:, None] & mask_byte[None, :]
    vals = tl.load(src_ptr, mask=mask)
    tl.store(tgt_ptr, vals, mask=mask)<|MERGE_RESOLUTION|>--- conflicted
+++ resolved
@@ -33,12 +33,8 @@
 
 import abc
 import logging
-<<<<<<< HEAD
 import os
-from contextlib import nullcontext
-=======
 from contextlib import contextmanager, nullcontext
->>>>>>> 6e29446e
 from typing import TYPE_CHECKING, Dict, List, Optional, Tuple, Union
 
 import numpy as np
@@ -48,9 +44,6 @@
 
 from sglang.srt.constants import GPU_MEMORY_TYPE_KV_CACHE
 from sglang.srt.layers.radix_attention import RadixAttention
-<<<<<<< HEAD
-from sglang.srt.utils import is_cuda, is_npu, next_power_of_2
-=======
 from sglang.srt.mem_cache.utils import (
     get_mla_kv_buffer_triton,
     set_mla_kv_buffer_triton,
@@ -63,7 +56,6 @@
     is_npu,
     next_power_of_2,
 )
->>>>>>> 6e29446e
 
 if TYPE_CHECKING:
     from sglang.srt.managers.cache_controller import LayerDoneCounter
