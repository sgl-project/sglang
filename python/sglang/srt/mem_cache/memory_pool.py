--- conflicted
+++ resolved
@@ -203,14 +203,9 @@
                 f"ssm_state size: {get_tensor_size_bytes(temporal_state) / GB:.2f}GB "
             )
         self.size = size
-<<<<<<< HEAD
         self.device = device
         self.free_slots = torch.arange(self.size, dtype=torch.int64, device=self.device)
-        self.mem_usage = self.get_mamba_size() / GB
-=======
-        self.free_slots = list(range(size))
         self.mem_usage = self.mamba_cache.mem_usage_bytes() / GB
->>>>>>> 01c9ee1a
 
     def get_speculative_mamba2_params_all_layers(self) -> SpeculativeState:
         assert isinstance(self.mamba_cache, self.SpeculativeState)
@@ -231,22 +226,13 @@
 
         return select_index
 
-<<<<<<< HEAD
     def free(self, free_index: torch.Tensor):
         if free_index.numel() == 0:
             return
         self.free_slots = torch.cat((self.free_slots, free_index))
-        self.mamba_cache[0][:, free_index] = self.mamba_cache[1][:, free_index] = 0
-=======
-    def free(self, free_index: Union[int, List[int]]):
-        if isinstance(free_index, (int,)):
-            self.free_slots.append(free_index)
-        else:
-            self.free_slots.extend(free_index)
         self.mamba_cache.conv[:, free_index] = self.mamba_cache.temporal[
             :, free_index
         ] = 0
->>>>>>> 01c9ee1a
 
     def clear(self):
         self.free_slots = torch.arange(self.size, dtype=torch.int64, device=self.device)
@@ -286,21 +272,10 @@
         )
 
         self.mamba_pool = MambaPool(
-<<<<<<< HEAD
-            mamba_size,
-            conv_dtype,
-            ssm_dtype,
-            len(mamba_layers),
-            conv_state_shape,
-            temporal_state_shape,
-            device,
-            speculative_num_draft_tokens,
-=======
-            size=size,
+            size=mamba_size,
             cache_params=cache_params,
             device=device,
             speculative_num_draft_tokens=speculative_num_draft_tokens,
->>>>>>> 01c9ee1a
         )
         self.mamba_map = {layer_id: i for i, layer_id in enumerate(cache_params.layers)}
 
