"""
Copyright 2023-2024 SGLang Team
Licensed under the Apache License, Version 2.0 (the "License");
you may not use this file except in compliance with the License.
You may obtain a copy of the License at

    http://www.apache.org/licenses/LICENSE-2.0

Unless required by applicable law or agreed to in writing, software
distributed under the License is distributed on an "AS IS" BASIS,
WITHOUT WARRANTIES OR CONDITIONS OF ANY KIND, either express or implied.
See the License for the specific language governing permissions and
limitations under the License.
"""

from sglang.srt.torch_memory_saver_adapter import TorchMemorySaverAdapter
from sglang.srt.utils import debug_timing

"""
Memory pool.

SGLang has two levels of memory pool.
ReqToTokenPool maps a request to its token locations.
TokenToKVPoolAllocator manages the indices to kv cache data.
KVCache actually holds the physical kv cache.
"""

import abc
import logging
from contextlib import nullcontext
from typing import Dict, List, Optional, Tuple, Union

import numpy as np
import torch
import torch.distributed as dist
import triton
import triton.language as tl
from sgl_kernel.kvcacheio import (
    transfer_kv_all_layer,
    transfer_kv_all_layer_mla,
    transfer_kv_per_layer,
    transfer_kv_per_layer_mla,
)

from sglang.srt.constants import GPU_MEMORY_TYPE_KV_CACHE
from sglang.srt.layers.radix_attention import RadixAttention
<<<<<<< HEAD
from sglang.srt.utils import get_bool_env_var, is_cuda, next_power_of_2
=======
from sglang.srt.utils import get_bool_env_var, is_cuda, is_npu, next_power_of_2
>>>>>>> e50109f2

logger = logging.getLogger(__name__)

GB = 1024 * 1024 * 1024
_is_cuda = is_cuda()
_is_npu = is_npu()
if not _is_npu:
    from sgl_kernel.kvcacheio import transfer_kv_per_layer, transfer_kv_per_layer_mla


class ReqToTokenPool:
    """A memory pool that maps a request to its token locations."""

    def __init__(
        self,
        size: int,
        max_context_len: int,
        device: str,
        enable_memory_saver: bool,
    ):

        memory_saver_adapter = TorchMemorySaverAdapter.create(
            enable=enable_memory_saver
        )

        self.size = size
        self.max_context_len = max_context_len
        self.device = device
        with memory_saver_adapter.region(GPU_MEMORY_TYPE_KV_CACHE):
            self.req_to_token = torch.zeros(
                (size, max_context_len), dtype=torch.int32, device=device
            )

        self.free_slots = list(range(size))

    def write(self, indices, values):
        self.req_to_token[indices] = values

    def available_size(self):
        return len(self.free_slots)

    def alloc(self, need_size: int) -> List[int]:
        if need_size > len(self.free_slots):
            return None

        select_index = self.free_slots[:need_size]
        self.free_slots = self.free_slots[need_size:]

        return select_index

    def free(self, free_index: Union[int, List[int]]):
        if isinstance(free_index, (int,)):
            self.free_slots.append(free_index)
        else:
            self.free_slots.extend(free_index)

    def clear(self):
        self.free_slots = list(range(self.size))


class KVCache(abc.ABC):
    @abc.abstractmethod
    def __init__(
        self,
        size: int,
        page_size: int,
        dtype: torch.dtype,
        layer_num: int,
        device: str,
        enable_memory_saver: bool,
        start_layer: Optional[int] = None,
        end_layer: Optional[int] = None,
    ):
        self.size = size
        self.page_size = page_size
        self.dtype = dtype
        self.device = device
        if dtype in (torch.float8_e5m2, torch.float8_e4m3fn):
            # NOTE: Store as torch.uint8 because Tensor.index_put is not implemented for torch.float8_e5m2
            self.store_dtype = torch.uint8
        else:
            self.store_dtype = dtype
        self.layer_num = layer_num
        self.start_layer = start_layer or 0
        self.end_layer = end_layer or layer_num - 1
        self.memory_saver_adapter = TorchMemorySaverAdapter.create(
            enable=enable_memory_saver
        )
        self.mem_usage = 0

        # used for chunked cpu-offloading
        self.cpu_offloading_chunk_size = 8192

    @abc.abstractmethod
    def get_key_buffer(self, layer_id: int) -> torch.Tensor:
        raise NotImplementedError()

    @abc.abstractmethod
    def get_value_buffer(self, layer_id: int) -> torch.Tensor:
        raise NotImplementedError()

    @abc.abstractmethod
    def get_kv_buffer(self, layer_id: int) -> Tuple[torch.Tensor, torch.Tensor]:
        raise NotImplementedError()

    @abc.abstractmethod
    def set_kv_buffer(
        self,
        layer: RadixAttention,
        loc: torch.Tensor,
        cache_k: torch.Tensor,
        cache_v: torch.Tensor,
    ) -> None:
        raise NotImplementedError()

    @abc.abstractmethod
    def load_from_host_per_layer(
        self, host_pool, host_indices, device_indices, layer_id, io_backend
    ):
        raise NotImplementedError()

    @abc.abstractmethod
    def backup_to_host_all_layer(
        self, host_pool, host_indices, device_indices, io_backend
    ):
        raise NotImplementedError()

    def register_layer_transfer_counter(self, layer_transfer_counter):
        self.layer_transfer_counter = layer_transfer_counter

    def get_cpu_copy(self, indices):
        raise NotImplementedError()

    def load_cpu_copy(self, kv_cache_cpu, indices):
        raise NotImplementedError()


class MHATokenToKVPool(KVCache):

    def __init__(
        self,
        size: int,
        page_size: int,
        dtype: torch.dtype,
        head_num: int,
        head_dim: int,
        layer_num: int,
        device: str,
        enable_memory_saver: bool,
        start_layer: Optional[int] = None,
        end_layer: Optional[int] = None,
    ):
        super().__init__(
            size,
            page_size,
            dtype,
            layer_num,
            device,
            enable_memory_saver,
            start_layer,
            end_layer,
        )
        self.head_num = head_num
        self.head_dim = head_dim

        # for disagg with nvlink
        self.enable_custom_mem_pool = get_bool_env_var(
            "SGLANG_MOONCAKE_CUSTOM_MEM_POOL", "false"
        )
        if self.enable_custom_mem_pool:
            # TODO(shangming): abstract custom allocator class for more backends
            from mooncake.allocator import NVLinkAllocator

            allocator = NVLinkAllocator.get_allocator(self.device)
            self.custom_mem_pool = torch.cuda.MemPool(allocator.allocator())
        else:
            self.custom_mem_pool = None

        self._create_buffers()

        self.layer_transfer_counter = None
        self.device_module = torch.get_device_module(self.device)
        self.alt_stream = self.device_module.Stream() if _is_cuda else None

        k_size, v_size = self.get_kv_size_bytes()
        logger.info(
            f"KV Cache is allocated. #tokens: {size}, K size: {k_size / GB:.2f} GB, V size: {v_size / GB:.2f} GB"
        )
        self.mem_usage = (k_size + v_size) / GB

    def _create_buffers(self):
        with self.memory_saver_adapter.region(GPU_MEMORY_TYPE_KV_CACHE):
            with (
                torch.cuda.use_mem_pool(self.custom_mem_pool)
                if self.enable_custom_mem_pool
                else nullcontext()
            ):
                # [size, head_num, head_dim] for each layer
                # The padded slot 0 is used for writing dummy outputs from padded tokens.
<<<<<<< HEAD
                self.k_buffer = torch.zeros(
                    (
                        self.layer_num,
                        self.size + self.page_size,
                        self.head_num,
                        self.head_dim,
                    ),
                    dtype=self.store_dtype,
                    device=self.device,
                )
                self.v_buffer = torch.zeros(
                    (
                        self.layer_num,
                        self.size + self.page_size,
                        self.head_num,
                        self.head_dim,
                    ),
                    dtype=self.store_dtype,
                    device=self.device,
                )
=======
                self.k_buffer = [
                    torch.zeros(
                        (self.size + self.page_size, self.head_num, self.head_dim),
                        dtype=self.store_dtype,
                        device=self.device,
                    )
                    for _ in range(self.layer_num)
                ]
                self.v_buffer = [
                    torch.zeros(
                        (self.size + self.page_size, self.head_num, self.head_dim),
                        dtype=self.store_dtype,
                        device=self.device,
                    )
                    for _ in range(self.layer_num)
                ]
>>>>>>> e50109f2
        self.token_stride = self.head_num * self.head_dim
        self.data_ptrs = torch.tensor(
            [self.k_buffer[i].data_ptr() for i in range(self.layer_num)]
            + [self.v_buffer[i].data_ptr() for i in range(self.layer_num)],
            dtype=torch.uint64,
            device=self.device,
        )
        self.data_strides = torch.tensor(
            [self.token_stride * self.store_dtype.itemsize] * 2 * self.layer_num,
            device=self.device,
        )

    def _clear_buffers(self):
        del self.k_buffer
        del self.v_buffer

    def get_kv_size_bytes(self):
        assert hasattr(self, "k_buffer")
        assert hasattr(self, "v_buffer")
        k_size_bytes = np.prod(self.k_buffer.shape) * self.k_buffer.dtype.itemsize
        v_size_bytes = np.prod(self.v_buffer.shape) * self.v_buffer.dtype.itemsize
        return k_size_bytes, v_size_bytes

    # for disagg
    def get_contiguous_buf_infos(self):
        # layer_num x [seq_len, head_num, head_dim]
        # layer_num x [page_num, page_size, head_num, head_dim]
        kv_data_ptrs = [
<<<<<<< HEAD
            self.k_buffer[i].data_ptr()
            for i in range(self.start_layer, self.start_layer + self.layer_num)
        ] + [
            self.v_buffer[i].data_ptr()
            for i in range(self.start_layer, self.start_layer + self.layer_num)
        ]
        kv_data_lens = [
            self.k_buffer[i].nbytes
            for i in range(self.start_layer, self.start_layer + self.layer_num)
        ] + [
            self.v_buffer[i].nbytes
            for i in range(self.start_layer, self.start_layer + self.layer_num)
        ]
        kv_item_lens = [
            self.k_buffer[i][0].nbytes * self.page_size
            for i in range(self.start_layer, self.start_layer + self.layer_num)
        ] + [
            self.v_buffer[i][0].nbytes * self.page_size
=======
            self._get_key_buffer(i).data_ptr()
            for i in range(self.start_layer, self.start_layer + self.layer_num)
        ] + [
            self._get_value_buffer(i).data_ptr()
            for i in range(self.start_layer, self.start_layer + self.layer_num)
        ]
        kv_data_lens = [
            self._get_key_buffer(i).nbytes
            for i in range(self.start_layer, self.start_layer + self.layer_num)
        ] + [
            self._get_value_buffer(i).nbytes
            for i in range(self.start_layer, self.start_layer + self.layer_num)
        ]
        kv_item_lens = [
            self._get_key_buffer(i)[0].nbytes * self.page_size
            for i in range(self.start_layer, self.start_layer + self.layer_num)
        ] + [
            self._get_value_buffer(i)[0].nbytes * self.page_size
>>>>>>> e50109f2
            for i in range(self.start_layer, self.start_layer + self.layer_num)
        ]
        return kv_data_ptrs, kv_data_lens, kv_item_lens

    def maybe_get_custom_mem_pool(self):
        return self.custom_mem_pool

    def get_cpu_copy(self, indices):
        torch.cuda.synchronize()
        kv_cache_cpu = []
        chunk_size = self.cpu_offloading_chunk_size
        for layer_id in range(self.layer_num):
            kv_cache_cpu.append([])
            for i in range(0, len(indices), chunk_size):
                chunk_indices = indices[i : i + chunk_size]
                k_cpu = self.k_buffer[layer_id][chunk_indices].to(
                    "cpu", non_blocking=True
                )
                v_cpu = self.v_buffer[layer_id][chunk_indices].to(
                    "cpu", non_blocking=True
                )
                kv_cache_cpu[-1].append([k_cpu, v_cpu])
        torch.cuda.synchronize()
        return kv_cache_cpu

    def load_cpu_copy(self, kv_cache_cpu, indices):
        torch.cuda.synchronize()
        chunk_size = self.cpu_offloading_chunk_size
        for layer_id in range(self.layer_num):
            for i in range(0, len(indices), chunk_size):
                chunk_indices = indices[i : i + chunk_size]
                k_cpu, v_cpu = (
                    kv_cache_cpu[layer_id][i // chunk_size][0],
                    kv_cache_cpu[layer_id][i // chunk_size][1],
                )
                assert k_cpu.shape[0] == v_cpu.shape[0] == len(chunk_indices)
                k_chunk = k_cpu.to(self.k_buffer[0].device, non_blocking=True)
                v_chunk = v_cpu.to(self.v_buffer[0].device, non_blocking=True)
                self.k_buffer[layer_id][chunk_indices] = k_chunk
                self.v_buffer[layer_id][chunk_indices] = v_chunk
        torch.cuda.synchronize()

    def load_from_host_per_layer(
        self,
        host_pool,
        host_indices,
        device_indices,
        layer_id,
        io_backend,
    ):
        transfer_kv_per_layer(
            src_k=host_pool.k_buffer[layer_id],
            dst_k=self.k_buffer[layer_id],
            src_v=host_pool.v_buffer[layer_id],
            dst_v=self.v_buffer[layer_id],
            src_indices=host_indices,
            dst_indices=device_indices,
            io_backend=io_backend,
            page_size=self.page_size,
            item_size=self.token_stride,
<<<<<<< HEAD
        )

    def backup_to_host_all_layer(
        self, host_pool, host_indices, device_indices, io_backend
    ):
        transfer_kv_all_layer(
            src_k=self.k_buffer,
            dst_k=host_pool.k_buffer,
            src_v=self.v_buffer,
            dst_v=host_pool.v_buffer,
            src_indices=device_indices,
            dst_indices=host_indices,
            io_backend=io_backend,
            page_size=self.page_size,
            item_size=self.token_stride,
            num_layers=self.layer_num,
            src_layer_offset=np.prod(self.k_buffer.shape[1:]),
            dst_layer_offset=np.prod(host_pool.k_buffer.shape[1:]),
        )

    def get_key_buffer(self, layer_id: int):
        # note: get_key_buffer is hooked with synchronization for layer-wise KV cache loading
        # it is supposed to be used only by attention backend not for information purpose
        # same applies to get_value_buffer and get_kv_buffer
        if self.layer_transfer_counter is not None:
            self.layer_transfer_counter.wait_until(layer_id - self.start_layer)
=======
        )

    def backup_to_host_all_layer(
        self, host_pool, host_indices, device_indices, io_backend
    ):
        # todo: specialized all layer kernels for the layer-non-contiguous memory pool
        for layer_id in range(self.start_layer, self.start_layer + self.layer_num):
            if layer_id - self.start_layer >= len(host_pool.k_buffer):
                raise ValueError(
                    f"Layer ID {layer_id} exceeds the number of layers in host pool."
                )
            transfer_kv_per_layer(
                src_k=self.k_buffer[layer_id],
                dst_k=host_pool.k_buffer[layer_id],
                src_v=self.v_buffer[layer_id],
                dst_v=host_pool.v_buffer[layer_id],
                src_indices=device_indices,
                dst_indices=host_indices,
                io_backend=io_backend,
                page_size=self.page_size,
                item_size=self.token_stride,
            )
>>>>>>> e50109f2

    def _get_key_buffer(self, layer_id: int):
        # for internal use of referencing
        if self.store_dtype != self.dtype:
            return self.k_buffer[layer_id - self.start_layer].view(self.dtype)
        return self.k_buffer[layer_id - self.start_layer]

    def get_key_buffer(self, layer_id: int):
        # note: get_key_buffer is hooked with synchronization for layer-wise KV cache loading
        # it is supposed to be used only by attention backend not for information purpose
        # same applies to get_value_buffer and get_kv_buffer
        if self.layer_transfer_counter is not None:
            self.layer_transfer_counter.wait_until(layer_id - self.start_layer)

        return self._get_key_buffer(layer_id)

    def _get_value_buffer(self, layer_id: int):
        # for internal use of referencing
        if self.store_dtype != self.dtype:
            return self.v_buffer[layer_id - self.start_layer].view(self.dtype)
        return self.v_buffer[layer_id - self.start_layer]

    def get_value_buffer(self, layer_id: int):
        if self.layer_transfer_counter is not None:
            self.layer_transfer_counter.wait_until(layer_id - self.start_layer)
        return self._get_value_buffer(layer_id)

    def get_kv_buffer(self, layer_id: int):
        return self.get_key_buffer(layer_id), self.get_value_buffer(layer_id)


    def set_kv_buffer(
        self,
        layer: RadixAttention,
        loc: torch.Tensor,
        cache_k: torch.Tensor,
        cache_v: torch.Tensor,
        k_scale: Optional[float] = None,
        v_scale: Optional[float] = None,
        layer_id_override: Optional[int] = None,
    ):
        from sglang.srt.model_executor.cuda_graph_runner import get_is_capture_mode

        if layer_id_override is not None:
            layer_id = layer_id_override
        else:
            layer_id = layer.layer_id
        if cache_k.dtype != self.dtype:
            if k_scale is not None:
                cache_k.div_(k_scale)
            if v_scale is not None:
                cache_v.div_(v_scale)
            cache_k = cache_k.to(self.dtype)
            cache_v = cache_v.to(self.dtype)

        if self.store_dtype != self.dtype:
            cache_k = cache_k.view(self.store_dtype)
            cache_v = cache_v.view(self.store_dtype)

        if get_is_capture_mode() and self.alt_stream is not None:
            # Overlap the copy of K and V cache for small batch size
            current_stream = self.device_module.current_stream()
            self.alt_stream.wait_stream(current_stream)
            self.k_buffer[layer_id - self.start_layer][loc] = cache_k
            with self.device_module.stream(self.alt_stream):
                self.v_buffer[layer_id - self.start_layer][loc] = cache_v
            current_stream.wait_stream(self.alt_stream)
        else:
            self.k_buffer[layer_id - self.start_layer][loc] = cache_k
            self.v_buffer[layer_id - self.start_layer][loc] = cache_v

    def move_kv_cache(self, tgt_loc: torch.Tensor, src_loc: torch.Tensor):
        copy_all_layer_kv_cache[(len(self.data_ptrs),)](
            self.data_ptrs,
            self.data_strides,
            tgt_loc,
            src_loc,
            len(tgt_loc),
            next_power_of_2(len(tgt_loc)),
        )


class SWAKVPool(KVCache):
    """KV cache with separate pools for full and SWA attention layers."""

    def __init__(
        self,
        size: int,
        size_swa: int,
        dtype: torch.dtype,
        head_num: int,
        head_dim: int,
        swa_attention_layer_ids: List[int],
        full_attention_layer_ids: List[int],
        enable_kvcache_transpose: bool,
        device: str,
    ):
        self.size = size
        self.size_swa = size_swa
        self.dtype = dtype
        self.device = device
        self.swa_layer_nums = len(swa_attention_layer_ids)
        self.full_layer_nums = len(full_attention_layer_ids)
        self.page_size = 1
        # TODO MHATransposedTokenToKVPool if enable_kvcache_transpose is True
        assert not enable_kvcache_transpose
        TokenToKVPoolClass = MHATokenToKVPool
        self.swa_kv_pool = TokenToKVPoolClass(
            size=size_swa,
            page_size=self.page_size,
            dtype=dtype,
            head_num=head_num,
            head_dim=head_dim,
            layer_num=self.swa_layer_nums,
            device=device,
            enable_memory_saver=False,
        )
        self.full_kv_pool = TokenToKVPoolClass(
            size=size,
            page_size=self.page_size,
            dtype=dtype,
            head_num=head_num,
            head_dim=head_dim,
            layer_num=self.full_layer_nums,
            device=device,
            enable_memory_saver=False,
        )
        self.layers_mapping: Dict[int, Tuple[int, bool]] = {}
        for full_attn_layer_id, global_layer_id in enumerate(full_attention_layer_ids):
            self.layers_mapping[global_layer_id] = (full_attn_layer_id, False)
        for swa_layer_id, global_layer_id in enumerate(swa_attention_layer_ids):
            self.layers_mapping[global_layer_id] = (swa_layer_id, True)
        self.full_to_swa_index_mapping: Optional[torch.Tensor] = None

        k_size, v_size = self.get_kv_size_bytes()
        self.mem_usage = (k_size + v_size) / GB

    def get_kv_size_bytes(self):
        k_size, v_size = self.full_kv_pool.get_kv_size_bytes()
        k_size_swa, v_size_swa = self.swa_kv_pool.get_kv_size_bytes()
        return k_size + k_size_swa, v_size + v_size_swa

    def get_contiguous_buf_infos(self):
        full_kv_data_ptrs, full_kv_data_lens, full_kv_item_lens = (
            self.full_kv_pool.get_contiguous_buf_infos()
        )
        swa_kv_data_ptrs, swa_kv_data_lens, swa_kv_item_lens = (
            self.swa_kv_pool.get_contiguous_buf_infos()
        )

        kv_data_ptrs = full_kv_data_ptrs + swa_kv_data_ptrs
        kv_data_lens = full_kv_data_lens + swa_kv_data_lens
        kv_item_lens = full_kv_item_lens + swa_kv_item_lens

        return kv_data_ptrs, kv_data_lens, kv_item_lens

    def get_key_buffer(self, layer_id: int):
        layer_id_pool, is_swa = self.layers_mapping[layer_id]
        if is_swa:
            return self.swa_kv_pool.get_key_buffer(layer_id_pool)
        else:
            return self.full_kv_pool.get_key_buffer(layer_id_pool)

    def get_value_buffer(self, layer_id: int):
        layer_id_pool, is_swa = self.layers_mapping[layer_id]
        if is_swa:
            return self.swa_kv_pool.get_value_buffer(layer_id_pool)
        else:
            return self.full_kv_pool.get_value_buffer(layer_id_pool)

    def get_kv_buffer(self, layer_id: int):
        layer_id_pool, is_swa = self.layers_mapping[layer_id]
        if is_swa:
            return self.swa_kv_pool.get_kv_buffer(layer_id_pool)
        else:
            return self.full_kv_pool.get_kv_buffer(layer_id_pool)

    def translate_loc_from_full_to_swa(self, kv_indices: torch.Tensor):
        assert self.full_to_swa_index_mapping is not None
        return self.full_to_swa_index_mapping[kv_indices].to(torch.int32)

    def set_kv_buffer(
        self,
        layer: RadixAttention,
        loc: torch.Tensor,
        cache_k: torch.Tensor,
        cache_v: torch.Tensor,
        k_scale: float = 1.0,
        v_scale: float = 1.0,
    ):

        layer_id = layer.layer_id
        layer_id_pool, is_swa = self.layers_mapping[layer_id]
        if is_swa:
            if self.full_to_swa_index_mapping is not None:
                loc = self.translate_loc_from_full_to_swa(loc)
            self.swa_kv_pool.set_kv_buffer(
                None,
                loc,
                cache_k,
                cache_v,
                k_scale,
                v_scale,
                layer_id_override=layer_id_pool,
            )
        else:
            self.full_kv_pool.set_kv_buffer(
                None,
                loc,
                cache_k,
                cache_v,
                k_scale,
                v_scale,
                layer_id_override=layer_id_pool,
            )

    def load_from_host_per_layer(
        self, host_pool, host_indices, device_indices, layer_id, io_backend
    ):
        raise NotImplementedError("HiCache not supported for SWAKVPool.")

    def backup_to_host_all_layer(
        self, host_pool, host_indices, device_indices, io_backend
    ):
        raise NotImplementedError("HiCache not supported for SWAKVPool.")


class AscendTokenToKVPool(MHATokenToKVPool):

    def _create_buffers(self):
        with self.memory_saver_adapter.region(GPU_MEMORY_TYPE_KV_CACHE):
            # [size, head_num, head_dim] for each layer
            # The padded slot 0 is used for writing dummy outputs from padded tokens.
            # Continuous memory improves the efficiency of Ascend`s transmission backend,
            # while other backends remain unchanged.
            self.kv_buffer = torch.zeros(
                (
                    2,
                    self.layer_num,
                    self.size // self.page_size + 1,
                    self.page_size,
                    self.head_num,
                    self.head_dim,
                ),
                dtype=self.store_dtype,
                device=self.device,
            )
            self.k_buffer = self.kv_buffer[0]
            self.v_buffer = self.kv_buffer[1]

    # for disagg
    def get_contiguous_buf_infos(self):
        # layer_num x [seq_len, head_num, head_dim]
        # layer_num x [page_num, page_size, head_num, head_dim]
        kv_data_ptrs = [
            self.get_key_buffer(i).data_ptr()
            for i in range(self.start_layer, self.start_layer + self.layer_num)
        ] + [
            self.get_value_buffer(i).data_ptr()
            for i in range(self.start_layer, self.start_layer + self.layer_num)
        ]
        kv_data_lens = [
            self.get_key_buffer(i).nbytes
            for i in range(self.start_layer, self.start_layer + self.layer_num)
        ] + [
            self.get_value_buffer(i).nbytes
            for i in range(self.start_layer, self.start_layer + self.layer_num)
        ]
        kv_item_lens = [
            self.get_key_buffer(i)[0].nbytes
            for i in range(self.start_layer, self.start_layer + self.layer_num)
        ] + [
            self.get_value_buffer(i)[0].nbytes
            for i in range(self.start_layer, self.start_layer + self.layer_num)
        ]
        return kv_data_ptrs, kv_data_lens, kv_item_lens

    def set_kv_buffer(
        self,
        layer: RadixAttention,
        loc: torch.Tensor,
        cache_k: torch.Tensor,
        cache_v: torch.Tensor,
        k_scale: Optional[float] = None,
        v_scale: Optional[float] = None,
    ):
        layer_id = layer.layer_id
        if cache_k.dtype != self.dtype:
            if k_scale is not None:
                cache_k.div_(k_scale)
            if v_scale is not None:
                cache_v.div_(v_scale)
            cache_k = cache_k.to(self.dtype)
            cache_v = cache_v.to(self.dtype)

        if self.store_dtype != self.dtype:
            cache_k = cache_k.view(self.store_dtype)
            cache_v = cache_v.view(self.store_dtype)

        import torch_npu

        torch_npu._npu_reshape_and_cache(
            key=cache_k,
            value=cache_v,
            key_cache=self.k_buffer[layer_id].view(
                -1, self.page_size, self.head_num, self.head_dim
            ),
            value_cache=self.v_buffer[layer_id].view(
                -1, self.page_size, self.head_num, self.head_dim
            ),
            slot_indices=loc,
        )


@triton.jit
def set_mla_kv_buffer_kernel(
    kv_buffer_ptr,
    cache_k_nope_ptr,
    cache_k_rope_ptr,
    loc_ptr,
    buffer_stride: tl.constexpr,
    nope_stride: tl.constexpr,
    rope_stride: tl.constexpr,
    nope_dim: tl.constexpr,
    rope_dim: tl.constexpr,
    BLOCK: tl.constexpr,
):
    pid_loc = tl.program_id(0)
    pid_blk = tl.program_id(1)

    base = pid_blk * BLOCK
    offs = base + tl.arange(0, BLOCK)
    total_dim = nope_dim + rope_dim
    mask = offs < total_dim

    loc = tl.load(loc_ptr + pid_loc)
    dst_ptr = kv_buffer_ptr + loc * buffer_stride + offs

    if base + BLOCK <= nope_dim:
        src = tl.load(
            cache_k_nope_ptr + pid_loc * nope_stride + offs,
            mask=mask,
        )
    else:
        offs_rope = offs - nope_dim
        src = tl.load(
            cache_k_rope_ptr + pid_loc * rope_stride + offs_rope,
            mask=mask,
        )

    tl.store(dst_ptr, src, mask=mask)


def set_mla_kv_buffer_triton(
    kv_buffer: torch.Tensor,
    loc: torch.Tensor,
    cache_k_nope: torch.Tensor,
    cache_k_rope: torch.Tensor,
):
    nope_dim = cache_k_nope.shape[-1]
    rope_dim = cache_k_rope.shape[-1]
    total_dim = nope_dim + rope_dim
    BLOCK = 128
    n_loc = loc.numel()
    grid = (n_loc, triton.cdiv(total_dim, BLOCK))

    set_mla_kv_buffer_kernel[grid](
        kv_buffer,
        cache_k_nope,
        cache_k_rope,
        loc,
        kv_buffer.stride(0),
        cache_k_nope.stride(0),
        cache_k_rope.stride(0),
        nope_dim,
        rope_dim,
        BLOCK=BLOCK,
    )


class MLATokenToKVPool(KVCache):
    def __init__(
        self,
        size: int,
        page_size: int,
        dtype: torch.dtype,
        kv_lora_rank: int,
        qk_rope_head_dim: int,
        layer_num: int,
        device: str,
        enable_memory_saver: bool,
        start_layer: Optional[int] = None,
        end_layer: Optional[int] = None,
    ):
        super().__init__(
            size,
            page_size,
            dtype,
            layer_num,
            device,
            enable_memory_saver,
            start_layer,
            end_layer,
        )

        self.kv_lora_rank = kv_lora_rank
        self.qk_rope_head_dim = qk_rope_head_dim

        # for disagg with nvlink
        self.enable_custom_mem_pool = get_bool_env_var(
            "SGLANG_MOONCAKE_CUSTOM_MEM_POOL", "false"
        )
        if self.enable_custom_mem_pool:
            # TODO(shangming): abstract custom allocator class for more backends
            from mooncake.allocator import NVLinkAllocator

            allocator = NVLinkAllocator.get_allocator(self.device)
            self.custom_mem_pool = torch.cuda.MemPool(allocator.allocator())
        else:
            self.custom_mem_pool = None

        with self.memory_saver_adapter.region(GPU_MEMORY_TYPE_KV_CACHE):
            with (
                torch.cuda.use_mem_pool(self.custom_mem_pool)
                if self.custom_mem_pool
                else nullcontext()
            ):
                # The padded slot 0 is used for writing dummy outputs from padded tokens.
<<<<<<< HEAD
                self.kv_buffer = torch.zeros(
                    (layer_num, size + page_size, 1, kv_lora_rank + qk_rope_head_dim),
                    dtype=self.store_dtype,
                    device=device,
                )
=======
                self.kv_buffer = [
                    torch.zeros(
                        (size + page_size, 1, kv_lora_rank + qk_rope_head_dim),
                        dtype=self.store_dtype,
                        device=device,
                    )
                    for _ in range(layer_num)
                ]

>>>>>>> e50109f2
        self.token_stride = kv_lora_rank + qk_rope_head_dim
        self.layer_transfer_counter = None

        kv_size = self.get_kv_size_bytes()
        logger.info(
            f"KV Cache is allocated. #tokens: {size}, KV size: {kv_size / GB:.2f} GB"
        )
        self.mem_usage = kv_size / GB

    def get_kv_size_bytes(self):
        assert hasattr(self, "kv_buffer")
        kv_size_bytes = np.prod(self.kv_buffer.shape) * self.kv_buffer.dtype.itemsize
        return kv_size_bytes

    # for disagg
    def get_contiguous_buf_infos(self):
        # MLA has only one kv_buffer, so only the information of this buffer needs to be returned.
        kv_data_ptrs = [self.kv_buffer[i].data_ptr() for i in range(self.layer_num)]
        kv_data_lens = [self.kv_buffer[i].nbytes for i in range(self.layer_num)]
        kv_item_lens = [
            self.kv_buffer[i][0].nbytes * self.page_size for i in range(self.layer_num)
        ]
        return kv_data_ptrs, kv_data_lens, kv_item_lens

    def maybe_get_custom_mem_pool(self):
        return self.custom_mem_pool

    def get_key_buffer(self, layer_id: int):
        if self.layer_transfer_counter is not None:
            self.layer_transfer_counter.wait_until(layer_id - self.start_layer)

        if self.store_dtype != self.dtype:
            return self.kv_buffer[layer_id - self.start_layer].view(self.dtype)
        return self.kv_buffer[layer_id - self.start_layer]

    def get_value_buffer(self, layer_id: int):
        if self.layer_transfer_counter is not None:
            self.layer_transfer_counter.wait_until(layer_id - self.start_layer)

        if self.store_dtype != self.dtype:
            return self.kv_buffer[layer_id - self.start_layer][
                ..., : self.kv_lora_rank
            ].view(self.dtype)
        return self.kv_buffer[layer_id - self.start_layer][..., : self.kv_lora_rank]

    def get_kv_buffer(self, layer_id: int):
        return self.get_key_buffer(layer_id), self.get_value_buffer(layer_id)

    def set_kv_buffer(
        self,
        layer: RadixAttention,
        loc: torch.Tensor,
        cache_k: torch.Tensor,
        cache_v: torch.Tensor,
    ):
        layer_id = layer.layer_id
        if cache_k.dtype != self.dtype:
            cache_k = cache_k.to(self.dtype)
        if self.store_dtype != self.dtype:
            self.kv_buffer[layer_id - self.start_layer][loc] = cache_k.view(
                self.store_dtype
            )
        else:
            self.kv_buffer[layer_id - self.start_layer][loc] = cache_k

    def set_mla_kv_buffer(
        self,
        layer: RadixAttention,
        loc: torch.Tensor,
        cache_k_nope: torch.Tensor,
        cache_k_rope: torch.Tensor,
    ):
        layer_id = layer.layer_id
        if cache_k_nope.dtype != self.dtype:
            cache_k_nope = cache_k_nope.to(self.dtype)
            cache_k_rope = cache_k_rope.to(self.dtype)
        if self.store_dtype != self.dtype:
            cache_k_nope = cache_k_nope.view(self.store_dtype)
            cache_k_rope = cache_k_rope.view(self.store_dtype)

        set_mla_kv_buffer_triton(
            self.kv_buffer[layer_id], loc, cache_k_nope, cache_k_rope
        )

<<<<<<< HEAD

=======
>>>>>>> e50109f2
    def load_from_host_per_layer(
        self, host_pool, host_indices, device_indices, layer_id, io_backend
    ):
        transfer_kv_per_layer_mla(
            src=host_pool.kv_buffer[layer_id],
            dst=self.kv_buffer[layer_id],
            src_indices=host_indices,
            dst_indices=device_indices,
            io_backend=io_backend,
            page_size=self.page_size,
            item_size=self.token_stride,
        )

    def backup_to_host_all_layer(
        self, host_pool, host_indices, device_indices, io_backend
    ):
<<<<<<< HEAD
        transfer_kv_all_layer_mla(
            src=self.kv_buffer,
            dst=host_pool.kv_buffer,
            src_indices=device_indices,
            dst_indices=host_indices,
            io_backend=io_backend,
            page_size=self.page_size,
            item_size=self.token_stride,
            num_layers=self.layer_num,
            src_layer_offset=np.prod(self.k_buffer.shape[1:]),
            dst_layer_offset=np.prod(host_pool.k_buffer.shape[1:]),
        )
=======
        # todo: specialized all layer kernels for the layer-non-contiguous memory pool
        for layer_id in range(self.start_layer, self.start_layer + self.layer_num):
            if layer_id - self.start_layer >= len(host_pool.kv_buffer):
                raise ValueError(
                    f"Layer ID {layer_id} exceeds the number of layers in host pool."
                )
            transfer_kv_per_layer_mla(
                src=self.kv_buffer[layer_id],
                dst=host_pool.kv_buffer[layer_id],
                src_indices=device_indices,
                dst_indices=host_indices,
                io_backend=io_backend,
                page_size=self.page_size,
                item_size=self.token_stride,
            )
>>>>>>> e50109f2

    def get_cpu_copy(self, indices):
        torch.cuda.synchronize()
        kv_cache_cpu = []
        chunk_size = self.cpu_offloading_chunk_size
        for layer_id in range(self.layer_num):
            kv_cache_cpu.append([])
            for i in range(0, len(indices), chunk_size):
                chunk_indices = indices[i : i + chunk_size]
                kv_cpu = self.kv_buffer[layer_id][chunk_indices].to(
                    "cpu", non_blocking=True
                )
                kv_cache_cpu[-1].append(kv_cpu)
        torch.cuda.synchronize()
        return kv_cache_cpu

    def load_cpu_copy(self, kv_cache_cpu, indices):
        torch.cuda.synchronize()
        chunk_size = self.cpu_offloading_chunk_size
        for layer_id in range(self.layer_num):
            for i in range(0, len(indices), chunk_size):
                chunk_indices = indices[i : i + chunk_size]
                kv_cpu = kv_cache_cpu[layer_id][i // chunk_size]
                assert kv_cpu.shape[0] == len(chunk_indices)
                kv_chunk = kv_cpu.to(self.kv_buffer[0].device, non_blocking=True)
                self.kv_buffer[layer_id][chunk_indices] = kv_chunk
        torch.cuda.synchronize()


class AscendMLAPagedTokenToKVPool(MLATokenToKVPool):
    def __init__(
        self,
        size: int,
        page_size: int,
        dtype: torch.dtype,
        kv_lora_rank: int,
        qk_rope_head_dim: int,
        layer_num: int,
        device: str,
        enable_memory_saver: bool,
        start_layer: Optional[int] = None,
        end_layer: Optional[int] = None,
    ):
        super(MLATokenToKVPool, self).__init__(
            size,
            page_size,
            dtype,
            layer_num,
            device,
            enable_memory_saver,
            start_layer,
            end_layer,
        )

        self.kv_lora_rank = kv_lora_rank
        self.qk_rope_head_dim = qk_rope_head_dim

        self.custom_mem_pool = None

        with self.memory_saver_adapter.region(GPU_MEMORY_TYPE_KV_CACHE):
            # The padded slot 0 is used for writing dummy outputs from padded tokens.
            self.kv_buffer = torch.zeros(
                (
                    layer_num,
                    self.size // self.page_size + 1,
                    self.page_size,
                    self.kv_lora_rank + self.qk_rope_head_dim,
                ),
                dtype=self.store_dtype,
                device=self.device,
            )

        self.layer_transfer_counter = None

        kv_size = self.get_kv_size_bytes()
        logger.info(
            f"KV Cache is allocated. #tokens: {size}, KV size: {kv_size / GB:.2f} GB"
        )
        self.mem_usage = kv_size / GB

    # for disagg
    def get_contiguous_buf_infos(self):
        # MLA has only one kv_buffer, so only the information of this buffer needs to be returned.
        kv_data_ptrs = [self.kv_buffer[i].data_ptr() for i in range(self.layer_num)]
        kv_data_lens = [self.kv_buffer[i].nbytes for i in range(self.layer_num)]
        kv_item_lens = [self.kv_buffer[i][0].nbytes for i in range(self.layer_num)]
        return kv_data_ptrs, kv_data_lens, kv_item_lens

    def set_kv_buffer(
        self,
        layer: RadixAttention,
        loc: torch.Tensor,
        cache_k: torch.Tensor,
        cache_v: torch.Tensor,
    ):
        layer_id = layer.layer_id
        if cache_k.dtype != self.dtype:
            cache_k = cache_k.to(self.dtype)

        if self.store_dtype != self.dtype:
            cache_k = cache_k.view(store_dtype)

        import torch_npu

        torch_npu._npu_reshape_and_cache_siso(
            key=cache_k.view(-1, 1, self.kv_lora_rank + self.qk_rope_head_dim),
            key_cache=self.kv_buffer[layer_id - self.start_layer].view(
                -1, 1, 1, self.kv_lora_rank + self.qk_rope_head_dim
            ),
            slot_indices=loc,
        )


class DoubleSparseTokenToKVPool(KVCache):
    def __init__(
        self,
        size: int,
        page_size: int,
        dtype: torch.dtype,
        head_num: int,
        head_dim: int,
        layer_num: int,
        device: str,
        heavy_channel_num: int,
        enable_memory_saver: bool,
        start_layer: Optional[int] = None,
        end_layer: Optional[int] = None,
    ):
        super().__init__(
            size,
            page_size,
            dtype,
            layer_num,
            device,
            enable_memory_saver,
            start_layer,
            end_layer,
        )

        with self.memory_saver_adapter.region(GPU_MEMORY_TYPE_KV_CACHE):
            # [size, head_num, head_dim] for each layer
            self.k_buffer = torch.zeros(
                (layer_num, size + page_size, head_num, head_dim),
                dtype=dtype,
                device=device,
            )
            self.v_buffer = torch.zeros(
                (layer_num, size + page_size, head_num, head_dim),
                dtype=dtype,
                device=device,
            )

            # [size, head_num, heavy_channel_num] for each layer
            self.label_buffer = [
                torch.zeros(
                    (size + 1, head_num, heavy_channel_num), dtype=dtype, device=device
                )
                for _ in range(layer_num)
            ]

    def get_key_buffer(self, layer_id: int):
        return self.k_buffer[layer_id - self.start_layer]

    def get_value_buffer(self, layer_id: int):
        return self.v_buffer[layer_id - self.start_layer]

    def get_label_buffer(self, layer_id: int):
        return self.label_buffer[layer_id - self.start_layer]

    def get_kv_buffer(self, layer_id: int):
        return (
            self.k_buffer[layer_id - self.start_layer],
            self.v_buffer[layer_id - self.start_layer],
        )

    def set_kv_buffer(
        self,
        layer: RadixAttention,
        loc: torch.Tensor,
        cache_k: torch.Tensor,
        cache_v: torch.Tensor,
        cache_label: torch.Tensor,
    ):
        # NOTE(Andy): ignore the dtype check
        layer_id = layer.layer_id
        self.k_buffer[layer_id - self.start_layer][loc] = cache_k
        self.v_buffer[layer_id - self.start_layer][loc] = cache_v
        self.label_buffer[layer_id - self.start_layer][loc] = cache_label

    def load_from_host_per_layer(
        self, host_pool, host_indices, device_indices, layer_id, io_backend
    ):
<<<<<<< HEAD
        pass
=======
        raise NotImplementedError(
            "HiCache not supported for DoubleSparseTokenToKVPool."
        )
>>>>>>> e50109f2

    def backup_to_host_all_layer(
        self, host_pool, host_indices, device_indices, io_backend
    ):
<<<<<<< HEAD
        pass
=======
        raise NotImplementedError(
            "HiCache not supported for DoubleSparseTokenToKVPool."
        )
>>>>>>> e50109f2


@triton.jit
def copy_all_layer_kv_cache(
    data_ptrs,
    strides,
    tgt_loc_ptr,
    src_loc_ptr,
    num_locs,
    num_locs_upper: tl.constexpr,
):
    BLOCK_SIZE: tl.constexpr = 128

    bid = tl.program_id(0)
    stride = tl.load(strides + bid)

    data_ptr = tl.load(data_ptrs + bid)
    data_ptr = tl.cast(data_ptr, tl.pointer_type(tl.uint8))

    num_locs_offset = tl.arange(0, num_locs_upper)
    tgt_locs = tl.load(tgt_loc_ptr + num_locs_offset, mask=num_locs_offset < num_locs)
    src_locs = tl.load(src_loc_ptr + num_locs_offset, mask=num_locs_offset < num_locs)

    # NOTE: we cannot parallelize over the tgt_loc_ptr dim with cuda blocks
    # because this copy is an inplace operation.

    num_loop = tl.cdiv(stride, BLOCK_SIZE)
    for i in range(num_loop):
        copy_offset = tl.arange(0, BLOCK_SIZE) + i * BLOCK_SIZE
        mask = (num_locs_offset < num_locs)[:, None] and (copy_offset < stride)[None, :]
        value = tl.load(
            data_ptr + src_locs[:, None] * stride + copy_offset[None, :], mask=mask
        )
        tl.store(
            data_ptr + tgt_locs[:, None] * stride + copy_offset[None, :],
            value,
            mask=mask,
        )<|MERGE_RESOLUTION|>--- conflicted
+++ resolved
@@ -14,7 +14,6 @@
 """
 
 from sglang.srt.torch_memory_saver_adapter import TorchMemorySaverAdapter
-from sglang.srt.utils import debug_timing
 
 """
 Memory pool.
@@ -35,20 +34,10 @@
 import torch.distributed as dist
 import triton
 import triton.language as tl
-from sgl_kernel.kvcacheio import (
-    transfer_kv_all_layer,
-    transfer_kv_all_layer_mla,
-    transfer_kv_per_layer,
-    transfer_kv_per_layer_mla,
-)
 
 from sglang.srt.constants import GPU_MEMORY_TYPE_KV_CACHE
 from sglang.srt.layers.radix_attention import RadixAttention
-<<<<<<< HEAD
-from sglang.srt.utils import get_bool_env_var, is_cuda, next_power_of_2
-=======
 from sglang.srt.utils import get_bool_env_var, is_cuda, is_npu, next_power_of_2
->>>>>>> e50109f2
 
 logger = logging.getLogger(__name__)
 
@@ -248,28 +237,6 @@
             ):
                 # [size, head_num, head_dim] for each layer
                 # The padded slot 0 is used for writing dummy outputs from padded tokens.
-<<<<<<< HEAD
-                self.k_buffer = torch.zeros(
-                    (
-                        self.layer_num,
-                        self.size + self.page_size,
-                        self.head_num,
-                        self.head_dim,
-                    ),
-                    dtype=self.store_dtype,
-                    device=self.device,
-                )
-                self.v_buffer = torch.zeros(
-                    (
-                        self.layer_num,
-                        self.size + self.page_size,
-                        self.head_num,
-                        self.head_dim,
-                    ),
-                    dtype=self.store_dtype,
-                    device=self.device,
-                )
-=======
                 self.k_buffer = [
                     torch.zeros(
                         (self.size + self.page_size, self.head_num, self.head_dim),
@@ -286,16 +253,17 @@
                     )
                     for _ in range(self.layer_num)
                 ]
->>>>>>> e50109f2
         self.token_stride = self.head_num * self.head_dim
         self.data_ptrs = torch.tensor(
-            [self.k_buffer[i].data_ptr() for i in range(self.layer_num)]
-            + [self.v_buffer[i].data_ptr() for i in range(self.layer_num)],
+            [x.data_ptr() for x in self.k_buffer + self.v_buffer],
             dtype=torch.uint64,
             device=self.device,
         )
         self.data_strides = torch.tensor(
-            [self.token_stride * self.store_dtype.itemsize] * 2 * self.layer_num,
+            [
+                np.prod(x.shape[1:]) * x.dtype.itemsize
+                for x in self.k_buffer + self.v_buffer
+            ],
             device=self.device,
         )
 
@@ -306,8 +274,12 @@
     def get_kv_size_bytes(self):
         assert hasattr(self, "k_buffer")
         assert hasattr(self, "v_buffer")
-        k_size_bytes = np.prod(self.k_buffer.shape) * self.k_buffer.dtype.itemsize
-        v_size_bytes = np.prod(self.v_buffer.shape) * self.v_buffer.dtype.itemsize
+        k_size_bytes = 0
+        for k_cache in self.k_buffer:
+            k_size_bytes += np.prod(k_cache.shape) * k_cache.dtype.itemsize
+        v_size_bytes = 0
+        for v_cache in self.v_buffer:
+            v_size_bytes += np.prod(v_cache.shape) * v_cache.dtype.itemsize
         return k_size_bytes, v_size_bytes
 
     # for disagg
@@ -315,26 +287,6 @@
         # layer_num x [seq_len, head_num, head_dim]
         # layer_num x [page_num, page_size, head_num, head_dim]
         kv_data_ptrs = [
-<<<<<<< HEAD
-            self.k_buffer[i].data_ptr()
-            for i in range(self.start_layer, self.start_layer + self.layer_num)
-        ] + [
-            self.v_buffer[i].data_ptr()
-            for i in range(self.start_layer, self.start_layer + self.layer_num)
-        ]
-        kv_data_lens = [
-            self.k_buffer[i].nbytes
-            for i in range(self.start_layer, self.start_layer + self.layer_num)
-        ] + [
-            self.v_buffer[i].nbytes
-            for i in range(self.start_layer, self.start_layer + self.layer_num)
-        ]
-        kv_item_lens = [
-            self.k_buffer[i][0].nbytes * self.page_size
-            for i in range(self.start_layer, self.start_layer + self.layer_num)
-        ] + [
-            self.v_buffer[i][0].nbytes * self.page_size
-=======
             self._get_key_buffer(i).data_ptr()
             for i in range(self.start_layer, self.start_layer + self.layer_num)
         ] + [
@@ -353,7 +305,6 @@
             for i in range(self.start_layer, self.start_layer + self.layer_num)
         ] + [
             self._get_value_buffer(i)[0].nbytes * self.page_size
->>>>>>> e50109f2
             for i in range(self.start_layer, self.start_layer + self.layer_num)
         ]
         return kv_data_ptrs, kv_data_lens, kv_item_lens
@@ -414,34 +365,6 @@
             io_backend=io_backend,
             page_size=self.page_size,
             item_size=self.token_stride,
-<<<<<<< HEAD
-        )
-
-    def backup_to_host_all_layer(
-        self, host_pool, host_indices, device_indices, io_backend
-    ):
-        transfer_kv_all_layer(
-            src_k=self.k_buffer,
-            dst_k=host_pool.k_buffer,
-            src_v=self.v_buffer,
-            dst_v=host_pool.v_buffer,
-            src_indices=device_indices,
-            dst_indices=host_indices,
-            io_backend=io_backend,
-            page_size=self.page_size,
-            item_size=self.token_stride,
-            num_layers=self.layer_num,
-            src_layer_offset=np.prod(self.k_buffer.shape[1:]),
-            dst_layer_offset=np.prod(host_pool.k_buffer.shape[1:]),
-        )
-
-    def get_key_buffer(self, layer_id: int):
-        # note: get_key_buffer is hooked with synchronization for layer-wise KV cache loading
-        # it is supposed to be used only by attention backend not for information purpose
-        # same applies to get_value_buffer and get_kv_buffer
-        if self.layer_transfer_counter is not None:
-            self.layer_transfer_counter.wait_until(layer_id - self.start_layer)
-=======
         )
 
     def backup_to_host_all_layer(
@@ -464,7 +387,6 @@
                 page_size=self.page_size,
                 item_size=self.token_stride,
             )
->>>>>>> e50109f2
 
     def _get_key_buffer(self, layer_id: int):
         # for internal use of referencing
@@ -494,7 +416,6 @@
 
     def get_kv_buffer(self, layer_id: int):
         return self.get_key_buffer(layer_id), self.get_value_buffer(layer_id)
-
 
     def set_kv_buffer(
         self,
@@ -893,13 +814,6 @@
                 else nullcontext()
             ):
                 # The padded slot 0 is used for writing dummy outputs from padded tokens.
-<<<<<<< HEAD
-                self.kv_buffer = torch.zeros(
-                    (layer_num, size + page_size, 1, kv_lora_rank + qk_rope_head_dim),
-                    dtype=self.store_dtype,
-                    device=device,
-                )
-=======
                 self.kv_buffer = [
                     torch.zeros(
                         (size + page_size, 1, kv_lora_rank + qk_rope_head_dim),
@@ -909,7 +823,6 @@
                     for _ in range(layer_num)
                 ]
 
->>>>>>> e50109f2
         self.token_stride = kv_lora_rank + qk_rope_head_dim
         self.layer_transfer_counter = None
 
@@ -921,7 +834,9 @@
 
     def get_kv_size_bytes(self):
         assert hasattr(self, "kv_buffer")
-        kv_size_bytes = np.prod(self.kv_buffer.shape) * self.kv_buffer.dtype.itemsize
+        kv_size_bytes = 0
+        for kv_cache in self.kv_buffer:
+            kv_size_bytes += np.prod(kv_cache.shape) * kv_cache.dtype.itemsize
         return kv_size_bytes
 
     # for disagg
@@ -994,10 +909,6 @@
             self.kv_buffer[layer_id], loc, cache_k_nope, cache_k_rope
         )
 
-<<<<<<< HEAD
-
-=======
->>>>>>> e50109f2
     def load_from_host_per_layer(
         self, host_pool, host_indices, device_indices, layer_id, io_backend
     ):
@@ -1014,20 +925,6 @@
     def backup_to_host_all_layer(
         self, host_pool, host_indices, device_indices, io_backend
     ):
-<<<<<<< HEAD
-        transfer_kv_all_layer_mla(
-            src=self.kv_buffer,
-            dst=host_pool.kv_buffer,
-            src_indices=device_indices,
-            dst_indices=host_indices,
-            io_backend=io_backend,
-            page_size=self.page_size,
-            item_size=self.token_stride,
-            num_layers=self.layer_num,
-            src_layer_offset=np.prod(self.k_buffer.shape[1:]),
-            dst_layer_offset=np.prod(host_pool.k_buffer.shape[1:]),
-        )
-=======
         # todo: specialized all layer kernels for the layer-non-contiguous memory pool
         for layer_id in range(self.start_layer, self.start_layer + self.layer_num):
             if layer_id - self.start_layer >= len(host_pool.kv_buffer):
@@ -1043,7 +940,6 @@
                 page_size=self.page_size,
                 item_size=self.token_stride,
             )
->>>>>>> e50109f2
 
     def get_cpu_copy(self, indices):
         torch.cuda.synchronize()
@@ -1185,16 +1081,18 @@
 
         with self.memory_saver_adapter.region(GPU_MEMORY_TYPE_KV_CACHE):
             # [size, head_num, head_dim] for each layer
-            self.k_buffer = torch.zeros(
-                (layer_num, size + page_size, head_num, head_dim),
-                dtype=dtype,
-                device=device,
-            )
-            self.v_buffer = torch.zeros(
-                (layer_num, size + page_size, head_num, head_dim),
-                dtype=dtype,
-                device=device,
-            )
+            self.k_buffer = [
+                torch.zeros(
+                    (size + page_size, head_num, head_dim), dtype=dtype, device=device
+                )
+                for _ in range(layer_num)
+            ]
+            self.v_buffer = [
+                torch.zeros(
+                    (size + page_size, head_num, head_dim), dtype=dtype, device=device
+                )
+                for _ in range(layer_num)
+            ]
 
             # [size, head_num, heavy_channel_num] for each layer
             self.label_buffer = [
@@ -1236,24 +1134,16 @@
     def load_from_host_per_layer(
         self, host_pool, host_indices, device_indices, layer_id, io_backend
     ):
-<<<<<<< HEAD
-        pass
-=======
         raise NotImplementedError(
             "HiCache not supported for DoubleSparseTokenToKVPool."
         )
->>>>>>> e50109f2
 
     def backup_to_host_all_layer(
         self, host_pool, host_indices, device_indices, io_backend
     ):
-<<<<<<< HEAD
-        pass
-=======
         raise NotImplementedError(
             "HiCache not supported for DoubleSparseTokenToKVPool."
         )
->>>>>>> e50109f2
 
 
 @triton.jit
