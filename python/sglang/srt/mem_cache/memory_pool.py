"""
Copyright 2023-2024 SGLang Team
Licensed under the Apache License, Version 2.0 (the "License");
you may not use this file except in compliance with the License.
You may obtain a copy of the License at

    http://www.apache.org/licenses/LICENSE-2.0

Unless required by applicable law or agreed to in writing, software
distributed under the License is distributed on an "AS IS" BASIS,
WITHOUT WARRANTIES OR CONDITIONS OF ANY KIND, either express or implied.
See the License for the specific language governing permissions and
limitations under the License.
"""

"""
Memory pool.

SGLang has two levels of memory pool.
ReqToTokenPool maps a a request to its token locations.
BaseTokenToKVPool maps a token location to its KV cache data.
"""

import logging
import threading
from enum import IntEnum
from functools import wraps
from typing import List, Tuple, Union

import psutil
import torch

from sglang.srt.layers.radix_attention import RadixAttention
from sglang.srt.utils import get_compiler_backend

logger = logging.getLogger(__name__)


def debug_timing(func):
    # todo: replace with a more organized instrumentation
    def wrapper(*args, **kwargs):
        if logger.isEnabledFor(logging.DEBUG):
            tic = torch.cuda.Event(enable_timing=True)
            toc = torch.cuda.Event(enable_timing=True)
            tic.record()
            result = func(*args, **kwargs)
            toc.record()
            toc.synchronize()  # Ensure event has been recorded and ready for query in the stream.
            elapsed = tic.elapsed_time(toc)
            indices = kwargs.get("indices", args[1] if len(args) > 1 else None)
            num_tokens = len(indices) if indices is not None else 0
            throughput = num_tokens / elapsed * 1000 if elapsed > 0 else 0
            logger.debug(
                f"Transfer time: {elapsed} ms, throughput: {throughput} tokens/s"
            )
            return result
        else:
            return func(*args, **kwargs)

    return wrapper


class ReqToTokenPool:
    """A memory pool that maps a request to its token locations."""

    def __init__(self, size: int, max_context_len: int, device: str, use_records: bool):
        self.size = size
        self.max_context_len = max_context_len
        self.device = device
        self.req_to_token = torch.zeros(
            (size, max_context_len), dtype=torch.int32, device=device
        )
        self.free_slots = list(range(size))
        self.write_records = []
        self.use_records = use_records

        if self.use_records:
            self.write = self.write_with_records
        else:
            self.write = self.write_without_records

    def write(self, indices, values):
        # Keep the signature for type checking. It will be assigned during runtime.
        raise NotImplementedError()

    def available_size(self):
        return len(self.free_slots)

    def alloc(self, need_size: int) -> List[int]:
        if need_size > len(self.free_slots):
            return None

        select_index = self.free_slots[:need_size]
        self.free_slots = self.free_slots[need_size:]

        return select_index

    def free(self, free_index: Union[int, List[int]]):
        if isinstance(free_index, (int,)):
            self.free_slots.append(free_index)
        else:
            self.free_slots.extend(free_index)

    def clear(self):
        self.free_slots = list(range(self.size))
        self.write_records = []

    def write_without_records(self, indices, values):
        self.req_to_token[indices] = values

    def write_with_records(self, indices, values):
        self.req_to_token[indices] = values
        self.write_records.append((indices, values))

    def get_write_records(self):
        ret = self.write_records
        self.write_records = []
        return ret

    def apply_write_records(self, write_records: List[Tuple]):
        for indices, values in write_records:
            self.req_to_token[indices] = values


class BaseTokenToKVPool:
    """A memory pool that maps a token location to its kv cache data."""

    def __init__(
        self,
        size: int,
        dtype: torch.dtype,
        device: str,
    ):
        self.size = size
        self.dtype = dtype
        if dtype == torch.float8_e5m2:
            # NOTE: Store as torch.uint8 because Tensor index_put is not implemented for torch.float8_e5m2
            self.store_dtype = torch.uint8
        else:
            self.store_dtype = dtype
        self.device = device

        self.free_slots = None
        self.is_not_in_free_group = True
        self.free_group = []
        self.clear()

    def available_size(self):
        return len(self.free_slots)

    def alloc(self, need_size: int):
        if need_size > len(self.free_slots):
            return None

        select_index = self.free_slots[:need_size]
        self.free_slots = self.free_slots[need_size:]

        return select_index.to(self.device, non_blocking=True)

    def free(self, free_index: torch.Tensor):
        if free_index.numel() == 0:
            return

        if self.is_not_in_free_group:
            self.free_slots = torch.concat((self.free_slots, free_index.cpu()))
        else:
            self.free_group.append(free_index)

    def free_group_begin(self):
        self.is_not_in_free_group = False
        self.free_group = []

    def free_group_end(self):
        self.is_not_in_free_group = True
        if self.free_group:
            self.free(torch.concat(self.free_group))

    def clear(self):
        # The padded slot 0 is used for writing dummy outputs from padded tokens.
        self.free_slots = torch.arange(1, self.size + 1, dtype=torch.int32)
        self.is_in_free_group = False
        self.free_group = []

    def get_key_buffer(self, layer_id: int) -> torch.Tensor:
        raise NotImplementedError()

    def get_value_buffer(self, layer_id: int) -> torch.Tensor:
        raise NotImplementedError()

    def get_kv_buffer(self, layer_id: int) -> Tuple[torch.Tensor, torch.Tensor]:
        raise NotImplementedError()

    def set_kv_buffer(
        self,
        layer: RadixAttention,
        loc: torch.Tensor,
        cache_k: torch.Tensor,
        cache_v: torch.Tensor,
    ) -> None:
        raise NotImplementedError()


class MHATokenToKVPool(BaseTokenToKVPool):

    def __init__(
        self,
        size: int,
        dtype: torch.dtype,
        head_num: int,
        head_dim: int,
        layer_num: int,
        device: str,
    ):
        super().__init__(size, dtype, device)
        self.head_num = head_num
        self.head_dim = head_dim
        self.layer_num = layer_num
        self._create_buffers()

    def _create_buffers(self):
        # [size, head_num, head_dim] for each layer
        # The padded slot 0 is used for writing dummy outputs from padded tokens.
        self.k_buffer = [
            torch.empty(
                (self.size + 1, self.head_num, self.head_dim),
                dtype=self.store_dtype,
                device=self.device,
            )
            for _ in range(self.layer_num)
        ]
        self.v_buffer = [
            torch.empty(
                (self.size + 1, self.head_num, self.head_dim),
                dtype=self.store_dtype,
                device=self.device,
            )
            for _ in range(self.layer_num)
        ]

    def _clear_buffers(self):
        del self.k_buffer
        del self.v_buffer

    def get_flat_data(self, indices):
        flatten = torch.stack(
            [
                torch.stack([self.k_buffer[i][indices] for i in range(self.layer_num)]),
                torch.stack([self.v_buffer[i][indices] for i in range(self.layer_num)]),
            ]
        )
        return flatten

    @debug_timing
    def transfer(self, indices, flat_data):
        flat_data = flat_data.to(device=self.device, non_blocking=False)
        k_data, v_data = flat_data[0], flat_data[1]
        for i in range(self.layer_num):
            self.k_buffer[i][indices] = k_data[i]
            self.v_buffer[i][indices] = v_data[i]

    def get_key_buffer(self, layer_id: int):
        if self.store_dtype != self.dtype:
            return self.k_buffer[layer_id].view(self.dtype)
        return self.k_buffer[layer_id]

    def get_value_buffer(self, layer_id: int):
        if self.store_dtype != self.dtype:
            return self.v_buffer[layer_id].view(self.dtype)
        return self.v_buffer[layer_id]

    def get_kv_buffer(self, layer_id: int):
        return self.get_key_buffer(layer_id), self.get_value_buffer(layer_id)

    def set_kv_buffer(
        self,
        layer: RadixAttention,
        loc: torch.Tensor,
        cache_k: torch.Tensor,
        cache_v: torch.Tensor,
    ):
        layer_id = layer.layer_id
        if cache_k.dtype != self.dtype:
            cache_k = cache_k.to(self.dtype)
            cache_v = cache_v.to(self.dtype)
        if self.store_dtype != self.dtype:
            self.k_buffer[layer_id][loc] = cache_k.view(self.store_dtype)
            self.v_buffer[layer_id][loc] = cache_v.view(self.store_dtype)
        else:
            self.k_buffer[layer_id][loc] = cache_k
            self.v_buffer[layer_id][loc] = cache_v


# This compiled version is slower in the unit test
# python3 -m unittest test_bench_serving.TestBenchServing.test_offline_throughput_non_stream_small_batch_size
@torch.compile(dynamic=True, backend=get_compiler_backend())
def copy_two_array(loc, dst_1, src_1, dst_2, src_2, dtype, store_dtype):
    dst_1[loc] = src_1.to(dtype).view(store_dtype)
    dst_2[loc] = src_2.to(dtype).view(store_dtype)


class MLATokenToKVPool(BaseTokenToKVPool):
    def __init__(
        self,
        size: int,
        dtype: torch.dtype,
        kv_lora_rank: int,
        qk_rope_head_dim: int,
        layer_num: int,
        device: str,
    ):
        super().__init__(size, dtype, device)

        self.kv_lora_rank = kv_lora_rank
        # The padded slot 0 is used for writing dummy outputs from padded tokens.
        self.kv_buffer = [
            torch.empty(
                (size + 1, 1, kv_lora_rank + qk_rope_head_dim),
                dtype=self.store_dtype,
                device=device,
            )
            for _ in range(layer_num)
        ]

    def get_key_buffer(self, layer_id: int):
        if self.store_dtype != self.dtype:
            return self.kv_buffer[layer_id].view(self.dtype)
        return self.kv_buffer[layer_id]

    def get_value_buffer(self, layer_id: int):
        if self.store_dtype != self.dtype:
            return self.kv_buffer[layer_id][..., : self.kv_lora_rank].view(self.dtype)
        return self.kv_buffer[layer_id][..., : self.kv_lora_rank]

    def get_kv_buffer(self, layer_id: int):
        return self.get_key_buffer(layer_id), self.get_value_buffer(layer_id)

    def set_kv_buffer(
        self,
        layer: RadixAttention,
        loc: torch.Tensor,
        cache_k: torch.Tensor,
        cache_v: torch.Tensor,
    ):
        layer_id = layer.layer_id
        if cache_k.dtype != self.dtype:
            cache_k = cache_k.to(self.dtype)
        if self.store_dtype != self.dtype:
            self.kv_buffer[layer_id][loc] = cache_k.view(self.store_dtype)
        else:
            self.kv_buffer[layer_id][loc] = cache_k


class DoubleSparseTokenToKVPool(BaseTokenToKVPool):
    def __init__(
        self,
        size: int,
        dtype: torch.dtype,
        head_num: int,
        head_dim: int,
        layer_num: int,
        device: str,
        heavy_channel_num: int,
    ):
        super().__init__(size, dtype, device)

        # [size, head_num, head_dim] for each layer
        self.k_buffer = [
            torch.empty((size + 1, head_num, head_dim), dtype=dtype, device=device)
            for _ in range(layer_num)
        ]
        self.v_buffer = [
            torch.empty((size + 1, head_num, head_dim), dtype=dtype, device=device)
            for _ in range(layer_num)
        ]

        # [size, head_num, heavy_channel_num] for each layer
        self.label_buffer = [
            torch.empty(
                (size + 1, head_num, heavy_channel_num), dtype=dtype, device=device
            )
            for _ in range(layer_num)
        ]

    def get_key_buffer(self, layer_id: int):
        return self.k_buffer[layer_id]

    def get_value_buffer(self, layer_id: int):
        return self.v_buffer[layer_id]

    def get_label_buffer(self, layer_id: int):
        return self.label_buffer[layer_id]

    def get_kv_buffer(self, layer_id: int):
        return self.k_buffer[layer_id], self.v_buffer[layer_id]

    def set_kv_buffer(
        self,
        layer: RadixAttention,
        loc: torch.Tensor,
        cache_k: torch.Tensor,
        cache_v: torch.Tensor,
        cache_label: torch.Tensor,
    ):
        # NOTE(Andy): ignore the dtype check
        layer_id = layer.layer_id
        self.k_buffer[layer_id][loc] = cache_k
        self.v_buffer[layer_id][loc] = cache_v
        self.label_buffer[layer_id][loc] = cache_label


class MemoryStateInt(IntEnum):
    IDLE = 0
    RESERVED = 1
    PROTECTED = 2
    SYNCED = 3
    BACKUP = 4


def synchronized(func):
    @wraps(func)
    def wrapper(self, *args, **kwargs):
        with self.lock:
            return func(self, *args, **kwargs)

    return wrapper


class MLATokenToKVPoolHost:

    def __init__(
        self,
        device_pool: MHATokenToKVPool,
        host_to_device_ratio: float = 2,
        pin_memory: bool = True,  # not necessary pin memory with the double buffering
    ):
        assert (
            host_to_device_ratio >= 1
        ), "The host memory should be larger than the device memory with the current protocol"
        # todo, other ways of configuring the size
        self.size = int(device_pool.size * host_to_device_ratio)
        self.dtype = device_pool.store_dtype
        self.head_num = device_pool.head_num
        self.head_dim = device_pool.head_dim
        self.layer_num = device_pool.layer_num
        self.device = "cpu"

        # checking if there is enough host memory
        self.size_per_token = (
            self.head_dim * self.head_num * self.layer_num * self.dtype.itemsize * 2
        )
        host_mem = psutil.virtual_memory()
        # preserve at least 10GB for other usage
        if self.size * self.size_per_token > host_mem.available - 10 * 1e9:
            raise ValueError(
                f"Not enough host memory available, asking for {self.size * self.size_per_token / 1e9} GB but only have {host_mem.available / 1e9} GB available, please reduce the size of the hierarchical cache"
            )
        else:
            logger.info(
                f"Allocating {self.size * self.size_per_token / 1e9} GB host memory for hierarchical cache"
            )

        self.kv_buffer = torch.empty(
            (2, self.layer_num, self.size, self.head_num, self.head_dim),
            dtype=self.dtype,
            device=self.device,
            pin_memory=pin_memory,
        )

        # indicates the state of the memory slots
        self.mem_state = torch.zeros(
            (self.size,), dtype=torch.uint8, device=self.device
        )
        self.free_slots = torch.arange(self.size, dtype=torch.int32)
        self.can_use_mem_size = self.size
        # this lock is for transactional operations to the memory pool states
        self.lock = threading.RLock()

    def get_flat_data(self, indices):
        return self.kv_buffer[:, :, indices]

    @debug_timing
    def transfer(self, indices, flat_data):
<<<<<<< HEAD
        # non_blocking=True only works with pinned memory on a separate stream.
        # otherwise blocks current stream (https://pytorch.org/tutorials/intermediate/pinmem_nonblock.html)
=======
>>>>>>> 0c3bc13d
        flat_data = flat_data.to(device=self.device, non_blocking=False)
        self.kv_buffer[:, :, indices] = flat_data

    @synchronized
    def clear(self):
        self.mem_state.fill_(0)
        self.can_use_mem_size = self.size
        self.free_slots = torch.arange(self.size, dtype=torch.int32)

    @synchronized
    def get_state(self, indices: torch.Tensor) -> MemoryStateInt:
        assert len(indices) > 0, "The indices should not be empty"
        states = self.mem_state[indices]
        assert (
            states == states[0]
        ).all(), "The memory slots should have the same state {}".format(states)
        return MemoryStateInt(states[0].item())

    @synchronized
    def alloc(self, need_size: int) -> torch.Tensor:
        if need_size > self.can_use_mem_size:
            return None
        # todo: de-fragementation
        select_index = self.free_slots[:need_size]
        self.free_slots = self.free_slots[need_size:]
        self.mem_state[select_index] = MemoryStateInt.RESERVED
        self.can_use_mem_size -= need_size

        return select_index

    @synchronized
    def is_reserved(self, indices: torch.Tensor) -> bool:
        return self.get_state(indices) == MemoryStateInt.RESERVED

    @synchronized
    def is_protected(self, indices: torch.Tensor) -> bool:
        return self.get_state(indices) == MemoryStateInt.PROTECTED

    @synchronized
    def is_synced(self, indices: torch.Tensor) -> bool:
        return self.get_state(indices) == MemoryStateInt.SYNCED

    @synchronized
    def is_backup(self, indices: torch.Tensor) -> bool:
        return self.get_state(indices) == MemoryStateInt.BACKUP

    @synchronized
    def update_backup(self, indices: torch.Tensor):
        assert self.is_synced(
            indices
        ), "The host memory slots should be synced after I/O operations"
        self.mem_state[indices] = MemoryStateInt.BACKUP

    @synchronized
    def update_synced(self, indices: torch.Tensor):
        # assert (
        #     self.get_state(indices) == MemoryStateInt.BACKUP
        # ), "The host memory slots should be backup before read operations"
        self.mem_state[indices] = MemoryStateInt.SYNCED

    @synchronized
    def protect_write(self, indices: torch.Tensor):
        if not self.is_reserved(indices):
            raise ValueError(
                "The host memory slots should be reserved before write operations",
                self.get_state(indices),
            )
        self.mem_state[indices] = MemoryStateInt.PROTECTED

    @synchronized
    def protect_load(self, indices: torch.Tensor):
        if not self.is_backup(indices):
            raise ValueError(
                "The host memory slots should be backup before read operations",
                self.get_state(indices),
            )
        self.mem_state[indices] = MemoryStateInt.PROTECTED

    @synchronized
    def complete_io(self, indices: torch.Tensor):
        if not self.is_protected(indices):
            raise ValueError(
                "The host memory slots should be protected during I/O operations",
                self.get_state(indices),
            )
        self.mem_state[indices] = MemoryStateInt.SYNCED

    def available_size(self):
        return len(self.free_slots)

    @synchronized
    def free(self, indices: torch.Tensor) -> int:
        self.mem_state[indices] = MemoryStateInt.IDLE
        self.free_slots = torch.concat([self.free_slots, indices])
        self.can_use_mem_size += len(indices)
        return len(indices)<|MERGE_RESOLUTION|>--- conflicted
+++ resolved
@@ -480,11 +480,6 @@
 
     @debug_timing
     def transfer(self, indices, flat_data):
-<<<<<<< HEAD
-        # non_blocking=True only works with pinned memory on a separate stream.
-        # otherwise blocks current stream (https://pytorch.org/tutorials/intermediate/pinmem_nonblock.html)
-=======
->>>>>>> 0c3bc13d
         flat_data = flat_data.to(device=self.device, non_blocking=False)
         self.kv_buffer[:, :, indices] = flat_data
 
