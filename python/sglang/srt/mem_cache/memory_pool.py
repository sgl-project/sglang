--- conflicted
+++ resolved
@@ -441,11 +441,8 @@
         enable_memory_saver: bool,
         start_layer: Optional[int] = None,
         end_layer: Optional[int] = None,
-<<<<<<< HEAD
         enable_alt_stream: bool = True,
-=======
         enable_kv_cache_copy: bool = False,
->>>>>>> 0c0779d6
     ):
         super().__init__(
             size,
@@ -476,19 +473,15 @@
         self._create_buffers()
 
         self.device_module = torch.get_device_module(self.device)
-<<<<<<< HEAD
         self.alt_stream = (
             self.device_module.Stream() if _is_cuda and enable_alt_stream else None
         )
-=======
-        self.alt_stream = self.device_module.Stream() if _is_cuda else None
 
         if enable_kv_cache_copy:
             self._init_kv_copy_and_warmup()
         else:
             self._kv_copy_config = None
 
->>>>>>> 0c0779d6
         self._finalize_allocation_log(size)
 
     def _init_kv_copy_and_warmup(self):
