"""
Copyright 2023-2024 SGLang Team
Licensed under the Apache License, Version 2.0 (the "License");
you may not use this file except in compliance with the License.
You may obtain a copy of the License at

    http://www.apache.org/licenses/LICENSE-2.0

Unless required by applicable law or agreed to in writing, software
distributed under the License is distributed on an "AS IS" BASIS,
WITHOUT WARRANTIES OR CONDITIONS OF ANY KIND, either express or implied.
See the License for the specific language governing permissions and
limitations under the License.
"""

from sglang.srt.torch_memory_saver_adapter import TorchMemorySaverAdapter

"""
Memory pool.

SGLang has two levels of memory pool.
ReqToTokenPool maps a request to its token locations.
TokenToKVPoolAllocator manages the indices to kv cache data.
KVCache actually holds the physical kv cache.
"""

import abc
import logging
import threading
from enum import IntEnum
from functools import wraps
from typing import List, Optional, Tuple, Union

import numpy as np
import psutil
import torch
from sgl_kernel.kvcacheio import transfer_kv_all_layer, transfer_kv_per_layer

from sglang.srt.layers.radix_attention import RadixAttention
from sglang.srt.utils import debug_timing, get_compiler_backend

logger = logging.getLogger(__name__)

GB = 1024 * 1024 * 1024


class ReqToTokenPool:
    """A memory pool that maps a request to its token locations."""

    def __init__(
        self,
        size: int,
        max_context_len: int,
        device: str,
        enable_memory_saver: bool,
    ):
        memory_saver_adapter = TorchMemorySaverAdapter.create(
            enable=enable_memory_saver
        )

        self.size = size
        self.max_context_len = max_context_len
        self.device = device
        with memory_saver_adapter.region():
            self.req_to_token = torch.zeros(
                (size, max_context_len), dtype=torch.int64, device=device
            )
        self.free_slots = list(range(size))

    def write(self, indices, values):
        self.req_to_token[indices] = values

    def available_size(self):
        return len(self.free_slots)

    def alloc(self, need_size: int) -> List[int]:
        if need_size > len(self.free_slots):
            return None

        select_index = self.free_slots[:need_size]
        self.free_slots = self.free_slots[need_size:]

        return select_index

    def free(self, free_index: Union[int, List[int]]):
        if isinstance(free_index, (int,)):
            self.free_slots.append(free_index)
        else:
            self.free_slots.extend(free_index)

    def clear(self):
        self.free_slots = list(range(self.size))


class KVCache(abc.ABC):

    @abc.abstractmethod
    def get_key_buffer(self, layer_id: int) -> torch.Tensor:
        raise NotImplementedError()

    @abc.abstractmethod
    def get_value_buffer(self, layer_id: int) -> torch.Tensor:
        raise NotImplementedError()

    @abc.abstractmethod
    def get_kv_buffer(self, layer_id: int) -> Tuple[torch.Tensor, torch.Tensor]:
        raise NotImplementedError()

    @abc.abstractmethod
    def set_kv_buffer(
        self,
        layer: RadixAttention,
        loc: torch.Tensor,
        cache_k: torch.Tensor,
        cache_v: torch.Tensor,
    ) -> None:
        raise NotImplementedError()

    @abc.abstractmethod
    def get_flat_data(self, indices):
        raise NotImplementedError()

    @abc.abstractmethod
    def transfer(self, indices, flat_data):
        raise NotImplementedError()

    @abc.abstractmethod
    def transfer_per_layer(self, indices, flat_data, layer_id):
        raise NotImplementedError()

    def register_layer_transfer_counter(self, layer_transfer_counter):
        self.layer_transfer_counter = layer_transfer_counter


class TokenToKVPoolAllocator:
    """An allocator managing the indices to kv cache data."""

    def __init__(
        self,
        size: int,
        dtype: torch.dtype,
        device: str,
        kvcache: KVCache,
    ):
        self.size = size
        self.dtype = dtype
        self.device = device
        self.page_size = 1

        self.free_slots = None
        self.is_not_in_free_group = True
        self.free_group = []
        self.clear()

        self._kvcache = kvcache

    def available_size(self):
        return len(self.free_slots)

    def get_kvcache(self):
        return self._kvcache

    def alloc(self, need_size: int):
        if need_size > len(self.free_slots):
            return None

        select_index = self.free_slots[:need_size]
        # ensure select_index is ready before returning
        torch.cuda.current_stream().synchronize()
        self.free_slots = self.free_slots[need_size:]
        return select_index

    def free(self, free_index: torch.Tensor):
        if free_index.numel() == 0:
            return

        if self.is_not_in_free_group:
            self.free_slots = torch.cat((self.free_slots, free_index))
        else:
            self.free_group.append(free_index)

    def free_group_begin(self):
        self.is_not_in_free_group = False
        self.free_group = []

    def free_group_end(self):
        self.is_not_in_free_group = True
        if self.free_group:
            self.free(torch.cat(self.free_group))

    def backup_state(self):
        return self.free_slots

    def restore_state(self, free_slots):
        self.free_slots = free_slots

    def clear(self):
        # The padded slot 0 is used for writing dummy outputs from padded tokens.
        self.free_slots = torch.arange(
            1, self.size + 1, dtype=torch.int64, device=self.device
        )
        self.is_not_in_free_group = True
        self.free_group = []


class MHATokenToKVPool(KVCache):

    def __init__(
        self,
        size: int,
        page_size: int,
        dtype: torch.dtype,
        head_num: int,
        head_dim: int,
        layer_num: int,
        device: str,
        enable_memory_saver: bool,
    ):
        self.size = size
        self.page_size = page_size
        self.dtype = dtype
        self.device = device
        if dtype in (torch.float8_e5m2, torch.float8_e4m3fn):
            # NOTE: Store as torch.uint8 because Tensor.index_put is not implemented for torch.float8_e5m2
            self.store_dtype = torch.uint8
        else:
            self.store_dtype = dtype
        self.memory_saver_adapter = TorchMemorySaverAdapter.create(
            enable=enable_memory_saver
        )

        self.head_num = head_num
        self.head_dim = head_dim
        self.layer_num = layer_num
        self._create_buffers()

        self.layer_transfer_counter = None
        self.capture_mode = False
        self.device_module = torch.get_device_module(self.device)
        self.alt_stream = self.device_module.Stream()

        self.layer_transfer_counter = None

        k_size, v_size = self.get_kv_size_bytes()
        logger.info(
            f"KV Cache is allocated. #tokens: {size}, K size: {k_size / GB:.2f} GB, V size: {v_size / GB:.2f} GB"
        )

    def _create_buffers(self):
        with self.memory_saver_adapter.region():
            # [size, head_num, head_dim] for each layer
            # The padded slot 0 is used for writing dummy outputs from padded tokens.
            self.k_buffer = torch.zeros(
                (
                    self.layer_num,
                    self.size + self.page_size,
                    self.head_num,
                    self.head_dim,
                ),
                dtype=self.store_dtype,
                device=self.device,
            )
            self.v_buffer = torch.zeros(
                (
                    self.layer_num,
                    self.size + self.page_size,
                    self.head_num,
                    self.head_dim,
                ),
                dtype=self.store_dtype,
                device=self.device,
            )

    def _clear_buffers(self):
        del self.k_buffer
        del self.v_buffer

    def get_kv_size_bytes(self):
        assert hasattr(self, "k_buffer")
        assert hasattr(self, "v_buffer")
        k_size_bytes = 0
        for k_cache in self.k_buffer:
            k_size_bytes += np.prod(k_cache.shape) * k_cache.dtype.itemsize
        v_size_bytes = 0
        for v_cache in self.v_buffer:
            v_size_bytes += np.prod(v_cache.shape) * v_cache.dtype.itemsize
        return k_size_bytes, v_size_bytes

    # for disagg
    def get_contiguous_buf_infos(self):
        kv_data_ptrs = [
            self.get_key_buffer(i).data_ptr() for i in range(self.layer_num)
        ] + [self.get_value_buffer(i).data_ptr() for i in range(self.layer_num)]
        kv_data_lens = [
            self.get_key_buffer(i).nbytes for i in range(self.layer_num)
        ] + [self.get_value_buffer(i).nbytes for i in range(self.layer_num)]
        kv_item_lens = [
            self.get_key_buffer(i)[0].nbytes for i in range(self.layer_num)
        ] + [self.get_value_buffer(i)[0].nbytes for i in range(self.layer_num)]
        return kv_data_ptrs, kv_data_lens, kv_item_lens

    # Todo: different memory layout
    def get_flat_data(self, indices):
        # prepare a large chunk of contiguous data for efficient transfer
        flatten = torch.stack(
            [
                torch.stack([self.k_buffer[i][indices] for i in range(self.layer_num)]),
                torch.stack([self.v_buffer[i][indices] for i in range(self.layer_num)]),
            ]
        )
        return flatten

    @debug_timing
    def transfer(self, indices, flat_data):
        # transfer prepared data from host to device
        flat_data = flat_data.to(device=self.device, non_blocking=False)
        k_data, v_data = flat_data[0], flat_data[1]
        for i in range(self.layer_num):
            self.k_buffer[i][indices] = k_data[i]
            self.v_buffer[i][indices] = v_data[i]

    def transfer_per_layer_kernel(
        self, host_pool, host_indices, device_indices, layer_id
    ):
        transfer_kv_per_layer(
            host_pool.get_key_buffer(layer_id),
            self.k_buffer[layer_id],
            host_pool.get_value_buffer(layer_id),
            self.v_buffer[layer_id],
            host_indices,
            device_indices,
            self.head_num * self.head_dim,
        )

    def transfer_per_layer(self, indices, flat_data, layer_id):
        # transfer prepared data from host to device
        flat_data = flat_data.to(device=self.device, non_blocking=False)
        k_data, v_data = flat_data[0], flat_data[1]
        self.k_buffer[layer_id][indices] = k_data
        self.v_buffer[layer_id][indices] = v_data

    def get_key_buffer(self, layer_id: int):
        if self.layer_transfer_counter is not None:
            self.layer_transfer_counter.wait_until(layer_id)

        if self.store_dtype != self.dtype:
            return self.k_buffer[layer_id].view(self.dtype)
        return self.k_buffer[layer_id]

    def get_value_buffer(self, layer_id: int):
        if self.layer_transfer_counter is not None:
            self.layer_transfer_counter.wait_until(layer_id)

        if self.store_dtype != self.dtype:
            return self.v_buffer[layer_id].view(self.dtype)
        return self.v_buffer[layer_id]

    def get_kv_buffer(self, layer_id: int):
        return self.get_key_buffer(layer_id), self.get_value_buffer(layer_id)

    def set_kv_buffer(
        self,
        layer: RadixAttention,
        loc: torch.Tensor,
        cache_k: torch.Tensor,
        cache_v: torch.Tensor,
        k_scale: Optional[float] = None,
        v_scale: Optional[float] = None,
    ):
        layer_id = layer.layer_id
        if cache_k.dtype != self.dtype:
            if k_scale is not None:
                cache_k.div_(k_scale)
            if v_scale is not None:
                cache_v.div_(v_scale)
            cache_k = cache_k.to(self.dtype)
            cache_v = cache_v.to(self.dtype)

        if self.store_dtype != self.dtype:
            cache_k = cache_k.view(self.store_dtype)
            cache_v = cache_v.view(self.store_dtype)

        if self.capture_mode and cache_k.shape[0] < 4:
            # Overlap the copy of K and V cache for small batch size
            current_stream = self.device_module.current_stream()
            self.alt_stream.wait_stream(current_stream)
            with self.device_module.stream(self.alt_stream):
                self.k_buffer[layer_id][loc] = cache_k
            self.v_buffer[layer_id][loc] = cache_v
            current_stream.wait_stream(self.alt_stream)
        else:
            self.k_buffer[layer_id][loc] = cache_k
            self.v_buffer[layer_id][loc] = cache_v


@torch.compile
def fused_downcast(
    cache_k: torch.Tensor,
    cache_v: torch.Tensor,
    k_scale: torch.Tensor,
    v_scale: torch.Tensor,
    dtype: torch.dtype,
    store_dtype: torch.dtype,
    max_fp8: float,
    min_fp8: float,
):
    cache_k = cache_k / k_scale
    cache_k = torch.clamp(cache_k, min_fp8, max_fp8)
    cache_v = cache_v / v_scale
    cache_v = torch.clamp(cache_v, min_fp8, max_fp8)
    cache_k = cache_k.to(dtype)
    cache_v = cache_v.to(dtype)
    cache_k = cache_k.view(store_dtype)
    cache_v = cache_v.view(store_dtype)
    return cache_k, cache_v


# This compiled version is slower in the unit test
# python3 -m unittest test_bench_serving.TestBenchServing.test_offline_throughput_non_stream_small_batch_size
@torch.compile(dynamic=True, backend=get_compiler_backend())
def copy_two_array(loc, dst_1, src_1, dst_2, src_2, dtype, store_dtype):
    dst_1[loc] = src_1.to(dtype).view(store_dtype)
    dst_2[loc] = src_2.to(dtype).view(store_dtype)


class MLATokenToKVPool(KVCache):
    def __init__(
        self,
        size: int,
        page_size: int,
        dtype: torch.dtype,
        kv_lora_rank: int,
        qk_rope_head_dim: int,
        layer_num: int,
        device: str,
        enable_memory_saver: bool,
    ):
        self.size = size
        self.dtype = dtype
        self.device = device
        if dtype in (torch.float8_e5m2, torch.float8_e4m3fn):
            # NOTE: Store as torch.uint8 because Tensor.index_put is not implemented for torch.float8_e5m2
            self.store_dtype = torch.uint8
        else:
            self.store_dtype = dtype
        self.kv_lora_rank = kv_lora_rank
        self.qk_rope_head_dim = qk_rope_head_dim
        self.layer_num = layer_num

        memory_saver_adapter = TorchMemorySaverAdapter.create(
            enable=enable_memory_saver
        )

        with memory_saver_adapter.region():
            # The padded slot 0 is used for writing dummy outputs from padded tokens.
            self.kv_buffer = [
                torch.zeros(
                    (size + page_size, 1, kv_lora_rank + qk_rope_head_dim),
                    dtype=self.store_dtype,
                    device=device,
                )
                for _ in range(layer_num)
            ]

        self.layer_transfer_counter = None

    def get_key_buffer(self, layer_id: int):
        if self.layer_transfer_counter is not None:
            self.layer_transfer_counter.wait_until(layer_id)

        if self.store_dtype != self.dtype:
            return self.kv_buffer[layer_id].view(self.dtype)
        return self.kv_buffer[layer_id]

    def get_value_buffer(self, layer_id: int):
        if self.layer_transfer_counter is not None:
            self.layer_transfer_counter.wait_until(layer_id)

        if self.store_dtype != self.dtype:
            return self.kv_buffer[layer_id][..., : self.kv_lora_rank].view(self.dtype)
        return self.kv_buffer[layer_id][..., : self.kv_lora_rank]

    def get_kv_buffer(self, layer_id: int):
        return self.get_key_buffer(layer_id), self.get_value_buffer(layer_id)

    def set_kv_buffer(
        self,
        layer: RadixAttention,
        loc: torch.Tensor,
        cache_k: torch.Tensor,
        cache_v: torch.Tensor,
    ):
        layer_id = layer.layer_id
        if cache_k.dtype != self.dtype:
            cache_k = cache_k.to(self.dtype)
        if self.store_dtype != self.dtype:
            self.kv_buffer[layer_id][loc] = cache_k.view(self.store_dtype)
        else:
            self.kv_buffer[layer_id][loc] = cache_k

    def get_flat_data(self, indices):
        # prepare a large chunk of contiguous data for efficient transfer
        return torch.stack([self.kv_buffer[i][indices] for i in range(self.layer_num)])

    @debug_timing
    def transfer(self, indices, flat_data):
        # transfer prepared data from host to device
        flat_data = flat_data.to(device=self.device, non_blocking=False)
        for i in range(self.layer_num):
            self.kv_buffer[i][indices] = flat_data[i]

    def transfer_per_layer(self, indices, flat_data, layer_id):
        # transfer prepared data from host to device
        flat_data = flat_data.to(device=self.device, non_blocking=False)
        self.kv_buffer[layer_id][indices] = flat_data


class DoubleSparseTokenToKVPool(KVCache):
    def __init__(
        self,
        size: int,
        page_size: int,
        dtype: torch.dtype,
        head_num: int,
        head_dim: int,
        layer_num: int,
        device: str,
        heavy_channel_num: int,
        enable_memory_saver: bool,
    ):
        self.size = size
        self.page_size = page_size
        self.dtype = dtype
        self.device = device
        if dtype in (torch.float8_e5m2, torch.float8_e4m3fn):
            # NOTE: Store as torch.uint8 because Tensor.index_put is not implemented for torch.float8_e5m2
            self.store_dtype = torch.uint8
        else:
            self.store_dtype = dtype
        memory_saver_adapter = TorchMemorySaverAdapter.create(
            enable=enable_memory_saver
        )

        with memory_saver_adapter.region():
            # [size, head_num, head_dim] for each layer
            self.k_buffer = [
                torch.zeros(
                    (size + page_size, head_num, head_dim), dtype=dtype, device=device
                )
                for _ in range(layer_num)
            ]
            self.v_buffer = [
                torch.zeros(
                    (size + page_size, head_num, head_dim), dtype=dtype, device=device
                )
                for _ in range(layer_num)
            ]

            # [size, head_num, heavy_channel_num] for each layer
            self.label_buffer = [
                torch.zeros(
                    (size + 1, head_num, heavy_channel_num), dtype=dtype, device=device
                )
                for _ in range(layer_num)
            ]

    def get_key_buffer(self, layer_id: int):
        return self.k_buffer[layer_id]

    def get_value_buffer(self, layer_id: int):
        return self.v_buffer[layer_id]

    def get_label_buffer(self, layer_id: int):
        return self.label_buffer[layer_id]

    def get_kv_buffer(self, layer_id: int):
        return self.k_buffer[layer_id], self.v_buffer[layer_id]

    def set_kv_buffer(
        self,
        layer: RadixAttention,
        loc: torch.Tensor,
        cache_k: torch.Tensor,
        cache_v: torch.Tensor,
        cache_label: torch.Tensor,
    ):
        # NOTE(Andy): ignore the dtype check
        layer_id = layer.layer_id
        self.k_buffer[layer_id][loc] = cache_k
        self.v_buffer[layer_id][loc] = cache_v
        self.label_buffer[layer_id][loc] = cache_label

    def get_flat_data(self, indices):
        pass

    def transfer(self, indices, flat_data):
        pass

    def transfer_per_layer(self, indices, flat_data, layer_id):
        pass


class MemoryStateInt(IntEnum):
    IDLE = 0
    RESERVED = 1
    PROTECTED = 2
    SYNCED = 3
    BACKUP = 4


def synchronized(debug_only=False):
    def _decorator(func):
        @wraps(func)
        def wrapper(self, *args, **kwargs):
            if (not debug_only) or self.debug:
                return func(self, *args, **kwargs)
                with self.lock:
                    return func(self, *args, **kwargs)
            else:
                return True

        return wrapper

    return _decorator


class HostKVCache(abc.ABC):

    def __init__(
        self,
        device_pool: MHATokenToKVPool,
        host_to_device_ratio: float,
        pin_memory: bool,
        device: str,
        page_size: int,
    ):
        assert (
            host_to_device_ratio >= 1
        ), "The host memory should be larger than the device memory with the current protocol"
        # todo, other ways of configuring the size

        self.device_pool = device_pool
        self.host_to_device_ratio = host_to_device_ratio
        self.pin_memory = pin_memory
        self.device = device
        self.page_size = page_size

        self.size = int(device_pool.size * host_to_device_ratio)
        # Align the host memory pool size to the page size
        self.size = self.size - (self.size % self.page_size)
        self.dtype = device_pool.store_dtype
        self.size_per_token = self.get_size_per_token()

        # Verify there is enough available host memory.
        host_mem = psutil.virtual_memory()
        requested_bytes = self.size * self.size_per_token
        # preserve at least 10GB for other usage
        ten_gb = 10 * (1024**3)
        if requested_bytes > host_mem.available - ten_gb:
            raise ValueError(
                f"Not enough host memory available. Requesting "
                f"{requested_bytes / 1e9:.2f} GB but only have "
                f"{host_mem.available / 1e9:.2f} GB free. Please reduce the "
                f"size of the hierarchical cache."
            )
        else:
            logger.info(
                f"Allocating {requested_bytes / 1e9:.2f} GB host memory for hierarchical KV cache."
            )

        self.kv_buffer = self.init_kv_buffer()

        # A lock for synchronized operations on memory allocation and state transitions.
        self.lock = threading.RLock()
        self.debug = logger.isEnabledFor(logging.DEBUG)
        self.clear()

    @abc.abstractmethod
    def get_size_per_token(self):
        raise NotImplementedError()

    @abc.abstractmethod
    def init_kv_buffer(self):
        raise NotImplementedError()

    @abc.abstractmethod
    def transfer(self, indices, flat_data):
        raise NotImplementedError()

    @abc.abstractmethod
    def get_flat_data(self, indices):
        raise NotImplementedError()

    @abc.abstractmethod
    def get_flat_data_by_layer(self, indices, layer_id):
        raise NotImplementedError()

    @abc.abstractmethod
    def assign_flat_data(self, indices, flat_data):
        raise NotImplementedError()

    @synchronized()
    def clear(self):
        # Initialize memory states and tracking structures.
        self.mem_state = torch.zeros(
            (self.size,), dtype=torch.uint8, device=self.device
        )
        self.free_slots = torch.arange(self.size, dtype=torch.int64)

    def available_size(self):
        return len(self.free_slots)

    @synchronized()
    def alloc(self, need_size: int) -> torch.Tensor:
        if need_size > self.available_size():
            return None

        select_index = self.free_slots[:need_size]
        self.free_slots = self.free_slots[need_size:]

        if self.debug:
            self.mem_state[select_index] = MemoryStateInt.RESERVED

        return select_index

    @synchronized()
    def free(self, indices: torch.Tensor) -> int:
        self.free_slots = torch.cat([self.free_slots, indices])
        if self.debug:
            self.mem_state[indices] = MemoryStateInt.IDLE
        return len(indices)

    @synchronized(debug_only=True)
    def get_state(self, indices: torch.Tensor) -> MemoryStateInt:
        assert len(indices) > 0, "The indices should not be empty"
        states = self.mem_state[indices]
        assert (
            states == states[0]
        ).all(), "The memory slots should have the same state {}".format(states)
        return MemoryStateInt(states[0].item())

    @synchronized(debug_only=True)
    def is_reserved(self, indices: torch.Tensor) -> bool:
        return self.get_state(indices) == MemoryStateInt.RESERVED

    @synchronized(debug_only=True)
    def is_protected(self, indices: torch.Tensor) -> bool:
        return self.get_state(indices) == MemoryStateInt.PROTECTED

    @synchronized(debug_only=True)
    def is_synced(self, indices: torch.Tensor) -> bool:
        return self.get_state(indices) == MemoryStateInt.SYNCED

    @synchronized(debug_only=True)
    def is_backup(self, indices: torch.Tensor) -> bool:
        return self.get_state(indices) == MemoryStateInt.BACKUP

    @synchronized(debug_only=True)
    def update_backup(self, indices: torch.Tensor):
        if not self.is_synced(indices):
            raise ValueError(
                f"The host memory slots should be in SYNCED state before turning into BACKUP. "
                f"Current state: {self.get_state(indices)}"
            )
        self.mem_state[indices] = MemoryStateInt.BACKUP

    @synchronized(debug_only=True)
    def update_synced(self, indices: torch.Tensor):
        self.mem_state[indices] = MemoryStateInt.SYNCED

    @synchronized(debug_only=True)
    def protect_write(self, indices: torch.Tensor):
        if not self.is_reserved(indices):
            raise ValueError(
                f"The host memory slots should be RESERVED before write operations. "
                f"Current state: {self.get_state(indices)}"
            )
        self.mem_state[indices] = MemoryStateInt.PROTECTED

    @synchronized(debug_only=True)
    def protect_load(self, indices: torch.Tensor):
        if not self.is_backup(indices):
            raise ValueError(
                f"The host memory slots should be in BACKUP state before load operations. "
                f"Current state: {self.get_state(indices)}"
            )
        self.mem_state[indices] = MemoryStateInt.PROTECTED

    @synchronized(debug_only=True)
    def complete_io(self, indices: torch.Tensor):
        if not self.is_protected(indices):
            raise ValueError(
                f"The host memory slots should be PROTECTED during I/O operations. "
                f"Current state: {self.get_state(indices)}"
            )
        self.mem_state[indices] = MemoryStateInt.SYNCED


class MHATokenToKVPoolHost(HostKVCache):
    def __init__(
        self,
        device_pool: MHATokenToKVPool,
        host_to_device_ratio: float,
<<<<<<< HEAD
        pin_memory: bool = True,  # to utilize CUDA kernels for fast transfer
=======
        page_size: int,
        pin_memory: bool = True,
>>>>>>> 31da75ab
        device: str = "cpu",
    ):
        super().__init__(
            device_pool, host_to_device_ratio, pin_memory, device, page_size
        )

    def get_size_per_token(self):
        self.head_num = self.device_pool.head_num
        self.head_dim = self.device_pool.head_dim
        self.layer_num = self.device_pool.layer_num

        return self.head_dim * self.head_num * self.layer_num * self.dtype.itemsize * 2

    def init_kv_buffer(self):
        return torch.empty(
            (2, self.layer_num, self.size, self.head_num, self.head_dim),
            dtype=self.dtype,
            device=self.device,
            pin_memory=self.pin_memory,
        )

    def get_key_buffer(self, layer_id):
        return self.kv_buffer[0, layer_id]

    def get_value_buffer(self, layer_id):
        return self.kv_buffer[1, layer_id]

    def transfer_all_layer_kernel(self, device_pool, src_indices, dst_indices):
        transfer_kv_all_layer(
            device_pool.k_buffer,
            self.kv_buffer[0],
            device_pool.v_buffer,
            self.kv_buffer[1],
            src_indices,
            dst_indices,
            self.head_num * self.head_dim,
            self.layer_num,
            self.head_num * self.head_dim * (device_pool.size + device_pool.page_size),
            self.head_num * self.head_dim * self.size,
        )

    @debug_timing
    def transfer(self, indices, flat_data):
        # backup prepared data from device to host
        self.kv_buffer[:, :, indices] = flat_data.to(
            device=self.device, non_blocking=False
        )

    def get_flat_data(self, indices):
        return self.kv_buffer[:, :, indices]

    def get_flat_data_by_layer(self, indices, layer_id):
        return self.kv_buffer[:, layer_id, indices]

    def assign_flat_data(self, indices, flat_data):
        self.kv_buffer[:, :, indices] = flat_data

    def write_page_all_layers(self, host_indices, device_indices, device_pool):
        device_indices_cpu = device_indices[:: self.page_size].cpu()
        for i in range(len(device_indices_cpu)):
            h_index = host_indices[i * self.page_size]
            d_index = device_indices_cpu[i]
            for j in range(self.layer_num):
                self.kv_buffer[0, j, h_index : h_index + self.page_size].copy_(
                    device_pool.k_buffer[j][d_index : d_index + self.page_size],
                    non_blocking=True,
                )
                self.kv_buffer[1, j, h_index : h_index + self.page_size].copy_(
                    device_pool.v_buffer[j][d_index : d_index + self.page_size],
                    non_blocking=True,
                )

    def load_page_per_layer(self, host_indices, device_indices, device_pool, layer_id):
        device_indices_cpu = device_indices[:: self.page_size].cpu()
        for i in range(len(device_indices_cpu)):
            h_index = host_indices[i * self.page_size]
            d_index = device_indices_cpu[i]
            device_pool.k_buffer[layer_id][d_index : d_index + self.page_size].copy_(
                self.kv_buffer[0, layer_id, h_index : h_index + self.page_size],
                non_blocking=True,
            )
            device_pool.v_buffer[layer_id][d_index : d_index + self.page_size].copy_(
                self.kv_buffer[1, layer_id, h_index : h_index + self.page_size],
                non_blocking=True,
            )


class MLATokenToKVPoolHost(HostKVCache):
    def __init__(
        self,
        device_pool: MLATokenToKVPool,
        host_to_device_ratio: float,
        page_size: int,
        pin_memory: bool = True,
        device: str = "cpu",
    ):
        super().__init__(
            device_pool, host_to_device_ratio, pin_memory, device, page_size
        )

    def get_size_per_token(self):
        self.kv_lora_rank = self.device_pool.kv_lora_rank
        self.qk_rope_head_dim = self.device_pool.qk_rope_head_dim
        self.layer_num = self.device_pool.layer_num

        return (self.kv_lora_rank + self.qk_rope_head_dim) * 1 * self.dtype.itemsize

    def init_kv_buffer(self):
        return torch.empty(
            (
                self.layer_num,
                self.size,
                1,
                self.kv_lora_rank + self.qk_rope_head_dim,
            ),
            dtype=self.dtype,
            device=self.device,
            pin_memory=self.pin_memory,
        )

    @debug_timing
    def transfer(self, indices, flat_data):
        # backup prepared data from device to host
        self.kv_buffer[:, indices] = flat_data.to(
            device=self.device, non_blocking=False
        )

    def get_flat_data(self, indices):
        return self.kv_buffer[:, indices]

    def get_flat_data_by_layer(self, indices, layer_id):
        return self.kv_buffer[layer_id, indices]

    def assign_flat_data(self, indices, flat_data):
        self.kv_buffer[:, indices] = flat_data

    def write_page_all_layers(self, host_indices, device_indices, device_pool):
        device_indices_cpu = device_indices[:: self.page_size].cpu()
        for i in range(len(device_indices_cpu)):
            h_index = host_indices[i * self.page_size]
            d_index = device_indices_cpu[i]
            for j in range(self.layer_num):
                self.kv_buffer[j, h_index : h_index + self.page_size].copy_(
                    device_pool.kv_buffer[j][d_index : d_index + self.page_size],
                    non_blocking=True,
                )

    def load_page_per_layer(self, host_indices, device_indices, device_pool, layer_id):
        device_indices_cpu = device_indices[:: self.page_size].cpu()
        for i in range(len(device_indices_cpu)):
            h_index = host_indices[i * self.page_size]
            d_index = device_indices_cpu[i]
            device_pool.kv_buffer[layer_id][d_index : d_index + self.page_size].copy_(
                self.kv_buffer[layer_id, h_index : h_index + self.page_size],
                non_blocking=True,
            )<|MERGE_RESOLUTION|>--- conflicted
+++ resolved
@@ -801,12 +801,8 @@
         self,
         device_pool: MHATokenToKVPool,
         host_to_device_ratio: float,
-<<<<<<< HEAD
-        pin_memory: bool = True,  # to utilize CUDA kernels for fast transfer
-=======
         page_size: int,
         pin_memory: bool = True,
->>>>>>> 31da75ab
         device: str = "cpu",
     ):
         super().__init__(
