"""
Copyright 2023-2024 SGLang Team
Licensed under the Apache License, Version 2.0 (the "License");
you may not use this file except in compliance with the License.
You may obtain a copy of the License at

    http://www.apache.org/licenses/LICENSE-2.0

Unless required by applicable law or agreed to in writing, software
distributed under the License is distributed on an "AS IS" BASIS,
WITHOUT WARRANTIES OR CONDITIONS OF ANY KIND, either express or implied.
See the License for the specific language governing permissions and
limitations under the License.
"""

from sglang.srt.torch_memory_saver_adapter import TorchMemorySaverAdapter

"""
Memory pool.

SGLang has two levels of memory pool.
ReqToTokenPool maps a request to its token locations.
TokenToKVPoolAllocator manages the indices to kv cache data.
KVCache actually holds the physical kv cache.
"""

import abc
import logging
from contextlib import nullcontext
from typing import Dict, List, Optional, Tuple, Union

import numpy as np
import torch
import torch.distributed as dist
import triton
import triton.language as tl

from sglang.srt.constants import GPU_MEMORY_TYPE_KV_CACHE
from sglang.srt.layers.radix_attention import RadixAttention
from sglang.srt.utils import get_bool_env_var, is_cuda, is_npu, next_power_of_2

logger = logging.getLogger(__name__)

GB = 1024 * 1024 * 1024
_is_cuda = is_cuda()
_is_npu = is_npu()
if not _is_npu:
    from sgl_kernel.kvcacheio import transfer_kv_per_layer, transfer_kv_per_layer_mla


class ReqToTokenPool:
    """A memory pool that maps a request to its token locations."""

    def __init__(
        self,
        size: int,
        max_context_len: int,
        device: str,
        enable_memory_saver: bool,
    ):

        memory_saver_adapter = TorchMemorySaverAdapter.create(
            enable=enable_memory_saver
        )

        self.size = size
        self.max_context_len = max_context_len
        self.device = device
        with memory_saver_adapter.region(GPU_MEMORY_TYPE_KV_CACHE):
            self.req_to_token = torch.zeros(
                (size, max_context_len), dtype=torch.int32, device=device
            )

        self.free_slots = list(range(size))

    def write(self, indices, values):
        self.req_to_token[indices] = values

    def available_size(self):
        return len(self.free_slots)

    def alloc(self, need_size: int) -> List[int]:
        if need_size > len(self.free_slots):
            return None

        select_index = self.free_slots[:need_size]
        self.free_slots = self.free_slots[need_size:]

        return select_index

    def free(self, free_index: Union[int, List[int]]):
        if isinstance(free_index, (int,)):
            self.free_slots.append(free_index)
        else:
            self.free_slots.extend(free_index)

    def clear(self):
        self.free_slots = list(range(self.size))


class KVCache(abc.ABC):
    @abc.abstractmethod
    def __init__(
        self,
        size: int,
        page_size: int,
        dtype: torch.dtype,
        layer_num: int,
        device: str,
        enable_memory_saver: bool,
        start_layer: Optional[int] = None,
        end_layer: Optional[int] = None,
    ):
        self.size = size
        self.page_size = page_size
        self.dtype = dtype
        self.device = device
        if dtype in (torch.float8_e5m2, torch.float8_e4m3fn):
            # NOTE: Store as torch.uint8 because Tensor.index_put is not implemented for torch.float8_e5m2
            self.store_dtype = torch.uint8
        else:
            self.store_dtype = dtype
        self.layer_num = layer_num
        self.start_layer = start_layer or 0
        self.end_layer = end_layer or layer_num - 1
        self.memory_saver_adapter = TorchMemorySaverAdapter.create(
            enable=enable_memory_saver
        )
        self.mem_usage = 0

        # used for chunked cpu-offloading
        self.cpu_offloading_chunk_size = 8192

    @abc.abstractmethod
    def get_key_buffer(self, layer_id: int) -> torch.Tensor:
        raise NotImplementedError()

    @abc.abstractmethod
    def get_value_buffer(self, layer_id: int) -> torch.Tensor:
        raise NotImplementedError()

    @abc.abstractmethod
    def get_kv_buffer(self, layer_id: int) -> Tuple[torch.Tensor, torch.Tensor]:
        raise NotImplementedError()

    @abc.abstractmethod
    def set_kv_buffer(
        self,
        layer: RadixAttention,
        loc: torch.Tensor,
        cache_k: torch.Tensor,
        cache_v: torch.Tensor,
    ) -> None:
        raise NotImplementedError()

    @abc.abstractmethod
    def load_from_host_per_layer(
        self, host_pool, host_indices, device_indices, layer_id, io_backend
    ):
        raise NotImplementedError()

    @abc.abstractmethod
    def backup_to_host_all_layer(
        self, host_pool, host_indices, device_indices, io_backend
    ):
        raise NotImplementedError()

    def register_layer_transfer_counter(self, layer_transfer_counter):
        self.layer_transfer_counter = layer_transfer_counter

    def get_cpu_copy(self, indices):
        raise NotImplementedError()

    def load_cpu_copy(self, kv_cache_cpu, indices):
        raise NotImplementedError()


class MHATokenToKVPool(KVCache):

    def __init__(
        self,
        size: int,
        page_size: int,
        dtype: torch.dtype,
        head_num: int,
        head_dim: int,
        layer_num: int,
        device: str,
        enable_memory_saver: bool,
        start_layer: Optional[int] = None,
        end_layer: Optional[int] = None,
    ):
        super().__init__(
            size,
            page_size,
            dtype,
            layer_num,
            device,
            enable_memory_saver,
            start_layer,
            end_layer,
        )
        self.head_num = head_num
        self.head_dim = head_dim

        # for disagg with nvlink
        self.enable_custom_mem_pool = get_bool_env_var(
            "SGLANG_MOONCAKE_CUSTOM_MEM_POOL", "false"
        )
        if self.enable_custom_mem_pool:
            # TODO(shangming): abstract custom allocator class for more backends
            from mooncake.allocator import NVLinkAllocator

            allocator = NVLinkAllocator.get_allocator(self.device)
            self.custom_mem_pool = torch.cuda.MemPool(allocator.allocator())
        else:
            self.custom_mem_pool = None

        self._create_buffers()

        self.layer_transfer_counter = None
        self.device_module = torch.get_device_module(self.device)
        self.alt_stream = self.device_module.Stream() if _is_cuda else None

        k_size, v_size = self.get_kv_size_bytes()
        logger.info(
            f"KV Cache is allocated. #tokens: {size}, K size: {k_size / GB:.2f} GB, V size: {v_size / GB:.2f} GB"
        )
        self.mem_usage = (k_size + v_size) / GB

    def _create_buffers(self):
<<<<<<< HEAD
        with self.memory_saver_adapter.region():
            # [size, head_num, head_dim] for each layer
            # The padded slot 0 is used for writing dummy outputs from padded tokens.
            # + page_size to ensure size is a multiple of page_size
            self.k_buffer = [
                torch.zeros(
                    (self.size + self.page_size, self.head_num, self.head_dim),
                    dtype=self.store_dtype,
                    device=self.device,
                )
                for _ in range(self.layer_num)
            ]
            self.v_buffer = [
                torch.zeros(
                    (self.size + self.page_size, self.head_num, self.head_dim),
                    dtype=self.store_dtype,
                    device=self.device,
                )
                for _ in range(self.layer_num)
            ]
=======
        with self.memory_saver_adapter.region(GPU_MEMORY_TYPE_KV_CACHE):
            with (
                torch.cuda.use_mem_pool(self.custom_mem_pool)
                if self.enable_custom_mem_pool
                else nullcontext()
            ):
                # [size, head_num, head_dim] for each layer
                # The padded slot 0 is used for writing dummy outputs from padded tokens.
                self.k_buffer = [
                    torch.zeros(
                        (self.size + self.page_size, self.head_num, self.head_dim),
                        dtype=self.store_dtype,
                        device=self.device,
                    )
                    for _ in range(self.layer_num)
                ]
                self.v_buffer = [
                    torch.zeros(
                        (self.size + self.page_size, self.head_num, self.head_dim),
                        dtype=self.store_dtype,
                        device=self.device,
                    )
                    for _ in range(self.layer_num)
                ]
        self.token_stride = self.head_num * self.head_dim
        self.data_ptrs = torch.tensor(
            [x.data_ptr() for x in self.k_buffer + self.v_buffer],
            dtype=torch.uint64,
            device=self.device,
        )
        self.data_strides = torch.tensor(
            [
                np.prod(x.shape[1:]) * x.dtype.itemsize
                for x in self.k_buffer + self.v_buffer
            ],
            device=self.device,
        )
>>>>>>> 11483785

    def _clear_buffers(self):
        del self.k_buffer
        del self.v_buffer

    def get_kv_size_bytes(self):
        assert hasattr(self, "k_buffer")
        assert hasattr(self, "v_buffer")
        k_size_bytes = 0
        for k_cache in self.k_buffer:
            k_size_bytes += np.prod(k_cache.shape) * k_cache.dtype.itemsize
        v_size_bytes = 0
        for v_cache in self.v_buffer:
            v_size_bytes += np.prod(v_cache.shape) * v_cache.dtype.itemsize
        return k_size_bytes, v_size_bytes

    # for disagg
    def get_contiguous_buf_infos(self):
        # layer_num x [seq_len, head_num, head_dim]
        # layer_num x [page_num, page_size, head_num, head_dim]
        kv_data_ptrs = [
            self._get_key_buffer(i).data_ptr()
            for i in range(self.start_layer, self.start_layer + self.layer_num)
        ] + [
            self._get_value_buffer(i).data_ptr()
            for i in range(self.start_layer, self.start_layer + self.layer_num)
        ]
        kv_data_lens = [
            self._get_key_buffer(i).nbytes
            for i in range(self.start_layer, self.start_layer + self.layer_num)
        ] + [
            self._get_value_buffer(i).nbytes
            for i in range(self.start_layer, self.start_layer + self.layer_num)
        ]
        kv_item_lens = [
            self._get_key_buffer(i)[0].nbytes * self.page_size
            for i in range(self.start_layer, self.start_layer + self.layer_num)
        ] + [
            self._get_value_buffer(i)[0].nbytes * self.page_size
            for i in range(self.start_layer, self.start_layer + self.layer_num)
        ]
        return kv_data_ptrs, kv_data_lens, kv_item_lens

    def maybe_get_custom_mem_pool(self):
        return self.custom_mem_pool

    def get_cpu_copy(self, indices):
        torch.cuda.synchronize()
        kv_cache_cpu = []
        chunk_size = self.cpu_offloading_chunk_size
        for layer_id in range(self.layer_num):
            kv_cache_cpu.append([])
            for i in range(0, len(indices), chunk_size):
                chunk_indices = indices[i : i + chunk_size]
                k_cpu = self.k_buffer[layer_id][chunk_indices].to(
                    "cpu", non_blocking=True
                )
                v_cpu = self.v_buffer[layer_id][chunk_indices].to(
                    "cpu", non_blocking=True
                )
                kv_cache_cpu[-1].append([k_cpu, v_cpu])
        torch.cuda.synchronize()
        return kv_cache_cpu

    def load_cpu_copy(self, kv_cache_cpu, indices):
        torch.cuda.synchronize()
        chunk_size = self.cpu_offloading_chunk_size
        for layer_id in range(self.layer_num):
            for i in range(0, len(indices), chunk_size):
                chunk_indices = indices[i : i + chunk_size]
                k_cpu, v_cpu = (
                    kv_cache_cpu[layer_id][i // chunk_size][0],
                    kv_cache_cpu[layer_id][i // chunk_size][1],
                )
                assert k_cpu.shape[0] == v_cpu.shape[0] == len(chunk_indices)
                k_chunk = k_cpu.to(self.k_buffer[0].device, non_blocking=True)
                v_chunk = v_cpu.to(self.v_buffer[0].device, non_blocking=True)
                self.k_buffer[layer_id][chunk_indices] = k_chunk
                self.v_buffer[layer_id][chunk_indices] = v_chunk
        torch.cuda.synchronize()

    def load_from_host_per_layer(
        self,
        host_pool,
        host_indices,
        device_indices,
        layer_id,
        io_backend,
    ):
        transfer_kv_per_layer(
            src_k=host_pool.k_buffer[layer_id],
            dst_k=self.k_buffer[layer_id],
            src_v=host_pool.v_buffer[layer_id],
            dst_v=self.v_buffer[layer_id],
            src_indices=host_indices,
            dst_indices=device_indices,
            io_backend=io_backend,
            page_size=self.page_size,
            item_size=self.token_stride,
        )

    def backup_to_host_all_layer(
        self, host_pool, host_indices, device_indices, io_backend
    ):
        # todo: specialized all layer kernels for the layer-non-contiguous memory pool
        for layer_id in range(self.start_layer, self.start_layer + self.layer_num):
            if layer_id - self.start_layer >= len(host_pool.k_buffer):
                raise ValueError(
                    f"Layer ID {layer_id} exceeds the number of layers in host pool."
                )
            transfer_kv_per_layer(
                src_k=self.k_buffer[layer_id],
                dst_k=host_pool.k_buffer[layer_id],
                src_v=self.v_buffer[layer_id],
                dst_v=host_pool.v_buffer[layer_id],
                src_indices=device_indices,
                dst_indices=host_indices,
                io_backend=io_backend,
                page_size=self.page_size,
                item_size=self.token_stride,
            )

    def _get_key_buffer(self, layer_id: int):
        # for internal use of referencing
        if self.store_dtype != self.dtype:
            return self.k_buffer[layer_id - self.start_layer].view(self.dtype)
        return self.k_buffer[layer_id - self.start_layer]

    def get_key_buffer(self, layer_id: int):
        # note: get_key_buffer is hooked with synchronization for layer-wise KV cache loading
        # it is supposed to be used only by attention backend not for information purpose
        # same applies to get_value_buffer and get_kv_buffer
        if self.layer_transfer_counter is not None:
            self.layer_transfer_counter.wait_until(layer_id - self.start_layer)

        return self._get_key_buffer(layer_id)

    def _get_value_buffer(self, layer_id: int):
        # for internal use of referencing
        if self.store_dtype != self.dtype:
            return self.v_buffer[layer_id - self.start_layer].view(self.dtype)
        return self.v_buffer[layer_id - self.start_layer]

    def get_value_buffer(self, layer_id: int):
        if self.layer_transfer_counter is not None:
            self.layer_transfer_counter.wait_until(layer_id - self.start_layer)
        return self._get_value_buffer(layer_id)

    def get_kv_buffer(self, layer_id: int):
        return self.get_key_buffer(layer_id), self.get_value_buffer(layer_id)

    def set_kv_buffer(
        self,
        layer: RadixAttention,
        loc: torch.Tensor,
        cache_k: torch.Tensor,
        cache_v: torch.Tensor,
        k_scale: Optional[float] = None,
        v_scale: Optional[float] = None,
        layer_id_override: Optional[int] = None,
    ):
        from sglang.srt.model_executor.cuda_graph_runner import get_is_capture_mode

        if layer_id_override is not None:
            layer_id = layer_id_override
        else:
            layer_id = layer.layer_id
        if cache_k.dtype != self.dtype:
            if k_scale is not None:
                cache_k.div_(k_scale)
            if v_scale is not None:
                cache_v.div_(v_scale)
            cache_k = cache_k.to(self.dtype)
            cache_v = cache_v.to(self.dtype)

        if self.store_dtype != self.dtype:
            cache_k = cache_k.view(self.store_dtype)
            cache_v = cache_v.view(self.store_dtype)

        if get_is_capture_mode() and self.alt_stream is not None:
            # Overlap the copy of K and V cache for small batch size
            current_stream = self.device_module.current_stream()
            self.alt_stream.wait_stream(current_stream)
            self.k_buffer[layer_id - self.start_layer][loc] = cache_k
            with self.device_module.stream(self.alt_stream):
                self.v_buffer[layer_id - self.start_layer][loc] = cache_v
            current_stream.wait_stream(self.alt_stream)
        else:
            self.k_buffer[layer_id - self.start_layer][loc] = cache_k
            self.v_buffer[layer_id - self.start_layer][loc] = cache_v

    def move_kv_cache(self, tgt_loc: torch.Tensor, src_loc: torch.Tensor):
        copy_all_layer_kv_cache[(len(self.data_ptrs),)](
            self.data_ptrs,
            self.data_strides,
            tgt_loc,
            src_loc,
            len(tgt_loc),
            next_power_of_2(len(tgt_loc)),
        )


class SWAKVPool(KVCache):
    """KV cache with separate pools for full and SWA attention layers."""

    def __init__(
        self,
        size: int,
        size_swa: int,
        dtype: torch.dtype,
        head_num: int,
        head_dim: int,
        swa_attention_layer_ids: List[int],
        full_attention_layer_ids: List[int],
        enable_kvcache_transpose: bool,
        device: str,
    ):
        self.size = size
        self.size_swa = size_swa
        self.dtype = dtype
        self.device = device
        self.swa_layer_nums = len(swa_attention_layer_ids)
        self.full_layer_nums = len(full_attention_layer_ids)
        self.page_size = 1
        # TODO MHATransposedTokenToKVPool if enable_kvcache_transpose is True
        assert not enable_kvcache_transpose
        TokenToKVPoolClass = MHATokenToKVPool
        self.swa_kv_pool = TokenToKVPoolClass(
            size=size_swa,
            page_size=self.page_size,
            dtype=dtype,
            head_num=head_num,
            head_dim=head_dim,
            layer_num=self.swa_layer_nums,
            device=device,
            enable_memory_saver=False,
        )
        self.full_kv_pool = TokenToKVPoolClass(
            size=size,
            page_size=self.page_size,
            dtype=dtype,
            head_num=head_num,
            head_dim=head_dim,
            layer_num=self.full_layer_nums,
            device=device,
            enable_memory_saver=False,
        )
        self.layers_mapping: Dict[int, Tuple[int, bool]] = {}
        for full_attn_layer_id, global_layer_id in enumerate(full_attention_layer_ids):
            self.layers_mapping[global_layer_id] = (full_attn_layer_id, False)
        for swa_layer_id, global_layer_id in enumerate(swa_attention_layer_ids):
            self.layers_mapping[global_layer_id] = (swa_layer_id, True)
        self.full_to_swa_index_mapping: Optional[torch.Tensor] = None

        k_size, v_size = self.get_kv_size_bytes()
        self.mem_usage = (k_size + v_size) / GB

    def get_kv_size_bytes(self):
        k_size, v_size = self.full_kv_pool.get_kv_size_bytes()
        k_size_swa, v_size_swa = self.swa_kv_pool.get_kv_size_bytes()
        return k_size + k_size_swa, v_size + v_size_swa

    def get_contiguous_buf_infos(self):
        full_kv_data_ptrs, full_kv_data_lens, full_kv_item_lens = (
            self.full_kv_pool.get_contiguous_buf_infos()
        )
        swa_kv_data_ptrs, swa_kv_data_lens, swa_kv_item_lens = (
            self.swa_kv_pool.get_contiguous_buf_infos()
        )

        kv_data_ptrs = full_kv_data_ptrs + swa_kv_data_ptrs
        kv_data_lens = full_kv_data_lens + swa_kv_data_lens
        kv_item_lens = full_kv_item_lens + swa_kv_item_lens

        return kv_data_ptrs, kv_data_lens, kv_item_lens

    def get_key_buffer(self, layer_id: int):
        layer_id_pool, is_swa = self.layers_mapping[layer_id]
        if is_swa:
            return self.swa_kv_pool.get_key_buffer(layer_id_pool)
        else:
            return self.full_kv_pool.get_key_buffer(layer_id_pool)

    def get_value_buffer(self, layer_id: int):
        layer_id_pool, is_swa = self.layers_mapping[layer_id]
        if is_swa:
            return self.swa_kv_pool.get_value_buffer(layer_id_pool)
        else:
            return self.full_kv_pool.get_value_buffer(layer_id_pool)

    def get_kv_buffer(self, layer_id: int):
        layer_id_pool, is_swa = self.layers_mapping[layer_id]
        if is_swa:
            return self.swa_kv_pool.get_kv_buffer(layer_id_pool)
        else:
            return self.full_kv_pool.get_kv_buffer(layer_id_pool)

    def translate_loc_from_full_to_swa(self, kv_indices: torch.Tensor):
        assert self.full_to_swa_index_mapping is not None
        return self.full_to_swa_index_mapping[kv_indices].to(torch.int32)

    def set_kv_buffer(
        self,
        layer: RadixAttention,
        loc: torch.Tensor,
        cache_k: torch.Tensor,
        cache_v: torch.Tensor,
        k_scale: float = 1.0,
        v_scale: float = 1.0,
    ):

        layer_id = layer.layer_id
        layer_id_pool, is_swa = self.layers_mapping[layer_id]
        if is_swa:
            if self.full_to_swa_index_mapping is not None:
                loc = self.translate_loc_from_full_to_swa(loc)
            self.swa_kv_pool.set_kv_buffer(
                None,
                loc,
                cache_k,
                cache_v,
                k_scale,
                v_scale,
                layer_id_override=layer_id_pool,
            )
        else:
            self.full_kv_pool.set_kv_buffer(
                None,
                loc,
                cache_k,
                cache_v,
                k_scale,
                v_scale,
                layer_id_override=layer_id_pool,
            )

    def load_from_host_per_layer(
        self, host_pool, host_indices, device_indices, layer_id, io_backend
    ):
        raise NotImplementedError("HiCache not supported for SWAKVPool.")

    def backup_to_host_all_layer(
        self, host_pool, host_indices, device_indices, io_backend
    ):
        raise NotImplementedError("HiCache not supported for SWAKVPool.")


class AscendTokenToKVPool(MHATokenToKVPool):

    def _create_buffers(self):
        with self.memory_saver_adapter.region(GPU_MEMORY_TYPE_KV_CACHE):
            # [size, head_num, head_dim] for each layer
            # The padded slot 0 is used for writing dummy outputs from padded tokens.
            # Continuous memory improves the efficiency of Ascend`s transmission backend,
            # while other backends remain unchanged.
            self.kv_buffer = torch.zeros(
                (
                    2,
                    self.layer_num,
                    self.size // self.page_size + 1,
                    self.page_size,
                    self.head_num,
                    self.head_dim,
                ),
                dtype=self.store_dtype,
                device=self.device,
            )
            self.k_buffer = self.kv_buffer[0]
            self.v_buffer = self.kv_buffer[1]

    # for disagg
    def get_contiguous_buf_infos(self):
        # layer_num x [seq_len, head_num, head_dim]
        # layer_num x [page_num, page_size, head_num, head_dim]
        kv_data_ptrs = [
            self.get_key_buffer(i).data_ptr()
            for i in range(self.start_layer, self.start_layer + self.layer_num)
        ] + [
            self.get_value_buffer(i).data_ptr()
            for i in range(self.start_layer, self.start_layer + self.layer_num)
        ]
        kv_data_lens = [
            self.get_key_buffer(i).nbytes
            for i in range(self.start_layer, self.start_layer + self.layer_num)
        ] + [
            self.get_value_buffer(i).nbytes
            for i in range(self.start_layer, self.start_layer + self.layer_num)
        ]
        kv_item_lens = [
            self.get_key_buffer(i)[0].nbytes
            for i in range(self.start_layer, self.start_layer + self.layer_num)
        ] + [
            self.get_value_buffer(i)[0].nbytes
            for i in range(self.start_layer, self.start_layer + self.layer_num)
        ]
        return kv_data_ptrs, kv_data_lens, kv_item_lens

    def set_kv_buffer(
        self,
        layer: RadixAttention,
        loc: torch.Tensor,
        cache_k: torch.Tensor,
        cache_v: torch.Tensor,
        k_scale: Optional[float] = None,
        v_scale: Optional[float] = None,
    ):
        layer_id = layer.layer_id
        if cache_k.dtype != self.dtype:
            if k_scale is not None:
                cache_k.div_(k_scale)
            if v_scale is not None:
                cache_v.div_(v_scale)
            cache_k = cache_k.to(self.dtype)
            cache_v = cache_v.to(self.dtype)

        if self.store_dtype != self.dtype:
            cache_k = cache_k.view(self.store_dtype)
            cache_v = cache_v.view(self.store_dtype)

        import torch_npu

        torch_npu._npu_reshape_and_cache(
            key=cache_k,
            value=cache_v,
            key_cache=self.k_buffer[layer_id].view(
                -1, self.page_size, self.head_num, self.head_dim
            ),
            value_cache=self.v_buffer[layer_id].view(
                -1, self.page_size, self.head_num, self.head_dim
            ),
            slot_indices=loc,
        )


@triton.jit
def set_mla_kv_buffer_kernel(
    kv_buffer_ptr,
    cache_k_nope_ptr,
    cache_k_rope_ptr,
    loc_ptr,
    buffer_stride: tl.constexpr,
    nope_stride: tl.constexpr,
    rope_stride: tl.constexpr,
    nope_dim: tl.constexpr,
    rope_dim: tl.constexpr,
    BLOCK: tl.constexpr,
):
    pid_loc = tl.program_id(0)
    pid_blk = tl.program_id(1)

    base = pid_blk * BLOCK
    offs = base + tl.arange(0, BLOCK)
    total_dim = nope_dim + rope_dim
    mask = offs < total_dim

    loc = tl.load(loc_ptr + pid_loc)
    dst_ptr = kv_buffer_ptr + loc * buffer_stride + offs

    if base + BLOCK <= nope_dim:
        src = tl.load(
            cache_k_nope_ptr + pid_loc * nope_stride + offs,
            mask=mask,
        )
    else:
        offs_rope = offs - nope_dim
        src = tl.load(
            cache_k_rope_ptr + pid_loc * rope_stride + offs_rope,
            mask=mask,
        )

    tl.store(dst_ptr, src, mask=mask)


def set_mla_kv_buffer_triton(
    kv_buffer: torch.Tensor,
    loc: torch.Tensor,
    cache_k_nope: torch.Tensor,
    cache_k_rope: torch.Tensor,
):
    nope_dim = cache_k_nope.shape[-1]
    rope_dim = cache_k_rope.shape[-1]
    total_dim = nope_dim + rope_dim
    BLOCK = 128
    n_loc = loc.numel()
    grid = (n_loc, triton.cdiv(total_dim, BLOCK))

    set_mla_kv_buffer_kernel[grid](
        kv_buffer,
        cache_k_nope,
        cache_k_rope,
        loc,
        kv_buffer.stride(0),
        cache_k_nope.stride(0),
        cache_k_rope.stride(0),
        nope_dim,
        rope_dim,
        BLOCK=BLOCK,
    )


class MLATokenToKVPool(KVCache):
    def __init__(
        self,
        size: int,
        page_size: int,
        dtype: torch.dtype,
        kv_lora_rank: int,
        qk_rope_head_dim: int,
        layer_num: int,
        device: str,
        enable_memory_saver: bool,
        start_layer: Optional[int] = None,
        end_layer: Optional[int] = None,
    ):
        super().__init__(
            size,
            page_size,
            dtype,
            layer_num,
            device,
            enable_memory_saver,
            start_layer,
            end_layer,
        )

        self.kv_lora_rank = kv_lora_rank
        self.qk_rope_head_dim = qk_rope_head_dim

        # for disagg with nvlink
        self.enable_custom_mem_pool = get_bool_env_var(
            "SGLANG_MOONCAKE_CUSTOM_MEM_POOL", "false"
        )
        if self.enable_custom_mem_pool:
            # TODO(shangming): abstract custom allocator class for more backends
            from mooncake.allocator import NVLinkAllocator

            allocator = NVLinkAllocator.get_allocator(self.device)
            self.custom_mem_pool = torch.cuda.MemPool(allocator.allocator())
        else:
            self.custom_mem_pool = None

        with self.memory_saver_adapter.region(GPU_MEMORY_TYPE_KV_CACHE):
            with (
                torch.cuda.use_mem_pool(self.custom_mem_pool)
                if self.custom_mem_pool
                else nullcontext()
            ):
                # The padded slot 0 is used for writing dummy outputs from padded tokens.
                self.kv_buffer = [
                    torch.zeros(
                        (size + page_size, 1, kv_lora_rank + qk_rope_head_dim),
                        dtype=self.store_dtype,
                        device=device,
                    )
                    for _ in range(layer_num)
                ]

        self.token_stride = kv_lora_rank + qk_rope_head_dim
        self.layer_transfer_counter = None

        kv_size = self.get_kv_size_bytes()
        logger.info(
            f"KV Cache is allocated. #tokens: {size}, KV size: {kv_size / GB:.2f} GB"
        )
        self.mem_usage = kv_size / GB

    def get_kv_size_bytes(self):
        assert hasattr(self, "kv_buffer")
        kv_size_bytes = 0
        for kv_cache in self.kv_buffer:
            kv_size_bytes += np.prod(kv_cache.shape) * kv_cache.dtype.itemsize
        return kv_size_bytes

    # for disagg
    def get_contiguous_buf_infos(self):
        # MLA has only one kv_buffer, so only the information of this buffer needs to be returned.
        kv_data_ptrs = [self.kv_buffer[i].data_ptr() for i in range(self.layer_num)]
        kv_data_lens = [self.kv_buffer[i].nbytes for i in range(self.layer_num)]
        kv_item_lens = [
            self.kv_buffer[i][0].nbytes * self.page_size for i in range(self.layer_num)
        ]
        return kv_data_ptrs, kv_data_lens, kv_item_lens

    def maybe_get_custom_mem_pool(self):
        return self.custom_mem_pool

    def get_key_buffer(self, layer_id: int):
        if self.layer_transfer_counter is not None:
            self.layer_transfer_counter.wait_until(layer_id - self.start_layer)

        if self.store_dtype != self.dtype:
            return self.kv_buffer[layer_id - self.start_layer].view(self.dtype)
        return self.kv_buffer[layer_id - self.start_layer]

    def get_value_buffer(self, layer_id: int):
        if self.layer_transfer_counter is not None:
            self.layer_transfer_counter.wait_until(layer_id - self.start_layer)

        if self.store_dtype != self.dtype:
            return self.kv_buffer[layer_id - self.start_layer][
                ..., : self.kv_lora_rank
            ].view(self.dtype)
        return self.kv_buffer[layer_id - self.start_layer][..., : self.kv_lora_rank]

    def get_kv_buffer(self, layer_id: int):
        return self.get_key_buffer(layer_id), self.get_value_buffer(layer_id)

    def set_kv_buffer(
        self,
        layer: RadixAttention,
        loc: torch.Tensor,
        cache_k: torch.Tensor,
        cache_v: torch.Tensor,
    ):
        layer_id = layer.layer_id
        if cache_k.dtype != self.dtype:
            cache_k = cache_k.to(self.dtype)
        if self.store_dtype != self.dtype:
            self.kv_buffer[layer_id - self.start_layer][loc] = cache_k.view(
                self.store_dtype
            )
        else:
            self.kv_buffer[layer_id - self.start_layer][loc] = cache_k

    def set_mla_kv_buffer(
        self,
        layer: RadixAttention,
        loc: torch.Tensor,
        cache_k_nope: torch.Tensor,
        cache_k_rope: torch.Tensor,
    ):
        layer_id = layer.layer_id
        if cache_k_nope.dtype != self.dtype:
            cache_k_nope = cache_k_nope.to(self.dtype)
            cache_k_rope = cache_k_rope.to(self.dtype)
        if self.store_dtype != self.dtype:
            cache_k_nope = cache_k_nope.view(self.store_dtype)
            cache_k_rope = cache_k_rope.view(self.store_dtype)

        set_mla_kv_buffer_triton(
            self.kv_buffer[layer_id], loc, cache_k_nope, cache_k_rope
        )

    def load_from_host_per_layer(
        self, host_pool, host_indices, device_indices, layer_id, io_backend
    ):
        transfer_kv_per_layer_mla(
            src=host_pool.kv_buffer[layer_id],
            dst=self.kv_buffer[layer_id],
            src_indices=host_indices,
            dst_indices=device_indices,
            io_backend=io_backend,
            page_size=self.page_size,
            item_size=self.token_stride,
        )

    def backup_to_host_all_layer(
        self, host_pool, host_indices, device_indices, io_backend
    ):
        # todo: specialized all layer kernels for the layer-non-contiguous memory pool
        for layer_id in range(self.start_layer, self.start_layer + self.layer_num):
            if layer_id - self.start_layer >= len(host_pool.kv_buffer):
                raise ValueError(
                    f"Layer ID {layer_id} exceeds the number of layers in host pool."
                )
            transfer_kv_per_layer_mla(
                src=self.kv_buffer[layer_id],
                dst=host_pool.kv_buffer[layer_id],
                src_indices=device_indices,
                dst_indices=host_indices,
                io_backend=io_backend,
                page_size=self.page_size,
                item_size=self.token_stride,
            )

    def get_cpu_copy(self, indices):
        torch.cuda.synchronize()
        kv_cache_cpu = []
        chunk_size = self.cpu_offloading_chunk_size
        for layer_id in range(self.layer_num):
            kv_cache_cpu.append([])
            for i in range(0, len(indices), chunk_size):
                chunk_indices = indices[i : i + chunk_size]
                kv_cpu = self.kv_buffer[layer_id][chunk_indices].to(
                    "cpu", non_blocking=True
                )
                kv_cache_cpu[-1].append(kv_cpu)
        torch.cuda.synchronize()
        return kv_cache_cpu

    def load_cpu_copy(self, kv_cache_cpu, indices):
        torch.cuda.synchronize()
        chunk_size = self.cpu_offloading_chunk_size
        for layer_id in range(self.layer_num):
            for i in range(0, len(indices), chunk_size):
                chunk_indices = indices[i : i + chunk_size]
                kv_cpu = kv_cache_cpu[layer_id][i // chunk_size]
                assert kv_cpu.shape[0] == len(chunk_indices)
                kv_chunk = kv_cpu.to(self.kv_buffer[0].device, non_blocking=True)
                self.kv_buffer[layer_id][chunk_indices] = kv_chunk
        torch.cuda.synchronize()


class AscendMLAPagedTokenToKVPool(MLATokenToKVPool):
    def __init__(
        self,
        size: int,
        page_size: int,
        dtype: torch.dtype,
        kv_lora_rank: int,
        qk_rope_head_dim: int,
        layer_num: int,
        device: str,
        enable_memory_saver: bool,
        start_layer: Optional[int] = None,
        end_layer: Optional[int] = None,
    ):
        super(MLATokenToKVPool, self).__init__(
            size,
            page_size,
            dtype,
            layer_num,
            device,
            enable_memory_saver,
            start_layer,
            end_layer,
        )

        self.kv_lora_rank = kv_lora_rank
        self.qk_rope_head_dim = qk_rope_head_dim

        self.custom_mem_pool = None

        with self.memory_saver_adapter.region(GPU_MEMORY_TYPE_KV_CACHE):
            # The padded slot 0 is used for writing dummy outputs from padded tokens.
            self.kv_buffer = torch.zeros(
                (
                    layer_num,
                    self.size // self.page_size + 1,
                    self.page_size,
                    self.kv_lora_rank + self.qk_rope_head_dim,
                ),
                dtype=self.store_dtype,
                device=self.device,
            )

        self.layer_transfer_counter = None

        kv_size = self.get_kv_size_bytes()
        logger.info(
            f"KV Cache is allocated. #tokens: {size}, KV size: {kv_size / GB:.2f} GB"
        )
        self.mem_usage = kv_size / GB

    # for disagg
    def get_contiguous_buf_infos(self):
        # MLA has only one kv_buffer, so only the information of this buffer needs to be returned.
        kv_data_ptrs = [self.kv_buffer[i].data_ptr() for i in range(self.layer_num)]
        kv_data_lens = [self.kv_buffer[i].nbytes for i in range(self.layer_num)]
        kv_item_lens = [self.kv_buffer[i][0].nbytes for i in range(self.layer_num)]
        return kv_data_ptrs, kv_data_lens, kv_item_lens

    def set_kv_buffer(
        self,
        layer: RadixAttention,
        loc: torch.Tensor,
        cache_k: torch.Tensor,
        cache_v: torch.Tensor,
    ):
        layer_id = layer.layer_id
        if cache_k.dtype != self.dtype:
            cache_k = cache_k.to(self.dtype)

        if self.store_dtype != self.dtype:
            cache_k = cache_k.view(store_dtype)

        import torch_npu

        torch_npu._npu_reshape_and_cache_siso(
            key=cache_k.view(-1, 1, self.kv_lora_rank + self.qk_rope_head_dim),
            key_cache=self.kv_buffer[layer_id - self.start_layer].view(
                -1, 1, 1, self.kv_lora_rank + self.qk_rope_head_dim
            ),
            slot_indices=loc,
        )


class DoubleSparseTokenToKVPool(KVCache):
    def __init__(
        self,
        size: int,
        page_size: int,
        dtype: torch.dtype,
        head_num: int,
        head_dim: int,
        layer_num: int,
        device: str,
        heavy_channel_num: int,
        enable_memory_saver: bool,
        start_layer: Optional[int] = None,
        end_layer: Optional[int] = None,
    ):
        super().__init__(
            size,
            page_size,
            dtype,
            layer_num,
            device,
            enable_memory_saver,
            start_layer,
            end_layer,
        )

        with self.memory_saver_adapter.region(GPU_MEMORY_TYPE_KV_CACHE):
            # [size, head_num, head_dim] for each layer
            self.k_buffer = [
                torch.zeros(
                    (size + page_size, head_num, head_dim), dtype=dtype, device=device
                )
                for _ in range(layer_num)
            ]
            self.v_buffer = [
                torch.zeros(
                    (size + page_size, head_num, head_dim), dtype=dtype, device=device
                )
                for _ in range(layer_num)
            ]

            # [size, head_num, heavy_channel_num] for each layer
            self.label_buffer = [
                torch.zeros(
                    (size + 1, head_num, heavy_channel_num), dtype=dtype, device=device
                )
                for _ in range(layer_num)
            ]

    def get_key_buffer(self, layer_id: int):
        return self.k_buffer[layer_id - self.start_layer]

    def get_value_buffer(self, layer_id: int):
        return self.v_buffer[layer_id - self.start_layer]

    def get_label_buffer(self, layer_id: int):
        return self.label_buffer[layer_id - self.start_layer]

    def get_kv_buffer(self, layer_id: int):
        return (
            self.k_buffer[layer_id - self.start_layer],
            self.v_buffer[layer_id - self.start_layer],
        )

    def set_kv_buffer(
        self,
        layer: RadixAttention,
        loc: torch.Tensor,
        cache_k: torch.Tensor,
        cache_v: torch.Tensor,
        cache_label: torch.Tensor,
    ):
        # NOTE(Andy): ignore the dtype check
        layer_id = layer.layer_id
        self.k_buffer[layer_id - self.start_layer][loc] = cache_k
        self.v_buffer[layer_id - self.start_layer][loc] = cache_v
        self.label_buffer[layer_id - self.start_layer][loc] = cache_label

    def load_from_host_per_layer(
        self, host_pool, host_indices, device_indices, layer_id, io_backend
    ):
        raise NotImplementedError(
            "HiCache not supported for DoubleSparseTokenToKVPool."
        )

    def backup_to_host_all_layer(
        self, host_pool, host_indices, device_indices, io_backend
    ):
        raise NotImplementedError(
            "HiCache not supported for DoubleSparseTokenToKVPool."
        )


@triton.jit
def copy_all_layer_kv_cache(
    data_ptrs,
    strides,
    tgt_loc_ptr,
    src_loc_ptr,
    num_locs,
    num_locs_upper: tl.constexpr,
):
    BLOCK_SIZE: tl.constexpr = 128

    bid = tl.program_id(0)
    stride = tl.load(strides + bid)

    data_ptr = tl.load(data_ptrs + bid)
    data_ptr = tl.cast(data_ptr, tl.pointer_type(tl.uint8))

    num_locs_offset = tl.arange(0, num_locs_upper)
    tgt_locs = tl.load(tgt_loc_ptr + num_locs_offset, mask=num_locs_offset < num_locs)
    src_locs = tl.load(src_loc_ptr + num_locs_offset, mask=num_locs_offset < num_locs)

    # NOTE: we cannot parallelize over the tgt_loc_ptr dim with cuda blocks
    # because this copy is an inplace operation.

    num_loop = tl.cdiv(stride, BLOCK_SIZE)
    for i in range(num_loop):
        copy_offset = tl.arange(0, BLOCK_SIZE) + i * BLOCK_SIZE
        mask = (num_locs_offset < num_locs)[:, None] and (copy_offset < stride)[None, :]
        value = tl.load(
            data_ptr + src_locs[:, None] * stride + copy_offset[None, :], mask=mask
        )
        tl.store(
            data_ptr + tgt_locs[:, None] * stride + copy_offset[None, :],
            value,
            mask=mask,
        )<|MERGE_RESOLUTION|>--- conflicted
+++ resolved
@@ -229,28 +229,6 @@
         self.mem_usage = (k_size + v_size) / GB
 
     def _create_buffers(self):
-<<<<<<< HEAD
-        with self.memory_saver_adapter.region():
-            # [size, head_num, head_dim] for each layer
-            # The padded slot 0 is used for writing dummy outputs from padded tokens.
-            # + page_size to ensure size is a multiple of page_size
-            self.k_buffer = [
-                torch.zeros(
-                    (self.size + self.page_size, self.head_num, self.head_dim),
-                    dtype=self.store_dtype,
-                    device=self.device,
-                )
-                for _ in range(self.layer_num)
-            ]
-            self.v_buffer = [
-                torch.zeros(
-                    (self.size + self.page_size, self.head_num, self.head_dim),
-                    dtype=self.store_dtype,
-                    device=self.device,
-                )
-                for _ in range(self.layer_num)
-            ]
-=======
         with self.memory_saver_adapter.region(GPU_MEMORY_TYPE_KV_CACHE):
             with (
                 torch.cuda.use_mem_pool(self.custom_mem_pool)
@@ -288,7 +266,6 @@
             ],
             device=self.device,
         )
->>>>>>> 11483785
 
     def _clear_buffers(self):
         del self.k_buffer
