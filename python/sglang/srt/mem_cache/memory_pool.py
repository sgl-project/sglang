--- conflicted
+++ resolved
@@ -968,7 +968,6 @@
             self.v_scale_buffer[layer_id - self.start_layer][loc] = cache_v_fp4_sf
 
 
-<<<<<<< HEAD
 class MHATokenToKVPoolCPUFP8(MHATokenToKVPool):
 
     def _create_buffers(self):
@@ -1089,8 +1088,6 @@
         self.v_scale_buffer[layer_id - self.start_layer][loc] = cache_v_scale
 
 
-=======
->>>>>>> 7d1a130c
 class HybridLinearKVPool(KVCache):
     """KV cache with separate pools for full and linear attention layers."""
 
@@ -1843,7 +1840,6 @@
             )
 
 
-<<<<<<< HEAD
 class MLATokenToKVPoolCPUFP8(MLATokenToKVPool):
 
     def _create_buffers(self):
@@ -1933,8 +1929,6 @@
             self.kv_buffer[layer_id - self.start_layer][loc] = cache_k
 
 
-=======
->>>>>>> 7d1a130c
 class NSATokenToKVPool(MLATokenToKVPool):
     quant_block_size = 128
     index_k_with_scale_buffer_dtype = torch.uint8
