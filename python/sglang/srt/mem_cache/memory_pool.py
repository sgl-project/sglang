--- conflicted
+++ resolved
@@ -168,18 +168,7 @@
         self.enable_custom_mem_pool, self.custom_mem_pool, _ = (
             init_mooncake_custom_mem_pool(device=self.device)
         )
-<<<<<<< HEAD
-
-=======
-        if self.enable_custom_mem_pool:
-            # TODO(shangming): abstract custom allocator class for more backends
-            from mooncake.allocator import NVLinkAllocator
-
-            allocator = NVLinkAllocator.get_allocator(self.device)
-            self.custom_mem_pool = torch.cuda.MemPool(allocator.allocator())
-        else:
-            self.custom_mem_pool = None
->>>>>>> 173e0f70
+
         self.is_kda_cache = isinstance(cache_params, KimiLinearCacheParams)
         with self.memory_saver_adapter.region(GPU_MEMORY_TYPE_KV_CACHE), (
             torch.cuda.use_mem_pool(self.custom_mem_pool)
