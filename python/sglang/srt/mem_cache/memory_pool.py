"""
Copyright 2023-2024 SGLang Team
Licensed under the Apache License, Version 2.0 (the "License");
you may not use this file except in compliance with the License.
You may obtain a copy of the License at

    http://www.apache.org/licenses/LICENSE-2.0

Unless required by applicable law or agreed to in writing, software
distributed under the License is distributed on an "AS IS" BASIS,
WITHOUT WARRANTIES OR CONDITIONS OF ANY KIND, either express or implied.
See the License for the specific language governing permissions and
limitations under the License.
"""

from __future__ import annotations

from dataclasses import dataclass

from sglang.srt.configs.mamba_utils import KimiLinearCacheParams, Mamba2CacheParams
from sglang.srt.layers.attention.nsa import index_buf_accessor
from sglang.srt.layers.attention.nsa.quant_k_cache import quantize_k_cache
from sglang.srt.utils.torch_memory_saver_adapter import TorchMemorySaverAdapter

"""
Memory pool.

SGLang has two levels of memory pool.
ReqToTokenPool maps a request to its token locations.
TokenToKVPoolAllocator manages the indices to kv cache data.
KVCache actually holds the physical kv cache.
"""

import abc
import logging
from contextlib import contextmanager, nullcontext
from typing import TYPE_CHECKING, Dict, List, Optional, Tuple, Union

import numpy as np
import torch
import triton
import triton.language as tl

from sglang.srt.constants import GPU_MEMORY_TYPE_KV_CACHE
from sglang.srt.layers.radix_attention import RadixAttention
from sglang.srt.mem_cache.utils import (
    get_mla_kv_buffer_triton,
    set_mla_kv_buffer_triton,
    set_mla_kv_scale_buffer_triton,
)
from sglang.srt.utils import (
    get_bool_env_var,
    is_cuda,
    is_float4_e2m1fn_x2,
    is_npu,
    next_power_of_2,
)

if TYPE_CHECKING:
    from sglang.srt.managers.cache_controller import LayerDoneCounter
    from sglang.srt.managers.schedule_batch import Req


logger = logging.getLogger(__name__)

GB = 1024 * 1024 * 1024
_is_cuda = is_cuda()
_is_npu = is_npu()
if _is_npu:
    import torch_npu


def get_tensor_size_bytes(t: Union[torch.Tensor, List[torch.Tensor]]):
    if isinstance(t, list):
        return sum(get_tensor_size_bytes(x) for x in t)
    return np.prod(t.shape) * t.dtype.itemsize


class ReqToTokenPool:
    """A memory pool that maps a request to its token locations."""

    def __init__(
        self,
        size: int,
        max_context_len: int,
        device: str,
        enable_memory_saver: bool,
    ):

        memory_saver_adapter = TorchMemorySaverAdapter.create(
            enable=enable_memory_saver
        )

        self.size = size
        self.max_context_len = max_context_len
        self.device = device
        with memory_saver_adapter.region(GPU_MEMORY_TYPE_KV_CACHE):
            self.req_to_token = torch.zeros(
                (size, max_context_len), dtype=torch.int32, device=device
            )

        self.free_slots = list(range(size))

    def write(self, indices, values):
        self.req_to_token[indices] = values

    def available_size(self):
        return len(self.free_slots)

    def alloc(self, need_size: int) -> List[int]:
        if need_size > len(self.free_slots):
            return None

        select_index = self.free_slots[:need_size]
        self.free_slots = self.free_slots[need_size:]

        return select_index

    def free(self, free_index: Union[int, List[int]]):
        if isinstance(free_index, (int,)):
            self.free_slots.append(free_index)
        else:
            self.free_slots.extend(free_index)

    def clear(self):
        self.free_slots = list(range(self.size))


class MambaPool:
    @dataclass(frozen=True, kw_only=True)
    class State:
        conv: Union[torch.Tensor, List[torch.Tensor]]
        temporal: torch.Tensor

        def at_layer_idx(self, layer: int):
            if isinstance(self.conv, list):
                return type(self)(
                    conv=[v[layer] for v in self.conv],
                    temporal=self.temporal[layer],
                )
            return type(self)(**{k: v[layer] for k, v in vars(self).items()})

        def mem_usage_bytes(self):
            return sum(get_tensor_size_bytes(t) for t in vars(self).values())

    @dataclass(frozen=True, kw_only=True)
    class SpeculativeState(State):
        intermediate_ssm: Union[torch.Tensor, List[torch.Tensor]]
        intermediate_conv_window: torch.Tensor
        last_steps: torch.Tensor

    def __init__(
        self,
        *,
        size: int,
        cache_params: Union["Mamba2CacheParams", "KimiLinearCacheParams"],
        device: str,
        speculative_num_draft_tokens: Optional[int] = None,
    ):
        conv_state_shape = cache_params.shape.conv
        temporal_state_shape = cache_params.shape.temporal
        conv_dtype = cache_params.dtype.conv
        ssm_dtype = cache_params.dtype.temporal
        num_mamba_layers = len(cache_params.layers)

        self.device = device
        # for disagg with nvlink
        self.enable_custom_mem_pool = get_bool_env_var(
            "SGLANG_MOONCAKE_CUSTOM_MEM_POOL", "false"
        )
        if self.enable_custom_mem_pool:
            # TODO(shangming): abstract custom allocator class for more backends
            from mooncake.allocator import NVLinkAllocator

            allocator = NVLinkAllocator.get_allocator(self.device)
            self.custom_mem_pool = torch.cuda.MemPool(allocator.allocator())
        else:
            self.custom_mem_pool = None

        self.is_kda_cache = isinstance(cache_params, KimiLinearCacheParams)
        with (
            torch.cuda.use_mem_pool(self.custom_mem_pool)
            if self.enable_custom_mem_pool
            else nullcontext()
        ):
            if self.is_kda_cache:
                conv_state = [
                    torch.zeros(
                        size=(num_mamba_layers, size + 1) + conv_shape,
                        dtype=conv_dtype,
                        device=device,
                    )
                    for conv_shape in conv_state_shape
                ]
            else:
                # assume conv_state = (dim, state_len)
                assert conv_state_shape[0] > conv_state_shape[1]
                conv_state = torch.zeros(
                    size=(num_mamba_layers, size + 1) + conv_state_shape,
                    dtype=conv_dtype,
                    device=device,
                )
            temporal_state = torch.zeros(
                size=(num_mamba_layers, size + 1) + temporal_state_shape,
                dtype=ssm_dtype,
<<<<<<< HEAD
                device="cuda",
            )
            # Cache intermediate conv windows (last K-1 inputs) per draft token during target verify
            # Shape: [num_layers, size + 1, speculative_num_draft_tokens, dim, K-1]
            intermediate_conv_window_cache = torch.zeros(
                size=(
                    num_mamba_layers,
                    size + 1,
                    speculative_num_draft_tokens,
                    conv_state_shape[0],
                    conv_state_shape[1],
                ),
                dtype=conv_dtype,
                device="cuda",
            )
            last_steps_cache = torch.empty(
                (num_mamba_layers, size + 1), dtype=torch.int64, device="cuda"
            ).fill_(-1)
            self.mamba_cache = self.SpeculativeState(
                conv=conv_state,
                temporal=temporal_state,
                intermediate_ssm=intermediate_ssm_state_cache,
                intermediate_conv_window=intermediate_conv_window_cache,
                last_steps=last_steps_cache,
            )
            logger.info(
                f"Mamba Cache is allocated. "
                f"conv_state size: {get_tensor_size_bytes(conv_state) / GB:.2f}GB, "
                f"ssm_state size: {get_tensor_size_bytes(temporal_state) / GB:.2f}GB "
                f"intermediate_ssm_state_cache size: {get_tensor_size_bytes(intermediate_ssm_state_cache) / GB:.2f}GB "
                f"intermediate_conv_window_cache size: {get_tensor_size_bytes(intermediate_conv_window_cache) / GB:.2f}GB "
                f"last_steps_cache size: {get_tensor_size_bytes(last_steps_cache) / GB:.2f}GB "
=======
                device=device,
>>>>>>> 3b1cc466
            )
            if speculative_num_draft_tokens is not None:
                # Cache intermediate SSM states per draft token during target verify
                # Shape: [num_layers, size + 1, speculative_num_draft_tokens, HV, K, V]
                intermediate_ssm_state_cache = torch.zeros(
                    size=(
                        num_mamba_layers,
                        size + 1,
                        speculative_num_draft_tokens,
                        temporal_state_shape[0],
                        temporal_state_shape[1],
                        temporal_state_shape[2],
                    ),
                    dtype=ssm_dtype,
                    device="cuda",
                )
                # Cache intermediate conv windows (last K-1 inputs) per draft token during target verify
                # Shape: [num_layers, size + 1, speculative_num_draft_tokens, dim, K-1]

                if self.is_kda_cache:
                    intermediate_conv_window_cache = [
                        torch.zeros(
                            size=(
                                num_mamba_layers,
                                size + 1,
                                speculative_num_draft_tokens,
                                conv_shape[0],
                                conv_shape[1],
                            ),
                            dtype=conv_dtype,
                            device="cuda",
                        )
                        for conv_shape in conv_state_shape
                    ]
                else:
                    intermediate_conv_window_cache = torch.zeros(
                        size=(
                            num_mamba_layers,
                            size + 1,
                            speculative_num_draft_tokens,
                            conv_state_shape[0],
                            conv_state_shape[1],
                        ),
                        dtype=conv_dtype,
                        device="cuda",
                    )
                self.mamba_cache = self.SpeculativeState(
                    conv=conv_state,
                    temporal=temporal_state,
                    intermediate_ssm=intermediate_ssm_state_cache,
                    intermediate_conv_window=intermediate_conv_window_cache,
                )
                logger.info(
                    f"Mamba Cache is allocated. "
                    f"max_mamba_cache_size: {size}, "
                    f"conv_state size: {get_tensor_size_bytes(conv_state) / GB:.2f}GB, "
                    f"ssm_state size: {get_tensor_size_bytes(temporal_state) / GB:.2f}GB "
                    f"intermediate_ssm_state_cache size: {get_tensor_size_bytes(intermediate_ssm_state_cache) / GB:.2f}GB "
                    f"intermediate_conv_window_cache size: {get_tensor_size_bytes(intermediate_conv_window_cache) / GB:.2f}GB "
                )
            else:
                self.mamba_cache = self.State(conv=conv_state, temporal=temporal_state)
                logger.info(
                    f"Mamba Cache is allocated. "
                    f"max_mamba_cache_size: {size}, "
                    f"conv_state size: {get_tensor_size_bytes(conv_state) / GB:.2f}GB, "
                    f"ssm_state size: {get_tensor_size_bytes(temporal_state) / GB:.2f}GB "
                )
            self.size = size
            self.free_slots = torch.arange(
                self.size, dtype=torch.int64, device=self.device
            )
            self.mem_usage = self.mamba_cache.mem_usage_bytes() / GB
            self.num_mamba_layers = num_mamba_layers

    def get_speculative_mamba2_params_all_layers(self) -> SpeculativeState:
        assert isinstance(self.mamba_cache, self.SpeculativeState)
        return self.mamba_cache

    def mamba2_layer_cache(self, layer_id: int):
        return self.mamba_cache.at_layer_idx(layer_id)

    def available_size(self):
        return len(self.free_slots)

    def alloc(self, need_size: int) -> Optional[torch.Tensor]:
        if need_size > len(self.free_slots):
            return None

        select_index = self.free_slots[:need_size]
        self.free_slots = self.free_slots[need_size:]

        return select_index

    def free(self, free_index: torch.Tensor):
        if free_index.numel() == 0:
            return
        self.free_slots = torch.cat((self.free_slots, free_index))
        if self.is_kda_cache:
            for i in range(len(self.mamba_cache.conv)):
                self.mamba_cache.conv[i][:, free_index] = 0
        else:
<<<<<<< HEAD
            self.free_slots.extend(free_index)
        self.mamba_cache.conv[:, free_index] = self.mamba_cache.temporal[
            :, free_index
        ] = 0
        self.mamba_cache.last_steps[:, free_index] = -1
=======
            self.mamba_cache.conv[:, free_index] = 0
        self.mamba_cache.temporal[:, free_index] = 0
>>>>>>> 3b1cc466

    def clear(self):
        self.free_slots = torch.arange(self.size, dtype=torch.int64, device=self.device)

    def copy_from(self, src_index: torch.Tensor, dst_index: torch.Tensor):
        if self.is_kda_cache:
            for i in range(len(self.mamba_cache.conv)):
                self.mamba_cache.conv[i][:, dst_index] = self.mamba_cache.conv[i][
                    :, src_index
                ]
        else:
            self.mamba_cache.conv[:, dst_index] = self.mamba_cache.conv[:, src_index]

        self.mamba_cache.temporal[:, dst_index] = self.mamba_cache.temporal[
            :, src_index
        ]
        return

    def fork_from(self, src_index: torch.Tensor) -> Optional[torch.Tensor]:
        dst_index = self.alloc(1)
        if dst_index == None:
            return None
        self.copy_from(src_index, dst_index)
        return dst_index

    def get_contiguous_buf_infos(self):
        state_tensors = [
            getattr(self.mamba_cache, field) for field in vars(self.mamba_cache)
        ]
        data_ptrs, data_lens, item_lens = [], [], []

        for _, state_tensor in enumerate(state_tensors):
            data_ptrs += [
                state_tensor[i].data_ptr() for i in range(self.num_mamba_layers)
            ]
            data_lens += [state_tensor[i].nbytes for i in range(self.num_mamba_layers)]
            item_lens += [
                state_tensor[i][0].nbytes for i in range(self.num_mamba_layers)
            ]
        return data_ptrs, data_lens, item_lens


class HybridReqToTokenPool(ReqToTokenPool):
    """A memory pool that maps a request to its token locations."""

    def __init__(
        self,
        *,
        size: int,
        mamba_size: int,
        max_context_len: int,
        device: str,
        enable_memory_saver: bool,
        cache_params: Union["Mamba2CacheParams", "KimiLinearCacheParams"],
        speculative_num_draft_tokens: int = None,
    ):
        super().__init__(
            size=size,
            max_context_len=max_context_len,
            device=device,
            enable_memory_saver=enable_memory_saver,
        )
        self._init_mamba_pool(
            size=mamba_size,
            cache_params=cache_params,
            device=device,
            speculative_num_draft_tokens=speculative_num_draft_tokens,
        )

    def _init_mamba_pool(
        self,
        size: int,
        cache_params: Union["Mamba2CacheParams", "KimiLinearCacheParams"],
        device: str,
        speculative_num_draft_tokens: int = None,
    ):
        self.mamba_pool = MambaPool(
            size=size,
            cache_params=cache_params,
            device=device,
            speculative_num_draft_tokens=speculative_num_draft_tokens,
        )
        self.mamba_map = {layer_id: i for i, layer_id in enumerate(cache_params.layers)}

        self.device = device
        self.req_index_to_mamba_index_mapping: torch.Tensor = torch.zeros(
            size, dtype=torch.int32, device=self.device
        )

    # For chunk prefill req, we do not need to allocate mamba cache,
    # We could use allocated mamba cache instead.
    def alloc(
        self, need_size: int, reqs: Optional[List[Req]] = None
    ) -> Optional[List[int]]:
        select_index = super().alloc(need_size)
        if select_index == None:
            return None

        mamba_index = []
        for req in reqs:
            mid = None
            if req.mamba_pool_idx is not None:  # for radix cache
                mid = req.mamba_pool_idx
            else:
                mid = self.mamba_pool.alloc(1)[0]
                req.mamba_pool_idx = mid
            if mid is not None:
                mamba_index.append(mid)
        assert len(select_index) == len(
            mamba_index
        ), f"Not enough space for mamba cache, try to increase --max-mamba-cache-size."
        self.req_index_to_mamba_index_mapping[select_index] = torch.tensor(
            mamba_index, dtype=torch.int32, device=self.device
        )
        return select_index

    def get_mamba_indices(self, req_indices: torch.Tensor) -> torch.Tensor:
        return self.req_index_to_mamba_index_mapping[req_indices]

    def mamba2_layer_cache(self, layer_id: int):
        assert layer_id in self.mamba_map
        return self.mamba_pool.mamba2_layer_cache(self.mamba_map[layer_id])

    def get_speculative_mamba2_params_all_layers(self) -> MambaPool.SpeculativeState:
        return self.mamba_pool.get_speculative_mamba2_params_all_layers()

    # For chunk prefill, we can not free mamba cache, we need use it in the future
    def free(self, free_index: Union[int, List[int]], free_mamba_cache: bool = True):
        if isinstance(free_index, (int,)):
            free_index = [free_index]
        super().free(free_index)
        if free_mamba_cache:
            mamba_index = self.req_index_to_mamba_index_mapping[free_index]
            self.mamba_pool.free(mamba_index)

    def clear(self):
        super().clear()
        self.mamba_pool.clear()


class KVCache(abc.ABC):
    @abc.abstractmethod
    def __init__(
        self,
        size: int,
        page_size: int,
        dtype: torch.dtype,
        layer_num: int,
        device: str,
        enable_memory_saver: bool,
        start_layer: Optional[int] = None,
        end_layer: Optional[int] = None,
    ):
        self.size = size
        self.page_size = page_size
        self.dtype = dtype
        self.device = device
        if dtype in (torch.float8_e5m2, torch.float8_e4m3fn):
            # NOTE: Store as torch.uint8 because Tensor.index_put is not implemented for torch.float8_e5m2
            self.store_dtype = torch.uint8
        else:
            self.store_dtype = dtype
        self.layer_num = layer_num
        self.start_layer = start_layer or 0
        self.end_layer = end_layer or layer_num - 1
        self.memory_saver_adapter = TorchMemorySaverAdapter.create(
            enable=enable_memory_saver
        )
        self.mem_usage = 0

        # used for chunked cpu-offloading
        self.cpu_offloading_chunk_size = 8192

        # default state for optional layer-wise transfer control
        self.layer_transfer_counter = None

        # for disagg with nvlink
        self.enable_custom_mem_pool = get_bool_env_var(
            "SGLANG_MOONCAKE_CUSTOM_MEM_POOL", "false"
        )
        if self.enable_custom_mem_pool:
            # TODO(shangming): abstract custom allocator class for more backends
            from mooncake.allocator import NVLinkAllocator

            allocator = NVLinkAllocator.get_allocator(self.device)
            self.custom_mem_pool = torch.cuda.MemPool(allocator.allocator())
        else:
            self.custom_mem_pool = None

    def _finalize_allocation_log(self, num_tokens: int):
        """Common logging and mem_usage computation for KV cache allocation.
        Supports both tuple (K, V) size returns and single KV size returns.
        """
        kv_size_bytes = self.get_kv_size_bytes()
        if isinstance(kv_size_bytes, tuple):
            k_size, v_size = kv_size_bytes
            k_size_GB = k_size / GB
            v_size_GB = v_size / GB
            logger.info(
                f"KV Cache is allocated. #tokens: {num_tokens}, K size: {k_size_GB:.2f} GB, V size: {v_size_GB:.2f} GB"
            )
            self.mem_usage = k_size_GB + v_size_GB
        else:
            kv_size_GB = kv_size_bytes / GB
            logger.info(
                f"KV Cache is allocated. #tokens: {num_tokens}, KV size: {kv_size_GB:.2f} GB"
            )
            self.mem_usage = kv_size_GB

    @abc.abstractmethod
    def get_key_buffer(self, layer_id: int) -> torch.Tensor:
        raise NotImplementedError()

    @abc.abstractmethod
    def get_value_buffer(self, layer_id: int) -> torch.Tensor:
        raise NotImplementedError()

    @abc.abstractmethod
    def get_kv_buffer(self, layer_id: int) -> Tuple[torch.Tensor, torch.Tensor]:
        raise NotImplementedError()

    @abc.abstractmethod
    def set_kv_buffer(
        self,
        layer: RadixAttention,
        loc: torch.Tensor,
        cache_k: torch.Tensor,
        cache_v: torch.Tensor,
    ) -> None:
        raise NotImplementedError()

    def register_layer_transfer_counter(self, layer_transfer_counter: LayerDoneCounter):
        self.layer_transfer_counter = layer_transfer_counter

    def get_cpu_copy(self, indices):
        raise NotImplementedError()

    def load_cpu_copy(self, kv_cache_cpu, indices):
        raise NotImplementedError()

    def maybe_get_custom_mem_pool(self):
        return self.custom_mem_pool


class MHATokenToKVPool(KVCache):

    def __init__(
        self,
        size: int,
        page_size: int,
        dtype: torch.dtype,
        head_num: int,
        head_dim: int,
        layer_num: int,
        device: str,
        enable_memory_saver: bool,
        start_layer: Optional[int] = None,
        end_layer: Optional[int] = None,
        enable_alt_stream: bool = True,
        enable_kv_cache_copy: bool = False,
    ):
        super().__init__(
            size,
            page_size,
            dtype,
            layer_num,
            device,
            enable_memory_saver,
            start_layer,
            end_layer,
        )
        self.head_num = head_num
        self.head_dim = head_dim

        self._create_buffers()

        self.device_module = torch.get_device_module(self.device)
        self.alt_stream = (
            self.device_module.Stream() if _is_cuda and enable_alt_stream else None
        )

        if enable_kv_cache_copy:
            self._init_kv_copy_and_warmup()
        else:
            self._kv_copy_config = None

        self._finalize_allocation_log(size)

    def _init_kv_copy_and_warmup(self):
        # Heuristics for KV copy tiling
        _KV_COPY_STRIDE_THRESHOLD_LARGE = 8192
        _KV_COPY_STRIDE_THRESHOLD_MEDIUM = 4096
        _KV_COPY_TILE_SIZE_LARGE = 512
        _KV_COPY_TILE_SIZE_MEDIUM = 256
        _KV_COPY_TILE_SIZE_SMALL = 128
        _KV_COPY_NUM_WARPS_LARGE_TILE = 8
        _KV_COPY_NUM_WARPS_SMALL_TILE = 4

        stride_bytes = int(self.data_strides[0].item())
        if stride_bytes >= _KV_COPY_STRIDE_THRESHOLD_LARGE:
            bytes_per_tile = _KV_COPY_TILE_SIZE_LARGE
        elif stride_bytes >= _KV_COPY_STRIDE_THRESHOLD_MEDIUM:
            bytes_per_tile = _KV_COPY_TILE_SIZE_MEDIUM
        else:
            bytes_per_tile = _KV_COPY_TILE_SIZE_SMALL

        self._kv_copy_config = {
            "bytes_per_tile": bytes_per_tile,
            "byte_tiles": (stride_bytes + bytes_per_tile - 1) // bytes_per_tile,
            "num_warps": (
                _KV_COPY_NUM_WARPS_SMALL_TILE
                if bytes_per_tile <= _KV_COPY_TILE_SIZE_MEDIUM
                else _KV_COPY_NUM_WARPS_LARGE_TILE
            ),
        }

        dummy_loc = torch.zeros(1, dtype=torch.int32, device=self.device)
        grid = (self.data_ptrs.numel(), self._kv_copy_config["byte_tiles"])

        copy_all_layer_kv_cache_tiled[grid](
            self.data_ptrs,
            self.data_strides,
            dummy_loc,
            dummy_loc,
            1,
            1,
            BYTES_PER_TILE=self._kv_copy_config["bytes_per_tile"],
            num_warps=self._kv_copy_config["num_warps"],
            num_stages=2,
        )

    def _create_buffers(self):
        with self.memory_saver_adapter.region(GPU_MEMORY_TYPE_KV_CACHE):
            with (
                torch.cuda.use_mem_pool(self.custom_mem_pool)
                if self.enable_custom_mem_pool
                else nullcontext()
            ):
                # [size, head_num, head_dim] for each layer
                # The padded slot 0 is used for writing dummy outputs from padded tokens.
                self.k_buffer = [
                    torch.zeros(
                        (self.size + self.page_size, self.head_num, self.head_dim),
                        dtype=self.store_dtype,
                        device=self.device,
                    )
                    for _ in range(self.layer_num)
                ]
                self.v_buffer = [
                    torch.zeros(
                        (self.size + self.page_size, self.head_num, self.head_dim),
                        dtype=self.store_dtype,
                        device=self.device,
                    )
                    for _ in range(self.layer_num)
                ]

        self.k_data_ptrs = torch.tensor(
            [x.data_ptr() for x in self.k_buffer],
            dtype=torch.uint64,
            device=self.device,
        )
        self.v_data_ptrs = torch.tensor(
            [x.data_ptr() for x in self.v_buffer],
            dtype=torch.uint64,
            device=self.device,
        )
        self.data_ptrs = torch.cat([self.k_data_ptrs, self.v_data_ptrs], dim=0)
        self.data_strides = torch.tensor(
            [
                np.prod(x.shape[1:]) * x.dtype.itemsize
                for x in self.k_buffer + self.v_buffer
            ],
            device=self.device,
        )

    def _clear_buffers(self):
        del self.k_buffer
        del self.v_buffer

    def get_kv_size_bytes(self):
        assert hasattr(self, "k_buffer")
        assert hasattr(self, "v_buffer")
        k_size_bytes = 0
        for k_cache in self.k_buffer:
            k_size_bytes += get_tensor_size_bytes(k_cache)
        v_size_bytes = 0
        for v_cache in self.v_buffer:
            v_size_bytes += get_tensor_size_bytes(v_cache)
        return k_size_bytes, v_size_bytes

    # for disagg
    def get_contiguous_buf_infos(self):
        # layer_num x [seq_len, head_num, head_dim]
        # layer_num x [page_num, page_size, head_num, head_dim]
        kv_data_ptrs = [
            self._get_key_buffer(i).data_ptr()
            for i in range(self.start_layer, self.start_layer + self.layer_num)
        ] + [
            self._get_value_buffer(i).data_ptr()
            for i in range(self.start_layer, self.start_layer + self.layer_num)
        ]
        kv_data_lens = [
            self._get_key_buffer(i).nbytes
            for i in range(self.start_layer, self.start_layer + self.layer_num)
        ] + [
            self._get_value_buffer(i).nbytes
            for i in range(self.start_layer, self.start_layer + self.layer_num)
        ]
        kv_item_lens = [
            self._get_key_buffer(i)[0].nbytes * self.page_size
            for i in range(self.start_layer, self.start_layer + self.layer_num)
        ] + [
            self._get_value_buffer(i)[0].nbytes * self.page_size
            for i in range(self.start_layer, self.start_layer + self.layer_num)
        ]
        return kv_data_ptrs, kv_data_lens, kv_item_lens

    def get_cpu_copy(self, indices):
        torch.cuda.synchronize()
        kv_cache_cpu = []
        chunk_size = self.cpu_offloading_chunk_size
        for layer_id in range(self.layer_num):
            kv_cache_cpu.append([])
            for i in range(0, len(indices), chunk_size):
                chunk_indices = indices[i : i + chunk_size]
                k_cpu = self.k_buffer[layer_id][chunk_indices].to(
                    "cpu", non_blocking=True
                )
                v_cpu = self.v_buffer[layer_id][chunk_indices].to(
                    "cpu", non_blocking=True
                )
                kv_cache_cpu[-1].append([k_cpu, v_cpu])
        torch.cuda.synchronize()
        return kv_cache_cpu

    def load_cpu_copy(self, kv_cache_cpu, indices):
        torch.cuda.synchronize()
        chunk_size = self.cpu_offloading_chunk_size
        for layer_id in range(self.layer_num):
            for i in range(0, len(indices), chunk_size):
                chunk_indices = indices[i : i + chunk_size]
                k_cpu, v_cpu = (
                    kv_cache_cpu[layer_id][i // chunk_size][0],
                    kv_cache_cpu[layer_id][i // chunk_size][1],
                )
                assert k_cpu.shape[0] == v_cpu.shape[0] == len(chunk_indices)
                k_chunk = k_cpu.to(self.k_buffer[0].device, non_blocking=True)
                v_chunk = v_cpu.to(self.v_buffer[0].device, non_blocking=True)
                self.k_buffer[layer_id][chunk_indices] = k_chunk
                self.v_buffer[layer_id][chunk_indices] = v_chunk
        torch.cuda.synchronize()

    def _get_key_buffer(self, layer_id: int):
        # for internal use of referencing
        if self.store_dtype != self.dtype:
            return self.k_buffer[layer_id - self.start_layer].view(self.dtype)
        return self.k_buffer[layer_id - self.start_layer]

    def get_key_buffer(self, layer_id: int):
        # note: get_key_buffer is hooked with synchronization for layer-wise KV cache loading
        # it is supposed to be used only by attention backend not for information purpose
        # same applies to get_value_buffer and get_kv_buffer
        if self.layer_transfer_counter is not None:
            self.layer_transfer_counter.wait_until(layer_id - self.start_layer)
        return self._get_key_buffer(layer_id)

    def _get_value_buffer(self, layer_id: int):
        # for internal use of referencing
        if self.store_dtype != self.dtype:
            return self.v_buffer[layer_id - self.start_layer].view(self.dtype)
        return self.v_buffer[layer_id - self.start_layer]

    def get_value_buffer(self, layer_id: int):
        if self.layer_transfer_counter is not None:
            self.layer_transfer_counter.wait_until(layer_id - self.start_layer)
        return self._get_value_buffer(layer_id)

    def get_kv_buffer(self, layer_id: int):
        return self.get_key_buffer(layer_id), self.get_value_buffer(layer_id)

    def set_kv_buffer(
        self,
        layer: RadixAttention,
        loc: torch.Tensor,
        cache_k: torch.Tensor,
        cache_v: torch.Tensor,
        k_scale: Optional[float] = None,
        v_scale: Optional[float] = None,
        layer_id_override: Optional[int] = None,
    ):
        from sglang.srt.model_executor.cuda_graph_runner import get_is_capture_mode

        if layer_id_override is not None:
            layer_id = layer_id_override
        else:
            layer_id = layer.layer_id
        if cache_k.dtype != self.dtype:
            if k_scale is not None:
                cache_k.div_(k_scale)
            if v_scale is not None:
                cache_v.div_(v_scale)
            cache_k = cache_k.to(self.dtype)
            cache_v = cache_v.to(self.dtype)

        if self.store_dtype != self.dtype:
            cache_k = cache_k.view(self.store_dtype)
            cache_v = cache_v.view(self.store_dtype)

        if get_is_capture_mode() and self.alt_stream is not None:
            # Overlap the copy of K and V cache for small batch size
            current_stream = self.device_module.current_stream()
            self.alt_stream.wait_stream(current_stream)
            self.k_buffer[layer_id - self.start_layer][loc] = cache_k
            with self.device_module.stream(self.alt_stream):
                self.v_buffer[layer_id - self.start_layer][loc] = cache_v
            current_stream.wait_stream(self.alt_stream)
        else:
            self.k_buffer[layer_id - self.start_layer][loc] = cache_k
            self.v_buffer[layer_id - self.start_layer][loc] = cache_v

    def move_kv_cache(self, tgt_loc: torch.Tensor, src_loc: torch.Tensor):
        N = tgt_loc.numel()
        if N == 0:
            return

        assert (
            self._kv_copy_config is not None
        ), "KV copy not initialized. Set enable_kv_cache_copy=True in __init__"

        cfg = self._kv_copy_config
        N_upper = next_power_of_2(N)
        grid = (self.data_ptrs.numel(), cfg["byte_tiles"])

        copy_all_layer_kv_cache_tiled[grid](
            self.data_ptrs,
            self.data_strides,
            tgt_loc,
            src_loc,
            N,
            N_upper,
            BYTES_PER_TILE=cfg["bytes_per_tile"],
            num_warps=cfg["num_warps"],
            num_stages=2,
        )


class HybridLinearKVPool(KVCache):
    """KV cache with separate pools for full and linear attention layers."""

    def __init__(
        self,
        size: int,
        dtype: torch.dtype,
        page_size: int,
        head_num: int,
        head_dim: int,
        full_attention_layer_ids: List[int],
        enable_kvcache_transpose: bool,
        device: str,
        mamba_pool: MambaPool,
        # TODO: refactor mla related args
        use_mla: bool = False,
        kv_lora_rank: int = None,
        qk_rope_head_dim: int = None,
    ):
        self.size = size
        self.dtype = dtype
        self.device = device
        self.full_layer_nums = len(full_attention_layer_ids)
        self.page_size = page_size
        # TODO support pp?
        self.start_layer = 0
        self.head_num = head_num
        self.head_dim = head_dim
        self.mamba_pool = mamba_pool
        # TODO MHATransposedTokenToKVPool if enable_kvcache_transpose is True
        assert not enable_kvcache_transpose
        self.use_mla = use_mla
        if not use_mla:
            if _is_npu:
                TokenToKVPoolClass = AscendTokenToKVPool
            else:
                TokenToKVPoolClass = MHATokenToKVPool
            self.full_kv_pool = TokenToKVPoolClass(
                size=size,
                page_size=self.page_size,
                dtype=dtype,
                head_num=head_num,
                head_dim=head_dim,
                layer_num=self.full_layer_nums,
                device=device,
                enable_memory_saver=False,
            )
        else:
            TokenToKVPoolClass = MLATokenToKVPool
            self.full_kv_pool = TokenToKVPoolClass(
                size=size,
                page_size=self.page_size,
                dtype=dtype,
                layer_num=self.full_layer_nums,
                device=device,
                kv_lora_rank=kv_lora_rank,
                qk_rope_head_dim=qk_rope_head_dim,
                enable_memory_saver=False,
            )
        self.full_attention_layer_id_mapping = {
            id: i for i, id in enumerate(full_attention_layer_ids)
        }
        if use_mla:
            self.mem_usage = self.get_kv_size_bytes() / GB
        else:
            k_size, v_size = self.get_kv_size_bytes()
            self.mem_usage = (k_size + v_size) / GB

    def get_kv_size_bytes(self):
        return self.full_kv_pool.get_kv_size_bytes()

    def get_contiguous_buf_infos(self):
        return self.full_kv_pool.get_contiguous_buf_infos()

    def get_state_buf_infos(self):
        mamba_data_ptrs, mamba_data_lens, mamba_item_lens = (
            self.mamba_pool.get_contiguous_buf_infos()
        )
        return mamba_data_ptrs, mamba_data_lens, mamba_item_lens

    def maybe_get_custom_mem_pool(self):
        return self.full_kv_pool.maybe_get_custom_mem_pool()

    def _transfer_full_attention_id(self, layer_id: int):
        if layer_id not in self.full_attention_layer_id_mapping:
            raise ValueError(
                f"{layer_id=} not in full attention layers: {self.full_attention_layer_id_mapping.keys()}"
            )
        return self.full_attention_layer_id_mapping[layer_id]

    def get_key_buffer(self, layer_id: int):
        layer_id = self._transfer_full_attention_id(layer_id)
        return self.full_kv_pool.get_key_buffer(layer_id)

    def get_value_buffer(self, layer_id: int):
        layer_id = self._transfer_full_attention_id(layer_id)
        return self.full_kv_pool.get_value_buffer(layer_id)

    def get_kv_buffer(self, layer_id: int):
        layer_id = self._transfer_full_attention_id(layer_id)
        return self.full_kv_pool.get_kv_buffer(layer_id)

    @contextmanager
    def _transfer_id_context(self, layer: RadixAttention):

        @contextmanager
        def _patch_layer_id(layer):
            original_layer_id = layer.layer_id
            layer.layer_id = self._transfer_full_attention_id(layer.layer_id)
            try:
                yield
            finally:
                layer.layer_id = original_layer_id

        with _patch_layer_id(layer):
            yield

    def set_kv_buffer(
        self,
        layer: RadixAttention,
        loc: torch.Tensor,
        cache_k: torch.Tensor,
        cache_v: torch.Tensor,
        k_scale: float = 1.0,
        v_scale: float = 1.0,
    ):
        layer_id = self._transfer_full_attention_id(layer.layer_id)
        if not self.use_mla:
            self.full_kv_pool.set_kv_buffer(
                None,
                loc,
                cache_k,
                cache_v,
                k_scale,
                v_scale,
                layer_id_override=layer_id,
            )
        else:
            with self._transfer_id_context(layer):
                self.full_kv_pool.set_kv_buffer(
                    layer,
                    loc,
                    cache_k,
                    cache_v,
                )

    def get_v_head_dim(self):
        return self.full_kv_pool.get_value_buffer(0).shape[-1]

    def set_mla_kv_buffer(
        self,
        layer: RadixAttention,
        loc: torch.Tensor,
        cache_k_nope: torch.Tensor,
        cache_k_rope: torch.Tensor,
    ):
        assert self.use_mla, "set_mla_kv_buffer called when use_mla is False"
        with self._transfer_id_context(layer):
            self.full_kv_pool.set_mla_kv_buffer(layer, loc, cache_k_nope, cache_k_rope)

    def get_mla_kv_buffer(
        self,
        layer: RadixAttention,
        loc: torch.Tensor,
        dst_dtype: Optional[torch.dtype] = None,
    ):
        assert self.use_mla, "get_mla_kv_buffer called when use_mla is False"
        with self._transfer_id_context(layer):
            return self.full_kv_pool.get_mla_kv_buffer(layer, loc, dst_dtype)


class SWAKVPool(KVCache):
    """KV cache with separate pools for full and SWA attention layers."""

    def __init__(
        self,
        size: int,
        size_swa: int,
        dtype: torch.dtype,
        head_num: int,
        head_dim: int,
        swa_attention_layer_ids: List[int],
        full_attention_layer_ids: List[int],
        enable_kvcache_transpose: bool,
        device: str,
        token_to_kv_pool_class: KVCache = MHATokenToKVPool,
        **kwargs,
    ):
        self.size = size
        self.size_swa = size_swa
        self.dtype = dtype
        self.head_num = head_num
        self.head_dim = head_dim
        self.device = device
        self.swa_layer_nums = len(swa_attention_layer_ids)
        self.full_layer_nums = len(full_attention_layer_ids)
        self.start_layer = 0
        self.page_size = 1

        kwargs["page_size"] = 1
        kwargs["enable_memory_saver"] = False
        kwargs["head_num"] = head_num
        kwargs["head_dim"] = head_dim
        kwargs["device"] = device
        # TODO MHATransposedTokenToKVPool if enable_kvcache_transpose is True
        assert not enable_kvcache_transpose

        # for disagg with nvlink
        self.enable_custom_mem_pool = get_bool_env_var(
            "SGLANG_MOONCAKE_CUSTOM_MEM_POOL", "false"
        )
        if self.enable_custom_mem_pool:
            # TODO(shangming): abstract custom allocator class for more backends
            from mooncake.allocator import NVLinkAllocator

            allocator = NVLinkAllocator.get_allocator(self.device)
            self.custom_mem_pool = torch.cuda.MemPool(allocator.allocator())
        else:
            self.custom_mem_pool = None

        self.swa_kv_pool = token_to_kv_pool_class(
            size=size_swa,
            dtype=dtype,
            layer_num=self.swa_layer_nums,
            **kwargs,
        )
        self.full_kv_pool = token_to_kv_pool_class(
            size=size,
            dtype=dtype,
            layer_num=self.full_layer_nums,
            **kwargs,
        )
        self.layers_mapping: Dict[int, Tuple[int, bool]] = {}
        for full_attn_layer_id, global_layer_id in enumerate(full_attention_layer_ids):
            self.layers_mapping[global_layer_id] = (full_attn_layer_id, False)
        for swa_layer_id, global_layer_id in enumerate(swa_attention_layer_ids):
            self.layers_mapping[global_layer_id] = (swa_layer_id, True)
        self.full_to_swa_index_mapping: Optional[torch.Tensor] = None

        k_size, v_size = self.get_kv_size_bytes()
        self.mem_usage = (k_size + v_size) / GB
        logger.info(
            f"SWAKVPool mem usage: {self.mem_usage} GB, swa size: {self.size_swa}, full size: {self.size}"
        )

    def get_kv_size_bytes(self):
        k_size, v_size = self.full_kv_pool.get_kv_size_bytes()
        k_size_swa, v_size_swa = self.swa_kv_pool.get_kv_size_bytes()
        return k_size + k_size_swa, v_size + v_size_swa

    def get_contiguous_buf_infos(self):
        full_kv_data_ptrs, full_kv_data_lens, full_kv_item_lens = (
            self.full_kv_pool.get_contiguous_buf_infos()
        )

        kv_data_ptrs = full_kv_data_ptrs
        kv_data_lens = full_kv_data_lens
        kv_item_lens = full_kv_item_lens

        return kv_data_ptrs, kv_data_lens, kv_item_lens

    def get_state_buf_infos(self):
        swa_kv_data_ptrs, swa_kv_data_lens, swa_kv_item_lens = (
            self.swa_kv_pool.get_contiguous_buf_infos()
        )

        return swa_kv_data_ptrs, swa_kv_data_lens, swa_kv_item_lens

    def get_key_buffer(self, layer_id: int):
        layer_id_pool, is_swa = self.layers_mapping[layer_id]
        if is_swa:
            return self.swa_kv_pool.get_key_buffer(layer_id_pool)
        else:
            return self.full_kv_pool.get_key_buffer(layer_id_pool)

    def get_value_buffer(self, layer_id: int):
        layer_id_pool, is_swa = self.layers_mapping[layer_id]
        if is_swa:
            return self.swa_kv_pool.get_value_buffer(layer_id_pool)
        else:
            return self.full_kv_pool.get_value_buffer(layer_id_pool)

    def get_kv_buffer(self, layer_id: int):
        layer_id_pool, is_swa = self.layers_mapping[layer_id]
        if is_swa:
            return self.swa_kv_pool.get_kv_buffer(layer_id_pool)
        else:
            return self.full_kv_pool.get_kv_buffer(layer_id_pool)

    def translate_loc_from_full_to_swa(self, kv_indices: torch.Tensor):
        assert self.full_to_swa_index_mapping is not None
        return self.full_to_swa_index_mapping[kv_indices].to(torch.int32)

    def set_kv_buffer(
        self,
        layer: RadixAttention,
        loc: torch.Tensor,
        cache_k: torch.Tensor,
        cache_v: torch.Tensor,
        k_scale: float = 1.0,
        v_scale: float = 1.0,
    ):

        layer_id = layer.layer_id
        layer_id_pool, is_swa = self.layers_mapping[layer_id]
        if is_swa:
            if self.full_to_swa_index_mapping is not None:
                loc = self.translate_loc_from_full_to_swa(loc)
            self.swa_kv_pool.set_kv_buffer(
                None,
                loc,
                cache_k,
                cache_v,
                k_scale,
                v_scale,
                layer_id_override=layer_id_pool,
            )
        else:
            self.full_kv_pool.set_kv_buffer(
                None,
                loc,
                cache_k,
                cache_v,
                k_scale,
                v_scale,
                layer_id_override=layer_id_pool,
            )


class AscendTokenToKVPool(MHATokenToKVPool):

    def _create_buffers(self):
        with self.memory_saver_adapter.region(GPU_MEMORY_TYPE_KV_CACHE):
            # [size, head_num, head_dim] for each layer
            # The padded slot 0 is used for writing dummy outputs from padded tokens.
            # Continuous memory improves the efficiency of Ascend`s transmission backend,
            # while other backends remain unchanged.
            self.kv_buffer = torch.zeros(
                (
                    2,
                    self.layer_num,
                    self.size // self.page_size + 1,
                    self.page_size,
                    self.head_num,
                    self.head_dim,
                ),
                dtype=self.store_dtype,
                device=self.device,
            )
            self.k_buffer = self.kv_buffer[0]
            self.v_buffer = self.kv_buffer[1]

    # for disagg
    def get_contiguous_buf_infos(self):
        # layer_num x [seq_len, head_num, head_dim]
        # layer_num x [page_num, page_size, head_num, head_dim]
        kv_data_ptrs = [
            self.get_key_buffer(i).data_ptr()
            for i in range(self.start_layer, self.start_layer + self.layer_num)
        ] + [
            self.get_value_buffer(i).data_ptr()
            for i in range(self.start_layer, self.start_layer + self.layer_num)
        ]
        kv_data_lens = [
            self.get_key_buffer(i).nbytes
            for i in range(self.start_layer, self.start_layer + self.layer_num)
        ] + [
            self.get_value_buffer(i).nbytes
            for i in range(self.start_layer, self.start_layer + self.layer_num)
        ]
        kv_item_lens = [
            self.get_key_buffer(i)[0].nbytes
            for i in range(self.start_layer, self.start_layer + self.layer_num)
        ] + [
            self.get_value_buffer(i)[0].nbytes
            for i in range(self.start_layer, self.start_layer + self.layer_num)
        ]
        return kv_data_ptrs, kv_data_lens, kv_item_lens

    def set_kv_buffer(
        self,
        layer: RadixAttention,
        loc: torch.Tensor,
        cache_k: torch.Tensor,
        cache_v: torch.Tensor,
        k_scale: Optional[float] = None,
        v_scale: Optional[float] = None,
        layer_id_override: Optional[int] = None,
    ):
        if layer_id_override is not None:
            layer_id = layer_id_override
        else:
            layer_id = layer.layer_id
        if cache_k.dtype != self.dtype:
            if k_scale is not None:
                cache_k.div_(k_scale)
            if v_scale is not None:
                cache_v.div_(v_scale)
            cache_k = cache_k.to(self.dtype)
            cache_v = cache_v.to(self.dtype)

        if self.store_dtype != self.dtype:
            cache_k = cache_k.view(self.store_dtype)
            cache_v = cache_v.view(self.store_dtype)

        torch_npu._npu_reshape_and_cache(
            key=cache_k,
            value=cache_v,
            key_cache=self.k_buffer[layer_id - self.start_layer].view(
                -1, self.page_size, self.head_num, self.head_dim
            ),
            value_cache=self.v_buffer[layer_id - self.start_layer].view(
                -1, self.page_size, self.head_num, self.head_dim
            ),
            slot_indices=loc,
        )


class MLATokenToKVPool(KVCache):
    def __init__(
        self,
        size: int,
        page_size: int,
        dtype: torch.dtype,
        kv_lora_rank: int,
        qk_rope_head_dim: int,
        layer_num: int,
        device: str,
        enable_memory_saver: bool,
        start_layer: Optional[int] = None,
        end_layer: Optional[int] = None,
        use_nsa: bool = False,
        override_kv_cache_dim: Optional[int] = None,
    ):
        super().__init__(
            size,
            page_size,
            dtype,
            layer_num,
            device,
            enable_memory_saver,
            start_layer,
            end_layer,
        )

        self.kv_lora_rank = kv_lora_rank
        self.qk_rope_head_dim = qk_rope_head_dim
        self.use_nsa = use_nsa
        self.nsa_kv_cache_store_fp8 = use_nsa and dtype == torch.float8_e4m3fn
        assert not (
            self.nsa_kv_cache_store_fp8 and override_kv_cache_dim is None
        ), "override_kv_cache_dim must be provided when using NSA with FP8 kv cache storage"
        self.kv_cache_dim = (
            override_kv_cache_dim
            if self.use_nsa and self.nsa_kv_cache_store_fp8
            else (kv_lora_rank + qk_rope_head_dim)
        )

        with self.memory_saver_adapter.region(GPU_MEMORY_TYPE_KV_CACHE):
            with (
                torch.cuda.use_mem_pool(self.custom_mem_pool)
                if self.custom_mem_pool
                else nullcontext()
            ):
                if is_float4_e2m1fn_x2(self.dtype):
                    m = size + page_size
                    n = 1  # head_num
                    k = self.kv_cache_dim  # head_dim

                    scale_block_size = 16
                    self.store_dtype = torch.uint8

                    self.kv_buffer = [
                        torch.zeros(
                            (m, n, k // 2),
                            dtype=self.store_dtype,
                            device=device,
                        )
                        for _ in range(layer_num)
                    ]

                    self.kv_scale_buffer = [
                        torch.zeros(
                            (m, k // scale_block_size),
                            dtype=self.store_dtype,
                            device=device,
                        )
                        for _ in range(layer_num)
                    ]
                else:
                    # The padded slot 0 is used for writing dummy outputs from padded tokens.
                    self.kv_buffer = [
                        torch.zeros(
                            (size + page_size, 1, self.kv_cache_dim),
                            dtype=self.store_dtype,
                            device=device,
                        )
                        for _ in range(layer_num)
                    ]

        self.data_ptrs = torch.tensor(
            [x.data_ptr() for x in self.kv_buffer],
            dtype=torch.uint64,
            device=self.device,
        )
        if not use_nsa:
            # NSA will allocate indexer KV cache later and then log the total size
            self._finalize_allocation_log(size)

    def get_kv_size_bytes(self):
        assert hasattr(self, "kv_buffer")
        kv_size_bytes = 0
        for kv_cache in self.kv_buffer:
            kv_size_bytes += get_tensor_size_bytes(kv_cache)
        return kv_size_bytes

    # for disagg
    def get_contiguous_buf_infos(self):
        # MLA has only one kv_buffer, so only the information of this buffer needs to be returned.
        kv_data_ptrs = [self.kv_buffer[i].data_ptr() for i in range(self.layer_num)]
        kv_data_lens = [self.kv_buffer[i].nbytes for i in range(self.layer_num)]
        kv_item_lens = [
            self.kv_buffer[i][0].nbytes * self.page_size for i in range(self.layer_num)
        ]
        return kv_data_ptrs, kv_data_lens, kv_item_lens

    def get_key_buffer(self, layer_id: int):
        if self.layer_transfer_counter is not None:
            self.layer_transfer_counter.wait_until(layer_id - self.start_layer)

        if self.store_dtype != self.dtype:
            if is_float4_e2m1fn_x2(self.dtype):
                cache_k_nope_fp4 = self.kv_buffer[layer_id - self.start_layer].view(
                    torch.uint8
                )
                cache_k_nope_fp4_sf = self.kv_scale_buffer[layer_id - self.start_layer]

                from sglang.srt.layers.quantization.kvfp4_tensor import (
                    KVFP4QuantizeUtil,
                )

                cache_k_nope_fp4_dequant = KVFP4QuantizeUtil.batched_dequantize(
                    cache_k_nope_fp4, cache_k_nope_fp4_sf
                )
                return cache_k_nope_fp4_dequant
            else:
                return self.kv_buffer[layer_id - self.start_layer].view(self.dtype)

        return self.kv_buffer[layer_id - self.start_layer]

    def get_value_buffer(self, layer_id: int):
        if self.layer_transfer_counter is not None:
            self.layer_transfer_counter.wait_until(layer_id - self.start_layer)

        if self.store_dtype != self.dtype:
            return self.kv_buffer[layer_id - self.start_layer][
                ..., : self.kv_lora_rank
            ].view(self.dtype)
        return self.kv_buffer[layer_id - self.start_layer][..., : self.kv_lora_rank]

    def get_kv_buffer(self, layer_id: int):
        return self.get_key_buffer(layer_id), self.get_value_buffer(layer_id)

    def set_kv_buffer(
        self,
        layer: RadixAttention,
        loc: torch.Tensor,
        cache_k: torch.Tensor,
        cache_v: torch.Tensor,
    ):
        layer_id = layer.layer_id
        assert not (self.use_nsa and self.nsa_kv_cache_store_fp8)
        if cache_k.dtype != self.dtype:
            if is_float4_e2m1fn_x2(self.dtype):
                from sglang.srt.layers.quantization.kvfp4_tensor import (
                    KVFP4QuantizeUtil,
                )

                cache_k_fp4, cache_k_fp4_sf = KVFP4QuantizeUtil.batched_quantize(
                    cache_k
                )
            else:
                cache_k = cache_k.to(self.dtype)

        if self.store_dtype != self.dtype:
            if is_float4_e2m1fn_x2(self.dtype):
                self.kv_buffer[layer_id - self.start_layer][loc] = cache_k_fp4.view(
                    self.store_dtype
                )
                self.kv_scale_buffer[layer_id - self.start_layer][loc] = (
                    cache_k_fp4_sf.view(self.store_dtype)
                )
            else:
                self.kv_buffer[layer_id - self.start_layer][loc] = cache_k.view(
                    self.store_dtype
                )
        else:
            self.kv_buffer[layer_id - self.start_layer][loc] = cache_k

    def set_mla_kv_buffer(
        self,
        layer: RadixAttention,
        loc: torch.Tensor,
        cache_k_nope: torch.Tensor,
        cache_k_rope: torch.Tensor,
    ):
        layer_id = layer.layer_id

        if self.use_nsa and self.nsa_kv_cache_store_fp8:
            # original cache_k: (num_tokens, num_heads 1, hidden 576); we unsqueeze the page_size=1 dim here
            # TODO no need to cat
            cache_k = torch.cat([cache_k_nope, cache_k_rope], dim=-1)
            cache_k = quantize_k_cache(cache_k.unsqueeze(1)).squeeze(1)
            cache_k = cache_k.view(self.store_dtype)
            self.kv_buffer[layer_id - self.start_layer][loc] = cache_k
        else:
            if cache_k_nope.dtype != self.dtype:
                if is_float4_e2m1fn_x2(self.dtype):
                    from sglang.srt.layers.quantization.kvfp4_tensor import (
                        KVFP4QuantizeUtil,
                    )

                    cache_k_nope_fp4, cache_k_nope_fp4_sf = (
                        KVFP4QuantizeUtil.batched_quantize(cache_k_nope)
                    )
                    cache_k_rope_fp4, cache_k_rope_fp4_sf = (
                        KVFP4QuantizeUtil.batched_quantize(cache_k_rope)
                    )
                else:
                    cache_k_nope = cache_k_nope.to(self.dtype)
                    cache_k_rope = cache_k_rope.to(self.dtype)
            if self.store_dtype != self.dtype:
                cache_k_nope = cache_k_nope.view(self.store_dtype)
                cache_k_rope = cache_k_rope.view(self.store_dtype)

            if is_float4_e2m1fn_x2(self.dtype):
                set_mla_kv_buffer_triton(
                    self.kv_buffer[layer_id - self.start_layer],
                    loc,
                    cache_k_nope_fp4,
                    cache_k_rope_fp4,
                )
                set_mla_kv_scale_buffer_triton(
                    self.kv_scale_buffer[layer_id - self.start_layer],
                    loc,
                    cache_k_nope_fp4_sf,
                    cache_k_rope_fp4_sf,
                )
            else:
                set_mla_kv_buffer_triton(
                    self.kv_buffer[layer_id - self.start_layer],
                    loc,
                    cache_k_nope,
                    cache_k_rope,
                )

    def get_mla_kv_buffer(
        self,
        layer: RadixAttention,
        loc: torch.Tensor,
        dst_dtype: Optional[torch.dtype] = None,
    ):
        # get k nope and k rope from the kv buffer, and optionally cast them to dst_dtype.
        layer_id = layer.layer_id
        kv_buffer = self.get_key_buffer(layer_id)
        dst_dtype = dst_dtype or self.dtype
        cache_k_nope = torch.empty(
            (loc.shape[0], 1, self.kv_lora_rank),
            dtype=dst_dtype,
            device=kv_buffer.device,
        )
        cache_k_rope = torch.empty(
            (loc.shape[0], 1, self.qk_rope_head_dim),
            dtype=dst_dtype,
            device=kv_buffer.device,
        )
        get_mla_kv_buffer_triton(kv_buffer, loc, cache_k_nope, cache_k_rope)
        return cache_k_nope, cache_k_rope

    def get_cpu_copy(self, indices):
        torch.cuda.synchronize()
        kv_cache_cpu = []
        chunk_size = self.cpu_offloading_chunk_size
        for layer_id in range(self.layer_num):
            kv_cache_cpu.append([])
            for i in range(0, len(indices), chunk_size):
                chunk_indices = indices[i : i + chunk_size]
                kv_cpu = self.kv_buffer[layer_id][chunk_indices].to(
                    "cpu", non_blocking=True
                )
                kv_cache_cpu[-1].append(kv_cpu)
        torch.cuda.synchronize()
        return kv_cache_cpu

    def load_cpu_copy(self, kv_cache_cpu, indices):
        torch.cuda.synchronize()
        chunk_size = self.cpu_offloading_chunk_size
        for layer_id in range(self.layer_num):
            for i in range(0, len(indices), chunk_size):
                chunk_indices = indices[i : i + chunk_size]
                kv_cpu = kv_cache_cpu[layer_id][i // chunk_size]
                assert kv_cpu.shape[0] == len(chunk_indices)
                kv_chunk = kv_cpu.to(self.kv_buffer[0].device, non_blocking=True)
                self.kv_buffer[layer_id][chunk_indices] = kv_chunk
        torch.cuda.synchronize()


class NSATokenToKVPool(MLATokenToKVPool):
    quant_block_size = 128
    index_k_with_scale_buffer_dtype = torch.uint8
    rope_storage_dtype = torch.bfloat16  # rope is always stored in bf16

    def __init__(
        self,
        size: int,
        page_size: int,
        kv_lora_rank: int,
        dtype: torch.dtype,
        qk_rope_head_dim: int,
        layer_num: int,
        device: str,
        index_head_dim: int,
        enable_memory_saver: bool,
        start_layer: Optional[int] = None,
        end_layer: Optional[int] = None,
    ):
        assert (
            kv_lora_rank % self.quant_block_size == 0
        ), f"kv_lora_rank {kv_lora_rank} must be multiple of quant_block_size {self.quant_block_size}"

        # Calculate override_kv_cache_dim for FP8 storage:
        # kv_lora_rank + scale storage (kv_lora_rank // quant_block_size * 4 bytes) + rope dimension storage
        # Note: rope dimension is stored in original dtype (bf16), not quantized to fp8
        override_dim = (
            kv_lora_rank
            + kv_lora_rank // self.quant_block_size * 4
            + qk_rope_head_dim * self.rope_storage_dtype.itemsize
        )

        super().__init__(
            size,
            page_size,
            dtype,
            kv_lora_rank,
            qk_rope_head_dim,
            layer_num,
            device,
            enable_memory_saver,
            start_layer,
            end_layer,
            use_nsa=True,
            override_kv_cache_dim=override_dim,
        )
        # self.index_k_dtype = torch.float8_e4m3fn
        # self.index_k_scale_dtype = torch.float32
        self.index_head_dim = index_head_dim
        # num head == 1 and head dim == 128 for index_k in NSA
        assert index_head_dim == 128

        assert self.page_size == 64
        with (
            torch.cuda.use_mem_pool(self.custom_mem_pool)
            if self.custom_mem_pool
            else nullcontext()
        ):
            self.index_k_with_scale_buffer = [
                torch.zeros(
                    # Layout:
                    #     ref: test_attention.py :: kv_cache_cast_to_fp8
                    #     shape: (num_pages, page_size 64 * head_dim 128 + page_size 64 * fp32_nbytes 4)
                    #     data: for page i,
                    #         * buf[i, :page_size * head_dim] for fp8 data
                    #         * buf[i, page_size * head_dim:].view(float32) for scale
                    (
                        (size + page_size + 1) // self.page_size,
                        self.page_size
                        * (
                            index_head_dim + index_head_dim // self.quant_block_size * 4
                        ),
                    ),
                    dtype=self.index_k_with_scale_buffer_dtype,
                    device=device,
                )
                for _ in range(layer_num)
            ]
        self._finalize_allocation_log(size)

    def get_index_k_with_scale_buffer(self, layer_id: int) -> torch.Tensor:
        if self.layer_transfer_counter is not None:
            self.layer_transfer_counter.wait_until(layer_id - self.start_layer)
        return self.index_k_with_scale_buffer[layer_id - self.start_layer]

    def get_index_k_continuous(
        self,
        layer_id: int,
        seq_len: int,
        page_indices: torch.Tensor,
    ):
        buf = self.index_k_with_scale_buffer[layer_id - self.start_layer]
        return index_buf_accessor.GetK.execute(
            self, buf, seq_len=seq_len, page_indices=page_indices
        )

    def get_index_k_scale_continuous(
        self,
        layer_id: int,
        seq_len: int,
        page_indices: torch.Tensor,
    ):
        buf = self.index_k_with_scale_buffer[layer_id - self.start_layer]
        return index_buf_accessor.GetS.execute(
            self, buf, seq_len=seq_len, page_indices=page_indices
        )

    # TODO rename later (currently use diff name to avoid confusion)
    def set_index_k_and_scale_buffer(
        self,
        layer_id: int,
        loc: torch.Tensor,
        index_k: torch.Tensor,
        index_k_scale: torch.Tensor,
    ) -> None:
        buf = self.index_k_with_scale_buffer[layer_id - self.start_layer]
        index_buf_accessor.SetKAndS.execute(
            pool=self, buf=buf, loc=loc, index_k=index_k, index_k_scale=index_k_scale
        )

    def get_state_buf_infos(self):
        data_ptrs = [
            self.index_k_with_scale_buffer[i].data_ptr() for i in range(self.layer_num)
        ]
        data_lens = [
            self.index_k_with_scale_buffer[i].nbytes for i in range(self.layer_num)
        ]
        item_lens = [
            self.index_k_with_scale_buffer[i][0].nbytes for i in range(self.layer_num)
        ]
        return data_ptrs, data_lens, item_lens

    def get_kv_size_bytes(self):
        kv_size_bytes = super().get_kv_size_bytes()
        for index_k_cache in self.index_k_with_scale_buffer:
            kv_size_bytes += get_tensor_size_bytes(index_k_cache)
        return kv_size_bytes


class AscendMLAPagedTokenToKVPool(MLATokenToKVPool):
    def __init__(
        self,
        size: int,
        page_size: int,
        dtype: torch.dtype,
        kv_lora_rank: int,
        qk_rope_head_dim: int,
        index_head_dim: Optional[int],
        layer_num: int,
        device: str,
        enable_memory_saver: bool,
        start_layer: Optional[int] = None,
        end_layer: Optional[int] = None,
    ):
        super(MLATokenToKVPool, self).__init__(
            size,
            page_size,
            dtype,
            layer_num,
            device,
            enable_memory_saver,
            start_layer,
            end_layer,
        )

        self.kv_lora_rank = kv_lora_rank
        self.qk_rope_head_dim = qk_rope_head_dim
        self.index_head_dim = index_head_dim

        self.custom_mem_pool = None

        with self.memory_saver_adapter.region(GPU_MEMORY_TYPE_KV_CACHE):
            # The padded slot 0 is used for writing dummy outputs from padded tokens.
            self.k_buffer = torch.zeros(
                (
                    layer_num,
                    self.size // self.page_size + 1,
                    self.page_size,
                    1,
                    self.kv_lora_rank,
                ),
                dtype=self.store_dtype,
                device=self.device,
            )
            self.v_buffer = torch.zeros(
                (
                    layer_num,
                    self.size // self.page_size + 1,
                    self.page_size,
                    1,
                    self.qk_rope_head_dim,
                ),
                dtype=self.store_dtype,
                device=self.device,
            )
            if self.index_head_dim is not None:
                self.index_k_buffer = torch.zeros(
                    (
                        layer_num,
                        self.size // self.page_size + 1,
                        self.page_size,
                        1,
                        self.index_head_dim,
                    ),
                    dtype=self.store_dtype,
                    device=self.device,
                )

        self._finalize_allocation_log(size)

    def get_kv_size_bytes(self):
        assert hasattr(self, "k_buffer")
        assert hasattr(self, "v_buffer")
        kv_size_bytes = 0
        for k_cache in self.k_buffer:
            kv_size_bytes += get_tensor_size_bytes(k_cache)
        for v_cache in self.v_buffer:
            kv_size_bytes += get_tensor_size_bytes(v_cache)
        if self.index_head_dim is not None:
            assert hasattr(self, "index_k_buffer")
            for index_k_cache in self.index_k_buffer:
                kv_size_bytes += get_tensor_size_bytes(index_k_cache)
        return kv_size_bytes

    def get_kv_buffer(self, layer_id: int):
        if self.layer_transfer_counter is not None:
            self.layer_transfer_counter.wait_until(layer_id - self.start_layer)
        return (
            self.k_buffer[layer_id - self.start_layer],
            self.v_buffer[layer_id - self.start_layer],
        )

    def get_key_buffer(self, layer_id: int):
        if self.layer_transfer_counter is not None:
            self.layer_transfer_counter.wait_until(layer_id - self.start_layer)

        if self.store_dtype != self.dtype:
            return self.k_buffer[layer_id - self.start_layer].view(self.dtype)
        return self.k_buffer[layer_id - self.start_layer]

    def get_value_buffer(self, layer_id: int):
        if self.layer_transfer_counter is not None:
            self.layer_transfer_counter.wait_until(layer_id - self.start_layer)

        if self.store_dtype != self.dtype:
            return self.v_buffer[layer_id - self.start_layer].view(self.dtype)
        return self.v_buffer[layer_id - self.start_layer]

    def get_index_k_buffer(self, layer_id: int):
        if self.layer_transfer_counter is not None:
            self.layer_transfer_counter.wait_until(layer_id - self.start_layer)

        if self.store_dtype != self.dtype:
            return self.index_k_buffer[layer_id - self.start_layer].view(self.dtype)
        return self.index_k_buffer[layer_id - self.start_layer]

    # for disagg
    def get_contiguous_buf_infos(self):
        # MLA has only one kv_buffer, so only the information of this buffer needs to be returned.
        kv_data_ptrs = [self.k_buffer[i].data_ptr() for i in range(self.layer_num)] + [
            self.v_buffer[i].data_ptr() for i in range(self.layer_num)
        ]
        kv_data_lens = [self.k_buffer[i].nbytes for i in range(self.layer_num)] + [
            self.v_buffer[i].nbytes for i in range(self.layer_num)
        ]
        kv_item_lens = [self.k_buffer[i][0].nbytes for i in range(self.layer_num)] + [
            self.v_buffer[i][0].nbytes for i in range(self.layer_num)
        ]
        if self.index_head_dim is not None:
            kv_data_ptrs += [
                self.index_k_buffer[i].data_ptr() for i in range(self.layer_num)
            ]
            kv_data_lens += [
                self.index_k_buffer[i].nbytes for i in range(self.layer_num)
            ]
            kv_item_lens += [
                self.index_k_buffer[i][0].nbytes for i in range(self.layer_num)
            ]
        return kv_data_ptrs, kv_data_lens, kv_item_lens

    def set_kv_buffer(
        self,
        layer: RadixAttention,
        loc: torch.Tensor,
        cache_k: torch.Tensor,
        cache_v: torch.Tensor,
    ):
        layer_id = layer.layer_id
        if cache_k.dtype != self.dtype:
            cache_k = cache_k.to(self.dtype)
            cache_v = cache_v.to(self.dtype)

        if self.store_dtype != self.dtype:
            cache_k = cache_k.view(self.store_dtype)
            cache_v = cache_v.view(self.store_dtype)

        if cache_v is None:
            cache_k, cache_v = cache_k.split(
                [self.kv_lora_rank, self.qk_rope_head_dim], dim=-1
            )

        torch_npu.npu_scatter_nd_update_(
            self.k_buffer[layer_id - self.start_layer].view(-1, 1, self.kv_lora_rank),
            loc.view(-1, 1),
            cache_k.view(-1, 1, self.kv_lora_rank),
        )
        torch_npu.npu_scatter_nd_update_(
            self.v_buffer[layer_id - self.start_layer].view(
                -1, 1, self.qk_rope_head_dim
            ),
            loc.view(-1, 1),
            cache_v.view(-1, 1, self.qk_rope_head_dim),
        )

    def set_index_k_buffer(
        self,
        layer_id: int,
        loc: torch.Tensor,
        index_k: torch.Tensor,
    ):
        if index_k.dtype != self.dtype:
            index_k = index_k.to(self.dtype)

        if self.store_dtype != self.dtype:
            index_k = index_k.view(self.store_dtype)

        torch_npu.npu_scatter_nd_update_(
            self.index_k_buffer[layer_id - self.start_layer].view(
                -1, 1, self.index_head_dim
            ),
            loc.view(-1, 1),
            index_k.view(-1, 1, self.index_head_dim),
        )


class DoubleSparseTokenToKVPool(KVCache):
    def __init__(
        self,
        size: int,
        page_size: int,
        dtype: torch.dtype,
        head_num: int,
        head_dim: int,
        layer_num: int,
        device: str,
        heavy_channel_num: int,
        enable_memory_saver: bool,
        start_layer: Optional[int] = None,
        end_layer: Optional[int] = None,
    ):
        super().__init__(
            size,
            page_size,
            dtype,
            layer_num,
            device,
            enable_memory_saver,
            start_layer,
            end_layer,
        )

        with self.memory_saver_adapter.region(GPU_MEMORY_TYPE_KV_CACHE):
            with (
                torch.cuda.use_mem_pool(self.custom_mem_pool)
                if self.enable_custom_mem_pool
                else nullcontext()
            ):
                # [size, head_num, head_dim] for each layer
                self.k_buffer = [
                    torch.zeros(
                        (size + page_size, head_num, head_dim),
                        dtype=dtype,
                        device=device,
                    )
                    for _ in range(layer_num)
                ]
                self.v_buffer = [
                    torch.zeros(
                        (size + page_size, head_num, head_dim),
                        dtype=dtype,
                        device=device,
                    )
                    for _ in range(layer_num)
                ]

                # [size, head_num, heavy_channel_num] for each layer
                self.label_buffer = [
                    torch.zeros(
                        (size + 1, head_num, heavy_channel_num),
                        dtype=dtype,
                        device=device,
                    )
                    for _ in range(layer_num)
                ]

    def get_key_buffer(self, layer_id: int):
        return self.k_buffer[layer_id - self.start_layer]

    def get_value_buffer(self, layer_id: int):
        return self.v_buffer[layer_id - self.start_layer]

    def get_label_buffer(self, layer_id: int):
        return self.label_buffer[layer_id - self.start_layer]

    def get_kv_buffer(self, layer_id: int):
        return (
            self.k_buffer[layer_id - self.start_layer],
            self.v_buffer[layer_id - self.start_layer],
        )

    def set_kv_buffer(
        self,
        layer: RadixAttention,
        loc: torch.Tensor,
        cache_k: torch.Tensor,
        cache_v: torch.Tensor,
        cache_label: torch.Tensor,
    ):
        # NOTE(Andy): ignore the dtype check
        layer_id = layer.layer_id
        self.k_buffer[layer_id - self.start_layer][loc] = cache_k
        self.v_buffer[layer_id - self.start_layer][loc] = cache_v
        self.label_buffer[layer_id - self.start_layer][loc] = cache_label


@triton.jit
def copy_all_layer_kv_cache_tiled(
    data_ptrs,
    strides,
    tgt_loc_ptr,
    src_loc_ptr,
    num_locs,
    num_locs_upper: tl.constexpr,
    BYTES_PER_TILE: tl.constexpr,
):
    """2D tiled kernel. Safe for in-place copy."""
    bid = tl.program_id(0)
    tid = tl.program_id(1)

    stride = tl.load(strides + bid)
    base_ptr = tl.load(data_ptrs + bid)
    base_ptr = tl.cast(base_ptr, tl.pointer_type(tl.uint8))

    byte_off = tid * BYTES_PER_TILE + tl.arange(0, BYTES_PER_TILE)
    mask_byte = byte_off < stride
    tl.multiple_of(byte_off, 16)

    loc_idx = tl.arange(0, num_locs_upper)
    mask_loc = loc_idx < num_locs

    src = tl.load(src_loc_ptr + loc_idx, mask=mask_loc, other=0)
    tgt = tl.load(tgt_loc_ptr + loc_idx, mask=mask_loc, other=0)

    src_ptr = base_ptr + src[:, None] * stride + byte_off[None, :]
    tgt_ptr = base_ptr + tgt[:, None] * stride + byte_off[None, :]

    mask = mask_loc[:, None] & mask_byte[None, :]
    vals = tl.load(src_ptr, mask=mask)
    tl.store(tgt_ptr, vals, mask=mask)<|MERGE_RESOLUTION|>--- conflicted
+++ resolved
@@ -203,42 +203,7 @@
             temporal_state = torch.zeros(
                 size=(num_mamba_layers, size + 1) + temporal_state_shape,
                 dtype=ssm_dtype,
-<<<<<<< HEAD
-                device="cuda",
-            )
-            # Cache intermediate conv windows (last K-1 inputs) per draft token during target verify
-            # Shape: [num_layers, size + 1, speculative_num_draft_tokens, dim, K-1]
-            intermediate_conv_window_cache = torch.zeros(
-                size=(
-                    num_mamba_layers,
-                    size + 1,
-                    speculative_num_draft_tokens,
-                    conv_state_shape[0],
-                    conv_state_shape[1],
-                ),
-                dtype=conv_dtype,
-                device="cuda",
-            )
-            last_steps_cache = torch.empty(
-                (num_mamba_layers, size + 1), dtype=torch.int64, device="cuda"
-            ).fill_(-1)
-            self.mamba_cache = self.SpeculativeState(
-                conv=conv_state,
-                temporal=temporal_state,
-                intermediate_ssm=intermediate_ssm_state_cache,
-                intermediate_conv_window=intermediate_conv_window_cache,
-                last_steps=last_steps_cache,
-            )
-            logger.info(
-                f"Mamba Cache is allocated. "
-                f"conv_state size: {get_tensor_size_bytes(conv_state) / GB:.2f}GB, "
-                f"ssm_state size: {get_tensor_size_bytes(temporal_state) / GB:.2f}GB "
-                f"intermediate_ssm_state_cache size: {get_tensor_size_bytes(intermediate_ssm_state_cache) / GB:.2f}GB "
-                f"intermediate_conv_window_cache size: {get_tensor_size_bytes(intermediate_conv_window_cache) / GB:.2f}GB "
-                f"last_steps_cache size: {get_tensor_size_bytes(last_steps_cache) / GB:.2f}GB "
-=======
                 device=device,
->>>>>>> 3b1cc466
             )
             if speculative_num_draft_tokens is not None:
                 # Cache intermediate SSM states per draft token during target verify
@@ -255,6 +220,9 @@
                     dtype=ssm_dtype,
                     device="cuda",
                 )
+                last_steps_cache = torch.empty(
+                    (num_mamba_layers, size + 1), dtype=torch.int64, device="cuda"
+                ).fill_(-1)
                 # Cache intermediate conv windows (last K-1 inputs) per draft token during target verify
                 # Shape: [num_layers, size + 1, speculative_num_draft_tokens, dim, K-1]
 
@@ -290,6 +258,7 @@
                     temporal=temporal_state,
                     intermediate_ssm=intermediate_ssm_state_cache,
                     intermediate_conv_window=intermediate_conv_window_cache,
+                    last_steps=last_steps_cache,
                 )
                 logger.info(
                     f"Mamba Cache is allocated. "
@@ -298,6 +267,7 @@
                     f"ssm_state size: {get_tensor_size_bytes(temporal_state) / GB:.2f}GB "
                     f"intermediate_ssm_state_cache size: {get_tensor_size_bytes(intermediate_ssm_state_cache) / GB:.2f}GB "
                     f"intermediate_conv_window_cache size: {get_tensor_size_bytes(intermediate_conv_window_cache) / GB:.2f}GB "
+                    f"last_steps_cache size: {get_tensor_size_bytes(last_steps_cache) / GB:.2f}GB "
                 )
             else:
                 self.mamba_cache = self.State(conv=conv_state, temporal=temporal_state)
@@ -341,16 +311,9 @@
             for i in range(len(self.mamba_cache.conv)):
                 self.mamba_cache.conv[i][:, free_index] = 0
         else:
-<<<<<<< HEAD
-            self.free_slots.extend(free_index)
-        self.mamba_cache.conv[:, free_index] = self.mamba_cache.temporal[
-            :, free_index
-        ] = 0
-        self.mamba_cache.last_steps[:, free_index] = -1
-=======
             self.mamba_cache.conv[:, free_index] = 0
         self.mamba_cache.temporal[:, free_index] = 0
->>>>>>> 3b1cc466
+        self.mamba_cache.last_steps[:, free_index] = -1
 
     def clear(self):
         self.free_slots = torch.arange(self.size, dtype=torch.int64, device=self.device)
