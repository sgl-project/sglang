--- conflicted
+++ resolved
@@ -221,23 +221,6 @@
         cache_v: torch.Tensor,
     ):
         layer_id = layer.layer_id
-<<<<<<< HEAD
-        copy_two_array(
-            loc,
-            self.k_buffer[layer_id],
-            cache_k,
-            self.v_buffer[layer_id],
-            cache_v,
-            self.dtype,
-            self.store_dtype,
-        )
-
-
-@torch.compile(dynamic=True)
-def copy_two_array(loc, dst_1, src_1, dst_2, src_2, dtype, store_dtype):
-    dst_1[loc] = src_1.to(dtype).view(store_dtype)
-    dst_2[loc] = src_2.to(dtype).view(store_dtype)
-=======
         if cache_k.dtype != self.dtype:
             cache_k = cache_k.to(self.dtype)
             cache_v = cache_v.to(self.dtype)
@@ -247,7 +230,6 @@
         else:
             self.k_buffer[layer_id][loc] = cache_k
             self.v_buffer[layer_id][loc] = cache_v
->>>>>>> 0089c4bc
 
 
 # This compiled version is slower in the unit test
