--- conflicted
+++ resolved
@@ -1310,7 +1310,6 @@
             )
 
 
-<<<<<<< HEAD
 class AscendTokenToKVPool(MHATokenToKVPool):
     def __init__(
         self,
@@ -1485,8 +1484,6 @@
             )
 
 
-=======
->>>>>>> af35023e
 class MLATokenToKVPool(KVCache):
     def __init__(
         self,
