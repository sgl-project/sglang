"""
Copyright 2023-2024 SGLang Team
Licensed under the Apache License, Version 2.0 (the "License");
you may not use this file except in compliance with the License.
You may obtain a copy of the License at

    http://www.apache.org/licenses/LICENSE-2.0

Unless required by applicable law or agreed to in writing, software
distributed under the License is distributed on an "AS IS" BASIS,
WITHOUT WARRANTIES OR CONDITIONS OF ANY KIND, either express or implied.
See the License for the specific language governing permissions and
limitations under the License.
"""

from __future__ import annotations

from dataclasses import dataclass

from sglang.srt.configs.mamba_utils import KimiLinearCacheParams, Mamba2CacheParams
from sglang.srt.layers.attention.nsa import index_buf_accessor
from sglang.srt.layers.attention.nsa.quant_k_cache import quantize_k_cache
from sglang.srt.utils.torch_memory_saver_adapter import TorchMemorySaverAdapter

"""
Memory pool.

SGLang has two levels of memory pool.
ReqToTokenPool maps a request to its token locations.
TokenToKVPoolAllocator manages the indices to kv cache data.
KVCache actually holds the physical kv cache.
"""

import abc
import logging
from contextlib import contextmanager, nullcontext
from typing import TYPE_CHECKING, Dict, List, Optional, Tuple, Union

import numpy as np
import torch
import triton
import triton.language as tl

from sglang.srt.constants import GPU_MEMORY_TYPE_KV_CACHE
from sglang.srt.layers.radix_attention import RadixAttention
from sglang.srt.mem_cache.utils import (
    get_mla_kv_buffer_triton,
    maybe_init_custom_mem_pool,
    set_mla_kv_buffer_triton,
    set_mla_kv_scale_buffer_triton,
)
from sglang.srt.utils import is_cuda, is_float4_e2m1fn_x2, is_npu, next_power_of_2

if TYPE_CHECKING:
    from sglang.srt.managers.cache_controller import LayerDoneCounter
    from sglang.srt.managers.schedule_batch import Req


logger = logging.getLogger(__name__)

GB = 1024 * 1024 * 1024
_is_cuda = is_cuda()
_is_npu = is_npu()
if _is_npu:
    import torch_npu


def get_tensor_size_bytes(t: Union[torch.Tensor, List[torch.Tensor]]):
    if isinstance(t, list):
        return sum(get_tensor_size_bytes(x) for x in t)
    return np.prod(t.shape) * t.dtype.itemsize


class ReqToTokenPool:
    """A memory pool that maps a request to its token locations."""

    def __init__(
        self,
        size: int,
        max_context_len: int,
        device: str,
        enable_memory_saver: bool,
    ):

        memory_saver_adapter = TorchMemorySaverAdapter.create(
            enable=enable_memory_saver
        )

        self.size = size
        self.max_context_len = max_context_len
        self.device = device
        with memory_saver_adapter.region(GPU_MEMORY_TYPE_KV_CACHE):
            self.req_to_token = torch.zeros(
                (size, max_context_len), dtype=torch.int32, device=device
            )

        self.free_slots = list(range(size))

    def write(self, indices, values):
        self.req_to_token[indices] = values

    def available_size(self):
        return len(self.free_slots)

    def alloc(self, need_size: int) -> List[int]:
        if need_size > len(self.free_slots):
            return None

        select_index = self.free_slots[:need_size]
        self.free_slots = self.free_slots[need_size:]

        return select_index

    def free(self, free_index: Union[int, List[int]]):
        if isinstance(free_index, (int,)):
            self.free_slots.append(free_index)
        else:
            self.free_slots.extend(free_index)

    def clear(self):
        self.free_slots = list(range(self.size))


class MambaPool:
    @dataclass(frozen=True, kw_only=True)
    class State:
        conv: Union[torch.Tensor, List[torch.Tensor]]
        temporal: torch.Tensor

        def at_layer_idx(self, layer: int):
            if isinstance(self.conv, list):
                return type(self)(
                    conv=[v[layer] for v in self.conv],
                    temporal=self.temporal[layer],
                )
            return type(self)(**{k: v[layer] for k, v in vars(self).items()})

        def mem_usage_bytes(self):
            return sum(get_tensor_size_bytes(t) for t in vars(self).values())

    @dataclass(frozen=True, kw_only=True)
    class SpeculativeState(State):
        intermediate_ssm: Union[torch.Tensor, List[torch.Tensor]]
        intermediate_conv_window: torch.Tensor

    def __init__(
        self,
        *,
        size: int,
        cache_params: Union["Mamba2CacheParams", "KimiLinearCacheParams"],
        device: str,
        speculative_num_draft_tokens: Optional[int] = None,
    ):
        conv_state_shape = cache_params.shape.conv
        temporal_state_shape = cache_params.shape.temporal
        conv_dtype = cache_params.dtype.conv
        ssm_dtype = cache_params.dtype.temporal
        num_mamba_layers = len(cache_params.layers)

<<<<<<< HEAD
        # assume conv_state = (dim, state_len)
        assert conv_state_shape[0] > conv_state_shape[1] or (
            conv_state_shape[0] == 0 and conv_state_shape[1] == 0
        )
        conv_state = torch.zeros(
            size=(num_mamba_layers, size + 1) + conv_state_shape,
            dtype=conv_dtype,
            device=device,
        )
        temporal_state = torch.zeros(
            size=(num_mamba_layers, size + 1) + temporal_state_shape,
            dtype=ssm_dtype,
            device=device,
=======
        self.size = size
        self.device = device

        # for disagg with nvlink
        self.enable_custom_mem_pool, self.custom_mem_pool, _ = (
            maybe_init_custom_mem_pool(device=self.device)
>>>>>>> 1dcde539
        )

        self.is_kda_cache = isinstance(cache_params, KimiLinearCacheParams)
        with (
            torch.cuda.use_mem_pool(self.custom_mem_pool)
            if self.enable_custom_mem_pool
            else nullcontext()
        ):
            if self.is_kda_cache:
                conv_state = [
                    torch.zeros(
                        size=(num_mamba_layers, size + 1) + conv_shape,
                        dtype=conv_dtype,
                        device=device,
                    )
                    for conv_shape in conv_state_shape
                ]
            else:
                # assume conv_state = (dim, state_len)
                assert conv_state_shape[0] > conv_state_shape[1]
                conv_state = torch.zeros(
                    size=(num_mamba_layers, size + 1) + conv_state_shape,
                    dtype=conv_dtype,
                    device=device,
                )
            temporal_state = torch.zeros(
                size=(num_mamba_layers, size + 1) + temporal_state_shape,
                dtype=ssm_dtype,
                device=device,
            )
            if speculative_num_draft_tokens is not None:
                # Cache intermediate SSM states per draft token during target verify
                # Shape: [num_layers, size + 1, speculative_num_draft_tokens, HV, K, V]
                intermediate_ssm_state_cache = torch.zeros(
                    size=(
                        num_mamba_layers,
                        size + 1,
                        speculative_num_draft_tokens,
                        temporal_state_shape[0],
                        temporal_state_shape[1],
                        temporal_state_shape[2],
                    ),
                    dtype=ssm_dtype,
                    device="cuda",
                )
                # Cache intermediate conv windows (last K-1 inputs) per draft token during target verify
                # Shape: [num_layers, size + 1, speculative_num_draft_tokens, dim, K-1]

                if self.is_kda_cache:
                    intermediate_conv_window_cache = [
                        torch.zeros(
                            size=(
                                num_mamba_layers,
                                size + 1,
                                speculative_num_draft_tokens,
                                conv_shape[0],
                                conv_shape[1],
                            ),
                            dtype=conv_dtype,
                            device="cuda",
                        )
                        for conv_shape in conv_state_shape
                    ]
                else:
                    intermediate_conv_window_cache = torch.zeros(
                        size=(
                            num_mamba_layers,
                            size + 1,
                            speculative_num_draft_tokens,
                            conv_state_shape[0],
                            conv_state_shape[1],
                        ),
                        dtype=conv_dtype,
                        device="cuda",
                    )
                self.mamba_cache = self.SpeculativeState(
                    conv=conv_state,
                    temporal=temporal_state,
                    intermediate_ssm=intermediate_ssm_state_cache,
                    intermediate_conv_window=intermediate_conv_window_cache,
                )
                logger.info(
                    f"Mamba Cache is allocated. "
                    f"max_mamba_cache_size: {size}, "
                    f"conv_state size: {get_tensor_size_bytes(conv_state) / GB:.2f}GB, "
                    f"ssm_state size: {get_tensor_size_bytes(temporal_state) / GB:.2f}GB "
                    f"intermediate_ssm_state_cache size: {get_tensor_size_bytes(intermediate_ssm_state_cache) / GB:.2f}GB "
                    f"intermediate_conv_window_cache size: {get_tensor_size_bytes(intermediate_conv_window_cache) / GB:.2f}GB "
                )
            else:
                self.mamba_cache = self.State(conv=conv_state, temporal=temporal_state)
                logger.info(
                    f"Mamba Cache is allocated. "
                    f"max_mamba_cache_size: {size}, "
                    f"conv_state size: {get_tensor_size_bytes(conv_state) / GB:.2f}GB, "
                    f"ssm_state size: {get_tensor_size_bytes(temporal_state) / GB:.2f}GB "
                )
            self.free_slots = torch.arange(
                self.size, dtype=torch.int64, device=self.device
            )
            self.mem_usage = self.mamba_cache.mem_usage_bytes() / GB
            self.num_mamba_layers = num_mamba_layers

    def get_speculative_mamba2_params_all_layers(self) -> SpeculativeState:
        assert isinstance(self.mamba_cache, self.SpeculativeState)
        return self.mamba_cache

    def mamba2_layer_cache(self, layer_id: int):
        return self.mamba_cache.at_layer_idx(layer_id)

    def available_size(self):
        return len(self.free_slots)

    def alloc(self, need_size: int) -> Optional[torch.Tensor]:
        if need_size > len(self.free_slots):
            return None

        select_index = self.free_slots[:need_size]
        self.free_slots = self.free_slots[need_size:]

        return select_index

    def free(self, free_index: torch.Tensor):
        if free_index.numel() == 0:
            return
        self.free_slots = torch.cat((self.free_slots, free_index))
        if self.is_kda_cache:
            for i in range(len(self.mamba_cache.conv)):
                self.mamba_cache.conv[i][:, free_index] = 0
        else:
            self.mamba_cache.conv[:, free_index] = 0
        self.mamba_cache.temporal[:, free_index] = 0

    def clear(self):
        # Zero the entire mamba cache before resetting free_slots
        # This ensures that when slots are reallocated, they start with clean state
        if self.is_kda_cache:
            for i in range(len(self.mamba_cache.conv)):
                self.mamba_cache.conv[i].zero_()
        else:
            self.mamba_cache.conv.zero_()
        self.mamba_cache.temporal.zero_()

        self.free_slots = torch.arange(self.size, dtype=torch.int64, device=self.device)

    def copy_from(self, src_index: torch.Tensor, dst_index: torch.Tensor):
        if self.is_kda_cache:
            for i in range(len(self.mamba_cache.conv)):
                self.mamba_cache.conv[i][:, dst_index] = self.mamba_cache.conv[i][
                    :, src_index
                ]
        else:
            self.mamba_cache.conv[:, dst_index] = self.mamba_cache.conv[:, src_index]

        self.mamba_cache.temporal[:, dst_index] = self.mamba_cache.temporal[
            :, src_index
        ]
        return

    def fork_from(self, src_index: torch.Tensor) -> Optional[torch.Tensor]:
        dst_index = self.alloc(1)
        if dst_index == None:
            return None
        self.copy_from(src_index, dst_index)
        return dst_index

    def get_contiguous_buf_infos(self):
        state_tensors = [
            getattr(self.mamba_cache, field) for field in vars(self.mamba_cache)
        ]
        data_ptrs, data_lens, item_lens = [], [], []

        for _, state_tensor in enumerate(state_tensors):
            data_ptrs += [
                state_tensor[i].data_ptr() for i in range(self.num_mamba_layers)
            ]
            data_lens += [state_tensor[i].nbytes for i in range(self.num_mamba_layers)]
            item_lens += [
                state_tensor[i][0].nbytes for i in range(self.num_mamba_layers)
            ]
        return data_ptrs, data_lens, item_lens


class HybridReqToTokenPool(ReqToTokenPool):
    """A memory pool that maps a request to its token locations."""

    def __init__(
        self,
        *,
        size: int,
        mamba_size: int,
        max_context_len: int,
        device: str,
        enable_memory_saver: bool,
        cache_params: Union["Mamba2CacheParams", "KimiLinearCacheParams"],
        speculative_num_draft_tokens: int = None,
    ):
        super().__init__(
            size=size,
            max_context_len=max_context_len,
            device=device,
            enable_memory_saver=enable_memory_saver,
        )
        memory_saver_adapter = TorchMemorySaverAdapter.create(
            enable=enable_memory_saver
        )
        with memory_saver_adapter.region(GPU_MEMORY_TYPE_KV_CACHE):
            self._init_mamba_pool(
                size=mamba_size,
                cache_params=cache_params,
                device=device,
                speculative_num_draft_tokens=speculative_num_draft_tokens,
            )

    def _init_mamba_pool(
        self,
        size: int,
        cache_params: Union["Mamba2CacheParams", "KimiLinearCacheParams"],
        device: str,
        speculative_num_draft_tokens: int = None,
    ):
        self.mamba_pool = MambaPool(
            size=size,
            cache_params=cache_params,
            device=device,
            speculative_num_draft_tokens=speculative_num_draft_tokens,
        )
        self.mamba_map = {layer_id: i for i, layer_id in enumerate(cache_params.layers)}

        self.device = device
        self.req_index_to_mamba_index_mapping: torch.Tensor = torch.zeros(
            size, dtype=torch.int32, device=self.device
        )

    # For chunk prefill req, we do not need to allocate mamba cache,
    # We could use allocated mamba cache instead.
    def alloc(
        self, need_size: int, reqs: Optional[List[Req]] = None
    ) -> Optional[List[int]]:
        select_index = super().alloc(need_size)
        if select_index == None:
            return None

        mamba_index = []
        for req in reqs:
            mid = None
            if req.mamba_pool_idx is not None:  # for radix cache
                mid = req.mamba_pool_idx
            else:
                mid = self.mamba_pool.alloc(1)[0]
                req.mamba_pool_idx = mid
            if mid is not None:
                mamba_index.append(mid)
        assert len(select_index) == len(
            mamba_index
        ), f"Not enough space for mamba cache, try to increase --max-mamba-cache-size."
        self.req_index_to_mamba_index_mapping[select_index] = torch.tensor(
            mamba_index, dtype=torch.int32, device=self.device
        )
        return select_index

    def get_mamba_indices(self, req_indices: torch.Tensor) -> torch.Tensor:
        return self.req_index_to_mamba_index_mapping[req_indices]

    def mamba2_layer_cache(self, layer_id: int):
        assert layer_id in self.mamba_map
        return self.mamba_pool.mamba2_layer_cache(self.mamba_map[layer_id])

    def get_speculative_mamba2_params_all_layers(self) -> MambaPool.SpeculativeState:
        return self.mamba_pool.get_speculative_mamba2_params_all_layers()

    # For chunk prefill, we can not free mamba cache, we need use it in the future
    def free(self, free_index: Union[int, List[int]], free_mamba_cache: bool = True):
        if isinstance(free_index, (int,)):
            free_index = [free_index]
        super().free(free_index)
        if free_mamba_cache:
            mamba_index = self.req_index_to_mamba_index_mapping[free_index]
            self.mamba_pool.free(mamba_index)

    def clear(self):
        super().clear()
        self.mamba_pool.clear()


class KVCache(abc.ABC):
    @abc.abstractmethod
    def __init__(
        self,
        size: int,
        page_size: int,
        dtype: torch.dtype,
        layer_num: int,
        device: str,
        enable_memory_saver: bool,
        start_layer: Optional[int] = None,
        end_layer: Optional[int] = None,
    ):
        self.size = size
        self.page_size = page_size
        self.dtype = dtype
        self.device = device
        if dtype in (torch.float8_e5m2, torch.float8_e4m3fn):
            # NOTE: Store as torch.uint8 because Tensor.index_put is not implemented for torch.float8_e5m2
            self.store_dtype = torch.uint8
        else:
            self.store_dtype = dtype
        self.layer_num = layer_num
        self.start_layer = start_layer or 0
        self.end_layer = end_layer or layer_num - 1
        self.memory_saver_adapter = TorchMemorySaverAdapter.create(
            enable=enable_memory_saver
        )
        self.mem_usage = 0

        # used for chunked cpu-offloading
        self.cpu_offloading_chunk_size = 8192

        # default state for optional layer-wise transfer control
        self.layer_transfer_counter = None

        # for disagg with nvlink
        self.enable_custom_mem_pool, self.custom_mem_pool, _ = (
            maybe_init_custom_mem_pool(device=self.device)
        )

    def _finalize_allocation_log(self, num_tokens: int):
        """Common logging and mem_usage computation for KV cache allocation.
        Supports both tuple (K, V) size returns and single KV size returns.
        """
        kv_size_bytes = self.get_kv_size_bytes()
        if isinstance(kv_size_bytes, tuple):
            k_size, v_size = kv_size_bytes
            k_size_GB = k_size / GB
            v_size_GB = v_size / GB
            logger.info(
                f"KV Cache is allocated. #tokens: {num_tokens}, K size: {k_size_GB:.2f} GB, V size: {v_size_GB:.2f} GB"
            )
            self.mem_usage = k_size_GB + v_size_GB
        else:
            kv_size_GB = kv_size_bytes / GB
            logger.info(
                f"KV Cache is allocated. #tokens: {num_tokens}, KV size: {kv_size_GB:.2f} GB"
            )
            self.mem_usage = kv_size_GB

    @abc.abstractmethod
    def get_key_buffer(self, layer_id: int) -> torch.Tensor:
        raise NotImplementedError()

    @abc.abstractmethod
    def get_value_buffer(self, layer_id: int) -> torch.Tensor:
        raise NotImplementedError()

    @abc.abstractmethod
    def get_kv_buffer(self, layer_id: int) -> Tuple[torch.Tensor, torch.Tensor]:
        raise NotImplementedError()

    @abc.abstractmethod
    def set_kv_buffer(
        self,
        layer: RadixAttention,
        loc: torch.Tensor,
        cache_k: torch.Tensor,
        cache_v: torch.Tensor,
    ) -> None:
        raise NotImplementedError()

    def register_layer_transfer_counter(self, layer_transfer_counter: LayerDoneCounter):
        self.layer_transfer_counter = layer_transfer_counter

    def get_cpu_copy(self, indices):
        raise NotImplementedError()

    def load_cpu_copy(self, kv_cache_cpu, indices):
        raise NotImplementedError()

    def maybe_get_custom_mem_pool(self):
        return self.custom_mem_pool


class MHATokenToKVPool(KVCache):

    def __init__(
        self,
        size: int,
        page_size: int,
        dtype: torch.dtype,
        head_num: int,
        head_dim: int,
        layer_num: int,
        device: str,
        enable_memory_saver: bool,
        start_layer: Optional[int] = None,
        end_layer: Optional[int] = None,
        enable_alt_stream: bool = True,
        enable_kv_cache_copy: bool = False,
    ):
        super().__init__(
            size,
            page_size,
            dtype,
            layer_num,
            device,
            enable_memory_saver,
            start_layer,
            end_layer,
        )
        self.head_num = head_num
        self.head_dim = head_dim

        self._create_buffers()

        self.device_module = torch.get_device_module(self.device)
        self.alt_stream = (
            self.device_module.Stream() if _is_cuda and enable_alt_stream else None
        )

        if enable_kv_cache_copy:
            self._init_kv_copy_and_warmup()
        else:
            self._kv_copy_config = None

        self._finalize_allocation_log(size)

    def _init_kv_copy_and_warmup(self):
        # Heuristics for KV copy tiling
        _KV_COPY_STRIDE_THRESHOLD_LARGE = 8192
        _KV_COPY_STRIDE_THRESHOLD_MEDIUM = 4096
        _KV_COPY_TILE_SIZE_LARGE = 512
        _KV_COPY_TILE_SIZE_MEDIUM = 256
        _KV_COPY_TILE_SIZE_SMALL = 128
        _KV_COPY_NUM_WARPS_LARGE_TILE = 8
        _KV_COPY_NUM_WARPS_SMALL_TILE = 4

        stride_bytes = int(self.data_strides[0].item())
        if stride_bytes >= _KV_COPY_STRIDE_THRESHOLD_LARGE:
            bytes_per_tile = _KV_COPY_TILE_SIZE_LARGE
        elif stride_bytes >= _KV_COPY_STRIDE_THRESHOLD_MEDIUM:
            bytes_per_tile = _KV_COPY_TILE_SIZE_MEDIUM
        else:
            bytes_per_tile = _KV_COPY_TILE_SIZE_SMALL

        self._kv_copy_config = {
            "bytes_per_tile": bytes_per_tile,
            "byte_tiles": (stride_bytes + bytes_per_tile - 1) // bytes_per_tile,
            "num_warps": (
                _KV_COPY_NUM_WARPS_SMALL_TILE
                if bytes_per_tile <= _KV_COPY_TILE_SIZE_MEDIUM
                else _KV_COPY_NUM_WARPS_LARGE_TILE
            ),
        }

        dummy_loc = torch.zeros(1, dtype=torch.int32, device=self.device)
        grid = (self.data_ptrs.numel(), self._kv_copy_config["byte_tiles"])

        copy_all_layer_kv_cache_tiled[grid](
            self.data_ptrs,
            self.data_strides,
            dummy_loc,
            dummy_loc,
            1,
            1,
            BYTES_PER_TILE=self._kv_copy_config["bytes_per_tile"],
            num_warps=self._kv_copy_config["num_warps"],
            num_stages=2,
        )

    def _create_buffers(self):
        with self.memory_saver_adapter.region(GPU_MEMORY_TYPE_KV_CACHE):
            with (
                torch.cuda.use_mem_pool(self.custom_mem_pool)
                if self.enable_custom_mem_pool
                else nullcontext()
            ):
                if is_float4_e2m1fn_x2(self.dtype):
                    m = self.size + self.page_size
                    n = self.head_num
                    k = self.head_dim

                    scale_block_size = 16
                    self.store_dtype = torch.uint8
                    self.k_buffer = [
                        torch.zeros(
                            (m, n, k // 2),
                            dtype=self.store_dtype,
                            device=self.device,
                        )
                        for _ in range(self.layer_num)
                    ]
                    self.v_buffer = [
                        torch.zeros(
                            (m, n, k // 2),
                            dtype=self.store_dtype,
                            device=self.device,
                        )
                        for _ in range(self.layer_num)
                    ]

                    self.k_scale_buffer = [
                        torch.zeros(
                            (m, (n * k) // scale_block_size),
                            dtype=self.store_dtype,
                            device=self.device,
                        )
                        for _ in range(self.layer_num)
                    ]
                    self.v_scale_buffer = [
                        torch.zeros(
                            (m, (n * k) // scale_block_size),
                            dtype=self.store_dtype,
                            device=self.device,
                        )
                        for _ in range(self.layer_num)
                    ]
                else:
                    # [size, head_num, head_dim] for each layer
                    # The padded slot 0 is used for writing dummy outputs from padded tokens.
                    self.k_buffer = [
                        torch.zeros(
                            (self.size + self.page_size, self.head_num, self.head_dim),
                            dtype=self.store_dtype,
                            device=self.device,
                        )
                        for _ in range(self.layer_num)
                    ]
                    self.v_buffer = [
                        torch.zeros(
                            (self.size + self.page_size, self.head_num, self.head_dim),
                            dtype=self.store_dtype,
                            device=self.device,
                        )
                        for _ in range(self.layer_num)
                    ]

        self.k_data_ptrs = torch.tensor(
            [x.data_ptr() for x in self.k_buffer],
            dtype=torch.uint64,
            device=self.device,
        )
        self.v_data_ptrs = torch.tensor(
            [x.data_ptr() for x in self.v_buffer],
            dtype=torch.uint64,
            device=self.device,
        )
        self.data_ptrs = torch.cat([self.k_data_ptrs, self.v_data_ptrs], dim=0)
        self.data_strides = torch.tensor(
            [
                np.prod(x.shape[1:]) * x.dtype.itemsize
                for x in self.k_buffer + self.v_buffer
            ],
            device=self.device,
        )

    def _clear_buffers(self):
        del self.k_buffer
        del self.v_buffer

    def get_kv_size_bytes(self):
        assert hasattr(self, "k_buffer")
        assert hasattr(self, "v_buffer")
        k_size_bytes = 0
        for k_cache in self.k_buffer:
            k_size_bytes += get_tensor_size_bytes(k_cache)
        v_size_bytes = 0
        for v_cache in self.v_buffer:
            v_size_bytes += get_tensor_size_bytes(v_cache)
        return k_size_bytes, v_size_bytes

    # for disagg
    def get_contiguous_buf_infos(self):
        # layer_num x [seq_len, head_num, head_dim]
        # layer_num x [page_num, page_size, head_num, head_dim]
        kv_data_ptrs = [
            self._get_key_buffer(i).data_ptr()
            for i in range(self.start_layer, self.start_layer + self.layer_num)
        ] + [
            self._get_value_buffer(i).data_ptr()
            for i in range(self.start_layer, self.start_layer + self.layer_num)
        ]
        kv_data_lens = [
            self._get_key_buffer(i).nbytes
            for i in range(self.start_layer, self.start_layer + self.layer_num)
        ] + [
            self._get_value_buffer(i).nbytes
            for i in range(self.start_layer, self.start_layer + self.layer_num)
        ]
        kv_item_lens = [
            self._get_key_buffer(i)[0].nbytes * self.page_size
            for i in range(self.start_layer, self.start_layer + self.layer_num)
        ] + [
            self._get_value_buffer(i)[0].nbytes * self.page_size
            for i in range(self.start_layer, self.start_layer + self.layer_num)
        ]
        return kv_data_ptrs, kv_data_lens, kv_item_lens

    def get_cpu_copy(self, indices):
        torch.cuda.synchronize()
        kv_cache_cpu = []
        chunk_size = self.cpu_offloading_chunk_size
        for layer_id in range(self.layer_num):
            kv_cache_cpu.append([])
            for i in range(0, len(indices), chunk_size):
                chunk_indices = indices[i : i + chunk_size]
                k_cpu = self.k_buffer[layer_id][chunk_indices].to(
                    "cpu", non_blocking=True
                )
                v_cpu = self.v_buffer[layer_id][chunk_indices].to(
                    "cpu", non_blocking=True
                )
                kv_cache_cpu[-1].append([k_cpu, v_cpu])
        torch.cuda.synchronize()
        return kv_cache_cpu

    def load_cpu_copy(self, kv_cache_cpu, indices):
        torch.cuda.synchronize()
        chunk_size = self.cpu_offloading_chunk_size
        for layer_id in range(self.layer_num):
            for i in range(0, len(indices), chunk_size):
                chunk_indices = indices[i : i + chunk_size]
                k_cpu, v_cpu = (
                    kv_cache_cpu[layer_id][i // chunk_size][0],
                    kv_cache_cpu[layer_id][i // chunk_size][1],
                )
                assert k_cpu.shape[0] == v_cpu.shape[0] == len(chunk_indices)
                k_chunk = k_cpu.to(self.k_buffer[0].device, non_blocking=True)
                v_chunk = v_cpu.to(self.v_buffer[0].device, non_blocking=True)
                self.k_buffer[layer_id][chunk_indices] = k_chunk
                self.v_buffer[layer_id][chunk_indices] = v_chunk
        torch.cuda.synchronize()

    def _get_key_buffer(self, layer_id: int):
        # for internal use of referencing
        if self.store_dtype != self.dtype:
            if is_float4_e2m1fn_x2(self.dtype):
                cache_k_nope_fp4 = self.k_buffer[layer_id - self.start_layer].view(
                    torch.uint8
                )
                cache_k_nope_fp4_sf = self.k_scale_buffer[layer_id - self.start_layer]

                from sglang.srt.layers.quantization.kvfp4_tensor import (
                    KVFP4QuantizeUtil,
                )

                cache_k_nope_fp4_dequant = KVFP4QuantizeUtil.batched_dequantize(
                    cache_k_nope_fp4, cache_k_nope_fp4_sf
                )
                return cache_k_nope_fp4_dequant
            else:
                return self.k_buffer[layer_id - self.start_layer].view(self.dtype)
        return self.k_buffer[layer_id - self.start_layer]

    def get_key_buffer(self, layer_id: int):
        # note: get_key_buffer is hooked with synchronization for layer-wise KV cache loading
        # it is supposed to be used only by attention backend not for information purpose
        # same applies to get_value_buffer and get_kv_buffer
        if self.layer_transfer_counter is not None:
            self.layer_transfer_counter.wait_until(layer_id - self.start_layer)
        return self._get_key_buffer(layer_id)

    def _get_value_buffer(self, layer_id: int):
        # for internal use of referencing
        if self.store_dtype != self.dtype:
            if is_float4_e2m1fn_x2(self.dtype):
                cache_v_nope_fp4 = self.v_buffer[layer_id - self.start_layer].view(
                    torch.uint8
                )
                cache_v_nope_fp4_sf = self.v_scale_buffer[layer_id - self.start_layer]

                from sglang.srt.layers.quantization.kvfp4_tensor import (
                    KVFP4QuantizeUtil,
                )

                cache_v_nope_fp4_dequant = KVFP4QuantizeUtil.batched_dequantize(
                    cache_v_nope_fp4, cache_v_nope_fp4_sf
                )
                return cache_v_nope_fp4_dequant
            else:
                return self.v_buffer[layer_id - self.start_layer].view(self.dtype)
        return self.v_buffer[layer_id - self.start_layer]

    def get_value_buffer(self, layer_id: int):
        if self.layer_transfer_counter is not None:
            self.layer_transfer_counter.wait_until(layer_id - self.start_layer)
        return self._get_value_buffer(layer_id)

    def get_kv_buffer(self, layer_id: int):
        return self.get_key_buffer(layer_id), self.get_value_buffer(layer_id)

    def set_kv_buffer(
        self,
        layer: RadixAttention,
        loc: torch.Tensor,
        cache_k: torch.Tensor,
        cache_v: torch.Tensor,
        k_scale: Optional[float] = None,
        v_scale: Optional[float] = None,
        layer_id_override: Optional[int] = None,
    ):
        from sglang.srt.model_executor.cuda_graph_runner import get_is_capture_mode

        if layer_id_override is not None:
            layer_id = layer_id_override
        else:
            layer_id = layer.layer_id
        if cache_k.dtype != self.dtype:
            if k_scale is not None:
                cache_k.div_(k_scale)
            if v_scale is not None:
                cache_v.div_(v_scale)
            if is_float4_e2m1fn_x2(self.dtype):
                from sglang.srt.layers.quantization.kvfp4_tensor import (
                    KVFP4QuantizeUtil,
                )

                cache_k, cache_k_fp4_sf = KVFP4QuantizeUtil.batched_quantize(cache_k)
                cache_v, cache_v_fp4_sf = KVFP4QuantizeUtil.batched_quantize(cache_v)
            else:
                cache_k = cache_k.to(self.dtype)
                cache_v = cache_v.to(self.dtype)

        if self.store_dtype != self.dtype:
            cache_k = cache_k.view(self.store_dtype)
            cache_v = cache_v.view(self.store_dtype)
            if is_float4_e2m1fn_x2(self.dtype):
                cache_k_fp4_sf = cache_k_fp4_sf.view(self.store_dtype)
                cache_v_fp4_sf = cache_v_fp4_sf.view(self.store_dtype)

        if get_is_capture_mode() and self.alt_stream is not None:
            # Overlap the copy of K and V cache for small batch size
            current_stream = self.device_module.current_stream()
            self.alt_stream.wait_stream(current_stream)
            self.k_buffer[layer_id - self.start_layer][loc] = cache_k
            if is_float4_e2m1fn_x2(self.dtype):
                self.k_scale_buffer[layer_id - self.start_layer][loc] = cache_k_fp4_sf
            with self.device_module.stream(self.alt_stream):
                self.v_buffer[layer_id - self.start_layer][loc] = cache_v
                if is_float4_e2m1fn_x2(self.dtype):
                    self.v_scale_buffer[layer_id - self.start_layer][
                        loc
                    ] = cache_v_fp4_sf
            current_stream.wait_stream(self.alt_stream)
        else:
            self.k_buffer[layer_id - self.start_layer][loc] = cache_k
            self.v_buffer[layer_id - self.start_layer][loc] = cache_v
            if is_float4_e2m1fn_x2(self.dtype):
                self.k_scale_buffer[layer_id - self.start_layer][loc] = cache_k_fp4_sf
                self.v_scale_buffer[layer_id - self.start_layer][loc] = cache_v_fp4_sf

    def move_kv_cache(self, tgt_loc: torch.Tensor, src_loc: torch.Tensor):
        N = tgt_loc.numel()
        if N == 0:
            return

        assert (
            self._kv_copy_config is not None
        ), "KV copy not initialized. Set enable_kv_cache_copy=True in __init__"

        cfg = self._kv_copy_config
        N_upper = next_power_of_2(N)
        grid = (self.data_ptrs.numel(), cfg["byte_tiles"])

        copy_all_layer_kv_cache_tiled[grid](
            self.data_ptrs,
            self.data_strides,
            tgt_loc,
            src_loc,
            N,
            N_upper,
            BYTES_PER_TILE=cfg["bytes_per_tile"],
            num_warps=cfg["num_warps"],
            num_stages=2,
        )


class HybridLinearKVPool(KVCache):
    """KV cache with separate pools for full and linear attention layers."""

    def __init__(
        self,
        size: int,
        dtype: torch.dtype,
        page_size: int,
        head_num: int,
        head_dim: int,
        full_attention_layer_ids: List[int],
        enable_kvcache_transpose: bool,
        device: str,
        mamba_pool: MambaPool,
        enable_memory_saver: bool = False,
        # TODO: refactor mla related args
        use_mla: bool = False,
        kv_lora_rank: int = None,
        qk_rope_head_dim: int = None,
    ):
        self.size = size
        self.dtype = dtype
        self.device = device
        self.full_layer_nums = len(full_attention_layer_ids)
        self.page_size = page_size
        # TODO support pp?
        self.start_layer = 0
        self.head_num = head_num
        self.head_dim = head_dim
        self.mamba_pool = mamba_pool
        # TODO MHATransposedTokenToKVPool if enable_kvcache_transpose is True
        assert not enable_kvcache_transpose
        self.use_mla = use_mla
        if not use_mla:
            if _is_npu:
                TokenToKVPoolClass = AscendTokenToKVPool
            else:
                TokenToKVPoolClass = MHATokenToKVPool
            self.full_kv_pool = TokenToKVPoolClass(
                size=size,
                page_size=self.page_size,
                dtype=dtype,
                head_num=head_num,
                head_dim=head_dim,
                layer_num=self.full_layer_nums,
                device=device,
                enable_memory_saver=enable_memory_saver,
            )
        else:
            TokenToKVPoolClass = MLATokenToKVPool
            self.full_kv_pool = TokenToKVPoolClass(
                size=size,
                page_size=self.page_size,
                dtype=dtype,
                layer_num=self.full_layer_nums,
                device=device,
                kv_lora_rank=kv_lora_rank,
                qk_rope_head_dim=qk_rope_head_dim,
                enable_memory_saver=enable_memory_saver,
            )
        self.full_attention_layer_id_mapping = {
            id: i for i, id in enumerate(full_attention_layer_ids)
        }
        if use_mla:
            self.mem_usage = self.get_kv_size_bytes() / GB
        else:
            k_size, v_size = self.get_kv_size_bytes()
            self.mem_usage = (k_size + v_size) / GB

    def get_kv_size_bytes(self):
        return self.full_kv_pool.get_kv_size_bytes()

    def get_contiguous_buf_infos(self):
        return self.full_kv_pool.get_contiguous_buf_infos()

    def get_state_buf_infos(self):
        mamba_data_ptrs, mamba_data_lens, mamba_item_lens = (
            self.mamba_pool.get_contiguous_buf_infos()
        )
        return mamba_data_ptrs, mamba_data_lens, mamba_item_lens

    def maybe_get_custom_mem_pool(self):
        return self.full_kv_pool.maybe_get_custom_mem_pool()

    def _transfer_full_attention_id(self, layer_id: int):
        if layer_id not in self.full_attention_layer_id_mapping:
            raise ValueError(
                f"{layer_id=} not in full attention layers: {self.full_attention_layer_id_mapping.keys()}"
            )
        return self.full_attention_layer_id_mapping[layer_id]

    def get_key_buffer(self, layer_id: int):
        layer_id = self._transfer_full_attention_id(layer_id)
        return self.full_kv_pool.get_key_buffer(layer_id)

    def get_value_buffer(self, layer_id: int):
        layer_id = self._transfer_full_attention_id(layer_id)
        return self.full_kv_pool.get_value_buffer(layer_id)

    def get_kv_buffer(self, layer_id: int):
        layer_id = self._transfer_full_attention_id(layer_id)
        return self.full_kv_pool.get_kv_buffer(layer_id)

    @contextmanager
    def _transfer_id_context(self, layer: RadixAttention):

        @contextmanager
        def _patch_layer_id(layer):
            original_layer_id = layer.layer_id
            layer.layer_id = self._transfer_full_attention_id(layer.layer_id)
            try:
                yield
            finally:
                layer.layer_id = original_layer_id

        with _patch_layer_id(layer):
            yield

    def set_kv_buffer(
        self,
        layer: RadixAttention,
        loc: torch.Tensor,
        cache_k: torch.Tensor,
        cache_v: torch.Tensor,
        k_scale: float = 1.0,
        v_scale: float = 1.0,
    ):
        layer_id = self._transfer_full_attention_id(layer.layer_id)
        if not self.use_mla:
            self.full_kv_pool.set_kv_buffer(
                None,
                loc,
                cache_k,
                cache_v,
                k_scale,
                v_scale,
                layer_id_override=layer_id,
            )
        else:
            with self._transfer_id_context(layer):
                self.full_kv_pool.set_kv_buffer(
                    layer,
                    loc,
                    cache_k,
                    cache_v,
                )

    def get_v_head_dim(self):
        return self.full_kv_pool.get_value_buffer(0).shape[-1]

    def set_mla_kv_buffer(
        self,
        layer: RadixAttention,
        loc: torch.Tensor,
        cache_k_nope: torch.Tensor,
        cache_k_rope: torch.Tensor,
    ):
        assert self.use_mla, "set_mla_kv_buffer called when use_mla is False"
        with self._transfer_id_context(layer):
            self.full_kv_pool.set_mla_kv_buffer(layer, loc, cache_k_nope, cache_k_rope)

    def get_mla_kv_buffer(
        self,
        layer: RadixAttention,
        loc: torch.Tensor,
        dst_dtype: Optional[torch.dtype] = None,
    ):
        assert self.use_mla, "get_mla_kv_buffer called when use_mla is False"
        with self._transfer_id_context(layer):
            return self.full_kv_pool.get_mla_kv_buffer(layer, loc, dst_dtype)


class SWAKVPool(KVCache):
    """KV cache with separate pools for full and SWA attention layers."""

    def __init__(
        self,
        size: int,
        size_swa: int,
        dtype: torch.dtype,
        head_num: int,
        head_dim: int,
        swa_attention_layer_ids: List[int],
        full_attention_layer_ids: List[int],
        enable_kvcache_transpose: bool,
        device: str,
        token_to_kv_pool_class: KVCache = MHATokenToKVPool,
        **kwargs,
    ):
        self.size = size
        self.size_swa = size_swa
        self.dtype = dtype
        self.head_num = head_num
        self.head_dim = head_dim
        self.device = device
        self.swa_layer_nums = len(swa_attention_layer_ids)
        self.full_layer_nums = len(full_attention_layer_ids)
        self.start_layer = 0
        self.page_size = 1

        kwargs["page_size"] = 1
        kwargs["enable_memory_saver"] = False
        kwargs["head_num"] = head_num
        kwargs["head_dim"] = head_dim
        kwargs["device"] = device
        # TODO MHATransposedTokenToKVPool if enable_kvcache_transpose is True
        assert not enable_kvcache_transpose

        # for disagg with nvlink
        self.enable_custom_mem_pool, self.custom_mem_pool, _ = (
            maybe_init_custom_mem_pool(device=self.device)
        )

        self.swa_kv_pool = token_to_kv_pool_class(
            size=size_swa,
            dtype=dtype,
            layer_num=self.swa_layer_nums,
            **kwargs,
        )
        self.full_kv_pool = token_to_kv_pool_class(
            size=size,
            dtype=dtype,
            layer_num=self.full_layer_nums,
            **kwargs,
        )
        self.layers_mapping: Dict[int, Tuple[int, bool]] = {}
        for full_attn_layer_id, global_layer_id in enumerate(full_attention_layer_ids):
            self.layers_mapping[global_layer_id] = (full_attn_layer_id, False)
        for swa_layer_id, global_layer_id in enumerate(swa_attention_layer_ids):
            self.layers_mapping[global_layer_id] = (swa_layer_id, True)
        self.full_to_swa_index_mapping: Optional[torch.Tensor] = None

        k_size, v_size = self.get_kv_size_bytes()
        self.mem_usage = (k_size + v_size) / GB
        logger.info(
            f"SWAKVPool mem usage: {self.mem_usage} GB, swa size: {self.size_swa}, full size: {self.size}"
        )

    def get_kv_size_bytes(self):
        k_size, v_size = self.full_kv_pool.get_kv_size_bytes()
        k_size_swa, v_size_swa = self.swa_kv_pool.get_kv_size_bytes()
        return k_size + k_size_swa, v_size + v_size_swa

    def get_contiguous_buf_infos(self):
        full_kv_data_ptrs, full_kv_data_lens, full_kv_item_lens = (
            self.full_kv_pool.get_contiguous_buf_infos()
        )

        kv_data_ptrs = full_kv_data_ptrs
        kv_data_lens = full_kv_data_lens
        kv_item_lens = full_kv_item_lens

        return kv_data_ptrs, kv_data_lens, kv_item_lens

    def get_state_buf_infos(self):
        swa_kv_data_ptrs, swa_kv_data_lens, swa_kv_item_lens = (
            self.swa_kv_pool.get_contiguous_buf_infos()
        )

        return swa_kv_data_ptrs, swa_kv_data_lens, swa_kv_item_lens

    def get_key_buffer(self, layer_id: int):
        layer_id_pool, is_swa = self.layers_mapping[layer_id]
        if is_swa:
            return self.swa_kv_pool.get_key_buffer(layer_id_pool)
        else:
            return self.full_kv_pool.get_key_buffer(layer_id_pool)

    def get_value_buffer(self, layer_id: int):
        layer_id_pool, is_swa = self.layers_mapping[layer_id]
        if is_swa:
            return self.swa_kv_pool.get_value_buffer(layer_id_pool)
        else:
            return self.full_kv_pool.get_value_buffer(layer_id_pool)

    def get_kv_buffer(self, layer_id: int):
        layer_id_pool, is_swa = self.layers_mapping[layer_id]
        if is_swa:
            return self.swa_kv_pool.get_kv_buffer(layer_id_pool)
        else:
            return self.full_kv_pool.get_kv_buffer(layer_id_pool)

    def translate_loc_from_full_to_swa(self, kv_indices: torch.Tensor):
        assert self.full_to_swa_index_mapping is not None
        return self.full_to_swa_index_mapping[kv_indices].to(torch.int32)

    def set_kv_buffer(
        self,
        layer: RadixAttention,
        loc: torch.Tensor,
        cache_k: torch.Tensor,
        cache_v: torch.Tensor,
        k_scale: float = 1.0,
        v_scale: float = 1.0,
    ):

        layer_id = layer.layer_id
        layer_id_pool, is_swa = self.layers_mapping[layer_id]
        if is_swa:
            if self.full_to_swa_index_mapping is not None:
                loc = self.translate_loc_from_full_to_swa(loc)
            self.swa_kv_pool.set_kv_buffer(
                None,
                loc,
                cache_k,
                cache_v,
                k_scale,
                v_scale,
                layer_id_override=layer_id_pool,
            )
        else:
            self.full_kv_pool.set_kv_buffer(
                None,
                loc,
                cache_k,
                cache_v,
                k_scale,
                v_scale,
                layer_id_override=layer_id_pool,
            )


class AscendTokenToKVPool(MHATokenToKVPool):

    def _create_buffers(self):
        with self.memory_saver_adapter.region(GPU_MEMORY_TYPE_KV_CACHE):
            # [size, head_num, head_dim] for each layer
            # The padded slot 0 is used for writing dummy outputs from padded tokens.
            # Continuous memory improves the efficiency of Ascend`s transmission backend,
            # while other backends remain unchanged.
            self.kv_buffer = torch.zeros(
                (
                    2,
                    self.layer_num,
                    self.size // self.page_size + 1,
                    self.page_size,
                    self.head_num,
                    self.head_dim,
                ),
                dtype=self.store_dtype,
                device=self.device,
            )
            self.k_buffer = self.kv_buffer[0]
            self.v_buffer = self.kv_buffer[1]

    # for disagg
    def get_contiguous_buf_infos(self):
        # layer_num x [seq_len, head_num, head_dim]
        # layer_num x [page_num, page_size, head_num, head_dim]
        kv_data_ptrs = [
            self.get_key_buffer(i).data_ptr()
            for i in range(self.start_layer, self.start_layer + self.layer_num)
        ] + [
            self.get_value_buffer(i).data_ptr()
            for i in range(self.start_layer, self.start_layer + self.layer_num)
        ]
        kv_data_lens = [
            self.get_key_buffer(i).nbytes
            for i in range(self.start_layer, self.start_layer + self.layer_num)
        ] + [
            self.get_value_buffer(i).nbytes
            for i in range(self.start_layer, self.start_layer + self.layer_num)
        ]
        kv_item_lens = [
            self.get_key_buffer(i)[0].nbytes
            for i in range(self.start_layer, self.start_layer + self.layer_num)
        ] + [
            self.get_value_buffer(i)[0].nbytes
            for i in range(self.start_layer, self.start_layer + self.layer_num)
        ]
        return kv_data_ptrs, kv_data_lens, kv_item_lens

    def set_kv_buffer(
        self,
        layer: RadixAttention,
        loc: torch.Tensor,
        cache_k: torch.Tensor,
        cache_v: torch.Tensor,
        k_scale: Optional[float] = None,
        v_scale: Optional[float] = None,
        layer_id_override: Optional[int] = None,
    ):
        if layer_id_override is not None:
            layer_id = layer_id_override
        else:
            layer_id = layer.layer_id
        if cache_k.dtype != self.dtype:
            if k_scale is not None:
                cache_k.div_(k_scale)
            if v_scale is not None:
                cache_v.div_(v_scale)
            cache_k = cache_k.to(self.dtype)
            cache_v = cache_v.to(self.dtype)

        if self.store_dtype != self.dtype:
            cache_k = cache_k.view(self.store_dtype)
            cache_v = cache_v.view(self.store_dtype)

        torch_npu._npu_reshape_and_cache(
            key=cache_k,
            value=cache_v,
            key_cache=self.k_buffer[layer_id - self.start_layer].view(
                -1, self.page_size, self.head_num, self.head_dim
            ),
            value_cache=self.v_buffer[layer_id - self.start_layer].view(
                -1, self.page_size, self.head_num, self.head_dim
            ),
            slot_indices=loc,
        )


class MLATokenToKVPool(KVCache):
    def __init__(
        self,
        size: int,
        page_size: int,
        dtype: torch.dtype,
        kv_lora_rank: int,
        qk_rope_head_dim: int,
        layer_num: int,
        device: str,
        enable_memory_saver: bool,
        start_layer: Optional[int] = None,
        end_layer: Optional[int] = None,
        use_nsa: bool = False,
        override_kv_cache_dim: Optional[int] = None,
    ):
        super().__init__(
            size,
            page_size,
            dtype,
            layer_num,
            device,
            enable_memory_saver,
            start_layer,
            end_layer,
        )

        self.kv_lora_rank = kv_lora_rank
        self.qk_rope_head_dim = qk_rope_head_dim
        self.use_nsa = use_nsa
        self.nsa_kv_cache_store_fp8 = use_nsa and dtype == torch.float8_e4m3fn
        assert not (
            self.nsa_kv_cache_store_fp8 and override_kv_cache_dim is None
        ), "override_kv_cache_dim must be provided when using NSA with FP8 kv cache storage"
        self.kv_cache_dim = (
            override_kv_cache_dim
            if self.use_nsa and self.nsa_kv_cache_store_fp8
            else (kv_lora_rank + qk_rope_head_dim)
        )

        with self.memory_saver_adapter.region(GPU_MEMORY_TYPE_KV_CACHE):
            with (
                torch.cuda.use_mem_pool(self.custom_mem_pool)
                if self.custom_mem_pool
                else nullcontext()
            ):
                if is_float4_e2m1fn_x2(self.dtype):
                    m = size + page_size
                    n = 1  # head_num
                    k = self.kv_cache_dim  # head_dim

                    scale_block_size = 16
                    self.store_dtype = torch.uint8

                    self.kv_buffer = [
                        torch.zeros(
                            (m, n, k // 2),
                            dtype=self.store_dtype,
                            device=device,
                        )
                        for _ in range(layer_num)
                    ]

                    self.kv_scale_buffer = [
                        torch.zeros(
                            (m, k // scale_block_size),
                            dtype=self.store_dtype,
                            device=device,
                        )
                        for _ in range(layer_num)
                    ]
                else:
                    # The padded slot 0 is used for writing dummy outputs from padded tokens.
                    self.kv_buffer = [
                        torch.zeros(
                            (size + page_size, 1, self.kv_cache_dim),
                            dtype=self.store_dtype,
                            device=device,
                        )
                        for _ in range(layer_num)
                    ]

        self.data_ptrs = torch.tensor(
            [x.data_ptr() for x in self.kv_buffer],
            dtype=torch.uint64,
            device=self.device,
        )
        if not use_nsa:
            # NSA will allocate indexer KV cache later and then log the total size
            self._finalize_allocation_log(size)

    def get_kv_size_bytes(self):
        assert hasattr(self, "kv_buffer")
        kv_size_bytes = 0
        for kv_cache in self.kv_buffer:
            kv_size_bytes += get_tensor_size_bytes(kv_cache)
        return kv_size_bytes

    # for disagg
    def get_contiguous_buf_infos(self):
        # MLA has only one kv_buffer, so only the information of this buffer needs to be returned.
        kv_data_ptrs = [self.kv_buffer[i].data_ptr() for i in range(self.layer_num)]
        kv_data_lens = [self.kv_buffer[i].nbytes for i in range(self.layer_num)]
        kv_item_lens = [
            self.kv_buffer[i][0].nbytes * self.page_size for i in range(self.layer_num)
        ]
        return kv_data_ptrs, kv_data_lens, kv_item_lens

    def get_key_buffer(self, layer_id: int):
        if self.layer_transfer_counter is not None:
            self.layer_transfer_counter.wait_until(layer_id - self.start_layer)

        if self.store_dtype != self.dtype:
            if is_float4_e2m1fn_x2(self.dtype):
                cache_k_nope_fp4 = self.kv_buffer[layer_id - self.start_layer].view(
                    torch.uint8
                )
                cache_k_nope_fp4_sf = self.kv_scale_buffer[layer_id - self.start_layer]

                from sglang.srt.layers.quantization.kvfp4_tensor import (
                    KVFP4QuantizeUtil,
                )

                cache_k_nope_fp4_dequant = KVFP4QuantizeUtil.batched_dequantize(
                    cache_k_nope_fp4, cache_k_nope_fp4_sf
                )
                return cache_k_nope_fp4_dequant
            else:
                return self.kv_buffer[layer_id - self.start_layer].view(self.dtype)

        return self.kv_buffer[layer_id - self.start_layer]

    def get_value_buffer(self, layer_id: int):
        if self.layer_transfer_counter is not None:
            self.layer_transfer_counter.wait_until(layer_id - self.start_layer)

        if self.store_dtype != self.dtype:
            return self.kv_buffer[layer_id - self.start_layer][
                ..., : self.kv_lora_rank
            ].view(self.dtype)
        return self.kv_buffer[layer_id - self.start_layer][..., : self.kv_lora_rank]

    def get_kv_buffer(self, layer_id: int):
        return self.get_key_buffer(layer_id), self.get_value_buffer(layer_id)

    def set_kv_buffer(
        self,
        layer: RadixAttention,
        loc: torch.Tensor,
        cache_k: torch.Tensor,
        cache_v: torch.Tensor,
    ):
        layer_id = layer.layer_id
        assert not (self.use_nsa and self.nsa_kv_cache_store_fp8)
        if cache_k.dtype != self.dtype:
            if is_float4_e2m1fn_x2(self.dtype):
                from sglang.srt.layers.quantization.kvfp4_tensor import (
                    KVFP4QuantizeUtil,
                )

                cache_k_fp4, cache_k_fp4_sf = KVFP4QuantizeUtil.batched_quantize(
                    cache_k
                )
            else:
                cache_k = cache_k.to(self.dtype)

        if self.store_dtype != self.dtype:
            if is_float4_e2m1fn_x2(self.dtype):
                self.kv_buffer[layer_id - self.start_layer][loc] = cache_k_fp4.view(
                    self.store_dtype
                )
                self.kv_scale_buffer[layer_id - self.start_layer][loc] = (
                    cache_k_fp4_sf.view(self.store_dtype)
                )
            else:
                self.kv_buffer[layer_id - self.start_layer][loc] = cache_k.view(
                    self.store_dtype
                )
        else:
            self.kv_buffer[layer_id - self.start_layer][loc] = cache_k

    def set_mla_kv_buffer(
        self,
        layer: RadixAttention,
        loc: torch.Tensor,
        cache_k_nope: torch.Tensor,
        cache_k_rope: torch.Tensor,
    ):
        layer_id = layer.layer_id

        if self.use_nsa and self.nsa_kv_cache_store_fp8:
            # original cache_k: (num_tokens, num_heads 1, hidden 576); we unsqueeze the page_size=1 dim here
            # TODO no need to cat
            cache_k = torch.cat([cache_k_nope, cache_k_rope], dim=-1)
            cache_k = quantize_k_cache(cache_k.unsqueeze(1)).squeeze(1)
            cache_k = cache_k.view(self.store_dtype)
            self.kv_buffer[layer_id - self.start_layer][loc] = cache_k
        else:
            if cache_k_nope.dtype != self.dtype:
                if is_float4_e2m1fn_x2(self.dtype):
                    from sglang.srt.layers.quantization.kvfp4_tensor import (
                        KVFP4QuantizeUtil,
                    )

                    cache_k_nope_fp4, cache_k_nope_fp4_sf = (
                        KVFP4QuantizeUtil.batched_quantize(cache_k_nope)
                    )
                    cache_k_rope_fp4, cache_k_rope_fp4_sf = (
                        KVFP4QuantizeUtil.batched_quantize(cache_k_rope)
                    )
                else:
                    cache_k_nope = cache_k_nope.to(self.dtype)
                    cache_k_rope = cache_k_rope.to(self.dtype)
            if self.store_dtype != self.dtype:
                cache_k_nope = cache_k_nope.view(self.store_dtype)
                cache_k_rope = cache_k_rope.view(self.store_dtype)

            if is_float4_e2m1fn_x2(self.dtype):
                set_mla_kv_buffer_triton(
                    self.kv_buffer[layer_id - self.start_layer],
                    loc,
                    cache_k_nope_fp4,
                    cache_k_rope_fp4,
                )
                set_mla_kv_scale_buffer_triton(
                    self.kv_scale_buffer[layer_id - self.start_layer],
                    loc,
                    cache_k_nope_fp4_sf,
                    cache_k_rope_fp4_sf,
                )
            else:
                set_mla_kv_buffer_triton(
                    self.kv_buffer[layer_id - self.start_layer],
                    loc,
                    cache_k_nope,
                    cache_k_rope,
                )

    def get_mla_kv_buffer(
        self,
        layer: RadixAttention,
        loc: torch.Tensor,
        dst_dtype: Optional[torch.dtype] = None,
    ):
        # get k nope and k rope from the kv buffer, and optionally cast them to dst_dtype.
        layer_id = layer.layer_id
        kv_buffer = self.get_key_buffer(layer_id)
        dst_dtype = dst_dtype or self.dtype
        cache_k_nope = torch.empty(
            (loc.shape[0], 1, self.kv_lora_rank),
            dtype=dst_dtype,
            device=kv_buffer.device,
        )
        cache_k_rope = torch.empty(
            (loc.shape[0], 1, self.qk_rope_head_dim),
            dtype=dst_dtype,
            device=kv_buffer.device,
        )
        get_mla_kv_buffer_triton(kv_buffer, loc, cache_k_nope, cache_k_rope)
        return cache_k_nope, cache_k_rope

    def get_cpu_copy(self, indices):
        torch.cuda.synchronize()
        kv_cache_cpu = []
        chunk_size = self.cpu_offloading_chunk_size
        for layer_id in range(self.layer_num):
            kv_cache_cpu.append([])
            for i in range(0, len(indices), chunk_size):
                chunk_indices = indices[i : i + chunk_size]
                kv_cpu = self.kv_buffer[layer_id][chunk_indices].to(
                    "cpu", non_blocking=True
                )
                kv_cache_cpu[-1].append(kv_cpu)
        torch.cuda.synchronize()
        return kv_cache_cpu

    def load_cpu_copy(self, kv_cache_cpu, indices):
        torch.cuda.synchronize()
        chunk_size = self.cpu_offloading_chunk_size
        for layer_id in range(self.layer_num):
            for i in range(0, len(indices), chunk_size):
                chunk_indices = indices[i : i + chunk_size]
                kv_cpu = kv_cache_cpu[layer_id][i // chunk_size]
                assert kv_cpu.shape[0] == len(chunk_indices)
                kv_chunk = kv_cpu.to(self.kv_buffer[0].device, non_blocking=True)
                self.kv_buffer[layer_id][chunk_indices] = kv_chunk
        torch.cuda.synchronize()


class NSATokenToKVPool(MLATokenToKVPool):
    quant_block_size = 128
    index_k_with_scale_buffer_dtype = torch.uint8
    rope_storage_dtype = torch.bfloat16  # rope is always stored in bf16

    def __init__(
        self,
        size: int,
        page_size: int,
        kv_lora_rank: int,
        dtype: torch.dtype,
        qk_rope_head_dim: int,
        layer_num: int,
        device: str,
        index_head_dim: int,
        enable_memory_saver: bool,
        start_layer: Optional[int] = None,
        end_layer: Optional[int] = None,
    ):
        assert (
            kv_lora_rank % self.quant_block_size == 0
        ), f"kv_lora_rank {kv_lora_rank} must be multiple of quant_block_size {self.quant_block_size}"

        # Calculate override_kv_cache_dim for FP8 storage:
        # kv_lora_rank + scale storage (kv_lora_rank // quant_block_size * 4 bytes) + rope dimension storage
        # Note: rope dimension is stored in original dtype (bf16), not quantized to fp8
        override_dim = (
            kv_lora_rank
            + kv_lora_rank // self.quant_block_size * 4
            + qk_rope_head_dim * self.rope_storage_dtype.itemsize
        )

        super().__init__(
            size,
            page_size,
            dtype,
            kv_lora_rank,
            qk_rope_head_dim,
            layer_num,
            device,
            enable_memory_saver,
            start_layer,
            end_layer,
            use_nsa=True,
            override_kv_cache_dim=override_dim,
        )
        # self.index_k_dtype = torch.float8_e4m3fn
        # self.index_k_scale_dtype = torch.float32
        self.index_head_dim = index_head_dim
        # num head == 1 and head dim == 128 for index_k in NSA
        assert index_head_dim == 128

        assert self.page_size == 64
        with (
            torch.cuda.use_mem_pool(self.custom_mem_pool)
            if self.custom_mem_pool
            else nullcontext()
        ):
            self.index_k_with_scale_buffer = [
                torch.zeros(
                    # Layout:
                    #     ref: test_attention.py :: kv_cache_cast_to_fp8
                    #     shape: (num_pages, page_size 64 * head_dim 128 + page_size 64 * fp32_nbytes 4)
                    #     data: for page i,
                    #         * buf[i, :page_size * head_dim] for fp8 data
                    #         * buf[i, page_size * head_dim:].view(float32) for scale
                    (
                        (size + page_size + 1) // self.page_size,
                        self.page_size
                        * (
                            index_head_dim + index_head_dim // self.quant_block_size * 4
                        ),
                    ),
                    dtype=self.index_k_with_scale_buffer_dtype,
                    device=device,
                )
                for _ in range(layer_num)
            ]
        self._finalize_allocation_log(size)

    def get_index_k_with_scale_buffer(self, layer_id: int) -> torch.Tensor:
        if self.layer_transfer_counter is not None:
            self.layer_transfer_counter.wait_until(layer_id - self.start_layer)
        return self.index_k_with_scale_buffer[layer_id - self.start_layer]

    def get_index_k_continuous(
        self,
        layer_id: int,
        seq_len: int,
        page_indices: torch.Tensor,
    ):
        buf = self.index_k_with_scale_buffer[layer_id - self.start_layer]
        return index_buf_accessor.GetK.execute(
            self, buf, seq_len=seq_len, page_indices=page_indices
        )

    def get_index_k_scale_continuous(
        self,
        layer_id: int,
        seq_len: int,
        page_indices: torch.Tensor,
    ):
        buf = self.index_k_with_scale_buffer[layer_id - self.start_layer]
        return index_buf_accessor.GetS.execute(
            self, buf, seq_len=seq_len, page_indices=page_indices
        )

    def set_index_k_scale_buffer(
        self,
        layer_id: int,
        loc: torch.Tensor,
        index_k: torch.Tensor,
        index_k_scale: torch.Tensor,
    ) -> None:
        buf = self.index_k_with_scale_buffer[layer_id - self.start_layer]
        index_buf_accessor.SetKAndS.execute(
            pool=self, buf=buf, loc=loc, index_k=index_k, index_k_scale=index_k_scale
        )

    def get_state_buf_infos(self):
        data_ptrs = [
            self.index_k_with_scale_buffer[i].data_ptr() for i in range(self.layer_num)
        ]
        data_lens = [
            self.index_k_with_scale_buffer[i].nbytes for i in range(self.layer_num)
        ]
        item_lens = [
            self.index_k_with_scale_buffer[i][0].nbytes for i in range(self.layer_num)
        ]
        return data_ptrs, data_lens, item_lens

    def get_kv_size_bytes(self):
        kv_size_bytes = super().get_kv_size_bytes()
        for index_k_cache in self.index_k_with_scale_buffer:
            kv_size_bytes += get_tensor_size_bytes(index_k_cache)
        return kv_size_bytes


class AscendMLAPagedTokenToKVPool(MLATokenToKVPool):
    def __init__(
        self,
        size: int,
        page_size: int,
        dtype: torch.dtype,
        kv_lora_rank: int,
        qk_rope_head_dim: int,
        index_head_dim: Optional[int],
        layer_num: int,
        device: str,
        enable_memory_saver: bool,
        start_layer: Optional[int] = None,
        end_layer: Optional[int] = None,
    ):
        super(MLATokenToKVPool, self).__init__(
            size,
            page_size,
            dtype,
            layer_num,
            device,
            enable_memory_saver,
            start_layer,
            end_layer,
        )

        self.kv_lora_rank = kv_lora_rank
        self.qk_rope_head_dim = qk_rope_head_dim
        self.index_head_dim = index_head_dim

        self.custom_mem_pool = None

        with self.memory_saver_adapter.region(GPU_MEMORY_TYPE_KV_CACHE):
            # The padded slot 0 is used for writing dummy outputs from padded tokens.
            self.k_buffer = torch.zeros(
                (
                    layer_num,
                    self.size // self.page_size + 1,
                    self.page_size,
                    1,
                    self.kv_lora_rank,
                ),
                dtype=self.store_dtype,
                device=self.device,
            )
            self.v_buffer = torch.zeros(
                (
                    layer_num,
                    self.size // self.page_size + 1,
                    self.page_size,
                    1,
                    self.qk_rope_head_dim,
                ),
                dtype=self.store_dtype,
                device=self.device,
            )
            if self.index_head_dim is not None:
                self.index_k_buffer = torch.zeros(
                    (
                        layer_num,
                        self.size // self.page_size + 1,
                        self.page_size,
                        1,
                        self.index_head_dim,
                    ),
                    dtype=self.store_dtype,
                    device=self.device,
                )

        self._finalize_allocation_log(size)

    def get_kv_size_bytes(self):
        assert hasattr(self, "k_buffer")
        assert hasattr(self, "v_buffer")
        kv_size_bytes = 0
        for k_cache in self.k_buffer:
            kv_size_bytes += get_tensor_size_bytes(k_cache)
        for v_cache in self.v_buffer:
            kv_size_bytes += get_tensor_size_bytes(v_cache)
        if self.index_head_dim is not None:
            assert hasattr(self, "index_k_buffer")
            for index_k_cache in self.index_k_buffer:
                kv_size_bytes += get_tensor_size_bytes(index_k_cache)
        return kv_size_bytes

    def get_kv_buffer(self, layer_id: int):
        if self.layer_transfer_counter is not None:
            self.layer_transfer_counter.wait_until(layer_id - self.start_layer)
        return (
            self.k_buffer[layer_id - self.start_layer],
            self.v_buffer[layer_id - self.start_layer],
        )

    def get_key_buffer(self, layer_id: int):
        if self.layer_transfer_counter is not None:
            self.layer_transfer_counter.wait_until(layer_id - self.start_layer)

        if self.store_dtype != self.dtype:
            return self.k_buffer[layer_id - self.start_layer].view(self.dtype)
        return self.k_buffer[layer_id - self.start_layer]

    def get_value_buffer(self, layer_id: int):
        if self.layer_transfer_counter is not None:
            self.layer_transfer_counter.wait_until(layer_id - self.start_layer)

        if self.store_dtype != self.dtype:
            return self.v_buffer[layer_id - self.start_layer].view(self.dtype)
        return self.v_buffer[layer_id - self.start_layer]

    def get_index_k_buffer(self, layer_id: int):
        if self.layer_transfer_counter is not None:
            self.layer_transfer_counter.wait_until(layer_id - self.start_layer)

        if self.store_dtype != self.dtype:
            return self.index_k_buffer[layer_id - self.start_layer].view(self.dtype)
        return self.index_k_buffer[layer_id - self.start_layer]

    # for disagg
    def get_contiguous_buf_infos(self):
        # MLA has only one kv_buffer, so only the information of this buffer needs to be returned.
        kv_data_ptrs = [self.k_buffer[i].data_ptr() for i in range(self.layer_num)] + [
            self.v_buffer[i].data_ptr() for i in range(self.layer_num)
        ]
        kv_data_lens = [self.k_buffer[i].nbytes for i in range(self.layer_num)] + [
            self.v_buffer[i].nbytes for i in range(self.layer_num)
        ]
        kv_item_lens = [self.k_buffer[i][0].nbytes for i in range(self.layer_num)] + [
            self.v_buffer[i][0].nbytes for i in range(self.layer_num)
        ]
        if self.index_head_dim is not None:
            kv_data_ptrs += [
                self.index_k_buffer[i].data_ptr() for i in range(self.layer_num)
            ]
            kv_data_lens += [
                self.index_k_buffer[i].nbytes for i in range(self.layer_num)
            ]
            kv_item_lens += [
                self.index_k_buffer[i][0].nbytes for i in range(self.layer_num)
            ]
        return kv_data_ptrs, kv_data_lens, kv_item_lens

    def set_kv_buffer(
        self,
        layer: RadixAttention,
        loc: torch.Tensor,
        cache_k: torch.Tensor,
        cache_v: torch.Tensor,
    ):
        layer_id = layer.layer_id
        if cache_k.dtype != self.dtype:
            cache_k = cache_k.to(self.dtype)
            cache_v = cache_v.to(self.dtype)

        if self.store_dtype != self.dtype:
            cache_k = cache_k.view(self.store_dtype)
            cache_v = cache_v.view(self.store_dtype)

        if cache_v is None:
            cache_k, cache_v = cache_k.split(
                [self.kv_lora_rank, self.qk_rope_head_dim], dim=-1
            )

        torch_npu.npu_scatter_nd_update_(
            self.k_buffer[layer_id - self.start_layer].view(-1, 1, self.kv_lora_rank),
            loc.view(-1, 1),
            cache_k.view(-1, 1, self.kv_lora_rank),
        )
        torch_npu.npu_scatter_nd_update_(
            self.v_buffer[layer_id - self.start_layer].view(
                -1, 1, self.qk_rope_head_dim
            ),
            loc.view(-1, 1),
            cache_v.view(-1, 1, self.qk_rope_head_dim),
        )

    def set_index_k_buffer(
        self,
        layer_id: int,
        loc: torch.Tensor,
        index_k: torch.Tensor,
    ):
        if index_k.dtype != self.dtype:
            index_k = index_k.to(self.dtype)

        if self.store_dtype != self.dtype:
            index_k = index_k.view(self.store_dtype)

        torch_npu.npu_scatter_nd_update_(
            self.index_k_buffer[layer_id - self.start_layer].view(
                -1, 1, self.index_head_dim
            ),
            loc.view(-1, 1),
            index_k.view(-1, 1, self.index_head_dim),
        )


class DoubleSparseTokenToKVPool(KVCache):
    def __init__(
        self,
        size: int,
        page_size: int,
        dtype: torch.dtype,
        head_num: int,
        head_dim: int,
        layer_num: int,
        device: str,
        heavy_channel_num: int,
        enable_memory_saver: bool,
        start_layer: Optional[int] = None,
        end_layer: Optional[int] = None,
    ):
        super().__init__(
            size,
            page_size,
            dtype,
            layer_num,
            device,
            enable_memory_saver,
            start_layer,
            end_layer,
        )

        with self.memory_saver_adapter.region(GPU_MEMORY_TYPE_KV_CACHE):
            with (
                torch.cuda.use_mem_pool(self.custom_mem_pool)
                if self.enable_custom_mem_pool
                else nullcontext()
            ):
                # [size, head_num, head_dim] for each layer
                self.k_buffer = [
                    torch.zeros(
                        (size + page_size, head_num, head_dim),
                        dtype=dtype,
                        device=device,
                    )
                    for _ in range(layer_num)
                ]
                self.v_buffer = [
                    torch.zeros(
                        (size + page_size, head_num, head_dim),
                        dtype=dtype,
                        device=device,
                    )
                    for _ in range(layer_num)
                ]

                # [size, head_num, heavy_channel_num] for each layer
                self.label_buffer = [
                    torch.zeros(
                        (size + 1, head_num, heavy_channel_num),
                        dtype=dtype,
                        device=device,
                    )
                    for _ in range(layer_num)
                ]

    def get_key_buffer(self, layer_id: int):
        return self.k_buffer[layer_id - self.start_layer]

    def get_value_buffer(self, layer_id: int):
        return self.v_buffer[layer_id - self.start_layer]

    def get_label_buffer(self, layer_id: int):
        return self.label_buffer[layer_id - self.start_layer]

    def get_kv_buffer(self, layer_id: int):
        return (
            self.k_buffer[layer_id - self.start_layer],
            self.v_buffer[layer_id - self.start_layer],
        )

    def set_kv_buffer(
        self,
        layer: RadixAttention,
        loc: torch.Tensor,
        cache_k: torch.Tensor,
        cache_v: torch.Tensor,
        cache_label: torch.Tensor,
    ):
        # NOTE(Andy): ignore the dtype check
        layer_id = layer.layer_id
        self.k_buffer[layer_id - self.start_layer][loc] = cache_k
        self.v_buffer[layer_id - self.start_layer][loc] = cache_v
        self.label_buffer[layer_id - self.start_layer][loc] = cache_label


@triton.jit
def copy_all_layer_kv_cache_tiled(
    data_ptrs,
    strides,
    tgt_loc_ptr,
    src_loc_ptr,
    num_locs,
    num_locs_upper: tl.constexpr,
    BYTES_PER_TILE: tl.constexpr,
):
    """2D tiled kernel. Safe for in-place copy."""
    bid = tl.program_id(0)
    tid = tl.program_id(1)

    stride = tl.load(strides + bid)
    base_ptr = tl.load(data_ptrs + bid)
    base_ptr = tl.cast(base_ptr, tl.pointer_type(tl.uint8))

    byte_off = tid * BYTES_PER_TILE + tl.arange(0, BYTES_PER_TILE)
    mask_byte = byte_off < stride
    tl.multiple_of(byte_off, 16)

    loc_idx = tl.arange(0, num_locs_upper)
    mask_loc = loc_idx < num_locs

    src = tl.load(src_loc_ptr + loc_idx, mask=mask_loc, other=0)
    tgt = tl.load(tgt_loc_ptr + loc_idx, mask=mask_loc, other=0)

    src_ptr = base_ptr + src[:, None] * stride + byte_off[None, :]
    tgt_ptr = base_ptr + tgt[:, None] * stride + byte_off[None, :]

    mask = mask_loc[:, None] & mask_byte[None, :]
    vals = tl.load(src_ptr, mask=mask)
    tl.store(tgt_ptr, vals, mask=mask)<|MERGE_RESOLUTION|>--- conflicted
+++ resolved
@@ -157,28 +157,12 @@
         ssm_dtype = cache_params.dtype.temporal
         num_mamba_layers = len(cache_params.layers)
 
-<<<<<<< HEAD
-        # assume conv_state = (dim, state_len)
-        assert conv_state_shape[0] > conv_state_shape[1] or (
-            conv_state_shape[0] == 0 and conv_state_shape[1] == 0
-        )
-        conv_state = torch.zeros(
-            size=(num_mamba_layers, size + 1) + conv_state_shape,
-            dtype=conv_dtype,
-            device=device,
-        )
-        temporal_state = torch.zeros(
-            size=(num_mamba_layers, size + 1) + temporal_state_shape,
-            dtype=ssm_dtype,
-            device=device,
-=======
         self.size = size
         self.device = device
 
         # for disagg with nvlink
         self.enable_custom_mem_pool, self.custom_mem_pool, _ = (
             maybe_init_custom_mem_pool(device=self.device)
->>>>>>> 1dcde539
         )
 
         self.is_kda_cache = isinstance(cache_params, KimiLinearCacheParams)
@@ -198,7 +182,9 @@
                 ]
             else:
                 # assume conv_state = (dim, state_len)
-                assert conv_state_shape[0] > conv_state_shape[1]
+                assert conv_state_shape[0] > conv_state_shape[1] or (
+                    conv_state_shape[0] == 0 and conv_state_shape[1] == 0
+                )
                 conv_state = torch.zeros(
                     size=(num_mamba_layers, size + 1) + conv_state_shape,
                     dtype=conv_dtype,
