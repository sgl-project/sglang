"""
Copyright 2023-2024 SGLang Team
Licensed under the Apache License, Version 2.0 (the "License");
you may not use this file except in compliance with the License.
You may obtain a copy of the License at

    http://www.apache.org/licenses/LICENSE-2.0

Unless required by applicable law or agreed to in writing, software
distributed under the License is distributed on an "AS IS" BASIS,
WITHOUT WARRANTIES OR CONDITIONS OF ANY KIND, either express or implied.
See the License for the specific language governing permissions and
limitations under the License.
"""

from __future__ import annotations

import dataclasses
from dataclasses import dataclass

from sglang.srt.configs.mamba_utils import BaseLinearStateParams
from sglang.srt.layers.attention.nsa import index_buf_accessor
from sglang.srt.layers.attention.nsa.quant_k_cache import quantize_k_cache
from sglang.srt.utils.torch_memory_saver_adapter import TorchMemorySaverAdapter

"""
Memory pool.

SGLang has two levels of memory pool.
ReqToTokenPool maps a request to its token locations.
TokenToKVPoolAllocator manages the indices to kv cache data.
KVCache actually holds the physical kv cache.
"""

import abc
import logging
from contextlib import contextmanager, nullcontext
from typing import TYPE_CHECKING, Dict, List, Optional, Tuple, Union

import numpy as np
import torch
import triton
import triton.language as tl

from sglang.srt.constants import GPU_MEMORY_TYPE_KV_CACHE
from sglang.srt.layers.radix_attention import RadixAttention
from sglang.srt.mem_cache.utils import (
    get_mla_kv_buffer_triton,
    maybe_init_custom_mem_pool,
    set_mla_kv_buffer_triton,
    set_mla_kv_scale_buffer_triton,
)
from sglang.srt.utils import is_cuda, is_npu, next_power_of_2

if TYPE_CHECKING:
    from sglang.srt.managers.cache_controller import LayerDoneCounter
    from sglang.srt.managers.schedule_batch import Req


logger = logging.getLogger(__name__)

GB = 1024 * 1024 * 1024
_is_cuda = is_cuda()
_is_npu = is_npu()
<<<<<<< HEAD

if _is_npu:
    import torch_npu
=======
>>>>>>> b76e303e


def get_tensor_size_bytes(t: Union[torch.Tensor, List[torch.Tensor]]):
    if isinstance(t, list):
        return sum(get_tensor_size_bytes(x) for x in t)
    return np.prod(t.shape) * t.dtype.itemsize


class ReqToTokenPool:
    """A memory pool that maps a request to its token locations."""

    def __init__(
        self,
        size: int,
        max_context_len: int,
        device: str,
        enable_memory_saver: bool,
    ):

        memory_saver_adapter = TorchMemorySaverAdapter.create(
            enable=enable_memory_saver
        )

        self.size = size
        self.max_context_len = max_context_len
        self.device = device
        with memory_saver_adapter.region(GPU_MEMORY_TYPE_KV_CACHE):
            self.req_to_token = torch.zeros(
                (size, max_context_len), dtype=torch.int32, device=device
            )

        self.free_slots = list(range(size))

    def write(self, indices, values):
        self.req_to_token[indices] = values

    def available_size(self):
        return len(self.free_slots)

    def alloc(self, need_size: int) -> List[int]:
        if need_size > len(self.free_slots):
            return None

        select_index = self.free_slots[:need_size]
        self.free_slots = self.free_slots[need_size:]

        return select_index

    def free(self, free_index: Union[int, List[int]]):
        if isinstance(free_index, (int,)):
            self.free_slots.append(free_index)
        else:
            self.free_slots.extend(free_index)

    def clear(self):
        self.free_slots = list(range(self.size))


class MambaPool:
    @dataclass(frozen=True, kw_only=True)
    class State:
        conv: List[torch.Tensor]
        temporal: torch.Tensor

        def at_layer_idx(self, layer: int):
            kwargs = {}
            for k, v in vars(self).items():
                if k == "conv" or k == "intermediate_conv_window":
                    kwargs[k] = [conv[layer] for conv in v]
                else:
                    kwargs[k] = v[layer]
            return type(self)(**kwargs)

        def mem_usage_bytes(self):
            return sum(
                get_tensor_size_bytes(getattr(self, f.name))
                for f in dataclasses.fields(self)
            )

    @dataclass(frozen=True, kw_only=True)
    class SpeculativeState(State):
        intermediate_ssm: torch.Tensor
        intermediate_conv_window: List[torch.Tensor]

    def __init__(
        self,
        *,
        size: int,
        cache_params: BaseLinearStateParams,
        device: str,
        enable_memory_saver: bool = False,
        speculative_num_draft_tokens: Optional[int] = None,
    ):
        conv_state_shape = cache_params.shape.conv
        temporal_state_shape = cache_params.shape.temporal
        conv_dtype = cache_params.dtype.conv
        ssm_dtype = cache_params.dtype.temporal
        self.memory_saver_adapter = TorchMemorySaverAdapter.create(
            enable=enable_memory_saver
        )
        num_mamba_layers = len(cache_params.layers)

        self.size = size
        self.device = device

        # for disagg with nvlink
        self.enable_custom_mem_pool, self.custom_mem_pool, _ = (
            maybe_init_custom_mem_pool(device=self.device)
        )

        with self.memory_saver_adapter.region(GPU_MEMORY_TYPE_KV_CACHE), (
            torch.cuda.use_mem_pool(self.custom_mem_pool)
            if self.enable_custom_mem_pool
            else nullcontext()
        ):
            conv_state = [
                torch.zeros(
                    size=(num_mamba_layers, size + 1) + conv_shape,
                    dtype=conv_dtype,
                    device=device,
                )
                for conv_shape in conv_state_shape
            ]
            temporal_state = torch.zeros(
                size=(num_mamba_layers, size + 1) + temporal_state_shape,
                dtype=ssm_dtype,
                device=device,
            )
            if speculative_num_draft_tokens is not None:
                # Cache intermediate SSM states per draft token during target verify
                # Shape: [num_layers, size + 1, speculative_num_draft_tokens, HV, K, V]
                intermediate_ssm_state_cache = torch.zeros(
                    size=(
                        num_mamba_layers,
                        size + 1,
                        speculative_num_draft_tokens,
                        temporal_state_shape[0],
                        temporal_state_shape[1],
                        temporal_state_shape[2],
                    ),
                    dtype=ssm_dtype,
                    device="cuda",
                )
                # Cache intermediate conv windows (last K-1 inputs) per draft token during target verify
                # Shape: [num_layers, size + 1, speculative_num_draft_tokens, dim, K-1]
                intermediate_conv_window_cache = [
                    torch.zeros(
                        size=(
                            num_mamba_layers,
                            size + 1,
                            speculative_num_draft_tokens,
                            conv_shape[0],
                            conv_shape[1],
                        ),
                        dtype=conv_dtype,
                        device="cuda",
                    )
                    for conv_shape in conv_state_shape
                ]
                self.mamba_cache = self.SpeculativeState(
                    conv=conv_state,
                    temporal=temporal_state,
                    intermediate_ssm=intermediate_ssm_state_cache,
                    intermediate_conv_window=intermediate_conv_window_cache,
                )
                logger.info(
                    f"Mamba Cache is allocated. "
                    f"max_mamba_cache_size: {size}, "
                    f"conv_state size: {get_tensor_size_bytes(conv_state) / GB:.2f}GB, "
                    f"ssm_state size: {get_tensor_size_bytes(temporal_state) / GB:.2f}GB "
                    f"intermediate_ssm_state_cache size: {get_tensor_size_bytes(intermediate_ssm_state_cache) / GB:.2f}GB "
                    f"intermediate_conv_window_cache size: {get_tensor_size_bytes(intermediate_conv_window_cache) / GB:.2f}GB "
                )
            else:
                self.mamba_cache = self.State(conv=conv_state, temporal=temporal_state)
                logger.info(
                    f"Mamba Cache is allocated. "
                    f"max_mamba_cache_size: {size}, "
                    f"conv_state size: {get_tensor_size_bytes(conv_state) / GB:.2f}GB, "
                    f"ssm_state size: {get_tensor_size_bytes(temporal_state) / GB:.2f}GB "
                )
            self.free_slots = torch.arange(
                self.size, dtype=torch.int64, device=self.device
            )
            self.mem_usage = self.mamba_cache.mem_usage_bytes() / GB
            self.num_mamba_layers = num_mamba_layers

    def get_speculative_mamba2_params_all_layers(self) -> SpeculativeState:
        assert isinstance(self.mamba_cache, self.SpeculativeState)
        return self.mamba_cache

    def mamba2_layer_cache(self, layer_id: int):
        return self.mamba_cache.at_layer_idx(layer_id)

    def available_size(self):
        return len(self.free_slots)

    def alloc(self, need_size: int) -> Optional[torch.Tensor]:
        if need_size > len(self.free_slots):
            return None

        select_index = self.free_slots[:need_size]
        self.free_slots = self.free_slots[need_size:]

        return select_index

    def free(self, free_index: torch.Tensor):
        if free_index.numel() == 0:
            return
        self.free_slots = torch.cat((self.free_slots, free_index))
        for i in range(len(self.mamba_cache.conv)):
            self.mamba_cache.conv[i][:, free_index] = 0
        self.mamba_cache.temporal[:, free_index] = 0

    def clear(self):
        # Zero the entire mamba cache before resetting free_slots
        # This ensures that when slots are reallocated, they start with clean state
        for i in range(len(self.mamba_cache.conv)):
            self.mamba_cache.conv[i].zero_()
        self.mamba_cache.temporal.zero_()

        self.free_slots = torch.arange(self.size, dtype=torch.int64, device=self.device)

    def copy_from(self, src_index: torch.Tensor, dst_index: torch.Tensor):
        for i in range(len(self.mamba_cache.conv)):
            self.mamba_cache.conv[i][:, dst_index] = self.mamba_cache.conv[i][
                :, src_index
            ]
        self.mamba_cache.temporal[:, dst_index] = self.mamba_cache.temporal[
            :, src_index
        ]
        return

    def fork_from(self, src_index: torch.Tensor) -> Optional[torch.Tensor]:
        dst_index = self.alloc(1)
        if dst_index == None:
            return None
        self.copy_from(src_index, dst_index)
        return dst_index

    def get_contiguous_buf_infos(self):
        state_tensors = []
        for field in vars(self.mamba_cache):
            value = getattr(self.mamba_cache, field)
            if isinstance(value, list):
                state_tensors.extend(value)
            else:
                state_tensors.append(value)
        data_ptrs, data_lens, item_lens = [], [], []

        for _, state_tensor in enumerate(state_tensors):
            data_ptrs += [
                state_tensor[i].data_ptr() for i in range(self.num_mamba_layers)
            ]
            data_lens += [state_tensor[i].nbytes for i in range(self.num_mamba_layers)]
            item_lens += [
                state_tensor[i][0].nbytes for i in range(self.num_mamba_layers)
            ]
        return data_ptrs, data_lens, item_lens


class HybridReqToTokenPool(ReqToTokenPool):
    """A memory pool that maps a request to its token locations."""

    def __init__(
        self,
        *,
        size: int,
        mamba_size: int,
        max_context_len: int,
        device: str,
        enable_memory_saver: bool,
        cache_params: BaseLinearStateParams,
        speculative_num_draft_tokens: int = None,
    ):
        super().__init__(
            size=size,
            max_context_len=max_context_len,
            device=device,
            enable_memory_saver=enable_memory_saver,
        )
        self.enable_memory_saver = enable_memory_saver
        self._init_mamba_pool(
            size=mamba_size,
            cache_params=cache_params,
            device=device,
            speculative_num_draft_tokens=speculative_num_draft_tokens,
        )

    def _init_mamba_pool(
        self,
        size: int,
        cache_params: BaseLinearStateParams,
        device: str,
        speculative_num_draft_tokens: int = None,
    ):
        self.mamba_pool = MambaPool(
            size=size,
            cache_params=cache_params,
            device=device,
            enable_memory_saver=self.enable_memory_saver,
            speculative_num_draft_tokens=speculative_num_draft_tokens,
        )
        self.mamba_map = {layer_id: i for i, layer_id in enumerate(cache_params.layers)}

        self.device = device
        self.req_index_to_mamba_index_mapping: torch.Tensor = torch.zeros(
            size, dtype=torch.int32, device=self.device
        )

    # For chunk prefill req, we do not need to allocate mamba cache,
    # We could use allocated mamba cache instead.
    def alloc(
        self, need_size: int, reqs: Optional[List[Req]] = None
    ) -> Optional[List[int]]:
        select_index = super().alloc(need_size)
        if select_index == None:
            return None

        mamba_index = []
        for req in reqs:
            mid = None
            if req.mamba_pool_idx is not None:  # for radix cache
                mid = req.mamba_pool_idx
            else:
                mid = self.mamba_pool.alloc(1)[0]
                req.mamba_pool_idx = mid
            if mid is not None:
                mamba_index.append(mid)
        assert len(select_index) == len(
            mamba_index
        ), f"Not enough space for mamba cache, try to increase --max-mamba-cache-size."
        self.req_index_to_mamba_index_mapping[select_index] = torch.tensor(
            mamba_index, dtype=torch.int32, device=self.device
        )
        return select_index

    def get_mamba_indices(self, req_indices: torch.Tensor) -> torch.Tensor:
        return self.req_index_to_mamba_index_mapping[req_indices]

    def mamba2_layer_cache(self, layer_id: int):
        assert layer_id in self.mamba_map
        return self.mamba_pool.mamba2_layer_cache(self.mamba_map[layer_id])

    def get_speculative_mamba2_params_all_layers(self) -> MambaPool.SpeculativeState:
        return self.mamba_pool.get_speculative_mamba2_params_all_layers()

    # For chunk prefill, we can not free mamba cache, we need use it in the future
    def free(self, free_index: Union[int, List[int]], free_mamba_cache: bool = True):
        if isinstance(free_index, (int,)):
            free_index = [free_index]
        super().free(free_index)
        if free_mamba_cache:
            mamba_index = self.req_index_to_mamba_index_mapping[free_index]
            self.mamba_pool.free(mamba_index)

    def clear(self):
        super().clear()
        self.mamba_pool.clear()


class KVCache(abc.ABC):
    @abc.abstractmethod
    def __init__(
        self,
        size: int,
        page_size: int,
        dtype: torch.dtype,
        layer_num: int,
        device: str,
        enable_memory_saver: bool,
        start_layer: Optional[int] = None,
        end_layer: Optional[int] = None,
    ):
        self.size = size
        self.page_size = page_size
        self.dtype = dtype
        self.device = device
        if dtype in (torch.float8_e5m2, torch.float8_e4m3fn):
            # NOTE: Store as torch.uint8 because Tensor.index_put is not implemented for torch.float8_e5m2
            self.store_dtype = torch.uint8
        else:
            self.store_dtype = dtype
        self.layer_num = layer_num
        self.start_layer = start_layer or 0
        self.end_layer = end_layer or layer_num - 1
        self.memory_saver_adapter = TorchMemorySaverAdapter.create(
            enable=enable_memory_saver
        )
        self.mem_usage = 0

        # used for chunked cpu-offloading
        self.cpu_offloading_chunk_size = 8192

        # default state for optional layer-wise transfer control
        self.layer_transfer_counter = None

        # for disagg with nvlink
        self.enable_custom_mem_pool, self.custom_mem_pool, _ = (
            maybe_init_custom_mem_pool(device=self.device)
        )

    def _finalize_allocation_log(self, num_tokens: int):
        """Common logging and mem_usage computation for KV cache allocation.
        Supports both tuple (K, V) size returns and single KV size returns.
        """
        kv_size_bytes = self.get_kv_size_bytes()
        if isinstance(kv_size_bytes, tuple):
            k_size, v_size = kv_size_bytes
            k_size_GB = k_size / GB
            v_size_GB = v_size / GB
            logger.info(
                f"KV Cache is allocated. #tokens: {num_tokens}, K size: {k_size_GB:.2f} GB, V size: {v_size_GB:.2f} GB"
            )
            self.mem_usage = k_size_GB + v_size_GB
        else:
            kv_size_GB = kv_size_bytes / GB
            logger.info(
                f"KV Cache is allocated. #tokens: {num_tokens}, KV size: {kv_size_GB:.2f} GB"
            )
            self.mem_usage = kv_size_GB

    @abc.abstractmethod
    def get_key_buffer(self, layer_id: int) -> torch.Tensor:
        raise NotImplementedError()

    @abc.abstractmethod
    def get_value_buffer(self, layer_id: int) -> torch.Tensor:
        raise NotImplementedError()

    @abc.abstractmethod
    def get_kv_buffer(self, layer_id: int) -> Tuple[torch.Tensor, torch.Tensor]:
        raise NotImplementedError()

    @abc.abstractmethod
    def set_kv_buffer(
        self,
        layer: RadixAttention,
        loc: torch.Tensor,
        cache_k: torch.Tensor,
        cache_v: torch.Tensor,
    ) -> None:
        raise NotImplementedError()

    def register_layer_transfer_counter(self, layer_transfer_counter: LayerDoneCounter):
        self.layer_transfer_counter = layer_transfer_counter

    def get_cpu_copy(self, indices):
        raise NotImplementedError()

    def load_cpu_copy(self, kv_cache_cpu, indices):
        raise NotImplementedError()

    def maybe_get_custom_mem_pool(self):
        return self.custom_mem_pool


class MHATokenToKVPool(KVCache):

    def __init__(
        self,
        size: int,
        page_size: int,
        dtype: torch.dtype,
        head_num: int,
        head_dim: int,
        layer_num: int,
        device: str,
        enable_memory_saver: bool,
        start_layer: Optional[int] = None,
        end_layer: Optional[int] = None,
        enable_alt_stream: bool = True,
        enable_kv_cache_copy: bool = False,
    ):
        super().__init__(
            size,
            page_size,
            dtype,
            layer_num,
            device,
            enable_memory_saver,
            start_layer,
            end_layer,
        )
        self.head_num = head_num
        self.head_dim = head_dim

        self._create_buffers()

        self.device_module = torch.get_device_module(self.device)
        self.alt_stream = (
            self.device_module.Stream() if _is_cuda and enable_alt_stream else None
        )

        if enable_kv_cache_copy:
            self._init_kv_copy_and_warmup()
        else:
            self._kv_copy_config = None

        self._finalize_allocation_log(size)

    def _init_kv_copy_and_warmup(self):
        # Heuristics for KV copy tiling
        _KV_COPY_STRIDE_THRESHOLD_LARGE = 8192
        _KV_COPY_STRIDE_THRESHOLD_MEDIUM = 4096
        _KV_COPY_TILE_SIZE_LARGE = 512
        _KV_COPY_TILE_SIZE_MEDIUM = 256
        _KV_COPY_TILE_SIZE_SMALL = 128
        _KV_COPY_NUM_WARPS_LARGE_TILE = 8
        _KV_COPY_NUM_WARPS_SMALL_TILE = 4

        stride_bytes = int(self.data_strides[0].item())
        if stride_bytes >= _KV_COPY_STRIDE_THRESHOLD_LARGE:
            bytes_per_tile = _KV_COPY_TILE_SIZE_LARGE
        elif stride_bytes >= _KV_COPY_STRIDE_THRESHOLD_MEDIUM:
            bytes_per_tile = _KV_COPY_TILE_SIZE_MEDIUM
        else:
            bytes_per_tile = _KV_COPY_TILE_SIZE_SMALL

        self._kv_copy_config = {
            "bytes_per_tile": bytes_per_tile,
            "byte_tiles": (stride_bytes + bytes_per_tile - 1) // bytes_per_tile,
            "num_warps": (
                _KV_COPY_NUM_WARPS_SMALL_TILE
                if bytes_per_tile <= _KV_COPY_TILE_SIZE_MEDIUM
                else _KV_COPY_NUM_WARPS_LARGE_TILE
            ),
        }

        dummy_loc = torch.zeros(1, dtype=torch.int32, device=self.device)
        grid = (self.data_ptrs.numel(), self._kv_copy_config["byte_tiles"])

        copy_all_layer_kv_cache_tiled[grid](
            self.data_ptrs,
            self.data_strides,
            dummy_loc,
            dummy_loc,
            1,
            1,
            BYTES_PER_TILE=self._kv_copy_config["bytes_per_tile"],
            num_warps=self._kv_copy_config["num_warps"],
            num_stages=2,
        )

    def _create_buffers(self):
        with self.memory_saver_adapter.region(GPU_MEMORY_TYPE_KV_CACHE):
            with (
                torch.cuda.use_mem_pool(self.custom_mem_pool)
                if self.enable_custom_mem_pool
                else nullcontext()
            ):
                # [size, head_num, head_dim] for each layer
                # The padded slot 0 is used for writing dummy outputs from padded tokens.
                self.k_buffer = [
                    torch.zeros(
                        (self.size + self.page_size, self.head_num, self.head_dim),
                        dtype=self.store_dtype,
                        device=self.device,
                    )
                    for _ in range(self.layer_num)
                ]
                self.v_buffer = [
                    torch.zeros(
                        (self.size + self.page_size, self.head_num, self.head_dim),
                        dtype=self.store_dtype,
                        device=self.device,
                    )
                    for _ in range(self.layer_num)
                ]

        self.k_data_ptrs = torch.tensor(
            [x.data_ptr() for x in self.k_buffer],
            dtype=torch.uint64,
            device=self.device,
        )
        self.v_data_ptrs = torch.tensor(
            [x.data_ptr() for x in self.v_buffer],
            dtype=torch.uint64,
            device=self.device,
        )
        self.data_ptrs = torch.cat([self.k_data_ptrs, self.v_data_ptrs], dim=0)
        self.data_strides = torch.tensor(
            [
                np.prod(x.shape[1:]) * x.dtype.itemsize
                for x in self.k_buffer + self.v_buffer
            ],
            device=self.device,
        )

    def _clear_buffers(self):
        del self.k_buffer
        del self.v_buffer

    def get_kv_size_bytes(self):
        assert hasattr(self, "k_buffer")
        assert hasattr(self, "v_buffer")
        k_size_bytes = 0
        for k_cache in self.k_buffer:
            k_size_bytes += get_tensor_size_bytes(k_cache)
        v_size_bytes = 0
        for v_cache in self.v_buffer:
            v_size_bytes += get_tensor_size_bytes(v_cache)
        return k_size_bytes, v_size_bytes

    # for disagg
    def get_contiguous_buf_infos(self):
        # layer_num x [seq_len, head_num, head_dim]
        # layer_num x [page_num, page_size, head_num, head_dim]
        kv_data_ptrs = [
            self._get_key_buffer(i).data_ptr()
            for i in range(self.start_layer, self.start_layer + self.layer_num)
        ] + [
            self._get_value_buffer(i).data_ptr()
            for i in range(self.start_layer, self.start_layer + self.layer_num)
        ]
        kv_data_lens = [
            self._get_key_buffer(i).nbytes
            for i in range(self.start_layer, self.start_layer + self.layer_num)
        ] + [
            self._get_value_buffer(i).nbytes
            for i in range(self.start_layer, self.start_layer + self.layer_num)
        ]
        kv_item_lens = [
            self._get_key_buffer(i)[0].nbytes * self.page_size
            for i in range(self.start_layer, self.start_layer + self.layer_num)
        ] + [
            self._get_value_buffer(i)[0].nbytes * self.page_size
            for i in range(self.start_layer, self.start_layer + self.layer_num)
        ]
        return kv_data_ptrs, kv_data_lens, kv_item_lens

    def get_cpu_copy(self, indices):
        torch.cuda.synchronize()
        kv_cache_cpu = []
        chunk_size = self.cpu_offloading_chunk_size
        for layer_id in range(self.layer_num):
            kv_cache_cpu.append([])
            for i in range(0, len(indices), chunk_size):
                chunk_indices = indices[i : i + chunk_size]
                k_cpu = self.k_buffer[layer_id][chunk_indices].to(
                    "cpu", non_blocking=True
                )
                v_cpu = self.v_buffer[layer_id][chunk_indices].to(
                    "cpu", non_blocking=True
                )
                kv_cache_cpu[-1].append([k_cpu, v_cpu])
        torch.cuda.synchronize()
        return kv_cache_cpu

    def load_cpu_copy(self, kv_cache_cpu, indices):
        torch.cuda.synchronize()
        chunk_size = self.cpu_offloading_chunk_size
        for layer_id in range(self.layer_num):
            for i in range(0, len(indices), chunk_size):
                chunk_indices = indices[i : i + chunk_size]
                k_cpu, v_cpu = (
                    kv_cache_cpu[layer_id][i // chunk_size][0],
                    kv_cache_cpu[layer_id][i // chunk_size][1],
                )
                assert k_cpu.shape[0] == v_cpu.shape[0] == len(chunk_indices)
                k_chunk = k_cpu.to(self.k_buffer[0].device, non_blocking=True)
                v_chunk = v_cpu.to(self.v_buffer[0].device, non_blocking=True)
                self.k_buffer[layer_id][chunk_indices] = k_chunk
                self.v_buffer[layer_id][chunk_indices] = v_chunk
        torch.cuda.synchronize()

    def _get_key_buffer(self, layer_id: int):
        # for internal use of referencing
        if self.store_dtype != self.dtype:
            return self.k_buffer[layer_id - self.start_layer].view(self.dtype)
        return self.k_buffer[layer_id - self.start_layer]

    def get_key_buffer(self, layer_id: int):
        # note: get_key_buffer is hooked with synchronization for layer-wise KV cache loading
        # it is supposed to be used only by attention backend not for information purpose
        # same applies to get_value_buffer and get_kv_buffer
        if self.layer_transfer_counter is not None:
            self.layer_transfer_counter.wait_until(layer_id - self.start_layer)
        return self._get_key_buffer(layer_id)

    def _get_value_buffer(self, layer_id: int):
        # for internal use of referencing
        if self.store_dtype != self.dtype:
            return self.v_buffer[layer_id - self.start_layer].view(self.dtype)
        return self.v_buffer[layer_id - self.start_layer]

    def get_value_buffer(self, layer_id: int):
        if self.layer_transfer_counter is not None:
            self.layer_transfer_counter.wait_until(layer_id - self.start_layer)
        return self._get_value_buffer(layer_id)

    def get_kv_buffer(self, layer_id: int):
        return self.get_key_buffer(layer_id), self.get_value_buffer(layer_id)

    def set_kv_buffer(
        self,
        layer: RadixAttention,
        loc: torch.Tensor,
        cache_k: torch.Tensor,
        cache_v: torch.Tensor,
        k_scale: Optional[float] = None,
        v_scale: Optional[float] = None,
        layer_id_override: Optional[int] = None,
    ):
        from sglang.srt.model_executor.cuda_graph_runner import get_is_capture_mode

        if layer_id_override is not None:
            layer_id = layer_id_override
        else:
            layer_id = layer.layer_id
        if cache_k.dtype != self.dtype:
            if k_scale is not None:
                cache_k.div_(k_scale)
            if v_scale is not None:
                cache_v.div_(v_scale)
            cache_k = cache_k.to(self.dtype)
            cache_v = cache_v.to(self.dtype)

        if self.store_dtype != self.dtype:
            cache_k = cache_k.view(self.store_dtype)
            cache_v = cache_v.view(self.store_dtype)

        if get_is_capture_mode() and self.alt_stream is not None:
            # Overlap the copy of K and V cache for small batch size
            current_stream = self.device_module.current_stream()
            self.alt_stream.wait_stream(current_stream)
            self.k_buffer[layer_id - self.start_layer][loc] = cache_k
            with self.device_module.stream(self.alt_stream):
                self.v_buffer[layer_id - self.start_layer][loc] = cache_v
            current_stream.wait_stream(self.alt_stream)
        else:
            self.k_buffer[layer_id - self.start_layer][loc] = cache_k
            self.v_buffer[layer_id - self.start_layer][loc] = cache_v

    def move_kv_cache(self, tgt_loc: torch.Tensor, src_loc: torch.Tensor):
        N = tgt_loc.numel()
        if N == 0:
            return

        assert (
            self._kv_copy_config is not None
        ), "KV copy not initialized. Set enable_kv_cache_copy=True in __init__"

        cfg = self._kv_copy_config
        N_upper = next_power_of_2(N)
        grid = (self.data_ptrs.numel(), cfg["byte_tiles"])

        copy_all_layer_kv_cache_tiled[grid](
            self.data_ptrs,
            self.data_strides,
            tgt_loc,
            src_loc,
            N,
            N_upper,
            BYTES_PER_TILE=cfg["bytes_per_tile"],
            num_warps=cfg["num_warps"],
            num_stages=2,
        )


class MHATokenToKVPoolFP4(MHATokenToKVPool):

    def _create_buffers(self):
        with self.memory_saver_adapter.region(GPU_MEMORY_TYPE_KV_CACHE):
            with (
                torch.cuda.use_mem_pool(self.custom_mem_pool)
                if self.enable_custom_mem_pool
                else nullcontext()
            ):
                # [size, head_num, head_dim] for each layer
                # The padded slot 0 is used for writing dummy outputs from padded tokens.
                m = self.size + self.page_size
                n = self.head_num
                k = self.head_dim

                scale_block_size = 16
                self.store_dtype = torch.uint8
                self.k_buffer = [
                    torch.zeros(
                        (m, n, k // 2),
                        dtype=self.store_dtype,
                        device=self.device,
                    )
                    for _ in range(self.layer_num)
                ]
                self.v_buffer = [
                    torch.zeros(
                        (m, n, k // 2),
                        dtype=self.store_dtype,
                        device=self.device,
                    )
                    for _ in range(self.layer_num)
                ]

                self.k_scale_buffer = [
                    torch.zeros(
                        (m, (n * k) // scale_block_size),
                        dtype=self.store_dtype,
                        device=self.device,
                    )
                    for _ in range(self.layer_num)
                ]
                self.v_scale_buffer = [
                    torch.zeros(
                        (m, (n * k) // scale_block_size),
                        dtype=self.store_dtype,
                        device=self.device,
                    )
                    for _ in range(self.layer_num)
                ]

    def _clear_buffers(self):
        del self.k_buffer
        del self.v_buffer
        del self.k_scale_buffer
        del self.v_scale_buffer

    def _get_key_buffer(self, layer_id: int):
        # for internal use of referencing
        if self.store_dtype != self.dtype:
            cache_k_nope_fp4 = self.k_buffer[layer_id - self.start_layer].view(
                torch.uint8
            )
            cache_k_nope_fp4_sf = self.k_scale_buffer[layer_id - self.start_layer]

            from sglang.srt.layers.quantization.kvfp4_tensor import KVFP4QuantizeUtil

            cache_k_nope_fp4_dequant = KVFP4QuantizeUtil.batched_dequantize(
                cache_k_nope_fp4, cache_k_nope_fp4_sf
            )
            return cache_k_nope_fp4_dequant
        return self.k_buffer[layer_id - self.start_layer]

    def _get_value_buffer(self, layer_id: int):
        # for internal use of referencing
        if self.store_dtype != self.dtype:
            cache_v_nope_fp4 = self.v_buffer[layer_id - self.start_layer].view(
                torch.uint8
            )
            cache_v_nope_fp4_sf = self.v_scale_buffer[layer_id - self.start_layer]

            from sglang.srt.layers.quantization.kvfp4_tensor import KVFP4QuantizeUtil

            cache_v_nope_fp4_dequant = KVFP4QuantizeUtil.batched_dequantize(
                cache_v_nope_fp4, cache_v_nope_fp4_sf
            )
            return cache_v_nope_fp4_dequant
        return self.v_buffer[layer_id - self.start_layer]

    def set_kv_buffer(
        self,
        layer: RadixAttention,
        loc: torch.Tensor,
        cache_k: torch.Tensor,
        cache_v: torch.Tensor,
        k_scale: Optional[float] = None,
        v_scale: Optional[float] = None,
        layer_id_override: Optional[int] = None,
    ):
        from sglang.srt.model_executor.cuda_graph_runner import get_is_capture_mode

        if layer_id_override is not None:
            layer_id = layer_id_override
        else:
            layer_id = layer.layer_id
        if cache_k.dtype != self.dtype:
            if k_scale is not None:
                cache_k.div_(k_scale)
            if v_scale is not None:
                cache_v.div_(v_scale)

            from sglang.srt.layers.quantization.kvfp4_tensor import KVFP4QuantizeUtil

            cache_k, cache_k_fp4_sf = KVFP4QuantizeUtil.batched_quantize(cache_k)
            cache_v, cache_v_fp4_sf = KVFP4QuantizeUtil.batched_quantize(cache_v)

        if self.store_dtype != self.dtype:
            cache_k = cache_k.view(self.store_dtype)
            cache_v = cache_v.view(self.store_dtype)

            cache_k_fp4_sf = cache_k_fp4_sf.view(self.store_dtype)
            cache_v_fp4_sf = cache_v_fp4_sf.view(self.store_dtype)

        if get_is_capture_mode() and self.alt_stream is not None:
            # Overlap the copy of K and V cache for small batch size
            current_stream = self.device_module.current_stream()
            self.alt_stream.wait_stream(current_stream)
            self.k_buffer[layer_id - self.start_layer][loc] = cache_k

            self.k_scale_buffer[layer_id - self.start_layer][loc] = cache_k_fp4_sf
            with self.device_module.stream(self.alt_stream):
                self.v_buffer[layer_id - self.start_layer][loc] = cache_v

                self.v_scale_buffer[layer_id - self.start_layer][loc] = cache_v_fp4_sf
            current_stream.wait_stream(self.alt_stream)
        else:
            self.k_buffer[layer_id - self.start_layer][loc] = cache_k
            self.v_buffer[layer_id - self.start_layer][loc] = cache_v

            self.k_scale_buffer[layer_id - self.start_layer][loc] = cache_k_fp4_sf
            self.v_scale_buffer[layer_id - self.start_layer][loc] = cache_v_fp4_sf


class MHATokenToKVPoolCPUFP8(MHATokenToKVPool):

    def _create_buffers(self):
        with self.memory_saver_adapter.region(GPU_MEMORY_TYPE_KV_CACHE):
            with (
                torch.cuda.use_mem_pool(self.custom_mem_pool)
                if self.enable_custom_mem_pool
                else nullcontext()
            ):
                # [size, head_num, head_dim] for each layer
                # The padded slot 0 is used for writing dummy outputs from padded tokens.
                self.k_buffer = [
                    torch.zeros(
                        (self.size + self.page_size, self.head_num, self.head_dim),
                        dtype=self.store_dtype,
                        device=self.device,
                    )
                    for _ in range(self.layer_num)
                ]
                self.v_buffer = [
                    torch.zeros(
                        (self.size + self.page_size, self.head_num, self.head_dim),
                        dtype=self.store_dtype,
                        device=self.device,
                    )
                    for _ in range(self.layer_num)
                ]

        self.k_data_ptrs = torch.tensor(
            [x.data_ptr() for x in self.k_buffer],
            dtype=torch.uint64,
            device=self.device,
        )
        self.v_data_ptrs = torch.tensor(
            [x.data_ptr() for x in self.v_buffer],
            dtype=torch.uint64,
            device=self.device,
        )
        self.data_ptrs = torch.cat([self.k_data_ptrs, self.v_data_ptrs], dim=0)
        self.data_strides = torch.tensor(
            [
                np.prod(x.shape[1:]) * x.dtype.itemsize
                for x in self.k_buffer + self.v_buffer
            ],
            device=self.device,
        )

        self.k_scale_buffer = [
            torch.zeros(
                (self.size + self.page_size, 1, 1),
                dtype=torch.float32,
                device=self.device,
            )
            for _ in range(self.layer_num)
        ]
        self.v_scale_buffer = [
            torch.zeros(
                (self.size + self.page_size, 1, 1),
                dtype=torch.float32,
                device=self.device,
            )
            for _ in range(self.layer_num)
        ]

    def _clear_buffers(self):
        del self.k_buffer
        del self.v_buffer
        del self.k_scale_buffer
        del self.v_scale_buffer

    def _get_key_buffer(self, layer_id: int):
        # for internal use of referencing
        if self.store_dtype != self.dtype:
            return (
                self.k_buffer[layer_id - self.start_layer].view(self.dtype),
                self.k_scale_buffer[layer_id - self.start_layer],
            )
        return self.k_buffer[layer_id - self.start_layer]

    def _get_value_buffer(self, layer_id: int):
        # for internal use of referencing
        if self.store_dtype != self.dtype:
            return (
                self.v_buffer[layer_id - self.start_layer].view(self.dtype),
                self.v_scale_buffer[layer_id - self.start_layer],
            )
        return self.v_buffer[layer_id - self.start_layer]

    def set_kv_buffer(
        self,
        layer: RadixAttention,
        loc: torch.Tensor,
        cache_k: torch.Tensor,
        cache_v: torch.Tensor,
        k_scale: Optional[float] = None,
        v_scale: Optional[float] = None,
        layer_id_override: Optional[int] = None,
    ):
        if layer_id_override is not None:
            layer_id = layer_id_override
        else:
            layer_id = layer.layer_id
        if cache_k.dtype != self.dtype:
            from sglang.srt.layers.quantization.fp8_utils import input_to_float8

            cache_k_fp8, cache_k_scale = input_to_float8(cache_k, dtype=self.dtype)
            cache_k = cache_k_fp8
            cache_v_fp8, cache_v_scale = input_to_float8(cache_v, dtype=self.dtype)
            cache_v = cache_v_fp8

        if self.store_dtype != self.dtype:
            cache_k = cache_k.view(self.store_dtype)
            cache_v = cache_v.view(self.store_dtype)

        self.k_buffer[layer_id - self.start_layer][loc] = cache_k
        self.k_scale_buffer[layer_id - self.start_layer][loc] = cache_k_scale
        self.v_buffer[layer_id - self.start_layer][loc] = cache_v
        self.v_scale_buffer[layer_id - self.start_layer][loc] = cache_v_scale


class HybridLinearKVPool(KVCache):
    """KV cache with separate pools for full and linear attention layers."""

    def __init__(
        self,
        size: int,
        dtype: torch.dtype,
        page_size: int,
        head_num: int,
        head_dim: int,
        full_attention_layer_ids: List[int],
        enable_kvcache_transpose: bool,
        device: str,
        mamba_pool: MambaPool,
        enable_memory_saver: bool = False,
        # TODO: refactor mla related args
        use_mla: bool = False,
        kv_lora_rank: int = None,
        qk_rope_head_dim: int = None,
    ):
        self.size = size
        self.dtype = dtype
        self.device = device
        self.full_layer_nums = len(full_attention_layer_ids)
        self.page_size = page_size
        # TODO support pp?
        self.start_layer = 0
        self.head_num = head_num
        self.head_dim = head_dim
        self.mamba_pool = mamba_pool
        # TODO MHATransposedTokenToKVPool if enable_kvcache_transpose is True
        assert not enable_kvcache_transpose
        self.use_mla = use_mla
        if not use_mla:

            TokenToKVPoolClass = MHATokenToKVPool

            if _is_npu:
                from sglang.srt.hardware_backend.npu.memory_pool_npu import (
                    NPUMHATokenToKVPool,
                )

                TokenToKVPoolClass = NPUMHATokenToKVPool

            self.full_kv_pool = TokenToKVPoolClass(
                size=size,
                page_size=self.page_size,
                dtype=dtype,
                head_num=head_num,
                head_dim=head_dim,
                layer_num=self.full_layer_nums,
                device=device,
                enable_memory_saver=enable_memory_saver,
            )
        else:

            TokenToKVPoolClass = MLATokenToKVPool

            if _is_npu:
                from sglang.srt.hardware_backend.npu.memory_pool_npu import (
                    NPUMLATokenToKVPool,
                )

                TokenToKVPoolClass = NPUMLATokenToKVPool

            self.full_kv_pool = TokenToKVPoolClass(
                size=size,
                page_size=self.page_size,
                dtype=dtype,
                layer_num=self.full_layer_nums,
                device=device,
                kv_lora_rank=kv_lora_rank,
                qk_rope_head_dim=qk_rope_head_dim,
                enable_memory_saver=enable_memory_saver,
            )
        self.full_attention_layer_id_mapping = {
            id: i for i, id in enumerate(full_attention_layer_ids)
        }
        if use_mla:
            self.mem_usage = self.get_kv_size_bytes() / GB
        else:
            k_size, v_size = self.get_kv_size_bytes()
            self.mem_usage = (k_size + v_size) / GB

    def get_kv_size_bytes(self):
        return self.full_kv_pool.get_kv_size_bytes()

    def get_contiguous_buf_infos(self):
        return self.full_kv_pool.get_contiguous_buf_infos()

    def get_state_buf_infos(self):
        mamba_data_ptrs, mamba_data_lens, mamba_item_lens = (
            self.mamba_pool.get_contiguous_buf_infos()
        )
        return mamba_data_ptrs, mamba_data_lens, mamba_item_lens

    def maybe_get_custom_mem_pool(self):
        return self.full_kv_pool.maybe_get_custom_mem_pool()

    def _transfer_full_attention_id(self, layer_id: int):
        if layer_id not in self.full_attention_layer_id_mapping:
            raise ValueError(
                f"{layer_id=} not in full attention layers: {self.full_attention_layer_id_mapping.keys()}"
            )
        return self.full_attention_layer_id_mapping[layer_id]

    def get_key_buffer(self, layer_id: int):
        layer_id = self._transfer_full_attention_id(layer_id)
        return self.full_kv_pool.get_key_buffer(layer_id)

    def get_value_buffer(self, layer_id: int):
        layer_id = self._transfer_full_attention_id(layer_id)
        return self.full_kv_pool.get_value_buffer(layer_id)

    def get_kv_buffer(self, layer_id: int):
        layer_id = self._transfer_full_attention_id(layer_id)
        return self.full_kv_pool.get_kv_buffer(layer_id)

    @contextmanager
    def _transfer_id_context(self, layer: RadixAttention):

        @contextmanager
        def _patch_layer_id(layer):
            original_layer_id = layer.layer_id
            layer.layer_id = self._transfer_full_attention_id(layer.layer_id)
            try:
                yield
            finally:
                layer.layer_id = original_layer_id

        with _patch_layer_id(layer):
            yield

    def set_kv_buffer(
        self,
        layer: RadixAttention,
        loc: torch.Tensor,
        cache_k: torch.Tensor,
        cache_v: torch.Tensor,
        k_scale: float = 1.0,
        v_scale: float = 1.0,
    ):
        layer_id = self._transfer_full_attention_id(layer.layer_id)
        if not self.use_mla:
            self.full_kv_pool.set_kv_buffer(
                None,
                loc,
                cache_k,
                cache_v,
                k_scale,
                v_scale,
                layer_id_override=layer_id,
            )
        else:
            with self._transfer_id_context(layer):
                self.full_kv_pool.set_kv_buffer(
                    layer,
                    loc,
                    cache_k,
                    cache_v,
                )

    def get_v_head_dim(self):
        return self.full_kv_pool.get_value_buffer(0).shape[-1]

    def set_mla_kv_buffer(
        self,
        layer: RadixAttention,
        loc: torch.Tensor,
        cache_k_nope: torch.Tensor,
        cache_k_rope: torch.Tensor,
    ):
        assert self.use_mla, "set_mla_kv_buffer called when use_mla is False"
        with self._transfer_id_context(layer):
            self.full_kv_pool.set_mla_kv_buffer(layer, loc, cache_k_nope, cache_k_rope)

    def get_mla_kv_buffer(
        self,
        layer: RadixAttention,
        loc: torch.Tensor,
        dst_dtype: Optional[torch.dtype] = None,
    ):
        assert self.use_mla, "get_mla_kv_buffer called when use_mla is False"
        with self._transfer_id_context(layer):
            return self.full_kv_pool.get_mla_kv_buffer(layer, loc, dst_dtype)


class SWAKVPool(KVCache):
    """KV cache with separate pools for full and SWA attention layers."""

    def __init__(
        self,
        size: int,
        size_swa: int,
        dtype: torch.dtype,
        head_num: int,
        head_dim: int,
        swa_attention_layer_ids: List[int],
        full_attention_layer_ids: List[int],
        enable_kvcache_transpose: bool,
        device: str,
        token_to_kv_pool_class: KVCache = MHATokenToKVPool,
        **kwargs,
    ):
        self.size = size
        self.size_swa = size_swa
        self.dtype = dtype
        self.head_num = head_num
        self.head_dim = head_dim
        self.device = device
        self.swa_layer_nums = len(swa_attention_layer_ids)
        self.full_layer_nums = len(full_attention_layer_ids)
        self.start_layer = 0
        self.page_size = 1

        kwargs["page_size"] = 1
        kwargs["enable_memory_saver"] = False
        kwargs["head_num"] = head_num
        kwargs["head_dim"] = head_dim
        kwargs["device"] = device
        # TODO MHATransposedTokenToKVPool if enable_kvcache_transpose is True
        assert not enable_kvcache_transpose

        # for disagg with nvlink
        self.enable_custom_mem_pool, self.custom_mem_pool, _ = (
            maybe_init_custom_mem_pool(device=self.device)
        )

        self.swa_kv_pool = token_to_kv_pool_class(
            size=size_swa,
            dtype=dtype,
            layer_num=self.swa_layer_nums,
            **kwargs,
        )
        self.full_kv_pool = token_to_kv_pool_class(
            size=size,
            dtype=dtype,
            layer_num=self.full_layer_nums,
            **kwargs,
        )
        # {layer_id: (index, is_swa_layer)}
        self.layers_mapping: Dict[int, Tuple[int, bool]] = {}
        for full_attn_layer_id, global_layer_id in enumerate(full_attention_layer_ids):
            self.layers_mapping[global_layer_id] = (full_attn_layer_id, False)
        for swa_layer_id, global_layer_id in enumerate(swa_attention_layer_ids):
            self.layers_mapping[global_layer_id] = (swa_layer_id, True)
        self.full_to_swa_index_mapping: Optional[torch.Tensor] = None

        k_size, v_size = self.get_kv_size_bytes()
        self.mem_usage = (k_size + v_size) / GB
        logger.info(
            f"SWAKVPool mem usage: {self.mem_usage} GB, swa size: {self.size_swa}, full size: {self.size}"
        )

    def get_kv_size_bytes(self):
        k_size, v_size = self.full_kv_pool.get_kv_size_bytes()
        k_size_swa, v_size_swa = self.swa_kv_pool.get_kv_size_bytes()
        return k_size + k_size_swa, v_size + v_size_swa

    def get_contiguous_buf_infos(self):
        full_kv_data_ptrs, full_kv_data_lens, full_kv_item_lens = (
            self.full_kv_pool.get_contiguous_buf_infos()
        )

        kv_data_ptrs = full_kv_data_ptrs
        kv_data_lens = full_kv_data_lens
        kv_item_lens = full_kv_item_lens

        return kv_data_ptrs, kv_data_lens, kv_item_lens

    def get_state_buf_infos(self):
        swa_kv_data_ptrs, swa_kv_data_lens, swa_kv_item_lens = (
            self.swa_kv_pool.get_contiguous_buf_infos()
        )

        return swa_kv_data_ptrs, swa_kv_data_lens, swa_kv_item_lens

    def get_key_buffer(self, layer_id: int):
        layer_id_pool, is_swa_layer = self.layers_mapping[layer_id]
        if is_swa_layer:
            return self.swa_kv_pool.get_key_buffer(layer_id_pool)
        else:
            return self.full_kv_pool.get_key_buffer(layer_id_pool)

    def get_value_buffer(self, layer_id: int):
        layer_id_pool, is_swa_layer = self.layers_mapping[layer_id]
        if is_swa_layer:
            return self.swa_kv_pool.get_value_buffer(layer_id_pool)
        else:
            return self.full_kv_pool.get_value_buffer(layer_id_pool)

    def get_kv_buffer(self, layer_id: int):
        layer_id_pool, is_swa_layer = self.layers_mapping[layer_id]
        if is_swa_layer:
            return self.swa_kv_pool.get_kv_buffer(layer_id_pool)
        else:
            return self.full_kv_pool.get_kv_buffer(layer_id_pool)

    def translate_loc_from_full_to_swa(self, kv_indices: torch.Tensor):
        assert self.full_to_swa_index_mapping is not None
        return self.full_to_swa_index_mapping[kv_indices].to(torch.int32)

    def set_kv_buffer(
        self,
        layer: RadixAttention,
        loc: torch.Tensor,
        cache_k: torch.Tensor,
        cache_v: torch.Tensor,
        k_scale: float = 1.0,
        v_scale: float = 1.0,
    ):

        layer_id = layer.layer_id
        layer_id_pool, is_swa_layer = self.layers_mapping[layer_id]
        if is_swa_layer:
            if self.full_to_swa_index_mapping is not None:
                loc = self.translate_loc_from_full_to_swa(loc)
            self.swa_kv_pool.set_kv_buffer(
                None,
                loc,
                cache_k,
                cache_v,
                k_scale,
                v_scale,
                layer_id_override=layer_id_pool,
            )
        else:
            self.full_kv_pool.set_kv_buffer(
                None,
                loc,
                cache_k,
                cache_v,
                k_scale,
                v_scale,
                layer_id_override=layer_id_pool,
            )


class MLATokenToKVPool(KVCache):
    def __init__(
        self,
        size: int,
        page_size: int,
        dtype: torch.dtype,
        kv_lora_rank: int,
        qk_rope_head_dim: int,
        layer_num: int,
        device: str,
        enable_memory_saver: bool,
        start_layer: Optional[int] = None,
        end_layer: Optional[int] = None,
        use_nsa: bool = False,
        override_kv_cache_dim: Optional[int] = None,
    ):
        super().__init__(
            size,
            page_size,
            dtype,
            layer_num,
            device,
            enable_memory_saver,
            start_layer,
            end_layer,
        )

        self.kv_lora_rank = kv_lora_rank
        self.qk_rope_head_dim = qk_rope_head_dim
        self.use_nsa = use_nsa
        self.nsa_kv_cache_store_fp8 = use_nsa and dtype == torch.float8_e4m3fn
        assert not (
            self.nsa_kv_cache_store_fp8 and override_kv_cache_dim is None
        ), "override_kv_cache_dim must be provided when using NSA with FP8 kv cache storage"
        self.kv_cache_dim = (
            override_kv_cache_dim
            if self.use_nsa and self.nsa_kv_cache_store_fp8
            else (kv_lora_rank + qk_rope_head_dim)
        )

        self._create_buffers()

        self.data_ptrs = torch.tensor(
            [x.data_ptr() for x in self.kv_buffer],
            dtype=torch.uint64,
            device=self.device,
        )
        if not use_nsa:
            # NSA will allocate indexer KV cache later and then log the total size
            self._finalize_allocation_log(size)

    def _create_buffers(self):
        with self.memory_saver_adapter.region(GPU_MEMORY_TYPE_KV_CACHE):
            with (
                torch.cuda.use_mem_pool(self.custom_mem_pool)
                if self.custom_mem_pool
                else nullcontext()
            ):
                # The padded slot 0 is used for writing dummy outputs from padded tokens.
                self.kv_buffer = [
                    torch.zeros(
                        (self.size + self.page_size, 1, self.kv_cache_dim),
                        dtype=self.store_dtype,
                        device=self.device,
                    )
                    for _ in range(self.layer_num)
                ]

    def _clear_buffers(self):
        del self.kv_buffer

    def get_kv_size_bytes(self):
        assert hasattr(self, "kv_buffer")
        kv_size_bytes = 0
        for kv_cache in self.kv_buffer:
            kv_size_bytes += get_tensor_size_bytes(kv_cache)
        return kv_size_bytes

    # for disagg
    def get_contiguous_buf_infos(self):
        # MLA has only one kv_buffer, so only the information of this buffer needs to be returned.
        kv_data_ptrs = [self.kv_buffer[i].data_ptr() for i in range(self.layer_num)]
        kv_data_lens = [self.kv_buffer[i].nbytes for i in range(self.layer_num)]
        kv_item_lens = [
            self.kv_buffer[i][0].nbytes * self.page_size for i in range(self.layer_num)
        ]
        return kv_data_ptrs, kv_data_lens, kv_item_lens

    def get_key_buffer(self, layer_id: int):
        if self.layer_transfer_counter is not None:
            self.layer_transfer_counter.wait_until(layer_id - self.start_layer)

        if self.store_dtype != self.dtype:
            return self.kv_buffer[layer_id - self.start_layer].view(self.dtype)

        return self.kv_buffer[layer_id - self.start_layer]

    def get_value_buffer(self, layer_id: int):
        if self.layer_transfer_counter is not None:
            self.layer_transfer_counter.wait_until(layer_id - self.start_layer)

        if self.store_dtype != self.dtype:
            return self.kv_buffer[layer_id - self.start_layer][
                ..., : self.kv_lora_rank
            ].view(self.dtype)
        return self.kv_buffer[layer_id - self.start_layer][..., : self.kv_lora_rank]

    def get_kv_buffer(self, layer_id: int):
        return self.get_key_buffer(layer_id), self.get_value_buffer(layer_id)

    def set_kv_buffer(
        self,
        layer: RadixAttention,
        loc: torch.Tensor,
        cache_k: torch.Tensor,
        cache_v: torch.Tensor,
    ):
        layer_id = layer.layer_id
        assert not (self.use_nsa and self.nsa_kv_cache_store_fp8)
        if cache_k.dtype != self.dtype:
            cache_k = cache_k.to(self.dtype)

        if self.store_dtype != self.dtype:
            self.kv_buffer[layer_id - self.start_layer][loc] = cache_k.view(
                self.store_dtype
            )
        else:
            self.kv_buffer[layer_id - self.start_layer][loc] = cache_k

    def set_mla_kv_buffer(
        self,
        layer: RadixAttention,
        loc: torch.Tensor,
        cache_k_nope: torch.Tensor,
        cache_k_rope: torch.Tensor,
    ):
        layer_id = layer.layer_id

        if self.use_nsa and self.nsa_kv_cache_store_fp8:
            # original cache_k: (num_tokens, num_heads 1, hidden 576); we unsqueeze the page_size=1 dim here
            # TODO no need to cat
            cache_k = torch.cat([cache_k_nope, cache_k_rope], dim=-1)
            cache_k = quantize_k_cache(cache_k.unsqueeze(1)).squeeze(1)
            cache_k = cache_k.view(self.store_dtype)
            self.kv_buffer[layer_id - self.start_layer][loc] = cache_k
        else:
            if cache_k_nope.dtype != self.dtype:
                cache_k_nope = cache_k_nope.to(self.dtype)
                cache_k_rope = cache_k_rope.to(self.dtype)
            if self.store_dtype != self.dtype:
                cache_k_nope = cache_k_nope.view(self.store_dtype)
                cache_k_rope = cache_k_rope.view(self.store_dtype)

            set_mla_kv_buffer_triton(
                self.kv_buffer[layer_id - self.start_layer],
                loc,
                cache_k_nope,
                cache_k_rope,
            )

    def get_mla_kv_buffer(
        self,
        layer: RadixAttention,
        loc: torch.Tensor,
        dst_dtype: Optional[torch.dtype] = None,
    ):
        # get k nope and k rope from the kv buffer, and optionally cast them to dst_dtype.
        layer_id = layer.layer_id
        kv_buffer = self.get_key_buffer(layer_id)
        dst_dtype = dst_dtype or self.dtype
        cache_k_nope = torch.empty(
            (loc.shape[0], 1, self.kv_lora_rank),
            dtype=dst_dtype,
            device=kv_buffer.device,
        )
        cache_k_rope = torch.empty(
            (loc.shape[0], 1, self.qk_rope_head_dim),
            dtype=dst_dtype,
            device=kv_buffer.device,
        )
        get_mla_kv_buffer_triton(kv_buffer, loc, cache_k_nope, cache_k_rope)
        return cache_k_nope, cache_k_rope

    def get_cpu_copy(self, indices):
        torch.cuda.synchronize()
        kv_cache_cpu = []
        chunk_size = self.cpu_offloading_chunk_size
        for layer_id in range(self.layer_num):
            kv_cache_cpu.append([])
            for i in range(0, len(indices), chunk_size):
                chunk_indices = indices[i : i + chunk_size]
                kv_cpu = self.kv_buffer[layer_id][chunk_indices].to(
                    "cpu", non_blocking=True
                )
                kv_cache_cpu[-1].append(kv_cpu)
        torch.cuda.synchronize()
        return kv_cache_cpu

    def load_cpu_copy(self, kv_cache_cpu, indices):
        torch.cuda.synchronize()
        chunk_size = self.cpu_offloading_chunk_size
        for layer_id in range(self.layer_num):
            for i in range(0, len(indices), chunk_size):
                chunk_indices = indices[i : i + chunk_size]
                kv_cpu = kv_cache_cpu[layer_id][i // chunk_size]
                assert kv_cpu.shape[0] == len(chunk_indices)
                kv_chunk = kv_cpu.to(self.kv_buffer[0].device, non_blocking=True)
                self.kv_buffer[layer_id][chunk_indices] = kv_chunk
        torch.cuda.synchronize()


class MLATokenToKVPoolFP4(MLATokenToKVPool):

    def _create_buffers(self):
        with self.memory_saver_adapter.region(GPU_MEMORY_TYPE_KV_CACHE):
            with (
                torch.cuda.use_mem_pool(self.custom_mem_pool)
                if self.custom_mem_pool
                else nullcontext()
            ):
                # The padded slot 0 is used for writing dummy outputs from padded tokens.
                m = self.size + self.page_size
                n = 1  # head_num
                k = self.kv_cache_dim  # head_dim

                scale_block_size = 16
                self.store_dtype = torch.uint8

                self.kv_buffer = [
                    torch.zeros(
                        (m, n, k // 2),
                        dtype=self.store_dtype,
                        device=self.device,
                    )
                    for _ in range(self.layer_num)
                ]

                self.kv_scale_buffer = [
                    torch.zeros(
                        (m, k // scale_block_size),
                        dtype=self.store_dtype,
                        device=self.device,
                    )
                    for _ in range(self.layer_num)
                ]

    def _clear_buffers(self):
        del self.kv_buffer
        del self.kv_scale_buffer

    def get_key_buffer(self, layer_id: int):
        if self.layer_transfer_counter is not None:
            self.layer_transfer_counter.wait_until(layer_id - self.start_layer)

        if self.store_dtype != self.dtype:
            cache_k_nope_fp4 = self.kv_buffer[layer_id - self.start_layer].view(
                torch.uint8
            )
            cache_k_nope_fp4_sf = self.kv_scale_buffer[layer_id - self.start_layer]

            from sglang.srt.layers.quantization.kvfp4_tensor import KVFP4QuantizeUtil

            cache_k_nope_fp4_dequant = KVFP4QuantizeUtil.batched_dequantize(
                cache_k_nope_fp4, cache_k_nope_fp4_sf
            )
            return cache_k_nope_fp4_dequant

        return self.kv_buffer[layer_id - self.start_layer]

    def set_kv_buffer(
        self,
        layer: RadixAttention,
        loc: torch.Tensor,
        cache_k: torch.Tensor,
        cache_v: torch.Tensor,
    ):
        layer_id = layer.layer_id
        assert not (self.use_nsa and self.nsa_kv_cache_store_fp8)
        if cache_k.dtype != self.dtype:
            from sglang.srt.layers.quantization.kvfp4_tensor import KVFP4QuantizeUtil

            cache_k_fp4, cache_k_fp4_sf = KVFP4QuantizeUtil.batched_quantize(cache_k)

        if self.store_dtype != self.dtype:
            self.kv_buffer[layer_id - self.start_layer][loc] = cache_k_fp4.view(
                self.store_dtype
            )
            self.kv_scale_buffer[layer_id - self.start_layer][loc] = (
                cache_k_fp4_sf.view(self.store_dtype)
            )
        else:
            self.kv_buffer[layer_id - self.start_layer][loc] = cache_k

    def set_mla_kv_buffer(
        self,
        layer: RadixAttention,
        loc: torch.Tensor,
        cache_k_nope: torch.Tensor,
        cache_k_rope: torch.Tensor,
    ):
        layer_id = layer.layer_id

        if self.use_nsa and self.nsa_kv_cache_store_fp8:
            # original cache_k: (num_tokens, num_heads 1, hidden 576); we unsqueeze the page_size=1 dim here
            # TODO no need to cat
            cache_k = torch.cat([cache_k_nope, cache_k_rope], dim=-1)
            cache_k = quantize_k_cache(cache_k.unsqueeze(1)).squeeze(1)
            cache_k = cache_k.view(self.store_dtype)
            self.kv_buffer[layer_id - self.start_layer][loc] = cache_k
        else:
            if cache_k_nope.dtype != self.dtype:
                from sglang.srt.layers.quantization.kvfp4_tensor import (
                    KVFP4QuantizeUtil,
                )

                cache_k_nope_fp4, cache_k_nope_fp4_sf = (
                    KVFP4QuantizeUtil.batched_quantize(cache_k_nope)
                )
                cache_k_rope_fp4, cache_k_rope_fp4_sf = (
                    KVFP4QuantizeUtil.batched_quantize(cache_k_rope)
                )

            if self.store_dtype != self.dtype:
                cache_k_nope = cache_k_nope.view(self.store_dtype)
                cache_k_rope = cache_k_rope.view(self.store_dtype)

            set_mla_kv_buffer_triton(
                self.kv_buffer[layer_id - self.start_layer],
                loc,
                cache_k_nope_fp4,
                cache_k_rope_fp4,
            )
            set_mla_kv_scale_buffer_triton(
                self.kv_scale_buffer[layer_id - self.start_layer],
                loc,
                cache_k_nope_fp4_sf,
                cache_k_rope_fp4_sf,
            )


class MLATokenToKVPoolCPUFP8(MLATokenToKVPool):

    def _create_buffers(self):
        with self.memory_saver_adapter.region(GPU_MEMORY_TYPE_KV_CACHE):
            with (
                torch.cuda.use_mem_pool(self.custom_mem_pool)
                if self.custom_mem_pool
                else nullcontext()
            ):
                # The padded slot 0 is used for writing dummy outputs from padded tokens.
                self.kv_buffer = [
                    torch.zeros(
                        (self.size + self.page_size, 1, self.kv_cache_dim),
                        dtype=self.store_dtype,
                        device=self.device,
                    )
                    for _ in range(self.layer_num)
                ]
                self.kv_scale_buffer = [
                    torch.zeros(
                        (self.size + self.page_size, 1, 1),
                        dtype=torch.float32,
                        device=self.device,
                    )
                    for _ in range(self.layer_num)
                ]

        self.data_ptrs = torch.tensor(
            [x.data_ptr() for x in self.kv_buffer],
            dtype=torch.uint64,
            device=self.device,
        )

    def _clear_buffers(self):
        del self.kv_buffer
        del self.kv_scale_buffer

    def get_key_buffer(self, layer_id: int):
        if self.layer_transfer_counter is not None:
            self.layer_transfer_counter.wait_until(layer_id - self.start_layer)

        if self.store_dtype != self.dtype:
            return (
                self.kv_buffer[layer_id - self.start_layer].view(self.dtype),
                self.kv_scale_buffer[layer_id - self.start_layer],
            )

        return self.kv_buffer[layer_id - self.start_layer]

    def get_value_buffer(self, layer_id):
        if self.layer_transfer_counter is not None:
            self.layer_transfer_counter.wait_until(layer_id - self.start_layer)

        if self.store_dtype != self.dtype:
            return (
                self.kv_buffer[layer_id - self.start_layer][
                    ..., : self.kv_lora_rank
                ].view(self.dtype),
                self.kv_scale_buffer[layer_id - self.start_layer],
            )

        return self.kv_buffer[layer_id - self.start_layer][..., : self.kv_lora_rank]

    def set_kv_buffer(
        self,
        layer: RadixAttention,
        loc: torch.Tensor,
        cache_k: torch.Tensor,
        cache_v: torch.Tensor,
    ):
        layer_id = layer.layer_id
        assert not (self.use_nsa and self.nsa_kv_cache_store_fp8)
        if cache_k.dtype != self.dtype:
            from sglang.srt.layers.quantization.fp8_utils import input_to_float8

            cache_k_fp8, cache_k_scale = input_to_float8(cache_k, dtype=self.dtype)
            cache_k = cache_k_fp8

        if self.store_dtype != self.dtype:
            self.kv_buffer[layer_id - self.start_layer][loc] = cache_k.view(
                self.store_dtype
            )
            self.kv_scale_buffer[layer_id - self.start_layer][loc] = cache_k_scale.view(
                torch.float32
            )
        else:
            self.kv_buffer[layer_id - self.start_layer][loc] = cache_k


class NSATokenToKVPool(MLATokenToKVPool):
    quant_block_size = 128
    index_k_with_scale_buffer_dtype = torch.uint8
    rope_storage_dtype = torch.bfloat16  # rope is always stored in bf16

    def __init__(
        self,
        size: int,
        page_size: int,
        kv_lora_rank: int,
        dtype: torch.dtype,
        qk_rope_head_dim: int,
        layer_num: int,
        device: str,
        index_head_dim: int,
        enable_memory_saver: bool,
        start_layer: Optional[int] = None,
        end_layer: Optional[int] = None,
    ):
        assert (
            kv_lora_rank % self.quant_block_size == 0
        ), f"kv_lora_rank {kv_lora_rank} must be multiple of quant_block_size {self.quant_block_size}"

        # Calculate override_kv_cache_dim for FP8 storage:
        # kv_lora_rank + scale storage (kv_lora_rank // quant_block_size * 4 bytes) + rope dimension storage
        # Note: rope dimension is stored in original dtype (bf16), not quantized to fp8
        override_dim = (
            kv_lora_rank
            + kv_lora_rank // self.quant_block_size * 4
            + qk_rope_head_dim * self.rope_storage_dtype.itemsize
        )

        super().__init__(
            size,
            page_size,
            dtype,
            kv_lora_rank,
            qk_rope_head_dim,
            layer_num,
            device,
            enable_memory_saver,
            start_layer,
            end_layer,
            use_nsa=True,
            override_kv_cache_dim=override_dim,
        )
        # self.index_k_dtype = torch.float8_e4m3fn
        # self.index_k_scale_dtype = torch.float32
        self.index_head_dim = index_head_dim
        # num head == 1 and head dim == 128 for index_k in NSA
        assert index_head_dim == 128

        assert self.page_size == 64
        with (
            torch.cuda.use_mem_pool(self.custom_mem_pool)
            if self.custom_mem_pool
            else nullcontext()
        ):
            self.index_k_with_scale_buffer = [
                torch.zeros(
                    # Layout:
                    #     ref: test_attention.py :: kv_cache_cast_to_fp8
                    #     shape: (num_pages, page_size 64 * head_dim 128 + page_size 64 * fp32_nbytes 4)
                    #     data: for page i,
                    #         * buf[i, :page_size * head_dim] for fp8 data
                    #         * buf[i, page_size * head_dim:].view(float32) for scale
                    (
                        (size + page_size + 1) // self.page_size,
                        self.page_size
                        * (
                            index_head_dim + index_head_dim // self.quant_block_size * 4
                        ),
                    ),
                    dtype=self.index_k_with_scale_buffer_dtype,
                    device=device,
                )
                for _ in range(layer_num)
            ]
        self._finalize_allocation_log(size)

    def get_index_k_with_scale_buffer(self, layer_id: int) -> torch.Tensor:
        if self.layer_transfer_counter is not None:
            self.layer_transfer_counter.wait_until(layer_id - self.start_layer)
        return self.index_k_with_scale_buffer[layer_id - self.start_layer]

    def get_index_k_continuous(
        self,
        layer_id: int,
        seq_len: int,
        page_indices: torch.Tensor,
    ):
        buf = self.index_k_with_scale_buffer[layer_id - self.start_layer]
        return index_buf_accessor.GetK.execute(
            self, buf, seq_len=seq_len, page_indices=page_indices
        )

    def get_index_k_scale_continuous(
        self,
        layer_id: int,
        seq_len: int,
        page_indices: torch.Tensor,
    ):
        buf = self.index_k_with_scale_buffer[layer_id - self.start_layer]
        return index_buf_accessor.GetS.execute(
            self, buf, seq_len=seq_len, page_indices=page_indices
        )

    def get_index_k_scale_buffer(
        self,
        layer_id: int,
        seq_len: int,
        page_indices: torch.Tensor,
    ):
        """
        Fused method to get both index K and scale data in a single call using Triton.
        More efficient than calling get_index_k_continuous and get_index_k_scale_continuous separately.

        :param layer_id: Layer index
        :param seq_len: Sequence length
        :param page_indices: Page indices tensor
        :return: tuple of (k_fp8, k_scale) where
                 k_fp8: (seq_len, index_head_dim), uint8
                 k_scale: (seq_len, 4), uint8
        """
        buf = self.index_k_with_scale_buffer[layer_id - self.start_layer]
        return index_buf_accessor.GetKAndS.execute(
            self, buf, seq_len=seq_len, page_indices=page_indices
        )

    def set_index_k_scale_buffer(
        self,
        layer_id: int,
        loc: torch.Tensor,
        index_k: torch.Tensor,
        index_k_scale: torch.Tensor,
    ) -> None:
        buf = self.index_k_with_scale_buffer[layer_id - self.start_layer]
        index_buf_accessor.SetKAndS.execute(
            pool=self, buf=buf, loc=loc, index_k=index_k, index_k_scale=index_k_scale
        )

    def get_state_buf_infos(self):
        data_ptrs = [
            self.index_k_with_scale_buffer[i].data_ptr() for i in range(self.layer_num)
        ]
        data_lens = [
            self.index_k_with_scale_buffer[i].nbytes for i in range(self.layer_num)
        ]
        item_lens = [
            self.index_k_with_scale_buffer[i][0].nbytes for i in range(self.layer_num)
        ]
        return data_ptrs, data_lens, item_lens

    def get_kv_size_bytes(self):
        kv_size_bytes = super().get_kv_size_bytes()
        for index_k_cache in self.index_k_with_scale_buffer:
            kv_size_bytes += get_tensor_size_bytes(index_k_cache)
        return kv_size_bytes


class DoubleSparseTokenToKVPool(KVCache):
    def __init__(
        self,
        size: int,
        page_size: int,
        dtype: torch.dtype,
        head_num: int,
        head_dim: int,
        layer_num: int,
        device: str,
        heavy_channel_num: int,
        enable_memory_saver: bool,
        start_layer: Optional[int] = None,
        end_layer: Optional[int] = None,
    ):
        super().__init__(
            size,
            page_size,
            dtype,
            layer_num,
            device,
            enable_memory_saver,
            start_layer,
            end_layer,
        )

        with self.memory_saver_adapter.region(GPU_MEMORY_TYPE_KV_CACHE):
            with (
                torch.cuda.use_mem_pool(self.custom_mem_pool)
                if self.enable_custom_mem_pool
                else nullcontext()
            ):
                # [size, head_num, head_dim] for each layer
                self.k_buffer = [
                    torch.zeros(
                        (size + page_size, head_num, head_dim),
                        dtype=dtype,
                        device=device,
                    )
                    for _ in range(layer_num)
                ]
                self.v_buffer = [
                    torch.zeros(
                        (size + page_size, head_num, head_dim),
                        dtype=dtype,
                        device=device,
                    )
                    for _ in range(layer_num)
                ]

                # [size, head_num, heavy_channel_num] for each layer
                self.label_buffer = [
                    torch.zeros(
                        (size + 1, head_num, heavy_channel_num),
                        dtype=dtype,
                        device=device,
                    )
                    for _ in range(layer_num)
                ]

    def get_key_buffer(self, layer_id: int):
        return self.k_buffer[layer_id - self.start_layer]

    def get_value_buffer(self, layer_id: int):
        return self.v_buffer[layer_id - self.start_layer]

    def get_label_buffer(self, layer_id: int):
        return self.label_buffer[layer_id - self.start_layer]

    def get_kv_buffer(self, layer_id: int):
        return (
            self.k_buffer[layer_id - self.start_layer],
            self.v_buffer[layer_id - self.start_layer],
        )

    def set_kv_buffer(
        self,
        layer: RadixAttention,
        loc: torch.Tensor,
        cache_k: torch.Tensor,
        cache_v: torch.Tensor,
        cache_label: torch.Tensor,
    ):
        # NOTE(Andy): ignore the dtype check
        layer_id = layer.layer_id
        self.k_buffer[layer_id - self.start_layer][loc] = cache_k
        self.v_buffer[layer_id - self.start_layer][loc] = cache_v
        self.label_buffer[layer_id - self.start_layer][loc] = cache_label


@triton.jit
def copy_all_layer_kv_cache_tiled(
    data_ptrs,
    strides,
    tgt_loc_ptr,
    src_loc_ptr,
    num_locs,
    num_locs_upper: tl.constexpr,
    BYTES_PER_TILE: tl.constexpr,
):
    """2D tiled kernel. Safe for in-place copy."""
    bid = tl.program_id(0)
    tid = tl.program_id(1)

    stride = tl.load(strides + bid)
    base_ptr = tl.load(data_ptrs + bid)
    base_ptr = tl.cast(base_ptr, tl.pointer_type(tl.uint8))

    byte_off = tid * BYTES_PER_TILE + tl.arange(0, BYTES_PER_TILE)
    mask_byte = byte_off < stride
    tl.multiple_of(byte_off, 16)

    loc_idx = tl.arange(0, num_locs_upper)
    mask_loc = loc_idx < num_locs

    src = tl.load(src_loc_ptr + loc_idx, mask=mask_loc, other=0)
    tgt = tl.load(tgt_loc_ptr + loc_idx, mask=mask_loc, other=0)

    src_ptr = base_ptr + src[:, None] * stride + byte_off[None, :]
    tgt_ptr = base_ptr + tgt[:, None] * stride + byte_off[None, :]

    mask = mask_loc[:, None] & mask_byte[None, :]
    vals = tl.load(src_ptr, mask=mask)
    tl.store(tgt_ptr, vals, mask=mask)<|MERGE_RESOLUTION|>--- conflicted
+++ resolved
@@ -62,12 +62,6 @@
 GB = 1024 * 1024 * 1024
 _is_cuda = is_cuda()
 _is_npu = is_npu()
-<<<<<<< HEAD
-
-if _is_npu:
-    import torch_npu
-=======
->>>>>>> b76e303e
 
 
 def get_tensor_size_bytes(t: Union[torch.Tensor, List[torch.Tensor]]):
