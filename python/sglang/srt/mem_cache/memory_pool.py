--- conflicted
+++ resolved
@@ -181,13 +181,8 @@
             self.custom_mem_pool = torch.cuda.MemPool(allocator.allocator())
         else:
             self.custom_mem_pool = None
-<<<<<<< HEAD
+        self.is_kda_cache = isinstance(cache_params, KimiLinearCacheParams)
         with self.memory_saver_adapter.region(GPU_MEMORY_TYPE_KV_CACHE), (
-=======
-
-        self.is_kda_cache = isinstance(cache_params, KimiLinearCacheParams)
-        with (
->>>>>>> f600866a
             torch.cuda.use_mem_pool(self.custom_mem_pool)
             if self.enable_custom_mem_pool
             else nullcontext()
@@ -908,22 +903,9 @@
                 head_dim=head_dim,
                 layer_num=self.full_layer_nums,
                 device=device,
-                enable_memory_saver=False,
+                enable_memory_saver=enable_memory_saver,
             )
         else:
-<<<<<<< HEAD
-            TokenToKVPoolClass = MHATokenToKVPool
-        self.full_kv_pool = TokenToKVPoolClass(
-            size=size,
-            page_size=self.page_size,
-            dtype=dtype,
-            head_num=head_num,
-            head_dim=head_dim,
-            layer_num=self.full_layer_nums,
-            device=device,
-            enable_memory_saver=enable_memory_saver,
-        )
-=======
             TokenToKVPoolClass = MLATokenToKVPool
             self.full_kv_pool = TokenToKVPoolClass(
                 size=size,
@@ -935,7 +917,6 @@
                 qk_rope_head_dim=qk_rope_head_dim,
                 enable_memory_saver=False,
             )
->>>>>>> f600866a
         self.full_attention_layer_id_mapping = {
             id: i for i, id in enumerate(full_attention_layer_ids)
         }
