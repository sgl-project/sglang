import hashlib
import heapq
import logging
import threading
import time
from typing import List, Optional

import numpy as np
import torch

from sglang.srt.managers.cache_controller import HiCacheController
<<<<<<< HEAD
from sglang.srt.managers.schedule_batch import Req, WaitingStatus
=======
from sglang.srt.mem_cache.allocator import BaseTokenToKVPoolAllocator
from sglang.srt.mem_cache.base_prefix_cache import MatchResult
>>>>>>> a1c1ebe9
from sglang.srt.mem_cache.memory_pool import (
    MHATokenToKVPool,
    MLATokenToKVPool,
    ReqToTokenPool,
)
from sglang.srt.mem_cache.memory_pool_host import (
    MHATokenToKVPoolHost,
    MLATokenToKVPoolHost,
)
from sglang.srt.mem_cache.mooncake_store import MooncakeStore
from sglang.srt.mem_cache.radix_cache import RadixCache, TreeNode

logger = logging.getLogger(__name__)


def page_token_ids_to_key(
    prefix_block_key: str, current_page_ids: List, local_rank: int
):
    prefix_str = ""
    if len(prefix_block_key):
        prefix_str = hashlib.sha256(prefix_block_key.encode()).hexdigest()
    current_token_ids_bytes = np.array(current_page_ids).tobytes()
    current_hash_object = hashlib.sha256(current_token_ids_bytes)
    current_hash_hex = current_hash_object.hexdigest()
    return f"{prefix_str}_{int(current_hash_hex[:16], 16)}_{local_rank}"


def get_node_l3_keys(
    token_ids: List,
    current_token_len: int,
    prefix_block_key: str = "",
    local_rank: int = 0,
    page_size: int = 1,
):
    l3_keys = []
    total_block_len = len(token_ids) // page_size
    current_block_len = current_token_len // page_size
    for i in range(total_block_len - current_block_len, total_block_len):
        current_block_token_ids = token_ids[i * page_size : (i + 1) * page_size]
        current_block_key = page_token_ids_to_key(
            prefix_block_key, current_block_token_ids, local_rank
        )
        l3_keys.append(current_block_key)
        prefix_block_key = current_block_key

    return l3_keys


class HiRadixCache(RadixCache):

    def __init__(
        self,
        req_to_token_pool: ReqToTokenPool,
        token_to_kv_pool_allocator: BaseTokenToKVPoolAllocator,
        tp_cache_group: torch.distributed.ProcessGroup,
        page_size: int,
        hicache_ratio: float,
        hicache_size: int,
        hicache_write_policy: str,
        enable_mooncake_store_l3_cache: bool,
    ):
        self.kv_cache = token_to_kv_pool_allocator.get_kvcache()
        if isinstance(self.kv_cache, MHATokenToKVPool):
            self.token_to_kv_pool_host = MHATokenToKVPoolHost(
                self.kv_cache, hicache_ratio, hicache_size, page_size
            )
        elif isinstance(self.kv_cache, MLATokenToKVPool):
            self.token_to_kv_pool_host = MLATokenToKVPoolHost(
                self.kv_cache, hicache_ratio, hicache_size, page_size
            )
        else:
            raise ValueError(f"HiRadixCache only supports MHA and MLA yet")

        self.mooncake_l3_kv_pool = None
        self.mooncake_l3_load_cache_event = None
        self.enable_mooncake_store_l3_cache = enable_mooncake_store_l3_cache
        self.page_size = page_size
        if enable_mooncake_store_l3_cache:
            # TODO(huangtingwei9988):L3 cache only support write_through_selective and write_through write policy
            assert hicache_write_policy in ["write_through_selective", "write_through"]
            self.mooncake_l3_kv_pool = MooncakeStore(
                self.token_to_kv_pool_host.get_flat_data(
                    list(range(0, self.page_size))
                ).shape,
                self.token_to_kv_pool_host.dtype,
                (
                    1
                    if isinstance(self.token_to_kv_pool_host, MLATokenToKVPoolHost)
                    else 2
                ),
            )
            self.mooncake_l3_load_cache_event = threading.Event()
            self.l3_ongoing_load_back = {}

        self.tp_group = tp_cache_group

        self.load_cache_event = threading.Event()
        self.cache_controller = HiCacheController(
            token_to_kv_pool_allocator,
            self.token_to_kv_pool_host,
            page_size,
            enable_mooncake_store_l3_cache,
            load_cache_event=self.load_cache_event,
            write_policy=hicache_write_policy,
            mooncake_l3_kv_pool=self.mooncake_l3_kv_pool,
            mooncake_l3_load_cache_event=self.mooncake_l3_load_cache_event,
        )

        # record the nodes with ongoing write through
        self.ongoing_write_through = {}
        # record the node segments with ongoing load back
        self.ongoing_load_back = {}
        # todo: dynamically adjust the threshold
        self.write_through_threshold = (
            1 if hicache_write_policy == "write_through" else 3
        )
        self.load_back_threshold = 10
        super().__init__(
            req_to_token_pool, token_to_kv_pool_allocator, page_size, disable=False
        )

    def reset(self):
        TreeNode.counter = 0
        self.cache_controller.reset()
        self.token_to_kv_pool_host.clear()
        super().reset()

    def get_height(self, node: TreeNode):
        height = 0
        while node != self.root_node:
            node = node.parent
            height += 1
        return height

    def write_backup(
        self, node: TreeNode, write_back=False, token_ids: Optional[List] = None
    ):
        l3_keys = []
        if self.enable_mooncake_store_l3_cache:
            # The KV cache of each rank in the MLA model is the same, so only one copy needs to be stored
            local_rank = (
                0
                if isinstance(self.kv_cache, MLATokenToKVPool)
                else torch.cuda.current_device()
            )
            prefix_block_key = (
                ""
                if node.parent is None or len(node.parent.l3_keys) == 0
                else node.parent.l3_keys[-1]
            )
            l3_keys = get_node_l3_keys(
                token_ids, len(node.value), prefix_block_key, local_rank, self.page_size
            )

        host_indices = self.cache_controller.write(
            device_indices=node.value,
            node_id=node.id,
            l3_keys=l3_keys if self.enable_mooncake_store_l3_cache else None,
        )
        if host_indices is None:
            self.evict_host(len(node.value))
            host_indices = self.cache_controller.write(
                device_indices=node.value,
                node_id=node.id,
                l3_keys=l3_keys if self.enable_mooncake_store_l3_cache else None,
            )
        if host_indices is not None:
            node.host_value = host_indices
            self.ongoing_write_through[node.id] = node
            if not write_back:
                # no need to lock nodes if write back
                self.inc_lock_ref(node)
        else:
            return 0

        if len(l3_keys) > 0:
            node.l3_keys = l3_keys

        return len(host_indices)

    def inc_hit_count(self, node: TreeNode, token_ids: Optional[List] = None):
        if node.backuped or self.cache_controller.write_policy == "write_back":
            return
        node.hit_count += 1
        if node.hit_count >= self.write_through_threshold:
            self.write_backup(node, token_ids=token_ids)
            node.hit_count = 0

    def writing_check(self, write_back=False):
        if write_back:
            # blocking till all write back complete
            while len(self.ongoing_write_through) > 0:
                ack_id = self.cache_controller.ack_write_queue.get()
                del self.ongoing_write_through[ack_id]
            return
        queue_size = torch.tensor(
            self.cache_controller.ack_write_queue.qsize(), dtype=torch.int
        )
        if torch.distributed.get_world_size(group=self.tp_group) > 1:
            # synchrnoize TP workers to make the same update to radix cache
            torch.distributed.all_reduce(
                queue_size,
                op=torch.distributed.ReduceOp.MIN,
                group=self.tp_group,
            )

        for _ in range(queue_size.item()):
            ack_id = self.cache_controller.ack_write_queue.get()
            self.dec_lock_ref(self.ongoing_write_through[ack_id])
            del self.ongoing_write_through[ack_id]

    def waiting_status_check(self, req: Req):
        if torch.distributed.get_world_size(group=self.tp_group) > 1:
            check_ready = torch.tensor([req.waiting_status == WaitingStatus.READY])
            torch.distributed.all_reduce(
                check_ready,
                op=torch.distributed.ReduceOp.MIN,
                group=self.tp_group,
            )
            if not check_ready.item():
                return False
        else:
            if req.waiting_status != WaitingStatus.READY:
                return False

        return True

    def l3_loading_check(self):
        while not self.cache_controller.mooncake_l3_ack_load_queue.empty():
            try:
                ack_id = self.cache_controller.mooncake_l3_ack_load_queue.get_nowait()
                start_node, end_node, req = self.l3_ongoing_load_back[ack_id]
                self.dec_lock_ref(end_node)
                while end_node != start_node:
                    assert end_node.loading
                    end_node.loading = False
                    end_node = end_node.parent
                else:
                    req.waiting_status = WaitingStatus.READY

                # clear the reference
                del self.l3_ongoing_load_back[ack_id]
            except Exception:
                break

    def loading_check(self):
        while not self.cache_controller.ack_load_queue.empty():
            try:
                ack_id = self.cache_controller.ack_load_queue.get_nowait()
                start_node, end_node = self.ongoing_load_back[ack_id]
                self.dec_lock_ref(end_node)
                while end_node != start_node:
                    assert end_node.loading
                    end_node.loading = False
                    end_node = end_node.parent
                # clear the reference
                del self.ongoing_load_back[ack_id]
            except Exception:
                break

    def evictable_size(self):
        return self.evictable_size_

    def evict(self, num_tokens: int):
        leaves = self._collect_leaves_device()
        heapq.heapify(leaves)

        num_evicted = 0
        write_back_nodes = []
        while num_evicted < num_tokens and len(leaves):
            x = heapq.heappop(leaves)

            if x.lock_ref > 0:
                continue

            if not x.backuped:
                if self.cache_controller.write_policy == "write_back":
                    # write to host if the node is not backuped
                    num_evicted += self.write_backup(x, write_back=True)
                    write_back_nodes.append(x)
                else:
                    num_evicted += self._evict_regular(x)
            else:
                num_evicted += self._evict_backuped(x)

            for child in x.parent.children.values():
                if child in write_back_nodes:
                    continue
                if not child.evicted:
                    break
            else:
                # all children are evicted or no children
                heapq.heappush(leaves, x.parent)

        if self.cache_controller.write_policy == "write_back":
            self.writing_check(write_back=True)
            for node in write_back_nodes:
                assert node.backuped
                self._evict_backuped(node)

    def _evict_backuped(self, node: TreeNode):
        # evict a node already written to host
        num_evicted = self.cache_controller.evict_device(node.value, node.host_value)
        assert num_evicted > 0
        self.evictable_size_ -= num_evicted
        node.value = None
        return num_evicted

    def _evict_regular(self, node: TreeNode):
        # evict a node not initiated write to host
        self.cache_controller.mem_pool_device_allocator.free(node.value)
        num_evicted = len(node.value)
        self._delete_leaf(node)
        return num_evicted

    def evict_host(self, num_tokens: int):
        leaves = self._collect_leaves()
        heapq.heapify(leaves)

        num_evicted = 0
        while num_evicted < num_tokens and len(leaves):
            x = heapq.heappop(leaves)
            if x == self.root_node:
                break
            # only evict the host value of evicted nodes
            if not x.evicted:
                continue

            num_evicted += self.cache_controller.evict_host(x.host_value)

            for k, v in x.parent.children.items():
                if v == x:
                    break
            if len(x.parent.children[k].l3_keys) == 0:
                del x.parent.children[k]

            if len(x.parent.children) == 0 and x.parent.evicted:
                heapq.heappush(leaves, x.parent)

    def mooncake_load_back(self, req: Req, node: TreeNode):
        last_hit_node = node
        if last_hit_node.id in self.l3_ongoing_load_back.keys():
            return

        l3_nodes_to_load = []
        while node.evicted and not node.l2_backuped and node.l3_backuped:
            l3_nodes_to_load.insert(0, node)
            node = node.parent
        else:
            ancester_node = node

        self.inc_lock_ref(ancester_node)

        self.l3_ongoing_load_back[last_hit_node.id] = (
            ancester_node,
            last_hit_node,
            req,
        )

        if last_hit_node == ancester_node:
            self.cache_controller.mooncake_l3_ack_load_queue.put(last_hit_node.id)
            return

        l3_keys = [key for n in l3_nodes_to_load for key in n.l3_keys]
        self.cache_controller.mooncake_load(node_id=last_hit_node.id, l3_keys=l3_keys)
        for node in l3_nodes_to_load:
            node.loading = True

    def load_back(
        self, node: TreeNode, mem_quota: Optional[int] = None
    ) -> Optional[torch.Tensor]:
        # todo: more loading policies

        last_hit_node = node
        nodes_to_load = []
        l3_nodes_to_load = []
        while node.evicted:
            assert (
                node.l2_backuped or node.l3_backuped
            ), "No backup available on evicted nodes, should not happen"
            if node.l2_backuped:
                nodes_to_load.insert(0, node)
            if self.enable_mooncake_store_l3_cache:
                if not node.l2_backuped and node.l3_backuped:
                    l3_nodes_to_load.insert(0, node)
            node = node.parent
        else:
            ancester_node = node

        # protect the ancestor nodes from eviction
        delta = self.inc_lock_ref(ancester_node)

        l3_keys = (
            [key for n in l3_nodes_to_load for key in n.l3_keys]
            if len(l3_nodes_to_load) > 0
            else []
        )
        host_indices = (
            torch.cat([n.host_value for n in nodes_to_load])
            if len(nodes_to_load) > 0
            else []
        )

        # load it all or not at all
        total_load_back_size = len(host_indices) + len(l3_keys) * self.page_size
        if total_load_back_size < self.load_back_threshold or (
            total_load_back_size > mem_quota + delta if mem_quota is not None else False
        ):
            # skip loading back if the total size is too small or exceeding the memory quota
            self.dec_lock_ref(ancester_node)
            return None

        device_indices = self.cache_controller.load(
            host_indices=host_indices,
            node_id=last_hit_node.id,
            load_back_size=total_load_back_size,
        )
        if device_indices is None:
            self.evict(total_load_back_size)
            device_indices = self.cache_controller.load(
                host_indices=host_indices,
                node_id=last_hit_node.id,
                load_back_size=total_load_back_size,
            )
        self.dec_lock_ref(ancester_node)
        if device_indices is None:
            # no sufficient GPU memory to load back KV caches
            return None

        self.ongoing_load_back[last_hit_node.id] = (ancester_node, last_hit_node)
        offset = 0
        for node in nodes_to_load:
            node.value = device_indices[offset : offset + len(node.host_value)]
            offset += len(node.host_value)
            node.loading = True
        for node in l3_nodes_to_load:
            node.value = device_indices[
                offset : offset + len(node.l3_keys) * self.page_size
            ]
            offset += len(node.l3_keys) * self.page_size
            node.loading = True
        self.evictable_size_ += total_load_back_size

        if len(nodes_to_load) > 0:
            self.inc_lock_ref(last_hit_node)
        if len(l3_nodes_to_load) > 0:
            self.inc_lock_ref(last_hit_node)

        return device_indices

    def init_load_back(
        self,
        last_node: TreeNode,
        host_hit_length: int,
        mem_quota: Optional[int] = None,
    ):
        _ = host_hit_length  # unused, but kept for compatibility
        if last_node.evicted:
            loading_values = self.load_back(last_node, mem_quota)
            if loading_values is not None:
                logger.debug(
                    f"loading back {len(loading_values)} tokens for node {last_node.id}"
                )
                return loading_values, last_node

            while last_node.evicted:
                last_node = last_node.parent

        return (
            torch.empty((0,), dtype=torch.int64, device=self.device),
            last_node,
        )

    def ready_to_load_host_cache(self):
        producer_index = self.cache_controller.layer_done_counter.next_producer()
        self.load_cache_event.set()
<<<<<<< HEAD
        if self.mooncake_l3_load_cache_event:
            self.mooncake_l3_load_cache_event.set()
=======
        return producer_index
>>>>>>> a1c1ebe9

    def check_hicache_events(self):
        self.writing_check()
        self.loading_check()

    def match_prefix(self, key: List[int], **kwargs):
        empty_value = torch.empty((0,), dtype=torch.int64, device=self.device)
        if self.disable or len(key) == 0:
            return MatchResult(
                device_indices=empty_value,
                last_device_node=self.root_node,
                last_host_node=self.root_node,
                host_hit_length=0,
            )

        if self.page_size != 1:
            page_aligned_len = len(key) // self.page_size * self.page_size
            key = key[:page_aligned_len]

        value, last_node = self._match_prefix_helper(self.root_node, key)
        if value:
            value = torch.cat(value)
        else:
            value = empty_value

        host_hit_length = 0
        last_host_node = last_node
        while last_node.evicted:
            host_hit_length += len(last_node.host_value)
            last_node = last_node.parent

        return MatchResult(
            device_indices=value,
            last_device_node=last_node,
            last_host_node=last_host_node,
            host_hit_length=host_hit_length,
        )

    def _match_prefix_helper(self, node: TreeNode, key: List):
        total_key = key
        node.last_access_time = time.monotonic()
        child_key = self.get_child_key_fn(key)
        value = []
        total_prefix_length = 0

        while len(key) > 0 and child_key in node.children.keys():
            child = node.children[child_key]
            child.last_access_time = time.monotonic()
            prefix_len = self.key_match_fn(child.key, key)
            total_prefix_length += prefix_len
            if prefix_len < len(child.key):
                new_node = self._split_node(child.key, child, prefix_len)
                self.inc_hit_count(new_node, token_ids=total_key[:total_prefix_length])
                if not new_node.evicted:
                    value.append(new_node.value)
                node = new_node
                key = key[prefix_len:]
                break
            else:
                self.inc_hit_count(child, token_ids=total_key[:total_prefix_length])
                if not child.evicted:
                    value.append(child.value)
                node = child
                key = key[prefix_len:]

                if len(key):
                    child_key = self.get_child_key_fn(key)

        if self.enable_mooncake_store_l3_cache:
            # try to get the cross instance shared kv cache
            if len(key) and (not node.evicted or node.backuped):
                local_rank = (
                    0
                    if isinstance(self.kv_cache, MLATokenToKVPool)
                    else torch.cuda.current_device()
                )
                prefix_block_key = (
                    ""
                    if node.parent is None or len(node.parent.l3_keys) == 0
                    else node.parent.l3_keys[-1]
                )
                l3_keys = get_node_l3_keys(
                    total_key, len(key), prefix_block_key, local_rank, self.page_size
                )
                mooncake_exist_keys = self.mooncake_l3_kv_pool.is_batch_exist(l3_keys)
                l3_exist_keys = []
                for l3_key in l3_keys:
                    if mooncake_exist_keys[l3_key]:
                        l3_exist_keys.append(l3_key)
                    else:
                        break

                if len(l3_exist_keys) > 0:
                    child_key = self.get_child_key_fn(
                        key[: len(l3_exist_keys) * self.page_size]
                    )
                    new_node = TreeNode()
                    new_node.parent = node
                    new_node.key = key[: len(l3_exist_keys) * self.page_size]
                    node.children[child_key] = new_node
                    new_node.l3_keys = l3_exist_keys
                    node = new_node

        return value, node

    def _split_node(self, key, child: TreeNode, split_len: int):
        # child node split into new_node -> child
        new_node = TreeNode()
        new_node.children = {self.get_child_key_fn(key[split_len:]): child}
        new_node.parent = child.parent
        new_node.lock_ref = child.lock_ref
        new_node.key = child.key[:split_len]
        new_node.loading = child.loading
        new_node.hit_count = child.hit_count

        # split value and host value if exists
        if child.evicted:
            new_node.value = None
        else:
            new_node.value = child.value[:split_len]
            child.value = child.value[split_len:]
        if child.l2_backuped:
            new_node.host_value = child.host_value[:split_len]
            child.host_value = child.host_value[split_len:]
        if child.l3_backuped:
            new_node.l3_keys = child.l3_keys[: split_len // self.page_size]
            child.l3_keys = child.l3_keys[split_len // self.page_size :]
        child.parent = new_node
        child.key = child.key[split_len:]
        new_node.parent.children[self.get_child_key_fn(key)] = new_node
        return new_node

    def _insert_helper(self, node: TreeNode, key: List, value):
        total_key = key
        node.last_access_time = time.monotonic()
        if len(key) == 0:
            return 0

        child_key = self.get_child_key_fn(key)
        total_prefix_length = 0

        while len(key) > 0 and child_key in node.children.keys():
            node = node.children[child_key]
            node.last_access_time = time.monotonic()
            prefix_len = self.key_match_fn(node.key, key)

            if prefix_len == len(node.key):
                if node.evicted:
                    # change the reference if the node is evicted
                    # this often happens in the case of KV cache recomputation
                    node.value = value[:prefix_len]
                    self.token_to_kv_pool_host.update_synced(node.host_value)
                    self.evictable_size_ += len(node.value)
                else:
                    total_prefix_length += prefix_len
                    self.inc_hit_count(node, token_ids=total_key[:total_prefix_length])
            else:
                # partial match, split the node
                new_node = self._split_node(node.key, node, prefix_len)
                if new_node.evicted:
                    new_node.value = value[:prefix_len]
                    self.token_to_kv_pool_host.update_synced(new_node.host_value)
                    self.evictable_size_ += len(new_node.value)
                else:
                    total_prefix_length += prefix_len
                    self.inc_hit_count(
                        new_node, token_ids=total_key[:total_prefix_length]
                    )
                node = new_node

            key = key[prefix_len:]
            value = value[prefix_len:]

            if len(key):
                child_key = self.get_child_key_fn(key)

        if len(key):
            new_node = TreeNode()
            new_node.parent = node
            new_node.key = key
            new_node.value = value
            node.children[child_key] = new_node
            self.evictable_size_ += len(value)

            if self.cache_controller.write_policy != "write_back":
                self.inc_hit_count(new_node, token_ids=total_key)
        return total_prefix_length

    def _collect_leaves_device(self):
        def is_leaf(node):
            if node.evicted:
                return False
            if node == self.root_node:
                return False
            if len(node.children) == 0:
                return True
            for child in node.children.values():
                if not child.evicted:
                    return False
            return True

        ret_list = []
        stack = [self.root_node]
        while stack:
            cur_node = stack.pop()
            if is_leaf(cur_node):
                ret_list.append(cur_node)
            else:
                for cur_child in cur_node.children.values():
                    if not cur_child.evicted:
                        stack.append(cur_child)
        return ret_list<|MERGE_RESOLUTION|>--- conflicted
+++ resolved
@@ -9,12 +9,9 @@
 import torch
 
 from sglang.srt.managers.cache_controller import HiCacheController
-<<<<<<< HEAD
-from sglang.srt.managers.schedule_batch import Req, WaitingStatus
-=======
 from sglang.srt.mem_cache.allocator import BaseTokenToKVPoolAllocator
 from sglang.srt.mem_cache.base_prefix_cache import MatchResult
->>>>>>> a1c1ebe9
+from sglang.srt.managers.schedule_batch import Req, WaitingStatus
 from sglang.srt.mem_cache.memory_pool import (
     MHATokenToKVPool,
     MLATokenToKVPool,
@@ -220,7 +217,6 @@
                 op=torch.distributed.ReduceOp.MIN,
                 group=self.tp_group,
             )
-
         for _ in range(queue_size.item()):
             ack_id = self.cache_controller.ack_write_queue.get()
             self.dec_lock_ref(self.ongoing_write_through[ack_id])
@@ -491,12 +487,9 @@
     def ready_to_load_host_cache(self):
         producer_index = self.cache_controller.layer_done_counter.next_producer()
         self.load_cache_event.set()
-<<<<<<< HEAD
         if self.mooncake_l3_load_cache_event:
             self.mooncake_l3_load_cache_event.set()
-=======
         return producer_index
->>>>>>> a1c1ebe9
 
     def check_hicache_events(self):
         self.writing_check()
