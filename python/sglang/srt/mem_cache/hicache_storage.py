--- conflicted
+++ resolved
@@ -102,7 +102,6 @@
         """
         pass
 
-<<<<<<< HEAD
     @abstractmethod
     def delete(self, key: str) -> bool:
         """
@@ -116,7 +115,7 @@
         Clear all entries in the storage.
         """
         pass
-=======
+
     def batch_exists(self, keys: List[str]) -> int:
         """
         Check if the keys exist in the storage.
@@ -127,7 +126,6 @@
             if not self.exists(keys[i]):
                 return i
         return len(keys)
->>>>>>> a7d825fc
 
 
 class HiCacheFile(HiCacheStorage):
