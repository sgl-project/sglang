--- conflicted
+++ resolved
@@ -333,22 +333,16 @@
         sliding_window_size: int,
         page_size: int,
         disable: bool = False,
-<<<<<<< HEAD
+        is_eagle: bool = False,
         server_args: Optional[ServerArgs] = None,
-=======
-        is_eagle: bool = False,
->>>>>>> 260fe755
     ):
         assert isinstance(token_to_kv_pool_allocator, SWATokenToKVPoolAllocator)
         self.req_to_token_pool = req_to_token_pool
         self.token_to_kv_pool_allocator = token_to_kv_pool_allocator
         self.page_size = page_size
         self.disable = disable
-<<<<<<< HEAD
+        self.is_eagle = is_eagle
         self.init_metrics(server_args)
-=======
-        self.is_eagle = is_eagle
->>>>>>> 260fe755
 
         if self.token_to_kv_pool_allocator:
             self.device = self.token_to_kv_pool_allocator.device
