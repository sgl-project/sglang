--- conflicted
+++ resolved
@@ -426,11 +426,7 @@
             value = torch.tensor([x for x in key.token_ids], dtype=torch.int64)
         return self._insert_helper(self.root_node, key, value, mamba_value)
 
-<<<<<<< HEAD
     def cache_finished_req(self, req: Req, is_insert: bool = True):
-=======
-    def cache_finished_req(self, req: Req, is_insert=True) -> None:
->>>>>>> befa41a1
         """Cache request when it finishes."""
         kv_committed_len = req.pop_committed_kv_cache()
 
