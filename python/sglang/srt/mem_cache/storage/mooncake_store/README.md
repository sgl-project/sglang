# Mooncake as L3 KV Cache

This document describes how to use Mooncake as the L3 KV cache for SGLang.

Related documentation:
* [Quick Start: SGLang HiCache with Mooncake Backend](https://kvcache-ai.github.io/Mooncake/getting_started/examples/sglang-integration/hicache-quick-start.html)
* [Complete Guide: SGLang HiCache with Mooncake Backend](https://kvcache-ai.github.io/Mooncake/getting_started/examples/sglang-integration/hicache-integration-v1.html)
* [Mooncake x SGLang HiCache System Design](https://kvcache-ai.github.io/Mooncake/design/hicache-design.html)
* [HiCache System Design and Optimization](https://docs.sglang.ai/advanced_features/hicache_design.html)
* [SGLang HiCache with Mooncake Backend Benchmark](https://kvcache-ai.github.io/Mooncake/performance/sglang-hicache-benchmark-results-v1.html)

## About Mooncake

Mooncake aims to enhance the inference efficiency of large language models (LLMs), especially in slow object storage environments, by constructing a multi-level caching pool on high-speed interconnected DRAM/SSD resources. Compared to traditional caching systems, Mooncake utilizes (GPUDirect) RDMA technology to transfer data directly in a zero-copy manner, while maximizing the use of multi-NIC resources on a single machine.

For more details about Mooncake, please refer to [Mooncake project](https://github.com/kvcache-ai/Mooncake) and [Mooncake documents](https://kvcache-ai.github.io/Mooncake/).

### Mooncake & SGLang HiCache

Mooncake serves as a high-performance L3 storage backend for SGLang HiCache, enabling distributed KV cache storage across multiple servers with RDMA-accelerated data transfer. This integration addresses the capacity limitations of traditional GPU-only or GPU+CPU caching by providing virtually unlimited cache storage through a distributed memory pool.

When a cache miss occurs in L1 and L2, HiCache automatically fetches the required KV cache from Mooncake's distributed memory pool. The system uses intelligent prefetching strategies to minimize latency, and utilize RDMA technology and zero-copy technique to ensure high-bandwidth, low-latency data transfer between SGLang instances and Mooncake storage nodes.

**Key Advantages:**

- **Scalable Capacity**: Aggregate memory across entire clusters into large distributed pools.
- **Cache Sharing**: KV caches can be shared by all SGLang instances in the cluster.
- **RDMA Acceleration**: Direct memory access eliminates CPU overhead and reduces latency.
- **Zero Copy**: Direct data transfer between L2 and Mooncake without intermediate copying, maximizing throughput.
- **Fault Tolerance**: Distributed architecture provides resilience against individual node failures.

This integration is particularly valuable for production deployments involving long-context models, multi-turn conversations, and high-throughput serving scenarios where traditional caching approaches become capacity-constrained.

## Install Mooncake

**Method 1: with pip**

```bash
pip install mooncake-transfer-engine
```

**Method 2: from source**

Clone Mooncake project:

```bash
git clone https://github.com/kvcache-ai/Mooncake --recursive
```

Install dependencies:

```bash
cd Mooncake
bash dependencies.sh
```

Build the project:

```bash
mkdir build
cd build
cmake ..
make -j
```

Install Mooncake:

```bash
sudo make install
```

For more details, please refer to [Mooncake official installation guide](https://kvcache-ai.github.io/Mooncake/getting_started/build.html).

## Deployment

**Mooncake** is a distributed system that efficiently aggregates memory resources across multiple servers. It can also be deployed on a single server for simpler setups.

When integrated with **SGLang**, the system conceptually consists of four key components: `the master service`, `metadata service` (Optional), `store service`  (Optional), and the `SGLang server`. Among them, the `master service` and `metadata service` are responsible for object and metadata maintenance. The `store service` manages a contiguous memory segment that contributes to the distributed KV cache, making its memory accessible to both local and remote `SGLang servers`. Data transfer occurs directly between the `store service` and `SGLang servers`, bypassing the `master service`.

### Single Server Deployment

**Launch Mooncake `metadata service` (Optional):**

```bash
python -m mooncake.http_metadata_server
```

This service is responsible for centralized metadata management including internal connection status and related metadata.

Deployment of the `metadata service` can be skipped in the following cases:
* Mooncake supports non-centralized metadata management via a P2P handshake mechanism to exchange metadata. When using this mode, deployment of the `metadata service` can be skipped.
* Mooncake also supports embedding `mededata service` into `master service`. In this case, only the `master service` needs to be started.

**Launch Mooncake `master service`:**

The `master service` orchestrates the logical storage space pool across the entire cluster, managing KV cache space allocation and eviction.

To start `mooncake_master`:

```bash
mooncake_master --eviction_high_watermark_ratio=0.95
```

To start `mooncake_master` with embedded `metadata service` (so that a separate `metadata service` deployment can be skipped):

```bash
mooncake_master --enable_http_metadata_server=true --http_metadata_server_port=8080 --eviction_high_watermark_ratio=0.95
```

**Understanding `eviction_high_watermark_ratio`:**

When a `PutStart` request fails due to insufficient memory, or when the eviction thread detects that space usage has reached the configured high watermark ratio, an eviction task is triggered to free up space by evicting a portion of objects.

Due to memory fragmentation, allocation failures may occur even when memory usage has not yet reached 100%. The actual threshold depends on the workload. This [benchmark document](https://kvcache-ai.github.io/Mooncake/performance/allocator-benchmark-result.html) provides memory allocation efficiency results under different scenarios. if excessive allocation failures are observed, consider lowering this parameter accordingly.

**Launch Mooncake `store service` (Optional):**

First, create and save a configuration file in JSON format. For example:

```json
{
    "local_hostname": "localhost",
    "metadata_server": "http://127.0.0.1:8080/metadata",
    "master_server_address": "127.0.0.1:50051",
    "protocol": "rdma",
    "device_name": "",
    "global_segment_size": "4gb",
    "local_buffer_size": 0
}
```

Note: If the `metadata service` is not deployed, set this field to:

<<<<<<< HEAD
```json
    "metadata_server": "P2PHANDSHAKE",
```
=======
* `local_hostname`: The hostname of the `store service`.
* `metadata_server`: The network address of the `metadata service`. The default port is 8080.
* `master_server_address`: The network address of the `master service`. The default port is 50051.
* `protocol`: The protocol used by Mooncake. Supported values are `"rdma"` or `"tcp"`. For optimal performance, `"rdma"` is recommended.
* `device_name`: For `"rdma"`, you can leave this empty in most cases. Mooncake auto-discovers RDMA NICs by default. If you want to pin specific NICs (e.g., `mlx5_0,mlx5_1`), just set `device_name` accordingly. To list available devices, use `ibv_devices`.
  - For tensor parallel deployments where different ranks should use different devices, you can specify device configurations using JSON format:
    ```json
    {
    "device_name": "{0: \"ib0,ib1\", 1: \"ib2,ib3\", 2: \"ib4,ib5\"}"
    }
    ```
  - Or in environment variables:
    ```bash
    MOONCAKE_DEVICE="{\"0\": \"ib0,ib1\", \"1\": \"ib2,ib3\", \"2\": \"ib4,ib5\"}"
    ```
* `global_segment_size`: The amount of memory contributed to the global memory pool. Accepts either bytes (integer) or a string with the `gb` suffix, e.g., `"16gb"`. A larger value allows Mooncake to cache more KV tensors.
* `local_buffer_size`: Local buffer is used to do request operations such as `Get` or `Put`. In this case, it is set to 0 because the instance functions solely as a storage server, contributing memory to the global pool without issuing any request operations.
>>>>>>> f3e9336d

Then start the `store service`:

```bash
python -m mooncake.mooncake_store_service --config=[config_path] --port=8081
```

Mooncake `store service` configuration can also be provided via environment variables:

```bash
MOONCAKE_LOCAL_HOSTNAME="localhost" \
MOONCAKE_TE_META_DATA_SERVER="http://127.0.0.1:8080/metadata" \
MOONCAKE_MASTER="127.0.0.1:50051" \
MOONCAKE_PROTOCOL="rdma" \
MOONCAKE_DEVICE="" \
MOONCAKE_GLOBAL_SEGMENT_SIZE="4gb" \
MOONCAKE_LOCAL_BUFFER_SIZE=0 \
python -m mooncake.mooncake_store_service --port=8081
```

**Parameter Explanation:**

* `local_hostname`, `MOONCAKE_LOCAL_HOSTNAME`: The hostname of the `store service`.
* `metadata_server`, `MOONCAKE_TE_META_DATA_SERVER` : The network address of the `metadata service`. The default port is 8080. If the `metadata service` is not deployed, set this field to: `"metadata_server": "P2PHANDSHAKE"`.
* `master_server_address`, `MOONCAKE_MASTER`: The network address of the `master service`. The default port is 50051.
* `protocol`, `MOONCAKE_PROTOCOL`: The protocol used by Mooncake. Supported values are `"rdma"` or `"tcp"`. For optimal performance, `"rdma"` is recommended.
* `device_name`, `MOONCAKE_DEVICE`: The RDMA devices used by Mooncake. This field can usually be left empty, as Mooncake automatically discovers available NICs by default. This parameter is required only when the protocol is set to `"rdma"` **and** a specific set of NICs needs to be used. Example: `"device_name": "mlx5_0,mlx5_1"`. To list available devices, run `ibv_devices`. **Note:** If the environment variable `MC_MS_AUTO_DISC` is set to `1`, any `device_name` or `MOONCAKE_DEVICE` configuration will be overridden, and Mooncake will switch to auto-discovery mode.
* `global_segment_size`, `MOONCAKE_GLOBAL_SEGMENT_SIZE`: The amount of memory contributed to the global memory pool. Accepts either bytes (integer) or a string with the `gb` suffix, e.g., `"4294967296"` or `"4gb"`. A larger value allows Mooncake to cache more KV tensors.
* `local_buffer_size`, `MOONCAKE_LOCAL_BUFFER_SIZE`: Local buffer is used to do request operations such as `Get` or `Put`. In this case, it is set to 0 because the instance functions solely as a storage server, contributing memory to the global pool without issuing any request operations.

**Important: Understanding Global Segment Size**

`global_segment_size` and `MOONCAKE_GLOBAL_SEGMENT_SIZE`: This parameter specifies the amount of memory each instance contributes to the distributed memory pool. The total memory available for KV cache storage across the cluster is the sum of the memory contributed by all instances.

Adjust this value according to system’s available memory and expected cache requirements.

Note: If `MOONCAKE_GLOBAL_SEGMENT_SIZE` is set to a non-zero value when starting the `SGLang server`, launching the `store service` can be skipped. In this case, the `SGLang server` also takes on the role of the `store service`, which simplifies deployment but couples the two components together. Users can choose the deployment approach that best fits their needs.

**Start the `SGLang server` with Mooncake enabled:**

There are three ways to configure Mooncake:

1. Via extra configuration passed through sglang parameters
2. Using JSON configuration files
3. Using environment variables

Mooncake loads configuration in the following priority order:

1. If Mooncake-specific options are provided in `--hicache-storage-backend-extra-config`, they are used first.
2. If not, Mooncake checks whether the environment variable `DEFAULT_MOONCAKE_CONFIG_PATH_ENV` is set, and loads the JSON config file from that path.
3. If neither of the above is provided, Mooncake falls back to environment variables.

**Using extra-config of sglang arguments to configure Mooncake**

```bash
python -m sglang.launch_server \
    --enable-hierarchical-cache \
    --hicache-storage-backend mooncake \
    --model-path [model_path] \
    --hicache-storage-backend-extra-config '{"master_server_address": "127.0.0.1:50051", "local_hostname": "localhost", "metadata_server": "http://127.0.0.1:8080/metadata", "global_segment_size": "4gb", "protocol": "rdma", "device_name": ""}'
```

**Using JSON file to configure Mooncake**

SGLang server can load Mooncake config from `SGLANG_HICACHE_MOONCAKE_CONFIG_PATH`.

```bash
export SGLANG_HICACHE_MOONCAKE_CONFIG_PATH=/sgl-workspace/sglang/benchmark/hicache/mooncake_config.json

echo '{
    "local_hostname": "localhost",
    "metadata_server": "http://127.0.0.1:8080/metadata",
    "master_server_address": "127.0.0.1:50051",
    "protocol": "rdma",
    "device_name": "",
    "global_segment_size": "4gb"
}' > ${SGLANG_HICACHE_MOONCAKE_CONFIG_PATH}

python -m sglang.launch_server \
    --enable-hierarchical-cache \
    --hicache-storage-backend mooncake \
    --model-path [model_path]
```

**Using env variables to configure Mooncake**

```bash
MOONCAKE_TE_META_DATA_SERVER="http://127.0.0.1:8080/metadata" \
MOONCAKE_MASTER="127.0.0.1:50051" \
MOONCAKE_PROTOCOL="rdma" \
MOONCAKE_DEVICE="" \
MOONCAKE_GLOBAL_SEGMENT_SIZE="4gb" \
python -m sglang.launch_server \
    --enable-hierarchical-cache \
    --hicache-storage-backend mooncake\
    --model-path [model_path]
```

**Parameter Explanation:**

The Mooncake parameters used here are essentially the same as those configured for the `store service`.

In particular, for the `global segment size`, if at least one `store service` instance is running, this value can be set to `0`. In this case, the SGLang server will not contribute any memory to the system. Note that KV tensors stored in this contributed memory will be lost when the process exits; however, this will **not** cause any system errors.

**Important:** when `tp > 1`, each Tensor Parallel (TP) rank launches its own Mooncake backend instance and contributes `1/global_segment_size` memory. Therefore, the total memory consumption equals `global segment size`.

**HiCache Related Parameters for SGLang Server**

For a comprehensive overview of HiCache-related parameters, please refer to [this document](https://docs.sglang.ai/advanced_features/hicache_design.html#related-parameters).


Note that, for `--hicache-mem-layout {layer_first,page_first,page_first_direct}`, which specifies the memory layout for the host memory pool, `page_first` or `page_first_direct` are required if use Mooncake backend.

### Distributed Deployment

Distributed deployment of Mooncake is straightforward. Similar to the single-node setup, start one `metadata service` and one `master service` for this cluster. Then start a `store service` on each server.

Mooncake also supports high availability mode. This mode enhances fault tolerance by running the `master service` as a cluster of multiple master nodes coordinated through an `etcd` cluster. The master nodes use `etcd` to elect a leader, which is responsible for handling client requests. For more details about how to deploy in this mode, please refer to our [documents](https://kvcache-ai.github.io/Mooncake/).

### Prefill/Decode Disaggregation

In **PD disaggregation**, the configurations for the `metadata service`, `mooncake master`, and the optional `store service` remain the same as described above. The difference is that SGLang introduces three distinct roles: `prefill worker`, `decode worker`, and `router`.

Among these, the `prefill worker` supports enabling **HiCache**. To run with PD disaggregation, start from the [PD configuration](https://kvcache-ai.github.io/Mooncake/getting_started/examples/sglang-integration-v1.html), and add the HiCache-related parameters (as previously described for the `SGLang server`) to the `prefill worker`.

In the example below, one `prefill worker`, one `decode worker`, and one `router` are launched. HiCache is enabled on the `prefill worker` to optimize prefill performance.

**Prefill worker**:

```bash
MOONCAKE_TE_META_DATA_SERVER="http://127.0.0.1:8080/metadata" \
MOONCAKE_MASTER=127.0.0.1:50051 \
MOONCAKE_PROTOCOL="rdma" \
MOONCAKE_DEVICE="mlx5_1" \
MOONCAKE_GLOBAL_SEGMENT_SIZE=4294967296 \
python -m sglang.launch_server \
    --model-path [model_path] \
    --page-size 64 \
    --enable-hierarchical-cache \
    --hicache-storage-prefetch-policy timeout \
    --hicache-storage-backend mooncake \
    --disaggregation-mode prefill \
    --disaggregation-ib-device "mlx5_1" \
    --base-gpu-id 0 \
    --port 30000
```

**Decode worker**:

```bash
python -m sglang.launch_server \
    --model-path [model_path] \
    --page-size 64 \
    --disaggregation-mode decode \
    --disaggregation-ib-device "mlx5_1" \
    --base-gpu-id 1 \
    --port 30001
```

**Router**:

```bash
python -m sglang_router.launch_router \
    --pd-disaggregation \
    --prefill "http://127.0.0.1:30000" \
    --decode "http://127.0.0.1:30001" \
    --host 0.0.0.0 \
    --port 8000
```

## Troubleshooting

**RDMA Registration Failure:**

* In some environments, RDMA registration may require root privileges. In this case, try running the program as root.
* In certain environments (e.g., eRDMA), there is an upper limit on the total amount of RDMA memory that can be registered. Once this limit is exceeded, registration will fail. To resolve this, you can lower the value of `MOONCAKE_GLOBAL_SEGMENT_SIZE`, or reduce the host memory allocated to HiCache in the `SGLang server` (since this memory is fully registered with RDMA to enable zero-copy).

**HiCache CPU Memory Usage:**

When using HiCache, the default L2 host DRAM (CPU memory) size for KV cache is **2 times** the size of the L1 device memory (GPU memory) for KV cache.

If the model is small but the GPU memory is large — especially in multi-TP (tensor parallel) setups — this may cause the L1 KV cache to become very large, which in turn can consume excessive CPU DRAM.

In such cases, you should manually configure an appropriate L2 cache size based on your hardware. This can be done by setting `--hicache-ratio` or `--hicache-size`.

**More Information:**

Additional troubleshooting information can be found [here](https://kvcache-ai.github.io/Mooncake/troubleshooting/troubleshooting.html).

## Test Mooncake Store

This test is intended for developers to quickly verify that the MooncakeStore class interfaces are functioning correctly.

First, start the `metadata service` and `master service`. Then run the `test_mooncake_store.py`. 16MB global segments size is enough to run this test.

```bash
MOONCAKE_TE_META_DATA_SERVER="http://127.0.0.1:8080/metadata" \
MOONCAKE_MASTER=127.0.0.1:50051 \
MOONCAKE_PROTOCOL="rdma" \
MOONCAKE_GLOBAL_SEGMENT_SIZE=16777216 \
python3 [path of test_mooncake_store.py]
```

If all tests pass, the message "✅ All tests passed" will be printed at the end.<|MERGE_RESOLUTION|>--- conflicted
+++ resolved
@@ -131,16 +131,36 @@
 
 Note: If the `metadata service` is not deployed, set this field to:
 
-<<<<<<< HEAD
 ```json
     "metadata_server": "P2PHANDSHAKE",
 ```
-=======
-* `local_hostname`: The hostname of the `store service`.
-* `metadata_server`: The network address of the `metadata service`. The default port is 8080.
-* `master_server_address`: The network address of the `master service`. The default port is 50051.
-* `protocol`: The protocol used by Mooncake. Supported values are `"rdma"` or `"tcp"`. For optimal performance, `"rdma"` is recommended.
-* `device_name`: For `"rdma"`, you can leave this empty in most cases. Mooncake auto-discovers RDMA NICs by default. If you want to pin specific NICs (e.g., `mlx5_0,mlx5_1`), just set `device_name` accordingly. To list available devices, use `ibv_devices`.
+
+Then start the `store service`:
+
+```bash
+python -m mooncake.mooncake_store_service --config=[config_path] --port=8081
+```
+
+Mooncake `store service` configuration can also be provided via environment variables:
+
+```bash
+MOONCAKE_LOCAL_HOSTNAME="localhost" \
+MOONCAKE_TE_META_DATA_SERVER="http://127.0.0.1:8080/metadata" \
+MOONCAKE_MASTER="127.0.0.1:50051" \
+MOONCAKE_PROTOCOL="rdma" \
+MOONCAKE_DEVICE="" \
+MOONCAKE_GLOBAL_SEGMENT_SIZE="4gb" \
+MOONCAKE_LOCAL_BUFFER_SIZE=0 \
+python -m mooncake.mooncake_store_service --port=8081
+```
+
+**Parameter Explanation:**
+
+* `local_hostname`, `MOONCAKE_LOCAL_HOSTNAME`: The hostname of the `store service`.
+* `metadata_server`, `MOONCAKE_TE_META_DATA_SERVER` : The network address of the `metadata service`. The default port is 8080. If the `metadata service` is not deployed, set this field to: `"metadata_server": "P2PHANDSHAKE"`.
+* `master_server_address`, `MOONCAKE_MASTER`: The network address of the `master service`. The default port is 50051.
+* `protocol`, `MOONCAKE_PROTOCOL`: The protocol used by Mooncake. Supported values are `"rdma"` or `"tcp"`. For optimal performance, `"rdma"` is recommended.
+* `device_name`, `MOONCAKE_DEVICE`: The RDMA devices used by Mooncake. This field can usually be left empty, as Mooncake automatically discovers available NICs by default. This parameter is required only when the protocol is set to `"rdma"` **and** a specific set of NICs needs to be used. Example: `"device_name": "mlx5_0,mlx5_1"`. To list available devices, run `ibv_devices`. **Note:** If the environment variable `MC_MS_AUTO_DISC` is set to `1`, any `device_name` or `MOONCAKE_DEVICE` configuration will be overridden, and Mooncake will switch to auto-discovery mode.
   - For tensor parallel deployments where different ranks should use different devices, you can specify device configurations using JSON format:
     ```json
     {
@@ -151,36 +171,6 @@
     ```bash
     MOONCAKE_DEVICE="{\"0\": \"ib0,ib1\", \"1\": \"ib2,ib3\", \"2\": \"ib4,ib5\"}"
     ```
-* `global_segment_size`: The amount of memory contributed to the global memory pool. Accepts either bytes (integer) or a string with the `gb` suffix, e.g., `"16gb"`. A larger value allows Mooncake to cache more KV tensors.
-* `local_buffer_size`: Local buffer is used to do request operations such as `Get` or `Put`. In this case, it is set to 0 because the instance functions solely as a storage server, contributing memory to the global pool without issuing any request operations.
->>>>>>> f3e9336d
-
-Then start the `store service`:
-
-```bash
-python -m mooncake.mooncake_store_service --config=[config_path] --port=8081
-```
-
-Mooncake `store service` configuration can also be provided via environment variables:
-
-```bash
-MOONCAKE_LOCAL_HOSTNAME="localhost" \
-MOONCAKE_TE_META_DATA_SERVER="http://127.0.0.1:8080/metadata" \
-MOONCAKE_MASTER="127.0.0.1:50051" \
-MOONCAKE_PROTOCOL="rdma" \
-MOONCAKE_DEVICE="" \
-MOONCAKE_GLOBAL_SEGMENT_SIZE="4gb" \
-MOONCAKE_LOCAL_BUFFER_SIZE=0 \
-python -m mooncake.mooncake_store_service --port=8081
-```
-
-**Parameter Explanation:**
-
-* `local_hostname`, `MOONCAKE_LOCAL_HOSTNAME`: The hostname of the `store service`.
-* `metadata_server`, `MOONCAKE_TE_META_DATA_SERVER` : The network address of the `metadata service`. The default port is 8080. If the `metadata service` is not deployed, set this field to: `"metadata_server": "P2PHANDSHAKE"`.
-* `master_server_address`, `MOONCAKE_MASTER`: The network address of the `master service`. The default port is 50051.
-* `protocol`, `MOONCAKE_PROTOCOL`: The protocol used by Mooncake. Supported values are `"rdma"` or `"tcp"`. For optimal performance, `"rdma"` is recommended.
-* `device_name`, `MOONCAKE_DEVICE`: The RDMA devices used by Mooncake. This field can usually be left empty, as Mooncake automatically discovers available NICs by default. This parameter is required only when the protocol is set to `"rdma"` **and** a specific set of NICs needs to be used. Example: `"device_name": "mlx5_0,mlx5_1"`. To list available devices, run `ibv_devices`. **Note:** If the environment variable `MC_MS_AUTO_DISC` is set to `1`, any `device_name` or `MOONCAKE_DEVICE` configuration will be overridden, and Mooncake will switch to auto-discovery mode.
 * `global_segment_size`, `MOONCAKE_GLOBAL_SEGMENT_SIZE`: The amount of memory contributed to the global memory pool. Accepts either bytes (integer) or a string with the `gb` suffix, e.g., `"4294967296"` or `"4gb"`. A larger value allows Mooncake to cache more KV tensors.
 * `local_buffer_size`, `MOONCAKE_LOCAL_BUFFER_SIZE`: Local buffer is used to do request operations such as `Get` or `Put`. In this case, it is set to 0 because the instance functions solely as a storage server, contributing memory to the global pool without issuing any request operations.
 
