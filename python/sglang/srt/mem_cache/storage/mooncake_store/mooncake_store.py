--- conflicted
+++ resolved
@@ -19,12 +19,7 @@
 logger = logging.getLogger(__name__)
 
 
-<<<<<<< HEAD
-def get_hash_str_mooncake(current_page_ids: List, prefix_block_key: str):
-=======
 def get_hash_str_mooncake(token_ids: List[int], prior_hash: str = None):
-    local_rank = get_tensor_model_parallel_rank()
->>>>>>> 35e6bc92
     prefix_str = ""
     if prior_hash:
         prefix_str = hashlib.sha256(prior_hash.encode()).hexdigest()
@@ -242,20 +237,15 @@
 
     def exists(self, keys) -> bool | dict:
         _keys = []
+        local_rank = torch.cuda.current_device()
         for key in keys:
             if key is None:
                 return None
-<<<<<<< HEAD
-            # Since mooncake store is stored in layer by layer,
-            # only the first layer is checked here.
+
             if self.is_mla_model:
-                _keys.append(f"{key}_0_0_k")
+                _keys.append(f"{key}_0_k")
             else:
-                _keys.append(f"{key}_{local_rank}_0_k")
-=======
-
-            _keys.append(f"{key}_k")
->>>>>>> 35e6bc92
+                _keys.append(f"{key}_{local_rank}_k")
         result = {k: v for k, v in zip(keys, self.store.batch_is_exist(_keys))}
         return result
 
