import json
import logging
import os
import time
import uuid
from dataclasses import dataclass
from typing import Any, List, Optional

import requests
import torch

<<<<<<< HEAD
from sglang.srt.mem_cache.hicache_storage import HiCacheStorage, HiCacheStorageConfig
from sglang.srt.metrics.collector import StorageMetrics
=======
from sglang.srt.mem_cache.hicache_storage import (
    HiCacheStorage,
    HiCacheStorageConfig,
    HiCacheStorageExtraInfo,
)
from sglang.srt.mem_cache.memory_pool_host import HostKVCache
>>>>>>> 55d75e11

DEFAULT_GLOBAL_SEGMENT_SIZE = 4 * 1024 * 1024 * 1024  # 4 GiB
DEFAULT_LOCAL_BUFFER_SIZE = 16 * 1024 * 1024  # 16 MB
DEFAULT_MOONCAKE_CONFIG_PATH_ENV = "SGLANG_HICACHE_MOONCAKE_CONFIG_PATH"
SETUP_TIMEOUT = 600  # 10min
DEFAULT_MASTER_METRICS_PORT = 9003
DEFAULT_CHECK_SERVER = False

logger = logging.getLogger(__name__)


def _parse_global_segment_size(value) -> int:
    if isinstance(value, int):
        return value
    if isinstance(value, str):
        s = value.strip().lower()
        if s.endswith("gb"):
            num = s[:-2].strip()
            if not num:
                raise ValueError(
                    "Invalid global_segment_size: missing number before 'gb'"
                )
            return int(num) * 1024 * 1024 * 1024
        return int(s)
    return int(value)


@dataclass
class MooncakeStoreConfig:
    local_hostname: str
    metadata_server: str
    global_segment_size: int
    local_buffer_size: int
    protocol: str
    device_name: str
    master_server_address: str
    master_metrics_port: int
    check_server: bool

    @staticmethod
    def from_file() -> "MooncakeStoreConfig":
        """Load the config from a JSON file."""
        file_path = os.getenv(DEFAULT_MOONCAKE_CONFIG_PATH_ENV)
        try:
            with open(file_path) as fin:
                config = json.load(fin)
        except Exception as e:
            raise RuntimeError(f"Failed to load config from {file_path}: {str(e)}")

        return MooncakeStoreConfig(
            local_hostname=config.get("local_hostname"),
            metadata_server=config.get("metadata_server"),
            global_segment_size=_parse_global_segment_size(
                config.get("global_segment_size", DEFAULT_GLOBAL_SEGMENT_SIZE)
            ),
            # Zero copy interface does not need local buffer
            local_buffer_size=DEFAULT_LOCAL_BUFFER_SIZE,
            protocol=config.get("protocol", "tcp"),
            device_name=config.get("device_name", ""),
            master_server_address=config.get("master_server_address"),
            master_metrics_port=config.get(
                "master_metrics_port", DEFAULT_MASTER_METRICS_PORT
            ),
            check_server=config.get("check_server", DEFAULT_CHECK_SERVER),
        )

    @staticmethod
    def load_from_env() -> "MooncakeStoreConfig":
        """Load config from a file specified in the environment variable.
        export MOONCAKE_MASTER=10.13.3.232:50051
        export MOONCAKE_PROTOCOL="rdma"
        export MOONCAKE_DEVICE=""
        export MOONCAKE_TE_META_DATA_SERVER="P2PHANDSHAKE"
        """
        # other required environment variables...
        if not os.getenv("MOONCAKE_MASTER"):
            raise ValueError("The environment variable 'MOONCAKE_MASTER' is not set.")
        return MooncakeStoreConfig(
            local_hostname=os.getenv("LOCAL_HOSTNAME", "localhost"),
            metadata_server=os.getenv("MOONCAKE_TE_META_DATA_SERVER", "P2PHANDSHAKE"),
            global_segment_size=_parse_global_segment_size(
                os.getenv("MOONCAKE_GLOBAL_SEGMENT_SIZE", DEFAULT_GLOBAL_SEGMENT_SIZE)
            ),
            # Zero copy interface does not need local buffer
            local_buffer_size=DEFAULT_LOCAL_BUFFER_SIZE,
            protocol=os.getenv("MOONCAKE_PROTOCOL", "tcp"),
            device_name=os.getenv("MOONCAKE_DEVICE", ""),
            master_server_address=os.getenv("MOONCAKE_MASTER"),
            master_metrics_port=int(
                os.getenv("MOONCAKE_MASTER_METRICS_PORT", DEFAULT_GLOBAL_SEGMENT_SIZE)
            ),
            check_server=bool(os.getenv("MOONCAKE_CHECK_SERVER", DEFAULT_CHECK_SERVER)),
        )

    @staticmethod
    def load_from_extra_config(extra_config: dict) -> "MooncakeStoreConfig":
        """Load config from extra_config dictionary."""
        if "master_server_address" not in extra_config:
            raise ValueError("master_server_address is required in extra_config")

        return MooncakeStoreConfig(
            local_hostname=extra_config.get("local_hostname", "localhost"),
            metadata_server=extra_config.get("metadata_server", "P2PHANDSHAKE"),
            global_segment_size=_parse_global_segment_size(
                extra_config.get("global_segment_size", DEFAULT_GLOBAL_SEGMENT_SIZE)
            ),
            local_buffer_size=extra_config.get(
                "local_buffer_size", DEFAULT_LOCAL_BUFFER_SIZE
            ),
            protocol=extra_config.get("protocol", "tcp"),
            device_name=extra_config.get("device_name", ""),
            master_server_address=extra_config["master_server_address"],
            master_metrics_port=extra_config.get(
                "master_metrics_port", DEFAULT_MASTER_METRICS_PORT
            ),
            check_server=extra_config.get("check_server", DEFAULT_CHECK_SERVER),
        )


class MooncakeStore(HiCacheStorage):
<<<<<<< HEAD
    def __init__(self, storage_config: HiCacheStorageConfig, bytes_per_page: int,):
=======

    def __init__(self, storage_config: HiCacheStorageConfig = None):
>>>>>>> 55d75e11
        try:
            from mooncake.store import MooncakeDistributedStore
        except ImportError as e:
            raise ImportError(
                "Please install mooncake by following the instructions at "
                "https://kvcache-ai.github.io/Mooncake/getting_started/build.html"
                "to run SGLang with MooncakeConnector."
            ) from e

        try:
            self.store = MooncakeDistributedStore()

            extra_config = (
                getattr(storage_config, "extra_config", None)
                if storage_config
                else None
            )
            # Load configuration with master_server_address prioritized from extra_config if available
            if (
                extra_config is not None
                and extra_config.get("master_server_address") is not None
            ):
                # Load from extra_config
                self.config = MooncakeStoreConfig.load_from_extra_config(extra_config)
                logger.info(
                    "Mooncake Configuration loaded from extra_config successfully."
                )
            elif os.getenv(DEFAULT_MOONCAKE_CONFIG_PATH_ENV):
                # Load from config file
                self.config = MooncakeStoreConfig.from_file()
                logger.info("Mooncake Configuration loaded from file successfully.")
            else:
                # Load from environment variables
                self.config = MooncakeStoreConfig.load_from_env()
                logger.info("Mooncake Configuration loaded from env successfully.")

            tp_scale_factor = 1 if storage_config is None else storage_config.tp_size

            per_tp_global_segment_size = (
                self.config.global_segment_size // tp_scale_factor
            )
            per_tp_local_buffer_size = self.config.local_buffer_size // tp_scale_factor

            # Check if extra_backend_tag should be passed to MooncakeDistributedStore
            self.extra_backend_tag = None
            if extra_config and "extra_backend_tag" in extra_config:
                self.extra_backend_tag = extra_config["extra_backend_tag"]
                logger.info(f"Using extra_backend_tag: {self.extra_backend_tag}")

            # Check server status
            if self.config.check_server:
                self.check_server()

            ret_code = self.store.setup(
                self.config.local_hostname,
                self.config.metadata_server,
                per_tp_global_segment_size,
                per_tp_local_buffer_size,
                self.config.protocol,
                self.config.device_name,
                self.config.master_server_address,
            )
            if ret_code:
                logger.error(f"failed to setup mooncake store, error code: {ret_code}")

            logger.info("Connect to Mooncake store successfully.")
            self.warmup()
            logger.info("Mooncake store warmup successfully.")

            if storage_config is not None:
                self.is_mla_backend = storage_config.is_mla_model
                self.local_rank = storage_config.tp_rank
            else:
                self.is_mla_backend = False
                self.local_rank = 0

            self.gb_per_page = bytes_per_page / (1 << 30)
            self.prefetch_pgs = []
            self.backup_pgs = []
            self.prefetch_bandwidth = []
            self.backup_bandwidth = []

        except ValueError as e:
            logger.error("Configuration loading failed: %s", e)
            raise
        except Exception as exc:
            logger.error("An error occurred while loading the configuration: %s", exc)
            raise

    def check_server(self):
        master_server_ip = self.config.master_server_address.split(":")[0]
        segments_url = f"http://{master_server_ip}:{self.config.master_metrics_port}/get_all_segments"
        start_time = time.perf_counter()

        check_result = False
        while time.perf_counter() - start_time < SETUP_TIMEOUT:
            try:
                check_segments_resp = requests.get(segments_url, timeout=3)
            except Exception:
                logger.info(
                    "waiting mooncake store server started, cost_time: %.2f seconds.",
                    time.perf_counter() - start_time,
                )
                time.sleep(3)
                continue

            if check_segments_resp.text == "":
                logger.info(
                    "waiting mooncake store server started, cost_time: %.2f seconds.",
                    time.perf_counter() - start_time,
                )
                time.sleep(3)
                continue

            logger.info("Mooncake store server started successfully.")
            check_result = True
            break

        if not check_result:
            logger.error("Launch mooncake store server timeout")
            raise ValueError("Launch mooncake store server timeout")

    def warmup(self):
        warmup_key = "sglang_mooncake_store_warmup_key" + uuid.uuid4().hex
        warmup_value = bytes(4 * 1024)  # 4 KB
        assert self.store.put(warmup_key, warmup_value) == 0
        assert self.store.is_exist(warmup_key) == 1
        assert self.store.get(warmup_key) == warmup_value

    def register_mem_pool_host(self, mem_pool_host: HostKVCache):
        super().register_mem_pool_host(mem_pool_host)
        assert self.mem_pool_host.layout in [
            "page_first",
            "page_first_direct",
        ], "mooncake store storage backend only support page first or page first direct layout"
        buffer = self.mem_pool_host.kv_buffer
        try:
            buffer_ptr = buffer.data_ptr()
            buffer_size = buffer.numel() * buffer.element_size()
            ret_code = self.store.register_buffer(buffer_ptr, buffer_size)
            if ret_code:
                logger.error(f"failed to register buffer, error code: {ret_code}")
        except TypeError as err:
            logger.error("Failed to register buffer to Mooncake Store: %s", err)
            raise TypeError("Mooncake Store Register Buffer Error.") from err

    def _get_mha_buffer_meta(self, keys, indices):
        ptr_list, element_size_list = self.mem_pool_host.get_page_buffer_meta(indices)
        key_list = []
        for key_ in keys:
            key_list.append(f"{key_}_{self.local_rank}_k")
            key_list.append(f"{key_}_{self.local_rank}_v")
        assert len(key_list) == len(ptr_list)
        return key_list, ptr_list, element_size_list

    def _get_mla_buffer_meta(self, keys, indices):
        ptr_list, element_size_list = self.mem_pool_host.get_page_buffer_meta(indices)
        key_list = []
        for key_ in keys:
            key_list.append(f"{key_}_k")
        assert len(key_list) == len(ptr_list)
        return key_list, ptr_list, element_size_list

    def _batch_preprocess(self, keys, host_indices):
        assert len(keys) > 0
        assert len(keys) == len(host_indices) // self.mem_pool_host.page_size
        if self.is_mla_backend:
            return self._get_mla_buffer_meta(keys, host_indices)
        else:
            return self._get_mha_buffer_meta(keys, host_indices)

    def _batch_postprocess(self, results: List[int], is_set_operate=False):
        """
        refer to https://github.com/kvcache-ai/Mooncake/blob/main/mooncake-store/include/pybind_client.h
        for batch_get_into, results is Vector of integers,
            where each element is the number of bytes read on success, or a negative value on error
        for batch_put_from, results is Vector of integers,
            where each element is 0 on success, or a negative value on error
        """
        if self.is_mla_backend:
            return [k_res == 0 if is_set_operate else k_res > 0 for k_res in results]
        else:
            kv_pairs = zip(results[::2], results[1::2])
            return [
                (
                    (k_res == 0 and v_res == 0)
                    if is_set_operate
                    else (k_res > 0 and v_res > 0)
                )
                for k_res, v_res in kv_pairs
            ]

    def batch_get_v1(
        self,
        keys: List[str],
        host_indices: torch.Tensor,
        extra_info: Optional[HiCacheStorageExtraInfo] = None,
    ) -> List[bool]:
        # Apply extra_backend_tag prefix if available
        if self.extra_backend_tag is not None:
            prefix = self.extra_backend_tag
            keys = [f"{prefix}_{key}" for key in keys]

        key_strs, buffer_ptrs, buffer_sizes = self._batch_preprocess(keys, host_indices)
        get_results = self._get_batch_zero_copy_impl(
            key_strs, buffer_ptrs, buffer_sizes
        )
        return self._batch_postprocess(get_results, is_set_operate=False)

    def batch_set_v1(
        self,
        keys: List[str],
        host_indices: torch.Tensor,
        extra_info: Optional[HiCacheStorageExtraInfo] = None,
    ) -> List[bool]:
        # Apply extra_backend_tag prefix if available
        if self.extra_backend_tag is not None:
            prefix = self.extra_backend_tag
            keys = [f"{prefix}_{key}" for key in keys]

        key_strs, buffer_ptrs, buffer_sizes = self._batch_preprocess(keys, host_indices)
        exist_result = self._batch_exist(key_strs)

        set_keys = []
        set_buffer_ptrs = []
        set_buffer_sizes = []
        set_indices = []
        set_results = [-1] * len(key_strs)
        for i in range(len(key_strs)):
            if exist_result[i] != 1:
                set_keys.append(key_strs[i])
                set_buffer_ptrs.append(buffer_ptrs[i])
                set_buffer_sizes.append(buffer_sizes[i])
                set_indices.append(i)
            else:
                set_results[i] = 0

        # Only set non-existing keys to storage
        if len(set_keys) > 0:
            put_results = self._put_batch_zero_copy_impl(
                set_keys, set_buffer_ptrs, set_buffer_sizes
            )
            for i in range(len(set_indices)):
                set_results[set_indices[i]] = put_results[i]

        return self._batch_postprocess(set_results, is_set_operate=True)

    def set(
        self,
        key,
        value: Optional[Any] = None,
        target_location: Optional[List[int]] = None,
        target_sizes: Optional[List[int]] = None,
    ) -> bool:
        # Only support zero copy set for now
        assert target_location is not None and target_sizes is not None
        exist_result = self._batch_exist([key])
        if exist_result[0] == 1:
            return True
        put_result = self._put_batch_zero_copy_impl(
            [key], [target_location], [target_sizes]
        )
        return put_result[0] == 0

    def batch_set(
        self,
        keys: List[str],
        values: Optional[List[torch.Tensor]] = None,
        target_locations: Optional[List[int]] = None,
        target_sizes: Optional[List[int]] = None,
    ) -> bool:
        # Only support zero copy set for now
        assert target_locations is not None and target_sizes is not None
        assert len(keys) == len(target_locations) == len(target_sizes)

        if len(keys) == 0:
            return False

        for i in range(len(keys)):
            if (
                keys[i] is None
                or target_locations[i] is None
                or target_sizes[i] is None
            ):
                return False

        exist_result = self._batch_exist(keys)
        set_keys = []
        set_target_locations = []
        set_target_sizes = []
        set_indices = []
        for i in range(len(keys)):
            if exist_result[i] != 1:
                set_keys.append(keys[i])
                set_target_locations.append(target_locations[i])
                set_target_sizes.append(target_sizes[i])
                set_indices.append(i)
        # Only set non-existing keys to storage
        start_time = time.perf_counter()
        put_result = self._put_batch_zero_copy_impl(
            set_keys, set_target_locations, set_target_sizes
        )
        end_time = time.perf_counter()

        self.backup_pgs.append(len(keys))
        self.backup_bandwidth.append(len(keys) / (end_time - start_time) * self.gb_per_page)

        for i in range(len(set_indices)):
            if put_result[i] == 0:
                exist_result[set_indices[i]] = 1

        success_count = 0
        for i in range(len(keys)):
            if exist_result[i] == 0:
                break
            success_count += 1
        # TODO: return the number of consecutive successful operations from the start.
        return success_count == len(keys)

    def get(
        self,
        key,
        target_location: Optional[Any] = None,
        target_sizes: Optional[Any] = None,
    ) -> bool:
        assert target_location is not None and target_sizes is not None
        get_result = self._get_batch_zero_copy_impl(
            [key], [target_location], [target_sizes]
        )
        return get_result[0] >= 0

    def batch_get(
        self,
        keys: List[str],
        target_locations: Optional[Any] = None,
        target_sizes: Optional[Any] = None,
    ) -> int:
        assert len(keys) == len(target_locations) == len(target_sizes)
        if len(keys) == 0:
            return 0

        start_time = time.perf_counter()
        get_result = self._get_batch_zero_copy_impl(
            keys, target_locations, target_sizes
        )
        end_time = time.perf_counter()

        if self.is_mla_backend:
            key_multiplier = 1
        else:
            key_multiplier = 2

        self.prefetch_pgs.append(len(keys))
        self.prefetch_bandwidth.append(
            len(keys) / (end_time - start_time) * self.gb_per_page
        )

        for i in range(len(keys)):
            if get_result[i] < 0:
                return i // key_multiplier
        return len(keys) // key_multiplier

    def exists(self, key) -> bool:
        exist_result = self._batch_exist([key])
        return exist_result[0] == 1

    def batch_exists(
        self, keys, extra_info: Optional[HiCacheStorageExtraInfo] = None
    ) -> int:
        if self.is_mla_backend:
            query_keys = [f"{key}_k" for key in keys]
            key_multiplier = 1
        else:
            query_keys = []
            for key in keys:
                query_keys.append(f"{key}_{self.local_rank}_k")
                query_keys.append(f"{key}_{self.local_rank}_v")
            key_multiplier = 2

        exist_result = self._batch_exist(query_keys)
        for i in range(len(query_keys)):
            if exist_result[i] != 1:
                return i // key_multiplier
        return len(query_keys) // key_multiplier

    def close(self):
        # MooncakeDistributedStore will automatically call the destructor, so
        # it is unnecessary to close it manually.
        pass

    def clear(self) -> None:
        self.store.remove_all()

    def _put_batch_zero_copy_impl(
        self, key_strs: List[str], buffer_ptrs: List[int], buffer_sizes: List[int]
    ) -> List[int]:
        return self.store.batch_put_from(key_strs, buffer_ptrs, buffer_sizes)

    def _get_batch_zero_copy_impl(
        self, key_strs: List[str], buffer_ptrs: List[int], buffer_sizes: List[int]
    ) -> List[int]:
        return self.store.batch_get_into(key_strs, buffer_ptrs, buffer_sizes)

    def _batch_exist(self, key_strs: List[str]) -> List[int]:
        return self.store.batch_is_exist(key_strs)

    def get_stats(self):
        storage_metrics = StorageMetrics()
        storage_metrics.prefetch_pgs.extend(self.prefetch_pgs)
        storage_metrics.backup_pgs.extend(self.backup_pgs)
        storage_metrics.prefetch_bandwidth.extend(self.prefetch_bandwidth)
        storage_metrics.backup_bandwidth.extend(self.backup_bandwidth)
        self.prefetch_pgs.clear()
        self.backup_pgs.clear()
        self.prefetch_bandwidth.clear()
        self.backup_bandwidth.clear()
        return storage_metrics<|MERGE_RESOLUTION|>--- conflicted
+++ resolved
@@ -9,17 +9,13 @@
 import requests
 import torch
 
-<<<<<<< HEAD
-from sglang.srt.mem_cache.hicache_storage import HiCacheStorage, HiCacheStorageConfig
-from sglang.srt.metrics.collector import StorageMetrics
-=======
 from sglang.srt.mem_cache.hicache_storage import (
     HiCacheStorage,
     HiCacheStorageConfig,
     HiCacheStorageExtraInfo,
 )
 from sglang.srt.mem_cache.memory_pool_host import HostKVCache
->>>>>>> 55d75e11
+from sglang.srt.metrics.collector import StorageMetrics
 
 DEFAULT_GLOBAL_SEGMENT_SIZE = 4 * 1024 * 1024 * 1024  # 4 GiB
 DEFAULT_LOCAL_BUFFER_SIZE = 16 * 1024 * 1024  # 16 MB
@@ -140,12 +136,12 @@
 
 
 class MooncakeStore(HiCacheStorage):
-<<<<<<< HEAD
-    def __init__(self, storage_config: HiCacheStorageConfig, bytes_per_page: int,):
-=======
-
-    def __init__(self, storage_config: HiCacheStorageConfig = None):
->>>>>>> 55d75e11
+
+    def __init__(
+        self,
+        storage_config: HiCacheStorageConfig,
+        bytes_per_page: int,
+    ):
         try:
             from mooncake.store import MooncakeDistributedStore
         except ImportError as e:
@@ -451,7 +447,9 @@
         end_time = time.perf_counter()
 
         self.backup_pgs.append(len(keys))
-        self.backup_bandwidth.append(len(keys) / (end_time - start_time) * self.gb_per_page)
+        self.backup_bandwidth.append(
+            len(keys) / (end_time - start_time) * self.gb_per_page
+        )
 
         for i in range(len(set_indices)):
             if put_result[i] == 0:
