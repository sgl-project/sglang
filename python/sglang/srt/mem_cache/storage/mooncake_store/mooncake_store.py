import json
import logging
import os
import time
import uuid
from dataclasses import dataclass
from typing import Any, List, Optional

import requests
import torch

from sglang.srt.mem_cache.hicache_storage import HiCacheStorage, HiCacheStorageConfig

DEFAULT_GLOBAL_SEGMENT_SIZE = 4 * 1024 * 1024 * 1024  # 4 GiB
DEFAULT_LOCAL_BUFFER_SIZE = 16 * 1024 * 1024  # 16 MB
<<<<<<< HEAD
SETUP_TIMEOUT = 600  # 10min
DEFAULT_MASTER_METRICS_PORT = 9003
DEFAULT_CHECK_SERVER = False

=======
DEFAULT_MOONCAKE_CONFIG_PATH_ENV = "SGLANG_HICACHE_MOONCAKE_CONFIG_PATH"
>>>>>>> 4f2055ad
logger = logging.getLogger(__name__)


@dataclass
class MooncakeStoreConfig:
    local_hostname: str
    metadata_server: str
    global_segment_size: int
    local_buffer_size: int
    protocol: str
    device_name: str
    master_server_address: str
    master_metrics_port: int
    check_server: bool

    @staticmethod
    def from_file() -> "MooncakeStoreConfig":
        """Load the config from a JSON file."""
        file_path = os.getenv(DEFAULT_MOONCAKE_CONFIG_PATH_ENV)
        try:
            with open(file_path) as fin:
                config = json.load(fin)
        except Exception as e:
            raise RuntimeError(f"Failed to load config from {file_path}: {str(e)}")

        return MooncakeStoreConfig(
            local_hostname=config.get("local_hostname"),
            metadata_server=config.get("metadata_server"),
            global_segment_size=config.get(
                "global_segment_size", DEFAULT_GLOBAL_SEGMENT_SIZE
            ),
            # Zero copy interface does not need local buffer
            local_buffer_size=DEFAULT_LOCAL_BUFFER_SIZE,
            protocol=config.get("protocol", "tcp"),
            device_name=config.get("device_name", "auto"),
            master_server_address=config.get("master_server_address"),
            master_metrics_port=config.get(
                "master_metrics_port", DEFAULT_MASTER_METRICS_PORT
            ),
            check_server=config.get("check_server", DEFAULT_CHECK_SERVER),
        )

    @staticmethod
    def load_from_env() -> "MooncakeStoreConfig":
        """Load config from a file specified in the environment variable.
        export MOONCAKE_MASTER=10.13.3.232:50051
        export MOONCAKE_PROTOCOL="rdma"
        export MOONCAKE_DEVICE="auto"
        export MOONCAKE_TE_META_DATA_SERVER="P2PHANDSHAKE"
        """
        # other required environment variables...
        if not os.getenv("MOONCAKE_MASTER"):
            raise ValueError("The environment variable 'MOONCAKE_MASTER' is not set.")
        return MooncakeStoreConfig(
            local_hostname=os.getenv("LOCAL_HOSTNAME", "localhost"),
            metadata_server=os.getenv("MOONCAKE_TE_META_DATA_SERVER", "P2PHANDSHAKE"),
            global_segment_size=int(
                os.getenv("MOONCAKE_GLOBAL_SEGMENT_SIZE", DEFAULT_GLOBAL_SEGMENT_SIZE)
            ),
            # Zero copy interface does not need local buffer
            local_buffer_size=DEFAULT_LOCAL_BUFFER_SIZE,
            protocol=os.getenv("MOONCAKE_PROTOCOL", "tcp"),
            device_name=os.getenv("MOONCAKE_DEVICE", "auto"),
            master_server_address=os.getenv("MOONCAKE_MASTER"),
            master_metrics_port=int(
                os.getenv("MOONCAKE_MASTER_METRICS_PORT", DEFAULT_GLOBAL_SEGMENT_SIZE)
            ),
            check_server=bool(os.getenv("MOONCAKE_CHECK_SERVER", DEFAULT_CHECK_SERVER)),
        )

    @staticmethod
    def load_from_extra_config(extra_config: dict) -> "MooncakeStoreConfig":
        """Load config from extra_config dictionary."""
        if "master_server_address" not in extra_config:
            raise ValueError("master_server_address is required in extra_config")

        return MooncakeStoreConfig(
            local_hostname=extra_config.get("local_hostname", "localhost"),
            metadata_server=extra_config.get("metadata_server", "P2PHANDSHAKE"),
            global_segment_size=extra_config.get(
                "global_segment_size", DEFAULT_GLOBAL_SEGMENT_SIZE
            ),
            local_buffer_size=extra_config.get(
                "local_buffer_size", DEFAULT_LOCAL_BUFFER_SIZE
            ),
            protocol=extra_config.get("protocol", "tcp"),
            device_name=extra_config.get("device_name", "auto"),
            master_server_address=extra_config["master_server_address"],
            master_metrics_port=extra_config.get(
                "master_metrics_port", DEFAULT_MASTER_METRICS_PORT
            ),
            check_server=extra_config.get("check_server", DEFAULT_CHECK_SERVER),
        )

    def __post_init__(self):
        if self.device_name == "auto":
            os.environ["MC_MS_AUTO_DISC"] = "1"
            os.environ["MC_MS_FILTERS"] = (
                "mlx5_bond_0, mlx5_bond_1, mlx5_bond_2, mlx5_bond_3"
            )


class MooncakeStore(HiCacheStorage):

    def __init__(self, storage_config: HiCacheStorageConfig = None):
        try:
            from mooncake.store import MooncakeDistributedStore
        except ImportError as e:
            raise ImportError(
                "Please install mooncake by following the instructions at "
                "https://kvcache-ai.github.io/Mooncake/getting_started/build.html"
                "to run SGLang with MooncakeConnector."
            ) from e

        try:
            self.store = MooncakeDistributedStore()

            extra_config = (
                getattr(storage_config, "extra_config", None)
                if storage_config
                else None
            )
            # Load configuration with master_server_address prioritized from extra_config if available
            if (
                extra_config is not None
                and extra_config.get("master_server_address") is not None
            ):
                # Load from extra_config
                self.config = MooncakeStoreConfig.load_from_extra_config(extra_config)
                logger.info(
                    "Mooncake Configuration loaded from extra_config successfully."
                )
            elif os.getenv(DEFAULT_MOONCAKE_CONFIG_PATH_ENV):
                # Load from config file
                self.config = MooncakeStoreConfig.from_file()
                logger.info("Mooncake Configuration loaded from file successfully.")
            else:
                # Load from environment variables
                self.config = MooncakeStoreConfig.load_from_env()
                logger.info("Mooncake Configuration loaded from env successfully.")

            tp_scale_factor = 1 if storage_config is None else storage_config.tp_size

            per_tp_global_segment_size = (
                self.config.global_segment_size // tp_scale_factor
            )
            per_tp_local_buffer_size = self.config.local_buffer_size // tp_scale_factor

            # Check server status
            if self.config.check_server:
                self.check_server()

            ret_code = self.store.setup(
                self.config.local_hostname,
                self.config.metadata_server,
                per_tp_global_segment_size,
                per_tp_local_buffer_size,
                self.config.protocol,
                self.config.device_name,
                self.config.master_server_address,
            )
            if ret_code:
                logger.error(f"failed to setup mooncake store, error code: {ret_code}")

            logger.info("Connect to Mooncake store successfully.")
            self.warmup()
            logger.info("Mooncake store warmup successfully.")

            if storage_config is not None:
                self.is_mla_backend = storage_config.is_mla_model
                self.local_rank = storage_config.tp_rank
            else:
                self.is_mla_backend = False
                self.local_rank = 0

        except ValueError as e:
            logger.error("Configuration loading failed: %s", e)
            raise
        except Exception as exc:
            logger.error("An error occurred while loading the configuration: %s", exc)
            raise

    def check_server(self):
        master_server_ip = self.config.master_server_address.split(":")[0]
        segments_url = f"http://{master_server_ip}:{self.config.master_metrics_port}/get_all_segments"
        start_time = time.perf_counter()

        check_result = False
        while time.perf_counter() - start_time < SETUP_TIMEOUT:
            try:
                check_segments_resp = requests.get(segments_url, timeout=3)
            except Exception:
                logger.info(
                    "waiting mooncake store server started, cost_time: %.2f seconds.",
                    time.perf_counter() - start_time,
                )
                time.sleep(3)
                continue

            if check_segments_resp.text == "":
                logger.info(
                    "waiting mooncake store server started, cost_time: %.2f seconds.",
                    time.perf_counter() - start_time,
                )
                time.sleep(3)
                continue

            logger.info("Mooncake store server started successfully.")
            check_result = True
            break

        if not check_result:
            logger.error("Launch mooncake store server timeout")
            raise ValueError("Launch mooncake store server timeout")

    def warmup(self):
        warmup_key = "sglang_mooncake_store_warmup_key" + uuid.uuid4().hex
        warmup_value = bytes(4 * 1024)  # 4 KB
        assert self.store.put(warmup_key, warmup_value) == 0
        assert self.store.is_exist(warmup_key) == 1
        assert self.store.get(warmup_key) == warmup_value

    def register_buffer(self, buffer: torch.Tensor) -> None:
        try:
            buffer_ptr = buffer.data_ptr()
            buffer_size = buffer.numel() * buffer.element_size()
            ret_code = self.store.register_buffer(buffer_ptr, buffer_size)
            if ret_code:
                logger.error(f"failed to register buffer, error code: {ret_code}")
        except TypeError as err:
            logger.error("Failed to register buffer to Mooncake Store: %s", err)
            raise TypeError("Mooncake Store Register Buffer Error.") from err

    def set(
        self,
        key,
        value: Optional[Any] = None,
        target_location: Optional[List[int]] = None,
        target_sizes: Optional[List[int]] = None,
    ) -> bool:
        # Only support zero copy set for now
        assert target_location is not None and target_sizes is not None
        exist_result = self._batch_exist([key])
        if exist_result[0] == 1:
            return True
        put_result = self._put_batch_zero_copy_impl(
            [key], [target_location], [target_sizes]
        )
        return put_result[0] == 0

    def batch_set(
        self,
        keys: List[str],
        values: Optional[List[torch.Tensor]] = None,
        target_locations: Optional[List[int]] = None,
        target_sizes: Optional[List[int]] = None,
    ) -> bool:
        # Only support zero copy set for now
        assert target_locations is not None and target_sizes is not None
        assert len(keys) == len(target_locations) == len(target_sizes)

        if len(keys) == 0:
            return False

        for i in range(len(keys)):
            if (
                keys[i] is None
                or target_locations[i] is None
                or target_sizes[i] is None
            ):
                return False

        exist_result = self._batch_exist(keys)
        set_keys = []
        set_target_locations = []
        set_target_sizes = []
        set_indices = []
        for i in range(len(keys)):
            if exist_result[i] != 1:
                set_keys.append(keys[i])
                set_target_locations.append(target_locations[i])
                set_target_sizes.append(target_sizes[i])
                set_indices.append(i)
        # Only set non-existing keys to storage
        put_result = self._put_batch_zero_copy_impl(
            set_keys, set_target_locations, set_target_sizes
        )
        for i in range(len(set_indices)):
            if put_result[i] == 0:
                exist_result[set_indices[i]] = 1

        success_count = 0
        for i in range(len(keys)):
            if exist_result[i] == 0:
                break
            success_count += 1
        # TODO: return the number of consecutive successful operations from the start.
        return success_count == len(keys)

    def get(
        self,
        key,
        target_location: Optional[Any] = None,
        target_sizes: Optional[Any] = None,
    ) -> bool:
        assert target_location is not None and target_sizes is not None
        get_result = self._get_batch_zero_copy_impl(
            [key], [target_location], [target_sizes]
        )
        return get_result[0] >= 0

    def batch_get(
        self,
        keys: List[str],
        target_locations: Optional[Any] = None,
        target_sizes: Optional[Any] = None,
    ) -> int:
        assert len(keys) == len(target_locations) == len(target_sizes)
        if len(keys) == 0:
            return 0
        get_result = self._get_batch_zero_copy_impl(
            keys, target_locations, target_sizes
        )
        if self.is_mla_backend:
            key_multiplier = 1
        else:
            key_multiplier = 2
        for i in range(len(keys)):
            if get_result[i] < 0:
                return i // key_multiplier
        return len(keys) // key_multiplier

    def exists(self, key) -> bool:
        exist_result = self._batch_exist([key])
        return exist_result[0] == 1

    def batch_exists(self, keys) -> int:
        if self.is_mla_backend:
            query_keys = [f"{key}_k" for key in keys]
            key_multiplier = 1
        else:
            query_keys = []
            for key in keys:
                query_keys.append(f"{key}_{self.local_rank}_k")
                query_keys.append(f"{key}_{self.local_rank}_v")
            key_multiplier = 2

        exist_result = self._batch_exist(query_keys)
        for i in range(len(query_keys)):
            if exist_result[i] != 1:
                return i // key_multiplier
        return len(query_keys) // key_multiplier

    def close(self):
        # MooncakeDistributedStore will automatically call the destructor, so
        # it is unnecessary to close it manually.
        pass

    def clear(self) -> None:
        self.store.remove_all()

    def _put_batch_zero_copy_impl(
        self, key_strs: List[str], buffer_ptrs: List[int], buffer_sizes: List[int]
    ) -> List[int]:
        return self.store.batch_put_from(key_strs, buffer_ptrs, buffer_sizes)

    def _get_batch_zero_copy_impl(
        self, key_strs: List[str], buffer_ptrs: List[int], buffer_sizes: List[int]
    ) -> List[int]:
        return self.store.batch_get_into(key_strs, buffer_ptrs, buffer_sizes)

    def _batch_exist(self, key_strs: List[str]) -> List[int]:
        return self.store.batch_is_exist(key_strs)<|MERGE_RESOLUTION|>--- conflicted
+++ resolved
@@ -13,14 +13,11 @@
 
 DEFAULT_GLOBAL_SEGMENT_SIZE = 4 * 1024 * 1024 * 1024  # 4 GiB
 DEFAULT_LOCAL_BUFFER_SIZE = 16 * 1024 * 1024  # 16 MB
-<<<<<<< HEAD
+DEFAULT_MOONCAKE_CONFIG_PATH_ENV = "SGLANG_HICACHE_MOONCAKE_CONFIG_PATH"
 SETUP_TIMEOUT = 600  # 10min
 DEFAULT_MASTER_METRICS_PORT = 9003
 DEFAULT_CHECK_SERVER = False
 
-=======
-DEFAULT_MOONCAKE_CONFIG_PATH_ENV = "SGLANG_HICACHE_MOONCAKE_CONFIG_PATH"
->>>>>>> 4f2055ad
 logger = logging.getLogger(__name__)
 
 
