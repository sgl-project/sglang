import hashlib
import json
import logging
import os
import uuid
from dataclasses import dataclass
from typing import Any, List, Optional

import numpy as np
import torch

from sglang.srt.distributed import get_tensor_model_parallel_rank
from sglang.srt.mem_cache.hicache_storage import HiCacheStorage

DEFAULT_GLOBAL_SEGMENT_SIZE = 4 * 1024 * 1024 * 1024  # 4 GiB
DEFAULT_LOCAL_BUFFER_SIZE = 16 * 1024 * 1024  # 16 MB

logger = logging.getLogger(__name__)


<<<<<<< HEAD
=======
def get_hash_str_mooncake(token_ids: List[int], prior_hash: str = None):
    prefix_str = ""
    if prior_hash:
        prefix_str = hashlib.sha256(prior_hash.encode()).hexdigest()
    current_token_ids_bytes = np.array(token_ids).tobytes()
    current_hash_object = hashlib.sha256(current_token_ids_bytes)
    current_hash_hex = current_hash_object.hexdigest()
    return f"{prefix_str}_{int(current_hash_hex[:16], 16)}"


>>>>>>> bf863e3b
@dataclass
class MooncakeStoreConfig:
    local_hostname: str
    metadata_server: str
    global_segment_size: int
    local_buffer_size: int
    protocol: str
    device_name: str
    master_server_address: str

    @staticmethod
    def from_file() -> "MooncakeStoreConfig":
        """Load the config from a JSON file."""
        file_path = os.getenv("MOONCAKE_CONFIG_PATH")
        if file_path is None:
            raise ValueError(
                "The environment variable 'MOONCAKE_CONFIG_PATH' is not set."
            )
        with open(file_path) as fin:
            config = json.load(fin)
        return MooncakeStoreConfig(
            local_hostname=config.get("local_hostname"),
            metadata_server=config.get("metadata_server"),
            global_segment_size=config.get(
                "global_segment_size", DEFAULT_GLOBAL_SEGMENT_SIZE
            ),
            # Zero copy interface does not need local buffer
            local_buffer_size=DEFAULT_LOCAL_BUFFER_SIZE,
            protocol=config.get("protocol", "tcp"),
            device_name=config.get("device_name", "auto"),
            master_server_address=config.get("master_server_address"),
        )

    @staticmethod
    def load_from_env() -> "MooncakeStoreConfig":
        """Load config from a file specified in the environment variable.
        export MOONCAKE_MASTER=10.13.3.232:50051
        export MOONCAKE_PROTOCOL="rdma"
        export MOONCAKE_DEVICE="auto"
        export MOONCAKE_TE_META_DATA_SERVER="P2PHANDSHAKE"
        """
        # other required environment variables...
        if not os.getenv("MOONCAKE_MASTER"):
            raise ValueError("The environment variable 'MOONCAKE_MASTER' is not set.")
        return MooncakeStoreConfig(
            local_hostname=os.getenv("LOCAL_HOSTNAME", "localhost"),
            metadata_server=os.getenv("MOONCAKE_TE_META_DATA_SERVER", "P2PHANDSHAKE"),
            global_segment_size=int(
                os.getenv("MOONCAKE_GLOBAL_SEGMENT_SIZE", DEFAULT_GLOBAL_SEGMENT_SIZE)
            ),
            # Zero copy interface does not need local buffer
            local_buffer_size=DEFAULT_LOCAL_BUFFER_SIZE,
            protocol=os.getenv("MOONCAKE_PROTOCOL", "tcp"),
            device_name=os.getenv("MOONCAKE_DEVICE", "auto"),
            master_server_address=os.getenv("MOONCAKE_MASTER"),
        )

    def __post_init__(self):
        if self.device_name == "auto":
            os.environ["MC_MS_AUTO_DISC"] = "1"
            os.environ["MC_MS_FILTERS"] = (
                "mlx5_bond_0, mlx5_bond_1, mlx5_bond_2, mlx5_bond_3"
            )


class MooncakeStore(HiCacheStorage):
<<<<<<< HEAD
    def __init__(self, cache_type: str = "mha"):
        """
        Initialize MooncakeStore.

        Args:
            cache_type: Type of KV cache, either "mha" (Multi-Head Attention) or "mla" (Multi-Layer Attention)
        """
        if cache_type not in ["mha", "mla"]:
            raise ValueError(f"cache_type must be 'mha' or 'mla', got {cache_type}")
        print(f"MooncakeStore initialized with cache_type: {cache_type}")

        self.cache_type = cache_type

=======
    def __init__(self, is_mla: bool = False):
>>>>>>> bf863e3b
        try:
            from mooncake.store import MooncakeDistributedStore
        except ImportError as e:
            raise ImportError(
                "Please install mooncake by following the instructions at "
                "https://kvcache-ai.github.io/Mooncake/getting_started/build.html"
                "to run SGLang with MooncakeConnector."
            ) from e

        try:
            self.store = MooncakeDistributedStore()
            self.config = MooncakeStoreConfig.load_from_env()
            logger.info("Mooncake Configuration loaded from env successfully.")

            ret_code = self.store.setup(
                self.config.local_hostname,
                self.config.metadata_server,
                self.config.global_segment_size,
                self.config.local_buffer_size,
                self.config.protocol,
                self.config.device_name,
                self.config.master_server_address,
            )
            if ret_code:
                logger.error(f"failed to setup mooncake store, error code: {ret_code}")

            logger.info("Connect to Mooncake store successfully.")
            self.warmup()
            logger.info("Mooncake store warmup successfully.")
            self.is_mla = is_mla

        except ValueError as e:
            logger.error("Configuration loading failed: %s", e)
            raise
        except Exception as exc:
            logger.error("An error occurred while loading the configuration: %s", exc)
            raise

        self.local_rank = get_tensor_model_parallel_rank()

    def warmup(self):
        warmup_key = "sglang_mooncake_store_warmup_key" + uuid.uuid4().hex
        warmup_value = bytes(4 * 1024)  # 4 KB
        assert self.store.put(warmup_key, warmup_value) == 0
        assert self.store.is_exist(warmup_key) == 1
        assert self.store.get(warmup_key) == warmup_value

    def register_buffer(self, buffer: torch.Tensor) -> None:
        try:
            buffer_ptr = buffer.data_ptr()
            buffer_size = buffer.numel() * buffer.element_size()
            ret_code = self.store.register_buffer(buffer_ptr, buffer_size)
            if ret_code:
                logger.error(f"failed to register buffer, error code: {ret_code}")
        except TypeError as err:
            logger.error("Failed to register buffer to Mooncake Store: %s", err)
            raise TypeError("Mooncake Store Register Buffer Error.") from err

    def set(
        self,
        key,
        value: Optional[Any] = None,
        target_location: Optional[List[int]] = None,
        target_sizes: Optional[List[int]] = None,
    ) -> bool:
        return self.batch_set([key], [value], [target_location], [target_sizes])

    def batch_set(
        self,
        keys: List[str],
        target_location: Optional[List[int]] = None,
        target_sizes: Optional[List[int]] = None,
    ) -> bool:
        assert len(keys) == len(target_location) == len(target_sizes)
        if len(keys) == 0:
            return False

        for i in range(len(keys)):
            if keys[i] is None or target_location[i] is None or target_sizes[i] is None:
                return False

        exist_result = self._batch_exist(keys)
        set_keys = []
        set_target_locations = []
        set_target_sizes = []
        set_indices = []
        for i in range(len(keys)):
            if exist_result[i] != 1:
                set_keys.append(keys[i])
                set_target_locations.append(target_location[i])
                set_target_sizes.append(target_sizes[i])
                set_indices.append(i)
        # Only set non-existing keys to storage
        put_result = self._put_batch_zero_copy_impl(
            set_keys, set_target_locations, set_target_sizes
        )
        for i in range(len(set_indices)):
            if put_result[i] == 0:
                exist_result[set_indices[i]] = 1

        success_count = 0
        for i in range(len(keys)):
            if exist_result[i] == 0:
                break
            success_count += 1
        # TODO: return the number of consecutive successful operations from the start.
        return success_count == len(keys)

    def get(
        self,
        key,
        target_location: Optional[Any] = None,
        target_sizes: Optional[Any] = None,
    ) -> bool:
        return self.batch_get([key], [target_location], [target_sizes]) == 1

    def batch_get(
        self,
        keys: List[str],
        target_location: Optional[Any] = None,
        target_sizes: Optional[Any] = None,
    ) -> int:
        assert len(keys) == len(target_location) == len(target_sizes)
        if len(keys) == 0:
            return 0
        get_result = self._get_batch_zero_copy_impl(keys, target_location, target_sizes)
        if self.cache_type == "mha":
            key_multiplier = 2
        elif self.cache_type == "mla":
            key_multiplier = 1
        else:
            raise ValueError(f"Unsupported cache type: {self.cache_type}")
        for i in range(len(keys)):
<<<<<<< HEAD
            if get_result[i] < 0:
                return i // key_multiplier
        return len(keys) // key_multiplier

    def exists(self, key) -> bool:
        return self.batch_exists([key]) > 0

    def batch_exists(self, keys) -> int:
        if self.cache_type == "mha":
            query_keys = []
            for key in keys:
                query_keys.append(f"{key}_{self.local_rank}_k")
                query_keys.append(f"{key}_{self.local_rank}_v")
            key_multiplier = 2
        elif self.cache_type == "mla":
            query_keys = [f"{key}_{self.local_rank}_k" for key in keys]
            key_multiplier = 1
        else:
            raise ValueError(f"Unsupported cache type: {self.cache_type}")

        exist_result = self._batch_exist(query_keys)
        for i in range(len(query_keys)):
            if exist_result[i] != 1:
                return i // key_multiplier
        return len(query_keys) // key_multiplier
=======
            if keys[i] is None or target_location[i] is None or target_sizes[i] is None:
                return

        return self._get_batch_zero_copy_impl(keys, target_location, target_sizes)

    def exists(self, keys) -> bool | dict:
        _keys = []
        local_rank = get_tensor_model_parallel_rank()
        for key in keys:
            if key is None:
                return None

            if self.is_mla:
                _keys.append(f"{key}_k")
            else:
                _keys.append(f"{key}_{local_rank}_k")
        result = {k: v for k, v in zip(keys, self.store.batch_is_exist(_keys))}
        return result
>>>>>>> bf863e3b

    def delete(self, key) -> None:
        raise (NotImplementedError)

    def close(self):
        # MooncakeDistributedStore will automatically call the destructor, so
        # it is unnecessary to close it manually.
        pass

    def clear(self) -> None:
        raise (NotImplementedError)

    def _put_batch_zero_copy_impl(
        self, key_strs: List[str], buffer_ptrs: List[int], buffer_sizes: List[int]
    ) -> List[int]:
        return self.store.batch_put_from(key_strs, buffer_ptrs, buffer_sizes)

    def _get_batch_zero_copy_impl(
        self, key_strs: List[str], buffer_ptrs: List[int], buffer_sizes: List[int]
    ) -> List[int]:
        return self.store.batch_get_into(key_strs, buffer_ptrs, buffer_sizes)

    def _batch_exist(self, key_strs: List[str]) -> List[int]:
        return self.store.batch_is_exist(key_strs)<|MERGE_RESOLUTION|>--- conflicted
+++ resolved
@@ -18,19 +18,6 @@
 logger = logging.getLogger(__name__)
 
 
-<<<<<<< HEAD
-=======
-def get_hash_str_mooncake(token_ids: List[int], prior_hash: str = None):
-    prefix_str = ""
-    if prior_hash:
-        prefix_str = hashlib.sha256(prior_hash.encode()).hexdigest()
-    current_token_ids_bytes = np.array(token_ids).tobytes()
-    current_hash_object = hashlib.sha256(current_token_ids_bytes)
-    current_hash_hex = current_hash_object.hexdigest()
-    return f"{prefix_str}_{int(current_hash_hex[:16], 16)}"
-
-
->>>>>>> bf863e3b
 @dataclass
 class MooncakeStoreConfig:
     local_hostname: str
@@ -97,23 +84,15 @@
 
 
 class MooncakeStore(HiCacheStorage):
-<<<<<<< HEAD
-    def __init__(self, cache_type: str = "mha"):
+    def __init__(self, is_mla_backend: bool = False):
         """
         Initialize MooncakeStore.
 
         Args:
-            cache_type: Type of KV cache, either "mha" (Multi-Head Attention) or "mla" (Multi-Layer Attention)
+            is_mla_backend: If the backend is MLA
         """
-        if cache_type not in ["mha", "mla"]:
-            raise ValueError(f"cache_type must be 'mha' or 'mla', got {cache_type}")
-        print(f"MooncakeStore initialized with cache_type: {cache_type}")
-
-        self.cache_type = cache_type
-
-=======
-    def __init__(self, is_mla: bool = False):
->>>>>>> bf863e3b
+        self.is_mla_backend = is_mla_backend
+
         try:
             from mooncake.store import MooncakeDistributedStore
         except ImportError as e:
@@ -143,7 +122,6 @@
             logger.info("Connect to Mooncake store successfully.")
             self.warmup()
             logger.info("Mooncake store warmup successfully.")
-            self.is_mla = is_mla
 
         except ValueError as e:
             logger.error("Configuration loading failed: %s", e)
@@ -240,14 +218,11 @@
         if len(keys) == 0:
             return 0
         get_result = self._get_batch_zero_copy_impl(keys, target_location, target_sizes)
-        if self.cache_type == "mha":
-            key_multiplier = 2
-        elif self.cache_type == "mla":
+        if self.is_mla_backend:
             key_multiplier = 1
         else:
-            raise ValueError(f"Unsupported cache type: {self.cache_type}")
-        for i in range(len(keys)):
-<<<<<<< HEAD
+            key_multiplier = 2
+        for i in range(len(keys)):
             if get_result[i] < 0:
                 return i // key_multiplier
         return len(keys) // key_multiplier
@@ -256,43 +231,21 @@
         return self.batch_exists([key]) > 0
 
     def batch_exists(self, keys) -> int:
-        if self.cache_type == "mha":
+        if self.is_mla_backend:
+            query_keys = [f"{key}_k" for key in keys]
+            key_multiplier = 1
+        else:
             query_keys = []
             for key in keys:
                 query_keys.append(f"{key}_{self.local_rank}_k")
                 query_keys.append(f"{key}_{self.local_rank}_v")
             key_multiplier = 2
-        elif self.cache_type == "mla":
-            query_keys = [f"{key}_{self.local_rank}_k" for key in keys]
-            key_multiplier = 1
-        else:
-            raise ValueError(f"Unsupported cache type: {self.cache_type}")
 
         exist_result = self._batch_exist(query_keys)
         for i in range(len(query_keys)):
             if exist_result[i] != 1:
                 return i // key_multiplier
         return len(query_keys) // key_multiplier
-=======
-            if keys[i] is None or target_location[i] is None or target_sizes[i] is None:
-                return
-
-        return self._get_batch_zero_copy_impl(keys, target_location, target_sizes)
-
-    def exists(self, keys) -> bool | dict:
-        _keys = []
-        local_rank = get_tensor_model_parallel_rank()
-        for key in keys:
-            if key is None:
-                return None
-
-            if self.is_mla:
-                _keys.append(f"{key}_k")
-            else:
-                _keys.append(f"{key}_{local_rank}_k")
-        result = {k: v for k, v in zip(keys, self.store.batch_is_exist(_keys))}
-        return result
->>>>>>> bf863e3b
 
     def delete(self, key) -> None:
         raise (NotImplementedError)
