from __future__ import annotations

import logging
import threading
from typing import TYPE_CHECKING, Optional

import torch

<<<<<<< HEAD
from sglang.srt.mem_cache.allocator import (
    BaseTokenToKVPoolAllocator,
    TokenToKVPoolAllocator,
)
from sglang.srt.mem_cache.base_prefix_cache import MatchResult
from sglang.srt.mem_cache.memory_pool import MHATokenToKVPool, ReqToTokenPool
=======
from sglang.srt.mem_cache.base_prefix_cache import MatchResult
>>>>>>> 262c3c1f
from sglang.srt.mem_cache.radix_cache import RadixCache, RadixKey, TreeNode

try:
    from lmcache.integration.sglang.sglang_adapter import (
        LMCacheLayerwiseConnector,
        LoadMetadata,
        StoreMetadata,
    )
except ImportError as e:
    raise RuntimeError(
        "LMCache is not installed. Please install it by running `pip install lmcache`"
    ) from e

from sglang.srt.configs.model_config import ModelConfig

if TYPE_CHECKING:
    from sglang.srt.managers.schedule_batch import Req
    from sglang.srt.mem_cache.cache_init_params import CacheInitParams

logger = logging.getLogger(__name__)


class LayerTransferCounter:
    """Minimal adapter that lets the memory pool notify LMCache per-layer.

    The KV pool calls `wait_until(layer_id)` after finishing a layer, which we
    translate into a `load_kv_layerwise(layer_id)` call on the LMCache connector
    within the provided CUDA stream.
    """

    def __init__(
        self,
        num_layers: int,
        load_stream: torch.cuda.Stream,
        lmc_connector: LMCacheLayerwiseConnector,
        printable: bool = False,
    ):
        self.num_layers = num_layers
        self.load_stream = load_stream
        self.lmc_connector = lmc_connector

    def wait_until(self, layer_id: int):
        # Ensure ordering of the async loads wrt compute stream(s).
        self.load_stream.synchronize()
        with self.load_stream:
            self.lmc_connector.load_kv_layerwise(layer_id)


class LMCRadixCache(RadixCache):
    """RadixCache + LMCache IO.

    This subclass adds:
      - LMCache connector setup (device/host buffers, TP rank/size)
      - Two CUDA streams for async load/store
      - Layer-wise transfer executor wiring to the KV cache
      - Overridden `match_prefix` to fetch missing prefix chunks from LMCache
      - Extended cache_finalization paths to store back into LMCache
      - Eviction barrier that respects any in-flight host->device stores
    """

    def __init__(
        self,
        params: CacheInitParams,
        model_config: Optional["ModelConfig"] = None,
        tp_size: int = 1,
        rank: int = 0,
        tp_group: Optional[torch.distributed.ProcessGroup] = None,
    ):
        super().__init__(params)

        kvcache = self.token_to_kv_pool_allocator.get_kvcache()
        self.lmcache_connector = LMCacheLayerwiseConnector(
            sgl_config=model_config,
            tp_size=tp_size,
            rank=rank,
            # NOTE: The original implementation accessed private buffers via
            # `_kvcache.k_buffer` / `.v_buffer`. We prefer public accessors when
            # available; fall back to private fields if needed.
            k_pool=getattr(
                kvcache,
                "k_buffer",
                getattr(self.token_to_kv_pool_allocator._kvcache, "k_buffer"),
            ),
            v_pool=getattr(
                kvcache,
                "v_buffer",
                getattr(self.token_to_kv_pool_allocator._kvcache, "v_buffer"),
            ),
            tp_group=tp_group.device_group if tp_group is not None else None,
        )

        self.load_stream = torch.cuda.Stream()
        self.store_stream = torch.cuda.Stream()

        self.layer_done_executor = LayerTransferCounter(
            num_layers=(
                model_config.num_hidden_layers if model_config is not None else 0
            ),
            load_stream=self.load_stream,
            lmc_connector=self.lmcache_connector,
        )
        kvcache.register_layer_transfer_counter(self.layer_done_executor)

        self._in_flight_nodes: list[TreeNode] = []
        self._node_lock = threading.Lock()

    def reset(self):  # type: ignore[override]
        super().reset()
        if hasattr(self, "_in_flight_nodes"):
            with self._node_lock:
                self._in_flight_nodes.clear()

    def match_prefix(self, key: RadixKey, **kwargs) -> MatchResult:  # type: ignore[override]
        """Match cached prefix; if there's a tail miss, prefetch from LMCache.

        Reuses the base matching logic to obtain (value, last_node). If there
        remains a *page-aligned* uncached suffix and there is room (or after
        eviction), we allocate token slots and trigger an async LMCache load
        into those slots, then materialize a new child node for the retrieved
        chunk.
        """
        if self.disable or not key:
            return super().match_prefix(key, **kwargs)

        if self.page_size != 1:
            aligned_len = len(key) // self.page_size * self.page_size
            key = key[:aligned_len]

        base_res = super().match_prefix(key, **kwargs)
        value: torch.Tensor = base_res.device_indices
        last_node: TreeNode = base_res.last_device_node

        if value.numel() == len(key):
            return base_res

        uncached_len = len(key) - value.numel()
        if uncached_len == 0:
            return base_res

        chunk_size = self.lmcache_connector.chunk_size()
        prefix_pad = value.numel() % chunk_size

        if self.token_to_kv_pool_allocator.available_size() < uncached_len:
            self.evict(uncached_len)

        token_slots = self.token_to_kv_pool_allocator.alloc(uncached_len)
        if token_slots is None:
            return base_res

        slot_mapping = torch.cat(
            [
                torch.full((value.numel(),), -1, dtype=torch.int64, device=self.device),
                token_slots.detach().clone().to(torch.int64).to(self.device),
            ]
        )

        with torch.cuda.stream(self.load_stream):
            num_retrieved = self.lmcache_connector.start_load_kv(
                LoadMetadata(
                    token_ids=key.token_ids,  # full page-aligned key
                    slot_mapping=slot_mapping,
                    offset=value.numel() - prefix_pad,  # LMCache offset convention
                )
            )
        logger.debug("num_retrieved_tokens: %s", num_retrieved)

        if num_retrieved > 0:
            self.token_to_kv_pool_allocator.free(
                token_slots[(num_retrieved - prefix_pad) :]
            )
        else:
            self.token_to_kv_pool_allocator.free(token_slots)

        if num_retrieved > 0:
            fetched = num_retrieved - prefix_pad
            new_node = TreeNode(priority=last_node.priority)
            start = value.numel()
            end = start + fetched
            new_node.key = key[start:end]
            new_node.value = token_slots[:fetched]
            new_node.parent = last_node
            last_node.children[self.get_child_key_fn(new_node.key)] = new_node
            last_node = new_node

            value = torch.cat([value, token_slots[:fetched]])
            self.evictable_size_ += fetched

            self._record_store_event(new_node.parent)
            self._record_store_event(new_node)

            return MatchResult(
                device_indices=value,
                last_device_node=last_node,
                last_host_node=last_node,
            )

        return base_res

    def cache_finished_req(self, req: Req, is_insert: bool = True) -> None:  # type: ignore[override]
        """On request completion, insert device KV into radix and store to LMCache."""

        super().cache_finished_req(req, is_insert=is_insert)
        if not is_insert:
            return

        kv_committed_len = req.kv_committed_len
        token_ids = (req.origin_input_ids + req.output_ids)[:kv_committed_len]
        kv_indices = self.req_to_token_pool.req_to_token[
            req.req_pool_idx, :kv_committed_len
        ]

        match_result = self.match_prefix(RadixKey(token_ids, req.extra_key))
        new_last_node = match_result.last_device_node
        assert new_last_node is not None

        self.inc_lock_ref(new_last_node)
        store_md = StoreMetadata(
            last_node=new_last_node,
            token_ids=token_ids,
            kv_indices=kv_indices,
            offset=0,
        )
        with torch.cuda.stream(self.store_stream):
            self.lmcache_connector.store_kv(store_md)
        with self._node_lock:
            self._in_flight_nodes.append(new_last_node)

    def evict(self, num_tokens: int) -> None:  # type: ignore[override]
        """Before base eviction, wait for any outstanding stores and release locks."""
        if self.disable:
            return

        self.store_stream.synchronize()
        with self._node_lock:
            for node in self._in_flight_nodes:
                self.dec_lock_ref(node)
            self._in_flight_nodes.clear()

        super().evict(num_tokens)

    def pretty_print(self):  # type: ignore[override]
        super().pretty_print()
        try:
            logger.debug(
                "evictable=%d protected=%d", self.evictable_size_, self.protected_size_
            )
        except Exception:  # pragma: no cover
            pass


if __name__ == "__main__":
<<<<<<< HEAD
    model_config = ModelConfig(
        model_path="Qwen/Qwen3-4B",
    )

    _kvcache = MHATokenToKVPool(
        size=256,
        page_size=1,
        dtype=torch.bfloat16,
        layer_num=model_config.num_hidden_layers,
        enable_memory_saver=False,
        device=None,
        head_num=model_config.num_key_value_heads,
        head_dim=model_config.head_dim,
    )
    allocator = TokenToKVPoolAllocator(
        size=128, dtype=torch.bfloat16, device="cpu", kvcache=_kvcache, need_sort=False
    )
    cache = LMCRadixCache(
=======
    from sglang.srt.mem_cache.cache_init_params import CacheInitParams

    params = CacheInitParams(
>>>>>>> 262c3c1f
        req_to_token_pool=None,
        token_to_kv_pool_allocator=allocator,
        page_size=1,
        disable=False,
        enable_kv_cache_events=False,
<<<<<<< HEAD
        model_config=model_config,
=======
    )
    cache = LMCRadixCache(
        params=params,
        model_config=None,
>>>>>>> 262c3c1f
        tp_size=1,
        rank=0,
        tp_group=None,
    )
    cache.insert(RadixKey([1, 2, 3]), torch.tensor([10, 11, 12], dtype=torch.int64))
    cache.insert(
        RadixKey([1, 2, 3, 4]), torch.tensor([10, 11, 12, 13], dtype=torch.int64)
    )
    cache.pretty_print()
    cache.lmcache_connector.close()<|MERGE_RESOLUTION|>--- conflicted
+++ resolved
@@ -6,16 +6,7 @@
 
 import torch
 
-<<<<<<< HEAD
-from sglang.srt.mem_cache.allocator import (
-    BaseTokenToKVPoolAllocator,
-    TokenToKVPoolAllocator,
-)
 from sglang.srt.mem_cache.base_prefix_cache import MatchResult
-from sglang.srt.mem_cache.memory_pool import MHATokenToKVPool, ReqToTokenPool
-=======
-from sglang.srt.mem_cache.base_prefix_cache import MatchResult
->>>>>>> 262c3c1f
 from sglang.srt.mem_cache.radix_cache import RadixCache, RadixKey, TreeNode
 
 try:
@@ -267,43 +258,18 @@
 
 
 if __name__ == "__main__":
-<<<<<<< HEAD
-    model_config = ModelConfig(
-        model_path="Qwen/Qwen3-4B",
-    )
-
-    _kvcache = MHATokenToKVPool(
-        size=256,
-        page_size=1,
-        dtype=torch.bfloat16,
-        layer_num=model_config.num_hidden_layers,
-        enable_memory_saver=False,
-        device=None,
-        head_num=model_config.num_key_value_heads,
-        head_dim=model_config.head_dim,
-    )
-    allocator = TokenToKVPoolAllocator(
-        size=128, dtype=torch.bfloat16, device="cpu", kvcache=_kvcache, need_sort=False
-    )
-    cache = LMCRadixCache(
-=======
     from sglang.srt.mem_cache.cache_init_params import CacheInitParams
 
     params = CacheInitParams(
->>>>>>> 262c3c1f
         req_to_token_pool=None,
         token_to_kv_pool_allocator=allocator,
         page_size=1,
         disable=False,
         enable_kv_cache_events=False,
-<<<<<<< HEAD
-        model_config=model_config,
-=======
     )
     cache = LMCRadixCache(
         params=params,
         model_config=None,
->>>>>>> 262c3c1f
         tp_size=1,
         rank=0,
         tp_group=None,
