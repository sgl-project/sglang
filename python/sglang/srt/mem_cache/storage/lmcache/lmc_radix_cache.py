from __future__ import annotations

import logging
import threading
from typing import TYPE_CHECKING, List, Optional

import torch

from python.sglang.srt.metrics.collector import SchedulerMetricsCollector
from sglang.srt.mem_cache.allocator import BaseTokenToKVPoolAllocator
from sglang.srt.mem_cache.base_prefix_cache import MatchResult
from sglang.srt.mem_cache.memory_pool import ReqToTokenPool
from sglang.srt.mem_cache.radix_cache import RadixCache, RadixKey, TreeNode

try:
    from lmcache.integration.sglang.sglang_adapter import (
        LMCacheLayerwiseConnector,
        LoadMetadata,
        StoreMetadata,
    )
except ImportError as e:
    raise RuntimeError(
        "LMCache is not installed. Please install it by running `pip install lmcache`"
    ) from e

if TYPE_CHECKING:
    from sglang.srt.configs.model_config import ModelConfig
    from sglang.srt.managers.schedule_batch import Req

logger = logging.getLogger(__name__)


class LayerTransferCounter:
    """Minimal adapter that lets the memory pool notify LMCache per-layer.

    The KV pool calls `wait_until(layer_id)` after finishing a layer, which we
    translate into a `load_kv_layerwise(layer_id)` call on the LMCache connector
    within the provided CUDA stream.
    """

    def __init__(
        self,
        num_layers: int,
        load_stream: torch.cuda.Stream,
        lmc_connector: LMCacheLayerwiseConnector,
        printable: bool = False,
    ):
        self.num_layers = num_layers
        self.load_stream = load_stream
        self.lmc_connector = lmc_connector

    def wait_until(self, layer_id: int):
        # Ensure ordering of the async loads wrt compute stream(s).
        self.load_stream.synchronize()
        with self.load_stream:
            self.lmc_connector.load_kv_layerwise(layer_id)


class LMCRadixCache(RadixCache):
    """RadixCache + LMCache IO.

    This subclass adds:
      - LMCache connector setup (device/host buffers, TP rank/size)
      - Two CUDA streams for async load/store
      - Layer-wise transfer executor wiring to the KV cache
      - Overridden `match_prefix` to fetch missing prefix chunks from LMCache
      - Extended cache_finalization paths to store back into LMCache
      - Eviction barrier that respects any in-flight host->device stores
    """

    def __init__(
        self,
        req_to_token_pool: ReqToTokenPool,
        token_to_kv_pool_allocator: BaseTokenToKVPoolAllocator,
        page_size: int,
        disable: bool = False,
        enable_kv_cache_events: bool = False,
        model_config: Optional["ModelConfig"] = None,
        tp_size: int = 1,
        rank: int = 0,
        tp_group: Optional[torch.distributed.ProcessGroup] = None,
<<<<<<< HEAD
        scheduler_metrics_collector: Optional[SchedulerMetricsCollector] = None,
=======
        eviction_policy: str = "lru",
>>>>>>> 66face35
    ):
        super().__init__(
            req_to_token_pool=req_to_token_pool,
            token_to_kv_pool_allocator=token_to_kv_pool_allocator,
            page_size=page_size,
            disable=disable,
            enable_kv_cache_events=enable_kv_cache_events,
<<<<<<< HEAD
            scheduler_metrics_collector=scheduler_metrics_collector,
=======
            eviction_policy=eviction_policy,
>>>>>>> 66face35
        )

        kvcache = self.token_to_kv_pool_allocator.get_kvcache()
        self.lmcache_connector = LMCacheLayerwiseConnector(
            sgl_config=model_config,
            tp_size=tp_size,
            rank=rank,
            # NOTE: The original implementation accessed private buffers via
            # `_kvcache.k_buffer` / `.v_buffer`. We prefer public accessors when
            # available; fall back to private fields if needed.
            k_pool=getattr(
                kvcache,
                "k_buffer",
                getattr(self.token_to_kv_pool_allocator._kvcache, "k_buffer"),
            ),
            v_pool=getattr(
                kvcache,
                "v_buffer",
                getattr(self.token_to_kv_pool_allocator._kvcache, "v_buffer"),
            ),
            tp_group=tp_group,
        )

        self.load_stream = torch.cuda.Stream()
        self.store_stream = torch.cuda.Stream()

        self.layer_done_executor = LayerTransferCounter(
            num_layers=(
                model_config.num_hidden_layers if model_config is not None else 0
            ),
            load_stream=self.load_stream,
            lmc_connector=self.lmcache_connector,
        )
        kvcache.register_layer_transfer_counter(self.layer_done_executor)

        self._in_flight_nodes: list[TreeNode] = []
        self._node_lock = threading.Lock()

    def reset(self):  # type: ignore[override]
        super().reset()
        if hasattr(self, "_in_flight_nodes"):
            with self._node_lock:
                self._in_flight_nodes.clear()

    def match_prefix(self, key: RadixKey, **kwargs) -> MatchResult:  # type: ignore[override]
        """Match cached prefix; if there's a tail miss, prefetch from LMCache.

        Reuses the base matching logic to obtain (value, last_node). If there
        remains a *page-aligned* uncached suffix and there is room (or after
        eviction), we allocate token slots and trigger an async LMCache load
        into those slots, then materialize a new child node for the retrieved
        chunk.
        """
        if self.disable or not key:
            return super().match_prefix(key, **kwargs)

        if self.page_size != 1:
            aligned_len = len(key) // self.page_size * self.page_size
            key = key[:aligned_len]

        base_res = super().match_prefix(key, **kwargs)
        value: torch.Tensor = base_res.device_indices
        last_node: TreeNode = base_res.last_device_node

        if value.numel() == len(key):
            return base_res

        uncached_len = len(key) - value.numel()
        if uncached_len == 0:
            return base_res

        chunk_size = self.lmcache_connector.chunk_size()
        prefix_pad = value.numel() % chunk_size

        if self.token_to_kv_pool_allocator.available_size() < uncached_len:
            self.evict(uncached_len)

        token_slots = self.token_to_kv_pool_allocator.alloc(uncached_len)
        if token_slots is None:
            return base_res

        slot_mapping = torch.cat(
            [
                torch.full((value.numel(),), -1, dtype=torch.int64, device=self.device),
                token_slots.detach().clone().to(torch.int64).to(self.device),
            ]
        )

        with torch.cuda.stream(self.load_stream):
            num_retrieved = self.lmcache_connector.start_load_kv(
                LoadMetadata(
                    token_ids=key.token_ids,  # full page-aligned key
                    slot_mapping=slot_mapping,
                    offset=value.numel() - prefix_pad,  # LMCache offset convention
                )
            )
        logger.debug("num_retrieved_tokens: %s", num_retrieved)

        if num_retrieved > 0:
            self.token_to_kv_pool_allocator.free(
                token_slots[(num_retrieved - prefix_pad) :]
            )
        else:
            self.token_to_kv_pool_allocator.free(token_slots)

        if num_retrieved > 0:
            fetched = num_retrieved - prefix_pad
            new_node = TreeNode()
            start = value.numel()
            end = start + fetched
            new_node.key = key[start:end]
            new_node.value = token_slots[:fetched]
            new_node.parent = last_node
            last_node.children[self.get_child_key_fn(new_node.key)] = new_node
            last_node = new_node

            value = torch.cat([value, token_slots[:fetched]])
            self.evictable_size_ += fetched

            self._record_store_event(new_node.parent)
            self._record_store_event(new_node)

            return MatchResult(
                device_indices=value,
                last_device_node=last_node,
                last_host_node=last_node,
            )

        return base_res

    def cache_finished_req(self, req: "Req") -> None:  # type: ignore[override]
        """On request completion, insert device KV into radix and store to LMCache."""

        super().cache_finished_req(req)

        token_ids = (req.origin_input_ids + req.output_ids)[:-1]
        kv_indices = self.req_to_token_pool.req_to_token[
            req.req_pool_idx, : len(token_ids)
        ]

        _, new_last_node, _, _ = self.match_prefix(RadixKey(token_ids, req.extra_key))
        assert new_last_node is not None

        self.inc_lock_ref(new_last_node)
        store_md = StoreMetadata(
            last_node=new_last_node,
            token_ids=token_ids,
            kv_indices=kv_indices,
            offset=0,
        )
        with torch.cuda.stream(self.store_stream):
            self.lmcache_connector.store_kv(store_md)
        with self._node_lock:
            self._in_flight_nodes.append(new_last_node)

    def evict(self, num_tokens: int) -> None:  # type: ignore[override]
        """Before base eviction, wait for any outstanding stores and release locks."""
        if self.disable:
            return

        self.store_stream.synchronize()
        with self._node_lock:
            for node in self._in_flight_nodes:
                self.dec_lock_ref(node)
            self._in_flight_nodes.clear()

        super().evict(num_tokens)

    def pretty_print(self):  # type: ignore[override]
        super().pretty_print()
        try:
            logger.debug(
                "evictable=%d protected=%d", self.evictable_size_, self.protected_size_
            )
        except Exception:  # pragma: no cover
            pass


if __name__ == "__main__":
    cache = LMCRadixCache(
        req_to_token_pool=None,
        token_to_kv_pool_allocator=None,
        page_size=1,
        disable=False,
        enable_kv_cache_events=False,
        model_config=None,
        tp_size=1,
        rank=0,
        tp_group=None,
    )
    cache.insert(RadixKey([1, 2, 3]), torch.tensor([10, 11, 12], dtype=torch.int64))
    cache.insert(
        RadixKey([1, 2, 3, 4]), torch.tensor([10, 11, 12, 13], dtype=torch.int64)
    )
    cache.pretty_print()<|MERGE_RESOLUTION|>--- conflicted
+++ resolved
@@ -79,11 +79,8 @@
         tp_size: int = 1,
         rank: int = 0,
         tp_group: Optional[torch.distributed.ProcessGroup] = None,
-<<<<<<< HEAD
         scheduler_metrics_collector: Optional[SchedulerMetricsCollector] = None,
-=======
         eviction_policy: str = "lru",
->>>>>>> 66face35
     ):
         super().__init__(
             req_to_token_pool=req_to_token_pool,
@@ -91,11 +88,8 @@
             page_size=page_size,
             disable=disable,
             enable_kv_cache_events=enable_kv_cache_events,
-<<<<<<< HEAD
             scheduler_metrics_collector=scheduler_metrics_collector,
-=======
             eviction_policy=eviction_policy,
->>>>>>> 66face35
         )
 
         kvcache = self.token_to_kv_pool_allocator.get_kvcache()
