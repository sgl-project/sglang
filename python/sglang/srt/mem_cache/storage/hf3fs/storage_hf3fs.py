import atexit
import concurrent.futures
import json
import logging
import os
import signal
import threading
import time
from abc import ABC, abstractmethod
from functools import wraps
from typing import Any, List, Optional, Tuple

import torch

from sglang.srt.mem_cache.hicache_storage import (
    HiCacheStorage,
    HiCacheStorageConfig,
    HiCacheStorageExtraInfo,
)
from sglang.srt.mem_cache.memory_pool_host import HostKVCache
from sglang.srt.mem_cache.storage.hf3fs.hf3fs_client import Hf3fsClient
from sglang.srt.metrics.collector import StorageMetrics

logger = logging.getLogger(__name__)


class Hf3fsMetadataInterface(ABC):
    """Interface for HF3FS metadata operations."""

    @abstractmethod
    def initialize(self, rank: int, num_pages: int) -> None:
        """Initialize the metadata service with specified number of pages."""
        pass

    @abstractmethod
    def reserve_and_allocate_page_indices(
        self,
        rank: int,
        keys: List[Tuple[str, str]],
    ) -> List[Tuple[bool, int]]:
        """
        Reserve and allocate page indices for the specified keys.
        Args:
            rank: The rank of the process.
            keys: The keys to reserve and allocate page indices for. Each tuple contains a key and the key of its prefix block.
        Returns:
            List[Tuple[bool, int]]: A list of tuples, where each tuple contains a boolean indicating whether the key has existed and an integer indicating the allocated page index.
        """
        pass

    @abstractmethod
    def confirm_write(
        self,
        rank: int,
        written_keys_to_confirm: List[Tuple[str, int]],
        pages_to_release: List[int],
    ) -> None:
        """
        Confirm that key-value pairs have been successfully written to storage.
        Args:
            rank: The rank of the process.
            written_keys_to_confirm: A list of tuples, where each tuple contains a key and its corresponding page index.
            pages_to_release: A list of page indices to be released.
        """
        pass

    @abstractmethod
    def get_page_indices(self, rank: int, keys: List[str]) -> List[Optional[int]]:
        """
        Get page indices for the specified keys.
        Args:
            rank: The rank of the process.
            keys: A list of keys.
        Returns:
            List[Optional[int]]: A list of integers representing the page indices for the specified keys.
                                 If a key is not found, the corresponding index will be None.
        """
        pass

    @abstractmethod
    def delete_keys(self, rank: int, keys: List[str]) -> None:
        """Delete specified keys and their associated pages."""
        pass

    @abstractmethod
    def exists(self, rank: int, keys: List[str]) -> List[bool]:
        """Check if the specified keys exist."""
        pass

    @abstractmethod
    def clear(self, rank: int) -> None:
        """Clear all key-value pairs and page allocations for the specified rank."""
        pass


class AtomicCounter:
    def __init__(self, n: int):
        assert n > 0
        self.n = n
        self._value = 0
        self._lock = threading.Lock()

    def next(self) -> int:
        with self._lock:
            current = self._value
            self._value = (current + 1) % self.n
            return current


def synchronized():
    def _decorator(func):
        @wraps(func)
        def wrapper(self, *args, **kwargs):
            with self.lock:
                return func(self, *args, **kwargs)

        return wrapper

    return _decorator


def create_hf3fs_client(
    path: str, size: int, bytes_per_page: int, entries: int, use_mock: bool = False
) -> Hf3fsClient:
    """Factory function to create appropriate HF3FS client.

    Args:
        path: File path for storage
        size: Total size of storage file
        bytes_per_page: Bytes per page
        entries: Number of entries for batch operations
        use_mock: Whether to use mock client instead of real usrbio client

    Returns:
    """
    if use_mock:
        from sglang.srt.mem_cache.storage.hf3fs.hf3fs_client import Hf3fsMockClient

        logger.info(f"[Rank Using Hf3fsMockClient for testing")
        return Hf3fsMockClient(path, size, bytes_per_page, entries)
    else:
        from sglang.srt.mem_cache.storage.hf3fs.hf3fs_usrbio_client import (
            Hf3fsUsrBioClient,
        )

        return Hf3fsUsrBioClient(path, size, bytes_per_page, entries)


class HiCacheHF3FS(HiCacheStorage):
    """HiCache backend that stores KV cache pages in HF3FS files."""

    default_env_var: str = "SGLANG_HICACHE_HF3FS_CONFIG_PATH"

    def __init__(
        self,
        rank: int,
        file_path_prefix: str,
        file_size: int,
        numjobs: int,
        bytes_per_page: int,
        entries: int,
        dtype: torch.dtype,
        metadata_client: Hf3fsMetadataInterface,
        is_mla_model: bool = False,
        is_page_first_layout: bool = False,
        use_mock_client: bool = False,
        should_split_heads: bool = False,
        attn_tp_info: Optional[Tuple[int, int, bool]] = None,
    ):
        self.rank = rank
        self.file_path_prefix = file_path_prefix
        self.file_size = file_size
        self.numjobs = numjobs
        self.bytes_per_page = bytes_per_page
        self.entries = entries
        self.dtype = dtype
        self.metadata_client = metadata_client
        self.is_mla_model = is_mla_model
        self.is_page_first_layout = is_page_first_layout
        self.skip_backup = False
        self.use_mock_client = use_mock_client
        self.should_split_heads = should_split_heads
        if self.is_mla_model and self.rank != 0:
            self.skip_backup = True
            self.rank = 0

        self.is_zero_copy = False

        self.decode_tp_size, self.prefill_tp_size, self.is_decode_side = (
            attn_tp_info if attn_tp_info else (None, None, False)
        )
        self.split_factor = 1
        self.target_ranks = [self.rank]
        self.rank_clients = {}

        self.ac = AtomicCounter(self.numjobs)
        self.lock = threading.RLock()

        if self.should_split_heads:
            self.split_factor = self.prefill_tp_size // self.decode_tp_size
            base_rank = self.rank * self.split_factor
            self.target_ranks = [base_rank + i for i in range(self.split_factor)]
            logger.info(
                f"[D Rank {self.rank}] PD separation enabled: "
                f"split_factor={self.split_factor}, target_ranks={self.target_ranks}"
            )

        self.bytes_per_page = self.bytes_per_page // self.split_factor
        self.numel = self.bytes_per_page // self.dtype.itemsize
        self.num_pages = self.file_size // self.bytes_per_page
        self.gb_per_page = self.bytes_per_page / (1 << 30)

        self._init_target_rank_clients()

        for rank in self.target_ranks:
            self.metadata_client.initialize(rank, self.num_pages)

        self.io_executor = concurrent.futures.ThreadPoolExecutor(
            max_workers=self.numjobs, thread_name_prefix=f"HiCacheHF3FS-Rank{self.rank}"
        )
        self.rank_executors = concurrent.futures.ThreadPoolExecutor(
            max_workers=len(self.target_ranks),
            thread_name_prefix=f"HiCacheHF3FS-Rank{self.rank}",
        )

        atexit.register(self.close)
        signal.signal(signal.SIGINT, lambda sig, frame: self.close())
        signal.signal(signal.SIGTERM, lambda sig, frame: self.close())
        signal.signal(signal.SIGQUIT, lambda sig, frame: self.close())

        self.prefetch_pgs = []
        self.backup_pgs = []
        self.prefetch_bandwidth = []
        self.backup_bandwidth = []

        logger.info(
            f"[Rank {self.rank}] HiCacheHF3FS Client Initializing: "
            f"file_path={self.file_path_prefix}, "
            f"file_size={self.file_size / (2 ** 30):.2f} GB, "
            f"num_pages={self.num_pages}, "
            f"is_mla_model={self.is_mla_model}"
        )

<<<<<<< HEAD
    def _should_split_heads(self):
        return (
            not self.is_mla_model
            and self.mem_pool_host is not None
            and self.mem_pool_host.layout == "page_head"
            and self.is_decode_side
            and self.prefill_tp_size is not None
            and self.decode_tp_size < self.prefill_tp_size
        )

=======
>>>>>>> d35f5b99
    def _init_target_rank_clients(self):
        for target_rank in self.target_ranks:
            rank_file_path = f"{self.file_path_prefix}.{target_rank}.bin"
            self.rank_clients[target_rank] = [
                create_hf3fs_client(
                    rank_file_path,
                    self.file_size,
                    self.bytes_per_page,
                    self.entries,
                    self.use_mock_client,
                )
                for _ in range(self.numjobs)
            ]

    @staticmethod
    def from_env_config(
        bytes_per_page: int,
        dtype: torch.dtype,
        storage_config: HiCacheStorageConfig = None,
        mem_pool_host: Optional[HostKVCache] = None,
    ) -> "HiCacheHF3FS":
        """Create a HiCacheHF3FS instance from environment configuration.

        Environment:
            - Uses env var stored in `HiCacheHF3FS.default_env_var` to locate a JSON config.
            - Falls back to a local single-machine config when the env var is not set.

        Raises:
            ValueError: If MLA Model is requested without global metadata server or required keys are missing.
        """
        from sglang.srt.mem_cache.storage.hf3fs.mini_3fs_metadata_server import (
            Hf3fsGlobalMetadataClient,
            Hf3fsLocalMetadataClient,
        )

        use_mock_client = False
        if storage_config is not None:
            rank, is_mla_model, is_page_first_layout = (
                storage_config.tp_rank,
                storage_config.is_mla_model,
                storage_config.is_page_first_layout,
            )

            if storage_config.extra_config is not None:
                use_mock_client = storage_config.extra_config.get(
                    "use_mock_hf3fs_client", False
                )
        else:
            rank, is_mla_model, is_page_first_layout = (
                0,
                False,
                False,
            )

        attn_tp_info = (
            (storage_config.decode_tp_size, storage_config.prefill_tp_size, True)
            if storage_config.is_decode_side
            else None
        )

        mla_unsupported_msg = f"MLA model is not supported without global metadata server, please refer to https://github.com/sgl-project/sglang/blob/main/python/sglang/srt/mem_cache/storage/hf3fs/docs/deploy_sglang_3fs_multinode.md"
        config_path = os.getenv(HiCacheHF3FS.default_env_var)
        if not config_path:
            if is_mla_model:
                raise ValueError(mla_unsupported_msg)

            return HiCacheHF3FS(
                rank=rank,
                file_path_prefix=f"/data/hicache",
                file_size=1 << 40,
                numjobs=16,
                bytes_per_page=bytes_per_page,
                entries=8,
                dtype=dtype,
                metadata_client=Hf3fsLocalMetadataClient(),
                is_page_first_layout=is_page_first_layout,
                use_mock_client=use_mock_client,
                attn_tp_info=attn_tp_info,
                mem_pool_host=mem_pool_host,
            )

        try:
            with open(config_path, "r") as f:
                config = json.load(f)
        except Exception as e:
            raise RuntimeError(f"Failed to load config from {config_path}: {str(e)}")

        # Check required keys (metadata_server_url is now optional)
        required_keys = {
            "file_path_prefix",
            "file_size",
            "numjobs",
            "entries",
        }
        missing_keys = required_keys - set(config.keys())
        if missing_keys:
            raise ValueError(f"Missing required keys in config: {missing_keys}")

        # Choose metadata client based on configuration
        if config.get("metadata_server_url"):
            # Use global metadata client to connect to metadata server
            metadata_server_url = config["metadata_server_url"]
            metadata_client = Hf3fsGlobalMetadataClient(metadata_server_url)

            logger.info(
                f"Using global metadata client with server url: {metadata_server_url}"
            )
        else:
            # Enable MLA optimization only when using the global metadata client
            if is_mla_model:
                raise ValueError(mla_unsupported_msg)

            # Use local metadata client for single-machine deployment
            metadata_client = Hf3fsLocalMetadataClient()

        return HiCacheHF3FS(
            rank=rank,
            # Let all ranks use the same file path for MLA model
            file_path_prefix=f"{config['file_path_prefix']}",
            file_size=int(config["file_size"]),
            numjobs=int(config["numjobs"]),
            bytes_per_page=bytes_per_page,
            entries=int(config["entries"]),
            dtype=dtype,
            metadata_client=metadata_client,
            is_mla_model=is_mla_model,
            is_page_first_layout=is_page_first_layout,
            use_mock_client=use_mock_client,
            attn_tp_info=attn_tp_info,
            mem_pool_host=mem_pool_host,
        )

    @synchronized()
    def _batch_get(
        self,
        keys: List[str],
        values: List[torch.Tensor],
    ) -> List[bool]:
        page_indices = self.metadata_client.get_page_indices(self.rank, keys)

        batch_indices, file_offsets = [], []
        for i, page_index in enumerate(page_indices):
            if page_index is not None:
                batch_indices.append(i)
                file_offsets.append(page_index * self.bytes_per_page)

        for target_location in values:
            assert target_location.is_contiguous()
        file_results = values

        start_time = time.perf_counter()

        futures = [
            self.io_executor.submit(
                self.rank_clients[self.rank][self.ac.next()].batch_read,
                file_offsets[i : i + self.entries],
                file_results[i : i + self.entries],
            )
            for i in range(0, len(batch_indices), self.entries)
        ]
        read_results = [result for future in futures for result in future.result()]

        end_time = time.perf_counter()
        ionum = len(batch_indices)
        self.prefetch_pgs.append(ionum)
        self.prefetch_bandwidth.append(
            ionum / (end_time - start_time) * self.gb_per_page
        )

        results = [False] * len(keys)
        for batch_index, read_result in zip(batch_indices, read_results):
            if read_result == self.bytes_per_page:
                results[batch_index] = True
            else:
                logger.error(
                    f"[Rank {self.rank}] HiCacheHF3FS get {keys[batch_index]} failed"
                )

        return results

    def _batch_set(
        self,
        keys: List[str],
        values: Optional[Any] = None,
        target_rank: Optional[int] = None,
    ) -> List[bool]:
        if self.skip_backup:
            return [True] * len(keys)

        write_rank = target_rank if target_rank is not None else self.rank

        key_with_prefix = [(key, "") for key in keys]
        indices = self.metadata_client.reserve_and_allocate_page_indices(
            write_rank, key_with_prefix
        )

        batch_indices, file_offsets, file_values = [], [], []
        pages_to_release = []

        for i, (value, (is_written, page_index)) in enumerate(zip(values, indices)):
            if is_written or page_index == -1:
                continue

            batch_indices.append(i)
            file_offsets.append(page_index * self.bytes_per_page)
            assert value.is_contiguous()
            file_values.append(value)

        start_time = time.perf_counter()

        futures = [
            self.io_executor.submit(
                self.rank_clients[write_rank][self.ac.next()].batch_write,
                file_offsets[i : i + self.entries],
                file_values[i : i + self.entries],
            )
            for i in range(0, len(batch_indices), self.entries)
        ]
        write_results = [
            result == self.bytes_per_page
            for future in futures
            for result in future.result()
        ]

        end_time = time.perf_counter()
        ionum = len(batch_indices)
        self.backup_pgs.append(ionum)
        self.backup_bandwidth.append(ionum / (end_time - start_time) * self.gb_per_page)

        written_keys_to_confirm = []
        results = [index[0] for index in indices]
        for batch_index, write_result in zip(batch_indices, write_results):
            key = keys[batch_index]
            page_index = indices[batch_index][1]
            if write_result:
                written_keys_to_confirm.append((key, page_index))
            else:
                logger.error(f"[Rank {write_rank}] HiCacheHF3FS set {key} failed")
                pages_to_release.append(page_index)
            results[batch_index] = write_result

        if len(written_keys_to_confirm) > 0 or len(pages_to_release) > 0:
            self.metadata_client.confirm_write(
                write_rank, written_keys_to_confirm, pages_to_release
            )

        return results

    def delete(self, key: str) -> None:
        self.metadata_client.delete_keys(self.rank, [key])

    def exists(self, key: str) -> bool:
        result = self.metadata_client.exists(self.rank, [key])
        return result[0] if result else False

    def batch_exists(
        self, keys: List[str], extra_info: Optional[HiCacheStorageExtraInfo] = None
    ) -> int:
        factor = 1
        if self.is_zero_copy and not self.is_mla_model:
            keys = self._get_mha_zero_copy_keys(keys)
            factor = 2

        results = self.metadata_client.exists(self.rank, keys)

        i = 0
        while i < len(keys) and results[i]:
            i += 1

        return i // factor

    def clear(self) -> None:
        try:
            self.metadata_client.clear(self.rank)
            logger.info(f"Cleared HiCacheHF3FS for rank {self.rank}")
        except Exception as e:
            logger.error(f"Failed to clear HiCacheHF3FS: {e}")

    def close(self) -> None:
        try:
            for rank, clients in self.rank_clients.items():
                for c in clients:
                    c.close()
            self.io_executor.shutdown(wait=True)
            self.rank_executors.shutdown(wait=True)
        except Exception as e:
            logger.error(f"close HiCacheHF3FS: {e}")
        logger.info("close HiCacheHF3FS")

    @synchronized()
    def get_stats(self):
        storage_metrics = StorageMetrics()
        storage_metrics.prefetch_pgs.extend(self.prefetch_pgs)
        storage_metrics.backup_pgs.extend(self.backup_pgs)
        storage_metrics.prefetch_bandwidth.extend(self.prefetch_bandwidth)
        storage_metrics.backup_bandwidth.extend(self.backup_bandwidth)
        self.prefetch_pgs.clear()
        self.backup_pgs.clear()
        self.prefetch_bandwidth.clear()
        self.backup_bandwidth.clear()
        return storage_metrics

    def register_mem_pool_host(self, mem_pool_host: HostKVCache):
        super().register_mem_pool_host(mem_pool_host)
        self.is_zero_copy = self.mem_pool_host.layout in [
            "page_first",
            "page_first_direct",
            "page_head",
        ]

        logger.info(f"{self.is_zero_copy=}, layout={self.mem_pool_host.layout}")

    def _get_mha_zero_copy_keys(self, keys: List[str]) -> List[str]:
        _keys = []
        for k in keys:
            _keys.append(f"{k}-k")
            _keys.append(f"{k}-v")
        return _keys

    def _get_mha_zero_copy_values(
        self, values: List[torch.Tensor], head_slice: Optional[Tuple[int, int]] = None
    ) -> List[torch.Tensor]:
        _values = []

        for value in values:
            k_tensor = value[0]
            v_tensor = value[1]

            if head_slice is not None and self.mem_pool_host.layout == "page_head":
                start_head, end_head = head_slice
                k_tensor = k_tensor[:, start_head:end_head, :, :, :]
                v_tensor = v_tensor[:, start_head:end_head, :, :, :]

            _values.append(k_tensor)
            _values.append(v_tensor)
        return _values

    def _batch_get_preprocess(self, keys, host_indices):
        page_num = len(host_indices) // self.mem_pool_host.page_size
        # host_indices to kv_buffer
        flat = not self.is_zero_copy
        values = (
            [
                self.mem_pool_host.get_data_page(
                    host_indices[i * self.mem_pool_host.page_size], flat=flat
                )
                for i in range(page_num)
            ]
            if self.is_zero_copy
            else [
                self.mem_pool_host.get_dummy_flat_data_page() for _ in range(page_num)
            ]
        )

        if self.is_zero_copy and not self.is_mla_model:
            keys = self._get_mha_zero_copy_keys(keys)
            values = self._get_mha_zero_copy_values(values)

        return keys, values

    def _batch_get_postprocess(self, host_indices, values, results):
        page_num = len(host_indices) // self.mem_pool_host.page_size

        if self.is_zero_copy:
            if not self.is_mla_model:
                results = [
                    (results[2 * i] and results[2 * i + 1]) for i in range(page_num)
                ]
                results = results[:page_num]
            return results

        for i in range(page_num):
            if not results[i]:
                break
            self.mem_pool_host.set_from_flat_data_page(
                host_indices[i * self.mem_pool_host.page_size], values[i]
            )

        return results

    def batch_get_v1(
        self,
        keys: List[str],
        host_indices: torch.Tensor,
        extra_info: Optional[HiCacheStorageExtraInfo] = None,
    ) -> List[bool]:
        keys, values = self._batch_get_preprocess(keys, host_indices)
        results = self._batch_get(keys, values)
        return self._batch_get_postprocess(host_indices, values, results)

    def _batch_set_preprocess(self, keys, host_indices, head_slice=None):
        page_num = len(host_indices) // self.mem_pool_host.page_size
        flat = not self.is_zero_copy
        values = [
            self.mem_pool_host.get_data_page(
                host_indices[i * self.mem_pool_host.page_size], flat=flat
            )
            for i in range(page_num)
        ]

        if self.is_zero_copy and not self.is_mla_model:
            keys = self._get_mha_zero_copy_keys(keys)
            values = self._get_mha_zero_copy_values(values, head_slice=head_slice)

        return keys, values

    def _write_single_rank(
        self,
        keys: List[str],
        host_indices: torch.Tensor,
        target_rank: int,
        head_slice: Tuple[int, int],
    ) -> List[bool]:
        split_keys, split_values = self._batch_set_preprocess(
            keys, host_indices, head_slice=head_slice
        )

        results = self._batch_set(split_keys, split_values, target_rank=target_rank)
        return results

    def batch_set_v1(
        self,
        keys: List[str],
        host_indices: torch.Tensor,
        extra_info: Optional[HiCacheStorageExtraInfo] = None,
    ) -> List[bool]:
        if self.split_factor == 1:
            keys, values = self._batch_set_preprocess(keys, host_indices)
            return self._batch_set(keys, values)

        head_num = self.mem_pool_host.head_num
        heads_per_split = head_num // self.split_factor

        write_results = []
        for split_idx, target_rank in enumerate(self.target_ranks):
            start_head = split_idx * heads_per_split
            end_head = (split_idx + 1) * heads_per_split

            future = self.rank_executors.submit(
                self._write_single_rank,
                keys,
                host_indices,
                target_rank,
                (start_head, end_head),
            )
            write_results.append(future)

        write_results = [future.result() for future in write_results]
        final_results = [
            all(write_results[i][j] for i in range(self.split_factor))
            for j in range(len(keys))
        ]
        return final_results

    # Deprecated
    def get(
        self,
        key: str,
        target_location: Optional[Any] = None,
        target_sizes: Optional[Any] = None,
    ) -> torch.Tensor | None:
        pass

    # Deprecated
    def batch_get(
        self,
        keys: List[str],
        target_locations: Optional[Any] = None,
        target_sizes: Optional[Any] = None,
    ) -> List[torch.Tensor | None] | int:
        pass

    # Deprecated
    def set(
        self,
        key: str,
        value: Optional[Any] = None,
        target_location: Optional[Any] = None,
        target_sizes: Optional[Any] = None,
    ) -> bool:
        pass

    # Deprecated
    def batch_set(
        self,
        keys: List[str],
        values: Optional[Any] = None,
        target_locations: Optional[Any] = None,
        target_sizes: Optional[Any] = None,
    ) -> bool:
        pass<|MERGE_RESOLUTION|>--- conflicted
+++ resolved
@@ -241,19 +241,6 @@
             f"is_mla_model={self.is_mla_model}"
         )
 
-<<<<<<< HEAD
-    def _should_split_heads(self):
-        return (
-            not self.is_mla_model
-            and self.mem_pool_host is not None
-            and self.mem_pool_host.layout == "page_head"
-            and self.is_decode_side
-            and self.prefill_tp_size is not None
-            and self.decode_tp_size < self.prefill_tp_size
-        )
-
-=======
->>>>>>> d35f5b99
     def _init_target_rank_clients(self):
         for target_rank in self.target_ranks:
             rank_file_path = f"{self.file_path_prefix}.{target_rank}.bin"
@@ -671,8 +658,7 @@
             keys, host_indices, head_slice=head_slice
         )
 
-        results = self._batch_set(split_keys, split_values, target_rank=target_rank)
-        return results
+        return self._batch_set(split_keys, split_values, target_rank=target_rank)
 
     def batch_set_v1(
         self,
@@ -706,6 +692,12 @@
             all(write_results[i][j] for i in range(self.split_factor))
             for j in range(len(keys))
         ]
+
+        if self.split_factor > 1:
+            logger.info(
+                f"Write done batch_set_v1, len keys: {len(keys)}, write_results: {final_results}"
+            )
+
         return final_results
 
     # Deprecated
