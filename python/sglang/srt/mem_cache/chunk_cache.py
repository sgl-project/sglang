--- conflicted
+++ resolved
@@ -66,10 +66,6 @@
             ]
             req.prefix_indices_local = kv_indices_local
 
-<<<<<<< HEAD
-    def insert(self):
-        raise NotImplementedError()
-
     def evict_hybrid(
         self,
         req: Req,
@@ -86,8 +82,6 @@
             self.token_to_kv_pool_allocator_local.free(free_slots)
             req.evicted_seqlen_local = new_evicted_seqlen_local
 
-=======
->>>>>>> fadf18fd
     def evict(self, num_tokens: int):
         pass
 
