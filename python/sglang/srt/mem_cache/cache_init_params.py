from __future__ import annotations

import dataclasses
from typing import TYPE_CHECKING, Optional

import torch

if TYPE_CHECKING:
    from sglang.srt.mem_cache.allocator import BaseTokenToKVPoolAllocator
    from sglang.srt.mem_cache.memory_pool import ReqToTokenPool


@dataclasses.dataclass
class CacheInitParams:
    disable: bool
    req_to_token_pool: ReqToTokenPool
    token_to_kv_pool_allocator: BaseTokenToKVPoolAllocator
    page_size: int

    is_eagle: bool = False
    tp_cache_group: Optional[torch.distributed.ProcessGroup] = None
    eviction_policy: str = "lru"
    disable_finished_insert: bool = False

    enable_metrics: bool = False
    enable_kv_cache_events: bool = False

    enable_mamba_extra_buffer: bool = False
<<<<<<< HEAD
    pp_rank: int = 0
    pp_size: int = 1
    is_local_attention: bool = False
=======

    # For SWAChunkCache
    sliding_window_size: Optional[int] = None
    attention_chunk_size: Optional[int] = None
>>>>>>> 60a230b1
<|MERGE_RESOLUTION|>--- conflicted
+++ resolved
@@ -26,13 +26,10 @@
     enable_kv_cache_events: bool = False
 
     enable_mamba_extra_buffer: bool = False
-<<<<<<< HEAD
-    pp_rank: int = 0
-    pp_size: int = 1
-    is_local_attention: bool = False
-=======
 
     # For SWAChunkCache
     sliding_window_size: Optional[int] = None
     attention_chunk_size: Optional[int] = None
->>>>>>> 60a230b1
+    
+    pp_rank: int = 0
+    pp_size: int = 1