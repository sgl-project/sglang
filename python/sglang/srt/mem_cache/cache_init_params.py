--- conflicted
+++ resolved
@@ -23,11 +23,7 @@
     disable_finished_insert: bool = False
 
     enable_metrics: bool = False
-<<<<<<< HEAD
     gpu_id: int = 0
     enable_kv_cache_events: bool = False
-=======
-    enable_kv_cache_events: bool = False
 
-    enable_mamba_extra_buffer: bool = False
->>>>>>> e27635a0
+    enable_mamba_extra_buffer: bool = False