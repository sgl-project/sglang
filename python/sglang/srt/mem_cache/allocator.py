from __future__ import annotations

"""
Copyright 2025 SGLang Team
Licensed under the Apache License, Version 2.0 (the "License");
you may not use this file except in compliance with the License.
You may obtain a copy of the License at

    http://www.apache.org/licenses/LICENSE-2.0

Unless required by applicable law or agreed to in writing, software
distributed under the License is distributed on an "AS IS" BASIS,
WITHOUT WARRANTIES OR CONDITIONS OF ANY KIND, either express or implied.
See the License for the specific language governing permissions and
limitations under the License.
"""

"""
Page-aligned memory pool.
"""

import abc
import weakref
from typing import TYPE_CHECKING

import torch
import triton
import triton.language as tl

from sglang.srt.mem_cache.memory_pool import SWAKVPool
from sglang.srt.utils import get_bool_env_var, next_power_of_2

if TYPE_CHECKING:
    from sglang.srt.mem_cache.memory_pool import KVCache


class BaseTokenToKVPoolAllocator(abc.ABC):
    @abc.abstractmethod
    def __init__(
        self,
        size: int,
        page_size: int,
        dtype: torch.dtype,
        device: str,
        kvcache: KVCache,
    ):
        self.size = size
        self.page_size = page_size
        self.dtype = dtype
        self.device = device
        self._kvcache = kvcache

        self.free_pages = None
        self.release_pages = None
        self.is_not_in_free_group = True
        self.free_group = []

    def debug_print(self) -> str:
        return ""

    def available_size(self):
        return (len(self.free_pages) + len(self.release_pages)) * self.page_size

    def get_kvcache(self):
        return self._kvcache

    def restore_state(self, state):
        self.free_pages, self.release_pages = state

    def backup_state(self):
        return (self.free_pages, self.release_pages)

    def free_group_begin(self):
        self.is_not_in_free_group = False
        self.free_group = []

    def free_group_end(self):
        self.is_not_in_free_group = True
        if self.free_group:
            self.free(torch.cat(self.free_group))

    def merge_and_sort_free(self):
        if len(self.release_pages) > 0:
            self.free_pages = torch.cat((self.free_pages, self.release_pages))
            self.free_pages, _ = torch.sort(self.free_pages)
            self.release_pages = torch.empty(
                (0,), dtype=self.release_pages.dtype, device=self.device
            )

    def get_cpu_copy(self, *args, **kwargs):
        # FIXME: reuse the get_cpu_copy after paged allocator is implemented
        raise NotImplementedError()

    def load_cpu_copy(self, *args, **kwargs):
        # FIXME: reuse the load_cpu_copy after paged allocator is implemented
        raise NotImplementedError()

    def alloc_extend(self, *args, **kwargs):
        raise NotImplementedError("alloc_extend is only for paged allocator")

    def alloc_decode(self, *args, **kwargs):
        raise NotImplementedError("alloc_decode is only for paged allocator")

    @abc.abstractmethod
    def clear(self):
        raise NotImplementedError()

    @abc.abstractmethod
    def alloc(self, need_size: int):
        raise NotImplementedError()

    @abc.abstractmethod
    def free(self, free_index: torch.Tensor):
        raise NotImplementedError()


class TokenToKVPoolAllocator(BaseTokenToKVPoolAllocator):
    """An allocator managing the indices to kv cache data."""

    def __init__(self, size: int, dtype: torch.dtype, device: str, kvcache: KVCache):
        super().__init__(size, 1, dtype, device, kvcache)
        self.clear()

    def clear(self):
        # The padded slot 0 is used for writing dummy outputs from padded tokens.
        self.free_pages = torch.arange(
            1, self.size + 1, dtype=torch.int64, device=self.device
        )
        self.is_not_in_free_group = True
        self.free_group = []
        self.release_pages = torch.empty((0,), dtype=torch.int64, device=self.device)

    def available_size(self):
        # To avoid minor "len(free_pages) * 1" overhead
        return len(self.free_pages) + len(self.release_pages)

    def alloc(self, need_size: int):
        if need_size > len(self.free_pages):
            self.merge_and_sort_free()
        if need_size > len(self.free_pages):
            return None

        select_index = self.free_pages[:need_size]
        self.free_pages = self.free_pages[need_size:]
        return select_index

    def free(self, free_index: torch.Tensor):
        if free_index.numel() == 0:
            return

        if self.is_not_in_free_group:
            self.release_pages = torch.cat((self.release_pages, free_index))
        else:
            self.free_group.append(free_index)

    def get_cpu_copy(self, indices):
        return self._kvcache.get_cpu_copy(indices)

    def load_cpu_copy(self, kv_cache_cpu, indices):
        return self._kvcache.load_cpu_copy(kv_cache_cpu, indices)


class SWATokenToKVPoolAllocator(BaseTokenToKVPoolAllocator):
    """Allocator for SWA hybrid KV cache."""

    def __init__(
        self,
        size: int,
        size_swa: int,
        dtype: torch.dtype,
        device: str,
        kvcache: SWAKVPool,
    ):
        super().__init__(size, 1, dtype, device, kvcache)
        assert isinstance(kvcache, SWAKVPool)
        self._size_full = size
        self._size_swa = size_swa
        self.full_attn_allocator = TokenToKVPoolAllocator(
            size,
            dtype,
            device,
            kvcache.full_kv_pool,
        )
        self.swa_attn_allocator = TokenToKVPoolAllocator(
            size_swa,
            dtype,
            device,
            kvcache.swa_kv_pool,
        )
        self.full_to_swa_index_mapping = torch.empty(
            size + size_swa + 1,
            dtype=torch.int64,
            device=device,
        )
        self.clear()

        self._kvcache.full_to_swa_index_mapping = self.full_to_swa_index_mapping

    def available_size(self):
        raise NotImplementedError()

    def full_available_size(self):
        return self.full_attn_allocator.available_size()

    def swa_available_size(self):
        return self.swa_attn_allocator.available_size()

    @property
    def size_full(self):
        return self._size_full

    @property
    def size_swa(self):
        return self._size_swa

    def debug_print(self) -> str:
        msg = ""
        msg += f"#swa-available-size: {self.swa_attn_allocator.available_size()}, "
        msg += (
            f"#full-attn-available-size: {self.full_attn_allocator.available_size()}, "
        )
        return msg

    def get_kvcache(self):
        return self._kvcache

    def translate_loc_from_full_to_swa(self, kv_indices: torch.Tensor):
        assert self.full_to_swa_index_mapping is not None
        return self.full_to_swa_index_mapping[kv_indices].to(torch.int32)

    def alloc(self, need_size: int):
        if need_size > self.full_attn_allocator.available_size():
            return None
        if need_size > self.swa_attn_allocator.available_size():
            return None

        alloc_full_indices = self.full_attn_allocator.alloc(need_size)
        alloc_swa_indices = self.swa_attn_allocator.alloc(need_size)
        self.full_to_swa_index_mapping[alloc_full_indices] = alloc_swa_indices
        return alloc_full_indices

    def free(self, free_index: torch.Tensor):
        if free_index.numel() == 0:
            return
        if self.is_not_in_free_group:
            self.full_attn_allocator.free(free_index)
            self.free_swa(free_index)
        else:
            self.free_group.append(free_index)
        assert (
            self.full_attn_allocator.available_size() <= self.full_attn_allocator.size
        )
        assert self.swa_attn_allocator.available_size() <= self.swa_attn_allocator.size

    def free_swa(self, free_index: torch.Tensor):
        swa_indices = self.full_to_swa_index_mapping[free_index]
        swa_indices = swa_indices[swa_indices > 0]
        self.swa_attn_allocator.free(swa_indices)
        self.full_to_swa_index_mapping[free_index] = 0

    def backup_state(self):
        raise NotImplementedError

    def restore_state(self, state):
        raise NotImplementedError

    def clear(self):
        self.swa_attn_allocator.clear()
        self.full_attn_allocator.clear()
        self.full_to_swa_index_mapping.fill_(0)
        self.is_in_free_group = False
        self.free_group = []


@triton.jit
def alloc_extend_kernel(
    pre_lens_ptr,
    seq_lens_ptr,
    last_loc_ptr,
    free_page_ptr,
    out_indices,
    ret_values,
    bs_upper: tl.constexpr,
    page_size: tl.constexpr,
    max_num_extend_tokens: tl.constexpr,
):
    pid = tl.program_id(0)

    load_offset = tl.arange(0, bs_upper)
    seq_lens = tl.load(seq_lens_ptr + load_offset, mask=load_offset <= pid)
    pre_lens = tl.load(pre_lens_ptr + load_offset, mask=load_offset <= pid)
    extend_lens = seq_lens - pre_lens

    seq_len = tl.load(seq_lens_ptr + pid)
    pre_len = tl.load(pre_lens_ptr + pid)
    extend_len = seq_len - pre_len

    sum_extend_lens = tl.sum(extend_lens)
    output_start_loc = sum_extend_lens - extend_len

    num_pages_after = (seq_lens + page_size - 1) // page_size
    num_pages_before = (pre_lens + page_size - 1) // page_size
    num_new_pages = num_pages_after - num_pages_before

    num_page_start_loc_self = (seq_len + page_size - 1) // page_size - (
        pre_len + page_size - 1
    ) // page_size
    sum_num_new_pages = tl.sum(num_new_pages)
    new_page_start_loc = sum_num_new_pages - num_page_start_loc_self

    # Return value
    if pid == tl.num_programs(0) - 1:
        merged_value = (sum_num_new_pages.to(tl.int64)) << 32 | sum_extend_lens.to(
            tl.int64
        )
        tl.store(ret_values, merged_value)

    # Part 1: fill the old partial page
    last_loc = tl.load(last_loc_ptr + pid)
    num_part1 = (
        min(seq_len, (pre_len + page_size - 1) // page_size * page_size) - pre_len
    )
    offset_one_page = tl.arange(0, page_size)
    tl.store(
        out_indices + output_start_loc + offset_one_page,
        last_loc + 1 + offset_one_page,
        mask=offset_one_page < num_part1,
    )
    if pre_len + num_part1 == seq_len:
        return

    # Part 2: fill the new full pages
    num_part2 = (
        seq_len // page_size * page_size
        - (pre_len + page_size - 1) // page_size * page_size
    )

    offset_many_page = tl.arange(0, max_num_extend_tokens)
    page_start = tl.load(
        free_page_ptr + new_page_start_loc + offset_many_page // page_size,
        mask=offset_many_page < num_part2,
    )
    tl.store(
        out_indices + output_start_loc + num_part1 + offset_many_page,
        page_start * page_size + offset_many_page % page_size,
        mask=offset_many_page < num_part2,
    )
    if pre_len + num_part1 + num_part2 == seq_len:
        return

    # Part 3: fill the new partial page
    num_part3 = seq_len - seq_len // page_size * page_size
    start_loc = tl.load(
        free_page_ptr + new_page_start_loc + num_page_start_loc_self - 1
    )
    tl.store(
        out_indices + output_start_loc + num_part1 + num_part2 + offset_one_page,
        start_loc * page_size + offset_one_page,
        mask=offset_one_page < num_part3,
    )


@triton.jit
def alloc_decode_kernel(
    seq_lens_ptr,
    last_loc_ptr,
    free_page_ptr,
    out_indices,
    ret_values,
    bs_upper: tl.constexpr,
    page_size: tl.constexpr,
):
    pid = tl.program_id(0)

    load_offset = tl.arange(0, bs_upper)
    seq_lens = tl.load(seq_lens_ptr + load_offset, mask=load_offset <= pid)
    pre_lens = tl.where(load_offset <= pid, seq_lens - 1, seq_lens)

    seq_len = tl.load(seq_lens_ptr + pid)
    pre_len = seq_len - 1

    num_pages_after = (seq_lens + page_size - 1) // page_size
    num_pages_before = (pre_lens + page_size - 1) // page_size
    num_new_pages = num_pages_after - num_pages_before

    num_page_start_loc_self = (seq_len + page_size - 1) // page_size - (
        pre_len + page_size - 1
    ) // page_size
    sum_num_new_pages = tl.sum(num_new_pages)
    new_page_start_loc = sum_num_new_pages - num_page_start_loc_self

    # Return value
    if pid == tl.num_programs(0) - 1:
        tl.store(ret_values, sum_num_new_pages)

    if num_page_start_loc_self == 0:
        last_loc = tl.load(last_loc_ptr + pid)
        tl.store(out_indices + pid, last_loc + 1)
    else:
        page = tl.load(free_page_ptr + new_page_start_loc)
        tl.store(out_indices + pid, page * page_size)


class PagedTokenToKVPoolAllocator(BaseTokenToKVPoolAllocator):
    """
    An allocator managing the indices to kv cache data.

    This class has the same interface as `TokenToKVPoolAllocator` but the output
    of one request is always page-aligned.

    TODO: fuse last_loc into the kernel.
    """

    def __init__(
        self,
        size: int,
        page_size: int,
        dtype: torch.dtype,
        device: str,
        kvcache: KVCache,
    ):
        super().__init__(size, page_size, dtype, device, kvcache)
        self.num_pages = size // page_size
        self.debug_mode = get_bool_env_var("SGLANG_DEBUG_MEMORY_POOL")
        self.ret_values = torch.empty((), dtype=torch.int64, device=self.device)
        self.clear()

    def alloc(self, need_size: int):
        # page-aligned allocation, returning contiguous indices of pages
        if self.debug_mode:
            assert (
                need_size % self.page_size == 0
            ), "The allocation size should be page-aligned"

        num_pages = need_size // self.page_size
        if num_pages > len(self.free_pages):
            self.merge_and_sort_free()
        if num_pages > len(self.free_pages):
            return None

        out_pages = self.free_pages[:num_pages]
        self.free_pages = self.free_pages[num_pages:]

        out_indices = (
            out_pages[:, None] * self.page_size
            + torch.arange(self.page_size, device=self.device)
        ).reshape(-1)

        return out_indices

    def alloc_extend(
        self,
        prefix_lens: torch.Tensor,
        seq_lens: torch.Tensor,
        last_loc: torch.Tensor,
        extend_num_tokens: int,
    ):
        if self.debug_mode:
            assert torch.all(
                (last_loc + 1) % self.page_size == prefix_lens % self.page_size
            )

        estimated_num_new_pages = (
            (
                (seq_lens + self.page_size - 1) // self.page_size
                - (prefix_lens + self.page_size - 1) // self.page_size
            )
            .sum()
            .item()
        )
        if estimated_num_new_pages > len(self.free_pages):
            self.merge_and_sort_free()

        bs = len(prefix_lens)
        out_indices = torch.empty(
            (extend_num_tokens,), dtype=torch.int64, device=self.device
        )
        alloc_extend_kernel[(bs,)](
            prefix_lens,
            seq_lens,
            last_loc,
            self.free_pages,
            out_indices,
            self.ret_values,
            next_power_of_2(bs),
            self.page_size,
            next_power_of_2(extend_num_tokens),
        )

        if self.debug_mode:
            assert len(torch.unique(out_indices)) == len(out_indices)

        merged_value = self.ret_values.item()
        num_new_pages = merged_value >> 32
        if num_new_pages > len(self.free_pages):
            return None

        self.free_pages = self.free_pages[num_new_pages:]
        return out_indices

    def alloc_decode(
        self,
        seq_lens: torch.Tensor,
        last_loc: torch.Tensor,
    ):
        if self.debug_mode:
            assert torch.all(
                (last_loc + 2) % self.page_size == seq_lens % self.page_size
            )

        estimated_num_new_pages = (
            (
                (seq_lens + self.page_size - 1) // self.page_size
                - (seq_lens - 1 + self.page_size - 1) // self.page_size
            )
            .sum()
            .item()
        )
        if estimated_num_new_pages > len(self.free_pages):
            self.merge_and_sort_free()

        bs = len(seq_lens)
        out_indices = torch.empty((bs,), dtype=torch.int64, device=self.device)
        alloc_decode_kernel[(bs,)](
            seq_lens,
            last_loc,
            self.free_pages,
            out_indices,
            self.ret_values,
            next_power_of_2(bs),
            self.page_size,
        )

        if self.debug_mode:
            assert len(torch.unique(out_indices)) == len(out_indices)

        num_new_pages = self.ret_values.item()
        if num_new_pages > len(self.free_pages):
            return None

        self.free_pages = self.free_pages[num_new_pages:]
        return out_indices

    def free(self, free_index: torch.Tensor):
        if free_index.numel() == 0:
            return

        if self.is_not_in_free_group:
            free_page_indices = torch.unique(free_index // self.page_size)
            self.release_pages = torch.cat((free_page_indices, self.release_pages))
        else:
            self.free_group.append(free_index)

        if self.debug_mode:
            assert len(torch.unique(self.free_pages)) == len(self.free_pages)

    def clear(self):
        # The padded slot 0 is used for writing dummy outputs from padded tokens.
        self.free_pages = torch.arange(
            1, self.num_pages + 1, dtype=torch.int64, device=self.device
        )
        self.is_not_in_free_group = True
        self.free_group = []
        self.release_pages = torch.empty((0,), dtype=torch.int64, device=self.device)

    def get_cpu_copy(self, indices):
        return self._kvcache.get_cpu_copy(indices)

    def load_cpu_copy(self, kv_cache_cpu, indices):
        return self._kvcache.load_cpu_copy(kv_cache_cpu, indices)


def alloc_extend_kernel_ascend(
    prefix_lens,
    seq_lens,
    last_loc,
    free_pages,
    out_indices,
    page_size,
    device,
):
    extend_lens = seq_lens - prefix_lens
    end_pos = torch.cumsum(extend_lens, 0)
    start_pos = end_pos - extend_lens
    num_new_pages = (seq_lens + page_size - 1) // page_size - (
        prefix_lens + page_size - 1
    ) // page_size
    num_full_new_pages = (seq_lens) // page_size - (
        prefix_lens + page_size - 1
    ) // page_size
    need_page = num_new_pages - num_full_new_pages
    end_new_pages = torch.cumsum(num_new_pages, 0)
    start_new_pages = end_new_pages - num_new_pages
    pos_in_page = torch.arange(page_size, device=device, dtype=torch.int32)
    for i in range(len(prefix_lens)):
        num1 = (
            min(
                seq_lens[i],
                (prefix_lens[i] + page_size - 1) // page_size * page_size,
            )
            - prefix_lens[i]
        )
        if num1:
            out_indices[start_pos[i] : start_pos[i] + num1] = (
                last_loc[i] + 1 + pos_in_page[:num1].view(-1)
            )

        num2 = (
            seq_lens[i] // page_size - (prefix_lens[i] + page_size - 1) // page_size
        ) * page_size
        if num2:
            pages = (
                free_pages[start_new_pages[i] : end_new_pages[i] - need_page[i]]
                * page_size
            )
            out_indices[start_pos[i] + num1 : start_pos[i] + num1 + num2] = (
                pages.view(-1, 1) + pos_in_page.view(1, -1)
            ).view(-1)

        num3 = seq_lens[i] - seq_lens[i] // page_size * page_size
        if num3:
            out_indices[end_pos[i] - num3 : end_pos[i]] = (
                free_pages[end_new_pages[i] - 1] * page_size + pos_in_page[:num3]
            ).view(-1)
    return num_new_pages.sum()


def alloc_decode_kernel_ascend(
    seq_lens,
    last_loc,
    free_pages,
    page_size,
):
    num_new_pages = (seq_lens % page_size == 1).int()
    end_new_pages = torch.cumsum(num_new_pages, 0)
    start_new_pages = end_new_pages - num_new_pages
    out_indices = (last_loc + 1) * (1 - num_new_pages) + free_pages[
        start_new_pages
    ] * page_size * num_new_pages
    return out_indices.int(), num_new_pages.sum()


class AscendPagedTokenToKVPoolAllocator(PagedTokenToKVPoolAllocator):

    def __init__(
        self,
        size: int,
        page_size: int,
        dtype: torch.dtype,
        device: str,
        kvcache: KVCache,
    ):
        super().__init__(size, page_size, dtype, device, kvcache)
        self.ret_values = torch.empty((), dtype=torch.int32, device=self.device)

    def alloc_extend(
        self,
        prefix_lens: torch.Tensor,
        seq_lens: torch.Tensor,
        last_loc: torch.Tensor,
        extend_num_tokens: int,
    ):
        if self.debug_mode:
            assert torch.all(
                (last_loc + 1) % self.page_size == prefix_lens % self.page_size
            )

        estimated_num_new_pages = (
            (
                (seq_lens + self.page_size - 1) // self.page_size
                - (prefix_lens + self.page_size - 1) // self.page_size
            )
            .sum()
            .item()
        )
        if estimated_num_new_pages > len(self.free_pages):
            self.merge_and_sort_free()

        bs = len(prefix_lens)
        out_indices = torch.empty(
            (extend_num_tokens,), dtype=torch.int32, device=self.device
        )

        self.ret_values = alloc_extend_kernel_ascend(
            prefix_lens,
            seq_lens,
            last_loc,
            self.free_pages,
            out_indices,
            self.page_size,
            self.device,
        )

        if self.debug_mode:
            assert len(torch.unique(out_indices)) == len(out_indices)

        num_new_pages = self.ret_values.item()
        if num_new_pages > len(self.free_pages):
            return None

        self.free_pages = self.free_pages[num_new_pages:]
        return out_indices

    def alloc_decode(
        self,
        seq_lens: torch.Tensor,
        last_loc: torch.Tensor,
    ):
        if self.debug_mode:
            assert torch.all(
                (last_loc + 2) % self.page_size == seq_lens % self.page_size
            )

<<<<<<< HEAD
        out_indices, self.ret_values = alloc_decode_kernel_ascend(
=======
        estimated_num_new_pages = (
            (
                (seq_lens + self.page_size - 1) // self.page_size
                - (seq_lens - 1 + self.page_size - 1) // self.page_size
            )
            .sum()
            .item()
        )
        if estimated_num_new_pages > len(self.free_pages):
            self.merge_and_sort_free()

        bs = len(seq_lens)
        out_indices = torch.empty((bs,), dtype=torch.int32, device=self.device)

        self.ret_values = alloc_decode_kernel_ascend(
>>>>>>> f7e102d5
            seq_lens,
            last_loc,
            self.free_pages,
            self.page_size,
        )

        if self.debug_mode:
            assert len(torch.unique(out_indices)) == len(out_indices)

        num_new_pages = self.ret_values.item()
        if num_new_pages > len(self.free_pages):
            return None

        self.free_pages = self.free_pages[num_new_pages:]
        return out_indices

    def clear(self):
        super().clear()
        self.free_pages = self.free_pages.to(torch.int32)
        self.release_pages = self.release_pages.to(torch.int32)<|MERGE_RESOLUTION|>--- conflicted
+++ resolved
@@ -711,9 +711,6 @@
                 (last_loc + 2) % self.page_size == seq_lens % self.page_size
             )
 
-<<<<<<< HEAD
-        out_indices, self.ret_values = alloc_decode_kernel_ascend(
-=======
         estimated_num_new_pages = (
             (
                 (seq_lens + self.page_size - 1) // self.page_size
@@ -725,11 +722,7 @@
         if estimated_num_new_pages > len(self.free_pages):
             self.merge_and_sort_free()
 
-        bs = len(seq_lens)
-        out_indices = torch.empty((bs,), dtype=torch.int32, device=self.device)
-
-        self.ret_values = alloc_decode_kernel_ascend(
->>>>>>> f7e102d5
+        out_indices, self.ret_values = alloc_decode_kernel_ascend(
             seq_lens,
             last_loc,
             self.free_pages,
