from __future__ import annotations

"""
Copyright 2025 SGLang Team
Licensed under the Apache License, Version 2.0 (the "License");
you may not use this file except in compliance with the License.
You may obtain a copy of the License at

    http://www.apache.org/licenses/LICENSE-2.0

Unless required by applicable law or agreed to in writing, software
distributed under the License is distributed on an "AS IS" BASIS,
WITHOUT WARRANTIES OR CONDITIONS OF ANY KIND, either express or implied.
See the License for the specific language governing permissions and
limitations under the License.
"""

"""
Page-aligned memory pool.
"""

import abc
import weakref
from typing import TYPE_CHECKING

import torch
import triton
import triton.language as tl

from sglang.srt.mem_cache.memory_pool import SWAKVPool
from sglang.srt.utils import get_bool_env_var, next_power_of_2

if TYPE_CHECKING:
    from sglang.srt.mem_cache.memory_pool import KVCache


class BaseTokenToKVPoolAllocator(abc.ABC):
    @abc.abstractmethod
    def __init__(
        self,
        size: int,
        page_size: int,
        dtype: torch.dtype,
        device: str,
        kvcache: KVCache,
    ):
        self.size = size
        self.page_size = page_size
        self.dtype = dtype
        self.device = device
        self._kvcache = kvcache

        self.free_pages = None
        self.release_pages = None
        self.is_not_in_free_group = True
        self.free_group = []

    def debug_print(self) -> str:
        return ""

    def available_size(self):
        return (len(self.free_pages) + len(self.release_pages)) * self.page_size

    def get_kvcache(self):
        return self._kvcache

    def restore_state(self, state):
        self.free_pages, self.release_pages = state

    def backup_state(self):
        return (self.free_pages, self.release_pages)

    def free_group_begin(self):
        self.is_not_in_free_group = False
        self.free_group = []

    def free_group_end(self):
        self.is_not_in_free_group = True
        if self.free_group:
            self.free(torch.cat(self.free_group))

    def merge_and_sort_free(self):
        if len(self.release_pages) > 0:
            self.free_pages = torch.cat((self.free_pages, self.release_pages))
            self.free_pages, _ = torch.sort(self.free_pages)
            self.release_pages = torch.empty(
                (0,), dtype=self.release_pages.dtype, device=self.device
            )

    def get_cpu_copy(self, *args, **kwargs):
        # FIXME: reuse the get_cpu_copy after paged allocator is implemented
        raise NotImplementedError()

    def load_cpu_copy(self, *args, **kwargs):
        # FIXME: reuse the load_cpu_copy after paged allocator is implemented
        raise NotImplementedError()

    def alloc_extend(self, *args, **kwargs):
        raise NotImplementedError("alloc_extend is only for paged allocator")

    def alloc_decode(self, *args, **kwargs):
        raise NotImplementedError("alloc_decode is only for paged allocator")

    @abc.abstractmethod
    def clear(self):
        raise NotImplementedError()

    @abc.abstractmethod
    def alloc(self, need_size: int):
        raise NotImplementedError()

    @abc.abstractmethod
    def free(self, free_index: torch.Tensor):
        raise NotImplementedError()


class TokenToKVPoolAllocator(BaseTokenToKVPoolAllocator):
    """An allocator managing the indices to kv cache data."""

    def __init__(self, size: int, dtype: torch.dtype, device: str, kvcache: KVCache):
        super().__init__(size, 1, dtype, device, kvcache)
        self.clear()

    def clear(self):
        # The padded slot 0 is used for writing dummy outputs from padded tokens.
        self.free_pages = torch.arange(
            1, self.size + 1, dtype=torch.int64, device=self.device
        )
        self.is_not_in_free_group = True
        self.free_group = []
        self.release_pages = torch.empty((0,), dtype=torch.int64, device=self.device)

    def available_size(self):
        # To avoid minor "len(free_pages) * 1" overhead
        return len(self.free_pages) + len(self.release_pages)

    def alloc(self, need_size: int):
        if need_size > len(self.free_pages):
            self.merge_and_sort_free()
        if need_size > len(self.free_pages):
            return None

        select_index = self.free_pages[:need_size]
        self.free_pages = self.free_pages[need_size:]
        return select_index

    def free(self, free_index: torch.Tensor):
        if free_index.numel() == 0:
            return

        if self.is_not_in_free_group:
            self.release_pages = torch.cat((self.release_pages, free_index))
        else:
            self.free_group.append(free_index)

    def get_cpu_copy(self, indices):
        return self._kvcache.get_cpu_copy(indices)

    def load_cpu_copy(self, kv_cache_cpu, indices):
        return self._kvcache.load_cpu_copy(kv_cache_cpu, indices)


class SWATokenToKVPoolAllocator(BaseTokenToKVPoolAllocator):
    """Allocator for SWA hybrid KV cache."""

    def __init__(
        self,
        size: int,
        size_swa: int,
        dtype: torch.dtype,
        device: str,
        kvcache: SWAKVPool,
    ):
        super().__init__(size, 1, dtype, device, kvcache)
        assert isinstance(kvcache, SWAKVPool)
        self._size_full = size
        self._size_swa = size_swa
        self.full_attn_allocator = TokenToKVPoolAllocator(
            size,
            dtype,
            device,
            kvcache.full_kv_pool,
        )
        self.swa_attn_allocator = TokenToKVPoolAllocator(
            size_swa,
            dtype,
            device,
            kvcache.swa_kv_pool,
        )
        self.full_to_swa_index_mapping = torch.empty(
            size + size_swa + 1,
            dtype=torch.int64,
            device=device,
        )
        self.clear()

        self._kvcache.full_to_swa_index_mapping = self.full_to_swa_index_mapping

    def available_size(self):
        raise NotImplementedError()

    def full_available_size(self):
        return self.full_attn_allocator.available_size()

    def swa_available_size(self):
        return self.swa_attn_allocator.available_size()

    @property
    def size_full(self):
        return self._size_full

    @property
    def size_swa(self):
        return self._size_swa

    def debug_print(self) -> str:
        msg = ""
        msg += f"#swa-available-size: {self.swa_attn_allocator.available_size()}, "
        msg += (
            f"#full-attn-available-size: {self.full_attn_allocator.available_size()}, "
        )
        return msg

    def get_kvcache(self):
        return self._kvcache

    def translate_loc_from_full_to_swa(self, kv_indices: torch.Tensor):
        assert self.full_to_swa_index_mapping is not None
        return self.full_to_swa_index_mapping[kv_indices].to(torch.int32)

    def alloc(self, need_size: int):
        if need_size > self.full_attn_allocator.available_size():
            return None
        if need_size > self.swa_attn_allocator.available_size():
            return None

        alloc_full_indices = self.full_attn_allocator.alloc(need_size)
        alloc_swa_indices = self.swa_attn_allocator.alloc(need_size)
        self.full_to_swa_index_mapping[alloc_full_indices] = alloc_swa_indices
        return alloc_full_indices

    def free(self, free_index: torch.Tensor):
        if free_index.numel() == 0:
            return
        if self.is_not_in_free_group:
            self.full_attn_allocator.free(free_index)
            self.free_swa(free_index)
        else:
            self.free_group.append(free_index)
        assert (
            self.full_attn_allocator.available_size() <= self.full_attn_allocator.size
        )
        assert self.swa_attn_allocator.available_size() <= self.swa_attn_allocator.size

    def free_swa(self, free_index: torch.Tensor):
        swa_indices = self.full_to_swa_index_mapping[free_index]
        swa_indices = swa_indices[swa_indices > 0]
        self.swa_attn_allocator.free(swa_indices)
        self.full_to_swa_index_mapping[free_index] = 0

    def backup_state(self):
        raise NotImplementedError

    def restore_state(self, state):
        raise NotImplementedError

    def clear(self):
        self.swa_attn_allocator.clear()
        self.full_attn_allocator.clear()
        self.full_to_swa_index_mapping.fill_(0)
        self.is_in_free_group = False
        self.free_group = []


@triton.jit
def alloc_extend_kernel(
    pre_lens_ptr,
    seq_lens_ptr,
    last_loc_ptr,
    free_page_ptr,
    out_indices,
    ret_values,
    bs_upper: tl.constexpr,
    page_size: tl.constexpr,
    max_num_extend_tokens: tl.constexpr,
):
    pid = tl.program_id(0)

    load_offset = tl.arange(0, bs_upper)
    seq_lens = tl.load(seq_lens_ptr + load_offset, mask=load_offset <= pid)
    pre_lens = tl.load(pre_lens_ptr + load_offset, mask=load_offset <= pid)
    extend_lens = seq_lens - pre_lens

    seq_len = tl.load(seq_lens_ptr + pid)
    pre_len = tl.load(pre_lens_ptr + pid)
    extend_len = seq_len - pre_len

    sum_extend_lens = tl.sum(extend_lens)
    output_start_loc = sum_extend_lens - extend_len

    num_pages_after = (seq_lens + page_size - 1) // page_size
    num_pages_before = (pre_lens + page_size - 1) // page_size
    num_new_pages = num_pages_after - num_pages_before

    num_page_start_loc_self = (seq_len + page_size - 1) // page_size - (
        pre_len + page_size - 1
    ) // page_size
    sum_num_new_pages = tl.sum(num_new_pages)
    new_page_start_loc = sum_num_new_pages - num_page_start_loc_self

    # Return value
    if pid == tl.num_programs(0) - 1:
        merged_value = (sum_num_new_pages.to(tl.int64)) << 32 | sum_extend_lens.to(
            tl.int64
        )
        tl.store(ret_values, merged_value)

    # Part 1: fill the old partial page
    last_loc = tl.load(last_loc_ptr + pid)
    num_part1 = (
        min(seq_len, (pre_len + page_size - 1) // page_size * page_size) - pre_len
    )
    offset_one_page = tl.arange(0, page_size)
    tl.store(
        out_indices + output_start_loc + offset_one_page,
        last_loc + 1 + offset_one_page,
        mask=offset_one_page < num_part1,
    )
    if pre_len + num_part1 == seq_len:
        return

    # Part 2: fill the new full pages
    num_part2 = (
        seq_len // page_size * page_size
        - (pre_len + page_size - 1) // page_size * page_size
    )

    offset_many_page = tl.arange(0, max_num_extend_tokens)
    page_start = tl.load(
        free_page_ptr + new_page_start_loc + offset_many_page // page_size,
        mask=offset_many_page < num_part2,
    )
    tl.store(
        out_indices + output_start_loc + num_part1 + offset_many_page,
        page_start * page_size + offset_many_page % page_size,
        mask=offset_many_page < num_part2,
    )
    if pre_len + num_part1 + num_part2 == seq_len:
        return

    # Part 3: fill the new partial page
    num_part3 = seq_len - seq_len // page_size * page_size
    start_loc = tl.load(
        free_page_ptr + new_page_start_loc + num_page_start_loc_self - 1
    )
    tl.store(
        out_indices + output_start_loc + num_part1 + num_part2 + offset_one_page,
        start_loc * page_size + offset_one_page,
        mask=offset_one_page < num_part3,
    )


@triton.jit
def alloc_decode_kernel(
    seq_lens_ptr,
    last_loc_ptr,
    free_page_ptr,
    out_indices,
    ret_values,
    bs_upper: tl.constexpr,
    page_size: tl.constexpr,
):
    pid = tl.program_id(0)

    load_offset = tl.arange(0, bs_upper)
    seq_lens = tl.load(seq_lens_ptr + load_offset, mask=load_offset <= pid)
    pre_lens = tl.where(load_offset <= pid, seq_lens - 1, seq_lens)

    seq_len = tl.load(seq_lens_ptr + pid)
    pre_len = seq_len - 1

    num_pages_after = (seq_lens + page_size - 1) // page_size
    num_pages_before = (pre_lens + page_size - 1) // page_size
    num_new_pages = num_pages_after - num_pages_before

    num_page_start_loc_self = (seq_len + page_size - 1) // page_size - (
        pre_len + page_size - 1
    ) // page_size
    sum_num_new_pages = tl.sum(num_new_pages)
    new_page_start_loc = sum_num_new_pages - num_page_start_loc_self

    # Return value
    if pid == tl.num_programs(0) - 1:
        tl.store(ret_values, sum_num_new_pages)

    if num_page_start_loc_self == 0:
        last_loc = tl.load(last_loc_ptr + pid)
        tl.store(out_indices + pid, last_loc + 1)
    else:
        page = tl.load(free_page_ptr + new_page_start_loc)
        tl.store(out_indices + pid, page * page_size)


class PagedTokenToKVPoolAllocator(BaseTokenToKVPoolAllocator):
    """
    An allocator managing the indices to kv cache data.

    This class has the same interface as `TokenToKVPoolAllocator` but the output
    of one request is always page-aligned.

    TODO: fuse last_loc into the kernel.
    """

    def __init__(
        self,
        size: int,
        page_size: int,
        dtype: torch.dtype,
        device: str,
        kvcache: KVCache,
    ):
        super().__init__(size, page_size, dtype, device, kvcache)
        self.num_pages = size // page_size
        self.debug_mode = get_bool_env_var("SGLANG_DEBUG_MEMORY_POOL")
        self.ret_values = torch.empty((), dtype=torch.int64, device=self.device)
        self.clear()

    def alloc(self, need_size: int):
        # page-aligned allocation, returning contiguous indices of pages
        if self.debug_mode:
            assert (
                need_size % self.page_size == 0
            ), "The allocation size should be page-aligned"

        num_pages = need_size // self.page_size
        if num_pages > len(self.free_pages):
            self.merge_and_sort_free()
        if num_pages > len(self.free_pages):
            return None

        out_pages = self.free_pages[:num_pages]
        self.free_pages = self.free_pages[num_pages:]

        out_indices = (
            out_pages[:, None] * self.page_size
            + torch.arange(self.page_size, device=self.device)
        ).reshape(-1)

        return out_indices

    def alloc_extend(
        self,
        prefix_lens: torch.Tensor,
        seq_lens: torch.Tensor,
        last_loc: torch.Tensor,
        extend_num_tokens: int,
    ):
        if self.debug_mode:
            assert torch.all(
                (last_loc + 1) % self.page_size == prefix_lens % self.page_size
            )

        estimated_num_new_pages = (
            (
                (seq_lens + self.page_size - 1) // self.page_size
                - (prefix_lens + self.page_size - 1) // self.page_size
            )
            .sum()
            .item()
        )
        if estimated_num_new_pages > len(self.free_pages):
            self.merge_and_sort_free()

        bs = len(prefix_lens)
        out_indices = torch.empty(
            (extend_num_tokens,), dtype=torch.int64, device=self.device
        )
        alloc_extend_kernel[(bs,)](
            prefix_lens,
            seq_lens,
            last_loc,
            self.free_pages,
            out_indices,
            self.ret_values,
            next_power_of_2(bs),
            self.page_size,
            next_power_of_2(extend_num_tokens),
        )

        if self.debug_mode:
            assert len(torch.unique(out_indices)) == len(out_indices)

        merged_value = self.ret_values.item()
        num_new_pages = merged_value >> 32
        if num_new_pages > len(self.free_pages):
            return None

        self.free_pages = self.free_pages[num_new_pages:]
        return out_indices

    def alloc_decode(
        self,
        seq_lens: torch.Tensor,
        last_loc: torch.Tensor,
    ):
        if self.debug_mode:
            assert torch.all(
                (last_loc + 2) % self.page_size == seq_lens % self.page_size
            )

        estimated_num_new_pages = (
            (
                (seq_lens + self.page_size - 1) // self.page_size
                - (seq_lens - 1 + self.page_size - 1) // self.page_size
            )
            .sum()
            .item()
        )
        if estimated_num_new_pages > len(self.free_pages):
            self.merge_and_sort_free()

        bs = len(seq_lens)
        out_indices = torch.empty((bs,), dtype=torch.int64, device=self.device)
        alloc_decode_kernel[(bs,)](
            seq_lens,
            last_loc,
            self.free_pages,
            out_indices,
            self.ret_values,
            next_power_of_2(bs),
            self.page_size,
        )

        if self.debug_mode:
            assert len(torch.unique(out_indices)) == len(out_indices)

        num_new_pages = self.ret_values.item()
        if num_new_pages > len(self.free_pages):
            return None

        self.free_pages = self.free_pages[num_new_pages:]
        return out_indices

    def free(self, free_index: torch.Tensor):
        if free_index.numel() == 0:
            return

        if self.is_not_in_free_group:
            free_page_indices = torch.unique(free_index // self.page_size)
            self.release_pages = torch.cat((free_page_indices, self.release_pages))
        else:
            self.free_group.append(free_index)

        if self.debug_mode:
            assert len(torch.unique(self.free_pages)) == len(self.free_pages)

    def clear(self):
        # The padded slot 0 is used for writing dummy outputs from padded tokens.
        self.free_pages = torch.arange(
            1, self.num_pages + 1, dtype=torch.int64, device=self.device
        )
        self.is_not_in_free_group = True
        self.free_group = []
        self.release_pages = torch.empty((0,), dtype=torch.int64, device=self.device)

    def get_cpu_copy(self, indices):
        return self._kvcache.get_cpu_copy(indices)

    def load_cpu_copy(self, kv_cache_cpu, indices):
        return self._kvcache.load_cpu_copy(kv_cache_cpu, indices)


def alloc_extend_kernel_ascend(
    prefix_lens,
    seq_lens,
    last_loc,
    free_pages,
    out_indices,
    page_size,
    device,
):
    extend_lens = seq_lens - prefix_lens
    end_pos = torch.cumsum(extend_lens, 0)
    start_pos = end_pos - extend_lens
    num_new_pages = (seq_lens + page_size - 1) // page_size - (
        prefix_lens + page_size - 1
    ) // page_size
    num_full_new_pages = (seq_lens) // page_size - (
        prefix_lens + page_size - 1
    ) // page_size
    need_page = num_new_pages - num_full_new_pages
    end_new_pages = torch.cumsum(num_new_pages, 0)
    start_new_pages = end_new_pages - num_new_pages
    pos_in_page = torch.arange(page_size, device=device, dtype=torch.int32)
    for i in range(len(prefix_lens)):
        num1 = (
            min(
                seq_lens[i],
                (prefix_lens[i] + page_size - 1) // page_size * page_size,
            )
            - prefix_lens[i]
        )
        if num1:
            out_indices[start_pos[i] : start_pos[i] + num1] = (
                last_loc[i] + 1 + pos_in_page[:num1].view(-1)
            )

        num2 = (
            seq_lens[i] // page_size - (prefix_lens[i] + page_size - 1) // page_size
        ) * page_size
        if num2:
            pages = (
                free_pages[start_new_pages[i] : end_new_pages[i] - need_page[i]]
                * page_size
            )
            out_indices[start_pos[i] + num1 : start_pos[i] + num1 + num2] = (
                pages.view(-1, 1) + pos_in_page.view(1, -1)
            ).view(-1)

        num3 = seq_lens[i] - seq_lens[i] // page_size * page_size
        if num3:
            out_indices[end_pos[i] - num3 : end_pos[i]] = (
                free_pages[end_new_pages[i] - 1] * page_size + pos_in_page[:num3]
            ).view(-1)


class AscendPagedTokenToKVPoolAllocator(PagedTokenToKVPoolAllocator):

    def __init__(
        self,
        size: int,
        page_size: int,
        dtype: torch.dtype,
        device: str,
        kvcache: KVCache,
    ):
        super().__init__(size, page_size, dtype, device, kvcache)

    def alloc_extend(
        self,
        prefix_lens: torch.Tensor,
        seq_lens: torch.Tensor,
        last_loc: torch.Tensor,
        extend_num_tokens: int,
    ):
        if self.debug_mode:
            assert torch.all(
                (last_loc + 1) % self.page_size == prefix_lens % self.page_size
            )

        estimated_num_new_pages = (
            (
                (seq_lens + self.page_size - 1) // self.page_size
                - (prefix_lens + self.page_size - 1) // self.page_size
            )
            .sum()
            .item()
        )
        if estimated_num_new_pages > len(self.free_pages):
            self.merge_and_sort_free()

        if estimated_num_new_pages > len(self.free_pages):
            return None

        out_indices = torch.empty(
            (extend_num_tokens,), dtype=torch.int32, device=self.device
        )

        alloc_extend_kernel_ascend(
            prefix_lens,
            seq_lens,
            last_loc,
            self.free_pages,
            out_indices,
            self.page_size,
            self.device,
        )

        if self.debug_mode:
            assert len(torch.unique(out_indices)) == len(out_indices)

        self.free_pages = self.free_pages[estimated_num_new_pages:]
        return out_indices

    def alloc_decode(
        self,
        seq_lens: torch.Tensor,
        last_loc: torch.Tensor,
    ):
        if self.debug_mode:
            assert torch.all(
                (last_loc + 2) % self.page_size == seq_lens % self.page_size
            )

        need_new_pages = (seq_lens % self.page_size == 1).int()
        num_new_pages = need_new_pages.sum().item()

        if num_new_pages > len(self.free_pages):
            self.merge_and_sort_free()

        if num_new_pages > len(self.free_pages):
            return None

        end_new_pages = torch.cumsum(need_new_pages, 0)
        start_new_pages = end_new_pages - need_new_pages
<<<<<<< HEAD
        if len(self.free_pages) == 0:
            out_indices = (last_loc + 1) * (1 - need_new_pages)
=======
        if num_new_pages == 0:
            out_indices = last_loc + 1
>>>>>>> d9f67382
        else:
            out_indices = (last_loc + 1) * (1 - need_new_pages) + self.free_pages[
                start_new_pages
            ] * self.page_size * need_new_pages

        if self.debug_mode:
            assert len(torch.unique(out_indices)) == len(out_indices)

        self.free_pages = self.free_pages[num_new_pages:]
        return out_indices.int()<|MERGE_RESOLUTION|>--- conflicted
+++ resolved
@@ -703,13 +703,8 @@
 
         end_new_pages = torch.cumsum(need_new_pages, 0)
         start_new_pages = end_new_pages - need_new_pages
-<<<<<<< HEAD
-        if len(self.free_pages) == 0:
-            out_indices = (last_loc + 1) * (1 - need_new_pages)
-=======
         if num_new_pages == 0:
             out_indices = last_loc + 1
->>>>>>> d9f67382
         else:
             out_indices = (last_loc + 1) * (1 - need_new_pages) + self.free_pages[
                 start_new_pages
