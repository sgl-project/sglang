--- conflicted
+++ resolved
@@ -146,16 +146,12 @@
         start_time = time.perf_counter()
         evicted_device_indices = self.tree.evict(num_tokens)
         for indice in evicted_device_indices:
-<<<<<<< HEAD
             self.token_to_kv_pool_allocator.free(indice)
-=======
-            self.token_to_kv_pool.free(indice)
         if evicted_device_indices and self.metrics_collector is not None:
             self.metrics_collector.observe_eviction_duration(
                 time.perf_counter() - start_time
             )
             self.metrics_collector.increment_eviction_num_tokens(num_tokens)
->>>>>>> 303cc957
 
     def evictable_size(self):
         return self.tree.evictable_size()
@@ -169,20 +165,11 @@
     def cache_finished_req(self, req: Req, is_insert: bool = True):
         """Cache request when it finishes."""
         assert req.req_pool_idx is not None
-<<<<<<< HEAD
-        all_token_len = len(req.origin_input_ids) + max(len(req.output_ids) - 1, 0)
-        token_ids = (req.origin_input_ids + req.output_ids)[:all_token_len]
-        overall_len = len(token_ids)  # prefill + decode
-        kv_indices = self.req_to_token_pool.req_to_token[
-            req.req_pool_idx, :overall_len
-        ].to(dtype=torch.int64, copy=True)
-=======
         kv_committed_len = req.pop_committed_kv_cache()
         token_ids = (req.origin_input_ids + req.output_ids)[:kv_committed_len]
         kv_indices = self.req_to_token_pool.req_to_token[
             req.req_pool_idx, :kv_committed_len
-        ]
->>>>>>> 303cc957
+        ].to(dtype=torch.int64, copy=True)
 
         # NOTE: our C++ implementation don't need `token_ids` and `kv_indices` to be page-aligned
         # it will automatically align them, but length of them should be equal
