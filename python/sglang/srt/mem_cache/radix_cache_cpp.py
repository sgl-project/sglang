from __future__ import annotations

import logging
import time
from typing import TYPE_CHECKING, List, Set

import torch

from sglang.srt.mem_cache.allocator import BaseTokenToKVPoolAllocator
from sglang.srt.mem_cache.base_prefix_cache import BasePrefixCache, MatchResult
from sglang.srt.mem_cache.cpp_radix_tree.radix_tree import (
    IOHandle,
    RadixTreeCpp,
    TreeNodeCpp,
)
from sglang.srt.mem_cache.memory_pool import ReqToTokenPool
from sglang.srt.mem_cache.radix_cache import RadixKey

if TYPE_CHECKING:
    from sglang.srt.managers.schedule_batch import Req


logger = logging.getLogger(__name__)


class RadixCacheCpp(BasePrefixCache):
    def _merge_tensor(self, l: List[torch.Tensor]) -> torch.Tensor:
        """
        Merge a list of tensors into a single tensor.
        Args:
            l (List[torch.Tensor]): List of tensors to merge.
        Returns:
            torch.Tensor: Merged tensor.
        """
        if len(l) == 0:
            return torch.empty(0, dtype=torch.int64, device=self.device)
        elif len(l) == 1:
            return l[0]
        else:
            return torch.cat(l)

    def __init__(
        self,
        disable: bool,
        use_hicache: bool,
        req_to_token_pool: ReqToTokenPool,
        token_to_kv_pool_allocator: BaseTokenToKVPoolAllocator,
        tp_cache_group: torch.distributed.ProcessGroup,
        page_size: int,
        hicache_ratio: float,
        hicache_size: int,
        hicache_write_policy: str,
        enable_metrics: bool = False,
        enable_kv_cache_events: bool = False,
        hicache_oracle: bool = False,
        enable_write_cancel: bool = False,
    ):
        self.disable = disable
        self.enable_write_cancel = enable_write_cancel

        assert (
            enable_kv_cache_events is False
        ), "HiRadixCache does not support kv cache events yet"
        self.kv_cache = token_to_kv_pool_allocator.get_kvcache()

        # record the nodes with ongoing write through
        self.ongoing_write_through: Set[IOHandle] = set()
        # record the node segments with ongoing load back
        self.ongoing_load_back: Set[IOHandle] = set()
        # todo: dynamically adjust the threshold
        self.write_through_threshold = (
            1 if hicache_write_policy == "write_through" else 2
        )
<<<<<<< HEAD
        self.device = token_to_kv_pool.device
        self.token_to_kv_pool_allocator = token_to_kv_pool
=======
        self.device = token_to_kv_pool_allocator.device
        self.token_to_kv_pool_allocator = token_to_kv_pool_allocator
>>>>>>> 14a339fc
        self.req_to_token_pool = req_to_token_pool
        self.page_size = page_size

        self.tp_group = tp_cache_group

        if enable_metrics:
            self.init_metrics_collector()

        if not use_hicache:
            self.tree = RadixTreeCpp(
                disabled=self.disable,
                page_size=page_size,
                host_size=None,  # no host cache, this should be removed in the future
                write_through_threshold=self.write_through_threshold,
            )
            self.cache_controller = None
            return  # early return if hicache is not used

        raise NotImplementedError("Host cache is not supported yet")

    def reset(self):
        if self.cache_controller is not None:
            # need to clear the acks before resetting the cache controller
            raise NotImplementedError("Host cache is not supported yet")
        self.tree.reset()

    def match_prefix(self, key: RadixKey, **kwargs) -> MatchResult:
        device_indices_vec, host_indices_length, node_gpu, node_cpu = (
            self.tree.match_prefix(key.token_ids)
        )
        return MatchResult(
            device_indices=self._merge_tensor(device_indices_vec),
            last_device_node=node_gpu,
            last_host_node=node_cpu,
            host_hit_length=host_indices_length,
        )

    def _insert(self, key: RadixKey, value: torch.Tensor) -> int:
        """
        Insert a key-value pair into the radix tree.
        Args:
            key (RadixKey): The key to insert, represented as a RadixKey.
            value (torch.Tensor): The value to associate with the key.
        Returns:
            int: Number of device indices that were already present in the tree before the insertion.
        """
        ongoing_write, length = self.tree.writing_through(key.token_ids, value)
        if self.cache_controller is None:
            assert len(ongoing_write) == 0, "Implementation error"
            return length

        raise NotImplementedError("Host cache is not supported yet")

    def dec_lock_ref(self, node: TreeNodeCpp):
        """
        Decrement the reference count of a node to root of the radix tree.
        Args:
            node (TreeNodeCpp): The handle of the node to decrement the reference count for.
        """
        self.tree.lock_ref(node, False)  # do not increment

    def inc_lock_ref(self, node: TreeNodeCpp):
        """
        Increment the reference count of from a node to root of the radix tree.
        Args:
            node (TreeNodeCpp): The handle of the node to increment the reference count for.
        """
        self.tree.lock_ref(node, True)

    def evict(self, num_tokens: int):
        start_time = time.perf_counter()
        evicted_device_indices = self.tree.evict(num_tokens)
        for indice in evicted_device_indices:
            self.token_to_kv_pool_allocator.free(indice)
<<<<<<< HEAD
        if evicted_device_indices and self.metrics_collector is not None:
            self.metrics_collector.observe_eviction_duration(
                time.perf_counter() - start_time
            )
            self.metrics_collector.increment_eviction_num_tokens(num_tokens)
=======

        # FIXME: not sure about the real evict length here
        self.update_eviction_metrics(num_tokens, start_time)
>>>>>>> 14a339fc

    def evictable_size(self):
        return self.tree.evictable_size()

    def protected_size(self):
        return self.tree.protected_size()

    def total_size(self):
        return self.tree.total_size()

    def cache_finished_req(self, req: Req, is_insert: bool = True):
        """Cache request when it finishes."""
        assert req.req_pool_idx is not None
        kv_committed_len = req.pop_committed_kv_cache()
        token_ids = (req.origin_input_ids + req.output_ids)[:kv_committed_len]
        kv_indices = self.req_to_token_pool.req_to_token[
            req.req_pool_idx, :kv_committed_len
        ].to(dtype=torch.int64, copy=True)

        # NOTE: our C++ implementation don't need `token_ids` and `kv_indices` to be page-aligned
        # it will automatically align them, but length of them should be equal
        old_prefix_len = len(req.prefix_indices) // self.page_size * self.page_size
        page_aligned_overall_len = kv_committed_len // self.page_size * self.page_size

        if is_insert:
            new_prefix_len = self._insert(
                RadixKey(token_ids, req.extra_key), kv_indices
            )
            # NOTE: kv_indices[:old_prefix_len] == req.prefix_indices
            assert old_prefix_len <= new_prefix_len, "Wrong prefix indices"
            # Free duplicates that were already in the pool
            if old_prefix_len < new_prefix_len:
                self.token_to_kv_pool_allocator.free(
                    kv_indices[old_prefix_len:new_prefix_len]
                )
        else:
            self.token_to_kv_pool_allocator.free(
                kv_indices[old_prefix_len:page_aligned_overall_len]
            )

        # need to free the unaligned part, since it cannot be inserted into the radix tree
        if page_aligned_overall_len < kv_committed_len:
            # NOTE: sglang PagedAllocator support unaligned free (which will automatically align it)
            self.token_to_kv_pool_allocator.free(kv_indices[page_aligned_overall_len:])

        # Remove req slot release the cache lock
        self.dec_lock_ref(req.last_node)
        self.req_to_token_pool.free(req.req_pool_idx)

    def cache_unfinished_req(self, req: Req, chunked=False):
        """Cache request when it is unfinished."""
        assert req.req_pool_idx is not None
        token_ids = req.fill_ids
        prefill_len = len(token_ids)  # prefill only (maybe chunked)
        kv_indices = self.req_to_token_pool.req_to_token[
            req.req_pool_idx, :prefill_len
        ].to(dtype=torch.int64, copy=True)

        # NOTE: our C++ implementation don't need `token_ids` and `kv_indices` to be page-aligned
        # it will automatically align them, but length of them should be equal
        old_prefix_len = len(req.prefix_indices) // self.page_size * self.page_size
        new_prefix_len = self._insert(RadixKey(token_ids, req.extra_key), kv_indices)

        # NOTE: kv_indices[:old_prefix_len] == req.prefix_indices
        assert old_prefix_len <= new_prefix_len, "Wrong prefix indices"

        # TODO(dark): optimize the `insert` and `match` (e.g. merge into 1 function)
        # The prefix indices need to updated to reuse the kv indices in the pool
        new_indices_vec, _, new_last_node, _ = self.tree.match_prefix(
            RadixKey(token_ids, req.extra_key).token_ids
        )
        new_indices = self._merge_tensor(new_indices_vec)
        assert new_prefix_len <= len(new_indices)

        # KVCache between old & new is newly generated, but already exists in the pool
        # we need to free this newly generated kv indices and reuse the indices in the pool
        if old_prefix_len < new_prefix_len:
            self.token_to_kv_pool_allocator.free(
                kv_indices[old_prefix_len:new_prefix_len]
            )
            reused_indices = new_indices[old_prefix_len:new_prefix_len]
            self.req_to_token_pool.req_to_token[
                req.req_pool_idx, old_prefix_len:new_prefix_len
            ] = reused_indices

        if req.last_node != new_last_node:
            self.dec_lock_ref(req.last_node)
            self.inc_lock_ref(new_last_node)

        # NOTE: there might be unaligned tail, so we may need to append it
        assert len(new_indices) <= prefill_len < len(new_indices) + self.page_size
        if self.page_size != 1 and len(new_indices) < prefill_len:
            req.prefix_indices = torch.cat(
                [new_indices, kv_indices[len(new_indices) :]]
            )
        else:
            req.prefix_indices = new_indices
        req.last_node = new_last_node

    def pretty_print(self):
        return self.tree.debug_print()<|MERGE_RESOLUTION|>--- conflicted
+++ resolved
@@ -71,13 +71,8 @@
         self.write_through_threshold = (
             1 if hicache_write_policy == "write_through" else 2
         )
-<<<<<<< HEAD
-        self.device = token_to_kv_pool.device
-        self.token_to_kv_pool_allocator = token_to_kv_pool
-=======
         self.device = token_to_kv_pool_allocator.device
         self.token_to_kv_pool_allocator = token_to_kv_pool_allocator
->>>>>>> 14a339fc
         self.req_to_token_pool = req_to_token_pool
         self.page_size = page_size
 
@@ -152,17 +147,9 @@
         evicted_device_indices = self.tree.evict(num_tokens)
         for indice in evicted_device_indices:
             self.token_to_kv_pool_allocator.free(indice)
-<<<<<<< HEAD
-        if evicted_device_indices and self.metrics_collector is not None:
-            self.metrics_collector.observe_eviction_duration(
-                time.perf_counter() - start_time
-            )
-            self.metrics_collector.increment_eviction_num_tokens(num_tokens)
-=======
 
         # FIXME: not sure about the real evict length here
         self.update_eviction_metrics(num_tokens, start_time)
->>>>>>> 14a339fc
 
     def evictable_size(self):
         return self.tree.evictable_size()
