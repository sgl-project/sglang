--- conflicted
+++ resolved
@@ -14,11 +14,8 @@
     TreeNodeCpp,
 )
 from sglang.srt.mem_cache.memory_pool import ReqToTokenPool
-<<<<<<< HEAD
+from sglang.srt.mem_cache.radix_cache import RadixKey
 from sglang.srt.metrics.collector import SchedulerMetricsCollector
-=======
-from sglang.srt.mem_cache.radix_cache import RadixKey
->>>>>>> 66face35
 
 if TYPE_CHECKING:
     from sglang.srt.managers.schedule_batch import Req
@@ -153,6 +150,7 @@
             self.scheduler_metrics_collector.observe_eviction_duration(
                 time.perf_counter() - start_time
             )
+            self.scheduler_metrics_collector.increment_eviction_num_tokens(num_tokens)
 
     def evictable_size(self):
         return self.tree.evictable_size()
