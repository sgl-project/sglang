--- conflicted
+++ resolved
@@ -25,26 +25,20 @@
 import numpy as np
 import torch
 
-<<<<<<< HEAD
 import sglang.srt.model_executor.cuda_graph_runner
-=======
 import sglang
->>>>>>> e27635a0
 from sglang.srt.configs.model_config import AttentionArch, is_deepseek_nsa
 from sglang.srt.distributed.parallel_state import GroupCoordinator
 from sglang.srt.layers.dp_attention import get_attention_tp_size
 from sglang.srt.model_executor.cuda_graph_runner import CudaGraphRunner
-<<<<<<< HEAD
 from sglang.srt.server_args import get_global_server_args
-from sglang.srt.utils import is_npu, supports_custom_op
-=======
 from sglang.srt.utils import (
     empty_context,
     get_bool_env_var,
     get_compiler_backend,
     is_npu,
-)
->>>>>>> e27635a0
+    supports_custom_op,
+)
 
 is_npu = is_npu()
 
@@ -82,11 +76,9 @@
     num_tokens: int,
     tp_group: GroupCoordinator,
 ):
-<<<<<<< HEAD
-    yield model
-=======
-    if enable_compile:
-        backend = get_compiler_backend("npugraph_ex")
+    compilation_config = get_global_server_args().compilation_config
+    if enable_compile and compilation_config.compiler == "npugraph_ex":
+        backend = get_compiler_backend(compilation_config=compilation_config)
         yield torch.compile(
             torch.no_grad()(model.forward),
             fullgraph=True,
@@ -95,14 +87,12 @@
         )
     else:
         yield model.forward
->>>>>>> e27635a0
 
 
 class NPUGraphRunner(CudaGraphRunner):
     """A NPUGraphRunner runs the forward pass of a model with npu graph and torch.compile."""
 
     def __init__(self, model_runner: ModelRunner):
-<<<<<<< HEAD
         if model_runner.server_args.enable_torch_compile:
             patch_dynamo_context()
 
@@ -111,9 +101,6 @@
             model_runner.server_args.enable_torch_compile
         )
 
-=======
-        sglang.srt.model_executor.cuda_graph_runner.patch_model = patch_model_npu
->>>>>>> e27635a0
         super().__init__(model_runner)
         self.update_attr_name = None
         self.update_attr_type = None
@@ -134,7 +121,6 @@
     def _create_device_graph(self):
         return torch.npu.NPUGraph()
 
-<<<<<<< HEAD
     def _init_dp_gathered_buffer(
         self, global_dp_buffer_len: int, local_dp_buffer_len: int, dp_max_padding: bool
     ):
@@ -149,12 +135,13 @@
             )
 
     def _capture_graph(self, graph, pool, stream, run_once_fn, bs: int):
-        if self.enable_torch_compile and (not self.compile_bs or bs in self.compile_bs):
+        compilation_config = get_global_server_args().compilation_config
+        if self.enable_torch_compile and (not self.compile_bs or bs in self.compile_bs) and (compilation_config.compiler != "npugraph_ex"):
             self.model_runner.attn_backend.enable_torch_compile = True
             compiler = NpuGraphCompiler(
                 model_runner=self.model_runner,
                 model=run_once_fn,
-                compilation_config=get_global_server_args().compilation_config,
+                compilation_config=compilation_config,
                 batch_size=bs,
             )
 
@@ -188,28 +175,19 @@
 
         else:
             self.model_runner.attn_backend.enable_torch_compile = False
-            with torch.npu.graph(
+
+            if self.enable_torch_compile:
+                skip_guard_context = torch.compiler.set_stance(skip_guard_eval_unsafe=True)
+            else:
+                skip_guard_context = empty_context()
+
+            with skip_guard_context, torch.npu.graph(
                 graph,
                 pool=pool,
                 stream=stream,
                 auto_dispatch_capture=True,
             ):
                 out = run_once_fn()
-=======
-    def _capture_graph(self, graph, pool, stream, run_once_fn):
-        if self.enable_torch_compile:
-            skip_guard_context = torch.compiler.set_stance(skip_guard_eval_unsafe=True)
-        else:
-            skip_guard_context = empty_context()
-
-        with skip_guard_context, torch.npu.graph(
-            graph,
-            pool=pool,
-            stream=stream,
-            auto_dispatch_capture=True,
-        ):
-            out = run_once_fn()
->>>>>>> e27635a0
         return out
 
     def _get_update_attr_name(self, model_runner, forward_batch):
