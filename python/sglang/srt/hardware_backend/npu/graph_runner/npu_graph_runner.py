--- conflicted
+++ resolved
@@ -111,19 +111,11 @@
             out = run_once_fn()
         return out
 
-<<<<<<< HEAD
-    def _get_update_attr_name(self, model_runner):
-        if self.bs < get_attention_tp_size() or self.use_fia:
-            return self.attr_name[AttentionArch.MLA]
-        return self.attr_name[model_runner.model_config.attention_arch]
-
-    def _get_update_attr_type(self, model_runner):
-        if self.bs < get_attention_tp_size() or self.use_fia:
-=======
     def _get_update_attr_name(self, model_runner, forward_batch):
         if (
             self.bs < get_attention_tp_size()
             or forward_batch.forward_mode.is_target_verify()
+            or self.use_fia
         ):
             return self.attr_name[AttentionArch.MLA]
         return self.attr_name[model_runner.model_config.attention_arch]
@@ -132,8 +124,8 @@
         if (
             self.bs < get_attention_tp_size()
             or forward_batch.forward_mode.is_target_verify()
+            or self.use_fia
         ):
->>>>>>> e7157c9b
             return self.attr_type[AttentionArch.MLA]
         return self.attr_type[model_runner.model_config.attention_arch]
 
