from typing import TYPE_CHECKING, Optional

import torch
import torch_npu

from sglang.srt.constants import GPU_MEMORY_TYPE_KV_CACHE
from sglang.srt.mem_cache.memory_pool import (
    MHATokenToKVPool,
    MLATokenToKVPool,
    get_tensor_size_bytes,
)
from sglang.srt.utils import get_bool_env_var

if TYPE_CHECKING:
    from sglang.srt.layers.radix_attention import RadixAttention


class NPUMHATokenToKVPool(MHATokenToKVPool):

    def __init__(
        self,
        size: int,
        page_size: int,
        dtype: torch.dtype,
        head_num: int,
        head_dim: int,
        layer_num: int,
        device: str,
        enable_memory_saver: bool,
        start_layer: Optional[int] = None,
        end_layer: Optional[int] = None,
        enable_alt_stream: bool = True,
        enable_kv_cache_copy: bool = False,
    ):
        self.use_fia = get_bool_env_var("ASCEND_USE_FIA", "False")
        super().__init__(
            size,
            page_size,
            dtype,
            head_num,
            head_dim,
            layer_num,
            device,
            enable_memory_saver,
            start_layer,
            end_layer,
            enable_alt_stream,
            enable_kv_cache_copy,
        )

    def _create_buffers(self):
        with self.memory_saver_adapter.region(GPU_MEMORY_TYPE_KV_CACHE):
            # [size, head_num, head_dim] for each layer
            # The padded slot 0 is used for writing dummy outputs from padded tokens.
            # Continuous memory improves the efficiency of Ascend`s transmission backend,
            # while other backends remain unchanged.
            self.kv_buffer = torch.zeros(
                (
                    2,
                    self.layer_num,
                    self.size // self.page_size + 1,
                    self.page_size,
                    self.head_num,
                    self.head_dim,
                ),
                dtype=self.store_dtype,
                device=self.device,
            )
            self.k_buffer = self.kv_buffer[0]
            self.v_buffer = self.kv_buffer[1]

            if self.use_fia:
                self.k_buffer = []
                self.v_buffer = []
                for i in range(self.layer_num):
                    k_buffer_layer = self.kv_buffer[0][i].view(
                        -1, 1, self.head_num, self.head_dim
                    )
                    v_buffer_layer = self.kv_buffer[1][i].view(
                        -1, 1, self.head_num, self.head_dim
                    )
                    self.k_buffer.append(k_buffer_layer)
                    self.v_buffer.append(v_buffer_layer)

    # for disagg
    def get_contiguous_buf_infos(self):
        # layer_num x [seq_len, head_num, head_dim]
        # layer_num x [page_num, page_size, head_num, head_dim]
        kv_data_ptrs = [
            self.get_key_buffer(i).data_ptr()
            for i in range(self.start_layer, self.start_layer + self.layer_num)
        ] + [
            self.get_value_buffer(i).data_ptr()
            for i in range(self.start_layer, self.start_layer + self.layer_num)
        ]
        kv_data_lens = [
            self.get_key_buffer(i).nbytes
            for i in range(self.start_layer, self.start_layer + self.layer_num)
        ] + [
            self.get_value_buffer(i).nbytes
            for i in range(self.start_layer, self.start_layer + self.layer_num)
        ]
        kv_item_lens = [
            self.get_key_buffer(i)[0].nbytes
            for i in range(self.start_layer, self.start_layer + self.layer_num)
        ] + [
            self.get_value_buffer(i)[0].nbytes
            for i in range(self.start_layer, self.start_layer + self.layer_num)
        ]
        return kv_data_ptrs, kv_data_lens, kv_item_lens

    def set_kv_buffer(
        self,
        layer: "RadixAttention",
        loc: torch.Tensor,
        cache_k: torch.Tensor,
        cache_v: torch.Tensor,
        k_scale: Optional[float] = None,
        v_scale: Optional[float] = None,
        layer_id_override: Optional[int] = None,
    ):
        if layer_id_override is not None:
            layer_id = layer_id_override
        else:
            layer_id = layer.layer_id
        if cache_k.dtype != self.dtype:
            if k_scale is not None:
                cache_k.div_(k_scale)
            if v_scale is not None:
                cache_v.div_(v_scale)
            cache_k = cache_k.to(self.dtype)
            cache_v = cache_v.to(self.dtype)

        if self.store_dtype != self.dtype:
            cache_k = cache_k.view(self.store_dtype)
            cache_v = cache_v.view(self.store_dtype)
<<<<<<< HEAD

        if self.use_fia:
            k_buffer_layer = self.k_buffer[layer_id - self.start_layer]
            v_buffer_layer = self.v_buffer[layer_id - self.start_layer]

            torch_npu.npu_scatter_nd_update_(
                k_buffer_layer,
                loc.view(-1, 1),
                cache_k.view(-1, 1, self.head_num, self.head_dim),
            )
            torch_npu.npu_scatter_nd_update_(
                v_buffer_layer,
                loc.view(-1, 1),
                cache_v.view(-1, 1, self.head_num, self.head_dim),
            )
        else:
            torch_npu._npu_reshape_and_cache(
                key=cache_k,
                value=cache_v,
                key_cache=self.k_buffer[layer_id - self.start_layer].view(
                    -1, self.page_size, self.head_num, self.head_dim
                ),
                value_cache=self.v_buffer[layer_id - self.start_layer].view(
                    -1, self.page_size, self.head_num, self.head_dim
                ),
                slot_indices=loc,
            )
=======
        loc = loc.to(torch.int32)
        torch_npu._npu_reshape_and_cache(
            key=cache_k,
            value=cache_v,
            key_cache=self.k_buffer[layer_id - self.start_layer].view(
                -1, self.page_size, self.head_num, self.head_dim
            ),
            value_cache=self.v_buffer[layer_id - self.start_layer].view(
                -1, self.page_size, self.head_num, self.head_dim
            ),
            slot_indices=loc,
        )
>>>>>>> e7157c9b


class NPUMLATokenToKVPool(MLATokenToKVPool):

    def __init__(
        self,
        size: int,
        page_size: int,
        dtype: torch.dtype,
        kv_lora_rank: int,
        qk_rope_head_dim: int,
        index_head_dim: Optional[int],
        layer_num: int,
        device: str,
        enable_memory_saver: bool,
        start_layer: Optional[int] = None,
        end_layer: Optional[int] = None,
    ):
        super(MLATokenToKVPool, self).__init__(
            size,
            page_size,
            dtype,
            layer_num,
            device,
            enable_memory_saver,
            start_layer,
            end_layer,
        )

        self.kv_lora_rank = kv_lora_rank
        self.qk_rope_head_dim = qk_rope_head_dim
        self.index_head_dim = index_head_dim

        self.custom_mem_pool = None

        with self.memory_saver_adapter.region(GPU_MEMORY_TYPE_KV_CACHE):
            # The padded slot 0 is used for writing dummy outputs from padded tokens.
            self.k_buffer = torch.zeros(
                (
                    layer_num,
                    self.size // self.page_size + 1,
                    self.page_size,
                    1,
                    self.kv_lora_rank,
                ),
                dtype=self.store_dtype,
                device=self.device,
            )
            self.v_buffer = torch.zeros(
                (
                    layer_num,
                    self.size // self.page_size + 1,
                    self.page_size,
                    1,
                    self.qk_rope_head_dim,
                ),
                dtype=self.store_dtype,
                device=self.device,
            )
            if self.index_head_dim is not None:
                self.index_k_buffer = torch.zeros(
                    (
                        layer_num,
                        self.size // self.page_size + 1,
                        self.page_size,
                        1,
                        self.index_head_dim,
                    ),
                    dtype=self.store_dtype,
                    device=self.device,
                )

        self._finalize_allocation_log(size)

    def get_kv_size_bytes(self):
        assert hasattr(self, "k_buffer")
        assert hasattr(self, "v_buffer")
        kv_size_bytes = 0
        for k_cache in self.k_buffer:
            kv_size_bytes += get_tensor_size_bytes(k_cache)
        for v_cache in self.v_buffer:
            kv_size_bytes += get_tensor_size_bytes(v_cache)
        if self.index_head_dim is not None:
            assert hasattr(self, "index_k_buffer")
            for index_k_cache in self.index_k_buffer:
                kv_size_bytes += get_tensor_size_bytes(index_k_cache)
        return kv_size_bytes

    def get_kv_buffer(self, layer_id: int):
        if self.layer_transfer_counter is not None:
            self.layer_transfer_counter.wait_until(layer_id - self.start_layer)
        return (
            self.k_buffer[layer_id - self.start_layer],
            self.v_buffer[layer_id - self.start_layer],
        )

    def get_key_buffer(self, layer_id: int):
        if self.layer_transfer_counter is not None:
            self.layer_transfer_counter.wait_until(layer_id - self.start_layer)

        if self.store_dtype != self.dtype:
            return self.k_buffer[layer_id - self.start_layer].view(self.dtype)
        return self.k_buffer[layer_id - self.start_layer]

    def get_value_buffer(self, layer_id: int):
        if self.layer_transfer_counter is not None:
            self.layer_transfer_counter.wait_until(layer_id - self.start_layer)

        if self.store_dtype != self.dtype:
            return self.v_buffer[layer_id - self.start_layer].view(self.dtype)
        return self.v_buffer[layer_id - self.start_layer]

    def get_index_k_buffer(self, layer_id: int):
        if self.layer_transfer_counter is not None:
            self.layer_transfer_counter.wait_until(layer_id - self.start_layer)

        if self.store_dtype != self.dtype:
            return self.index_k_buffer[layer_id - self.start_layer].view(self.dtype)
        return self.index_k_buffer[layer_id - self.start_layer]

    # for disagg
    def get_contiguous_buf_infos(self):
        # MLA has only one kv_buffer, so only the information of this buffer needs to be returned.
        kv_data_ptrs = [self.k_buffer[i].data_ptr() for i in range(self.layer_num)] + [
            self.v_buffer[i].data_ptr() for i in range(self.layer_num)
        ]
        kv_data_lens = [self.k_buffer[i].nbytes for i in range(self.layer_num)] + [
            self.v_buffer[i].nbytes for i in range(self.layer_num)
        ]
        kv_item_lens = [self.k_buffer[i][0].nbytes for i in range(self.layer_num)] + [
            self.v_buffer[i][0].nbytes for i in range(self.layer_num)
        ]
        if self.index_head_dim is not None:
            kv_data_ptrs += [
                self.index_k_buffer[i].data_ptr() for i in range(self.layer_num)
            ]
            kv_data_lens += [
                self.index_k_buffer[i].nbytes for i in range(self.layer_num)
            ]
            kv_item_lens += [
                self.index_k_buffer[i][0].nbytes for i in range(self.layer_num)
            ]
        return kv_data_ptrs, kv_data_lens, kv_item_lens

    def set_kv_buffer(
        self,
        layer: "RadixAttention",
        loc: torch.Tensor,
        cache_k: torch.Tensor,
        cache_v: torch.Tensor,
    ):
        layer_id = layer.layer_id
        if cache_k.dtype != self.dtype:
            cache_k = cache_k.to(self.dtype)
            cache_v = cache_v.to(self.dtype)

        if self.store_dtype != self.dtype:
            cache_k = cache_k.view(self.store_dtype)
            cache_v = cache_v.view(self.store_dtype)

        if cache_v is None:
            cache_k, cache_v = cache_k.split(
                [self.kv_lora_rank, self.qk_rope_head_dim], dim=-1
            )

        torch_npu.npu_scatter_nd_update_(
            self.k_buffer[layer_id - self.start_layer].view(-1, 1, self.kv_lora_rank),
            loc.view(-1, 1),
            cache_k.view(-1, 1, self.kv_lora_rank),
        )
        torch_npu.npu_scatter_nd_update_(
            self.v_buffer[layer_id - self.start_layer].view(
                -1, 1, self.qk_rope_head_dim
            ),
            loc.view(-1, 1),
            cache_v.view(-1, 1, self.qk_rope_head_dim),
        )

    def set_index_k_buffer(
        self,
        layer_id: int,
        loc: torch.Tensor,
        index_k: torch.Tensor,
    ):
        if index_k.dtype != self.dtype:
            index_k = index_k.to(self.dtype)

        if self.store_dtype != self.dtype:
            index_k = index_k.view(self.store_dtype)

        torch_npu.npu_scatter_nd_update_(
            self.index_k_buffer[layer_id - self.start_layer].view(
                -1, 1, self.index_head_dim
            ),
            loc.view(-1, 1),
            index_k.view(-1, 1, self.index_head_dim),
        )<|MERGE_RESOLUTION|>--- conflicted
+++ resolved
@@ -134,7 +134,6 @@
         if self.store_dtype != self.dtype:
             cache_k = cache_k.view(self.store_dtype)
             cache_v = cache_v.view(self.store_dtype)
-<<<<<<< HEAD
 
         if self.use_fia:
             k_buffer_layer = self.k_buffer[layer_id - self.start_layer]
@@ -151,6 +150,7 @@
                 cache_v.view(-1, 1, self.head_num, self.head_dim),
             )
         else:
+            loc = loc.to(torch.int32)
             torch_npu._npu_reshape_and_cache(
                 key=cache_k,
                 value=cache_v,
@@ -162,20 +162,6 @@
                 ),
                 slot_indices=loc,
             )
-=======
-        loc = loc.to(torch.int32)
-        torch_npu._npu_reshape_and_cache(
-            key=cache_k,
-            value=cache_v,
-            key_cache=self.k_buffer[layer_id - self.start_layer].view(
-                -1, self.page_size, self.head_num, self.head_dim
-            ),
-            value_cache=self.v_buffer[layer_id - self.start_layer].view(
-                -1, self.page_size, self.head_num, self.head_dim
-            ),
-            slot_indices=loc,
-        )
->>>>>>> e7157c9b
 
 
 class NPUMLATokenToKVPool(MLATokenToKVPool):
