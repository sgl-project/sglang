--- conflicted
+++ resolved
@@ -267,10 +267,10 @@
         if self.use_mla:
             self.ringmla_mask = self.ascend_attn_mask_builder.ringmla_mask
 
-        self.enable_torch_npugraph_ex_compile = (
-            model_runner.server_args.enable_torch_npugraph_ex_compile
-        )
-        if self.enable_torch_npugraph_ex_compile:
+        self.enable_torchair_compile = (
+            model_runner.server_args.enable_torchair_compile
+        )
+        if self.enable_torchair_compile:
             max_total_tokens = model_runner.max_total_num_tokens
             self.max_seqlen_pad = max_total_tokens // model_runner.server_args.page_size
 
@@ -302,7 +302,7 @@
         )
 
         if (
-            self.enable_torch_npugraph_ex_compile
+            self.enable_torchair_compile
             and forward_batch.forward_mode.is_decode_or_idle()
         ):
             bs = forward_batch.input_ids.size(0)
@@ -1340,15 +1340,7 @@
                     atten_mask=None,
                     block_size=self.page_size,
                     block_table=self.forward_metadata.block_tables,
-<<<<<<< HEAD
-                    actual_seq_lengths_kv=(
-                        self.forward_metadata.seq_lens_cpu_list
-                        if self.enable_torch_npugraph_ex_compile
-                        else self.forward_metadata.seq_lens_cpu_int
-                    ),
-=======
                     actual_seq_lengths_kv=actual_seq_len_kv,
->>>>>>> e27635a0
                     scale=layer.scaling,
                 )
             else:
