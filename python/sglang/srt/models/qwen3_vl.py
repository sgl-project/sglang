--- conflicted
+++ resolved
@@ -397,69 +397,6 @@
         return cos_combined, sin_combined
 
     def fast_pos_embed_interpolate(self, grid_thw):
-<<<<<<< HEAD
-        grid_ts, grid_hs, grid_ws = grid_thw[:, 0], grid_thw[:, 1], grid_thw[:, 2]
-        num_grid_per_side = int(self.num_position_embeddings**0.5)
-        device = self.pos_embed.weight.device
-
-        idx_list = [[] for _ in range(4)]
-        weight_list = [[] for _ in range(4)]
-
-        for t, h, w in zip(grid_ts, grid_hs, grid_ws):
-            h_idxs = torch.linspace(0, num_grid_per_side - 1, h)
-            w_idxs = torch.linspace(0, num_grid_per_side - 1, w)
-
-            h_idxs_floor = h_idxs.int()
-            w_idxs_floor = w_idxs.int()
-            h_idxs_ceil = (h_idxs.int() + 1).clip(max=num_grid_per_side - 1)
-            w_idxs_ceil = (w_idxs.int() + 1).clip(max=num_grid_per_side - 1)
-
-            dh = h_idxs - h_idxs_floor
-            dw = w_idxs - w_idxs_floor
-
-            base_h = h_idxs_floor * num_grid_per_side
-            base_h_ceil = h_idxs_ceil * num_grid_per_side
-
-            indices = [
-                (base_h[None].T + w_idxs_floor[None]).flatten(),
-                (base_h[None].T + w_idxs_ceil[None]).flatten(),
-                (base_h_ceil[None].T + w_idxs_floor[None]).flatten(),
-                (base_h_ceil[None].T + w_idxs_ceil[None]).flatten(),
-            ]
-
-            weights = [
-                ((1 - dh)[None].T * (1 - dw)[None]).flatten(),
-                ((1 - dh)[None].T * dw[None]).flatten(),
-                (dh[None].T * (1 - dw)[None]).flatten(),
-                (dh[None].T * dw[None]).flatten(),
-            ]
-
-            for i in range(4):
-                idx_list[i].extend(indices[i].tolist())
-                weight_list[i].extend(weights[i].tolist())
-
-        idx_tensor = torch.tensor(idx_list, dtype=torch.long, device=device)
-        weight_tensor = torch.tensor(
-            weight_list, dtype=self.pos_embed.weight.dtype, device=device
-        )
-        pos_embeds = self.pos_embed(idx_tensor).to(device) * weight_tensor[:, :, None]
-        patch_pos_embeds = pos_embeds[0] + pos_embeds[1] + pos_embeds[2] + pos_embeds[3]
-
-        patch_pos_embeds = patch_pos_embeds.split(
-            [h * w for h, w in zip(grid_hs, grid_ws)]
-        )
-
-        patch_pos_embeds_permute = []
-        merge_size = self.spatial_merge_size
-        for pos_embed, t, h, w in zip(patch_pos_embeds, grid_ts, grid_hs, grid_ws):
-            pos_embed = pos_embed.repeat(t, 1)
-            pos_embed = (
-                pos_embed.view(
-                    t, h // merge_size, merge_size, w // merge_size, merge_size, -1
-                )
-                .permute(0, 1, 3, 2, 4, 5)
-                .flatten(0, 4)
-=======
         patch_pos_embeds_permute = []
         m_size = self.spatial_merge_size
 
@@ -479,7 +416,6 @@
                 self.spatial_merge_size,
                 w // self.spatial_merge_size,
                 self.spatial_merge_size,
->>>>>>> 49adb37e
             )
             pos_embed = pos_embed.permute(1, 3, 2, 4, 0)
             pos_embed = pos_embed.flatten(0, 3).repeat(t, 1)
