--- conflicted
+++ resolved
@@ -177,229 +177,7 @@
         )
 
     def load_weights(self, weights: Iterable[Tuple[str, torch.Tensor]]):
-<<<<<<< HEAD
-        if hasattr(self.config, "num_nextn_predict_layers"):
-            num_nextn_layers = self.config.num_nextn_predict_layers
-            assert num_nextn_layers == 1, "Only 1 nextn layer is supportted"
-            assert num_nextn_layers == self.config.num_hidden_layers
-        else:
-            raise ValueError("num_nextn_predict_layers is not in the config")
-
-        stacked_params_mapping = [
-            # (param_name, shard_name, shard_id)
-            ("gate_up_proj", "gate_proj", 0),
-            ("gate_up_proj", "up_proj", 1),
-        ]
-        weights = self.compute_shared_experts_fusion_weights(
-            weights,
-            moe_layer_ids=range(1),
-        )
-
-        # Params for weights, fp8 weight scales, fp8 activation scales
-        # (param_name, weight_name, expert_id, shard_id)
-        MoEImpl = EPMoE if global_server_args_dict["enable_ep_moe"] else FusedMoE
-        expert_params_mapping = MoEImpl.make_expert_params_mapping(
-            ckpt_gate_proj_name="gate_proj",
-            ckpt_down_proj_name="down_proj",
-            ckpt_up_proj_name="up_proj",
-            num_experts=self.config.n_routed_experts + self.n_share_experts_fusion,
-        )
-
-        # Fuse q_a_proj and kv_a_proj_with_mqa along output dimension when q_lora_rank is not None
-        fuse_qkv_a_proj = hasattr(self.config, "q_lora_rank") and (
-            self.config.q_lora_rank is not None
-        )
-        cached_a_proj = {} if fuse_qkv_a_proj else None
-
-        nextn_layer_prefix = "model.layers.0"
-        nextn_spec_weight_names = [
-            "shared_head.norm",
-            "eh_proj",
-            "enorm",
-            "hnorm",
-        ]
-
-        params_dict = dict(self.named_parameters())
-        for name, loaded_weight in weights:
-            if not name.startswith(nextn_layer_prefix):
-                continue
-
-            # Use shared head and embed weights from target model
-            if "shared_head.head" in name or "embed_tokens" in name:
-                continue
-
-            is_decoder = True
-            # For nextn specific weights
-            for weight_name in nextn_spec_weight_names:
-                if weight_name in name:
-                    name = name.replace(nextn_layer_prefix, "model")
-                    is_decoder = False
-                    break
-            # For decoder layer weights
-            if is_decoder:
-                name = name.replace(nextn_layer_prefix, "model.decoder")
-
-            if "rotary_emb.inv_freq" in name:
-                continue
-            for param_name, weight_name, shard_id in stacked_params_mapping:
-                # Skip non-stacked layers and experts (experts handled below).
-                if weight_name not in name:
-                    continue
-                # We have mlp.experts[0].gate_proj in the checkpoint.
-                # Since we handle the experts below in expert_params_mapping,
-                # we need to skip here BEFORE we update the name, otherwise
-                # name will be updated to mlp.experts[0].gate_up_proj, which
-                # will then be updated below in expert_params_mapping
-                # for mlp.experts[0].gate_gate_up_proj, which breaks load.
-                if ("mlp.experts." in name) and name not in params_dict:
-                    continue
-                name = name.replace(weight_name, param_name)
-                # Skip loading extra bias for GPTQ models.
-                if name.endswith(".bias") and name not in params_dict:
-                    continue
-                param = params_dict[name]
-                weight_loader = param.weight_loader
-                weight_loader(param, loaded_weight, shard_id)
-                break
-            else:
-                for mapping in expert_params_mapping:
-                    param_name, weight_name, expert_id, shard_id = mapping
-                    if weight_name not in name:
-                        continue
-                    name = name.replace(weight_name, param_name)
-                    param = params_dict[name]
-                    weight_loader = param.weight_loader
-                    weight_loader(
-                        param,
-                        loaded_weight,
-                        name,
-                        shard_id=shard_id,
-                        expert_id=expert_id,
-                    )
-                    break
-                else:
-                    # Skip loading extra bias for GPTQ models.
-                    if name.endswith(".bias") and name not in params_dict:
-                        continue
-
-                    # Handle fused_qkv_a_proj
-                    if fuse_qkv_a_proj and (
-                        "q_a_proj" in name or "kv_a_proj_with_mqa" in name
-                    ):
-                        cached_a_proj[name] = loaded_weight
-                        q_a_proj_name = (
-                            name
-                            if "q_a_proj" in name
-                            else name.replace("kv_a_proj_with_mqa", "q_a_proj")
-                        )
-                        kv_a_proj_name = (
-                            name
-                            if "kv_a_proj_with_mqa" in name
-                            else name.replace("q_a_proj", "kv_a_proj_with_mqa")
-                        )
-
-                        # When both q_a_proj and kv_a_proj_with_mqa has been cached, load the fused weight to parameter
-                        if (
-                            q_a_proj_name in cached_a_proj
-                            and kv_a_proj_name in cached_a_proj
-                        ):
-
-                            q_a_proj_weight = cached_a_proj[q_a_proj_name]
-                            kv_a_proj_weight = cached_a_proj[kv_a_proj_name]
-                            fused_weight = torch.cat(
-                                [q_a_proj_weight, kv_a_proj_weight], dim=0
-                            )
-
-                            param_name = name.replace(
-                                "q_a_proj", "fused_qkv_a_proj_with_mqa"
-                            )
-                            param = params_dict[param_name]
-
-                            weight_loader = getattr(
-                                param, "weight_loader", default_weight_loader
-                            )
-                            weight_loader(param, fused_weight)
-                            cached_a_proj.pop(q_a_proj_name)
-                            cached_a_proj.pop(kv_a_proj_name)
-                    else:
-                        param = params_dict[name]
-                        weight_loader = getattr(
-                            param, "weight_loader", default_weight_loader
-                        )
-                        weight_loader(param, loaded_weight)
-
-        self_attn = self.model.decoder.self_attn
-        if hasattr(self_attn.kv_b_proj, "qweight"):
-            # AWQ compatible
-            if _is_cuda:
-                w = awq_dequantize(
-                    self_attn.kv_b_proj.qweight,
-                    self_attn.kv_b_proj.scales,
-                    self_attn.kv_b_proj.qzeros,
-                ).T
-            else:
-                w = awq_dequantize(
-                    self_attn.kv_b_proj.qweight,
-                    self_attn.kv_b_proj.scales,
-                    self_attn.kv_b_proj.qzeros,
-                    0,
-                    0,
-                    0,
-                ).T
-        else:
-            w = self_attn.kv_b_proj.weight
-        # NOTE(HandH1998): Since `bmm_fp8` only supports per-tensor scale, we have to requantize `self_attn.kv_b_proj`.
-        # This may affect the accuracy of fp8 model.
-        if hasattr(self.quant_config, "weight_block_size") and w.dtype in (
-            torch.float8_e4m3fn,
-            torch.float8_e4m3fnuz,
-        ):
-            weight_block_size = self.quant_config.weight_block_size
-            if weight_block_size is not None:
-                assert hasattr(self_attn.kv_b_proj, "weight_scale_inv")
-                if _is_hip:
-                    weight, weight_scale, _ = normalize_e4m3fn_to_e4m3fnuz(
-                        weight=w,
-                        weight_scale=self_attn.kv_b_proj.weight_scale_inv,
-                        input_scale=None,
-                    )
-                else:
-                    weight = w
-                    weight_scale = self_attn.kv_b_proj.weight_scale_inv
-
-                w, scale = block_quant_to_tensor_quant(
-                    weight, weight_scale, weight_block_size
-                )
-                self_attn.w_scale = scale
-        if w.dtype == torch.int8:
-            if hasattr(self.quant_config, "weight_block_size"):
-                # block-wise int8 need it
-                weight_block_size = self.quant_config.weight_block_size
-                if weight_block_size is not None:
-                    assert hasattr(self_attn.kv_b_proj, "weight_scale_inv")
-                    weight = w
-                    weight_scale = self_attn.kv_b_proj.weight_scale_inv
-                    w = int8_block_dequant(weight, weight_scale, weight_block_size).to(
-                        torch.bfloat16
-                    )
-            else:
-                # channel-wise int8 need it
-                assert hasattr(self_attn.kv_b_proj, "weight_scale")
-                w = w.to(torch.bfloat16) * self_attn.kv_b_proj.weight_scale.to(
-                    torch.bfloat16
-                )
-        w_kc, w_vc = w.unflatten(
-            0, (-1, self_attn.qk_nope_head_dim + self_attn.v_head_dim)
-        ).split([self_attn.qk_nope_head_dim, self_attn.v_head_dim], dim=1)
-        self_attn.w_kc = w_kc.transpose(1, 2).contiguous().transpose(1, 2)
-        self_attn.w_vc = w_vc.contiguous().transpose(1, 2)
-        if hasattr(self_attn.kv_b_proj, "weight_scale") and self_attn.w_scale is None:
-            self_attn.w_scale = self_attn.kv_b_proj.weight_scale
-            if _is_hip:
-                self_attn.w_scale *= 2.0
-=======
         super().load_weights(weights, is_nextn=True)
->>>>>>> e4b6133b
 
 
 EntryClass = [DeepseekV3ForCausalLMNextN]