# Copyright 2023-2024 SGLang Team
# Licensed under the Apache License, Version 2.0 (the "License");
# you may not use this file except in compliance with the License.
# You may obtain a copy of the License at
#
#     http://www.apache.org/licenses/LICENSE-2.0
#
# Unless required by applicable law or agreed to in writing, software
# distributed under the License is distributed on an "AS IS" BASIS,
# WITHOUT WARRANTIES OR CONDITIONS OF ANY KIND, either express or implied.
# See the License for the specific language governing permissions and
# limitations under the License.
# ==============================================================================

"""Inference-only OpenAIMoE model."""
import logging
from typing import Any, Dict, Iterable, Optional, Tuple, Union
import einops


import torch
from torch import nn
from transformers import PretrainedConfig

from sglang.srt.distributed import (
    get_pp_group,
    get_tensor_model_parallel_rank,
    get_tensor_model_parallel_world_size,
    parallel_state,
    split_tensor_along_last_dim,
    tensor_model_parallel_all_gather,
    tensor_model_parallel_all_reduce,
)
from sglang.srt.layers.activation import SwiGLU
from sglang.srt.layers.communicator import LayerCommunicator, LayerScatterModes, ScatterMode
from sglang.srt.layers.dp_attention import (
    attn_tp_all_gather,
    attn_tp_reduce_scatter,
    dp_gather_partial,
    dp_scatter,
    get_attention_tp_rank,
    get_attention_tp_size,
    get_local_attention_dp_size,
)
from sglang.srt.layers.layernorm import RMSNorm
from sglang.srt.layers.linear import (
    MergedColumnParallelLinear,
    QKVParallelLinear,
    ReplicatedLinear,
    RowParallelLinear,
)
from sglang.srt.layers.logits_processor import LogitsProcessor, LogitsProcessorOutput
from sglang.srt.layers.moe.ep_moe.layer import get_moe_impl_class
from sglang.srt.layers.moe.ep_moe.token_dispatcher import DeepEPDispatcher
from sglang.srt.layers.moe.fused_moe_triton import FusedMoE
from sglang.srt.layers.moe.topk import select_experts
from sglang.srt.layers.quantization.base_config import QuantizationConfig
from sglang.srt.layers.radix_attention import RadixAttention
from sglang.srt.layers.rotary_embedding import get_rope
from sglang.srt.layers.utils import PPMissingLayer, get_layer_id
from sglang.srt.layers.vocab_parallel_embedding import (
    ParallelLMHead,
    VocabParallelEmbedding,
)
from sglang.srt.managers.expert_distribution import (
    get_global_expert_distribution_recorder,
)
from sglang.srt.managers.expert_location import ModelConfigForExpertLocation
from sglang.srt.managers.expert_location_dispatch import ExpertLocationDispatchInfo
from sglang.srt.managers.schedule_batch import global_server_args_dict
from sglang.srt.model_executor.forward_batch_info import (
    ForwardBatch,
    ForwardMode,
    PPProxyTensors,
)
from sglang.srt.model_loader.weight_utils import default_weight_loader
from sglang.srt.two_batch_overlap import MaybeTboDeepEPDispatcher, model_forward_maybe_tbo
from sglang.srt.utils import DeepEPMode, add_prefix, is_non_idle_and_non_empty, make_layers

OpenAIMoeConfig = None

logger = logging.getLogger(__name__)


# ================================================================================================================
# Oai flashinfer Attention Sink Reference
# ================================================================================================================
import math
def sink_softmax(logits, sink):
    sink = einops.repeat(sink, "h -> b h m 1", b=logits.shape[0], m=logits.shape[2])
    # (b, h, m, (n + 1))
    logits = torch.cat([logits, torch.log(sink)], dim=-1)
    # (s_1, s_2, ..., s_n)
    # (s_1, s_2, ..., s_n, log(sink))
    # (exp(s_1), exp(s_2), ..., exp(s_n), sink)
    # (exp(s_1) / (exp(s_1) + exp(s_2) + ... + exp(s_n) + sink),
    #  exp(s_2) / (exp(s_1) + exp(s_2) + ... + exp(s_n) + sink),
    #  ...,
    #  exp(s_n) / (exp(s_1) + exp(s_2) + ... + exp(s_n) + sink))
    #  sink / (exp(s_1) + exp(s_2) + ... + exp(s_n) + sink)
    score = torch.softmax(logits, dim=-1)[..., :-1].contiguous()
    return score


def sink_attention_ref(
    batch_size,
    q: torch.Tensor,
    k: torch.Tensor,
    v: torch.Tensor,
    sink: torch.Tensor,
    causal: bool,
    sm_scale: float,
    window_left: bool,
) -> torch.Tensor:
    qo_len = q.shape[0] // batch_size
    kv_len = k.shape[0] // batch_size
    num_qo_heads = q.shape[1]
    num_kv_heads = k.shape[1]
    if num_qo_heads != num_kv_heads:
        # repeat interleave kv
        k = torch.repeat_interleave(k, num_qo_heads // num_kv_heads, dim=1)
        v = torch.repeat_interleave(v, num_qo_heads // num_kv_heads, dim=1)

    head_dim_qk = q.shape[2]
    head_dim_vo = v.shape[2]
    logits = (
        torch.einsum(
            "bmhd,bnhd->bhmn",
            q.view(batch_size, qo_len, num_qo_heads, head_dim_qk).float(),
            k.view(batch_size, kv_len, num_qo_heads, head_dim_qk).float(),
        )
        * sm_scale
    )

    if causal:
        mask = torch.arange(kv_len - qo_len, kv_len, device=q.device).unsqueeze(
            1
        ) >= torch.arange(0, kv_len, device=q.device).unsqueeze(0)
        if window_left >= 0:
            row_idx = torch.arange(qo_len, dtype=torch.int32, device=q.device)[:, None]
            col_idx = torch.arange(kv_len, dtype=torch.int32, device=q.device)[None, :]
            mask &= row_idx - window_left <= col_idx
    else:
        mask = torch.ones(qo_len, kv_len, device=q.device)
        if window_left >= 0:
            row_idx = torch.arange(qo_len, dtype=torch.int32, device=q.device)[:, None]
            col_idx = torch.arange(kv_len, dtype=torch.int32, device=q.device)[None, :]
            mask = row_idx - window_left <= col_idx

    logits = logits.masked_fill(mask.unsqueeze(0).unsqueeze(0) == 0, float("-inf"))

    p = sink_softmax(logits, sink)
    o_ref = (
        torch.einsum(
            "bhmn,bnhd->bmhd",
            p,
            v.view(batch_size, kv_len, num_qo_heads, head_dim_vo).float(),
        )
        .contiguous()
        .view(batch_size * qo_len, num_qo_heads * head_dim_vo)
        
    )

    return o_ref


# Todo: to make sure sliding window size for flashinfer is correct
def get_attention_sliding_window_size(config, use_sliding_window=False):
    # Todo: reference do not -1 but in SGLang do -1
    sliding_window = config.sliding_window if use_sliding_window else 0
    # sliding_window = config.sliding_window - 1 if use_sliding_window else -1
    return sliding_window


class OpenAIMoeMLP(nn.Module):
    def __init__(
        self,
        config: OpenAIMoeConfig,
        hidden_size: int,
        intermediate_size: int,
        hidden_act: str,
        quant_config: Optional[QuantizationConfig] = None,
        reduce_results: bool = True,
        prefix: str = "",
    ) -> None:
        super().__init__()
        self.gate_up_proj = MergedColumnParallelLinear(
            hidden_size,
            [intermediate_size] * 2,
            bias=config.mlp_bias,
            quant_config=quant_config,
            prefix=add_prefix("gate_up_proj", prefix),
        )
        self.down_proj = RowParallelLinear(
            intermediate_size,
            hidden_size,
            bias=config.mlp_bias,
            quant_config=quant_config,
            reduce_results=reduce_results,
            prefix=add_prefix("down_proj", prefix),
        )
        if hidden_act != "swiglu":
            raise ValueError(
                f"Unsupported activation: {hidden_act}. Only swiglu is supported for now."
            )
        self.act_fn = SwiGLU()

    def forward(self, x):
        gate_up, _ = self.gate_up_proj(x)
        x = self.act_fn(gate_up)
        x, _ = self.down_proj(x)
        return x


class OpenAIMoeSparseMoeBlock(nn.Module):
    def __init__(
        self,
        config: OpenAIMoeConfig,
        layer_id: int,
        quant_config: Optional[QuantizationConfig] = None,
        prefix: str = "",
    ):
        super().__init__()
        self.tp_size = get_tensor_model_parallel_world_size()
        self.layer_id = layer_id
        if self.tp_size > config.num_experts:
            raise ValueError(
                f"Tensor parallel size {self.tp_size} is greater than "
                f"the number of experts {config.num_experts}."
            )

        if global_server_args_dict["enable_deepep_moe"]:
            extra_args = dict(
                deepep_mode=DeepEPMode[global_server_args_dict["deepep_mode"]]
            )
        else:
            extra_args = dict(is_openai_moe=True,
                              swiglu_alpha=1.702,
                              swiglu_beta=1.0,
                              enable_mxfp4_moe=global_server_args_dict["enable_w4_mxfp4_moe"] or global_server_args_dict["enable_w4a8_mxfp4_moe"],
                              enable_fp8_activation=global_server_args_dict["enable_w4a8_mxfp4_moe"],
<<<<<<< HEAD
                              shuffle_weight=False)
=======
                              shuffle_weight=False,
                              pair_wise_act=True)
>>>>>>> ede293e7

        # Todo: add bias support in MoE impl class
        self.experts = get_moe_impl_class()(
            num_experts=config.num_experts
            + global_server_args_dict["ep_num_redundant_experts"],
            top_k=config.num_experts_per_tok,
            layer_id=layer_id,
            hidden_size=config.hidden_size,
            intermediate_size=config.moe_intermediate_size,
            renormalize=config.norm_topk_prob,
            bias=config.mlp_bias, # Todo: add bias support in MoE impl class
            quant_config=quant_config,
            prefix=add_prefix("experts", prefix),
            **extra_args,
            activation=config.hidden_act,
        )

        self.gate = ReplicatedLinear(
            config.hidden_size,
            config.num_experts,
            bias=config.mlp_bias,
            quant_config=None,
            #Todo: to replace gate with router
            prefix=add_prefix("gate", prefix),
        )

        if global_server_args_dict["enable_deepep_moe"]:
            # TODO: we will support tp < ep in the future
            self.ep_size = get_tensor_model_parallel_world_size()
            self.num_experts = (
                config.num_experts + global_server_args_dict["ep_num_redundant_experts"]
            )
            self.top_k = config.num_experts_per_tok
            self.renormalize = config.norm_topk_prob

            self.deepep_dispatcher = MaybeTboDeepEPDispatcher(
                group=parallel_state.get_tp_group().device_group,
                router_topk=self.top_k,
                permute_fusion=True,
                num_experts=self.num_experts,
                num_local_experts=config.num_experts // self.tp_size,
                hidden_size=config.hidden_size,
                params_dtype=config.torch_dtype,
                deepep_mode=DeepEPMode[global_server_args_dict["deepep_mode"]],
                async_finish=True,  # TODO
                return_recv_hook=True,
            )

    def forward(
        self, hidden_states: torch.Tensor, forward_batch: Optional[ForwardBatch] = None
    ) -> torch.Tensor:
        if not global_server_args_dict["enable_deepep_moe"]:
            return self.forward_normal(hidden_states)
        else:
            return self.forward_deepep(hidden_states, forward_batch)

    def get_moe_weights(self):
        return [
            x.data
            for name, x in self.experts.named_parameters()
            if name not in ["correction_bias"]
        ]

    def forward_normal(self, hidden_states: torch.Tensor) -> torch.Tensor:
        num_tokens, hidden_dim = hidden_states.shape
        hidden_states = hidden_states.view(-1, hidden_dim)

        # router_logits: (num_tokens, n_experts)
        router_logits, _ = self.gate(hidden_states)
        final_hidden_states = self.experts(
            hidden_states=hidden_states, router_logits=router_logits
        )
        if self.tp_size > 1:
            final_hidden_states = tensor_model_parallel_all_reduce(final_hidden_states)

        return final_hidden_states.view(num_tokens, hidden_dim)

    def forward_deepep(
        self, hidden_states: torch.Tensor, forward_batch: ForwardBatch
    ) -> torch.Tensor:
        forward_mode = forward_batch.forward_mode
        if is_non_idle_and_non_empty(forward_mode, hidden_states):
            # router_logits: (num_tokens, n_experts)
            router_logits, _ = self.gate(hidden_states)

            topk_weights, topk_idx = select_experts(
                hidden_states=hidden_states,
                router_logits=router_logits,
                top_k=self.top_k,
                use_grouped_topk=False,
                renormalize=self.renormalize,
                num_token_non_padded=forward_batch.num_token_non_padded,
                expert_location_dispatch_info=ExpertLocationDispatchInfo.init_new(
                    layer_id=self.layer_id,
                ),
            )
        else:
            topk_idx = torch.full(
                (0, self.top_k), -1, dtype=torch.int, device=hidden_states.device
            )
            topk_weights = torch.empty(
                (0, self.top_k), dtype=torch.float32, device=hidden_states.device
            )
        if self.ep_size > 1:
            # TODO(ch-wan): allow users to set num_max_dispatch_tokens_per_rank value
            (
                hidden_states,
                topk_idx,
                topk_weights,
                reorder_topk_ids,
                num_recv_tokens_per_expert,
                seg_indptr,
                masked_m,
                expected_m,
            ) = self.deepep_dispatcher.dispatch(
                hidden_states=hidden_states,
                topk_idx=topk_idx,
                topk_weights=topk_weights,
                forward_mode=forward_mode,
            )
        final_hidden_states = self.experts(
            hidden_states=hidden_states,
            topk_idx=topk_idx,
            topk_weights=topk_weights,
            reorder_topk_ids=reorder_topk_ids,
            seg_indptr=seg_indptr,
            masked_m=masked_m,
            expected_m=expected_m,
            num_recv_tokens_per_expert=num_recv_tokens_per_expert,
            forward_mode=forward_mode,
        )
        if self.ep_size > 1:
            final_hidden_states = self.deepep_dispatcher.combine(
                hidden_states=final_hidden_states,
                topk_idx=topk_idx,
                topk_weights=topk_weights,
                forward_mode=forward_mode,
            )
        return final_hidden_states

    def op_gate(self, state):
        if is_non_idle_and_non_empty(
            state.forward_batch.forward_mode, state.hidden_states_mlp_input
        ):
            # router_logits: (num_tokens, n_experts)
            state.router_logits, _ = self.gate(state.hidden_states_mlp_input)
        else:
            state.router_logits = None

    def op_select_experts(self, state):
        router_logits = state.pop("router_logits")
        hidden_states = state.hidden_states_mlp_input
        if router_logits is not None:
            with get_global_expert_distribution_recorder().with_current_layer(
                self.layer_id
            ):
                state.topk_weights_local, state.topk_idx_local = select_experts(
                    hidden_states=hidden_states,
                    router_logits=router_logits,
                    top_k=self.top_k,
                    use_grouped_topk=False,
                    renormalize=self.renormalize,
                    num_token_non_padded=state.forward_batch.num_token_non_padded,
                    expert_location_dispatch_info=ExpertLocationDispatchInfo.init_new(
                        layer_id=self.layer_id,
                    ),
                )
        else:
            state.topk_idx_local = torch.full(
                (0, self.top_k), -1, dtype=torch.int, device=hidden_states.device
            )
            state.topk_weights_local = torch.empty(
                (0, self.top_k), dtype=torch.float32, device=hidden_states.device
            )

    def op_dispatch_a(self, state):
        if self.ep_size > 1:
            # TODO(ch-wan): allow users to set num_max_dispatch_tokens_per_rank value
            self.deepep_dispatcher.dispatch_a(
                hidden_states=state.pop("hidden_states_mlp_input"),
                topk_idx=state.pop("topk_idx_local"),
                topk_weights=state.pop("topk_weights_local"),
                forward_mode=state.forward_batch.forward_mode,
                tbo_subbatch_index=state.get("tbo_subbatch_index"),
            )

    def op_dispatch_b(self, state):
        if self.ep_size > 1:
            with get_global_expert_distribution_recorder().with_current_layer(
                self.layer_id
            ):
                (
                    state.hidden_states_experts_input,
                    state.topk_idx_dispatched,
                    state.topk_weights_dispatched,
                    state.reorder_topk_ids,
                    state.num_recv_tokens_per_expert,
                    state.seg_indptr,
                    state.masked_m,
                    state.expected_m,
                ) = self.deepep_dispatcher.dispatch_b(
                    tbo_subbatch_index=state.get("tbo_subbatch_index"),
                )

    def op_experts(self, state):
        state.hidden_states_experts_output = self.experts(
            hidden_states=state.pop("hidden_states_experts_input"),
            topk_idx=state.topk_idx_dispatched,
            topk_weights=state.topk_weights_dispatched,
            reorder_topk_ids=state.pop("reorder_topk_ids"),
            seg_indptr=state.pop("seg_indptr"),
            masked_m=state.pop("masked_m"),
            expected_m=state.pop("expected_m"),
            num_recv_tokens_per_expert=state.pop("num_recv_tokens_per_expert"),
            forward_mode=state.forward_batch.forward_mode,
        )

    def op_combine_a(self, state):
        if self.ep_size > 1:
            self.deepep_dispatcher.combine_a(
                hidden_states=state.pop("hidden_states_experts_output"),
                topk_idx=state.pop("topk_idx_dispatched"),
                topk_weights=state.pop("topk_weights_dispatched"),
                forward_mode=state.forward_batch.forward_mode,
                tbo_subbatch_index=state.get("tbo_subbatch_index"),
            )

    def op_combine_b(self, state):
        if self.ep_size > 1:
            state.hidden_states_after_combine = self.deepep_dispatcher.combine_b(
                tbo_subbatch_index=state.get("tbo_subbatch_index"),
            )

    def op_output(self, state):
        state.hidden_states_mlp_output = state.pop("hidden_states_after_combine")


class OpenAIMoeAttention(nn.Module):
    def __init__(
        self,
        config: OpenAIMoeConfig,
        hidden_size: int,
        num_heads: int,
        num_kv_heads: int,
        layer_id: int = 0,
        rope_theta: float = 150000,
        rope_scaling: Optional[Dict[str, Any]] = None,
        max_position_embeddings: int = 8192,
        head_dim: Optional[int] = None,
        rms_norm_eps: float = 1e-06,
        attention_bias: bool = False,
        quant_config: Optional[QuantizationConfig] = None,
        prefix: str = "",
    ) -> None:
        super().__init__()
        self.hidden_size = hidden_size

        attn_tp_rank = get_attention_tp_rank()
        attn_tp_size = get_attention_tp_size()

        self.total_num_heads = num_heads
        assert self.total_num_heads % attn_tp_size == 0
        self.num_heads = self.total_num_heads // attn_tp_size
        self.total_num_kv_heads = num_kv_heads
        if self.total_num_kv_heads >= attn_tp_size:
            # Number of KV heads is greater than TP size, so we partition
            # the KV heads across multiple tensor parallel GPUs.
            assert self.total_num_kv_heads % attn_tp_size == 0
        else:
            # Number of KV heads is less than TP size, so we replicate
            # the KV heads across multiple tensor parallel GPUs.
            assert attn_tp_size % self.total_num_kv_heads == 0
        self.num_kv_heads = max(1, self.total_num_kv_heads // attn_tp_size)
        self.head_dim = head_dim or hidden_size // self.total_num_heads
        self.q_size = self.num_heads * self.head_dim
        self.kv_size = self.num_kv_heads * self.head_dim
        self.scaling = self.head_dim**-0.5

        # default sink dtype is bfloat16
        self.sinks = nn.Parameter(torch.empty(self.num_heads, dtype=torch.bfloat16))

        self.rope_theta = rope_theta
        self.max_position_embeddings = max_position_embeddings
        self.tp_rank = get_tensor_model_parallel_rank()

        self.qkv_proj = QKVParallelLinear(
            hidden_size,
            self.head_dim,
            self.total_num_heads,
            self.total_num_kv_heads,
            bias=attention_bias,
            quant_config=quant_config,
            tp_rank=attn_tp_rank,
            tp_size=attn_tp_size,
            prefix=add_prefix("qkv_proj", prefix),
        )

        self.o_proj = RowParallelLinear(
            self.total_num_heads * self.head_dim,
            hidden_size,
            bias=attention_bias,
            quant_config=quant_config,
            tp_rank=attn_tp_rank,
            tp_size=attn_tp_size,
            reduce_results=True,
            prefix=add_prefix("o_proj", prefix),
        )

        self.rotary_emb = get_rope(
            self.head_dim,
            rotary_dim=self.head_dim,
            max_position=max_position_embeddings,
            base=rope_theta,
            rope_scaling=rope_scaling,
            truncate=False, # Oai do not truncate yarn correction range
            apply_scale_to_max_pos=False, # Oai do not apply scale to max position embeddings
        )
        # Todo: remove this, use CUDA impl. Currently sgl-kernel apply_rope_with_cos_sin_cache_inplace is not supported for Oai rope
        self.rotary_emb._forward_method = self.rotary_emb.forward_native
        use_sliding_window = True if config.layer_types[layer_id] == "sliding_attention" else False
        self.sliding_window = get_attention_sliding_window_size(config, use_sliding_window)
        self.attn = RadixAttention(
            self.num_heads,
            self.head_dim,
            self.scaling,
            num_kv_heads=self.num_kv_heads,
            layer_id=layer_id,
            sliding_window_size=(self.sliding_window),
            enable_attention_sink=True,
            attention_sinks=self.sinks if global_server_args_dict["attention_backend"] == "torch_native_sink" else torch.exp(self.sinks).to(torch.float32),
            prefix=add_prefix("attn", prefix),
        )
        self.layer_id = layer_id

    def flashinfer_attention_ref(self, inner_state, sinks):
        q, k, v, forward_batch = inner_state

        # Reshape q, k, v to match what sink_attention_ref expects
        # Current shapes: q=[seq_len, num_heads * head_dim], k/v=[seq_len, num_kv_heads * head_dim]
        # Need: [batch_size * seq_len, num_heads, head_dim]
        batch_size = forward_batch.batch_size

        if batch_size > 0 and q.shape[0] > 0:
            seq_len = q.shape[0]

            # Reshape tensors to [seq_len, num_heads, head_dim]
            q_reshaped = q.view(seq_len, self.num_heads, self.head_dim)
            k_reshaped = k.view(seq_len, self.num_kv_heads, self.head_dim)
            v_reshaped = v.view(seq_len, self.num_kv_heads, self.head_dim)

            # Expand k and v to match q's num_heads if using MQA/GQA
            if self.num_kv_heads != self.num_heads:
                k_reshaped = k_reshaped.repeat_interleave(self.num_heads // self.num_kv_heads, dim=1)
                v_reshaped = v_reshaped.repeat_interleave(self.num_heads // self.num_kv_heads, dim=1)

            o_ref = sink_attention_ref(
                batch_size=batch_size,
                q=q_reshaped,
                k=k_reshaped,
                v=v_reshaped,
                sink=sinks,
                causal=True,
                sm_scale=self.scaling,
                window_left=self.sliding_window,
            )
        return o_ref.view(seq_len, self.num_heads * self.head_dim)

    def op_prepare(self, state):
        state.attn_intermediate_state = self.forward_prepare(
            positions=state.positions,
            hidden_states=state.pop("hidden_states_after_comm_pre_attn"),
            forward_batch=state.forward_batch,
        )

    def op_core(self, state):
        state.hidden_states_after_attn = self.forward_core(
            state.pop("attn_intermediate_state")
        )

    def forward_prepare(
        self,
        positions: torch.Tensor,
        hidden_states: torch.Tensor,
        forward_batch: ForwardBatch,
    ):
        if hidden_states.shape[0] == 0:
            return hidden_states, forward_batch, None
        qkv, _ = self.qkv_proj(hidden_states)
        q, k, v = qkv.split([self.q_size, self.kv_size, self.kv_size], dim=-1)
        q, k = self.rotary_emb(positions, q, k)
        inner_state = q, k, v, forward_batch
        return None, forward_batch, inner_state

    def forward_core(self, intermediate_state):
        hidden_states, forward_batch, inner_state = intermediate_state
        if inner_state is None:
            return hidden_states
        # attn_output = self.attn(*inner_state)
        # todo: check if sinks need fp32 before exp
        attn_output = self.attn(*inner_state)
        # o_ref = self.flashinfer_attention_ref(inner_state, sinks)

        # print(f"### layer_id={self.layer_id}, attn_output.shape={attn_output.shape}, o_ref.shape={o_ref.shape}, flashinfer_output.shape={flashinfer_output.shape}")
        # torch.testing.assert_close(o_ref, flashinfer_output, rtol=1e-2, atol=1e-2)
        # torch.testing.assert_close(attn_output, o_ref, rtol=1e-2, atol=1e-2)

        output, _ = self.o_proj(attn_output)
        return output

    def forward(
        self,
        positions: torch.Tensor,
        hidden_states: torch.Tensor,
        forward_batch: ForwardBatch,
    ) -> torch.Tensor:
        s = self.forward_prepare(
            positions=positions,
            hidden_states=hidden_states,
            forward_batch=forward_batch,
        )
        return self.forward_core(s)


class OpenAIMoeDecoderLayer(nn.Module):
    def __init__(
        self,
        config: OpenAIMoeConfig,
        layer_id: int,
        quant_config: Optional[QuantizationConfig] = None,
        prefix: str = "",
    ) -> None:
        super().__init__()
        self.config = config
        self.hidden_size = config.hidden_size
        rope_theta = getattr(config, "rope_theta", 150000)
        rope_scaling = getattr(config, "rope_scaling", None)
        max_position_embeddings = getattr(config, "max_position_embeddings", 8192)
        head_dim = getattr(
            config, "head_dim", config.hidden_size // config.num_attention_heads
        )
        rms_norm_eps = config.rms_norm_eps
        attention_bias = config.attention_bias
        self.self_attn = OpenAIMoeAttention(
            config=config,
            hidden_size=self.hidden_size,
            num_heads=config.num_attention_heads,
            num_kv_heads=config.num_key_value_heads,
            layer_id=layer_id,
            rope_theta=rope_theta,
            rope_scaling=rope_scaling,
            max_position_embeddings=max_position_embeddings,
            head_dim=head_dim,
            rms_norm_eps=rms_norm_eps,
            attention_bias=attention_bias,
            quant_config=quant_config,
            prefix=add_prefix("self_attn", prefix),
        )

        self.layer_id = layer_id

        self.attn_tp_size = get_attention_tp_size()
        self.attn_tp_rank = get_attention_tp_rank()
        self.local_dp_size = get_local_attention_dp_size()

        # OpenAIMoE all layers are sparse and have no nextn now
        self.is_layer_sparse = True
        is_previous_layer_sparse = True

        self.layer_scatter_modes = LayerScatterModes.init_new(
            layer_id=layer_id,
            num_layers=config.num_hidden_layers,
            is_layer_sparse=self.is_layer_sparse,
            is_previous_layer_sparse=is_previous_layer_sparse,
        )

        if self.is_layer_sparse:
            self.mlp = OpenAIMoeSparseMoeBlock(
                config=config,
                layer_id=self.layer_id,
                quant_config=quant_config,
                prefix=add_prefix("mlp", prefix),
            )
        else:
            self.mlp = OpenAIMoeMLP(
                config=config,
                hidden_size=config.hidden_size,
                intermediate_size=config.intermediate_size,
                hidden_act=config.hidden_act,
                quant_config=quant_config,
                prefix=add_prefix("mlp", prefix),
            )
        self.input_layernorm = RMSNorm(config.hidden_size, eps=config.rms_norm_eps)
        self.post_attention_layernorm = RMSNorm(
            config.hidden_size, eps=config.rms_norm_eps
        )

        self.layer_communicator = LayerCommunicator(
            layer_scatter_modes=self.layer_scatter_modes,
            input_layernorm=self.input_layernorm,
            post_attention_layernorm=self.post_attention_layernorm,
        )

    def forward(
        self,
        positions: torch.Tensor,
        hidden_states: torch.Tensor,
        forward_batch: ForwardBatch,
        residual: Optional[torch.Tensor],
    ) -> Tuple[torch.Tensor, torch.Tensor]:
        hidden_states, residual = self.layer_communicator.prepare_attn(
            hidden_states, residual, forward_batch
        )

        if hidden_states.shape[0] != 0:
            hidden_states = self.self_attn(
                positions=positions,
                hidden_states=hidden_states,
                forward_batch=forward_batch,
            )

        # hidden_states, residual = self.layer_communicator.prepare_mlp(
        #     hidden_states, residual, forward_batch
        # )
        # TODO: Remove this, currently WA for got-oss
        hidden_states, residual = self.post_attention_layernorm.forward_native(hidden_states, residual)

        hidden_states = self.mlp(hidden_states, forward_batch)

        hidden_states, residual = self.layer_communicator.postprocess_layer(
            hidden_states, residual, forward_batch
        )

        return hidden_states, residual

    def op_comm_prepare_attn(
        self,
        state,
        positions: torch.Tensor,
        hidden_states: torch.Tensor,
        forward_batch: ForwardBatch,
        residual: Optional[torch.Tensor],
        tbo_subbatch_index: Optional[int] = None,
    ):
        state.hidden_states_after_comm_pre_attn, state.residual_after_input_ln = (
            self.layer_communicator.prepare_attn(hidden_states, residual, forward_batch)
        )
        state.update(
            dict(
                forward_batch=forward_batch,
                positions=positions,
                tbo_subbatch_index=tbo_subbatch_index,
            )
        )

    def op_comm_prepare_mlp(self, state):
        state.hidden_states_mlp_input, state.residual_after_comm_pre_mlp = (
            self.layer_communicator.prepare_mlp(
                state.pop("hidden_states_after_attn"),
                state.pop("residual_after_input_ln"),
                state.forward_batch,
            )
        )

    def op_mlp(self, state):
        hidden_states = state.pop("hidden_states_mlp_input")
        state.hidden_states_mlp_output = self.mlp(
            hidden_states, state.forward_batch.forward_mode
        )

    def op_comm_postprocess_layer(self, state):
        hidden_states, residual = self.layer_communicator.postprocess_layer(
            state.pop("hidden_states_mlp_output"),
            state.pop("residual_after_comm_pre_mlp"),
            state.forward_batch,
        )

        output = dict(
            positions=state.positions,
            hidden_states=hidden_states,
            residual=residual,
            forward_batch=state.forward_batch,
            tbo_subbatch_index=state.tbo_subbatch_index,
        )

        state.clear(
            expect_keys={
                "positions",
                "forward_batch",
                "tbo_subbatch_index",
            }
        )
        return output


class OpenAIMoeModel(nn.Module):
    def __init__(
        self,
        config: OpenAIMoeConfig,
        quant_config: Optional[QuantizationConfig] = None,
        prefix: str = "",
        decoder_layer_type: type[nn.Module] = OpenAIMoeDecoderLayer,
    ) -> None:
        super().__init__()
        self.padding_idx = config.pad_token_id
        self.vocab_size = config.vocab_size
        self.pp_group = get_pp_group()

        if self.pp_group.is_first_rank:
            self.embed_tokens = VocabParallelEmbedding(
                config.vocab_size,
                config.hidden_size,
                enable_tp=not global_server_args_dict["enable_dp_attention"],
                prefix=add_prefix("embed_tokens", prefix),
            )
        else:
            self.embed_tokens = PPMissingLayer()

        decoder_layer_type = decoder_layer_type or OpenAIMoeDecoderLayer
        self.layers, self.start_layer, self.end_layer = make_layers(
            config.num_hidden_layers,
            lambda idx, prefix: decoder_layer_type(
                layer_id=idx,
                config=config,
                quant_config=quant_config,
                prefix=prefix,
            ),
            pp_rank=self.pp_group.rank_in_group,
            pp_size=self.pp_group.world_size,
            prefix=add_prefix("layers", prefix),
        )
        if self.pp_group.is_last_rank:
            self.norm = RMSNorm(config.hidden_size, eps=config.rms_norm_eps)
        else:
            self.norm = PPMissingLayer(return_tuple=True)

    def forward(
        self,
        input_ids: torch.Tensor,
        positions: torch.Tensor,
        forward_batch: ForwardBatch,
        input_embeds: torch.Tensor = None,
        pp_proxy_tensors: Optional[PPProxyTensors] = None,
    ) -> Union[torch.Tensor, PPProxyTensors]:
        if self.pp_group.is_first_rank:
            if input_embeds is None:
                hidden_states = self.embed_tokens(input_ids)
            else:
                hidden_states = input_embeds
            residual = None
        else:
            assert pp_proxy_tensors is not None
            hidden_states = pp_proxy_tensors["hidden_states"]
            residual = pp_proxy_tensors["residual"]

        if forward_batch.can_run_tbo:
            hidden_states, residual = model_forward_maybe_tbo(
                layers=self.layers,
                enable_tbo=True,
                input_data_scatter_mode=ScatterMode.model_input_output(),
                positions=positions,
                forward_batch=forward_batch,
                hidden_states=hidden_states,
                residual=residual,
            )
        else:
            for i in range(self.start_layer, self.end_layer):
                with get_global_expert_distribution_recorder().with_current_layer(i):
                    layer = self.layers[i]
                    hidden_states, residual = layer(
                        positions, hidden_states, forward_batch, residual
                    )
        if not self.pp_group.is_last_rank:
            return PPProxyTensors(
                {
                    "hidden_states": hidden_states,
                    "residual": residual,
                }
            )
        else:
            if hidden_states.shape[0] != 0:
                if residual is None:
                    hidden_states = self.norm(hidden_states)
                else:
                    hidden_states, _ = self.norm(hidden_states, residual)

        return hidden_states


class OpenAIMoeForCausalLM(nn.Module):
    fall_back_to_pt_during_load = False

    def __init__(
        self,
        config: OpenAIMoeConfig,
        quant_config: Optional[QuantizationConfig] = None,
        prefix: str = "",
    ) -> None:
        super().__init__()
        self.pp_group = get_pp_group()
        self.config = config
        '''
        Add this to make the model compatible with the common config attribute name
        '''
        ###########################################################################
        self.config.num_experts = self.config.num_local_experts
        self.config.moe_intermediate_size = self.config.intermediate_size
        self.config.norm_topk_prob = True
        # Enable swiglu activation for the new model
        self.config.hidden_act = "swiglu"
        # Todo: remove this, currently set as True (Gate and up/down bias are True)
        self.config.mlp_bias = True
        ###########################################################################

        self.quant_config = quant_config
        self.model = OpenAIMoeModel(
            config, quant_config, prefix=add_prefix("model", prefix)
        )
        self.lm_head = ParallelLMHead(
            config.vocab_size,
            config.hidden_size,
            quant_config=quant_config,
            prefix=add_prefix("lm_head", prefix),
            use_attn_tp_group=global_server_args_dict["enable_dp_lm_head"],
        )
        self.logits_processor = LogitsProcessor(config)

    @torch.no_grad()
    def forward(
        self,
        input_ids: torch.Tensor,
        positions: torch.Tensor,
        forward_batch: ForwardBatch,
        input_embeds: torch.Tensor = None,
        pp_proxy_tensors: Optional[PPProxyTensors] = None,
    ) -> torch.Tensor:
        hidden_states = self.model(
            input_ids,
            positions,
            forward_batch,
            input_embeds,
            pp_proxy_tensors=pp_proxy_tensors,
        )

        if self.pp_group.is_last_rank:
            return self.logits_processor(
                input_ids, hidden_states, self.lm_head, forward_batch
            )
        else:
            return hidden_states

    @property
    def start_layer(self):
        return self.model.start_layer

    @property
    def end_layer(self):
        return self.model.end_layer

    def load_weights(self, weights: Iterable[Tuple[str, torch.Tensor]]):
        stacked_params_mapping = [
            # (param_name, shard_name, shard_id)
            ("qkv_proj", "q_proj", "q"),
            ("qkv_proj", "k_proj", "k"),
            ("qkv_proj", "v_proj", "v"),
            # Note: gate_up_proj for experts is handled separately below
        ]

        expert_params_mapping = get_moe_impl_class().make_expert_params_mapping(
            ckpt_gate_proj_name="gate_proj",
            ckpt_down_proj_name="down_proj",
            ckpt_up_proj_name="up_proj",
            num_experts=self.config.num_experts,
        )


        params_dict = dict(self.named_parameters())
        for name, loaded_weight in weights:
            layer_id = get_layer_id(name)
            if (
                layer_id is not None
                and hasattr(self.model, "start_layer")
                and (
                    layer_id < self.model.start_layer
                    or layer_id >= self.model.end_layer
                )
            ):
                continue

            if "rotary_emb.inv_freq" in name:
                continue

            # OpenAIMoe use router to name gate
            if ".mlp.router." in name:
                name = name.replace(".mlp.router.", ".mlp.gate.")
                if name in params_dict:
                    param = params_dict[name]
                    weight_loader = getattr(param, "weight_loader", default_weight_loader)
                    weight_loader(param, loaded_weight)
                continue

            for param_name, weight_name, shard_id in stacked_params_mapping:
                # Skip non-stacked layers and experts (experts handled below).
                if weight_name not in name:
                    continue
                # We have mlp.experts[0].gate_proj in the checkpoint.
                # Since we handle the experts below in expert_params_mapping,
                # we need to skip here BEFORE we update the name, otherwise
                # name will be updated to mlp.experts[0].gate_up_proj, which
                # will then be updated below in expert_params_mapping
                # for mlp.experts[0].gate_gate_up_proj, which breaks load.
                if "mlp.experts" in name:
                    continue
                name = name.replace(weight_name, param_name)
                # Skip loading extra bias for GPTQ models.
                if name.endswith(".bias") and name not in params_dict:
                    continue
                if name not in params_dict:
                    continue

                param = params_dict[name]
                weight_loader = param.weight_loader
                weight_loader(param, loaded_weight, shard_id)
                break
            else:
                if "sinks" in name:
                    if name in params_dict:
                        param = params_dict[name]
                        attn_tp_rank = get_attention_tp_rank()
                        shard_size = param.shape[0]
                        start_idx = attn_tp_rank * shard_size
                        loaded_weight = loaded_weight[
                            start_idx : start_idx + shard_size
                        ]
                        default_weight_loader(param, loaded_weight)
                        if global_server_args_dict["attention_backend"] == "flashinfer":
                            param.data = param.data.exp_().to(torch.float32)
                    continue

                # Handle batch expert weights (simplified approach)
                if ".experts.gate_up_proj" in name:
                    # Handle batched gate_up_proj weights and bias
                    if name.endswith("_bias"):
                        param_name = name.replace(".experts.gate_up_proj_bias", ".experts.w13_bias")
                    else:
                        param_name = name.replace(".experts.gate_up_proj", ".experts.w13_weight")

                    if param_name in params_dict:
                        param = params_dict[param_name]
                        weight_loader = param.weight_loader
                        for expert_id in range(self.config.num_experts):
                            if name.endswith("_bias"):
                                # Bias case - pass the full bias and let weight_loader handle TP sharding
                                expert_bias = loaded_weight[expert_id]  # Shape: (2*moe_intermediate_size,)
                                # Pass the full bias to weight_loader, it will handle TP sharding internally
                                weight_loader(param, expert_bias, name, shard_id="w13", expert_id=expert_id)
                            else:
                                # Weight case - pass the full weight and let weight_loader handle TP sharding
                                expert_weight = loaded_weight[expert_id]  # Shape: (2*moe_intermediate_size, hidden_size)
                                # Pass the full weight to weight_loader, it will handle TP sharding internally
                                weight_loader(param, expert_weight, name, shard_id="w13", expert_id=expert_id, checkpoint_weights_transposed=True)
                elif ".experts.down_proj" in name:
                    # Handle batched down_proj weights and bias
                    if name.endswith("_bias"):
                        param_name = name.replace(".experts.down_proj_bias", ".experts.w2_bias")
                    else:
                        param_name = name.replace(".experts.down_proj", ".experts.w2_weight")

                    if param_name in params_dict:
                        param = params_dict[param_name]
                        weight_loader = param.weight_loader
                        for expert_id in range(self.config.num_experts):
                            expert_data = loaded_weight[expert_id]
                            weight_loader(param, expert_data, name, shard_id="w2", expert_id=expert_id, checkpoint_weights_transposed=True)
                else:
                    # Handle individual expert weights (traditional format)
                    for mapping in expert_params_mapping:
                        param_name, weight_name, expert_id, shard_id = mapping
                        if weight_name not in name:
                            continue
                        name = name.replace(weight_name, param_name)
                        param = params_dict[name]
                        weight_loader = param.weight_loader
                        weight_loader(
                            param,
                            loaded_weight,
                            name,
                            shard_id=shard_id,
                            expert_id=expert_id,
                        )
                        break
                    else:
                        # Skip loading extra bias for GPTQ models.
                        if name.endswith(".bias") and name not in params_dict:
                            continue
                        if name not in params_dict:
                            continue

                        if name in params_dict.keys():
                            param = params_dict[name]
                            weight_loader = getattr(
                                param, "weight_loader", default_weight_loader
                            )
                            weight_loader(param, loaded_weight)
                        else:
                            logger.warning(f"Parameter {name} not found in params_dict")

        # TODO mimic deepseek
        self.routed_experts_weights_of_layer = {
            layer_id: self.model.layers[layer_id].mlp.get_moe_weights()
            for layer_id in range(self.start_layer, self.end_layer)
            if isinstance(self.model.layers[layer_id].mlp, OpenAIMoeSparseMoeBlock)
        }

    @classmethod
    def get_model_config_for_expert_location(cls, config):
        return ModelConfigForExpertLocation(
            num_layers=config.num_hidden_layers,
            num_logical_experts=config.num_local_experts,
            num_groups=None,
        )


EntryClass = OpenAIMoeForCausalLM<|MERGE_RESOLUTION|>--- conflicted
+++ resolved
@@ -239,12 +239,8 @@
                               swiglu_beta=1.0,
                               enable_mxfp4_moe=global_server_args_dict["enable_w4_mxfp4_moe"] or global_server_args_dict["enable_w4a8_mxfp4_moe"],
                               enable_fp8_activation=global_server_args_dict["enable_w4a8_mxfp4_moe"],
-<<<<<<< HEAD
-                              shuffle_weight=False)
-=======
                               shuffle_weight=False,
                               pair_wise_act=True)
->>>>>>> ede293e7
 
         # Todo: add bias support in MoE impl class
         self.experts = get_moe_impl_class()(
