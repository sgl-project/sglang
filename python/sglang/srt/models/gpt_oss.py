# Copyright 2023-2024 SGLang Team
# Licensed under the Apache License, Version 2.0 (the "License");
# you may not use this file except in compliance with the License.
# You may obtain a copy of the License at
#
#     http://www.apache.org/licenses/LICENSE-2.0
#
# Unless required by applicable law or agreed to in writing, software
# distributed under the License is distributed on an "AS IS" BASIS,
# WITHOUT WARRANTIES OR CONDITIONS OF ANY KIND, either express or implied.
# See the License for the specific language governing permissions and
# limitations under the License.
# ==============================================================================


"""Inference-only GptOss model compatible with HuggingFace weights."""

import logging
from collections.abc import Iterable
from functools import partial
from typing import Any, Dict, List, Optional, Tuple, Union

import torch
from torch import nn
from transformers import PretrainedConfig

from sglang.srt.distributed import (
    get_moe_expert_parallel_rank,
    get_moe_expert_parallel_world_size,
    get_moe_tensor_parallel_rank,
    get_pp_group,
    get_tensor_model_parallel_rank,
    get_tensor_model_parallel_world_size,
    tensor_model_parallel_all_reduce,
)
from sglang.srt.eplb.expert_distribution import get_global_expert_distribution_recorder
from sglang.srt.eplb.expert_location import ModelConfigForExpertLocation
from sglang.srt.layers.communicator import LayerCommunicator, LayerScatterModes
from sglang.srt.layers.dp_attention import (
    get_attention_tp_rank,
    get_attention_tp_size,
    get_local_attention_dp_size,
)
from sglang.srt.layers.layernorm import RMSNorm
from sglang.srt.layers.linear import (
    QKVParallelLinear,
    ReplicatedLinear,
    RowParallelLinear,
)
from sglang.srt.layers.logits_processor import LogitsProcessor
from sglang.srt.layers.moe.ep_moe.layer import get_moe_impl_class
from sglang.srt.layers.moe.topk import TopK
from sglang.srt.layers.moe.utils import DeepEPMode
from sglang.srt.layers.quantization.base_config import QuantizationConfig
from sglang.srt.layers.quantization.fp8_utils import dequant_mxfp4
from sglang.srt.layers.radix_attention import RadixAttention
from sglang.srt.layers.rotary_embedding import get_rope
from sglang.srt.layers.utils import PPMissingLayer, get_layer_id
from sglang.srt.layers.vocab_parallel_embedding import (
    ParallelLMHead,
    VocabParallelEmbedding,
)
from sglang.srt.managers.schedule_batch import global_server_args_dict
from sglang.srt.model_executor.forward_batch_info import ForwardBatch, PPProxyTensors
from sglang.srt.model_loader.weight_utils import default_weight_loader
from sglang.srt.utils import add_prefix, make_layers


class GptOssConfig(PretrainedConfig):
    model_type = "gpt_oss"

    def __init__(self, **kwargs):
        super().__init__(**kwargs)


logger = logging.getLogger(__name__)


# Aligned with HF's implementation, using sliding window inclusive with the last token
# SGLang assumes exclusive
def get_attention_sliding_window_size(config):
    return config.sliding_window - 1


class GptOssSparseMoeBlock(nn.Module):
    def __init__(
        self,
        layer_id: int,
        config: GptOssConfig,
        quant_config: Optional[QuantizationConfig] = None,
        prefix: str = "",
    ):
        super().__init__()
        self.tp_size = get_tensor_model_parallel_world_size()
        self.layer_id = layer_id
        self.activation = config.hidden_act
        self.activation_alpha = getattr(config, "hidden_act_alpha", 1.702)
        self.swiglu_limit = config.swiglu_limit
        if self.tp_size > config.num_local_experts:
            raise ValueError(
                f"Tensor parallel size {self.tp_size} is greater than "
                f"the number of experts {config.num_local_experts}."
            )

        self.topk = TopK(
            top_k=config.num_experts_per_tok,
            renormalize=True,
        )

        experts_type = get_moe_impl_class()
        extra_kwargs = {}
        if experts_type.__name__ == "FusedMoE":
            quant_config_name = (
                quant_config.get_name() if quant_config is not None else None
            )
            extra_kwargs = {
                "enable_flashinfer_cutlass_moe": global_server_args_dict[
                    "enable_flashinfer_cutlass_moe"
                ],
                # for moe gate_up_proj and down_proj and their bias loading
                "use_weight_loader_fused": quant_config_name != "mxfp4",
            }
        self.experts = experts_type(
            num_experts=config.num_local_experts
            + global_server_args_dict["ep_num_redundant_experts"],
            top_k=config.num_experts_per_tok,
            layer_id=layer_id,
            hidden_size=config.hidden_size,
            intermediate_size=config.intermediate_size,
            quant_config=quant_config,
            activation=self.activation,
            activation_alpha=self.activation_alpha,
            swiglu_limit=self.swiglu_limit,
            with_bias=True,
            prefix=add_prefix("experts", prefix),
            **(
                dict(deepep_mode=DeepEPMode[global_server_args_dict["deepep_mode"]])
                if global_server_args_dict["moe_a2a_backend"].is_deepep()
                else {}
            ),
            **extra_kwargs,
        )

        self.router = ReplicatedLinear(
            config.hidden_size,
            config.num_local_experts,
            bias=True,
            quant_config=None,
            prefix=add_prefix("gate", prefix),
            params_dtype=config.torch_dtype,
        )

    def forward(
        self, hidden_states: torch.Tensor, forward_batch: Optional[ForwardBatch] = None
    ) -> torch.Tensor:
        if not global_server_args_dict["moe_a2a_backend"].is_deepep():
            return self.forward_normal(hidden_states)
        else:
            raise Exception("forward_deepep branch not implemented yet")

    def get_moe_weights(self):
        return [
            x.data
            for name, x in self.experts.named_parameters()
            if name not in ["correction_bias"]
        ]

    def forward_normal(self, hidden_states: torch.Tensor) -> torch.Tensor:
        num_tokens, hidden_dim = hidden_states.shape
        hidden_states = hidden_states.view(-1, hidden_dim)

        # router_logits: (num_tokens, n_experts)
        router_logits, _ = self.router(hidden_states)

        kwargs = {"hidden_states": hidden_states}
        if self.topk is not None:
            kwargs["topk_output"] = self.topk(hidden_states, router_logits)
        else:
            kwargs["router_logits"] = router_logits
        final_hidden_states = self.experts(**kwargs)

        if self.tp_size > 1:
            final_hidden_states = tensor_model_parallel_all_reduce(final_hidden_states)

        ans = final_hidden_states.view(num_tokens, hidden_dim)
        return ans


class GptOssAttention(nn.Module):
    def __init__(
        self,
        hidden_size: int,
        num_heads: int,
        num_kv_heads: int,
        layer_id: int = 0,
        rope_theta: float = 10000,
        rope_scaling: Optional[Dict[str, Any]] = None,
        max_position_embeddings: int = 8192,
        head_dim: Optional[int] = None,
        rms_norm_eps: float = 1e-06,
        attention_bias: bool = False,
        quant_config: Optional[QuantizationConfig] = None,
        prefix: str = "",
        sliding_window_size: int = -1,  # if -1, normal attention, else, window attention.
        layer_type: str = "",
        params_dtype: torch.dtype = torch.bfloat16,
    ) -> None:
        super().__init__()
        self.hidden_size = hidden_size
        self.sliding_window_size = sliding_window_size

        attn_tp_rank = get_attention_tp_rank()
        attn_tp_size = get_attention_tp_size()

        self.total_num_heads = num_heads
        assert self.total_num_heads % attn_tp_size == 0
        self.num_heads = self.total_num_heads // attn_tp_size
        self.total_num_kv_heads = num_kv_heads
        if self.total_num_kv_heads >= attn_tp_size:
            # Number of KV heads is greater than TP size, so we partition
            # the KV heads across multiple tensor parallel GPUs.
            assert self.total_num_kv_heads % attn_tp_size == 0
        else:
            # Number of KV heads is less than TP size, so we replicate
            # the KV heads across multiple tensor parallel GPUs.
            assert attn_tp_size % self.total_num_kv_heads == 0
        self.num_kv_heads = max(1, self.total_num_kv_heads // attn_tp_size)
        self.head_dim = head_dim or hidden_size // self.total_num_heads
        self.q_size = self.num_heads * self.head_dim
        self.kv_size = self.num_kv_heads * self.head_dim
        self.scaling = self.head_dim**-0.5
        self.rope_theta = rope_theta
        self.max_position_embeddings = max_position_embeddings
        self.tp_rank = get_tensor_model_parallel_rank()

        self.qkv_proj = QKVParallelLinear(
            hidden_size,
            self.head_dim,
            self.total_num_heads,
            self.total_num_kv_heads,
            bias=attention_bias,
            params_dtype=params_dtype,
            quant_config=quant_config,
            tp_rank=attn_tp_rank,
            tp_size=attn_tp_size,
            prefix=add_prefix("qkv_proj", prefix),
        )

        self.sinks = nn.Parameter(
            torch.empty(self.num_heads, dtype=params_dtype), requires_grad=False
        )

        self.o_proj = RowParallelLinear(
            self.total_num_heads * self.head_dim,
            hidden_size,
            bias=attention_bias,
            quant_config=quant_config,
            tp_rank=attn_tp_rank,
            tp_size=attn_tp_size,
            reduce_results=False,
            params_dtype=params_dtype,
            prefix=add_prefix("o_proj", prefix),
        )

        self.rotary_emb = get_rope(
            self.head_dim,
            rotary_dim=self.head_dim,
            max_position=max_position_embeddings,
            base=rope_theta,
            rope_scaling=rope_scaling,
        )

        assert layer_type in {"sliding_attention", "full_attention"}
        use_sliding_window = layer_type == "sliding_attention"
        self.attn = RadixAttention(
            self.num_heads,
            self.head_dim,
            self.scaling,
            num_kv_heads=self.num_kv_heads,
            layer_id=layer_id,
            prefix=add_prefix("attn", prefix),
            sliding_window_size=(sliding_window_size if use_sliding_window else -1),
        )
        self.layer_id = layer_id

    def forward_prepare(
        self,
        positions: torch.Tensor,
        hidden_states: torch.Tensor,
        forward_batch: ForwardBatch,
    ):
        if hidden_states.shape[0] == 0:
            return hidden_states, forward_batch, None
        qkv, _ = self.qkv_proj(hidden_states)
        q, k, v = qkv.split([self.q_size, self.kv_size, self.kv_size], dim=-1)
        q, k = self.rotary_emb(positions, q, k)
        inner_state = q, k, v, forward_batch
        return None, forward_batch, inner_state

    def forward_core(self, intermediate_state):
        hidden_states, forward_batch, inner_state = intermediate_state
        if inner_state is None:
            return hidden_states
<<<<<<< HEAD
        # print(f"self.sinks from forward_core: {self.sinks}")
        attn_output = self.attn(*inner_state, sk=self.sinks.to(torch.float32))
=======
        attn_output = self.attn(*inner_state, sinks=self.sinks)
>>>>>>> 01c99a99
        output, _ = self.o_proj(attn_output)
        return output

    def forward(
        self,
        positions: torch.Tensor,
        hidden_states: torch.Tensor,
        forward_batch: ForwardBatch,
    ) -> torch.Tensor:
        s = self.forward_prepare(
            positions=positions,
            hidden_states=hidden_states,
            forward_batch=forward_batch,
        )
        return self.forward_core(s)


class GptOssDecoderLayer(nn.Module):
    def __init__(
        self,
        config: GptOssConfig,
        layer_id: int,
        quant_config: Optional[QuantizationConfig] = None,
        prefix: str = "",
        sliding_window_size: int | None = None,
    ) -> None:
        super().__init__()
        self.config = config
        self.hidden_size = config.hidden_size
        rope_theta = getattr(config, "rope_theta", 10000)
        rope_scaling = getattr(config, "rope_scaling", None)
        max_position_embeddings = getattr(config, "max_position_embeddings", 8192)
        head_dim = getattr(
            config, "head_dim", config.hidden_size // config.num_attention_heads
        )
        rms_norm_eps = config.rms_norm_eps
        attention_bias = config.attention_bias

        if sliding_window_size is None:
            self.sliding_window_size = get_attention_sliding_window_size(self.config)
        else:
            self.sliding_window_size = sliding_window_size

        self.self_attn = GptOssAttention(
            hidden_size=self.hidden_size,
            num_heads=config.num_attention_heads,
            num_kv_heads=config.num_key_value_heads,
            layer_id=layer_id,
            rope_theta=rope_theta,
            rope_scaling=rope_scaling,
            max_position_embeddings=max_position_embeddings,
            head_dim=head_dim,
            rms_norm_eps=rms_norm_eps,
            attention_bias=attention_bias,
            prefix=add_prefix("self_attn", prefix),
            sliding_window_size=self.sliding_window_size,
            layer_type=config.layer_types[layer_id],
            params_dtype=config.torch_dtype,
        )

        self.layer_id = layer_id

        self.attn_tp_size = get_attention_tp_size()
        self.attn_tp_rank = get_attention_tp_rank()
        self.local_dp_size = get_local_attention_dp_size()

        # GptOss all layers are sparse and have no nextn now
        self.is_layer_sparse = True
        is_previous_layer_sparse = True

        self.layer_scatter_modes = LayerScatterModes.init_new(
            layer_id=layer_id,
            num_layers=config.num_hidden_layers,
            is_layer_sparse=self.is_layer_sparse,
            is_previous_layer_sparse=is_previous_layer_sparse,
        )

        if self.is_layer_sparse:
            self.mlp = GptOssSparseMoeBlock(
                layer_id=self.layer_id,
                config=config,
                quant_config=quant_config,
                prefix=add_prefix("mlp", prefix),
            )
        else:
            raise NotImplementedError(
                "Dense MLP is not implemented for GptOssDecoderLayer. "
                "Please use GptOssSparseMoeBlock instead."
            )
        self.input_layernorm = RMSNorm(config.hidden_size, eps=config.rms_norm_eps)
        self.post_attention_layernorm = RMSNorm(
            config.hidden_size, eps=config.rms_norm_eps
        )

        self.layer_communicator = LayerCommunicator(
            layer_scatter_modes=self.layer_scatter_modes,
            input_layernorm=self.input_layernorm,
            post_attention_layernorm=self.post_attention_layernorm,
        )

    def forward(
        self,
        positions: torch.Tensor,
        hidden_states: torch.Tensor,
        forward_batch: ForwardBatch,
        residual: Optional[torch.Tensor],
    ) -> Tuple[torch.Tensor, torch.Tensor]:
        hidden_states, residual = self.layer_communicator.prepare_attn(
            hidden_states, residual, forward_batch
        )

        if hidden_states.shape[0] != 0:
            hidden_states = self.self_attn(
                positions=positions,
                hidden_states=hidden_states,
                forward_batch=forward_batch,
            )

        hidden_states, residual = self.layer_communicator.prepare_mlp(
            hidden_states, residual, forward_batch
        )

        hidden_states = self.mlp(hidden_states, forward_batch)

        hidden_states, residual = self.layer_communicator.postprocess_layer(
            hidden_states, residual, forward_batch
        )

        return hidden_states, residual


class GptOssModel(nn.Module):
    def __init__(
        self,
        config: PretrainedConfig,
        quant_config: Optional[QuantizationConfig] = None,
        prefix: str = "",
        decoder_layer_type: type[nn.Module] = GptOssDecoderLayer,
    ) -> None:
        super().__init__()
        self.padding_idx = config.pad_token_id
        self.vocab_size = config.vocab_size
        self.pp_group = get_pp_group()

        if self.pp_group.is_first_rank:
            self.embed_tokens = VocabParallelEmbedding(
                config.vocab_size,
                config.hidden_size,
                enable_tp=not global_server_args_dict["enable_dp_attention"],
                prefix=add_prefix("embed_tokens", prefix),
            )
        else:
            self.embed_tokens = PPMissingLayer()

        # Use the provided decoder layer type or default to GptOssDecoderLayer
        decoder_layer_type = decoder_layer_type or GptOssDecoderLayer
        self.layers, self.start_layer, self.end_layer = make_layers(
            config.num_hidden_layers,
            lambda idx, prefix: decoder_layer_type(
                layer_id=idx,
                config=config,
                quant_config=quant_config,
                prefix=prefix,
            ),
            pp_rank=self.pp_group.rank_in_group,
            pp_size=self.pp_group.world_size,
            prefix=add_prefix("layers", prefix),
        )
        if self.pp_group.is_last_rank:
            self.norm = RMSNorm(config.hidden_size, eps=config.rms_norm_eps)
        else:
            self.norm = PPMissingLayer(return_tuple=True)

        self.layers_to_capture = []

    def forward(
        self,
        input_ids: torch.Tensor,
        positions: torch.Tensor,
        forward_batch: ForwardBatch,
        input_embeds: torch.Tensor = None,
        pp_proxy_tensors: Optional[PPProxyTensors] = None,
    ) -> Union[torch.Tensor, PPProxyTensors]:
        if self.pp_group.is_first_rank:
            if input_embeds is None:
                hidden_states = self.embed_tokens(input_ids)
            else:
                hidden_states = input_embeds
            residual = None
        else:
            assert pp_proxy_tensors is not None
            hidden_states = pp_proxy_tensors["hidden_states"]
            residual = pp_proxy_tensors["residual"]

        aux_hidden_states = []
        for i in range(self.start_layer, self.end_layer):
            with get_global_expert_distribution_recorder().with_current_layer(i):
                if i in self.layers_to_capture:
                    aux_hidden_states.append(hidden_states + residual)
                layer = self.layers[i]
                hidden_states, residual = layer(
                    positions, hidden_states, forward_batch, residual
                )
        if not self.pp_group.is_last_rank:
            return PPProxyTensors(
                {
                    "hidden_states": hidden_states,
                    "residual": residual,
                }
            )
        else:
            if hidden_states.shape[0] != 0:
                if residual is None:
                    hidden_states = self.norm(hidden_states)
                else:
                    hidden_states, _ = self.norm(hidden_states, residual)
        if len(aux_hidden_states) == 0:
            return hidden_states

        return hidden_states, aux_hidden_states


class GptOssForCausalLM(nn.Module):
    fall_back_to_pt_during_load = False

    def __init__(
        self,
        config: GptOssConfig,
        quant_config: Optional[QuantizationConfig] = None,
        prefix: str = "",
    ) -> None:
        super().__init__()
        self.pp_group = get_pp_group()
        self.config = config
        self.quant_config = quant_config
        self.model = GptOssModel(
            config, quant_config, prefix=add_prefix("model", prefix)
        )
        self.lm_head = ParallelLMHead(
            config.vocab_size,
            config.hidden_size,
            # quant_config=quant_config,
            prefix=add_prefix("lm_head", prefix),
            use_attn_tp_group=global_server_args_dict["enable_dp_lm_head"],
        )
        self.logits_processor = LogitsProcessor(config)
        self.capture_aux_hidden_states = False

    @torch.no_grad()
    def forward(
        self,
        input_ids: torch.Tensor,
        positions: torch.Tensor,
        forward_batch: ForwardBatch,
        input_embeds: torch.Tensor = None,
        pp_proxy_tensors: Optional[PPProxyTensors] = None,
    ) -> torch.Tensor:
        hidden_states = self.model(
            input_ids,
            positions,
            forward_batch,
            input_embeds,
            pp_proxy_tensors=pp_proxy_tensors,
        )

        aux_hidden_states = None
        if self.capture_aux_hidden_states:
            hidden_states, aux_hidden_states = hidden_states

        if self.pp_group.is_last_rank:
            return self.logits_processor(
                input_ids,
                hidden_states,
                self.lm_head,
                forward_batch,
                aux_hidden_states,
            )
        else:
            return hidden_states

    @property
    def start_layer(self):
        return self.model.start_layer

    @property
    def end_layer(self):
        return self.model.end_layer

    def _get_default_weight_mapping(self):
        """Generate default weight name mapping for GptOss safetensors."""
        weight_mapping = {}

        # Map router weights to gate
        weight_mapping["embedding.weight"] = "model.embed_tokens.weight"
        weight_mapping["unembedding.weight"] = "lm_head.weight"
        weight_mapping["norm.scale"] = "model.norm.weight"
        for layer_id in range(self.config.num_hidden_layers):
            weight_mapping[f"block.{layer_id}.attn.q_proj.weight"] = (
                f"model.layers.{layer_id}.self_attn.q_proj.weight"
            )
            weight_mapping[f"block.{layer_id}.attn.q_proj.bias"] = (
                f"model.layers.{layer_id}.self_attn.q_proj.bias"
            )

            weight_mapping[f"block.{layer_id}.attn.k_proj.weight"] = (
                f"model.layers.{layer_id}.self_attn.k_proj.weight"
            )
            weight_mapping[f"block.{layer_id}.attn.k_proj.bias"] = (
                f"model.layers.{layer_id}.self_attn.k_proj.bias"
            )

            weight_mapping[f"block.{layer_id}.attn.v_proj.weight"] = (
                f"model.layers.{layer_id}.self_attn.v_proj.weight"
            )
            weight_mapping[f"block.{layer_id}.attn.v_proj.bias"] = (
                f"model.layers.{layer_id}.self_attn.v_proj.bias"
            )

            weight_mapping[f"block.{layer_id}.attn.out.weight"] = (
                f"model.layers.{layer_id}.self_attn.o_proj.weight"
            )
            weight_mapping[f"block.{layer_id}.attn.out.bias"] = (
                f"model.layers.{layer_id}.self_attn.o_proj.bias"
            )
            weight_mapping[f"block.{layer_id}.attn.sinks"] = (
                f"model.layers.{layer_id}.self_attn.sinks"
            )
            weight_mapping[f"block.{layer_id}.attn.norm.scale"] = (
                f"model.layers.{layer_id}.input_layernorm.weight"
            )

            weight_mapping[f"block.{layer_id}.mlp.gate.weight"] = (
                f"model.layers.{layer_id}.mlp.router.weight"
            )
            weight_mapping[f"block.{layer_id}.mlp.gate.bias"] = (
                f"model.layers.{layer_id}.mlp.router.bias"
            )
            weight_mapping[f"block.{layer_id}.mlp.norm.scale"] = (
                f"model.layers.{layer_id}.post_attention_layernorm.weight"
            )
            weight_mapping[f"block.{layer_id}.mlp.experts.gate_up_proj"] = (
                f"model.layers.{layer_id}.mlp.experts.gate_up_proj"
            )
            weight_mapping[f"block.{layer_id}.mlp.gate_up_proj_bias"] = (
                f"model.layers.{layer_id}.mlp.experts.gate_up_proj_bias"
            )
            weight_mapping[f"block.{layer_id}.mlp.down_proj"] = (
                f"model.layers.{layer_id}.mlp.experts.mlp2_weight"
            )
            weight_mapping[f"block.{layer_id}.mlp.down_proj_bias"] = (
                f"model.layers.{layer_id}.mlp.experts.mlp2_bias"
            )

        return weight_mapping

    # TODO beautify code
    def load_weights(
        self,
        weights: Iterable[Tuple[str, torch.Tensor]],
        is_nextn: bool = False,
        weight_name_mapping: dict = None,
    ):
        quant_config_name = (
            self.quant_config.get_name() if self.quant_config is not None else None
        )
        if quant_config_name != "mxfp4":
            self._load_normal_weights(
                weights, is_nextn=is_nextn, weight_name_mapping=weight_name_mapping
            )
        else:
            self._load_weights_mxfp4(
                weights, is_nextn=is_nextn, weight_name_mapping=weight_name_mapping
            )

    def _load_weights_mxfp4(self, weights, is_nextn, weight_name_mapping):
        mxfp4_weights = []
        normal_weights = []

        for name, weight in weights:
            if (
                ".experts" in name
                and self.quant_config is not None
                and self.quant_config.get_name() == "mxfp4"
            ):
                mxfp4_weights.append((name, weight))
            else:
                normal_weights.append((name, weight))

        mxfp4_loaded_params = self._load_mxfp4_experts_weights(mxfp4_weights)
        self._load_normal_weights(
            normal_weights,
            is_nextn=is_nextn,
            weight_name_mapping=weight_name_mapping,
            other_loaded_param_names=mxfp4_loaded_params,
        )

    def _load_mxfp4_experts_weights(self, weights):

        params_dict = dict(self.named_parameters())
        loaded_params: set[str] = set()
        mxfp4_block = 32

        tp_rank = get_tensor_model_parallel_rank()
        tp_size = get_tensor_model_parallel_world_size()
        intermediate_size = self.config.intermediate_size
        intermediate_size_block = intermediate_size // mxfp4_block
        per_rank_intermediate_size_block = intermediate_size_block // tp_size
        per_rank_intermediate_size = per_rank_intermediate_size_block * mxfp4_block

        # Calculate common slicing bounds for current rank
        tp_rank_start = tp_rank * per_rank_intermediate_size
        tp_rank_end = min((tp_rank + 1) * per_rank_intermediate_size, intermediate_size)

        # Attention heads per rank
        heads_per_rank = self.config.num_attention_heads // tp_size
        head_start = tp_rank * heads_per_rank

        num_experts = self.config.num_local_experts

        for name, weight in weights:
            weight = weight.cuda()

            if "gate_up_proj_blocks" in name:
                # Handle MLP gate and up projection weights
                new_name = name.replace("gate_up_proj_blocks", "w13_weight")

                # flat weight from (E, 2 * N, block_size, entry_per_block)
                # to (E, 2 * N, -1), shouldn't trigger copy for contiguous
                weight = weight.view(
                    num_experts, 2 * intermediate_size, -1
                ).contiguous()

                narrow_weight = weight[:, 2 * tp_rank_start : 2 * tp_rank_end, ...]

                param = params_dict[new_name]
                weight_loader = getattr(param, "weight_loader", default_weight_loader)
                weight_loader(
                    param,
                    narrow_weight,
                    weight_name=new_name,
                    shard_id=None,
                    expert_id=None,
                )
                loaded_params.add(new_name)

            elif "down_proj_blocks" in name:
                # Handle MLP down projection weights
                new_name = name.replace("down_proj_blocks", "w2_weight")
                # same flatten here, but since 2 mx4 value are packed in 1
                # uint8, divide by 2
                weight = weight.view(
                    num_experts, -1, intermediate_size // 2
                ).contiguous()
                narrow_weight = weight[..., tp_rank_start // 2 : tp_rank_end // 2]

                param = params_dict[new_name]
                weight_loader = getattr(param, "weight_loader", default_weight_loader)
                weight_loader(
                    param,
                    narrow_weight,
                    weight_name=new_name,
                    shard_id=None,
                    expert_id=None,
                )
                loaded_params.add(new_name)

            elif "gate_up_proj_scales" in name:
                # Handle MLP gate and up projection weights scale
                new_name = name.replace("gate_up_proj_scales", "w13_weight_scale")
                narrow_weight = weight[:, 2 * tp_rank_start : 2 * tp_rank_end, ...]

                param = params_dict[new_name]
                weight_loader = getattr(param, "weight_loader", default_weight_loader)
                weight_loader(
                    param,
                    narrow_weight,
                    weight_name=new_name,
                    shard_id=None,
                    expert_id=None,
                )
                loaded_params.add(new_name)

            elif "down_proj_scales" in name:
                # Handle MLP down projection weights
                new_name = name.replace("down_proj_scales", "w2_weight_scale")
                narrow_weight = weight[
                    ..., tp_rank_start // mxfp4_block : tp_rank_end // mxfp4_block
                ]

                param = params_dict[new_name]
                weight_loader = getattr(param, "weight_loader", default_weight_loader)
                weight_loader(
                    param,
                    narrow_weight,
                    weight_name=new_name,
                    shard_id=None,
                    expert_id=None,
                )
                loaded_params.add(new_name)
            elif "gate_up_proj_bias" in name:
                # Handle MLP gate and up projection biases
                new_name = name.replace("gate_up_proj_bias", "w13_weight_bias")

                narrow_weight = weight[:, 2 * tp_rank_start : 2 * tp_rank_end]

                param = params_dict[new_name]
                weight_loader = getattr(param, "weight_loader", default_weight_loader)
                weight_loader(
                    param,
                    narrow_weight,
                    weight_name=new_name,
                    shard_id=None,
                    expert_id=None,
                )
                loaded_params.add(new_name)

            elif "down_proj_bias" in name:
                if get_moe_tensor_parallel_rank() != 0:
                    weight = torch.zeros_like(weight)

                # Handle MLP down projection bias
                new_name = name.replace("down_proj_bias", "w2_weight_bias")
                param = params_dict[new_name]
                weight_loader = getattr(param, "weight_loader", default_weight_loader)
                weight_loader(
                    param, weight, weight_name=new_name, shard_id=None, expert_id=None
                )
                loaded_params.add(new_name)

        return loaded_params

    def _load_normal_weights(
        self,
        weights,
        is_nextn: bool,
        weight_name_mapping: dict,
        other_loaded_param_names=[],
    ):
        tp_rank = get_tensor_model_parallel_rank()
        if is_nextn:
            logging.warning(
                "Loading weights for nextn is currently not supported in GptOssForCausalLM. "
            )
            return
        weights = _canonicalize_weights(self.config, weights)
        weights = sorted(weights, key=lambda x: x[0])  # Sort by name for consistency

        new_weights = []
        for name, p in weights:
            if "qkv.weight" in name:
                q_proj, k_proj, v_proj = p.split(
                    [
                        self.config.num_attention_heads * self.config.head_dim,
                        self.config.num_key_value_heads * self.config.head_dim,
                        self.config.num_key_value_heads * self.config.head_dim,
                    ],
                    dim=0,
                )
                new_weights.append(
                    (f"{name.replace('qkv.weight', 'q_proj.weight')}", q_proj)
                )
                new_weights.append(
                    (f"{name.replace('qkv.weight', 'k_proj.weight')}", k_proj)
                )
                new_weights.append(
                    (f"{name.replace('qkv.weight', 'v_proj.weight')}", v_proj)
                )
            elif "qkv.bias" in name:
                q_bias, k_bias, v_bias = p.split(
                    [
                        self.config.num_attention_heads * self.config.head_dim,
                        self.config.num_key_value_heads * self.config.head_dim,
                        self.config.num_key_value_heads * self.config.head_dim,
                    ],
                    dim=0,
                )
                new_weights.append(
                    (f"{name.replace('qkv.bias', 'q_proj.bias')}", q_bias)
                )
                new_weights.append(
                    (f"{name.replace('qkv.bias', 'k_proj.bias')}", k_bias)
                )
                new_weights.append(
                    (f"{name.replace('qkv.bias', 'v_proj.bias')}", v_bias)
                )
            else:
                new_weights.append((name, p))
        weights = new_weights

        # Use provided weight name mapping if available, otherwise use default
        if weight_name_mapping is None:
            weight_name_mapping = self._get_default_weight_mapping()
        else:
            # Merge with default mapping
            default_mapping = self._get_default_weight_mapping()
            default_mapping.update(weight_name_mapping)
            weight_name_mapping = default_mapping

        stacked_params_mapping = [
            # (param_name, shard_name, shard_id)
            ("qkv_proj", "q_proj", "q"),
            ("qkv_proj", "k_proj", "k"),
            ("qkv_proj", "v_proj", "v"),
        ]

        if self.quant_config is not None and (self.quant_config.get_name() == "mxfp4"):
            expert_params_mapping = (
                get_moe_impl_class().make_expert_params_mapping_fused_mxfp4(
                    ckpt_gate_up_proj_name="gate_up_proj_blocks",
                    ckpt_down_proj_name="down_proj_blocks",
                    ckpt_gate_up_proj_bias_name="gate_up_proj_bias",
                    ckpt_down_proj_bias_name="down_proj_bias",
                    ckpt_gate_up_proj_scale_name="gate_up_proj_scales",
                    ckpt_down_proj_scale_name="down_proj_scales",
                )
            )
        else:
            expert_params_mapping = (
                get_moe_impl_class().make_expert_params_mapping_fused(
                    ckpt_gate_up_proj_name="gate_up_proj",
                    ckpt_down_proj_name="down_proj",
                    ckpt_gate_up_proj_bias_name="gate_up_proj_bias",
                    ckpt_down_proj_bias_name="down_proj_bias",
                )
            )

        params_dict = dict(self.named_parameters())
        params_checker = {k: False for k, v in params_dict.items()}

        for other_loaded_param_name in other_loaded_param_names:
            params_checker[other_loaded_param_name] = True

        for name, loaded_weight in weights:
            loaded_weight = _WeightCreator.maybe_materialize(loaded_weight)

            # Apply weight name mapping if provided
            if weight_name_mapping and name in weight_name_mapping:
                name = weight_name_mapping[name]

            layer_id = get_layer_id(name)
            if (
                layer_id is not None
                and hasattr(self.model, "start_layer")
                and (
                    layer_id < self.model.start_layer
                    or layer_id >= self.model.end_layer
                )
            ):
                continue

            if "rotary_emb.inv_freq" in name:
                continue
            for param_name, weight_name, shard_id in stacked_params_mapping:
                if weight_name not in name:
                    continue
                if "mlp.experts" in name:
                    continue

                name = name.replace(weight_name, param_name)
                if name.endswith(".bias") and name not in params_dict:
                    continue
                if name not in params_dict:
                    continue

                param = params_dict[name]
                weight_loader = param.weight_loader
                weight_loader(param, loaded_weight, shard_id)
                params_checker[name] = True
                break
            else:
                for mapping in expert_params_mapping:
                    param_name, weight_name, shard_id = mapping
                    if weight_name not in name:
                        continue
                    name = name.replace(weight_name, param_name)
                    if name not in params_dict:
                        continue
                    param = params_dict[name]
                    weight_loader = param.weight_loader
                    if "bias" not in name:
                        loaded_weight = loaded_weight.transpose(-2, -1)
                    if "w2_weight_bias" in name and get_moe_tensor_parallel_rank() != 0:
                        loaded_weight = loaded_weight.zero_()

                    weight_loader(
                        param,
                        loaded_weight,
                        name,
                        shard_id=shard_id,
                    )
                    params_checker[name] = True
                    break
                else:
                    if name.endswith(".bias") and name not in params_dict:
                        continue
                    if name not in params_dict:
                        continue
                    if name in params_dict.keys():
                        param = params_dict[name]
                        if "sinks" in name:
                            start = tp_rank * param.numel()
                            param.data.copy_(
                                loaded_weight[start : start + param.numel()]
                            )
                        else:
                            weight_loader = getattr(
                                param, "weight_loader", default_weight_loader
                            )
                            weight_loader(param, loaded_weight)
                        params_checker[name] = True
                    else:
                        logger.warning(f"Parameter {name} not found in params_dict")

        not_loaded_params = [k for k, v in params_checker.items() if not v]
        if tp_rank == 0:
            if len(not_loaded_params) > 0:
                raise Exception(f"Not all parameters loaded: {not_loaded_params}")
            else:
                logging.info("All parameters loaded successfully.")

        self.routed_experts_weights_of_layer = {
            layer_id: self.model.layers[layer_id].mlp.get_moe_weights()
            for layer_id in range(self.start_layer, self.end_layer)
            if isinstance(self.model.layers[layer_id].mlp, GptOssSparseMoeBlock)
        }

    def get_embed_and_head(self):
        return self.model.embed_tokens.weight, self.lm_head.weight

    def set_embed_and_head(self, embed, head):
        del self.model.embed_tokens.weight
        del self.lm_head.weight
        self.model.embed_tokens.weight = embed
        self.lm_head.weight = head
        torch.cuda.empty_cache()
        torch.cuda.synchronize()

    def set_eagle3_layers_to_capture(self, layer_ids: Optional[List[int]] = None):
        if not self.pp_group.is_last_rank:
            return

        if layer_ids is None:
            self.capture_aux_hidden_states = True
            num_layers = self.config.num_hidden_layers
            self.model.layers_to_capture = [2, num_layers // 2, num_layers - 3]
        else:
            self.capture_aux_hidden_states = True
            # we plus 1 here because in sglang, for the ith layer, it takes the output
            # of the (i-1)th layer as aux hidden state
            self.model.layers_to_capture = [val + 1 for val in layer_ids]

    @classmethod
    def get_model_config_for_expert_location(cls, config):
        return ModelConfigForExpertLocation(
            num_layers=config.num_hidden_layers,
            num_logical_experts=config.num_local_experts,
            num_groups=None,
        )

    def get_attention_sliding_window_size(self):
        return get_attention_sliding_window_size(self.config)


def _canonicalize_weights(config, weights_in: Iterable[Tuple[str, torch.Tensor]]):
    weights_out_dict = dict(weights_in)

    for layer_id in range(config.num_hidden_layers):
        for name_chunk in ["mlp1_weight", "mlp2_weight"]:
            name_prefix = f"block.{layer_id}.mlp.{name_chunk}"
            w_blocks = weights_out_dict.pop(f"{name_prefix}.blocks", None)
            w_scales = weights_out_dict.pop(f"{name_prefix}.scales", None)
            if w_blocks is not None:
                weights_out_dict[name_prefix] = _WeightCreator(
                    partial(
                        _dequant_mlp_weight,
                        debug_name=name_prefix,
                        w_blocks=w_blocks,
                        w_scales=w_scales,
                    )
                )

    return list(weights_out_dict.items())


def _dequant_mlp_weight(debug_name, w_blocks, w_scales):
    if get_tensor_model_parallel_rank() == 0:
        logger.info(f"Dequantize {debug_name} start")

    original_device = w_blocks.device

    w_blocks = w_blocks.cuda()
    w_scales = w_scales.cuda()

    w_bf16 = dequant_mxfp4(w_block=w_blocks, w_scale=w_scales, out_dtype=torch.bfloat16)
    w_bf16 = w_bf16.transpose(-2, -1).contiguous()

    if get_tensor_model_parallel_rank() == 0:
        logger.info(
            f"Dequantize {debug_name} end {w_blocks.shape=} {w_scales.shape=} {w_bf16.shape=}"
        )

    return w_bf16.to(original_device)


class _WeightCreator:
    def __init__(self, fn):
        self._fn = fn

    @staticmethod
    def maybe_materialize(obj):
        if isinstance(obj, _WeightCreator):
            output = obj._fn()
            obj._fn = None
            return output

        return obj


EntryClass = GptOssForCausalLM<|MERGE_RESOLUTION|>--- conflicted
+++ resolved
@@ -301,12 +301,7 @@
         hidden_states, forward_batch, inner_state = intermediate_state
         if inner_state is None:
             return hidden_states
-<<<<<<< HEAD
-        # print(f"self.sinks from forward_core: {self.sinks}")
-        attn_output = self.attn(*inner_state, sk=self.sinks.to(torch.float32))
-=======
-        attn_output = self.attn(*inner_state, sinks=self.sinks)
->>>>>>> 01c99a99
+        attn_output = self.attn(*inner_state, sinks=self.sinks.to(torch.float32))
         output, _ = self.o_proj(attn_output)
         return output
 
