--- conflicted
+++ resolved
@@ -16,14 +16,10 @@
 # https://github.com/vllm-project/vllm/blob/main/vllm/model_executor/models/qwen2_moe.py
 """Inference-only Qwen2MoE model compatible with HuggingFace weights."""
 
-<<<<<<< HEAD
 import logging
-from typing import Any, Dict, Iterable, Optional, Tuple, Union
-=======
 from dataclasses import dataclass
 from enum import Enum, auto
-from typing import Any, Dict, Iterable, Optional, Tuple
->>>>>>> 64825b83
+from typing import Any, Dict, Iterable, Optional, Tuple, Union
 
 import torch
 import torch.nn.functional as F
@@ -550,20 +546,12 @@
             self.embed_tokens = VocabParallelEmbedding(
                 config.vocab_size,
                 config.hidden_size,
+                enable_tp=not global_server_args_dict["enable_dp_attention"],
                 prefix=add_prefix("embed_tokens", prefix),
             )
         else:
             self.embed_tokens = PPMissingLayer()
 
-<<<<<<< HEAD
-=======
-        self.embed_tokens = VocabParallelEmbedding(
-            config.vocab_size,
-            config.hidden_size,
-            enable_tp=not global_server_args_dict["enable_dp_attention"],
-            prefix=add_prefix("embed_tokens", prefix),
-        )
->>>>>>> 64825b83
         # Use the provided decoder layer type or default to Qwen2MoeDecoderLayer
         decoder_layer_type = decoder_layer_type or Qwen2MoeDecoderLayer
         self.layers, self.start_layer, self.end_layer = make_layers(
@@ -608,7 +596,6 @@
             hidden_states, residual = layer(
                 positions, hidden_states, forward_batch, residual
             )
-<<<<<<< HEAD
         if not self.pp_group.is_last_rank:
             return PPProxyTensors(
                 {
@@ -617,10 +604,8 @@
                 }
             )
         else:
-=======
-        if hidden_states.shape[0] != 0:
->>>>>>> 64825b83
-            hidden_states, _ = self.norm(hidden_states, residual)
+            if hidden_states.shape[0] != 0:
+                hidden_states, _ = self.norm(hidden_states, residual)
         return hidden_states
 
 
@@ -655,7 +640,6 @@
         positions: torch.Tensor,
         forward_batch: ForwardBatch,
         input_embeds: torch.Tensor = None,
-<<<<<<< HEAD
         pp_proxy_tensors: Optional[PPProxyTensors] = None,
     ) -> torch.Tensor:
         hidden_states = self.model(
@@ -664,12 +648,6 @@
             forward_batch,
             input_embeds,
             pp_proxy_tensors=pp_proxy_tensors,
-=======
-    ) -> LogitsProcessorOutput:
-        hidden_states = self.model(input_ids, positions, forward_batch, input_embeds)
-        return self.logits_processor(
-            input_ids, hidden_states, self.lm_head, forward_batch
->>>>>>> 64825b83
         )
         if self.pp_group.is_last_rank:
             return self.logits_processor(
