--- conflicted
+++ resolved
@@ -373,11 +373,7 @@
         self,
         config: PretrainedConfig,
         quant_config: Optional[QuantizationConfig] = None,
-<<<<<<< HEAD
-        cache_config=None,
         prefix: str = "",
-=======
->>>>>>> 9fafa62d
     ) -> None:
         super().__init__()
         self.config = config
