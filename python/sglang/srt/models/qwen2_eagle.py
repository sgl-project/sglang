"""
Copyright 2023-2024 SGLang Team
Licensed under the Apache License, Version 2.0 (the "License");
you may not use this file except in compliance with the License.
You may obtain a copy of the License at

    http://www.apache.org/licenses/LICENSE-2.0

Unless required by applicable law or agreed to in writing, software
distributed under the License is distributed on an "AS IS" BASIS,
WITHOUT WARRANTIES OR CONDITIONS OF ANY KIND, either express or implied.
See the License for the specific language governing permissions and
limitations under the License.
"""

from sglang.srt.utils import add_prefix

# Adapted from
# https://github.com/SafeAILab/EAGLE/blob/main/eagle/model/cnets.py
"""Inference-only LLaMA-EAGLE model compatible with HuggingFace weights."""

from typing import Iterable, Optional, Tuple

import torch
from torch import nn

from sglang.srt.layers.logits_processor import LogitsProcessor
from sglang.srt.layers.quantization.base_config import QuantizationConfig
from sglang.srt.layers.vocab_parallel_embedding import (
    ParallelLMHead,
    VocabParallelEmbedding,
)
from sglang.srt.model_executor.forward_batch_info import ForwardBatch
from sglang.srt.models.qwen2 import Qwen2DecoderLayer, Qwen2ForCausalLM

Qwen2Config = None


class Qwen2DecoderLayer(Qwen2DecoderLayer):
    def __init__(
        self,
        config: Qwen2Config,
        layer_id: int = 0,
        quant_config: Optional[QuantizationConfig] = None,
        prefix: str = "",
    ) -> None:
        super().__init__(config, layer_id, quant_config, prefix=prefix)

        # Skip the input_layernorm
        # https://github.com/SafeAILab/EAGLE/blob/35c78f6cdc19a73e05cf5c330b4c358dad970c6a/eagle/model/cnets.py#L427
        if layer_id == 0:
            del self.input_layernorm
            setattr(self, "input_layernorm", lambda x: x)


class Qwen2Model(nn.Module):
    def __init__(
        self,
        config: Qwen2Config,
        quant_config: Optional[QuantizationConfig] = None,
        prefix: str = "",
    ) -> None:
        super().__init__()
        self.config = config
        self.vocab_size = config.vocab_size
        self.embed_tokens = VocabParallelEmbedding(
            config.vocab_size,
            config.hidden_size,
            prefix=add_prefix("embed_tokens", prefix),
        )
        self.layers = nn.ModuleList(
            [
                Qwen2DecoderLayer(
                    config,
                    i,
                    quant_config=quant_config,
                    prefix=add_prefix(f"layers.{i}", prefix),
                )
                for i in range(config.num_hidden_layers)
            ]
        )
        self.fc = torch.nn.Linear(config.hidden_size * 2, config.hidden_size)

    def forward(
        self,
        input_ids: torch.Tensor,
        positions: torch.Tensor,
        forward_batch: ForwardBatch,
        input_embeds: torch.Tensor = None,
    ) -> torch.Tensor:
        if input_embeds is None:
            hidden_states = self.embed_tokens(input_ids)
        else:
            hidden_states = input_embeds

        hidden_states = self.fc(
            torch.cat((hidden_states, forward_batch.spec_info.hidden_states), dim=-1)
        )

        residual = None
        for i in range(len(self.layers)):
            layer = self.layers[i]
            hidden_states, residual = layer(
                positions,
                hidden_states,
                forward_batch,
                residual,
            )
        return hidden_states + residual


class Qwen2ForCausalLMEagle(Qwen2ForCausalLM):
    def __init__(
        self,
        config: Qwen2Config,
        quant_config: Optional[QuantizationConfig] = None,
<<<<<<< HEAD
        cache_config=None,
        prefix: str = "",
=======
>>>>>>> 9fafa62d
    ) -> None:
        nn.Module.__init__(self)
        self.config = config
        self.quant_config = quant_config
        self.model = Qwen2Model(
            config, quant_config=quant_config, prefix=add_prefix("model", prefix)
        )
        if self.config.tie_word_embeddings:
            self.lm_head = self.model.embed_tokens
        else:
            self.lm_head = ParallelLMHead(
                config.vocab_size,
                config.hidden_size,
                quant_config=quant_config,
                prefix=add_prefix("lm_head", prefix),
            )
        self.logits_processor = LogitsProcessor(config)

    def load_weights(self, weights: Iterable[Tuple[str, torch.Tensor]]):
        for name, loaded_weight in weights:
            if "lm_head" not in name:
                name = "model." + name
                super().load_weights([(name, loaded_weight)])


EntryClass = [Qwen2ForCausalLMEagle]<|MERGE_RESOLUTION|>--- conflicted
+++ resolved
@@ -114,11 +114,7 @@
         self,
         config: Qwen2Config,
         quant_config: Optional[QuantizationConfig] = None,
-<<<<<<< HEAD
-        cache_config=None,
         prefix: str = "",
-=======
->>>>>>> 9fafa62d
     ) -> None:
         nn.Module.__init__(self)
         self.config = config
