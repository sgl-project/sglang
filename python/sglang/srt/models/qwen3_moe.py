--- conflicted
+++ resolved
@@ -18,7 +18,7 @@
 """Inference-only Qwen3MoE model compatible with HuggingFace weights."""
 
 import logging
-from typing import Any, Dict, Iterable, Optional, Tuple, Union
+from typing import Any, Dict, Iterable, Optional, Tuple, List
 
 import torch
 from torch import nn
@@ -28,46 +28,45 @@
     get_tensor_model_parallel_rank,
     get_tensor_model_parallel_world_size,
     parallel_state,
+    split_tensor_along_last_dim,
+    tensor_model_parallel_all_gather,
     tensor_model_parallel_all_reduce,
 )
+from sglang.srt.eplb.expert_distribution import get_global_expert_distribution_recorder
+from sglang.srt.eplb.expert_location import ModelConfigForExpertLocation
+from sglang.srt.eplb.expert_location_dispatch import ExpertLocationDispatchInfo
+from sglang.srt.layers.activation import SiluAndMul
 from sglang.srt.layers.communicator import LayerCommunicator, LayerScatterModes
 from sglang.srt.layers.dp_attention import (
+    attn_tp_all_gather,
+    attn_tp_reduce_scatter,
+    dp_gather_partial,
+    dp_scatter,
     get_attention_tp_rank,
     get_attention_tp_size,
     get_local_attention_dp_size,
 )
 from sglang.srt.layers.layernorm import RMSNorm
 from sglang.srt.layers.linear import (
+    MergedColumnParallelLinear,
     QKVParallelLinear,
     ReplicatedLinear,
     RowParallelLinear,
 )
-from sglang.srt.layers.logits_processor import LogitsProcessor
+from sglang.srt.layers.logits_processor import LogitsProcessor, LogitsProcessorOutput
 from sglang.srt.layers.moe.ep_moe.layer import get_moe_impl_class
+from sglang.srt.layers.moe.ep_moe.token_dispatcher import DeepEPDispatcher
+from sglang.srt.layers.moe.fused_moe_triton import FusedMoE
 from sglang.srt.layers.moe.topk import select_experts
 from sglang.srt.layers.quantization.base_config import QuantizationConfig
 from sglang.srt.layers.radix_attention import RadixAttention
 from sglang.srt.layers.rotary_embedding import get_rope
 from sglang.srt.layers.utils import get_layer_id
-from sglang.srt.layers.vocab_parallel_embedding import ParallelLMHead
-from sglang.srt.managers.expert_distribution import (
-    get_global_expert_distribution_recorder,
+from sglang.srt.layers.vocab_parallel_embedding import (
+    ParallelLMHead,
+    VocabParallelEmbedding,
 )
-from sglang.srt.managers.expert_location import ModelConfigForExpertLocation
-from sglang.srt.managers.expert_location_dispatch import ExpertLocationDispatchInfo
 from sglang.srt.managers.schedule_batch import global_server_args_dict
-<<<<<<< HEAD
-from sglang.srt.model_executor.forward_batch_info import ForwardBatch, PPProxyTensors
-from sglang.srt.model_loader.weight_utils import default_weight_loader
-from sglang.srt.models.qwen2_moe import Qwen2MoeMLP as Qwen3MoeMLP
-from sglang.srt.models.qwen2_moe import Qwen2MoeModel
-from sglang.srt.two_batch_overlap import (
-    MaybeTboDeepEPDispatcher,
-    ScatterMode,
-    model_forward_maybe_tbo,
-)
-from sglang.srt.utils import DeepEPMode, add_prefix, is_non_idle_and_non_empty
-=======
 from sglang.srt.model_executor.cuda_graph_runner import get_is_capture_mode
 from sglang.srt.model_executor.forward_batch_info import (
     ForwardBatch,
@@ -79,7 +78,6 @@
 from sglang.srt.models.qwen2_moe import Qwen2MoeModel
 from sglang.srt.two_batch_overlap import MaybeTboDeepEPDispatcher
 from sglang.srt.utils import DeepEPMode, add_prefix, is_cuda, is_non_idle_and_non_empty
->>>>>>> 43f93f63
 
 Qwen3MoeConfig = None
 
@@ -694,71 +692,6 @@
             alt_stream=alt_stream,
         )
 
-        # For EAGLE3 support
-        self.layers_to_capture = []
-
-    def forward(
-        self,
-        input_ids: torch.Tensor,
-        positions: torch.Tensor,
-        forward_batch: ForwardBatch,
-        input_embeds: torch.Tensor = None,
-        pp_proxy_tensors: Optional[PPProxyTensors] = None,
-) -> Union[torch.Tensor, PPProxyTensors, Tuple[torch.Tensor, List[torch.Tensor]]]:
-        if self.pp_group.is_first_rank:
-            if input_embeds is None:
-                hidden_states = self.embed_tokens(input_ids)
-            else:
-                hidden_states = input_embeds
-            residual = None
-        else:
-            assert pp_proxy_tensors is not None
-            hidden_states = pp_proxy_tensors["hidden_states"]
-            residual = pp_proxy_tensors["residual"]
-
-        # For EAGLE3 support - collect auxiliary hidden states
-        aux_hidden_states = []
-
-        if forward_batch.can_run_tbo:
-            hidden_states, residual = model_forward_maybe_tbo(
-                layers=self.layers,
-                enable_tbo=True,
-                input_data_scatter_mode=ScatterMode.model_input_output(),
-                positions=positions,
-                forward_batch=forward_batch,
-                hidden_states=hidden_states,
-                residual=residual,
-            )
-        else:
-            for i in range(self.start_layer, self.end_layer):
-                # EAGLE3 support: capture hidden states from specified layers
-                if i in self.layers_to_capture:
-                    aux_hidden_states.append(hidden_states + residual if residual is not None else hidden_states)
-
-                with get_global_expert_distribution_recorder().with_current_layer(i):
-                    layer = self.layers[i]
-                    hidden_states, residual = layer(
-                        positions, hidden_states, forward_batch, residual
-                    )
-        if not self.pp_group.is_last_rank:
-            return PPProxyTensors(
-                {
-                    "hidden_states": hidden_states,
-                    "residual": residual,
-                }
-            )
-        else:
-            if hidden_states.shape[0] != 0:
-                if residual is None:
-                    hidden_states = self.norm(hidden_states)
-                else:
-                    hidden_states, _ = self.norm(hidden_states, residual)
-
-        # Return aux_hidden_states if available for EAGLE3
-        if len(aux_hidden_states) == 0:
-            return hidden_states
-        return hidden_states, aux_hidden_states
-
 
 class Qwen3MoeForCausalLM(nn.Module):
     fall_back_to_pt_during_load = False
@@ -784,8 +717,6 @@
             use_attn_tp_group=global_server_args_dict["enable_dp_lm_head"],
         )
         self.logits_processor = LogitsProcessor(config)
-
-        # For EAGLE3 support
         self.capture_aux_hidden_states = False
 
     @torch.no_grad()
@@ -823,17 +754,20 @@
     @property
     def end_layer(self):
         return self.model.end_layer
-
+    
     def get_embed_and_head(self):
         return self.model.embed_tokens.weight, self.lm_head.weight
 
-    def set_eagle3_layers_to_capture(self):
+    def set_eagle3_layers_to_capture(self, layer_ids: Optional[List[int]] = None):
         if not self.pp_group.is_last_rank:
             return
 
         self.capture_aux_hidden_states = True
-        num_layers = self.config.num_hidden_layers
-        self.model.layers_to_capture = [2, num_layers // 2, num_layers - 3]  # Specific layers for EAGLE3 support
+        if layer_ids is None:
+            num_layers = self.config.num_hidden_layers
+            self.model.layers_to_capture = [2, num_layers // 2, num_layers - 3]  # Specific layers for EAGLE3 support
+        else:
+            self.model.layers_to_capture = [val + 1 for val in layer_ids]
 
     def load_weights(self, weights: Iterable[Tuple[str, torch.Tensor]]):
         stacked_params_mapping = [
