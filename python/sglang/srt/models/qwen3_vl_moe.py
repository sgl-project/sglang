--- conflicted
+++ resolved
@@ -15,20 +15,12 @@
 """Inference-only Qwen3-VL model compatible with HuggingFace weights."""
 import logging
 from functools import lru_cache
-<<<<<<< HEAD
-from typing import Iterable, List, Optional, Tuple, Union
-=======
 from typing import Iterable, Optional, Tuple, Union
->>>>>>> fd389df9
 
 import torch
 import torch.nn as nn
 
-<<<<<<< HEAD
-from sglang.srt.configs.qwen3_vl import Qwen3VLMoeConfig
-=======
 from sglang.srt.configs.qwen3_vl import Qwen3VLMoeConfig, Qwen3VLMoeTextConfig
->>>>>>> fd389df9
 from sglang.srt.distributed import (
     get_moe_expert_parallel_world_size,
     get_tensor_model_parallel_rank,
