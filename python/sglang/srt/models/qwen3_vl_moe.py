--- conflicted
+++ resolved
@@ -275,131 +275,6 @@
                 shard_id,
                 expert_id,
             )
-<<<<<<< HEAD
-
-
-class Qwen3VLMoeForConditionalGeneration(Qwen3VLForConditionalGeneration):
-    def __init__(
-        self,
-        config: Qwen3VLMoeConfig,
-        quant_config: Optional[QuantizationConfig] = None,
-        prefix: str = "",
-        language_model_cls=Qwen3MoeLLMModel,
-    ):
-        super().__init__(config, quant_config, prefix, language_model_cls)
-        # super(Qwen3VLForConditionalGeneration, self).__init__()
-        # self.config = config
-
-        # self.visual = Qwen3_VisionTransformer(
-        #     config.vision_config,
-        #     norm_eps=getattr(config, "rms_norm_eps", 1e-6),
-        #     # NOTE: Qwen3-VL vision encoder currently supports BitsAndBytes 4-bit quantization.
-        #     # Other quantization methods (e.g., GPTQ, AWQ) are untested and may not be supported.
-        #     quant_config=quant_config,
-        #     prefix=add_prefix("visual", prefix),
-        # )
-
-        # self.model = Qwen3MoeLLMModel(
-        #     config=config,
-        #     quant_config=quant_config,
-        #     prefix=add_prefix("model", prefix),
-        # )
-
-        # if config.tie_word_embeddings:
-        #     self.lm_head = self.model.embed_tokens
-        # else:
-        #     self.lm_head = ParallelLMHead(
-        #         config.vocab_size,
-        #         config.hidden_size,
-        #         quant_config=quant_config,
-        #         prefix=add_prefix("lm_head", prefix),
-        #     )
-        # self.is_mrope_enabled = "mrope_section" in self.config.rope_scaling
-
-        # self.logits_processor = LogitsProcessor(config)
-        # self.pooler = Pooler(pooling_type=PoolingType.LAST, normalize=True)
-
-        # # deepstack
-        # self.deepstack_visual_indexes = self.visual.deepstack_visual_indexes
-        # self.num_deepstack_embeddings = len(self.deepstack_visual_indexes)
-
-    # @property
-    # def use_deepstack(self) -> bool:
-    #     return hasattr(self, "deepstack_visual_indexes")
-
-    # def forward(
-    #     self,
-    #     input_ids: torch.Tensor,
-    #     positions: torch.Tensor,
-    #     forward_batch: ForwardBatch,
-    #     get_embedding: bool = False,
-    # ):
-    #     """Run forward pass for Qwen3-VL.
-
-    #     Args:
-    #         input_ids: Flattened (concatenated) input_ids corresponding to a
-    #             batch.
-    #         positions: Flattened (concatenated) position ids corresponding to a
-    #             batch.
-    #             **NOTE**: If mrope is enabled (default setting for Qwen2-VL
-    #             opensource models), the shape will be `(3, seq_len)`,
-    #             otherwise it will be `(seq_len,).
-    #             (Use input_metadata.mrope_positions to replace it)
-    #     """
-    #     if self.is_mrope_enabled:
-    #         positions = forward_batch.mrope_positions
-
-    #     if not (
-    #         forward_batch.forward_mode.is_decode()
-    #         or not forward_batch.contains_image_inputs()
-    #     ):
-    #         if self.is_mrope_enabled:
-    #             assert positions.ndim == 2 and positions.size(0) == 3, (
-    #                 "multimodal section rotary embedding requires "
-    #                 f"(3, seq_len) positions, but got {positions.size()}"
-    #             )
-
-    #     hidden_states = general_mm_embed_routine(
-    #         input_ids=input_ids,
-    #         forward_batch=forward_batch,
-    #         language_model=self.model,
-    #         multimodal_model=self,
-    #         positions=positions,
-    #         use_deepstack=self.use_deepstack,
-    #     )
-
-    #     if not get_embedding:
-    #         return self.logits_processor(
-    #             input_ids, hidden_states, self.lm_head, forward_batch
-    #         )
-    #     else:
-    #         return self.pooler(hidden_states, forward_batch)
-
-    # def load_fused_expert_weights(
-    #     self,
-    #     name: str,
-    #     params_dict: dict,
-    #     loaded_weight: torch.Tensor,
-    #     shard_id: str,
-    #     num_experts: int,
-    # ):
-    #     param = params_dict[name]
-    #     # weight_loader = typing.cast(Callable[..., bool], param.weight_loader)
-    #     weight_loader = param.weight_loader
-    #     # let ep moe layer to gracefully handle expert_ids that do not belong to local moe rank
-    #     for expert_id in range(num_experts):
-    #         curr_expert_weight = loaded_weight[expert_id]
-    #         weight_loader(
-    #             param,
-    #             curr_expert_weight,
-    #             name,
-    #             shard_id,
-    #             expert_id,
-    #         )
-    #     return True
-=======
-        return True
->>>>>>> f50d9d9a
 
     def load_weights(self, weights: Iterable[Tuple[str, torch.Tensor]]):
         stacked_params_mapping = [
