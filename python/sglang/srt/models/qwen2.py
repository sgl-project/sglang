# Copyright 2023-2024 SGLang Team
# Licensed under the Apache License, Version 2.0 (the "License");
# you may not use this file except in compliance with the License.
# You may obtain a copy of the License at
#
#     http://www.apache.org/licenses/LICENSE-2.0
#
# Unless required by applicable law or agreed to in writing, software
# distributed under the License is distributed on an "AS IS" BASIS,
# WITHOUT WARRANTIES OR CONDITIONS OF ANY KIND, either express or implied.
# See the License for the specific language governing permissions and
# limitations under the License.
# ==============================================================================

# Adapted from llama2.py
# Modify details for the adaptation of Qwen2 model.
"""Inference-only Qwen2 model compatible with HuggingFace weights."""

from typing import Any, Dict, Iterable, Optional, Tuple

import torch
from torch import nn
<<<<<<< HEAD
from vllm.distributed import (
    get_tensor_model_parallel_rank,
    get_tensor_model_parallel_world_size,
)
=======
>>>>>>> 13387e6b
from vllm.model_executor.layers.rotary_embedding import get_rope

from sglang.srt.distributed import get_tensor_model_parallel_world_size
from sglang.srt.layers.activation import SiluAndMul
from sglang.srt.layers.layernorm import RMSNorm
from sglang.srt.layers.linear import (
    MergedColumnParallelLinear,
    QKVParallelLinear,
    RowParallelLinear,
)
from sglang.srt.layers.logits_processor import LogitsProcessor
from sglang.srt.layers.pooler import Pooler, PoolingType
from sglang.srt.layers.quantization.base_config import QuantizationConfig
from sglang.srt.layers.radix_attention import RadixAttention
from sglang.srt.layers.vocab_parallel_embedding import (
    ParallelLMHead,
    VocabParallelEmbedding,
)
from sglang.srt.model_executor.forward_batch_info import ForwardBatch
from sglang.srt.model_loader.weight_utils import (
    default_weight_loader,
    kv_cache_scales_loader,
)
from sglang.srt.utils import make_layers

Qwen2Config = None


class Qwen2MLP(nn.Module):
    def __init__(
        self,
        hidden_size: int,
        intermediate_size: int,
        hidden_act: str,
        quant_config: Optional[QuantizationConfig] = None,
    ) -> None:
        super().__init__()
        self.gate_up_proj = MergedColumnParallelLinear(
            hidden_size,
            [intermediate_size] * 2,
            bias=False,
            quant_config=quant_config,
        )
        self.down_proj = RowParallelLinear(
            intermediate_size,
            hidden_size,
            bias=False,
            quant_config=quant_config,
        )
        if hidden_act != "silu":
            raise ValueError(
                f"Unsupported activation: {hidden_act}. "
                "Only silu is supported for now."
            )
        self.act_fn = SiluAndMul()

    def forward(self, x):
        gate_up, _ = self.gate_up_proj(x)
        x = self.act_fn(gate_up)
        x, _ = self.down_proj(x)
        return x


class Qwen2Attention(nn.Module):
    def __init__(
        self,
        hidden_size: int,
        num_heads: int,
        num_kv_heads: int,
        layer_id: int = 0,
        rope_theta: float = 1000000,
        rope_scaling: Optional[Dict[str, Any]] = None,
        max_position_embeddings: int = 32768,
        quant_config: Optional[QuantizationConfig] = None,
    ) -> None:
        super().__init__()
        self.hidden_size = hidden_size
        tp_size = get_tensor_model_parallel_world_size()
        self.total_num_heads = num_heads
        assert self.total_num_heads % tp_size == 0
        self.num_heads = self.total_num_heads // tp_size
        self.total_num_kv_heads = num_kv_heads
        if self.total_num_kv_heads >= tp_size:
            # Number of KV heads is greater than TP size, so we partition
            # the KV heads across multiple tensor parallel GPUs.
            assert self.total_num_kv_heads % tp_size == 0
        else:
            # Number of KV heads is less than TP size, so we replicate
            # the KV heads across multiple tensor parallel GPUs.
            assert tp_size % self.total_num_kv_heads == 0
        self.num_kv_heads = max(1, self.total_num_kv_heads // tp_size)
        self.head_dim = hidden_size // self.total_num_heads
        self.q_size = self.num_heads * self.head_dim
        self.kv_size = self.num_kv_heads * self.head_dim
        self.scaling = self.head_dim**-0.5
        self.rope_theta = rope_theta
        self.max_position_embeddings = max_position_embeddings

        self.qkv_proj = QKVParallelLinear(
            hidden_size,
            self.head_dim,
            self.total_num_heads,
            self.total_num_kv_heads,
            bias=True,
            quant_config=quant_config,
        )
        self.o_proj = RowParallelLinear(
            self.total_num_heads * self.head_dim,
            hidden_size,
            bias=False,
            quant_config=quant_config,
        )

        self.rotary_emb = get_rope(
            self.head_dim,
            rotary_dim=self.head_dim,
            max_position=max_position_embeddings,
            base=rope_theta,
            rope_scaling=rope_scaling,
        )
        self.attn = RadixAttention(
            self.num_heads,
            self.head_dim,
            self.scaling,
            num_kv_heads=self.num_kv_heads,
            layer_id=layer_id,
        )

    def forward(
        self,
        positions: torch.Tensor,
        hidden_states: torch.Tensor,
        forward_batch: ForwardBatch,
    ) -> torch.Tensor:
        qkv, _ = self.qkv_proj(hidden_states)
        q, k, v = qkv.split([self.q_size, self.kv_size, self.kv_size], dim=-1)
        q, k = self.rotary_emb(positions, q, k)
        attn_output = self.attn(q, k, v, forward_batch)
        output, _ = self.o_proj(attn_output)
        return output


class Qwen2DecoderLayer(nn.Module):
    def __init__(
        self,
        config: Qwen2Config,
        layer_id: int = 0,
        quant_config: Optional[QuantizationConfig] = None,
    ) -> None:
        super().__init__()
        self.hidden_size = config.hidden_size
        rope_theta = getattr(config, "rope_theta", 1000000)
        rope_scaling = getattr(config, "rope_scaling", None)
        max_position_embeddings = getattr(config, "max_position_embeddings", 32768)
        self.self_attn = Qwen2Attention(
            hidden_size=self.hidden_size,
            num_heads=config.num_attention_heads,
            num_kv_heads=config.num_key_value_heads,
            layer_id=layer_id,
            rope_theta=rope_theta,
            rope_scaling=rope_scaling,
            max_position_embeddings=max_position_embeddings,
            quant_config=quant_config,
        )
        self.mlp = Qwen2MLP(
            hidden_size=self.hidden_size,
            intermediate_size=config.intermediate_size,
            hidden_act=config.hidden_act,
            quant_config=quant_config,
        )
        self.input_layernorm = RMSNorm(config.hidden_size, eps=config.rms_norm_eps)
        self.post_attention_layernorm = RMSNorm(
            config.hidden_size, eps=config.rms_norm_eps
        )

    def forward(
        self,
        positions: torch.Tensor,
        hidden_states: torch.Tensor,
        forward_batch: ForwardBatch,
        residual: Optional[torch.Tensor],
    ) -> Tuple[torch.Tensor, torch.Tensor]:
        # Self Attention
        if residual is None:
            residual = hidden_states
            hidden_states = self.input_layernorm(hidden_states)
        else:
            hidden_states, residual = self.input_layernorm(hidden_states, residual)
        hidden_states = self.self_attn(
            positions=positions,
            hidden_states=hidden_states,
            forward_batch=forward_batch,
        )

        # Fully Connected
        hidden_states, residual = self.post_attention_layernorm(hidden_states, residual)
        hidden_states = self.mlp(hidden_states)
        return hidden_states, residual


class Qwen2Model(nn.Module):
    def __init__(
        self,
        config: Qwen2Config,
        quant_config: Optional[QuantizationConfig] = None,
    ) -> None:
        super().__init__()
        self.config = config
        self.padding_idx = config.pad_token_id
        self.vocab_size = config.vocab_size
        self.embed_tokens = VocabParallelEmbedding(
            config.vocab_size,
            config.hidden_size,
            quant_config=quant_config,
        )
        self.layers = make_layers(
            config.num_hidden_layers,
            lambda idx, prefix: Qwen2DecoderLayer(
                layer_id=idx,
                config=config,
                quant_config=quant_config,
            ),
        )
        self.norm = RMSNorm(config.hidden_size, eps=config.rms_norm_eps)

    def forward(
        self,
        input_ids: torch.Tensor,
        positions: torch.Tensor,
        forward_batch: ForwardBatch,
        input_embeds: torch.Tensor = None,
    ) -> torch.Tensor:
        if input_embeds is None:
            hidden_states = self.embed_tokens(input_ids)
        else:
            hidden_states = input_embeds
        residual = None
        for i in range(len(self.layers)):
            layer = self.layers[i]
            hidden_states, residual = layer(
                positions,
                hidden_states,
                forward_batch,
                residual,
            )
        hidden_states, _ = self.norm(hidden_states, residual)
        return hidden_states

    # If this function is called, it should always initialize KV cache scale
    # factors (or else raise an exception). Thus, handled exceptions should
    # make sure to leave KV cache scale factors in a known good (dummy) state
    def load_kv_cache_scales(self, quantization_param_path: str) -> None:
        tp_size = get_tensor_model_parallel_world_size()
        tp_rank = get_tensor_model_parallel_rank()
        for layer_idx, scaling_factor in kv_cache_scales_loader(
            quantization_param_path,
            tp_rank,
            tp_size,
            self.config.num_hidden_layers,
            self.config.__class__.model_type,
        ):
            if not isinstance(self.layers[layer_idx], nn.Identity):
                layer_self_attn = self.layers[layer_idx].self_attn
            if hasattr(layer_self_attn.attn, "k_scale"):
                layer_self_attn.attn.k_scale = scaling_factor
                layer_self_attn.attn.v_scale = scaling_factor
            else:
                raise RuntimeError(
                    "Self attention has no KV cache scaling " "factor attribute!"
                )


class Qwen2ForCausalLM(nn.Module):

    # BitandBytes specific attributes
    default_bitsandbytes_target_modules = [
        ".gate_proj.",
        ".down_proj.",
        ".up_proj.",
        ".q_proj.",
        ".k_proj.",
        ".v_proj.",
        ".o_proj.",
    ]
    bitsandbytes_stacked_params_mapping = {
        # shard_name, weight_name, index
        "q_proj": ("qkv_proj", 0),
        "k_proj": ("qkv_proj", 1),
        "v_proj": ("qkv_proj", 2),
        "gate_proj": ("gate_up_proj", 0),
        "up_proj": ("gate_up_proj", 1),
    }

    def __init__(
        self,
        config: Qwen2Config,
        quant_config: Optional[QuantizationConfig] = None,
    ) -> None:
        super().__init__()
        self.config = config
        self.quant_config = quant_config
        self.model = Qwen2Model(config, quant_config=quant_config)
        if config.tie_word_embeddings:
            self.lm_head = self.model.embed_tokens
        else:
            self.lm_head = ParallelLMHead(
                config.vocab_size, config.hidden_size, quant_config=quant_config
            )
        self.logits_processor = LogitsProcessor(config)
        self.pooler = Pooler(pooling_type=PoolingType.LAST, normalize=True)

    @torch.no_grad()
    def forward(
        self,
        input_ids: torch.Tensor,
        positions: torch.Tensor,
        forward_batch: ForwardBatch,
        input_embeds: torch.Tensor = None,
        get_embedding: bool = False,
    ) -> torch.Tensor:
        hidden_states = self.model(input_ids, positions, forward_batch, input_embeds)
        if not get_embedding:
            return self.logits_processor(
                input_ids, hidden_states, self.lm_head, forward_batch
            )
        else:
            return self.pooler(hidden_states, forward_batch)

    def load_weights(self, weights: Iterable[Tuple[str, torch.Tensor]]):
        stacked_params_mapping = [
            # (param_name, shard_name, shard_id)
            ("qkv_proj", "q_proj", "q"),
            ("qkv_proj", "k_proj", "k"),
            ("qkv_proj", "v_proj", "v"),
            ("gate_up_proj", "gate_proj", 0),
            ("gate_up_proj", "up_proj", 1),
        ]

        params_dict = dict(self.named_parameters())
        for name, loaded_weight in weights:
            if "rotary_emb.inv_freq" in name or "projector" in name:
                continue
            if "rotary_emb.cos_cached" in name or "rotary_emb.sin_cached" in name:
                # Models trained using ColossalAI may include these tensors in
                # the checkpoint. Skip them.
                continue
            if name.startswith("model.vision_tower") and name not in params_dict:
                continue

            for param_name, weight_name, shard_id in stacked_params_mapping:
                if weight_name not in name:
                    continue
                name = name.replace(weight_name, param_name)
                # Skip loading extra bias for GPTQ models.
                if name.endswith(".bias") and name not in params_dict:
                    continue
                param = params_dict[name]
                weight_loader = param.weight_loader
                weight_loader(param, loaded_weight, shard_id)
                break
            else:
                # Skip loading extra bias for GPTQ models.
                if name.endswith(".bias") and name not in params_dict:
                    continue
                param = params_dict[name]
                weight_loader = getattr(param, "weight_loader", default_weight_loader)
                weight_loader(param, loaded_weight)

    def get_embed_and_head(self):
        return self.model.embed_tokens.weight, self.lm_head.weight

    def set_embed_and_head(self, embed, head):
        del self.model.embed_tokens.weight
        del self.lm_head.weight
        self.model.embed_tokens.weight = embed
        self.lm_head.weight = head
        torch.cuda.empty_cache()
        torch.cuda.synchronize()

    def load_kv_cache_scales(self, quantization_param_path: str) -> None:
        self.model.load_kv_cache_scales(quantization_param_path)


EntryClass = Qwen2ForCausalLM<|MERGE_RESOLUTION|>--- conflicted
+++ resolved
@@ -20,13 +20,10 @@
 
 import torch
 from torch import nn
-<<<<<<< HEAD
 from vllm.distributed import (
     get_tensor_model_parallel_rank,
     get_tensor_model_parallel_world_size,
 )
-=======
->>>>>>> 13387e6b
 from vllm.model_executor.layers.rotary_embedding import get_rope
 
 from sglang.srt.distributed import get_tensor_model_parallel_world_size
