--- conflicted
+++ resolved
@@ -81,7 +81,6 @@
 
 logger = logging.getLogger(__name__)
 
-<<<<<<< HEAD
 
 # ================================================================================================================
 # Oai RoPE Reference
@@ -210,20 +209,6 @@
         freq = self.base ** (
             torch.arange(0, self.head_dim, 2, dtype=torch.float, device=self.device)
             / self.head_dim
-=======
-def sdpa(Q, K, V, S, sm_scale, sliding_window=0):
-    # sliding_window == 0 means no sliding window
-    n_tokens, n_heads, q_mult, d_head = Q.shape
-    assert K.shape == (n_tokens, n_heads, d_head)
-    assert V.shape == (n_tokens, n_heads, d_head)
-    K = K[:, :, None, :].expand(-1, -1, q_mult, -1)
-    V = V[:, :, None, :].expand(-1, -1, q_mult, -1)
-    S = S.reshape(n_heads, q_mult, 1, 1).expand(-1, -1, n_tokens, -1)
-    mask = torch.triu(Q.new_full((n_tokens, n_tokens), -float("inf")), diagonal=1)
-    if sliding_window is not None and sliding_window > 0:
-        mask += torch.tril(
-            mask.new_full((n_tokens, n_tokens), -float("inf")), diagonal=-sliding_window
->>>>>>> 452d5677
         )
     QK = torch.einsum("qhmd,khmd->hmqk", Q, K)
     QK *= sm_scale
@@ -626,30 +611,6 @@
         )
         # Todo: remove this, use CUDA impl. Currently sgl-kernel apply_rope_with_cos_sin_cache_inplace is not supported for Oai rope
         self.rotary_emb._forward_method = self.rotary_emb.forward_native
-<<<<<<< HEAD
-        '''
-        # reference
-        self.rope = RotaryEmbedding(
-            self.head_dim,
-            rope_theta,
-            torch.float32,
-            initial_context_length=max_position_embeddings,
-            scaling_factor=rope_scaling["factor"],
-            ntk_alpha=rope_scaling["beta_slow"],
-            ntk_beta=rope_scaling["beta_fast"],
-            device=torch.device("cuda:0"),
-        )
-        print(f"self.rotary_emb.inv_freq: {self.rotary_emb._compute_inv_freq(32.0)}")
-        print(f"self.rope.inv_freq: {self.rope._compute_concentration_and_inv_freq()[1]}")
-        print(f"allclose: {torch.allclose(self.rotary_emb._compute_inv_freq(32.0), self.rope._compute_concentration_and_inv_freq()[1], atol=1e-5, rtol=1e-5)}")
-        print(f"self.rotary_emb.cos_sin_cache: {self.rotary_emb._compute_cos_sin_cache().shape}")
-        print(f"self.rope.cos_sin_cache: {self.rope._compute_cos_sin(max_position_embeddings)[0].shape}, {self.rope._compute_cos_sin(max_position_embeddings)[1].shape}")
-        print(f"cos allclose: {torch.allclose(self.rotary_emb._compute_cos_sin_cache()[:,:self.head_dim//2], self.rope._compute_cos_sin(max_position_embeddings)[0], atol=1e-5, rtol=1e-5)}")
-        print(f"sin allclose: {torch.allclose(self.rotary_emb._compute_cos_sin_cache()[:,self.head_dim//2:], self.rope._compute_cos_sin(max_position_embeddings)[1], atol=1e-5, rtol=1e-5)}")
-        '''
-=======
-
->>>>>>> 452d5677
         use_sliding_window = True if config.layer_types[layer_id] == "sliding_attention" else False
         self.sliding_window = get_attention_sliding_window_size(config) if use_sliding_window else None
         self.attn = RadixAttention(
@@ -658,16 +619,12 @@
             self.scaling,
             num_kv_heads=self.num_kv_heads,
             layer_id=layer_id,
-<<<<<<< HEAD
             sliding_window_size=(
                 get_attention_sliding_window_size(config)
                 if use_sliding_window
                 else None
             ),
             enable_attention_sink=True,
-=======
-            sliding_window_size=(self.sliding_window),
->>>>>>> 452d5677
             prefix=add_prefix("attn", prefix),
         )
         self.layer_id = layer_id
@@ -702,7 +659,6 @@
         hidden_states, forward_batch, inner_state = intermediate_state
         if inner_state is None:
             return hidden_states
-<<<<<<< HEAD
         # todo: check if sinks need exp before exp
         sinks = torch.exp(self.sinks)
         sinks = sinks.to(torch.float32)
@@ -744,19 +700,17 @@
                 torch.testing.assert_close(attn_output, o_ref, rtol=1e-2, atol=1e-2)
 
 
-=======
         '''
         # Todo: use hyperparam self.sinks
         sinks = torch.exp(self.sinks.to(torch.float32))
         sinks = sinks.to(torch.float32)
         attn_output = self.attn(*inner_state, sink=sinks)
         '''
-        # Todo: sdpa as a WA for attn_kernel
-        q = inner_state[0].view(-1, self.num_kv_heads, self.num_heads // self.num_kv_heads, self.head_dim)
-        k = inner_state[1].view(-1, self.num_kv_heads, self.head_dim)
-        v = inner_state[2].view(-1, self.num_kv_heads, self.head_dim)
-        attn_output = sdpa(q, k, v, self.sinks, self.scaling, self.sliding_window)
->>>>>>> 452d5677
+        # # Todo: sdpa as a WA for attn_kernel
+        # q = inner_state[0].view(-1, self.num_kv_heads, self.num_heads // self.num_kv_heads, self.head_dim)
+        # k = inner_state[1].view(-1, self.num_kv_heads, self.head_dim)
+        # v = inner_state[2].view(-1, self.num_kv_heads, self.head_dim)
+        # attn_output = sdpa(q, k, v, self.sinks, self.scaling, self.sliding_window)
         output, _ = self.o_proj(attn_output)
         return output
 
