--- conflicted
+++ resolved
@@ -1,15 +1,11 @@
 # TODO: add Aapted from vllm/mllama4.py
-<<<<<<< HEAD
 import logging
-=======
->>>>>>> 114a3664
 from collections.abc import Iterable
 from itertools import tee
 from typing import Optional, Set, Tuple
 
 import torch
 from torch import nn
-<<<<<<< HEAD
 from transformers import Llama4Config, Llama4VisionConfig
 from transformers.image_utils import SizeDict
 
@@ -24,15 +20,16 @@
     QKVParallelLinear,
     RowParallelLinear,
 )
-=======
 from transformers import Llama4Config
 
->>>>>>> 114a3664
 from sglang.srt.layers.logits_processor import LogitsProcessor
 from sglang.srt.layers.moe.ep_moe.layer import DeepEPMoE, EPMoE
 from sglang.srt.layers.moe.fused_moe_triton.layer import FusedMoE
 from sglang.srt.layers.quantization import QuantizationConfig
-<<<<<<< HEAD
+from sglang.srt.model_executor.forward_batch_info import ForwardBatch
+from sglang.srt.model_loader.weight_utils import default_weight_loader
+from sglang.srt.utils import add_prefix
+
 from sglang.srt.layers.radix_attention import RadixAttention
 from sglang.srt.layers.rotary_embedding import get_rope
 from sglang.srt.managers.schedule_batch import MultimodalInputs, global_server_args_dict
@@ -45,12 +42,6 @@
 
 logger = logging.getLogger(__name__)
 
-=======
-from sglang.srt.model_executor.forward_batch_info import ForwardBatch
-from sglang.srt.model_loader.weight_utils import default_weight_loader
-from sglang.srt.utils import add_prefix
-
->>>>>>> 114a3664
 
 class Llama4ForConditionalGeneration(nn.Module):
     packed_modules_mapping = {
@@ -123,7 +114,6 @@
         return get_prefix_weights(), get_other_weights()
 
     def load_weights(self, weights: Iterable[Tuple[str, torch.Tensor]]) -> Set[str]:
-<<<<<<< HEAD
         weights = compute_shared_experts_fusion_weights(
             weights,
             n_share_experts_fusion=self.n_share_experts_fusion,
@@ -161,8 +151,6 @@
                 else 0
             ),
         )
-=======
->>>>>>> 114a3664
 
         stacked_params_mapping = [
             # (param_name, shard_name, shard_id)
@@ -177,12 +165,6 @@
 
         num_experts = self.config.text_config.num_local_experts
 
-<<<<<<< HEAD
-        # for name, param in params_dict.items():
-        #     print(name)
-
-=======
->>>>>>> 114a3664
         for name, loaded_weight in weights:
 
             if name.startswith("vision_model") or name.startswith(
@@ -200,38 +182,7 @@
                 break
             else:
                 if ".experts" in name:
-<<<<<<< HEAD
-                    if TODO:
-                        TODO
-                    else:
-                        if ".gate_up_proj" in name:
-                            name_list = [
-                                name.replace(
-                                    ".experts.gate_up_proj", ".experts.w13_weight"
-                                )
-                            ] * 2
-                            loaded_weight_list = loaded_weight.chunk(2, dim=-1)
-                            shard_id_list = ["w1", "w3"]
-                        else:
-                            name_list = [
-                                name.replace(".experts.down_proj", ".experts.w2_weight")
-                            ]
-                            shard_id_list = ["w2"]
-                            loaded_weight_list = [loaded_weight]
-                        for name, loaded_weight, shard_id in zip(
-                            name_list, loaded_weight_list, shard_id_list
-                        ):
-                            param = params_dict[name]
-                            weight_loader = param.weight_loader
-                            for expert_id in range(num_experts):
-                                weight_loader(
-                                    param,
-                                    loaded_weight[expert_id].T,
-                                    name,
-                                    shard_id=shard_id,
-                                    expert_id=expert_id,
-                                )
-=======
+                    TODO
                     if ".gate_up_proj" in name:
                         name_list = [
                             name.replace(".experts.gate_up_proj", ".experts.w13_weight")
@@ -257,7 +208,6 @@
                                 shard_id=shard_id,
                                 expert_id=expert_id,
                             )
->>>>>>> 114a3664
                 else:
                     # Skip loading extra bias for GPTQ models.
                     if name.endswith(".bias") and name not in params_dict:
