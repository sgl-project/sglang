--- conflicted
+++ resolved
@@ -560,12 +560,9 @@
 
         self.pp_group = get_pp_group()
         self.config = config
-<<<<<<< HEAD
         vision_utils.update_vit_attn_dummy_heads_config(self.config)
 
-=======
         self.use_data_parallel = get_global_server_args().mm_enable_dp_encoder
->>>>>>> ae6a6630
         self.visual = Glm4vVisionModel(
             config.vision_config,
             quant_config=quant_config,
