--- conflicted
+++ resolved
@@ -511,17 +511,13 @@
             x, seqlens, grid_thw, image_type_ids[:, 0], image_type_ids[:, 1]
         )
 
-<<<<<<< HEAD
-        emb = torch.cat((rotary_pos_emb, rotary_pos_emb), dim=-1)
-        rotary_pos_emb_tuple = (emb.cos(), emb.sin())
+        rotary_pos_emb_cos = torch.cat([rotary_pos_emb_cos, rotary_pos_emb_cos], dim=-1)
+        rotary_pos_emb_sin = torch.cat([rotary_pos_emb_sin, rotary_pos_emb_sin], dim=-1)
+
         # cu_seqlens must be on cpu because of npu_flash_attention_unpad operator restriction
         if is_npu():
             cu_seqlens = cu_seqlens.to("cpu")
-=======
-        rotary_pos_emb_cos = torch.cat([rotary_pos_emb_cos, rotary_pos_emb_cos], dim=-1)
-        rotary_pos_emb_sin = torch.cat([rotary_pos_emb_sin, rotary_pos_emb_sin], dim=-1)
-
->>>>>>> fb178457
+
         # x.shape: (s, b, d) where b=1 for vision processing
         # transformers
         x = x.unsqueeze(1)
