# Copyright 2025-2026 SGLang Team
# Licensed under the Apache License, Version 2.0 (the "License");
# you may not use this file except in compliance with the License.
# You may obtain a copy of the License at
#
#     http://www.apache.org/licenses/LICENSE-2.0
#
# Unless required by applicable law or agreed to in writing, software
# distributed under the License is distributed on an "AS IS" BASIS,
# WITHOUT WARRANTIES OR CONDITIONS OF ANY KIND, either express or implied.
# See the License for the specific language governing permissions and
# limitations under the License.
# ==============================================================================

"""Inference-only GLM-4.5 model compatible with HuggingFace weights"""

import logging
from typing import Any, Dict, Iterable, Optional, Tuple

import torch
import torch.nn.functional as F
from torch import nn
from transformers import PretrainedConfig

from sglang.srt.distributed import (
    get_moe_expert_parallel_world_size,
    get_tensor_model_parallel_rank,
    get_tensor_model_parallel_world_size,
    parallel_state,
    tensor_model_parallel_all_reduce,
)
from sglang.srt.layers.activation import SiluAndMul
from sglang.srt.layers.amx_utils import PackWeightMethod
from sglang.srt.layers.communicator import (
    LayerCommunicator,
    LayerScatterModes,
    enable_moe_dense_fully_dp,
)
from sglang.srt.layers.dp_attention import (
    get_attention_tp_rank,
    get_attention_tp_size,
    get_local_attention_dp_size,
)
from sglang.srt.layers.layernorm import RMSNorm
from sglang.srt.layers.linear import (
    ColumnParallelLinear,
    MergedColumnParallelLinear,
    QKVParallelLinear,
    ReplicatedLinear,
    RowParallelLinear,
)
from sglang.srt.layers.logits_processor import LogitsProcessor
from sglang.srt.layers.moe.ep_moe.layer import get_moe_impl_class
from sglang.srt.layers.moe.topk import TopK
from sglang.srt.layers.moe.utils import should_use_flashinfer_trtllm_moe
from sglang.srt.layers.quantization.base_config import QuantizationConfig
from sglang.srt.layers.quantization.fp8_kernel import (
    is_fp8_fnuz,
    per_tensor_quant_mla_fp8,
    per_token_group_quant_mla_deep_gemm_masked_fp8,
)
from sglang.srt.layers.radix_attention import RadixAttention
from sglang.srt.layers.rotary_embedding import get_rope
from sglang.srt.layers.vocab_parallel_embedding import (
    ParallelLMHead,
    VocabParallelEmbedding,
)
from sglang.srt.managers.schedule_batch import global_server_args_dict
from sglang.srt.model_executor.cuda_graph_runner import get_is_capture_mode
from sglang.srt.model_executor.forward_batch_info import ForwardBatch
from sglang.srt.model_loader.weight_utils import default_weight_loader
from sglang.srt.models.deepseek_v2 import (
    DeepseekV2DecoderLayer,
    DeepseekV2ForCausalLM,
    DeepseekV2Model,
    DeepseekV2MoE,
)
from sglang.srt.two_batch_overlap import (
    MaybeTboDeepEPDispatcher,
    model_forward_maybe_tbo,
)
from sglang.srt.utils import (
    BumpAllocator,
    LazyValue,
    add_prefix,
    bind_or_assign,
    cpu_has_amx_support,
    get_bool_env_var,
    get_device_sm,
    get_int_env_var,
    is_cpu,
    is_cuda,
    is_flashinfer_available,
    is_hip,
    is_non_idle_and_non_empty,
    log_info_on_rank0,
    use_intel_amx_backend,
)

_is_hip = is_hip()
_is_cuda = is_cuda()
_is_fp8_fnuz = is_fp8_fnuz()
_use_aiter = get_bool_env_var("SGLANG_USE_AITER") and _is_hip
_is_cpu_amx_available = cpu_has_amx_support()
_is_cpu = is_cpu()
_device_sm = get_device_sm()

if _is_cuda:
    from sgl_kernel import dsv3_router_gemm
elif _is_cpu and _is_cpu_amx_available:
    pass

logger = logging.getLogger(__name__)


class Glm4MoeMLP(nn.Module):
    def __init__(
        self,
        hidden_size: int,
        intermediate_size: int,
        hidden_act: str,
        quant_config: Optional[QuantizationConfig] = None,
        reduce_results: bool = True,
        prefix: str = "",
        tp_rank: Optional[int] = None,
        tp_size: Optional[int] = None,
    ) -> None:
        super().__init__()
        self.tp_size = tp_size

        self.gate_up_proj = MergedColumnParallelLinear(
            hidden_size,
            [intermediate_size] * 2,
            bias=False,
            quant_config=quant_config,
            prefix=add_prefix("gate_up_proj", prefix),
            tp_rank=tp_rank,
            tp_size=tp_size,
        )
        self.down_proj = RowParallelLinear(
            intermediate_size,
            hidden_size,
            bias=False,
            quant_config=quant_config,
            reduce_results=reduce_results,
            prefix=add_prefix("down_proj", prefix),
            tp_rank=tp_rank,
            tp_size=tp_size,
        )
        if hidden_act != "silu":
            raise ValueError(
                f"Unsupported activation: {hidden_act}. "
                "Only silu is supported for now."
            )
        self.act_fn = SiluAndMul()

    def forward(self, x, forward_batch=None, should_allreduce_fusion=False):
        if (self.tp_size == 1) and x.shape[0] == 0:
            return x

        gate_up, _ = self.gate_up_proj(x)
        x = self.act_fn(gate_up)
<<<<<<< HEAD
        x, _ = self.down_proj(
            x,
            should_allreduce_fusion=should_allreduce_fusion,
        )
=======
        x, _ = self.down_proj(x, skip_all_reduce=can_fuse_mlp_allreduce)
>>>>>>> dd650e0e
        return x


class Glm4MoeAttention(nn.Module):
    def __init__(
        self,
        hidden_size: int,
        num_heads: int,
        num_kv_heads: int,
        layer_id: int = 0,
        rope_theta: float = 10000,
        partial_rotary_factor: float = 0.5,
        rope_scaling: Optional[Dict[str, Any]] = None,
        max_position_embeddings: int = 8192,
        head_dim: Optional[int] = None,
        rms_norm_eps: float = 1e-05,
        attention_bias: bool = True,
        quant_config: Optional[QuantizationConfig] = None,
        use_qk_norm: bool = False,
        prefix: str = "",
        alt_stream: Optional[torch.cuda.Stream] = None,
    ) -> None:
        super().__init__()
        self.hidden_size = hidden_size

        attn_tp_rank = get_attention_tp_rank()
        attn_tp_size = get_attention_tp_size()

        self.total_num_heads = num_heads
        assert self.total_num_heads % attn_tp_size == 0
        self.num_heads = self.total_num_heads // attn_tp_size
        self.total_num_kv_heads = num_kv_heads
        if self.total_num_kv_heads >= attn_tp_size:
            # Number of KV heads is greater than TP size, so we partition
            # the KV heads across multiple tensor parallel GPUs.
            assert self.total_num_kv_heads % attn_tp_size == 0
        else:
            # Number of KV heads is less than TP size, so we replicate
            # the KV heads across multiple tensor parallel GPUs.
            assert attn_tp_size % self.total_num_kv_heads == 0
        self.num_kv_heads = max(1, self.total_num_kv_heads // attn_tp_size)
        self.head_dim = head_dim or hidden_size // self.total_num_heads
        self.q_size = self.num_heads * self.head_dim
        self.kv_size = self.num_kv_heads * self.head_dim
        self.scaling = self.head_dim**-0.5
        self.rope_theta = rope_theta
        self.use_qk_norm = use_qk_norm
        self.max_position_embeddings = max_position_embeddings
        self.tp_rank = get_tensor_model_parallel_rank()

        self.qkv_proj = QKVParallelLinear(
            hidden_size,
            self.head_dim,
            self.total_num_heads,
            self.total_num_kv_heads,
            bias=attention_bias,
            quant_config=quant_config,
            tp_rank=attn_tp_rank,
            tp_size=attn_tp_size,
            prefix=add_prefix("qkv_proj", prefix),
        )

        self.o_proj = RowParallelLinear(
            self.total_num_heads * self.head_dim,
            hidden_size,
            bias=False,
            quant_config=quant_config,
            tp_rank=attn_tp_rank,
            tp_size=attn_tp_size,
            reduce_results=False,
            prefix=add_prefix("o_proj", prefix),
        )

        self.rotary_emb = get_rope(
            self.head_dim,
            rotary_dim=self.head_dim,
            max_position=max_position_embeddings,
            partial_rotary_factor=partial_rotary_factor,
            base=rope_theta,
            rope_scaling=rope_scaling,
        )
        self.attn = RadixAttention(
            self.num_heads,
            self.head_dim,
            self.scaling,
            num_kv_heads=self.num_kv_heads,
            layer_id=layer_id,
            prefix=add_prefix("attn", prefix),
        )

        if self.use_qk_norm:
            self.q_norm = RMSNorm(self.head_dim, eps=rms_norm_eps)
            self.k_norm = RMSNorm(self.head_dim, eps=rms_norm_eps)
        self.alt_stream = alt_stream

    def _apply_qk_norm(
        self, q: torch.Tensor, k: torch.Tensor
    ) -> Tuple[torch.Tensor, torch.Tensor]:
        # overlap qk norm
        if self.alt_stream is not None and get_is_capture_mode():
            current_stream = torch.cuda.current_stream()
            self.alt_stream.wait_stream(current_stream)
            q_by_head = q.reshape(-1, self.head_dim)
            q_by_head = self.q_norm(q_by_head)
            with torch.cuda.stream(self.alt_stream):
                k_by_head = k.reshape(-1, self.head_dim)
                k_by_head = self.k_norm(k_by_head)
            current_stream.wait_stream(self.alt_stream)
        else:
            q_by_head = q.reshape(-1, self.head_dim)
            q_by_head = self.q_norm(q_by_head)
            k_by_head = k.reshape(-1, self.head_dim)
            k_by_head = self.k_norm(k_by_head)
        q = q_by_head.view(q.shape)
        k = k_by_head.view(k.shape)
        return q, k

    def op_prepare(self, state):
        state.attn_intermediate_state = self.forward_prepare(
            positions=state.positions,
            hidden_states=state.pop("hidden_states_after_comm_pre_attn"),
            forward_batch=state.forward_batch,
        )

    def op_core(self, state):
        state.hidden_states_after_attn = self.forward_core(
            state.pop("attn_intermediate_state")
        )

    def forward_prepare(
        self,
        positions: torch.Tensor,
        hidden_states: torch.Tensor,
        forward_batch: ForwardBatch,
    ):
        if hidden_states.shape[0] == 0:
            return hidden_states, forward_batch, None
        qkv, _ = self.qkv_proj(hidden_states)
        q, k, v = qkv.split([self.q_size, self.kv_size, self.kv_size], dim=-1)
        if self.use_qk_norm:
            q, k = self._apply_qk_norm(q, k)
        q, k = self.rotary_emb(positions, q, k)
        inner_state = q, k, v, forward_batch
        return None, forward_batch, inner_state

    def forward_core(self, intermediate_state):
        hidden_states, forward_batch, inner_state = intermediate_state
        if inner_state is None:
            return hidden_states
        attn_output = self.attn(*inner_state)
        output, _ = self.o_proj(attn_output)
        return output

    def forward(
        self,
        positions: torch.Tensor,
        hidden_states: torch.Tensor,
        forward_batch: ForwardBatch,
    ) -> torch.Tensor:
        s = self.forward_prepare(
            positions=positions,
            hidden_states=hidden_states,
            forward_batch=forward_batch,
        )
        return self.forward_core(s)


class Glm4MoeGate(nn.Module):
    def __init__(
        self,
        config,
        prefix: str = "",
        is_nextn: bool = False,
    ):
        super().__init__()
        self.is_nextn = is_nextn
        self.weight = nn.Parameter(
            torch.empty((config.n_routed_experts, config.hidden_size))
        )
        self.e_score_correction_bias = nn.Parameter(
            torch.empty((config.n_routed_experts), dtype=torch.float32)
        )
        if _is_cpu and _is_cpu_amx_available:
            self.quant_method = PackWeightMethod(weight_names=["weight"])

    def forward(self, hidden_states):
        if use_intel_amx_backend(self):
            return torch.ops.sgl_kernel.weight_packed_linear(
                hidden_states,
                self.weight,
                None,  # bias
                True,  # is_vnni
            )

        # NOTE: For some unknown reason, router_gemm seems degrade accept length.
        if (
            _is_cuda
            and not self.is_nextn
            and hidden_states.shape[0] < 4
            and hidden_states.shape[1] == 7168
            and self.weight.shape[0] == 256
            and _device_sm >= 90
        ):
            logits = dsv3_router_gemm(hidden_states, self.weight).to(
                hidden_states.dtype
            )
        else:
            logits = F.linear(hidden_states, self.weight, None)

        return logits


class Glm4MoeSparseMoeBlock(DeepseekV2MoE):
    def __init__(
        self,
        config: PretrainedConfig,
        layer_id: int,
        quant_config: Optional[QuantizationConfig] = None,
        prefix: str = "",
        alt_stream: Optional[torch.cuda.Stream] = None,
        is_nextn: bool = False,
    ):
        nn.Module.__init__(self)
        self.tp_size = get_tensor_model_parallel_world_size()
        self.ep_size = get_moe_expert_parallel_world_size()
        self.routed_scaling_factor = config.routed_scaling_factor
        self.n_shared_experts = config.n_shared_experts
        self.num_fused_shared_experts = (
            0
            if global_server_args_dict["disable_shared_experts_fusion"]
            else config.n_shared_experts
        )
        self.config = config
        self.layer_id = layer_id
        self.alt_stream = alt_stream

        if self.tp_size > config.n_routed_experts:
            raise ValueError(
                f"Tensor parallel size {self.tp_size} is greater than "
                f"the number of experts {config.n_routed_experts}."
            )

        if config.hidden_act != "silu":
            raise ValueError(
                f"Unsupported activation: {config.hidden_act}. "
                "Only silu is supported for now."
            )

        self.gate = Glm4MoeGate(
            config=config, prefix=add_prefix("gate", prefix), is_nextn=is_nextn
        )

        self.topk = (
            TopK(
                top_k=config.num_experts_per_tok + self.num_fused_shared_experts,
                renormalize=config.norm_topk_prob,
                use_grouped_topk=True,
                num_expert_group=config.n_group,
                num_fused_shared_experts=self.num_fused_shared_experts,
                topk_group=config.topk_group,
                correction_bias=self.gate.e_score_correction_bias,
                routed_scaling_factor=self.routed_scaling_factor,
            )
            if not should_use_flashinfer_trtllm_moe()
            else None
        )

        self.experts = get_moe_impl_class()(
            num_experts=config.n_routed_experts
            + self.num_fused_shared_experts
            + global_server_args_dict["ep_num_redundant_experts"],
            num_fused_shared_experts=self.num_fused_shared_experts,
            top_k=config.num_experts_per_tok + self.num_fused_shared_experts,
            hidden_size=config.hidden_size,
            intermediate_size=config.moe_intermediate_size,
            layer_id=self.layer_id,
            quant_config=quant_config,
            routed_scaling_factor=self.routed_scaling_factor,
            prefix=add_prefix("experts", prefix),
            **(
                dict(deepep_mode=global_server_args_dict["deepep_mode"])
                if global_server_args_dict["moe_a2a_backend"].is_deepep()
                else {}
            ),
            # Additional args for FusedMoE
            **(
                dict(
                    enable_flashinfer_cutlass_moe=True,
                )
                if global_server_args_dict["enable_flashinfer_cutlass_moe"]
                else {}
            ),
            **(
                dict(
                    renormalize=config.norm_topk_prob,
                    use_grouped_topk=True,
                    num_expert_group=config.n_group,
                    num_fused_shared_experts=self.num_fused_shared_experts,
                    topk_group=config.topk_group,
                    correction_bias=self.gate.e_score_correction_bias,
                )
                if should_use_flashinfer_trtllm_moe()
                else {}
            ),
        )

        self.shared_experts_is_int8 = False
        self.shared_experts_is_fp8 = False
        # self.shared_experts_weight_block_size = None
        if config.n_shared_experts is not None and self.num_fused_shared_experts == 0:
            intermediate_size = config.moe_intermediate_size * config.n_shared_experts
            self.shared_experts = Glm4MoeMLP(
                hidden_size=config.hidden_size,
                intermediate_size=intermediate_size,
                hidden_act=config.hidden_act,
                quant_config=quant_config,
                reduce_results=False,
                prefix=add_prefix("shared_experts", prefix),
                **(dict(tp_rank=0, tp_size=1) if self.ep_size > 1 else {}),
            )
            is_packed_weight = hasattr(
                self.shared_experts.gate_up_proj.quant_method, "quant_config"
            )
            self.shared_experts_is_int8 = (
                not is_packed_weight
                and self.shared_experts.gate_up_proj.weight.dtype == torch.int8
            )
            self.shared_experts_is_fp8 = (
                not is_packed_weight
                and self.shared_experts.gate_up_proj.weight.dtype == torch.float8_e4m3fn
            )

        self.top_k = config.num_experts_per_tok

        if global_server_args_dict["moe_a2a_backend"].is_deepep():
            # TODO: we will support tp < ep in the future
            self.ep_size = get_moe_expert_parallel_world_size()
            self.num_experts = (
                config.n_routed_experts
                + global_server_args_dict["ep_num_redundant_experts"]
            )
            self.renormalize = config.norm_topk_prob
            self.topk_group = config.topk_group
            self.num_expert_group = config.n_group
            self.correction_bias = (
                self.gate.e_score_correction_bias.data
                if self.gate.e_score_correction_bias is not None
                else None
            )

            self.deepep_dispatcher = MaybeTboDeepEPDispatcher(
                group=parallel_state.get_tp_group().device_group,
                router_topk=self.top_k,
                permute_fusion=True,
                num_experts=self.num_experts,
                num_local_experts=config.n_routed_experts // self.tp_size,
                hidden_size=config.hidden_size,
                params_dtype=config.torch_dtype,
                deepep_mode=global_server_args_dict["deepep_mode"],
                async_finish=True,
                return_recv_hook=True,
            )

        self._enable_deepep_moe = global_server_args_dict["moe_a2a_backend"].is_deepep()

    def forward_normal_dual_stream(
        self,
        hidden_states: torch.Tensor,
<<<<<<< HEAD
        should_allreduce_fusion: bool = False,
=======
        can_fuse_mlp_allreduce: bool = False,
        use_reduce_scatter: bool = False,
>>>>>>> dd650e0e
    ) -> torch.Tensor:

        current_stream = torch.cuda.current_stream()
        self.alt_stream.wait_stream(current_stream)
        shared_output = self._forward_shared_experts(hidden_states)

        with torch.cuda.stream(self.alt_stream):
            # router_logits: (num_tokens, n_experts)
            router_logits = self.gate(hidden_states)
            kwargs = {"hidden_states": hidden_states}
            if self.topk is not None:
                kwargs["topk_output"] = self.topk(hidden_states, router_logits)
            else:
                kwargs["router_logits"] = router_logits
            final_hidden_states = self.experts(**kwargs)
            if not _is_cuda:
                final_hidden_states *= self.routed_scaling_factor
        current_stream.wait_stream(self.alt_stream)

        if self.ep_size > 1:
<<<<<<< HEAD
            if self.tp_size > 1 and not should_allreduce_fusion:
=======
            if (
                self.tp_size > 1
                and not can_fuse_mlp_allreduce
                and not use_reduce_scatter
            ):
>>>>>>> dd650e0e
                final_hidden_states = tensor_model_parallel_all_reduce(
                    final_hidden_states
                )
            final_hidden_states += shared_output
        else:
            final_hidden_states += shared_output
<<<<<<< HEAD
            if self.tp_size > 1 and not should_allreduce_fusion:
=======
            if (
                self.tp_size > 1
                and not can_fuse_mlp_allreduce
                and not use_reduce_scatter
            ):
>>>>>>> dd650e0e
                final_hidden_states = tensor_model_parallel_all_reduce(
                    final_hidden_states
                )
        return final_hidden_states

    def forward_normal(
        self,
        hidden_states: torch.Tensor,
<<<<<<< HEAD
        should_allreduce_fusion: bool = False,
=======
        can_fuse_mlp_allreduce: bool = False,
        use_reduce_scatter: bool = False,
>>>>>>> dd650e0e
    ) -> torch.Tensor:
        if hasattr(self, "shared_experts") and use_intel_amx_backend(
            self.shared_experts.gate_up_proj
        ):
            return self.forward_cpu(hidden_states, should_allreduce_fusion)

        shared_output = self._forward_shared_experts(hidden_states)
        # router_logits: (num_tokens, n_experts)
        router_logits = self.gate(hidden_states)
        kwargs = {"hidden_states": hidden_states}
        if self.topk is not None:
            kwargs["topk_output"] = self.topk(hidden_states, router_logits)
        else:
            kwargs["router_logits"] = router_logits
        final_hidden_states = self.experts(**kwargs)
        if not _is_cuda and not _use_aiter:
            # fused in biased_grouped_topk so we can skip here
            final_hidden_states *= self.routed_scaling_factor
        if self.ep_size > 1:
            if self.tp_size > 1 and not should_allreduce_fusion:
                final_hidden_states = tensor_model_parallel_all_reduce(
                    final_hidden_states
                )
            if shared_output is not None:
                final_hidden_states += shared_output
        else:
            if shared_output is not None:
                final_hidden_states += shared_output
            if self.tp_size > 1 and not should_allreduce_fusion:
                final_hidden_states = tensor_model_parallel_all_reduce(
                    final_hidden_states
                )
        return final_hidden_states


class Glm4MoeDecoderLayer(DeepseekV2DecoderLayer):
    def __init__(
        self,
        config: PretrainedConfig,
        layer_id: int,
        quant_config: Optional[QuantizationConfig] = None,
        is_nextn: bool = False,
        prefix: str = "",
        alt_stream: Optional[torch.cuda.Stream] = None,
    ) -> None:
        nn.Module.__init__(self)
        self.hidden_size = config.hidden_size
        self.config = config
        rope_theta = getattr(config, "rope_theta", 10000)
        rope_scaling = getattr(config, "rope_scaling", None)
        partial_rotary_factor = getattr(config, "partial_rotary_factor", 0.5)
        max_position_embeddings = getattr(config, "max_position_embeddings", 8192)
        head_dim = getattr(
            config, "head_dim", config.hidden_size // config.num_attention_heads
        )
        rms_norm_eps = config.rms_norm_eps
        attention_bias = config.attention_bias
        self.enable_dp_attention = global_server_args_dict["enable_dp_attention"]
        self.layer_id = layer_id
        self.self_attn = Glm4MoeAttention(
            hidden_size=self.hidden_size,
            num_heads=config.num_attention_heads,
            num_kv_heads=config.num_key_value_heads,
            layer_id=layer_id,
            rope_theta=rope_theta,
            rope_scaling=rope_scaling,
            partial_rotary_factor=partial_rotary_factor,
            max_position_embeddings=max_position_embeddings,
            head_dim=head_dim,
            rms_norm_eps=rms_norm_eps,
            attention_bias=attention_bias,
            quant_config=quant_config,
            prefix=add_prefix("self_attn", prefix),
            use_qk_norm=config.use_qk_norm,
        )

        self.is_layer_sparse = self._is_layer_sparse(layer_id, is_nextn=is_nextn)
        is_previous_layer_sparse = self._is_layer_sparse(layer_id - 1, is_nextn=False)

        num_layers = 1 if is_nextn else config.num_hidden_layers
        self.layer_scatter_modes = LayerScatterModes.init_new(
            layer_id=layer_id,
            num_layers=num_layers,
            is_layer_sparse=self.is_layer_sparse,
            is_previous_layer_sparse=is_previous_layer_sparse,
        )

        if self.is_layer_sparse:
            self.mlp = Glm4MoeSparseMoeBlock(
                config=config,
                quant_config=quant_config,
                prefix=add_prefix("mlp", prefix),
                layer_id=self.layer_id,
            )
        else:
            if enable_moe_dense_fully_dp():
                mlp_tp_rank, mlp_tp_size = 0, 1
            else:
                mlp_tp_rank, mlp_tp_size = None, None
            self.mlp = Glm4MoeMLP(
                hidden_size=config.hidden_size,
                intermediate_size=config.intermediate_size,
                hidden_act=config.hidden_act,
                quant_config=quant_config,
                prefix=add_prefix("mlp", prefix),
                tp_rank=mlp_tp_rank,
                tp_size=mlp_tp_size,
            )

        self.input_layernorm = RMSNorm(config.hidden_size, eps=config.rms_norm_eps)
        self.post_attention_layernorm = RMSNorm(
            config.hidden_size, eps=config.rms_norm_eps
        )

        self.layer_communicator = LayerCommunicator(
            layer_scatter_modes=self.layer_scatter_modes,
            input_layernorm=self.input_layernorm,
            post_attention_layernorm=self.post_attention_layernorm,
            allow_reduce_scatter=True,
        )

    def forward(
        self,
        positions: torch.Tensor,
        hidden_states: torch.Tensor,
        forward_batch: ForwardBatch,
        residual: Optional[torch.Tensor],
        zero_allocator: BumpAllocator,
    ) -> torch.Tensor:
        hidden_states, residual = self.layer_communicator.prepare_attn(
            hidden_states, residual, forward_batch
        )

        hidden_states = self.self_attn(
            positions=positions,
            hidden_states=hidden_states,
            forward_batch=forward_batch,
        )

        hidden_states, residual = self.layer_communicator.prepare_mlp(
            hidden_states, residual, forward_batch
        )

        hidden_states = self.mlp(hidden_states, forward_batch)

        hidden_states, residual = self.layer_communicator.postprocess_layer(
            hidden_states, residual, forward_batch
        )

        return hidden_states, residual


class Glm4MoeModel(DeepseekV2Model):
    def __init__(
        self,
        config: PretrainedConfig,
        quant_config: Optional[QuantizationConfig] = None,
        prefix: str = "",
    ) -> None:
        nn.Module.__init__(self)
        self.padding_id = config.pad_token_id
        self.vocab_size = config.vocab_size
        self.first_k_dense_replace = config.first_k_dense_replace

        self.embed_tokens = VocabParallelEmbedding(
            config.vocab_size,
            config.hidden_size,
            enable_tp=not global_server_args_dict["enable_dp_attention"],
        )
        self.alt_stream = torch.cuda.Stream() if _is_cuda else None
        self.layers = nn.ModuleList(
            [
                Glm4MoeDecoderLayer(
                    config,
                    layer_id,
                    quant_config=quant_config,
                    prefix=add_prefix(f"layers.{layer_id}", prefix),
                    alt_stream=self.alt_stream,
                )
                for layer_id in range(config.num_hidden_layers)
            ]
        )
        self.norm = RMSNorm(config.hidden_size, eps=config.rms_norm_eps)

        self.dp_size = get_local_attention_dp_size()


class Glm4MoeForCausalLM(DeepseekV2ForCausalLM):

    def __init__(
        self,
        config: PretrainedConfig,
        quant_config: Optional[QuantizationConfig] = None,
        prefix: str = "",
    ) -> None:
        nn.Module.__init__(self)
        config.moe_layer_freq = 1
        self.config = config
        self.tp_size = get_tensor_model_parallel_world_size()
        self.quant_config = quant_config
        self.determine_num_fused_shared_experts("Glm4MoeForCausalLM")
        self.model = Glm4MoeModel(
            config, quant_config, prefix=add_prefix("model", prefix)
        )
        self.lm_head = ParallelLMHead(
            config.vocab_size,
            config.hidden_size,
            quant_config=quant_config,
            prefix=add_prefix("lm_head", prefix),
            use_attn_tp_group=global_server_args_dict["enable_dp_lm_head"],
        )
        self.logits_processor = LogitsProcessor(config)
        self.dp_size = get_local_attention_dp_size()

        self._routed_experts_weights_of_layer = LazyValue(
            lambda: {
                layer_id: layer.mlp.get_moe_weights()
                for layer_id, layer in enumerate(self.model.layers)
                if isinstance(layer.mlp, DeepseekV2MoE)
            }
        )

    def determine_num_fused_shared_experts(
        self, architecture: str = "Glm4MoeForCausalLM"
    ):
        self.num_fused_shared_experts = 0
        if global_server_args_dict["disable_shared_experts_fusion"]:
            return

        # Only Deepseek V3/R1 can use shared experts fusion optimization now.
        disable_reason = None
        if (
            not _is_cuda
            or torch.cuda.get_device_capability("cuda") < (8, 0)
            or self.config.architectures[0] != architecture
            or self.config.n_shared_experts != 1
        ):
            disable_reason = "Only GLM-4.5 on NV-platform with capability >= 80 can use shared experts fusion optimization."
        elif get_moe_expert_parallel_world_size() > 1:
            disable_reason = "Deepseek and GLM-4.5 can not use shared experts fusion optimization under expert parallelism."

        if disable_reason is not None:
            global_server_args_dict["disable_shared_experts_fusion"] = True
            self.num_fused_shared_experts = 0
            log_info_on_rank0(
                logger,
                f"{disable_reason} Shared experts fusion optimization is disabled.",
            )
            return

        self.num_fused_shared_experts = self.config.n_shared_experts

    def get_input_embeddings(self) -> nn.Embedding:
        return self.model.embed_tokens

    def load_weights(self, weights: Iterable[Tuple[str, torch.Tensor]], is_nextn=False):

        if is_nextn:
            if hasattr(self.config, "num_nextn_predict_layers"):
                num_nextn_layers = self.config.num_nextn_predict_layers
                assert num_nextn_layers == 1, "Only 1 nextn layer is supported"
                # compatible with old design
                nextn_layer_id = (
                    0
                    if self.config.num_hidden_layers == 1
                    else self.config.num_hidden_layers
                )
            else:
                raise ValueError("num_nextn_predict_layers is not in the config")

        stacked_params_mapping = [
            # (param_name, shard_name, shard_id)
            ("qkv_proj", "q_proj", "q"),
            ("qkv_proj", "k_proj", "k"),
            ("qkv_proj", "v_proj", "v"),
            ("gate_up_proj", "gate_proj", 0),
            ("gate_up_proj", "up_proj", 1),
        ]
        if self.num_fused_shared_experts > 0:
            assert self.num_fused_shared_experts == 1
            weights_list = list(weights)
            weights_dict = dict(weights_list)
            if self.quant_config is not None:
                if self.quant_config.get_name() == "w8a8_int8":
                    suffix_list = [
                        "down_proj.weight",
                        "down_proj.weight_scale",
                        "gate_proj.weight",
                        "gate_proj.weight_scale",
                        "up_proj.weight",
                        "up_proj.weight_scale",
                    ]
                elif (
                    self.quant_config.get_name() == "fp8"
                    or self.quant_config.get_name() == "blockwise_int8"
                    or self.quant_config.get_name() == "compressed_tensors"
                ):
                    suffix_list = [
                        "down_proj.weight",
                        "down_proj.weight_scale",
                        "gate_proj.weight",
                        "gate_proj.weight_scale",
                        "up_proj.weight",
                        "up_proj.weight_scale",
                    ]
                elif self.quant_config.get_name() == "awq":
                    suffix_list = [
                        "down_proj.qweight",
                        "down_proj.qzeros",
                        "down_proj.scales",
                        "gate_proj.qweight",
                        "gate_proj.qzeros",
                        "gate_proj.scales",
                        "up_proj.qweight",
                        "up_proj.qzeros",
                        "up_proj.scales",
                    ]
                elif self.quant_config.get_name() == "modelopt_fp4":
                    suffix_list = [
                        "down_proj.weight",
                        "down_proj.weight_scale",
                        "down_proj.weight_scale_2",
                        "down_proj.input_scale",
                        "gate_proj.weight",
                        "gate_proj.weight_scale",
                        "gate_proj.weight_scale_2",
                        "gate_proj.input_scale",
                        "up_proj.weight",
                        "up_proj.weight_scale",
                        "up_proj.weight_scale_2",
                        "up_proj.input_scale",
                    ]
                else:
                    raise ValueError(
                        f"Unsupported shared expert fusion for quantization: {self.quant_config.get_name()}."
                    )
            else:
                suffix_list = [
                    "down_proj.weight",
                    "gate_proj.weight",
                    "up_proj.weight",
                ]
            names_to_remove = []

            moe_layers = (
                range(
                    self.config.first_k_dense_replace,
                    self.config.num_hidden_layers,
                    self.config.moe_layer_freq,
                )
                if not is_nextn
                else [nextn_layer_id]
            )

            for moe_layer in moe_layers:
                for suffix in suffix_list:
                    shared_expert_weight_name = (
                        f"model.layers.{moe_layer}.mlp.shared_experts.{suffix}"
                    )
                    # online fp8 quantization does not load weight_scale
                    if shared_expert_weight_name not in weights_dict:
                        continue
                    weights_list.append(
                        (
                            f"model.layers.{moe_layer}."
                            f"mlp.experts."
                            f"{self.config.n_routed_experts + 0}"
                            f".{suffix}",
                            weights_dict[shared_expert_weight_name],
                        )
                    )
                    names_to_remove += [shared_expert_weight_name]
            weights = [w for w in weights_list if w[0] not in names_to_remove]

        # Params for weights, fp8 weight scales, fp8 activation scales
        # (param_name, weight_name, expert_id, shard_id)
        expert_params_mapping = get_moe_impl_class().make_expert_params_mapping(
            ckpt_gate_proj_name="gate_proj",
            ckpt_down_proj_name="down_proj",
            ckpt_up_proj_name="up_proj",
            num_experts=self.config.n_routed_experts + self.num_fused_shared_experts,
        )

        # Fuse q_a_proj and kv_a_proj_with_mqa along output dimension when q_lora_rank is not None
        fuse_qkv_a_proj = hasattr(self.config, "q_lora_rank") and (
            self.config.q_lora_rank is not None
        )
        cached_a_proj = {} if fuse_qkv_a_proj else None

        if is_nextn:
            nextn_layer_prefix = f"model.layers.{nextn_layer_id}"
            nextn_spec_weight_names = [
                "shared_head.norm",
                "eh_proj",
                "enorm",
                "hnorm",
            ]

        params_dict = dict(self.named_parameters())
        weight_names = []
        for name, loaded_weight in weights:
            weight_names.append(name)

            if not is_nextn:
                if hasattr(self.config, "num_nextn_predict_layers"):
                    num_nextn_layers = self.config.num_nextn_predict_layers
                    if num_nextn_layers > 0 and name.startswith("model.layers"):
                        name_list = name.split(".")
                        if (
                            len(name_list) >= 3
                            and int(name_list[2]) >= self.config.num_hidden_layers
                        ):
                            continue
            else:
                if not name.startswith(nextn_layer_prefix):
                    continue

                # Use shared head and embed weights from target model
                if "shared_head.head" in name or "embed_tokens" in name:
                    continue

                is_decoder = True
                # For nextn specific weights
                for weight_name in nextn_spec_weight_names:
                    if weight_name in name:
                        name = name.replace(nextn_layer_prefix, "model")
                        is_decoder = False
                        break
                # For decoder layer weights
                if is_decoder:
                    name = name.replace(nextn_layer_prefix, "model.decoder")

            if "rotary_emb.inv_freq" in name:
                continue
            for param_name, weight_name, shard_id in stacked_params_mapping:
                # Skip non-stacked layers and experts (experts handled below).
                if weight_name not in name:
                    continue
                # We have mlp.experts[0].gate_proj in the checkpoint.
                # Since we handle the experts below in expert_params_mapping,
                # we need to skip here BEFORE we update the name, otherwise
                # name will be updated to mlp.experts[0].gate_up_proj, which
                # will then be updated below in expert_params_mapping
                # for mlp.experts[0].gate_gate_up_proj, which breaks load.
                if ("mlp.experts." in name) and name not in params_dict:
                    continue
                name = name.replace(weight_name, param_name)
                # Skip loading extra bias for GPTQ models.
                if name.endswith(".bias") and name not in params_dict:
                    continue
                param = params_dict[name]
                weight_loader = param.weight_loader
                weight_loader(param, loaded_weight, shard_id)
                break
            else:
                for mapping in expert_params_mapping:
                    param_name, weight_name, expert_id, shard_id = mapping
                    if weight_name not in name:
                        continue
                    name = name.replace(weight_name, param_name)
                    param = params_dict[name]
                    weight_loader = param.weight_loader
                    weight_loader(
                        param,
                        loaded_weight,
                        name,
                        shard_id=shard_id,
                        expert_id=expert_id,
                    )
                    break
                else:
                    # Skip loading extra bias for GPTQ models.
                    if name.endswith(".bias") and name not in params_dict:
                        continue
                    if fuse_qkv_a_proj and (
                        "q_a_proj" in name or "kv_a_proj_with_mqa" in name
                    ):
                        cached_a_proj[name] = loaded_weight
                        q_a_proj_name = (
                            name
                            if "q_a_proj" in name
                            else name.replace("kv_a_proj_with_mqa", "q_a_proj")
                        )
                        kv_a_proj_name = (
                            name
                            if "kv_a_proj_with_mqa" in name
                            else name.replace("q_a_proj", "kv_a_proj_with_mqa")
                        )

                        # When both q_a_proj and kv_a_proj_with_mqa has been cached, load the fused weight to parameter
                        if (
                            q_a_proj_name in cached_a_proj
                            and kv_a_proj_name in cached_a_proj
                        ):
                            q_a_proj_weight = cached_a_proj[q_a_proj_name]
                            kv_a_proj_weight = cached_a_proj[kv_a_proj_name]
                            fused_weight = torch.cat(
                                [q_a_proj_weight, kv_a_proj_weight], dim=0
                            )
                            param_name = (
                                name.replace("q_a_proj", "fused_qkv_a_proj_with_mqa")
                                if "q_a_proj" in name
                                else name.replace(
                                    "kv_a_proj_with_mqa", "fused_qkv_a_proj_with_mqa"
                                )
                            )
                            param = params_dict[param_name]

                            weight_loader = getattr(
                                param, "weight_loader", default_weight_loader
                            )
                            weight_loader(param, fused_weight)
                            cached_a_proj.pop(q_a_proj_name)
                            cached_a_proj.pop(kv_a_proj_name)
                    else:
                        if (
                            "k_scale" in name or "v_scale" in name
                        ) and name not in params_dict:
                            # modelopt attn kv scale is named differently
                            if any(scale in name for scale in ["k_scale", "v_scale"]):
                                name = name.replace("_proj", "attn_mqa")
                            else:
                                logger.warning(
                                    f"Unknown scale found in checkpoint: {name}"
                                )
                        param = params_dict[name]
                        weight_loader = getattr(
                            param, "weight_loader", default_weight_loader
                        )
                        weight_loader(param, loaded_weight)


EntryClass = [Glm4MoeForCausalLM]<|MERGE_RESOLUTION|>--- conflicted
+++ resolved
@@ -160,14 +160,7 @@
 
         gate_up, _ = self.gate_up_proj(x)
         x = self.act_fn(gate_up)
-<<<<<<< HEAD
-        x, _ = self.down_proj(
-            x,
-            should_allreduce_fusion=should_allreduce_fusion,
-        )
-=======
-        x, _ = self.down_proj(x, skip_all_reduce=can_fuse_mlp_allreduce)
->>>>>>> dd650e0e
+        x, _ = self.down_proj(x, skip_all_reduce=can_fuse_mlp_allreduce, should_allreduce_fusion=should_allreduce_fusion)
         return x
 
 
@@ -536,12 +529,8 @@
     def forward_normal_dual_stream(
         self,
         hidden_states: torch.Tensor,
-<<<<<<< HEAD
         should_allreduce_fusion: bool = False,
-=======
-        can_fuse_mlp_allreduce: bool = False,
         use_reduce_scatter: bool = False,
->>>>>>> dd650e0e
     ) -> torch.Tensor:
 
         current_stream = torch.cuda.current_stream()
@@ -562,30 +551,22 @@
         current_stream.wait_stream(self.alt_stream)
 
         if self.ep_size > 1:
-<<<<<<< HEAD
-            if self.tp_size > 1 and not should_allreduce_fusion:
-=======
             if (
                 self.tp_size > 1
-                and not can_fuse_mlp_allreduce
+                and not should_allreduce_fusion
                 and not use_reduce_scatter
             ):
->>>>>>> dd650e0e
                 final_hidden_states = tensor_model_parallel_all_reduce(
                     final_hidden_states
                 )
             final_hidden_states += shared_output
         else:
             final_hidden_states += shared_output
-<<<<<<< HEAD
-            if self.tp_size > 1 and not should_allreduce_fusion:
-=======
             if (
                 self.tp_size > 1
-                and not can_fuse_mlp_allreduce
+                and not should_allreduce_fusion
                 and not use_reduce_scatter
             ):
->>>>>>> dd650e0e
                 final_hidden_states = tensor_model_parallel_all_reduce(
                     final_hidden_states
                 )
@@ -594,12 +575,8 @@
     def forward_normal(
         self,
         hidden_states: torch.Tensor,
-<<<<<<< HEAD
         should_allreduce_fusion: bool = False,
-=======
-        can_fuse_mlp_allreduce: bool = False,
         use_reduce_scatter: bool = False,
->>>>>>> dd650e0e
     ) -> torch.Tensor:
         if hasattr(self, "shared_experts") and use_intel_amx_backend(
             self.shared_experts.gate_up_proj
