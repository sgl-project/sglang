--- conflicted
+++ resolved
@@ -481,15 +481,7 @@
                 quant_config=quant_config,
                 reduce_results=False,
                 prefix=add_prefix("shared_experts", prefix),
-<<<<<<< HEAD
                 **(dict(tp_rank=0, tp_size=1) if self.ep_size > 1 else {}),
-=======
-                **(
-                    dict(tp_rank=0, tp_size=1)
-                    if global_server_args_dict["moe_a2a_backend"].is_deepep()
-                    else {}
-                ),
->>>>>>> db7343c9
             )
             is_packed_weight = hasattr(
                 self.shared_experts.gate_up_proj.quant_method, "quant_config"
