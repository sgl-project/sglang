# Copyright 2025-2026 SGLang Team
# Licensed under the Apache License, Version 2.0 (the "License");
# you may not use this file except in compliance with the License.
# You may obtain a copy of the License at
#
#     http://www.apache.org/licenses/LICENSE-2.0
#
# Unless required by applicable law or agreed to in writing, software
# distributed under the License is distributed on an "AS IS" BASIS,
# WITHOUT WARRANTIES OR CONDITIONS OF ANY KIND, either express or implied.
# See the License for the specific language governing permissions and
# limitations under the License.
# ==============================================================================

"""Inference-only GLM-4.5, GLM-4.6 model compatible with HuggingFace weights"""

import logging
from typing import Any, Dict, Iterable, List, Optional, Tuple, Union

import torch
import torch.nn.functional as F
from torch import nn
from transformers import PretrainedConfig

from sglang.srt.distributed import (
    get_moe_expert_parallel_world_size,
    get_pp_group,
    get_tensor_model_parallel_rank,
    get_tensor_model_parallel_world_size,
    parallel_state,
    tensor_model_parallel_all_reduce,
)
from sglang.srt.distributed.device_communicators.pynccl_allocator import (
    use_symmetric_memory,
)
from sglang.srt.eplb.expert_distribution import get_global_expert_distribution_recorder
from sglang.srt.eplb.expert_location import ModelConfigForExpertLocation
from sglang.srt.eplb.expert_location_dispatch import ExpertLocationDispatchInfo
from sglang.srt.layers.activation import SiluAndMul
from sglang.srt.layers.communicator import (
    LayerCommunicator,
    LayerScatterModes,
    enable_moe_dense_fully_dp,
)
from sglang.srt.layers.dp_attention import (
    get_attention_tp_rank,
    get_attention_tp_size,
    is_allocation_symmetric,
    is_dp_attention_enabled,
)
from sglang.srt.layers.layernorm import RMSNorm
from sglang.srt.layers.linear import (
    MergedColumnParallelLinear,
    QKVParallelLinear,
    RowParallelLinear,
)
from sglang.srt.layers.logits_processor import LogitsProcessor
from sglang.srt.layers.moe import (
    get_moe_a2a_backend,
    should_use_flashinfer_cutlass_moe_fp4_allgather,
)
from sglang.srt.layers.moe.ep_moe.layer import get_moe_impl_class
from sglang.srt.layers.moe.fused_moe_triton.layer import FusedMoE
from sglang.srt.layers.moe.topk import TopK
from sglang.srt.layers.quantization.base_config import QuantizationConfig
from sglang.srt.layers.quantization.fp8_kernel import is_fp8_fnuz
from sglang.srt.layers.radix_attention import RadixAttention
from sglang.srt.layers.rotary_embedding import get_rope
from sglang.srt.layers.utils import PPMissingLayer
from sglang.srt.layers.vocab_parallel_embedding import (
    ParallelLMHead,
    VocabParallelEmbedding,
)
from sglang.srt.model_executor.cuda_graph_runner import get_is_capture_mode
from sglang.srt.model_executor.forward_batch_info import ForwardBatch, PPProxyTensors
from sglang.srt.model_loader.weight_utils import default_weight_loader
from sglang.srt.server_args import get_global_server_args
from sglang.srt.two_batch_overlap import model_forward_maybe_tbo
from sglang.srt.utils import (
    add_prefix,
    cpu_has_amx_support,
    get_bool_env_var,
    get_device_sm,
    is_cpu,
    is_cuda,
    is_hip,
    is_non_idle_and_non_empty,
    make_layers,
)

_is_hip = is_hip()
_is_cuda = is_cuda()
_is_fp8_fnuz = is_fp8_fnuz()
_use_aiter = get_bool_env_var("SGLANG_USE_AITER") and _is_hip
_is_cpu_amx_available = cpu_has_amx_support()
_is_cpu = is_cpu()
_device_sm = get_device_sm()

logger = logging.getLogger(__name__)


class Glm4MoeMLP(nn.Module):
    def __init__(
        self,
        hidden_size: int,
        intermediate_size: int,
        hidden_act: str,
        quant_config: Optional[QuantizationConfig] = None,
        reduce_results: bool = True,
        prefix: str = "",
        tp_rank: Optional[int] = None,
        tp_size: Optional[int] = None,
    ) -> None:
        super().__init__()
        self.tp_size = tp_size

        self.gate_up_proj = MergedColumnParallelLinear(
            hidden_size,
            [intermediate_size] * 2,
            bias=False,
            quant_config=quant_config,
            prefix=add_prefix("gate_up_proj", prefix),
            tp_rank=tp_rank,
            tp_size=tp_size,
        )
        self.down_proj = RowParallelLinear(
            intermediate_size,
            hidden_size,
            bias=False,
            quant_config=quant_config,
            reduce_results=reduce_results,
            prefix=add_prefix("down_proj", prefix),
            tp_rank=tp_rank,
            tp_size=tp_size,
        )
        if hidden_act != "silu":
            raise ValueError(
                f"Unsupported activation: {hidden_act}. Only silu is supported for now."
            )
        self.act_fn = SiluAndMul()

    def forward(
        self,
        x,
        forward_batch=None,
        should_allreduce_fusion: bool = False,
        use_reduce_scatter: bool = False,
    ):
        if (self.tp_size == 1) and x.shape[0] == 0:
            return x

        gate_up, _ = self.gate_up_proj(x)
        x = self.act_fn(gate_up)
        x, _ = self.down_proj(
            x, skip_all_reduce=should_allreduce_fusion or use_reduce_scatter
        )
        return x


class Glm4MoeAttention(nn.Module):
    def __init__(
        self,
        hidden_size: int,
        num_heads: int,
        num_kv_heads: int,
        layer_id: int = 0,
        rope_theta: float = 10000,
        partial_rotary_factor: float = 0.5,
        rope_scaling: Optional[Dict[str, Any]] = None,
        max_position_embeddings: int = 8192,
        head_dim: Optional[int] = None,
        rms_norm_eps: float = 1e-05,
        attention_bias: bool = True,
        quant_config: Optional[QuantizationConfig] = None,
        use_qk_norm: bool = False,
        prefix: str = "",
        alt_stream: Optional[torch.cuda.Stream] = None,
    ) -> None:
        super().__init__()
        self.hidden_size = hidden_size

        attn_tp_rank = get_attention_tp_rank()
        attn_tp_size = get_attention_tp_size()

        self.total_num_heads = num_heads
        assert self.total_num_heads % attn_tp_size == 0
        self.num_heads = self.total_num_heads // attn_tp_size
        self.total_num_kv_heads = num_kv_heads
        if self.total_num_kv_heads >= attn_tp_size:
            # Number of KV heads is greater than TP size, so we partition
            # the KV heads across multiple tensor parallel GPUs.
            assert self.total_num_kv_heads % attn_tp_size == 0
        else:
            # Number of KV heads is less than TP size, so we replicate
            # the KV heads across multiple tensor parallel GPUs.
            assert attn_tp_size % self.total_num_kv_heads == 0
        self.num_kv_heads = max(1, self.total_num_kv_heads // attn_tp_size)
        self.head_dim = head_dim or hidden_size // self.total_num_heads
        self.q_size = self.num_heads * self.head_dim
        self.kv_size = self.num_kv_heads * self.head_dim
        self.scaling = self.head_dim**-0.5
        self.rope_theta = rope_theta
        self.use_qk_norm = use_qk_norm
        self.max_position_embeddings = max_position_embeddings
        self.tp_rank = get_tensor_model_parallel_rank()

        self.qkv_proj = QKVParallelLinear(
            hidden_size,
            self.head_dim,
            self.total_num_heads,
            self.total_num_kv_heads,
            bias=attention_bias,
            quant_config=quant_config,
            tp_rank=attn_tp_rank,
            tp_size=attn_tp_size,
            prefix=add_prefix("qkv_proj", prefix),
        )

        self.o_proj = RowParallelLinear(
            self.total_num_heads * self.head_dim,
            hidden_size,
            bias=False,
            quant_config=quant_config,
            tp_rank=attn_tp_rank,
            tp_size=attn_tp_size,
            reduce_results=False,
            prefix=add_prefix("o_proj", prefix),
        )

        self.rotary_emb = get_rope(
            self.head_dim,
            rotary_dim=self.head_dim,
            max_position=max_position_embeddings,
            partial_rotary_factor=partial_rotary_factor,
            base=rope_theta,
            rope_scaling=rope_scaling,
        )
        self.attn = RadixAttention(
            self.num_heads,
            self.head_dim,
            self.scaling,
            num_kv_heads=self.num_kv_heads,
            layer_id=layer_id,
            prefix=add_prefix("attn", prefix),
        )

        if self.use_qk_norm:
            self.q_norm = RMSNorm(self.head_dim, eps=rms_norm_eps)
            self.k_norm = RMSNorm(self.head_dim, eps=rms_norm_eps)
        self.alt_stream = alt_stream

    def _apply_qk_norm(
        self, q: torch.Tensor, k: torch.Tensor
    ) -> Tuple[torch.Tensor, torch.Tensor]:
        # overlap qk norm
        if self.alt_stream is not None and get_is_capture_mode():
            current_stream = torch.cuda.current_stream()
            self.alt_stream.wait_stream(current_stream)
            q_by_head = q.reshape(-1, self.head_dim)
            q_by_head = self.q_norm(q_by_head)
            with torch.cuda.stream(self.alt_stream):
                k_by_head = k.reshape(-1, self.head_dim)
                k_by_head = self.k_norm(k_by_head)
            current_stream.wait_stream(self.alt_stream)
        else:
            q_by_head = q.reshape(-1, self.head_dim)
            q_by_head = self.q_norm(q_by_head)
            k_by_head = k.reshape(-1, self.head_dim)
            k_by_head = self.k_norm(k_by_head)
        q = q_by_head.view(q.shape)
        k = k_by_head.view(k.shape)
        return q, k

    def op_prepare(self, state):
        state.attn_intermediate_state = self.forward_prepare(
            positions=state.positions,
            hidden_states=state.pop("hidden_states_after_comm_pre_attn"),
            forward_batch=state.forward_batch,
        )

    def op_core(self, state):
        state.hidden_states_after_attn = self.forward_core(
            state.pop("attn_intermediate_state")
        )

    def forward_prepare(
        self,
        positions: torch.Tensor,
        hidden_states: torch.Tensor,
        forward_batch: ForwardBatch,
    ):
        if hidden_states.shape[0] == 0:
            return hidden_states, forward_batch, None
        qkv, _ = self.qkv_proj(hidden_states)
        q, k, v = qkv.split([self.q_size, self.kv_size, self.kv_size], dim=-1)
        if self.use_qk_norm:
            q, k = self._apply_qk_norm(q, k)
        q, k = self.rotary_emb(positions, q, k)
        inner_state = q, k, v, forward_batch
        return None, forward_batch, inner_state

    def forward_core(self, intermediate_state):
        hidden_states, forward_batch, inner_state = intermediate_state
        if inner_state is None:
            return hidden_states
        attn_output = self.attn(*inner_state)
        output, _ = self.o_proj(attn_output)
        return output

    def forward(
        self,
        positions: torch.Tensor,
        hidden_states: torch.Tensor,
        forward_batch: ForwardBatch,
    ) -> torch.Tensor:
        s = self.forward_prepare(
            positions=positions,
            hidden_states=hidden_states,
            forward_batch=forward_batch,
        )
        return self.forward_core(s)


class Glm4MoeGate(nn.Module):
    def __init__(
        self,
        config,
        prefix: str = "",
    ):
        super().__init__()
        self.weight = nn.Parameter(
            torch.empty((config.n_routed_experts, config.hidden_size))
        )
        self.e_score_correction_bias = nn.Parameter(
            torch.empty((config.n_routed_experts), dtype=torch.float32)
        )

    def forward(self, hidden_states):
        logits = F.linear(hidden_states, self.weight, None)
        return logits


class Glm4MoeSparseMoeBlock(nn.Module):
    def __init__(
        self,
        config: PretrainedConfig,
        layer_id: int,
        quant_config: Optional[QuantizationConfig] = None,
        prefix: str = "",
        alt_stream: Optional[torch.cuda.Stream] = None,
    ):
        nn.Module.__init__(self)
        self.top_k = config.num_experts_per_tok
        self.tp_size = get_tensor_model_parallel_world_size()
        self.routed_scaling_factor = config.routed_scaling_factor
        self.n_shared_experts = config.n_shared_experts
        self.config = config
        self.layer_id = layer_id
        self.alt_stream = alt_stream

        if self.tp_size > config.n_routed_experts:
            raise ValueError(
                f"Tensor parallel size {self.tp_size} is greater than "
                f"the number of experts {config.n_routed_experts}."
            )

        if config.hidden_act != "silu":
            raise ValueError(
                f"Unsupported activation: {config.hidden_act}. "
                "Only silu is supported for now."
            )

        self.gate = Glm4MoeGate(config=config, prefix=add_prefix("gate", prefix))

        self.topk = TopK(
            top_k=self.top_k,
            renormalize=config.norm_topk_prob,
            use_grouped_topk=True,
            num_expert_group=config.n_group,
            topk_group=config.topk_group,
            correction_bias=self.gate.e_score_correction_bias,
            routed_scaling_factor=self.routed_scaling_factor,
        )

        self.experts = get_moe_impl_class(quant_config)(
            num_experts=config.n_routed_experts,
            top_k=self.top_k,
            layer_id=self.layer_id,
            hidden_size=config.hidden_size,
            intermediate_size=config.moe_intermediate_size,
            quant_config=quant_config,
            routed_scaling_factor=self.routed_scaling_factor,
            prefix=add_prefix("experts", prefix),
        )

        # shared expert
        if config.n_shared_experts is not None:
            intermediate_size = config.moe_intermediate_size * config.n_shared_experts
            self.shared_experts = Glm4MoeMLP(
                hidden_size=config.hidden_size,
                intermediate_size=intermediate_size,
                hidden_act=config.hidden_act,
                quant_config=quant_config,
                reduce_results=False,
                prefix=add_prefix("shared_experts", prefix),
                **(
                    dict(tp_rank=0, tp_size=1)
                    if get_moe_a2a_backend().is_deepep()
                    or get_moe_a2a_backend().is_mooncake()
                    or should_use_flashinfer_cutlass_moe_fp4_allgather()
                    else {}
                ),
            )

        if get_moe_a2a_backend().is_deepep() or get_moe_a2a_backend().is_mooncake():
            # TODO: we will support tp < ep in the future
            self.ep_size = get_moe_expert_parallel_world_size()
            self.num_experts = (
                config.n_routed_experts
                + get_global_server_args().ep_num_redundant_experts
            )
            self.renormalize = config.norm_topk_prob
            self.topk_group = config.topk_group
            self.num_expert_group = config.n_group
            self.correction_bias = (
                self.gate.e_score_correction_bias.data
                if self.gate.e_score_correction_bias is not None
                else None
            )

        self._enable_a2a_moe = (
            get_moe_a2a_backend().is_deepep() or get_moe_a2a_backend().is_mooncake()
        )

    def get_moe_weights(self):
        return [
            x.data
            for name, x in self.experts.named_parameters()
            if name not in ["correction_bias"]
        ]

    def forward(
        self,
        hidden_states: torch.Tensor,
        forward_batch: Optional[ForwardBatch] = None,
        should_allreduce_fusion: bool = False,
        use_reduce_scatter: bool = False,
    ) -> torch.Tensor:

        if not get_moe_a2a_backend().is_deepep():
            return self.forward_normal(
                hidden_states, should_allreduce_fusion, use_reduce_scatter
            )
        else:
            return self.forward_deepep(hidden_states, forward_batch)

<<<<<<< HEAD
=======
    def forward_normal_dual_stream(
        self,
        hidden_states: torch.Tensor,
        should_allreduce_fusion: bool = False,
        use_reduce_scatter: bool = False,
    ) -> torch.Tensor:

        current_stream = torch.cuda.current_stream()
        self.alt_stream.wait_stream(current_stream)
        shared_output = self._forward_shared_experts(hidden_states)

        with torch.cuda.stream(self.alt_stream):
            # router_logits: (num_tokens, n_experts)
            router_logits = self.gate(hidden_states)
            topk_output = self.topk(hidden_states, router_logits)
            final_hidden_states = self.experts(hidden_states, topk_output)
            if not _is_cuda:
                final_hidden_states *= self.routed_scaling_factor

        current_stream.wait_stream(self.alt_stream)
        with use_symmetric_memory(
            parallel_state.get_tp_group(), disabled=not is_allocation_symmetric()
        ):
            final_hidden_states_out = torch.empty_like(final_hidden_states)

        torch.add(final_hidden_states, shared_output, out=final_hidden_states_out)
        final_hidden_states = final_hidden_states_out
        if (
            self.tp_size > 1
            and not should_allreduce_fusion
            and not use_reduce_scatter
            and not should_use_flashinfer_cutlass_moe_fp4_allgather()
        ):
            final_hidden_states = tensor_model_parallel_all_reduce(final_hidden_states)
        return final_hidden_states

>>>>>>> 44b1b394
    def forward_normal(
        self,
        hidden_states: torch.Tensor,
        should_allreduce_fusion: bool = False,
        use_reduce_scatter: bool = False,
    ) -> torch.Tensor:
        if hidden_states.shape[0] > 0:
            shared_output = self._forward_shared_experts(hidden_states)
            # router_logits: (num_tokens, n_experts)
            router_logits = self.gate(hidden_states)
            topk_output = self.topk(hidden_states, router_logits)
        else:
            shared_output = None
            topk_output = self.topk.empty_topk_output(hidden_states.device)

        final_hidden_states = self.experts(hidden_states, topk_output)
        if not _is_cuda and not _use_aiter:
            # fused in biased_grouped_topk so we can skip here
            final_hidden_states *= self.routed_scaling_factor
        if shared_output is not None:
            with use_symmetric_memory(
                parallel_state.get_tp_group(), disabled=not is_allocation_symmetric()
            ):
                final_hidden_states_out = torch.empty_like(final_hidden_states)
            torch.add(final_hidden_states, shared_output, out=final_hidden_states_out)
            final_hidden_states = final_hidden_states_out
        if (
            self.tp_size > 1
            and not should_allreduce_fusion
            and not use_reduce_scatter
            and not should_use_flashinfer_cutlass_moe_fp4_allgather()
        ):
            final_hidden_states = tensor_model_parallel_all_reduce(final_hidden_states)
        return final_hidden_states

    def forward_deepep(
        self, hidden_states: torch.Tensor, forward_batch: ForwardBatch
    ) -> torch.Tensor:
        shared_output = None
        if hidden_states.shape[0] > 0:
            # router_logits: (num_tokens, n_experts)
            router_logits = self.gate(hidden_states)
            shared_output = self._forward_shared_experts(hidden_states)
            topk_output = self.topk(
                hidden_states,
                router_logits,
                num_token_non_padded=forward_batch.num_token_non_padded,
                expert_location_dispatch_info=ExpertLocationDispatchInfo.init_new(
                    layer_id=self.layer_id,
                ),
            )
        else:
            topk_output = self.topk.empty_topk_output(hidden_states.device)
        final_hidden_states = self.experts(
            hidden_states=hidden_states,
            topk_output=topk_output,
        )

        if shared_output is not None:
            x = shared_output
            if self.experts.should_fuse_routed_scaling_factor_in_topk:
                x.add_(final_hidden_states)
            else:
                x.add_(final_hidden_states, alpha=self.routed_scaling_factor)
            final_hidden_states = x
        else:
            if not self.experts.should_fuse_routed_scaling_factor_in_topk:
                final_hidden_states *= self.routed_scaling_factor

        return final_hidden_states

    def _forward_shared_experts(self, hidden_states: torch.Tensor):
        shared_output = None
        if hidden_states.shape[0] > 0:
            shared_output = self.shared_experts(hidden_states)
        return shared_output

    def op_gate(self, state):
        if is_non_idle_and_non_empty(
            state.forward_batch.forward_mode, state.hidden_states_mlp_input
        ):
            # router_logits: (num_tokens, n_experts)
            state.router_logits = self.gate(state.hidden_states_mlp_input)
        else:
            state.router_logits = None

    def op_select_experts(self, state):
        router_logits = state.pop("router_logits")
        hidden_states = state.hidden_states_mlp_input

        if router_logits is not None:
            with get_global_expert_distribution_recorder().with_current_layer(
                self.layer_id
            ):
                state.topk_output = self.topk(
                    hidden_states=hidden_states,
                    router_logits=router_logits,
                    num_token_non_padded=state.forward_batch.num_token_non_padded,
                    expert_location_dispatch_info=ExpertLocationDispatchInfo.init_new(
                        layer_id=self.layer_id,
                    ),
                )
        else:
            state.topk_output = self.topk.empty_topk_output(hidden_states.device)

    def op_dispatch_a(self, state):
        if self.ep_size > 1:
            self.experts.dispatcher.dispatch_a(
                hidden_states=state.hidden_states_mlp_input,
                topk_output=state.pop("topk_output"),
                tbo_subbatch_index=state.get("tbo_subbatch_index"),
            )

    def op_dispatch_b(self, state):
        if self.ep_size > 1:
            with get_global_expert_distribution_recorder().with_current_layer(
                self.layer_id
            ):
                state.dispatch_output = self.experts.dispatcher.dispatch_b(
                    tbo_subbatch_index=state.get("tbo_subbatch_index"),
                )

    def op_experts(self, state):
        state.combine_input = self.experts.run_moe_core(
            dispatch_output=state.dispatch_output,
        )

    def op_combine_a(self, state):
        if self.ep_size > 1:
            self.experts.dispatcher.combine_a(
                combine_input=state.pop("combine_input"),
                tbo_subbatch_index=state.get("tbo_subbatch_index"),
            )
            state.pop("dispatch_output")

    def op_combine_b(self, state):
        if self.ep_size > 1:
            state.hidden_states_after_combine = self.experts.dispatcher.combine_b(
                tbo_subbatch_index=state.get("tbo_subbatch_index"),
            )

    def op_output(self, state):
        final_hidden_states = state.pop("hidden_states_after_combine")

        if (shared_output := state.pop("shared_output")) is not None:
            x = shared_output
            x.add_(final_hidden_states, alpha=self.routed_scaling_factor)
            final_hidden_states = x
        else:
            final_hidden_states *= self.routed_scaling_factor

        state.hidden_states_mlp_output = final_hidden_states


class Glm4MoeDecoderLayer(nn.Module):
    def __init__(
        self,
        config: PretrainedConfig,
        layer_id: int,
        quant_config: Optional[QuantizationConfig] = None,
        is_nextn: bool = False,
        prefix: str = "",
        alt_stream: Optional[torch.cuda.Stream] = None,
    ) -> None:
        nn.Module.__init__(self)
        self.hidden_size = config.hidden_size
        self.config = config
        rope_theta = getattr(config, "rope_theta", 10000)
        rope_scaling = getattr(config, "rope_scaling", None)
        partial_rotary_factor = getattr(config, "partial_rotary_factor", 0.5)
        max_position_embeddings = getattr(config, "max_position_embeddings", 8192)
        head_dim = getattr(
            config, "head_dim", config.hidden_size // config.num_attention_heads
        )
        rms_norm_eps = config.rms_norm_eps
        attention_bias = config.attention_bias
        self.layer_id = layer_id

        self.self_attn = Glm4MoeAttention(
            hidden_size=self.hidden_size,
            num_heads=config.num_attention_heads,
            num_kv_heads=config.num_key_value_heads,
            layer_id=layer_id,
            rope_theta=rope_theta,
            rope_scaling=rope_scaling,
            partial_rotary_factor=partial_rotary_factor,
            max_position_embeddings=max_position_embeddings,
            head_dim=head_dim,
            rms_norm_eps=rms_norm_eps,
            attention_bias=attention_bias,
            quant_config=quant_config,
            prefix=add_prefix("self_attn", prefix),
            use_qk_norm=config.use_qk_norm,
            alt_stream=alt_stream,
        )

        self.is_layer_sparse = self._is_layer_sparse(layer_id, is_nextn=is_nextn)
        is_previous_layer_sparse = self._is_layer_sparse(layer_id - 1, is_nextn=False)

        self.layer_scatter_modes = LayerScatterModes.init_new(
            layer_id=layer_id,
            num_layers=1 if is_nextn else config.num_hidden_layers,
            is_layer_sparse=self.is_layer_sparse,
            is_previous_layer_sparse=is_previous_layer_sparse,
        )

        if self.is_layer_sparse:
            self.mlp = Glm4MoeSparseMoeBlock(
                config=config,
                quant_config=quant_config,
                prefix=add_prefix("mlp", prefix),
                layer_id=self.layer_id,
                alt_stream=alt_stream,
            )
        else:
            if enable_moe_dense_fully_dp():
                mlp_tp_rank, mlp_tp_size = 0, 1
            else:
                mlp_tp_rank, mlp_tp_size = None, None
            self.mlp = Glm4MoeMLP(
                hidden_size=config.hidden_size,
                intermediate_size=config.intermediate_size,
                hidden_act=config.hidden_act,
                quant_config=quant_config,
                prefix=add_prefix("mlp", prefix),
                tp_rank=mlp_tp_rank,
                tp_size=mlp_tp_size,
            )

        self.input_layernorm = RMSNorm(config.hidden_size, eps=config.rms_norm_eps)
        self.post_attention_layernorm = RMSNorm(
            config.hidden_size, eps=config.rms_norm_eps
        )

        self.layer_communicator = LayerCommunicator(
            layer_scatter_modes=self.layer_scatter_modes,
            input_layernorm=self.input_layernorm,
            post_attention_layernorm=self.post_attention_layernorm,
            allow_reduce_scatter=True,
            is_last_layer=(
                is_nextn or (self.layer_id == self.config.num_hidden_layers - 1)
            ),
        )

    def _is_layer_sparse(self, layer_id: int, is_nextn: bool) -> bool:
        return is_nextn or (
            self.config.n_routed_experts is not None
            and layer_id >= self.config.first_k_dense_replace
        )

    def forward(
        self,
        positions: torch.Tensor,
        hidden_states: torch.Tensor,
        forward_batch: ForwardBatch,
        residual: Optional[torch.Tensor],
    ) -> torch.Tensor:

        hidden_states, residual = self.layer_communicator.prepare_attn(
            hidden_states, residual, forward_batch
        )

        hidden_states = self.self_attn(
            positions=positions,
            hidden_states=hidden_states,
            forward_batch=forward_batch,
        )

        hidden_states, residual = self.layer_communicator.prepare_mlp(
            hidden_states, residual, forward_batch
        )

        should_allreduce_fusion = (
            self.layer_communicator.should_fuse_mlp_allreduce_with_next_layer(
                forward_batch
            )
        )

        # For DP with padding, reduce scatter can be used instead of all-reduce.
        use_reduce_scatter = self.layer_communicator.should_use_reduce_scatter(
            forward_batch
        )

        hidden_states = self.mlp(
            hidden_states, forward_batch, should_allreduce_fusion, use_reduce_scatter
        )

        if should_allreduce_fusion:
            hidden_states._sglang_needs_allreduce_fusion = True
        else:
            hidden_states, residual = self.layer_communicator.postprocess_layer(
                hidden_states, residual, forward_batch
            )

        return hidden_states, residual

    def op_comm_prepare_attn(
        self,
        state,
        positions: torch.Tensor,
        hidden_states: torch.Tensor,
        forward_batch: ForwardBatch,
        residual: Optional[torch.Tensor],
        tbo_subbatch_index: Optional[int] = None,
    ):
        state.hidden_states_after_comm_pre_attn, state.residual_after_input_ln = (
            self.layer_communicator.prepare_attn(hidden_states, residual, forward_batch)
        )
        state.update(
            dict(
                forward_batch=forward_batch,
                positions=positions,
                tbo_subbatch_index=tbo_subbatch_index,
            )
        )

    def op_comm_prepare_mlp(self, state):
        state.hidden_states_mlp_input, state.residual_after_comm_pre_mlp = (
            self.layer_communicator.prepare_mlp(
                state.pop("hidden_states_after_attn"),
                state.pop("residual_after_input_ln"),
                state.forward_batch,
            )
        )

    def op_mlp(self, state):
        hidden_states = state.pop("hidden_states_mlp_input")
        if not (
            enable_moe_dense_fully_dp()
            and (not self.is_layer_sparse)
            and hidden_states.shape[0] == 0
        ):
            state.hidden_states_mlp_output = self.mlp(
                hidden_states, state.forward_batch
            )
        else:
            state.hidden_states_mlp_output = hidden_states

    def op_comm_postprocess_layer(self, state):
        hidden_states, residual = self.layer_communicator.postprocess_layer(
            state.pop("hidden_states_mlp_output"),
            state.pop("residual_after_comm_pre_mlp"),
            state.forward_batch,
        )

        output = dict(
            positions=state.positions,
            hidden_states=hidden_states,
            residual=residual,
            forward_batch=state.forward_batch,
            tbo_subbatch_index=state.tbo_subbatch_index,
        )

        state.clear(
            expect_keys={
                "positions",
                "forward_batch",
                "tbo_subbatch_index",
            }
        )
        return output


class Glm4MoeModel(nn.Module):
    def __init__(
        self,
        config: PretrainedConfig,
        quant_config: Optional[QuantizationConfig] = None,
        prefix: str = "",
    ):
        super().__init__()
        self.pp_group = get_pp_group()
        self.config = config
        self.vocab_size = config.vocab_size
        self.first_k_dense_replace = config.first_k_dense_replace
        self.embed_dim = config.hidden_size
        if self.pp_group.is_first_rank:
            self.embed_tokens = VocabParallelEmbedding(
                config.vocab_size,
                config.hidden_size,
                enable_tp=not is_dp_attention_enabled(),
            )
        else:
            self.embed_tokens = PPMissingLayer()

        self.alt_stream = torch.cuda.Stream() if _is_cuda else None
        self.layers, self.start_layer, self.end_layer = make_layers(
            config.num_hidden_layers,
            lambda idx, prefix: Glm4MoeDecoderLayer(
                layer_id=idx,
                config=config,
                quant_config=quant_config,
                prefix=prefix,
                alt_stream=self.alt_stream,
            ),
            pp_rank=self.pp_group.rank_in_group,
            pp_size=self.pp_group.world_size,
            prefix=add_prefix("layers", prefix),
        )
        if self.pp_group.is_last_rank:
            self.norm = RMSNorm(self.embed_dim, eps=config.rms_norm_eps)
        else:
            self.norm = PPMissingLayer(return_tuple=True)

        self.layers_to_capture = []

    def get_input_embeddings(self) -> torch.Tensor:
        return self.embed_tokens

    def forward(
        self,
        input_ids: torch.Tensor,
        positions: torch.Tensor,
        forward_batch: ForwardBatch,
        input_embeds: torch.Tensor = None,
        pp_proxy_tensors: Optional[PPProxyTensors] = None,
    ) -> Union[torch.Tensor, PPProxyTensors]:
        if self.pp_group.is_first_rank:
            if input_embeds is None:
                hidden_states = self.embed_tokens(input_ids)
            else:
                hidden_states = input_embeds
            residual = None
        else:
            assert pp_proxy_tensors is not None
            hidden_states = pp_proxy_tensors["hidden_states"]
            residual = pp_proxy_tensors["residual"]

        normal_start_layer = self.start_layer
        normal_end_layer = self.end_layer
        if forward_batch.can_run_tbo:
            if (
                self.first_k_dense_replace > normal_start_layer
                and self.first_k_dense_replace < normal_end_layer
            ):
                normal_end_layer = self.first_k_dense_replace
            elif self.first_k_dense_replace < normal_start_layer:
                normal_end_layer = normal_start_layer = 0

        aux_hidden_states = []
        for i in range(normal_start_layer, normal_end_layer):
            with get_global_expert_distribution_recorder().with_current_layer(i):
                if i in self.layers_to_capture:
                    aux_hidden_states.append(hidden_states + residual)
                layer = self.layers[i]
                hidden_states, residual = layer(
                    positions,
                    hidden_states,
                    forward_batch,
                    residual,
                )

        if normal_end_layer != self.end_layer:
            hidden_states, residual = model_forward_maybe_tbo(
                layers=self.layers[normal_end_layer : self.end_layer],
                enable_tbo=True,
                positions=positions,
                forward_batch=forward_batch,
                hidden_states=hidden_states,
                residual=residual,
                input_data_scatter_mode=self.layers[
                    normal_end_layer - 1
                ].layer_scatter_modes.layer_output_mode,
            )

        if not self.pp_group.is_last_rank:
            return PPProxyTensors(
                {
                    "hidden_states": hidden_states,
                    "residual": residual,
                }
            )
        else:
            if not forward_batch.forward_mode.is_idle():
                if residual is None:
                    hidden_states = self.norm(hidden_states)
                else:
                    hidden_states, _ = self.norm(hidden_states, residual)
        if len(aux_hidden_states) == 0:
            return hidden_states
        return hidden_states, aux_hidden_states


class Glm4MoeForCausalLM(nn.Module):
    def __init__(
        self,
        config: PretrainedConfig,
        quant_config: Optional[QuantizationConfig] = None,
        prefix: str = "",
    ) -> None:
        nn.Module.__init__(self)
        self.pp_group = get_pp_group()
        self.config = config
        self.tp_size = get_tensor_model_parallel_world_size()
        self.quant_config = quant_config
        self.model = Glm4MoeModel(
            config, quant_config, prefix=add_prefix("model", prefix)
        )
        self.lm_head = ParallelLMHead(
            config.vocab_size,
            config.hidden_size,
            quant_config=quant_config,
            prefix=add_prefix("lm_head", prefix),
            use_attn_tp_group=get_global_server_args().enable_dp_lm_head,
        )
        self.logits_processor = LogitsProcessor(config)

        # For EAGLE3 support
        self.capture_aux_hidden_states = False

    def get_input_embeddings(self) -> nn.Embedding:
        return self.model.embed_tokens

    @torch.no_grad()
    def forward(
        self,
        input_ids: torch.Tensor,
        positions: torch.Tensor,
        forward_batch: ForwardBatch,
        input_embeds: torch.Tensor = None,
        pp_proxy_tensors: Optional[PPProxyTensors] = None,
    ) -> torch.Tensor:
        hidden_states = self.model(
            input_ids, positions, forward_batch, input_embeds, pp_proxy_tensors
        )
        aux_hidden_states = None
        if self.capture_aux_hidden_states:
            hidden_states, aux_hidden_states = hidden_states

        if self.pp_group.is_last_rank:
            return self.logits_processor(
                input_ids, hidden_states, self.lm_head, forward_batch, aux_hidden_states
            )
        else:
            return hidden_states

    @property
    def start_layer(self):
        return self.model.start_layer

    @property
    def end_layer(self):
        return self.model.end_layer

    def load_weights(self, weights: Iterable[Tuple[str, torch.Tensor]], is_nextn=False):
        if is_nextn:
            if hasattr(self.config, "num_nextn_predict_layers"):
                num_nextn_layers = self.config.num_nextn_predict_layers
                assert num_nextn_layers == 1, "Only 1 nextn layer is supported"
                # compatible with old design
                nextn_layer_id = (
                    0
                    if self.config.num_hidden_layers == 1
                    else self.config.num_hidden_layers
                )
            else:
                raise ValueError("num_nextn_predict_layers is not in the config")

        stacked_params_mapping = [
            # (param_name, shard_name, shard_id)
            ("qkv_proj", "q_proj", "q"),
            ("qkv_proj", "k_proj", "k"),
            ("qkv_proj", "v_proj", "v"),
            ("gate_up_proj", "gate_proj", 0),
            ("gate_up_proj", "up_proj", 1),
        ]

        expert_params_mapping = FusedMoE.make_expert_params_mapping(
            ckpt_gate_proj_name="gate_proj",
            ckpt_down_proj_name="down_proj",
            ckpt_up_proj_name="up_proj",
            num_experts=self.config.n_routed_experts,
        )

        if is_nextn:
            nextn_layer_prefix = f"model.layers.{nextn_layer_id}"
            nextn_spec_weight_names = [
                "shared_head.norm",
                "eh_proj",
                "enorm",
                "hnorm",
            ]

        params_dict = dict(self.named_parameters())
        weight_names = []
        for name, loaded_weight in weights:
            weight_names.append(name)

            if not is_nextn:
                if hasattr(self.config, "num_nextn_predict_layers"):
                    num_nextn_layers = self.config.num_nextn_predict_layers
                    if num_nextn_layers > 0 and name.startswith("model.layers"):
                        name_list = name.split(".")
                        if (
                            len(name_list) >= 3
                            and int(name_list[2]) >= self.config.num_hidden_layers
                        ):
                            continue
            else:
                if not name.startswith(nextn_layer_prefix):
                    continue

                # Use shared head and embed weights from target model
                if "shared_head.head" in name or "embed_tokens" in name:
                    continue

                is_decoder = True
                # For nextn specific weights
                for weight_name in nextn_spec_weight_names:
                    if weight_name in name:
                        name = name.replace(nextn_layer_prefix, "model")
                        is_decoder = False
                        break
                # For decoder layer weights
                if is_decoder:
                    name = name.replace(nextn_layer_prefix, "model.decoder")

            if "rotary_emb.inv_freq" in name:
                continue
            for param_name, weight_name, shard_id in stacked_params_mapping:
                # Skip non-stacked layers and experts (experts handled below).
                if weight_name not in name:
                    continue
                # We have mlp.experts[0].gate_proj in the checkpoint.
                # Since we handle the experts below in expert_params_mapping,
                # we need to skip here BEFORE we update the name, otherwise
                # name will be updated to mlp.experts[0].gate_up_proj, which
                # will then be updated below in expert_params_mapping
                # for mlp.experts[0].gate_gate_up_proj, which breaks load.
                if "mlp.experts" in name:
                    continue
                name = name.replace(weight_name, param_name)
                # Skip loading extra bias for GPTQ models.
                if name.endswith(".bias") and name not in params_dict:
                    continue
                if name not in params_dict:
                    continue

                param = params_dict[name]
                weight_loader = param.weight_loader
                weight_loader(param, loaded_weight, shard_id)
                break
            else:
                # Track if this is an expert weight to enable early skipping
                is_expert_weight = False

                for mapping in expert_params_mapping:
                    param_name, weight_name, expert_id, shard_id = mapping
                    if weight_name not in name:
                        continue

                    # Mark as expert weight regardless of whether we can process it
                    is_expert_weight = True

                    name = name.replace(weight_name, param_name)
                    if name not in params_dict:
                        # Expert weight not on this rank, will be skipped below
                        continue

                    param = params_dict[name]
                    weight_loader = param.weight_loader
                    weight_loader(
                        param,
                        loaded_weight,
                        name,
                        shard_id=shard_id,
                        expert_id=expert_id,
                    )
                    break
                else:
                    if is_expert_weight:
                        # This is an expert weight but not mapped to this rank, skip all remaining processing
                        continue

                    # Skip loading extra bias for GPTQ models.
                    if name.endswith(".bias") and name not in params_dict:
                        continue
                    if name not in params_dict:
                        continue

                    if name in params_dict.keys():
                        param = params_dict[name]
                        weight_loader = getattr(
                            param, "weight_loader", default_weight_loader
                        )
                        weight_loader(param, loaded_weight)
                    else:
                        logger.warning(f"Parameter {name} not found in params_dict")

    def get_embed_and_head(self):
        return self.model.embed_tokens.weight, self.lm_head.weight

    def set_embed_and_head(self, embed, head):
        del self.model.embed_tokens.weight
        del self.lm_head.weight
        self.model.embed_tokens.weight = embed
        self.lm_head.weight = head
        torch.cuda.empty_cache()
        torch.cuda.synchronize()

    @classmethod
    def get_model_config_for_expert_location(cls, config):
        return ModelConfigForExpertLocation(
            num_layers=config.num_hidden_layers,
            num_logical_experts=config.n_routed_experts,
            num_groups=config.n_group,
        )

    def set_eagle3_layers_to_capture(self, layer_ids: Optional[List[int]] = None):
        if not self.pp_group.is_last_rank:
            return

        if layer_ids is None:
            self.capture_aux_hidden_states = True
            num_layers = self.config.num_hidden_layers
            self.model.layers_to_capture = [2, num_layers // 2, num_layers - 3]
        else:
            self.capture_aux_hidden_states = True
            # we plus 1 here because in sglang, for the ith layer, it takes the output
            # of the (i-1)th layer as aux hidden state
            self.model.layers_to_capture = [val + 1 for val in layer_ids]


EntryClass = [Glm4MoeForCausalLM]<|MERGE_RESOLUTION|>--- conflicted
+++ resolved
@@ -454,45 +454,6 @@
         else:
             return self.forward_deepep(hidden_states, forward_batch)
 
-<<<<<<< HEAD
-=======
-    def forward_normal_dual_stream(
-        self,
-        hidden_states: torch.Tensor,
-        should_allreduce_fusion: bool = False,
-        use_reduce_scatter: bool = False,
-    ) -> torch.Tensor:
-
-        current_stream = torch.cuda.current_stream()
-        self.alt_stream.wait_stream(current_stream)
-        shared_output = self._forward_shared_experts(hidden_states)
-
-        with torch.cuda.stream(self.alt_stream):
-            # router_logits: (num_tokens, n_experts)
-            router_logits = self.gate(hidden_states)
-            topk_output = self.topk(hidden_states, router_logits)
-            final_hidden_states = self.experts(hidden_states, topk_output)
-            if not _is_cuda:
-                final_hidden_states *= self.routed_scaling_factor
-
-        current_stream.wait_stream(self.alt_stream)
-        with use_symmetric_memory(
-            parallel_state.get_tp_group(), disabled=not is_allocation_symmetric()
-        ):
-            final_hidden_states_out = torch.empty_like(final_hidden_states)
-
-        torch.add(final_hidden_states, shared_output, out=final_hidden_states_out)
-        final_hidden_states = final_hidden_states_out
-        if (
-            self.tp_size > 1
-            and not should_allreduce_fusion
-            and not use_reduce_scatter
-            and not should_use_flashinfer_cutlass_moe_fp4_allgather()
-        ):
-            final_hidden_states = tensor_model_parallel_all_reduce(final_hidden_states)
-        return final_hidden_states
-
->>>>>>> 44b1b394
     def forward_normal(
         self,
         hidden_states: torch.Tensor,
