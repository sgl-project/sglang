--- conflicted
+++ resolved
@@ -61,16 +61,12 @@
     replace_substrings,
 )
 from sglang.srt.server_args import get_global_server_args
-<<<<<<< HEAD
-from sglang.srt.utils import add_prefix, is_cuda, make_layers_non_pp
-=======
 from sglang.srt.utils import (
     add_prefix,
     get_current_device_stream_fast,
     is_cuda,
     make_layers_non_pp,
 )
->>>>>>> d4593964
 from sglang.utils import logger
 
 _is_cuda = is_cuda()
@@ -218,11 +214,7 @@
     ) -> tuple[torch.Tensor, torch.Tensor | None]:
         alt_stream = _get_or_create_alt_stream(self.device_module)
 
-<<<<<<< HEAD
-        alt_stream.wait_stream(self.device_module.current_stream())
-=======
         alt_stream.wait_stream(get_current_device_stream_fast())
->>>>>>> d4593964
 
         if self.shared_experts is not None:
             shared_output = self.shared_experts(hidden_states)
@@ -234,11 +226,7 @@
             router_logits, _ = self.gate(hidden_states.to(dtype=torch.float32))
             topk_output = self.topk(hidden_states, router_logits)
             final_hidden_states = self.experts(hidden_states, topk_output)
-<<<<<<< HEAD
-        self.device_module.current_stream().wait_stream(alt_stream)
-=======
         get_current_device_stream_fast().wait_stream(alt_stream)
->>>>>>> d4593964
 
         return final_hidden_states, shared_output
 
