# Copyright 2023-2024 SGLang Team
# Licensed under the Apache License, Version 2.0 (the "License");
# you may not use this file except in compliance with the License.
# You may obtain a copy of the License at
#
#     http://www.apache.org/licenses/LICENSE-2.0
#
# Unless required by applicable law or agreed to in writing, software
# distributed under the License is distributed on an "AS IS" BASIS,
# WITHOUT WARRANTIES OR CONDITIONS OF ANY KIND, either express or implied.
# See the License for the specific language governing permissions and
# limitations under the License.
# ==============================================================================

# Adapted from
# https://github.com/vllm-project/vllm/blob/c7f2cf2b7f67bce5842fedfdba508440fe257375/vllm/model_executor/models/llama.py#L1
"""Inference-only LLaMA model compatible with HuggingFace weights."""

import logging
from typing import Any, Dict, Iterable, List, Optional, Tuple, Union

import torch
from torch import nn
from transformers import LlamaConfig

from sglang.srt.distributed import (
    get_pp_group,
    get_tensor_model_parallel_rank,
    get_tensor_model_parallel_world_size,
)
from sglang.srt.layers.activation import SiluAndMul
from sglang.srt.layers.layernorm import RMSNorm
from sglang.srt.layers.linear import (
    MergedColumnParallelLinear,
    QKVParallelLinear,
    RowParallelLinear,
)
from sglang.srt.layers.logits_processor import LogitsProcessor, LogitsProcessorOutput
from sglang.srt.layers.pooler import Pooler, PoolingType
from sglang.srt.layers.quantization.base_config import QuantizationConfig
from sglang.srt.layers.radix_attention import RadixAttention
from sglang.srt.layers.rotary_embedding import get_rope
from sglang.srt.layers.utils import PPMissingLayer, get_layer_id
from sglang.srt.layers.vocab_parallel_embedding import (
    ParallelLMHead,
    VocabParallelEmbedding,
)
from sglang.srt.model_executor.forward_batch_info import ForwardBatch, PPProxyTensors
from sglang.srt.model_loader.utils import SupportsPP
from sglang.srt.model_loader.weight_utils import (
    default_weight_loader,
    kv_cache_scales_loader,
    maybe_remap_kv_scale_name,
)
from sglang.srt.server_args import get_global_server_args
from sglang.srt.utils import add_prefix, make_layers
from sglang.utils import get_exception_traceback

logger = logging.getLogger(__name__)


class LlamaMLP(nn.Module):
    def __init__(
        self,
        hidden_size: int,
        intermediate_size: int,
        hidden_act: str,
        quant_config: Optional[QuantizationConfig] = None,
        prefix: str = "",
        reduce_results: bool = True,
    ) -> None:
        super().__init__()
        self.gate_up_proj = MergedColumnParallelLinear(
            hidden_size,
            [intermediate_size] * 2,
            bias=False,
            quant_config=quant_config,
            prefix=add_prefix("gate_up_proj", prefix),
        )
        self.down_proj = RowParallelLinear(
            intermediate_size,
            hidden_size,
            bias=False,
            quant_config=quant_config,
            prefix=add_prefix("down_proj", prefix),
            reduce_results=reduce_results,
        )
        if hidden_act != "silu":
            raise ValueError(
                f"Unsupported activation: {hidden_act}. "
                "Only silu is supported for now."
            )
        self.act_fn = SiluAndMul()

    def forward(
        self,
        x,
        forward_batch=None,
        use_reduce_scatter: bool = False,
    ):
        gate_up, _ = self.gate_up_proj(x)
        x = self.act_fn(gate_up)
        x, _ = self.down_proj(
            x,
            skip_all_reduce=use_reduce_scatter,
        )
        return x


class LlamaAttention(nn.Module):
    def __init__(
        self,
        config: LlamaConfig,
        hidden_size: int,
        num_heads: int,
        num_kv_heads: int,
        layer_id: int = 0,
        rope_theta: float = 10000,
        rope_scaling: Optional[Dict[str, Any]] = None,
        rope_is_neox_style: bool = True,
        max_position_embeddings: int = 8192,
        quant_config: Optional[QuantizationConfig] = None,
        prefix: str = "",
        bias: bool = False,
    ) -> None:
        super().__init__()
        self.hidden_size = hidden_size
        tp_size = get_tensor_model_parallel_world_size()
        self.total_num_heads = num_heads
        assert self.total_num_heads % tp_size == 0
        self.num_heads = self.total_num_heads // tp_size
        self.total_num_kv_heads = num_kv_heads
        if self.total_num_kv_heads >= tp_size:
            # Number of KV heads is greater than TP size, so we partition
            # the KV heads across multiple tensor parallel GPUs.
            assert self.total_num_kv_heads % tp_size == 0
        else:
            # Number of KV heads is less than TP size, so we replicate
            # the KV heads across multiple tensor parallel GPUs.
            assert tp_size % self.total_num_kv_heads == 0
        self.num_kv_heads = max(1, self.total_num_kv_heads // tp_size)
        # MistralConfig has an optional head_dim introduced by Mistral-Nemo
        self.head_dim = getattr(
            config, "head_dim", self.hidden_size // self.total_num_heads
        )
        partial_rotary_factor = getattr(config, "partial_rotary_factor", 1)
        self.rotary_dim = int(partial_rotary_factor * self.head_dim)
        self.q_size = self.num_heads * self.head_dim
        self.kv_size = self.num_kv_heads * self.head_dim
        self.scaling = self.head_dim**-0.5
        self.rope_theta = rope_theta
        self.max_position_embeddings = max_position_embeddings

        self.qkv_proj = QKVParallelLinear(
            hidden_size,
            self.head_dim,
            self.total_num_heads,
            self.total_num_kv_heads,
            bias=bias,
            quant_config=quant_config,
            prefix=add_prefix("qkv_proj", prefix),
        )
        self.o_proj = RowParallelLinear(
            self.total_num_heads * self.head_dim,
            hidden_size,
            bias=bias,
            quant_config=quant_config,
            prefix=add_prefix("o_proj", prefix),
        )

        self.rotary_emb = get_rope(
            self.head_dim,
            rotary_dim=self.rotary_dim,
            max_position=max_position_embeddings,
            base=rope_theta,
            rope_scaling=rope_scaling,
            is_neox_style=rope_is_neox_style,
        )
        self.attn = RadixAttention(
            self.num_heads,
            self.head_dim,
            self.scaling,
            num_kv_heads=self.num_kv_heads,
            layer_id=layer_id,
            quant_config=quant_config,
            prefix=add_prefix("attn", prefix),
        )

    def forward(
        self,
        positions: torch.Tensor,
        hidden_states: torch.Tensor,
        forward_batch: ForwardBatch,
    ) -> torch.Tensor:
        qkv, _ = self.qkv_proj(hidden_states)
        q, k, v = qkv.split([self.q_size, self.kv_size, self.kv_size], dim=-1)
        q, k = self.rotary_emb(positions, q, k)
        attn_output = self.attn(q, k, v, forward_batch)
        output, _ = self.o_proj(attn_output)
        return output


class LlamaDecoderLayer(nn.Module):
    def __init__(
        self,
        config: LlamaConfig,
        layer_id: int = 0,
        quant_config: Optional[QuantizationConfig] = None,
        prefix: str = "",
    ) -> None:
        super().__init__()
        self.hidden_size = config.hidden_size
        rope_theta = getattr(config, "rope_theta", 10000)
        rope_scaling = getattr(config, "rope_scaling", None)
        if rope_scaling is not None and getattr(
            config, "original_max_position_embeddings", None
        ):
            rope_scaling["original_max_position_embeddings"] = (
                config.original_max_position_embeddings
            )
        rope_is_neox_style = getattr(config, "rope_is_neox_style", True)
        max_position_embeddings = getattr(config, "max_position_embeddings", 8192)
        # Support llamafy/Qwen-Qwen2.5-7B-Instruct-llamafied with attention_bias
        # Support internlm/internlm-7b with bias
        attention_bias = getattr(config, "attention_bias", False) or getattr(
            config, "bias", False
        )
        self.self_attn = LlamaAttention(
            config=config,
            hidden_size=self.hidden_size,
            num_heads=config.num_attention_heads,
            num_kv_heads=config.num_key_value_heads,
            layer_id=layer_id,
            rope_theta=rope_theta,
            rope_scaling=rope_scaling,
            rope_is_neox_style=rope_is_neox_style,
            max_position_embeddings=max_position_embeddings,
            quant_config=quant_config,
            prefix=add_prefix("self_attn", prefix),
            bias=attention_bias,
        )
        self.mlp = LlamaMLP(
            hidden_size=self.hidden_size,
            intermediate_size=config.intermediate_size,
            hidden_act=config.hidden_act,
            quant_config=quant_config,
            prefix=add_prefix("mlp", prefix),
        )
        self.input_layernorm = RMSNorm(config.hidden_size, eps=config.rms_norm_eps)
        self.post_attention_layernorm = RMSNorm(
            config.hidden_size, eps=config.rms_norm_eps
        )

    def forward(
        self,
        positions: torch.Tensor,
        hidden_states: torch.Tensor,
        forward_batch: ForwardBatch,
        residual: Optional[torch.Tensor],
    ) -> Tuple[torch.Tensor, torch.Tensor]:
        # Self Attention
        if residual is None:
            residual = hidden_states
            hidden_states = self.input_layernorm(hidden_states)
        else:
            hidden_states, residual = self.input_layernorm(hidden_states, residual)
        hidden_states = self.self_attn(
            positions=positions,
            hidden_states=hidden_states,
            forward_batch=forward_batch,
        )

        # Fully Connected
        hidden_states, residual = self.post_attention_layernorm(hidden_states, residual)
        hidden_states = self.mlp(hidden_states)
        return hidden_states, residual


class LlamaModel(nn.Module):
    def __init__(
        self,
        config: LlamaConfig,
        quant_config: Optional[QuantizationConfig] = None,
        prefix: str = "",
    ) -> None:
        super().__init__()
        self.config = config
        self.padding_idx = config.pad_token_id
        self.vocab_size = config.vocab_size
        self.pp_group = get_pp_group()
        if self.pp_group.is_first_rank:
            self.embed_tokens = VocabParallelEmbedding(
                config.vocab_size,
                config.hidden_size,
                quant_config=quant_config,
                prefix=add_prefix("embed_tokens", prefix),
            )
        else:
            self.embed_tokens = PPMissingLayer()

        self.layers, self.start_layer, self.end_layer = make_layers(
            config.num_hidden_layers,
            lambda idx, prefix: LlamaDecoderLayer(
                config=config, quant_config=quant_config, layer_id=idx, prefix=prefix
            ),
            pp_rank=self.pp_group.rank_in_group,
            pp_size=self.pp_group.world_size,
            prefix="model.layers",
        )

        if self.pp_group.is_last_rank:
            self.norm = RMSNorm(config.hidden_size, eps=config.rms_norm_eps)
        else:
            self.norm = PPMissingLayer(return_tuple=True)
        self.layers_to_capture = []

    def forward(
        self,
        input_ids: torch.Tensor,
        positions: torch.Tensor,
        forward_batch: ForwardBatch,
        input_embeds: torch.Tensor = None,
        pp_proxy_tensors: Optional[PPProxyTensors] = None,
    ) -> Union[torch.Tensor, Tuple[torch.Tensor, List[torch.Tensor]], PPProxyTensors]:
        if self.pp_group.is_first_rank:
            if input_embeds is None:
                hidden_states = self.embed_tokens(input_ids)
            else:
                hidden_states = input_embeds
            residual = None
        else:
            assert pp_proxy_tensors is not None
            # FIXME(@ying): reduce the number of proxy tensors by not fusing layer norms
            hidden_states = pp_proxy_tensors["hidden_states"]
            residual = pp_proxy_tensors["residual"]
            deferred_norm = None

        aux_hidden_states = []
        for i in range(self.start_layer, self.end_layer):
            if i in self.layers_to_capture:
                aux_hidden_states.append(hidden_states + residual)
            layer = self.layers[i]
            hidden_states, residual = layer(
                positions,
                hidden_states,
                forward_batch,
                residual,
            )

        if not self.pp_group.is_last_rank:
            return PPProxyTensors(
                {
                    "hidden_states": hidden_states,
                    "residual": residual,
                }
            )
        else:
            hidden_states, _ = self.norm(hidden_states, residual)

        if len(aux_hidden_states) == 0:
            return hidden_states

        return hidden_states, aux_hidden_states

    # If this function is called, it should always initialize KV cache scale
    # factors (or else raise an exception). Thus, handled exceptions should
    # make sure to leave KV cache scale factors in a known good (dummy) state
    def load_kv_cache_scales(self, quantization_param_path: str) -> None:
        tp_size = get_tensor_model_parallel_world_size()
        tp_rank = get_tensor_model_parallel_rank()
        for layer_idx, scaling_factor in kv_cache_scales_loader(
            quantization_param_path,
            tp_rank,
            tp_size,
            self.config.num_hidden_layers,
            self.config.__class__.model_type,
        ):
            if not isinstance(self.layers[layer_idx], nn.Identity):
                layer_self_attn = self.layers[layer_idx].self_attn

            if hasattr(layer_self_attn.attn, "k_scale"):
                layer_self_attn.attn.k_scale = scaling_factor
                layer_self_attn.attn.v_scale = scaling_factor
            else:
                raise RuntimeError(
                    "Self attention has no KV cache scaling " "factor attribute!"
                )

    def get_input_embeddings(self) -> nn.Embedding:
        """Get input embeddings from the model."""
        return self.embed_tokens


class LlamaForCausalLM(nn.Module, SupportsPP):
    # BitandBytes specific attributes
    default_bitsandbytes_target_modules = [
        ".gate_proj.",
        ".down_proj.",
        ".up_proj.",
        ".q_proj.",
        ".k_proj.",
        ".v_proj.",
        ".o_proj.",
    ]
    # in TP, these weights are partitioned along the column dimension (dim=-1)
    column_parallel_weights_modules = [".down_proj.", ".o_proj."]
    bitsandbytes_stacked_params_mapping = {
        # shard_name, weight_name, index
        ".q_proj": (".qkv_proj", 0),
        ".k_proj": (".qkv_proj", 1),
        ".v_proj": (".qkv_proj", 2),
        ".gate_proj": (".gate_up_proj", 0),
        ".up_proj": (".gate_up_proj", 1),
    }

    def __init__(
        self,
        config: LlamaConfig,
        quant_config: Optional[QuantizationConfig] = None,
        prefix: str = "",
    ) -> None:
        super().__init__()
        self.pp_group = get_pp_group()
        self.config = config
        self.quant_config = quant_config
        self.model = self._init_model(config, quant_config, add_prefix("model", prefix))
        # Llama 3.2 1B Instruct set tie_word_embeddings to True
        # Llama 3.1 8B Instruct set tie_word_embeddings to False

        # handle the lm head on different pp ranks
        if self.pp_group.is_last_rank:
            if self.pp_group.world_size == 1 and config.tie_word_embeddings:
                self.lm_head = self.model.embed_tokens
            else:
                self.lm_head = ParallelLMHead(
                    config.vocab_size,
                    config.hidden_size,
                    quant_config=quant_config,
                    prefix=add_prefix("lm_head", prefix),
                )
        else:
<<<<<<< HEAD
            # ranks other than the last rank will have a placeholder layer
            self.lm_head = PPMissingLayer()

        # perform weight tying for PP
        if self.pp_group.world_size > 1 and config.tie_word_embeddings:
            if self.pp_group.is_first_rank:
                self.pp_group.send(
                    self.model.embed_tokens.weight, dst=self.pp_group.last_rank
                )
            else:
                emb_token_weight = self.pp_group.recv(
                    size=(config.vocab_size, config.hidden_size),
                    dtype=next(self.model.parameters()).dtype,
                    src=self.pp_group.first_rank,
                )
                self.lm_head.weight.copy_(emb_token_weight)

=======
            self.lm_head = ParallelLMHead(
                config.vocab_size,
                config.hidden_size,
                quant_config=quant_config,
                prefix=add_prefix("lm_head", prefix),
                use_attn_tp_group=get_global_server_args().enable_dp_lm_head,
            )
>>>>>>> 9e87b60f
        self.logits_processor = LogitsProcessor(config)
        self.pooler = Pooler(pooling_type=PoolingType.LAST, normalize=True)
        self.stacked_params_mapping = [
            # (param_name, shard_name, shard_id)
            (".qkv_proj", ".q_proj", "q"),
            (".qkv_proj", ".k_proj", "k"),
            (".qkv_proj", ".v_proj", "v"),
            (".gate_up_proj", ".gate_proj", 0),
            (".gate_up_proj", ".up_proj", 1),
        ]

        self.capture_aux_hidden_states = False

    def _init_model(
        self,
        config: LlamaConfig,
        quant_config: Optional[QuantizationConfig] = None,
        prefix: str = "",
    ):
        return LlamaModel(config, quant_config=quant_config, prefix=prefix)

    @torch.no_grad()
    def forward(
        self,
        input_ids: torch.Tensor,
        positions: torch.Tensor,
        forward_batch: ForwardBatch,
        input_embeds: torch.Tensor = None,
        get_embedding: bool = False,
        pp_proxy_tensors: Optional[PPProxyTensors] = None,
    ) -> LogitsProcessorOutput:
        hidden_states = self.model(
            input_ids,
            positions,
            forward_batch,
            input_embeds,
            pp_proxy_tensors=pp_proxy_tensors,
        )

        aux_hidden_states = None
        if self.capture_aux_hidden_states:
            hidden_states, aux_hidden_states = hidden_states

        if self.pp_group.is_last_rank:
            if not get_embedding:
                return self.logits_processor(
                    input_ids,
                    hidden_states,
                    self.lm_head,
                    forward_batch,
                    aux_hidden_states,
                )
            else:
                return self.pooler(hidden_states, forward_batch)
        else:
            return hidden_states

<<<<<<< HEAD
=======
    @torch.no_grad()
    def forward_split_prefill(
        self,
        input_ids: torch.Tensor,
        positions: torch.Tensor,
        forward_batch: ForwardBatch,
        split_interval: Tuple[int, int],  # [start, end) 0-based
        input_embeds: torch.Tensor = None,
    ) -> Optional[LogitsProcessorOutput]:
        start, end = split_interval
        # embed
        if start == 0:
            if input_embeds is None:
                forward_batch.hidden_states = self.model.embed_tokens(input_ids)
            else:
                forward_batch.hidden_states = input_embeds
        # decoder layer
        for i in range(start, end):
            layer = self.model.layers[i]
            forward_batch.hidden_states, forward_batch.residual = layer(
                positions,
                forward_batch.hidden_states,
                forward_batch,
                forward_batch.residual,
            )

        if end == self.model.config.num_hidden_layers:
            # norm
            hidden_states, _ = self.model.norm(
                forward_batch.hidden_states, forward_batch.residual
            )
            forward_batch.hidden_states = hidden_states
            # logits process
            result = self.logits_processor(
                input_ids, forward_batch.hidden_states, self.lm_head, forward_batch
            )
        else:
            result = None

        return result

    @property
    def start_layer(self):
        return self.model.start_layer

    @property
    def end_layer(self):
        return self.model.end_layer

>>>>>>> 9e87b60f
    def get_input_embeddings(self) -> nn.Embedding:
        return self.model.embed_tokens

    def get_module_name_from_weight_name(self, name):
        for param_name, weight_name, shard_id, num_shard in self.stacked_params_mapping:
            if weight_name in name:
                return (
                    name.replace(weight_name, param_name)[: -len(".weight")],
                    num_shard,
                )
        return name[: -len(".weight")], 1

    def get_num_params(self):
        params_dict = dict(self.named_parameters())
        return len(params_dict)

    def load_weights(self, weights: Iterable[Tuple[str, torch.Tensor]]):
        stacked_params_mapping = [
            # (param_name, shard_name, shard_id)
            (".qkv_proj", ".q_proj", "q"),
            (".qkv_proj", ".k_proj", "k"),
            (".qkv_proj", ".v_proj", "v"),
            (".gate_up_proj", ".gate_proj", 0),
            (".gate_up_proj", ".up_proj", 1),
        ]

        params_dict = dict(self.named_parameters())

        filtered_weights = self.filter_weights_by_layers(weights)
        for name, loaded_weight in filtered_weights:
            if "rotary_emb.inv_freq" in name or "projector" in name:
                continue
            if "rotary_emb.cos_cached" in name or "rotary_emb.sin_cached" in name:
                # Models trained using ColossalAI may include these tensors in
                # the checkpoint. Skip them.
                continue
            if name.startswith("model.vision_tower") and name not in params_dict:
                continue
            if self.config.tie_word_embeddings and "lm_head.weight" in name:
                if self.pp_group.world_size > 1 and self.pp_group.is_last_rank:
                    # Handle pp weight tying here
                    # find the embed_tokens.weight in the weights
                    embed_token_weights = next(
                        filter(lambda x: x[0] == "model.embed_tokens.weight", weights)
                    )[1]
                    loaded_weight = embed_token_weights
                else:
                    continue

            # Handle FP8 kv-scale remapping
            if "scale" in name:
                name = maybe_remap_kv_scale_name(name, params_dict)
                if name is None:
                    continue

            for param_name, weight_name, shard_id in stacked_params_mapping:
                if weight_name not in name:
                    continue
                name = name.replace(weight_name, param_name)
                # Skip loading extra bias for GPTQ models.
                if name.endswith(".bias") and name not in params_dict:
                    continue
                if name not in params_dict:
                    continue
                param = params_dict[name]
                weight_loader = param.weight_loader
                weight_loader(param, loaded_weight, shard_id)
                break
            else:
                # Skip loading extra bias for GPTQ models.
                if name.endswith(".bias") and name not in params_dict:
                    continue
                # Skip loading kv_scale from ckpts towards new design.
                if name.endswith(".kv_scale") and name not in params_dict:
                    continue
                if name in params_dict.keys():
                    param = params_dict[name]
                    weight_loader = getattr(
                        param, "weight_loader", default_weight_loader
                    )
                    weight_loader(param, loaded_weight)
                else:
                    logger.warning(f"Parameter {name} not found in params_dict")

    def get_weights_by_name(
        self, name: str, truncate_size: int = 100, tp_size: int = 1
    ) -> Optional[torch.Tensor]:
        """Get the weights of the parameter by its name. Similar to `get_parameter` in Hugging Face.

        Only used for unit test with an unoptimized performance.
        For optimized performance, please use torch.save and torch.load.
        """
        try:
            if name == "lm_head.weight" and self.config.tie_word_embeddings:
                logger.info(
                    "word embedding is tied for this model, return embed_tokens.weight as lm_head.weight."
                )
                return (
                    self.model.embed_tokens.weight.cpu()
                    .to(torch.float32)
                    .numpy()
                    .tolist()[:truncate_size]
                )

            mapped_name = name
            mapped_shard_id = None
            for param_name, weight_name, shard_id in self.stacked_params_mapping:
                if weight_name in name:
                    mapped_name = name.replace(weight_name, param_name)
                    mapped_shard_id = shard_id
                    break
            params_dict = dict(self.named_parameters())
            param = params_dict[mapped_name]
            if mapped_shard_id is not None:
                if mapped_shard_id in ["q", "k", "v"]:
                    num_heads = self.config.num_attention_heads // tp_size
                    num_kv_heads = self.config.num_key_value_heads // tp_size
                    head_dim = (
                        self.config.hidden_size // self.config.num_attention_heads
                    )
                    if mapped_shard_id == "q":
                        offset = 0
                        size = num_heads * head_dim
                    elif mapped_shard_id == "k":
                        offset = num_heads * head_dim
                        size = num_kv_heads * head_dim
                    elif mapped_shard_id == "v":
                        offset = (num_heads + num_kv_heads) * head_dim
                        size = num_kv_heads * head_dim
                    weight = param.data.narrow(0, offset, size)
                elif mapped_shard_id in [0, 1]:
                    intermediate_size = self.config.intermediate_size
                    slice_size = intermediate_size // tp_size
                    if mapped_shard_id == 0:  # gate_proj
                        offset = 0
                        size = slice_size
                    elif mapped_shard_id == 1:  # up_proj
                        offset = slice_size
                        size = slice_size

                    weight = param.data.narrow(0, offset, size)
                else:
                    weight = param.data
            else:
                weight = param.data
            if tp_size > 1 and ("o_proj" in name or "down_proj" in name):
                gathered_weights = [torch.zeros_like(weight) for _ in range(tp_size)]
                torch.distributed.all_gather(gathered_weights, weight)
                weight = torch.cat(gathered_weights, dim=1)
            return weight.cpu().to(torch.float32).numpy().tolist()[:truncate_size]

        except Exception:
            logger.error(
                f"Error getting weights by name {name} in LlamaForCausalLM: {get_exception_traceback()}"
            )
            return None

    def get_embed_and_head(self):
        return self.model.embed_tokens.weight, self.lm_head.weight

    def set_embed_and_head(self, embed, head):
        del self.model.embed_tokens.weight
        del self.lm_head.weight
        self.model.embed_tokens.weight = embed
        self.lm_head.weight = head
        torch.cuda.empty_cache()
        torch.cuda.synchronize()

    def get_embed(self):
        return self.model.embed_tokens.weight

    def set_embed(self, embed):
        # NOTE: If draft hidden size != target hidden size, the embed weight cannot be shared for EAGLE3
        if (
            hasattr(self.config, "target_hidden_size")
            and self.config.target_hidden_size != self.config.hidden_size
        ):
            return
        del self.model.embed_tokens.weight
        self.model.embed_tokens.weight = embed
        torch.cuda.empty_cache()
        torch.cuda.synchronize()

    def load_kv_cache_scales(self, quantization_param_path: str) -> None:
        self.model.load_kv_cache_scales(quantization_param_path)

    def set_eagle3_layers_to_capture(self, layer_ids: Optional[List[int]] = None):
        if not self.pp_group.is_last_rank:
            return

        if layer_ids is None:
            self.capture_aux_hidden_states = True
            num_layers = self.config.num_hidden_layers
            self.model.layers_to_capture = [2, num_layers // 2, num_layers - 3]
        else:
            self.capture_aux_hidden_states = True
            # we plus 1 here because in sglang, for the ith layer, it takes the output
            # of the (i-1)th layer as aux hidden state
            self.model.layers_to_capture = [val + 1 for val in layer_ids]


class Phi3ForCausalLM(LlamaForCausalLM):
    pass


class InternLM3ForCausalLM(LlamaForCausalLM):
    pass


EntryClass = [LlamaForCausalLM, Phi3ForCausalLM, InternLM3ForCausalLM]<|MERGE_RESOLUTION|>--- conflicted
+++ resolved
@@ -439,7 +439,6 @@
                     prefix=add_prefix("lm_head", prefix),
                 )
         else:
-<<<<<<< HEAD
             # ranks other than the last rank will have a placeholder layer
             self.lm_head = PPMissingLayer()
 
@@ -457,7 +456,6 @@
                 )
                 self.lm_head.weight.copy_(emb_token_weight)
 
-=======
             self.lm_head = ParallelLMHead(
                 config.vocab_size,
                 config.hidden_size,
@@ -465,7 +463,6 @@
                 prefix=add_prefix("lm_head", prefix),
                 use_attn_tp_group=get_global_server_args().enable_dp_lm_head,
             )
->>>>>>> 9e87b60f
         self.logits_processor = LogitsProcessor(config)
         self.pooler = Pooler(pooling_type=PoolingType.LAST, normalize=True)
         self.stacked_params_mapping = [
@@ -523,8 +520,6 @@
         else:
             return hidden_states
 
-<<<<<<< HEAD
-=======
     @torch.no_grad()
     def forward_split_prefill(
         self,
@@ -574,7 +569,6 @@
     def end_layer(self):
         return self.model.end_layer
 
->>>>>>> 9e87b60f
     def get_input_embeddings(self) -> nn.Embedding:
         return self.model.embed_tokens
 
