# Copyright 2023-2024 SGLang Team
# Licensed under the Apache License, Version 2.0 (the "License");
# you may not use this file except in compliance with the License.
# You may obtain a copy of the License at
#
#     http://www.apache.org/licenses/LICENSE-2.0
#
# Unless required by applicable law or agreed to in writing, software
# distributed under the License is distributed on an "AS IS" BASIS,
# WITHOUT WARRANTIES OR CONDITIONS OF ANY KIND, either express or implied.
# See the License for the specific language governing permissions and
# limitations under the License.
# ==============================================================================

# Adapted from
# https://github.com/vllm-project/vllm/blob/c7f2cf2b7f67bce5842fedfdba508440fe257375/vllm/model_executor/models/llama.py#L1
"""Inference-only LLaMA model compatible with HuggingFace weights."""

import logging
from typing import Any, Dict, Iterable, List, Optional, Tuple, Union

import torch
from torch import nn
from transformers import LlamaConfig

from sglang.srt.distributed import (
    get_pp_group,
    get_tensor_model_parallel_rank,
    get_tensor_model_parallel_world_size,
)
from sglang.srt.layers.activation import SiluAndMul
from sglang.srt.layers.layernorm import RMSNorm
from sglang.srt.layers.linear import (
    MergedColumnParallelLinear,
    QKVParallelLinear,
    RowParallelLinear,
)
from sglang.srt.layers.logits_processor import LogitsProcessor, LogitsProcessorOutput
from sglang.srt.layers.pooler import Pooler, PoolingType
from sglang.srt.layers.quantization.base_config import QuantizationConfig
from sglang.srt.layers.radix_attention import RadixAttention
from sglang.srt.layers.rotary_embedding import get_rope
from sglang.srt.layers.utils import PPMissingLayer, get_layer_id
from sglang.srt.layers.vocab_parallel_embedding import (
    ParallelLMHead,
    VocabParallelEmbedding,
)
from sglang.srt.model_executor.forward_batch_info import ForwardBatch, PPProxyTensors
from sglang.srt.model_loader.weight_utils import (
    default_weight_loader,
    kv_cache_scales_loader,
    maybe_remap_kv_scale_name,
)
<<<<<<< HEAD
from sglang.srt.models.utils import (
    create_fused_set_kv_buffer_arg,
    enable_fused_set_kv_buffer,
)
=======
from sglang.srt.server_args import get_global_server_args
>>>>>>> 9e87b60f
from sglang.srt.utils import add_prefix, make_layers
from sglang.utils import get_exception_traceback

logger = logging.getLogger(__name__)


class LlamaMLP(nn.Module):
    def __init__(
        self,
        hidden_size: int,
        intermediate_size: int,
        hidden_act: str,
        quant_config: Optional[QuantizationConfig] = None,
        prefix: str = "",
        reduce_results: bool = True,
    ) -> None:
        super().__init__()
        self.gate_up_proj = MergedColumnParallelLinear(
            hidden_size,
            [intermediate_size] * 2,
            bias=False,
            quant_config=quant_config,
            prefix=add_prefix("gate_up_proj", prefix),
        )
        self.down_proj = RowParallelLinear(
            intermediate_size,
            hidden_size,
            bias=False,
            quant_config=quant_config,
            prefix=add_prefix("down_proj", prefix),
            reduce_results=reduce_results,
        )
        if hidden_act != "silu":
            raise ValueError(
                f"Unsupported activation: {hidden_act}. "
                "Only silu is supported for now."
            )
        self.act_fn = SiluAndMul()

    def forward(
        self,
        x,
        forward_batch=None,
        use_reduce_scatter: bool = False,
    ):
        gate_up, _ = self.gate_up_proj(x)
        x = self.act_fn(gate_up)
        x, _ = self.down_proj(
            x,
            skip_all_reduce=use_reduce_scatter,
        )
        return x


class LlamaAttention(nn.Module):
    def __init__(
        self,
        config: LlamaConfig,
        hidden_size: int,
        num_heads: int,
        num_kv_heads: int,
        layer_id: int = 0,
        rope_theta: float = 10000,
        rope_scaling: Optional[Dict[str, Any]] = None,
        rope_is_neox_style: bool = True,
        max_position_embeddings: int = 8192,
        quant_config: Optional[QuantizationConfig] = None,
        prefix: str = "",
        bias: bool = False,
    ) -> None:
        super().__init__()
        self.hidden_size = hidden_size
        tp_size = get_tensor_model_parallel_world_size()
        self.total_num_heads = num_heads
        assert self.total_num_heads % tp_size == 0
        self.num_heads = self.total_num_heads // tp_size
        self.total_num_kv_heads = num_kv_heads
        if self.total_num_kv_heads >= tp_size:
            # Number of KV heads is greater than TP size, so we partition
            # the KV heads across multiple tensor parallel GPUs.
            assert self.total_num_kv_heads % tp_size == 0
        else:
            # Number of KV heads is less than TP size, so we replicate
            # the KV heads across multiple tensor parallel GPUs.
            assert tp_size % self.total_num_kv_heads == 0
        self.num_kv_heads = max(1, self.total_num_kv_heads // tp_size)
        # MistralConfig has an optional head_dim introduced by Mistral-Nemo
        self.head_dim = getattr(
            config, "head_dim", self.hidden_size // self.total_num_heads
        )
        partial_rotary_factor = getattr(config, "partial_rotary_factor", 1)
        self.rotary_dim = int(partial_rotary_factor * self.head_dim)
        self.q_size = self.num_heads * self.head_dim
        self.kv_size = self.num_kv_heads * self.head_dim
        self.scaling = self.head_dim**-0.5
        self.rope_theta = rope_theta
        self.max_position_embeddings = max_position_embeddings

        self.qkv_proj = QKVParallelLinear(
            hidden_size,
            self.head_dim,
            self.total_num_heads,
            self.total_num_kv_heads,
            bias=bias,
            quant_config=quant_config,
            prefix=add_prefix("qkv_proj", prefix),
        )
        self.o_proj = RowParallelLinear(
            self.total_num_heads * self.head_dim,
            hidden_size,
            bias=bias,
            quant_config=quant_config,
            prefix=add_prefix("o_proj", prefix),
        )

        self.rotary_emb = get_rope(
            self.head_dim,
            rotary_dim=self.rotary_dim,
            max_position=max_position_embeddings,
            base=rope_theta,
            rope_scaling=rope_scaling,
            is_neox_style=rope_is_neox_style,
        )
        self.attn = RadixAttention(
            self.num_heads,
            self.head_dim,
            self.scaling,
            num_kv_heads=self.num_kv_heads,
            layer_id=layer_id,
            quant_config=quant_config,
            prefix=add_prefix("attn", prefix),
        )

    def forward(
        self,
        positions: torch.Tensor,
        hidden_states: torch.Tensor,
        forward_batch: ForwardBatch,
    ) -> torch.Tensor:
        qkv, _ = self.qkv_proj(hidden_states)
        q, k, v = qkv.split([self.q_size, self.kv_size, self.kv_size], dim=-1)
        q, k = self.rotary_emb(
            positions,
            q,
            k,
            fused_set_kv_buffer_arg=(
                create_fused_set_kv_buffer_arg(
                    value=v,
                    layer=self.attn,
                    forward_batch=forward_batch,
                )
                if enable_fused_set_kv_buffer(forward_batch)
                else None
            ),
        )
        attn_output = self.attn(
            q,
            k,
            v,
            forward_batch,
            save_kv_cache=not enable_fused_set_kv_buffer(forward_batch),
        )
        output, _ = self.o_proj(attn_output)
        return output


class LlamaDecoderLayer(nn.Module):
    def __init__(
        self,
        config: LlamaConfig,
        layer_id: int = 0,
        quant_config: Optional[QuantizationConfig] = None,
        prefix: str = "",
    ) -> None:
        super().__init__()
        self.hidden_size = config.hidden_size
        rope_theta = getattr(config, "rope_theta", 10000)
        rope_scaling = getattr(config, "rope_scaling", None)
        if rope_scaling is not None and getattr(
            config, "original_max_position_embeddings", None
        ):
            rope_scaling["original_max_position_embeddings"] = (
                config.original_max_position_embeddings
            )
        rope_is_neox_style = getattr(config, "rope_is_neox_style", True)
        max_position_embeddings = getattr(config, "max_position_embeddings", 8192)
        # Support llamafy/Qwen-Qwen2.5-7B-Instruct-llamafied with attention_bias
        # Support internlm/internlm-7b with bias
        attention_bias = getattr(config, "attention_bias", False) or getattr(
            config, "bias", False
        )
        self.self_attn = LlamaAttention(
            config=config,
            hidden_size=self.hidden_size,
            num_heads=config.num_attention_heads,
            num_kv_heads=config.num_key_value_heads,
            layer_id=layer_id,
            rope_theta=rope_theta,
            rope_scaling=rope_scaling,
            rope_is_neox_style=rope_is_neox_style,
            max_position_embeddings=max_position_embeddings,
            quant_config=quant_config,
            prefix=add_prefix("self_attn", prefix),
            bias=attention_bias,
        )
        self.mlp = LlamaMLP(
            hidden_size=self.hidden_size,
            intermediate_size=config.intermediate_size,
            hidden_act=config.hidden_act,
            quant_config=quant_config,
            prefix=add_prefix("mlp", prefix),
        )
        self.input_layernorm = RMSNorm(config.hidden_size, eps=config.rms_norm_eps)
        self.post_attention_layernorm = RMSNorm(
            config.hidden_size, eps=config.rms_norm_eps
        )

    def forward(
        self,
        positions: torch.Tensor,
        hidden_states: torch.Tensor,
        forward_batch: ForwardBatch,
        residual: Optional[torch.Tensor],
    ) -> Tuple[torch.Tensor, torch.Tensor]:
        # Self Attention
        if residual is None:
            residual = hidden_states
            hidden_states = self.input_layernorm(hidden_states)
        else:
            hidden_states, residual = self.input_layernorm(hidden_states, residual)
        hidden_states = self.self_attn(
            positions=positions,
            hidden_states=hidden_states,
            forward_batch=forward_batch,
        )

        # Fully Connected
        hidden_states, residual = self.post_attention_layernorm(hidden_states, residual)
        hidden_states = self.mlp(hidden_states)
        return hidden_states, residual


class LlamaModel(nn.Module):
    def __init__(
        self,
        config: LlamaConfig,
        quant_config: Optional[QuantizationConfig] = None,
        prefix: str = "",
    ) -> None:
        super().__init__()
        self.config = config
        self.padding_idx = config.pad_token_id
        self.vocab_size = config.vocab_size
        self.pp_group = get_pp_group()
        if self.pp_group.is_first_rank:
            self.embed_tokens = VocabParallelEmbedding(
                config.vocab_size,
                config.hidden_size,
                quant_config=quant_config,
                prefix=add_prefix("embed_tokens", prefix),
            )
        else:
            self.embed_tokens = PPMissingLayer()

        self.layers, self.start_layer, self.end_layer = make_layers(
            config.num_hidden_layers,
            lambda idx, prefix: LlamaDecoderLayer(
                config=config, quant_config=quant_config, layer_id=idx, prefix=prefix
            ),
            pp_rank=self.pp_group.rank_in_group,
            pp_size=self.pp_group.world_size,
            prefix="model.layers",
        )

        if self.pp_group.is_last_rank:
            self.norm = RMSNorm(config.hidden_size, eps=config.rms_norm_eps)
        else:
            self.norm = PPMissingLayer(return_tuple=True)
        self.layers_to_capture = []

    def forward(
        self,
        input_ids: torch.Tensor,
        positions: torch.Tensor,
        forward_batch: ForwardBatch,
        input_embeds: torch.Tensor = None,
        pp_proxy_tensors: Optional[PPProxyTensors] = None,
    ) -> Union[torch.Tensor, Tuple[torch.Tensor, List[torch.Tensor]], PPProxyTensors]:
        if self.pp_group.is_first_rank:
            if input_embeds is None:
                hidden_states = self.embed_tokens(input_ids)
            else:
                hidden_states = input_embeds
            residual = None
        else:
            assert pp_proxy_tensors is not None
            # FIXME(@ying): reduce the number of proxy tensors by not fusing layer norms
            hidden_states = pp_proxy_tensors["hidden_states"]
            residual = pp_proxy_tensors["residual"]
            deferred_norm = None

        aux_hidden_states = []
        for i in range(self.start_layer, self.end_layer):
            if i in self.layers_to_capture:
                aux_hidden_states.append(hidden_states + residual)
            layer = self.layers[i]
            hidden_states, residual = layer(
                positions,
                hidden_states,
                forward_batch,
                residual,
            )

        if not self.pp_group.is_last_rank:
            return PPProxyTensors(
                {
                    "hidden_states": hidden_states,
                    "residual": residual,
                }
            )
        else:
            hidden_states, _ = self.norm(hidden_states, residual)

        if len(aux_hidden_states) == 0:
            return hidden_states

        return hidden_states, aux_hidden_states

    # If this function is called, it should always initialize KV cache scale
    # factors (or else raise an exception). Thus, handled exceptions should
    # make sure to leave KV cache scale factors in a known good (dummy) state
    def load_kv_cache_scales(self, quantization_param_path: str) -> None:
        tp_size = get_tensor_model_parallel_world_size()
        tp_rank = get_tensor_model_parallel_rank()
        for layer_idx, scaling_factor in kv_cache_scales_loader(
            quantization_param_path,
            tp_rank,
            tp_size,
            self.config.num_hidden_layers,
            self.config.__class__.model_type,
        ):
            if not isinstance(self.layers[layer_idx], nn.Identity):
                layer_self_attn = self.layers[layer_idx].self_attn

            if hasattr(layer_self_attn.attn, "k_scale"):
                layer_self_attn.attn.k_scale = scaling_factor
                layer_self_attn.attn.v_scale = scaling_factor
            else:
                raise RuntimeError(
                    "Self attention has no KV cache scaling " "factor attribute!"
                )

    def get_input_embeddings(self) -> nn.Embedding:
        """Get input embeddings from the model."""
        return self.embed_tokens


class LlamaForCausalLM(nn.Module):
    # BitandBytes specific attributes
    default_bitsandbytes_target_modules = [
        ".gate_proj.",
        ".down_proj.",
        ".up_proj.",
        ".q_proj.",
        ".k_proj.",
        ".v_proj.",
        ".o_proj.",
    ]
    # in TP, these weights are partitioned along the column dimension (dim=-1)
    column_parallel_weights_modules = [".down_proj.", ".o_proj."]
    bitsandbytes_stacked_params_mapping = {
        # shard_name, weight_name, index
        ".q_proj": (".qkv_proj", 0),
        ".k_proj": (".qkv_proj", 1),
        ".v_proj": (".qkv_proj", 2),
        ".gate_proj": (".gate_up_proj", 0),
        ".up_proj": (".gate_up_proj", 1),
    }

    def __init__(
        self,
        config: LlamaConfig,
        quant_config: Optional[QuantizationConfig] = None,
        prefix: str = "",
    ) -> None:
        super().__init__()
        self.pp_group = get_pp_group()
        self.config = config
        self.quant_config = quant_config
        self.model = self._init_model(config, quant_config, add_prefix("model", prefix))
        # Llama 3.2 1B Instruct set tie_word_embeddings to True
        # Llama 3.1 8B Instruct set tie_word_embeddings to False
        if self.config.tie_word_embeddings:
            self.lm_head = self.model.embed_tokens
        else:
            self.lm_head = ParallelLMHead(
                config.vocab_size,
                config.hidden_size,
                quant_config=quant_config,
                prefix=add_prefix("lm_head", prefix),
                use_attn_tp_group=get_global_server_args().enable_dp_lm_head,
            )
        self.logits_processor = LogitsProcessor(config)
        self.pooler = Pooler(pooling_type=PoolingType.LAST, normalize=True)
        self.stacked_params_mapping = [
            # (param_name, shard_name, shard_id)
            (".qkv_proj", ".q_proj", "q"),
            (".qkv_proj", ".k_proj", "k"),
            (".qkv_proj", ".v_proj", "v"),
            (".gate_up_proj", ".gate_proj", 0),
            (".gate_up_proj", ".up_proj", 1),
        ]

        self.capture_aux_hidden_states = False

    def _init_model(
        self,
        config: LlamaConfig,
        quant_config: Optional[QuantizationConfig] = None,
        prefix: str = "",
    ):
        return LlamaModel(config, quant_config=quant_config, prefix=prefix)

    @torch.no_grad()
    def forward(
        self,
        input_ids: torch.Tensor,
        positions: torch.Tensor,
        forward_batch: ForwardBatch,
        input_embeds: torch.Tensor = None,
        get_embedding: bool = False,
        pp_proxy_tensors: Optional[PPProxyTensors] = None,
    ) -> LogitsProcessorOutput:
        hidden_states = self.model(
            input_ids,
            positions,
            forward_batch,
            input_embeds,
            pp_proxy_tensors=pp_proxy_tensors,
        )

        aux_hidden_states = None
        if self.capture_aux_hidden_states:
            hidden_states, aux_hidden_states = hidden_states

        if self.pp_group.is_last_rank:
            if not get_embedding:
                return self.logits_processor(
                    input_ids,
                    hidden_states,
                    self.lm_head,
                    forward_batch,
                    aux_hidden_states,
                )
            else:
                return self.pooler(hidden_states, forward_batch)
        else:
            return hidden_states

    @torch.no_grad()
    def forward_split_prefill(
        self,
        input_ids: torch.Tensor,
        positions: torch.Tensor,
        forward_batch: ForwardBatch,
        split_interval: Tuple[int, int],  # [start, end) 0-based
        input_embeds: torch.Tensor = None,
    ) -> Optional[LogitsProcessorOutput]:
        start, end = split_interval
        # embed
        if start == 0:
            if input_embeds is None:
                forward_batch.hidden_states = self.model.embed_tokens(input_ids)
            else:
                forward_batch.hidden_states = input_embeds
        # decoder layer
        for i in range(start, end):
            layer = self.model.layers[i]
            forward_batch.hidden_states, forward_batch.residual = layer(
                positions,
                forward_batch.hidden_states,
                forward_batch,
                forward_batch.residual,
            )

        if end == self.model.config.num_hidden_layers:
            # norm
            hidden_states, _ = self.model.norm(
                forward_batch.hidden_states, forward_batch.residual
            )
            forward_batch.hidden_states = hidden_states
            # logits process
            result = self.logits_processor(
                input_ids, forward_batch.hidden_states, self.lm_head, forward_batch
            )
        else:
            result = None

        return result

    @property
    def start_layer(self):
        return self.model.start_layer

    @property
    def end_layer(self):
        return self.model.end_layer

    def get_input_embeddings(self) -> nn.Embedding:
        return self.model.embed_tokens

    def get_module_name_from_weight_name(self, name):
        for param_name, weight_name, shard_id, num_shard in self.stacked_params_mapping:
            if weight_name in name:
                return (
                    name.replace(weight_name, param_name)[: -len(".weight")],
                    num_shard,
                )
        return name[: -len(".weight")], 1

    def get_num_params(self):
        params_dict = dict(self.named_parameters())
        return len(params_dict)

    def load_weights(self, weights: Iterable[Tuple[str, torch.Tensor]]):
        stacked_params_mapping = [
            # (param_name, shard_name, shard_id)
            (".qkv_proj", ".q_proj", "q"),
            (".qkv_proj", ".k_proj", "k"),
            (".qkv_proj", ".v_proj", "v"),
            (".gate_up_proj", ".gate_proj", 0),
            (".gate_up_proj", ".up_proj", 1),
        ]

        params_dict = dict(self.named_parameters())

        for name, loaded_weight in weights:
            layer_id = get_layer_id(name)
            if (
                layer_id is not None
                and hasattr(self.model, "start_layer")
                and (
                    layer_id < self.model.start_layer
                    or layer_id >= self.model.end_layer
                )
            ):
                continue
            if "rotary_emb.inv_freq" in name or "projector" in name:
                continue
            if "rotary_emb.cos_cached" in name or "rotary_emb.sin_cached" in name:
                # Models trained using ColossalAI may include these tensors in
                # the checkpoint. Skip them.
                continue
            if name.startswith("model.vision_tower") and name not in params_dict:
                continue
            if self.config.tie_word_embeddings and "lm_head.weight" in name:
                continue
            # Handle FP8 kv-scale remapping
            if "scale" in name:
                name = maybe_remap_kv_scale_name(name, params_dict)
                if name is None:
                    continue

            for param_name, weight_name, shard_id in stacked_params_mapping:
                if weight_name not in name:
                    continue
                name = name.replace(weight_name, param_name)
                # Skip loading extra bias for GPTQ models.
                if name.endswith(".bias") and name not in params_dict:
                    continue
                if name not in params_dict:
                    continue
                param = params_dict[name]
                weight_loader = param.weight_loader
                weight_loader(param, loaded_weight, shard_id)
                break
            else:
                # Skip loading extra bias for GPTQ models.
                if name.endswith(".bias") and name not in params_dict:
                    continue
                # Skip loading kv_scale from ckpts towards new design.
                if name.endswith(".kv_scale") and name not in params_dict:
                    continue
                if name in params_dict.keys():
                    param = params_dict[name]
                    weight_loader = getattr(
                        param, "weight_loader", default_weight_loader
                    )
                    weight_loader(param, loaded_weight)
                else:
                    logger.warning(f"Parameter {name} not found in params_dict")

    def get_weights_by_name(
        self, name: str, truncate_size: int = 100, tp_size: int = 1
    ) -> Optional[torch.Tensor]:
        """Get the weights of the parameter by its name. Similar to `get_parameter` in Hugging Face.

        Only used for unit test with an unoptimized performance.
        For optimized performance, please use torch.save and torch.load.
        """
        try:
            if name == "lm_head.weight" and self.config.tie_word_embeddings:
                logger.info(
                    "word embedding is tied for this model, return embed_tokens.weight as lm_head.weight."
                )
                return (
                    self.model.embed_tokens.weight.cpu()
                    .to(torch.float32)
                    .numpy()
                    .tolist()[:truncate_size]
                )

            mapped_name = name
            mapped_shard_id = None
            for param_name, weight_name, shard_id in self.stacked_params_mapping:
                if weight_name in name:
                    mapped_name = name.replace(weight_name, param_name)
                    mapped_shard_id = shard_id
                    break
            params_dict = dict(self.named_parameters())
            param = params_dict[mapped_name]
            if mapped_shard_id is not None:
                if mapped_shard_id in ["q", "k", "v"]:
                    num_heads = self.config.num_attention_heads // tp_size
                    num_kv_heads = self.config.num_key_value_heads // tp_size
                    head_dim = (
                        self.config.hidden_size // self.config.num_attention_heads
                    )
                    if mapped_shard_id == "q":
                        offset = 0
                        size = num_heads * head_dim
                    elif mapped_shard_id == "k":
                        offset = num_heads * head_dim
                        size = num_kv_heads * head_dim
                    elif mapped_shard_id == "v":
                        offset = (num_heads + num_kv_heads) * head_dim
                        size = num_kv_heads * head_dim
                    weight = param.data.narrow(0, offset, size)
                elif mapped_shard_id in [0, 1]:
                    intermediate_size = self.config.intermediate_size
                    slice_size = intermediate_size // tp_size
                    if mapped_shard_id == 0:  # gate_proj
                        offset = 0
                        size = slice_size
                    elif mapped_shard_id == 1:  # up_proj
                        offset = slice_size
                        size = slice_size

                    weight = param.data.narrow(0, offset, size)
                else:
                    weight = param.data
            else:
                weight = param.data
            if tp_size > 1 and ("o_proj" in name or "down_proj" in name):
                gathered_weights = [torch.zeros_like(weight) for _ in range(tp_size)]
                torch.distributed.all_gather(gathered_weights, weight)
                weight = torch.cat(gathered_weights, dim=1)
            return weight.cpu().to(torch.float32).numpy().tolist()[:truncate_size]

        except Exception:
            logger.error(
                f"Error getting weights by name {name} in LlamaForCausalLM: {get_exception_traceback()}"
            )
            return None

    def get_embed_and_head(self):
        return self.model.embed_tokens.weight, self.lm_head.weight

    def set_embed_and_head(self, embed, head):
        del self.model.embed_tokens.weight
        del self.lm_head.weight
        self.model.embed_tokens.weight = embed
        self.lm_head.weight = head
        torch.cuda.empty_cache()
        torch.cuda.synchronize()

    def get_embed(self):
        return self.model.embed_tokens.weight

    def set_embed(self, embed):
        # NOTE: If draft hidden size != target hidden size, the embed weight cannot be shared for EAGLE3
        if (
            hasattr(self.config, "target_hidden_size")
            and self.config.target_hidden_size != self.config.hidden_size
        ):
            return
        del self.model.embed_tokens.weight
        self.model.embed_tokens.weight = embed
        torch.cuda.empty_cache()
        torch.cuda.synchronize()

    def load_kv_cache_scales(self, quantization_param_path: str) -> None:
        self.model.load_kv_cache_scales(quantization_param_path)

    def set_eagle3_layers_to_capture(self, layer_ids: Optional[List[int]] = None):
        if not self.pp_group.is_last_rank:
            return

        if layer_ids is None:
            self.capture_aux_hidden_states = True
            num_layers = self.config.num_hidden_layers
            self.model.layers_to_capture = [2, num_layers // 2, num_layers - 3]
        else:
            self.capture_aux_hidden_states = True
            # we plus 1 here because in sglang, for the ith layer, it takes the output
            # of the (i-1)th layer as aux hidden state
            self.model.layers_to_capture = [val + 1 for val in layer_ids]


class Phi3ForCausalLM(LlamaForCausalLM):
    pass


class InternLM3ForCausalLM(LlamaForCausalLM):
    pass


EntryClass = [LlamaForCausalLM, Phi3ForCausalLM, InternLM3ForCausalLM]<|MERGE_RESOLUTION|>--- conflicted
+++ resolved
@@ -51,14 +51,14 @@
     kv_cache_scales_loader,
     maybe_remap_kv_scale_name,
 )
-<<<<<<< HEAD
+
 from sglang.srt.models.utils import (
     create_fused_set_kv_buffer_arg,
     enable_fused_set_kv_buffer,
 )
-=======
+
 from sglang.srt.server_args import get_global_server_args
->>>>>>> 9e87b60f
+
 from sglang.srt.utils import add_prefix, make_layers
 from sglang.utils import get_exception_traceback
 
