--- conflicted
+++ resolved
@@ -147,30 +147,15 @@
         )
         self.alt_stream = alt_stream
 
-<<<<<<< HEAD
-    def _apply_qk_norm(
-        self, q: torch.Tensor, k: torch.Tensor
-    ) -> Tuple[torch.Tensor, torch.Tensor]:
-        # overlap qk norm
-        if self.alt_stream is not None and get_is_capture_mode():
-            current_stream = torch.cuda.current_stream()
-            self.alt_stream.wait_stream(current_stream)
-            q_by_head = q.reshape(-1, self.head_dim)
-            q_by_head = self.q_norm(q_by_head)
-            with torch.cuda.stream(self.alt_stream):
-                k_by_head = k.reshape(-1, self.head_dim)
-                k_by_head = self.k_norm(k_by_head)
-            current_stream.wait_stream(self.alt_stream)
-        else:
-            q_by_head = q.reshape(-1, self.head_dim)
-            q_by_head = self.q_norm(q_by_head)
-            k_by_head = k.reshape(-1, self.head_dim)
-            k_by_head = self.k_norm(k_by_head)
-        q = q_by_head.view(q.shape)
-        k = k_by_head.view(k.shape)
-        return q, k
-=======
-    def forward_prepare_native(self, positions, hidden_states):
+    def forward(
+        self,
+        positions: torch.Tensor,
+        hidden_states: torch.Tensor,
+        forward_batch: ForwardBatch,
+    ) -> torch.Tensor:
+        if get_global_server_args().rl_on_policy_target is not None:
+            hidden_states = hidden_states.bfloat16()
+
         qkv, _ = self.qkv_proj(hidden_states)
         q, k, v = qkv.split([self.q_size, self.kv_size, self.kv_size], dim=-1)
         q, k = apply_qk_norm(
@@ -181,42 +166,6 @@
             head_dim=self.head_dim,
             alt_stream=self.alt_stream,
         )
-        q, k = self.rotary_emb(positions, q, k)
-        return q, k, v
-
-    def forward_prepare_npu(self, positions, hidden_states, forward_batch):
-        qkv, _ = self.qkv_proj(hidden_states)
-
-        if self.attn.layer_id == forward_batch.token_to_kv_pool.start_layer:
-            self.rotary_emb.get_cos_sin_with_position(positions)
-        q, k, v = split_qkv_rmsnorm_rope(
-            qkv,
-            self.rotary_emb.position_sin,
-            self.rotary_emb.position_cos,
-            self.q_norm.weight,
-            self.k_norm.weight,
-            self.q_size,
-            self.kv_size,
-            self.head_dim,
-            self.q_norm.variance_epsilon,
-            q_bias=getattr(self.q_norm, "bias", None),
-            k_bias=getattr(self.k_norm, "bias", None),
-        )
-        return q, k, v
->>>>>>> d48723b7
-
-    def forward(
-        self,
-        positions: torch.Tensor,
-        hidden_states: torch.Tensor,
-        forward_batch: ForwardBatch,
-    ) -> torch.Tensor:
-        if get_global_server_args().rl_on_policy_target is not None:
-            hidden_states = hidden_states.bfloat16()
-
-        qkv, _ = self.qkv_proj(hidden_states)
-        q, k, v = qkv.split([self.q_size, self.kv_size, self.kv_size], dim=-1)
-        q, k = self._apply_qk_norm(q, k)
         q, k = self.rotary_emb(positions, q, k)
 
         if get_global_server_args().rl_on_policy_target is not None:
