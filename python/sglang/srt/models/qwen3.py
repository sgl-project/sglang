--- conflicted
+++ resolved
@@ -325,25 +325,10 @@
         ]
 
         params_dict = dict(self.named_parameters())
-<<<<<<< HEAD
         filtered_weights = self.filter_weights_by_layers(weights)
         for name, loaded_weight in filtered_weights:
-=======
-        for name, loaded_weight in weights:
             if "Embedding" in self.config.name_or_path:
                 name = add_prefix(name, "model")
-            layer_id = get_layer_id(name)
-            if (
-                layer_id is not None
-                and hasattr(self.model, "start_layer")
-                and (
-                    layer_id < self.model.start_layer
-                    or layer_id >= self.model.end_layer
-                )
-            ):
-                continue
-
->>>>>>> 6716b417
             if "rotary_emb.inv_freq" in name or "projector" in name:
                 continue
             if "rotary_emb.cos_cached" in name or "rotary_emb.sin_cached" in name:
