--- conflicted
+++ resolved
@@ -30,7 +30,6 @@
 from sglang.srt.models.qwen2 import Qwen2MLP as Qwen3MLP
 from sglang.srt.models.qwen2 import Qwen2Model
 from sglang.srt.server_args import get_global_server_args
-<<<<<<< HEAD
 from sglang.srt.utils import add_prefix, is_cuda, is_npu, supports_custom_op
 
 if (
@@ -41,12 +40,10 @@
         or get_global_server_args().enable_piecewise_npu_graph_decode
     )
 ):
-    from sglang.srt._custom_ops import get_cmo_stream, wait_cmo_stream
+    from python.sglang.srt.distributed.device_communicators.custom_all_reduce_ops import get_cmo_stream, wait_cmo_stream
 else:
     from sglang.srt.utils import get_cmo_stream, wait_cmo_stream
-=======
 from sglang.srt.utils import add_prefix, is_cuda, is_npu
->>>>>>> af35023e
 
 Qwen3Config = None
 
@@ -54,14 +51,6 @@
 _is_cuda = is_cuda()
 _is_npu = is_npu()
 
-<<<<<<< HEAD
-=======
-if _is_npu:
-    from sgl_kernel_npu.norm.split_qkv_rmsnorm_rope import split_qkv_rmsnorm_rope
-
-    from sglang.srt.hardware_backend.npu.cmo import get_cmo_stream, wait_cmo_stream
-
->>>>>>> af35023e
 
 class Qwen3Attention(nn.Module):
     def __init__(
