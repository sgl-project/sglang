--- conflicted
+++ resolved
@@ -23,15 +23,11 @@
 from sglang.srt.layers.vocab_parallel_embedding import ParallelLMHead
 from sglang.srt.model_executor.cuda_graph_runner import get_is_capture_mode
 from sglang.srt.model_executor.forward_batch_info import ForwardBatch, PPProxyTensors
-<<<<<<< HEAD
 from sglang.srt.model_loader.utils import SupportsPP
-from sglang.srt.model_loader.weight_utils import default_weight_loader
-=======
 from sglang.srt.model_loader.weight_utils import (
     default_weight_loader,
     maybe_remap_kv_scale_name,
 )
->>>>>>> 9e87b60f
 from sglang.srt.models.qwen2 import Qwen2MLP as Qwen3MLP
 from sglang.srt.models.qwen2 import Qwen2Model
 from sglang.srt.utils import (
@@ -389,8 +385,6 @@
         else:
             return hidden_states
 
-<<<<<<< HEAD
-=======
     @torch.no_grad()
     def forward_split_prefill(
         self,
@@ -440,7 +434,6 @@
     def end_layer(self):
         return self.model.end_layer
 
->>>>>>> 9e87b60f
     def load_weights(self, weights: Iterable[Tuple[str, torch.Tensor]]):
         stacked_params_mapping = [
             # (param_name, shard_name, shard_id)
