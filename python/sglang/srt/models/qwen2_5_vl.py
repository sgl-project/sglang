--- conflicted
+++ resolved
@@ -816,10 +816,7 @@
                         param = params_dict[name]
                     else:
                         continue
-<<<<<<< HEAD
-=======
-
->>>>>>> 9d4f066f
+
                 except KeyError:
                     print(params_dict.keys())
                     raise
