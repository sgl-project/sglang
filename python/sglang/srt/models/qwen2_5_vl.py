--- conflicted
+++ resolved
@@ -590,17 +590,8 @@
             # Other quantization methods (e.g., GPTQ, AWQ) are untested and may not be supported.
             quant_config=quant_config,
             prefix=add_prefix("visual", prefix),
-<<<<<<< HEAD
-=======
             use_data_parallel=self.use_data_parallel,
             max_context_len=self.config.max_position_embeddings,
-        )
-
-        self.model = Qwen2Model(
-            config,
-            quant_config,
-            prefix=add_prefix("model", prefix),
->>>>>>> 3b8a824b
         )
 
         self.is_mrope_enabled = "mrope_section" in self.config.rope_scaling
