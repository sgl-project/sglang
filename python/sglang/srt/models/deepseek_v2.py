# Copyright 2023-2024 SGLang Team
# Licensed under the Apache License, Version 2.0 (the "License");
# you may not use this file except in compliance with the License.
# You may obtain a copy of the License at
#
#     http://www.apache.org/licenses/LICENSE-2.0
#
# Unless required by applicable law or agreed to in writing, software
# distributed under the License is distributed on an "AS IS" BASIS,
# WITHOUT WARRANTIES OR CONDITIONS OF ANY KIND, either express or implied.
# See the License for the specific language governing permissions and
# limitations under the License.
# ==============================================================================

# Adapted from:
# https://github.com/vllm-project/vllm/blob/fb6af8bc086328ca6659e72d11ffd4309ce4de22/vllm/model_executor/models/deepseek_v2.py
"""Inference-only DeepseekV2 model."""
from __future__ import annotations

import concurrent.futures
import logging
import os
from enum import IntEnum, auto
from typing import Any, Dict, Iterable, Optional, Tuple, Union

import torch
import torch.nn.functional as F
from torch import nn
from transformers import PretrainedConfig

<<<<<<< HEAD
from sglang.srt.configs.model_config import (
    get_nsa_index_head_dim,
    get_nsa_index_n_heads,
    get_nsa_index_topk,
    is_deepseek_nsa,
)
from sglang.srt.debug_utils.dumper import dumper
=======
from sglang.srt import single_batch_overlap
>>>>>>> 948278f1
from sglang.srt.distributed import (
    get_moe_expert_parallel_world_size,
    get_pp_group,
    get_tensor_model_parallel_world_size,
    parallel_state,
    tensor_model_parallel_all_reduce,
)
from sglang.srt.distributed.device_communicators.pynccl_allocator import (
    use_symmetric_memory,
)
from sglang.srt.eplb.expert_distribution import get_global_expert_distribution_recorder
from sglang.srt.eplb.expert_location import ModelConfigForExpertLocation
from sglang.srt.eplb.expert_location_dispatch import ExpertLocationDispatchInfo
from sglang.srt.layers.activation import SiluAndMul
from sglang.srt.layers.amx_utils import PackWeightMethod
from sglang.srt.layers.attention.npu_ops.mla_preprocess import (
    NPUFusedMLAPreprocess,
    is_mla_preprocess_enabled,
)
<<<<<<< HEAD
from sglang.srt.layers.attention.nsa.nsa_indexer import Indexer
=======
>>>>>>> 948278f1
from sglang.srt.layers.communicator import (
    LayerCommunicator,
    LayerScatterModes,
    enable_moe_dense_fully_dp,
)
from sglang.srt.layers.dp_attention import (
    get_attention_tp_rank,
    get_attention_tp_size,
    is_dp_attention_enabled,
)
from sglang.srt.layers.layernorm import RMSNorm
from sglang.srt.layers.linear import (
    ColumnParallelLinear,
    MergedColumnParallelLinear,
    ReplicatedLinear,
    RowParallelLinear,
)
from sglang.srt.layers.logits_processor import LogitsProcessor
from sglang.srt.layers.moe import (
    get_deepep_mode,
    get_moe_a2a_backend,
    should_use_flashinfer_cutlass_moe_fp4_allgather,
    should_use_flashinfer_trtllm_moe,
)
from sglang.srt.layers.moe.ep_moe.layer import DeepEPMoE, get_moe_impl_class
from sglang.srt.layers.moe.fused_moe_triton.layer import FusedMoE
from sglang.srt.layers.moe.topk import TopK, TopKOutputFormat
from sglang.srt.layers.quantization import deep_gemm_wrapper
from sglang.srt.layers.quantization.base_config import QuantizationConfig
from sglang.srt.layers.quantization.fp8_kernel import (
    is_fp8_fnuz,
    per_tensor_quant_mla_fp8,
    per_token_group_quant_mla_deep_gemm_masked_fp8,
)
from sglang.srt.layers.quantization.fp8_utils import (
    block_quant_dequant,
    block_quant_to_tensor_quant,
    channel_quant_to_tensor_quant,
    normalize_e4m3fn_to_e4m3fnuz,
    requant_weight_ue8m0_inplace,
)
from sglang.srt.layers.quantization.int8_utils import (
    block_dequant as int8_block_dequant,
)
from sglang.srt.layers.radix_attention import RadixAttention
from sglang.srt.layers.rotary_embedding import get_rope_wrapper
from sglang.srt.layers.utils import PPMissingLayer, get_layer_id
from sglang.srt.layers.vocab_parallel_embedding import (
    ParallelLMHead,
    VocabParallelEmbedding,
)
from sglang.srt.managers.schedule_batch import global_server_args_dict
from sglang.srt.model_executor.forward_batch_info import ForwardBatch, PPProxyTensors
from sglang.srt.model_loader.weight_utils import default_weight_loader
from sglang.srt.single_batch_overlap import SboFlags
from sglang.srt.two_batch_overlap import (
    MaybeTboDeepEPDispatcher,
    model_forward_maybe_tbo,
)
from sglang.srt.utils import (
    BumpAllocator,
    LazyValue,
    add_prefix,
    bind_or_assign,
    cpu_has_amx_support,
    get_bool_env_var,
    get_device_sm,
    get_int_env_var,
    is_cpu,
    is_cuda,
    is_flashinfer_available,
    is_gfx95_supported,
    is_hip,
    is_non_idle_and_non_empty,
    is_npu,
    is_sm100_supported,
    log_info_on_rank0,
    make_layers,
    use_intel_amx_backend,
)

_is_hip = is_hip()
_is_cuda = is_cuda()
_is_npu = is_npu()
_is_fp8_fnuz = is_fp8_fnuz()
_use_aiter = get_bool_env_var("SGLANG_USE_AITER") and _is_hip
_is_cpu_amx_available = cpu_has_amx_support()
_is_cpu = is_cpu()
_device_sm = get_device_sm()
_is_gfx95_supported = is_gfx95_supported()

_use_aiter_gfx95 = _use_aiter and _is_gfx95_supported

if _use_aiter_gfx95:
    from sglang.srt.layers.quantization.quark.utils import quark_post_load_weights
    from sglang.srt.layers.quantization.rocm_mxfp4_utils import (
        batched_gemm_afp4wfp4_pre_quant,
        fused_flatten_mxfp4_quant,
        fused_rms_mxfp4_quant,
    )
    from sglang.srt.layers.rocm_linear_utils import (
        aiter_dsv3_router_gemm,
        fused_qk_rope_cat,
        get_dsv3_gemm_output_zero_allocator_size,
    )

if _is_cuda:
    from sgl_kernel import (
        awq_dequantize,
        bmm_fp8,
        concat_mla_k,
        dsv3_fused_a_gemm,
        dsv3_router_gemm,
        merge_state_v2,
    )
elif _is_cpu and _is_cpu_amx_available:
    pass
elif _is_hip:
    from sglang.srt.layers.quantization.awq_triton import (
        awq_dequantize_triton as awq_dequantize,
    )
else:
    pass

if _is_hip:
    from sglang.srt.layers.attention.triton_ops.rocm_mla_decode_rope import (
        decode_attention_fwd_grouped_rope,
    )

if _is_npu:
    import custom_ops
    import sgl_kernel_npu
    import torch_npu

_is_flashinfer_available = is_flashinfer_available()
_is_sm100_supported = is_cuda() and is_sm100_supported()


logger = logging.getLogger(__name__)

FORWARD_ABSORB_CORE_ATTENTION_BACKENDS = [
    "fa3",
    "nsa",
    "flashinfer",
    "cutlass_mla",
    "trtllm_mla",
    "ascend",
]


def add_forward_absorb_core_attention_backend(backend_name):
    if backend_name not in FORWARD_ABSORB_CORE_ATTENTION_BACKENDS:
        FORWARD_ABSORB_CORE_ATTENTION_BACKENDS.append(backend_name)
        logger.info(f"Added {backend_name} to FORWARD_ABSORB_CORE_ATTENTION_BACKENDS.")


class AttnForwardMethod(IntEnum):
    # Use multi-head attention
    MHA = auto()

    # Use absorbed multi-latent attention
    MLA = auto()

    # Use Deepseek V3.2 sparse multi-latent attention
    NPU_MLA_SPARSE = auto()

    # Use multi-head attention, but with KV cache chunked.
    # This method can avoid OOM when prefix lengths are long.
    MHA_CHUNKED_KV = auto()

    # Use MLA but with fused RoPE
    MLA_FUSED_ROPE = auto()

    # Use MLA with fused RoPE kernel for CPU
    MLA_FUSED_ROPE_CPU = auto()


def _dispatch_mla_subtype(attn, forward_batch):
    if _is_hip:
        if attn.rocm_fused_decode_mla and forward_batch.forward_mode.is_decode():
            return AttnForwardMethod.MLA_FUSED_ROPE
        else:
            return AttnForwardMethod.MLA
    else:
        if hasattr(attn, "fused_qkv_a_proj_with_mqa") and use_intel_amx_backend(attn):
            return AttnForwardMethod.MLA_FUSED_ROPE_CPU
        else:
            return AttnForwardMethod.MLA


class BackendRegistry:
    _handlers = {}

    @classmethod
    def register(cls, backend_name, handler_func):
        cls._handlers[backend_name] = handler_func

    @classmethod
    def get_handler(cls, backend_name):
        return cls._handlers.get(backend_name, cls._handlers.get("triton"))


def handle_ascend(attn, forward_batch):
    if (
        forward_batch.forward_mode.is_extend()
        and not forward_batch.forward_mode.is_target_verify()
        and not forward_batch.forward_mode.is_draft_extend()
    ):
        if hasattr(attn, "indexer"):
            return AttnForwardMethod.NPU_MLA_SPARSE
        else:
            return AttnForwardMethod.MHA
    else:
        if hasattr(attn, "indexer"):
            return AttnForwardMethod.NPU_MLA_SPARSE
        else:
            return AttnForwardMethod.MLA


def _get_sum_extend_prefix_lens(forward_batch):
    return (
        sum(forward_batch.extend_prefix_lens_cpu)
        if forward_batch.extend_prefix_lens_cpu is not None
        else 0
    )


def _is_extend_without_speculative(forward_batch):
    return (
        forward_batch.forward_mode.is_extend()
        and not forward_batch.forward_mode.is_target_verify()
        and not forward_batch.forward_mode.is_draft_extend()
    )


def _handle_backend(attn: DeepseekV2AttentionMLA, forward_batch, backend_name):
    sum_extend_prefix_lens = _get_sum_extend_prefix_lens(forward_batch)
    disable_ragged = (
        backend_name in ["flashinfer", "flashmla"]
    ) and attn.flashinfer_mla_disable_ragged

    if (
        not disable_ragged
        and _is_extend_without_speculative(forward_batch)
        and (
            (
                sum_extend_prefix_lens >= attn.chunked_prefix_cache_threshold
                and not attn.disable_chunked_prefix_cache
            )
            or sum_extend_prefix_lens == 0
        )
    ):
        return AttnForwardMethod.MHA_CHUNKED_KV
    else:
        return _dispatch_mla_subtype(attn, forward_batch)


def handle_flashinfer(attn, forward_batch):
    return _handle_backend(attn, forward_batch, "flashinfer")


def handle_fa3(attn, forward_batch):
    return _handle_backend(attn, forward_batch, "fa3")


def handle_flashmla(attn, forward_batch):
    return _handle_backend(attn, forward_batch, "flashmla")


def handle_cutlass_mla(attn, forward_batch):
    return _handle_backend(attn, forward_batch, "cutlass_mla")


def handle_fa4(attn, forward_batch):
    # TODO(cicirori): use FA4 MHA for DeepSeekV3 for now
    return AttnForwardMethod.MHA_CHUNKED_KV


def handle_trtllm_mla(attn, forward_batch):
    sum_extend_prefix_lens = _get_sum_extend_prefix_lens(forward_batch)
    if _is_extend_without_speculative(forward_batch) and (
        not attn.disable_chunked_prefix_cache or sum_extend_prefix_lens == 0
    ):
        return AttnForwardMethod.MHA_CHUNKED_KV
    else:
        return _dispatch_mla_subtype(attn, forward_batch)


def handle_aiter(attn, forward_batch):
    if _is_extend_without_speculative(forward_batch):
        if is_dp_attention_enabled():
            if sum(forward_batch.extend_prefix_lens_cpu) == 0:
                return AttnForwardMethod.MHA
            else:
                return AttnForwardMethod.MLA
        else:
            return AttnForwardMethod.MHA
    else:
        return AttnForwardMethod.MLA


def handle_nsa(attn, forward_batch):
    return AttnForwardMethod.MLA


def handle_triton(attn, forward_batch):
    if (
        _is_extend_without_speculative(forward_batch)
        and sum(forward_batch.extend_prefix_lens_cpu) == 0
    ):
        return AttnForwardMethod.MHA
    else:
        return _dispatch_mla_subtype(attn, forward_batch)


class DeepseekV2MLP(nn.Module):
    def __init__(
        self,
        hidden_size: int,
        intermediate_size: int,
        hidden_act: str,
        quant_config: Optional[QuantizationConfig] = None,
        reduce_results: bool = True,
        prefix: str = "",
        tp_rank: Optional[int] = None,
        tp_size: Optional[int] = None,
    ) -> None:
        super().__init__()
        self.tp_size = tp_size

        self.gate_up_proj = MergedColumnParallelLinear(
            hidden_size,
            [intermediate_size] * 2,
            bias=False,
            quant_config=quant_config,
            prefix=add_prefix("gate_up_proj", prefix),
            tp_rank=tp_rank,
            tp_size=tp_size,
        )
        self.down_proj = RowParallelLinear(
            intermediate_size,
            hidden_size,
            bias=False,
            quant_config=quant_config,
            reduce_results=reduce_results,
            prefix=add_prefix("down_proj", prefix),
            tp_rank=tp_rank,
            tp_size=tp_size,
        )
        if hidden_act != "silu":
            raise ValueError(
                f"Unsupported activation: {hidden_act}. "
                "Only silu is supported for now."
            )
        self.act_fn = SiluAndMul()

    def forward(
        self,
        x,
        forward_batch=None,
        should_allreduce_fusion: bool = False,
        use_reduce_scatter: bool = False,
        gemm_output_zero_allocator: BumpAllocator = None,
    ):
        if (self.tp_size == 1) and x.shape[0] == 0:
            return x

        if (
            gemm_output_zero_allocator is not None
            and x.shape[0] <= 256
            and self.gate_up_proj.weight.dtype == torch.uint8
        ):
            y = gemm_output_zero_allocator.allocate(
                x.shape[0] * self.gate_up_proj.output_size_per_partition
            ).view(x.shape[0], self.gate_up_proj.output_size_per_partition)
            x = (x, None, y)

        gate_up, _ = self.gate_up_proj(x)
        x = self.act_fn(gate_up)
        x, _ = self.down_proj(
            x, skip_all_reduce=should_allreduce_fusion or use_reduce_scatter
        )
        return x


class MoEGate(nn.Module):
    def __init__(
        self,
        config,
        quant_config,
        prefix: str = "",
        is_nextn: bool = False,
    ):
        super().__init__()
        self.is_nextn = is_nextn
        self.weight = nn.Parameter(
            torch.empty((config.n_routed_experts, config.hidden_size))
        )
        if config.topk_method == "noaux_tc":
            correction_bias_dtype = (
                torch.bfloat16
                if quant_config is not None
                and quant_config.get_name() == "modelopt_fp4"
                and should_use_flashinfer_trtllm_moe()
                else torch.float32
            )
            self.e_score_correction_bias = nn.Parameter(
                torch.empty((config.n_routed_experts), dtype=correction_bias_dtype)
            )
        else:
            self.e_score_correction_bias = None
        if _is_cpu and _is_cpu_amx_available:
            self.quant_method = PackWeightMethod(weight_names=["weight"])

    def forward(self, hidden_states, gemm_output_zero_allocator: BumpAllocator = None):
        if use_intel_amx_backend(self):
            return torch.ops.sgl_kernel.weight_packed_linear(
                hidden_states,
                self.weight,
                None,  # bias
                True,  # is_vnni
            )

        # NOTE: For some unknown reason, router_gemm seems degrade accept length.
        if (
            _is_cuda
            and hidden_states.shape[0] <= 16
            and hidden_states.shape[1] == 7168
            and (self.weight.shape[0] == 256 or self.weight.shape[0] == 384)
            and _device_sm >= 90
        ):
            # router gemm output float32
            logits = dsv3_router_gemm(
                hidden_states, self.weight, out_dtype=torch.float32
            )
        elif _use_aiter_gfx95 and hidden_states.shape[0] <= 256:
            logits = aiter_dsv3_router_gemm(
                hidden_states, self.weight, gemm_output_zero_allocator
            )
        else:
            logits = F.linear(hidden_states, self.weight, None)

        return logits


class DeepseekV2MoE(nn.Module):

    def __init__(
        self,
        config: PretrainedConfig,
        layer_id: int,
        quant_config: Optional[QuantizationConfig] = None,
        prefix: str = "",
        alt_stream: Optional[torch.cuda.Stream] = None,
        is_nextn: bool = False,
    ):
        super().__init__()
        self.tp_size = get_tensor_model_parallel_world_size()
        self.routed_scaling_factor = config.routed_scaling_factor
        self.n_shared_experts = config.n_shared_experts
        self.num_fused_shared_experts = (
            0
            if global_server_args_dict["disable_shared_experts_fusion"]
            else config.n_shared_experts
        )
        self.config = config
        self.layer_id = layer_id
        self.alt_stream = alt_stream

        if self.tp_size > config.n_routed_experts:
            raise ValueError(
                f"Tensor parallel size {self.tp_size} is greater than "
                f"the number of experts {config.n_routed_experts}."
            )

        if config.hidden_act != "silu":
            raise ValueError(
                f"Unsupported activation: {config.hidden_act}. "
                "Only silu is supported for now."
            )

        self.gate = MoEGate(
            config=config,
            quant_config=quant_config,
            prefix=add_prefix("gate", prefix),
            is_nextn=is_nextn,
        )

        self.experts = get_moe_impl_class(quant_config)(
            num_experts=config.n_routed_experts
            + self.num_fused_shared_experts
            + global_server_args_dict["ep_num_redundant_experts"],
            num_fused_shared_experts=self.num_fused_shared_experts,
            top_k=config.num_experts_per_tok + self.num_fused_shared_experts,
            hidden_size=config.hidden_size,
            intermediate_size=config.moe_intermediate_size,
            layer_id=self.layer_id,
            quant_config=quant_config,
            routed_scaling_factor=self.routed_scaling_factor,
            prefix=add_prefix("experts", prefix),
        )

        self.topk = TopK(
            top_k=config.num_experts_per_tok + self.num_fused_shared_experts,
            renormalize=config.norm_topk_prob,
            use_grouped_topk=True,
            num_expert_group=config.n_group,
            num_fused_shared_experts=self.num_fused_shared_experts,
            topk_group=config.topk_group,
            correction_bias=self.gate.e_score_correction_bias,
            quant_config=quant_config,
            routed_scaling_factor=self.routed_scaling_factor,
            apply_routed_scaling_factor_on_output=self.experts.should_fuse_routed_scaling_factor_in_topk(),
            # Some Fp4 MoE backends require the output format to be bypassed but the MTP layers are unquantized
            # and requires the output format to be standard. We use quant_config to determine the output format.
            output_format=TopKOutputFormat.STANDARD if quant_config is None else None,
        )

        self.shared_experts_is_int8 = False
        self.shared_experts_is_fp8 = False
        self.shared_experts_weight_block_size = None
        if config.n_shared_experts is not None and self.num_fused_shared_experts == 0:
            intermediate_size = config.moe_intermediate_size * config.n_shared_experts
            # disable tp for shared experts when enable deepep moe, or with fp4 allgather
            self.shared_experts = DeepseekV2MLP(
                hidden_size=config.hidden_size,
                intermediate_size=intermediate_size,
                hidden_act=config.hidden_act,
                quant_config=quant_config,
                reduce_results=False,
                prefix=add_prefix("shared_experts", prefix),
                **(
                    dict(tp_rank=0, tp_size=1)
                    if get_moe_a2a_backend().is_deepep()
                    or should_use_flashinfer_cutlass_moe_fp4_allgather()
                    else {}
                ),
            )
            is_packed_weight = hasattr(
                self.shared_experts.gate_up_proj.quant_method, "quant_config"
            ) and self.shared_experts.gate_up_proj.quant_method.quant_config.get_name() in {
                "awq",
                "awq_marlin",
                "moe_wna16",
            }
            self.shared_experts_is_int8 = (
                not is_packed_weight
                and self.shared_experts.gate_up_proj.weight.dtype == torch.int8
            )
            self.shared_experts_is_fp8 = (
                not is_packed_weight
                and self.shared_experts.gate_up_proj.weight.dtype == torch.float8_e4m3fn
            )
            if self.shared_experts_is_fp8:
                assert (
                    self.shared_experts.gate_up_proj.quant_method.quant_config.weight_block_size
                    == self.shared_experts.down_proj.quant_method.quant_config.weight_block_size
                )
                self.shared_experts_weight_block_size = (
                    self.shared_experts.gate_up_proj.quant_method.quant_config.weight_block_size
                )

        self.top_k = config.num_experts_per_tok

        if get_moe_a2a_backend().is_deepep():
            # TODO: we will support tp < ep in the future
            self.ep_size = get_moe_expert_parallel_world_size()
            self.num_experts = (
                config.n_routed_experts
                + global_server_args_dict["ep_num_redundant_experts"]
            )
            self.renormalize = config.norm_topk_prob
            self.topk_group = config.topk_group
            self.num_expert_group = config.n_group
            self.correction_bias = (
                self.gate.e_score_correction_bias.data
                if self.gate.e_score_correction_bias is not None
                else None
            )

            self.deepep_dispatcher = MaybeTboDeepEPDispatcher(
                group=parallel_state.get_tp_group().device_group,
                router_topk=self.top_k,
                permute_fusion=True,
                num_experts=self.num_experts,
                num_local_experts=config.n_routed_experts // self.tp_size,
                hidden_size=config.hidden_size,
                params_dtype=config.torch_dtype,
                deepep_mode=get_deepep_mode(),
                async_finish=True,
                return_recv_hook=True,
            )

        self._enable_deepep_moe = get_moe_a2a_backend().is_deepep()

    def get_moe_weights(self):
        return [
            x.data
            for name, x in self.experts.named_parameters()
            if name not in ["correction_bias"]
        ]

    def forward(
        self,
        hidden_states: torch.Tensor,
        forward_batch: Optional[ForwardBatch] = None,
        should_allreduce_fusion: bool = False,
        use_reduce_scatter: bool = False,
        gemm_output_zero_allocator: BumpAllocator = None,
    ) -> torch.Tensor:
        if not self._enable_deepep_moe:
            DUAL_STREAM_TOKEN_THRESHOLD = 1024
            if (
                self.alt_stream is not None
                and self.num_fused_shared_experts == 0
                and hidden_states.shape[0] > 0
                and hidden_states.shape[0] <= DUAL_STREAM_TOKEN_THRESHOLD
            ):
                return self.forward_normal_dual_stream(
                    hidden_states,
                    should_allreduce_fusion,
                    use_reduce_scatter,
                    gemm_output_zero_allocator,
                )
            else:
                return self.forward_normal(
                    hidden_states,
                    should_allreduce_fusion,
                    use_reduce_scatter,
                    gemm_output_zero_allocator,
                )
        else:
            return self.forward_deepep(hidden_states, forward_batch)

    def forward_normal_dual_stream(
        self,
        hidden_states: torch.Tensor,
        should_allreduce_fusion: bool = False,
        use_reduce_scatter: bool = False,
        gemm_output_zero_allocator: BumpAllocator = None,
    ) -> torch.Tensor:

        current_stream = torch.cuda.current_stream()
        self.alt_stream.wait_stream(current_stream)
        shared_output = self._forward_shared_experts(
            hidden_states, gemm_output_zero_allocator
        )

        with torch.cuda.stream(self.alt_stream):
            # router_logits: (num_tokens, n_experts)
            router_logits = self.gate(hidden_states, gemm_output_zero_allocator)
            topk_output = self.topk(hidden_states, router_logits)
            final_hidden_states = self.experts(hidden_states, topk_output)
            if not _is_cuda:
                final_hidden_states *= self.routed_scaling_factor

        current_stream.wait_stream(self.alt_stream)
        with use_symmetric_memory(parallel_state.get_tp_group()) as sm:
            final_hidden_states_out = torch.empty_like(final_hidden_states)

        torch.add(final_hidden_states, shared_output, out=final_hidden_states_out)
        final_hidden_states = final_hidden_states_out
        sm.tag(final_hidden_states)
        if (
            self.tp_size > 1
            and not should_allreduce_fusion
            and not use_reduce_scatter
            and not should_use_flashinfer_cutlass_moe_fp4_allgather()
        ):
            final_hidden_states = tensor_model_parallel_all_reduce(final_hidden_states)
        return final_hidden_states

    def forward_normal(
        self,
        hidden_states: torch.Tensor,
        should_allreduce_fusion: bool = False,
        use_reduce_scatter: bool = False,
        gemm_output_zero_allocator: BumpAllocator = None,
    ) -> torch.Tensor:
        if hasattr(self, "shared_experts") and use_intel_amx_backend(
            self.shared_experts.gate_up_proj
        ):
            return self.forward_cpu(hidden_states, should_allreduce_fusion)

        if hidden_states.shape[0] > 0:
            shared_output = self._forward_shared_experts(
                hidden_states, gemm_output_zero_allocator
            )
            # router_logits: (num_tokens, n_experts)
            router_logits = self.gate(hidden_states, gemm_output_zero_allocator)
            topk_output = self.topk(hidden_states, router_logits)
        else:
            shared_output = None
            topk_output = self.topk.empty_topk_output(hidden_states.device)

        final_hidden_states = self.experts(hidden_states, topk_output)
        if not _is_cuda and not _use_aiter:
            # fused in biased_grouped_topk so we can skip here
            final_hidden_states *= self.routed_scaling_factor
        if shared_output is not None:
            with use_symmetric_memory(parallel_state.get_tp_group()) as sm:
                final_hidden_states_out = torch.empty_like(final_hidden_states)
            torch.add(final_hidden_states, shared_output, out=final_hidden_states_out)
            final_hidden_states = final_hidden_states_out
            sm.tag(final_hidden_states)
        if (
            self.tp_size > 1
            and not should_allreduce_fusion
            and not use_reduce_scatter
            and not should_use_flashinfer_cutlass_moe_fp4_allgather()
        ):
            final_hidden_states = tensor_model_parallel_all_reduce(final_hidden_states)
        return final_hidden_states

    def forward_cpu(
        self,
        hidden_states: torch.Tensor,
        should_allreduce_fusion: bool = False,
    ) -> torch.Tensor:
        # router_logits: (num_tokens, n_experts)
        router_logits = self.gate(hidden_states)
        topk_output = self.topk(hidden_states, router_logits)
        fused_experts_out = self.experts(
            hidden_states=hidden_states, topk_output=topk_output
        )

        assert use_intel_amx_backend(
            self.shared_experts.gate_up_proj
        ) == use_intel_amx_backend(self.shared_experts.down_proj)
        # [Note] inplace should be False in fused_experts.
        # If inplace is True in fused_experts (self.experts), hidden_states will be changed after fused_experts
        # While hidden_states is still needed in shared_expert.
        final_hidden_states = torch.ops.sgl_kernel.shared_expert_cpu(
            hidden_states,
            self.shared_experts.gate_up_proj.weight,
            self.shared_experts.down_proj.weight,
            fused_experts_out,
            self.routed_scaling_factor,
            True,  # inplace
            self.shared_experts_is_int8,  # use_int8_w8a8
            self.shared_experts_is_fp8,  # use_fp8_w8a16
            (
                self.shared_experts.gate_up_proj.weight_scale
                if self.shared_experts_is_int8
                else (
                    self.shared_experts.gate_up_proj.weight_scale_inv
                    if self.shared_experts_is_fp8
                    else None
                )
            ),  # w1_scale
            (
                self.shared_experts.down_proj.weight_scale
                if self.shared_experts_is_int8
                else (
                    self.shared_experts.down_proj.weight_scale_inv
                    if self.shared_experts_is_fp8
                    else None
                )
            ),  # w2_scale
            (
                self.shared_experts_weight_block_size
                if self.shared_experts_is_fp8
                else None
            ),  # block_size
            None,  # a1_scale
            None,  # a2_scale
            True,  # is_vnni
        )
        if self.tp_size > 1 and not should_allreduce_fusion:
            final_hidden_states = tensor_model_parallel_all_reduce(final_hidden_states)
        return final_hidden_states

    def forward_deepep(
        self, hidden_states: torch.Tensor, forward_batch: ForwardBatch
    ) -> torch.Tensor:
        shared_output = None
        if hidden_states.shape[0] > 0:
            # router_logits: (num_tokens, n_experts)
            router_logits = self.gate(hidden_states)
            if not SboFlags.fuse_shared_experts_inside_sbo():
                shared_output = self._forward_shared_experts(hidden_states)
            topk_weights, topk_idx, _ = self.topk(
                hidden_states,
                router_logits,
                num_token_non_padded=forward_batch.num_token_non_padded,
                expert_location_dispatch_info=ExpertLocationDispatchInfo.init_new(
                    layer_id=self.layer_id,
                ),
            )
        else:
            topk_weights, topk_idx, _ = self.topk.empty_topk_output(
                hidden_states.device
            )

        final_hidden_states, sbo_shared_output = single_batch_overlap.execute_sbo(
            hidden_states=hidden_states,
            topk_idx=topk_idx,
            topk_weights=topk_weights,
            forward_batch=forward_batch,
            # SBO args
            forward_shared_experts=lambda: self._forward_shared_experts(hidden_states),
            experts=self.experts,
            alt_stream=self.alt_stream,
        )
        if sbo_shared_output is not None:
            shared_output = sbo_shared_output

        if shared_output is not None:
            x = shared_output
            if self.experts.should_fuse_routed_scaling_factor_in_topk():
                x.add_(final_hidden_states)
            else:
                x.add_(final_hidden_states, alpha=self.routed_scaling_factor)
            final_hidden_states = x
        else:
            if not self.experts.should_fuse_routed_scaling_factor_in_topk():
                final_hidden_states *= self.routed_scaling_factor

        return final_hidden_states

    def _forward_shared_experts(
        self, hidden_states, gemm_output_zero_allocator: BumpAllocator = None
    ):
        if (hidden_states.shape[0] > 0) and (self.num_fused_shared_experts == 0):
            return self.shared_experts(
                hidden_states, gemm_output_zero_allocator=gemm_output_zero_allocator
            )
        else:
            return None

    def op_gate(self, state):
        if is_non_idle_and_non_empty(
            state.forward_batch.forward_mode, state.hidden_states_mlp_input
        ):
            # router_logits: (num_tokens, n_experts)
            state.router_logits = self.gate(state.hidden_states_mlp_input)
        else:
            state.router_logits = None

    def op_shared_experts(self, state):
        hidden_states_mlp_input = state.pop("hidden_states_mlp_input")
        if (self.num_fused_shared_experts == 0) and is_non_idle_and_non_empty(
            state.forward_batch.forward_mode, hidden_states_mlp_input
        ):
            state.shared_output = self.shared_experts(hidden_states_mlp_input)
        else:
            state.shared_output = None

    def op_select_experts(self, state):
        router_logits = state.pop("router_logits")
        hidden_states = state.hidden_states_mlp_input

        if router_logits is not None:
            with get_global_expert_distribution_recorder().with_current_layer(
                self.layer_id
            ):
                state.topk_weights_local, state.topk_idx_local, _ = self.topk(
                    hidden_states=hidden_states,
                    router_logits=router_logits,
                    num_token_non_padded=state.forward_batch.num_token_non_padded,
                    expert_location_dispatch_info=ExpertLocationDispatchInfo.init_new(
                        layer_id=self.layer_id,
                    ),
                )
        else:
            state.topk_idx_local = torch.full(
                (0, self.top_k), -1, dtype=torch.int, device=hidden_states.device
            )
            state.topk_weights_local = torch.empty(
                (0, self.top_k), dtype=torch.float32, device=hidden_states.device
            )

    def op_dispatch_a(self, state):
        if self.ep_size > 1:
            self.experts.deepep_dispatcher.dispatch_a(
                hidden_states=state.hidden_states_mlp_input,
                input_global_scale=None,
                topk_idx=state.pop("topk_idx_local"),
                topk_weights=state.pop("topk_weights_local"),
                forward_batch=state.forward_batch,
                tbo_subbatch_index=state.get("tbo_subbatch_index"),
            )

    def op_dispatch_b(self, state):
        if self.ep_size > 1:
            with get_global_expert_distribution_recorder().with_current_layer(
                self.layer_id
            ):
                state.dispatch_output = self.experts.deepep_dispatcher.dispatch_b(
                    tbo_subbatch_index=state.get("tbo_subbatch_index"),
                )

    def op_experts(self, state):
        state.hidden_states_experts_output = self.experts.moe_impl(
            dispatch_output=state.dispatch_output,
        )

    def op_combine_a(self, state):
        if self.ep_size > 1:
            self.experts.deepep_dispatcher.combine_a(
                hidden_states=state.pop("hidden_states_experts_output"),
                topk_idx=state.dispatch_output.topk_idx,
                topk_weights=state.dispatch_output.topk_weights,
                forward_batch=state.forward_batch,
                tbo_subbatch_index=state.get("tbo_subbatch_index"),
            )
            state.pop("dispatch_output")

    def op_combine_b(self, state):
        if self.ep_size > 1:
            state.hidden_states_after_combine = (
                self.experts.deepep_dispatcher.combine_b(
                    tbo_subbatch_index=state.get("tbo_subbatch_index"),
                )
            )

    def op_output(self, state):
        final_hidden_states = state.pop("hidden_states_after_combine")

        if (shared_output := state.pop("shared_output")) is not None:
            x = shared_output
            x.add_(final_hidden_states, alpha=self.routed_scaling_factor)
            final_hidden_states = x
        else:
            final_hidden_states *= self.routed_scaling_factor

        state.hidden_states_mlp_output = final_hidden_states


def yarn_get_mscale(scale: float = 1, mscale: float = 1) -> float:
    import math

    if scale <= 1:
        return 1.0
    return 0.1 * mscale * math.log(scale) + 1.0


class DeepseekV2AttentionMLA(nn.Module):

    def __init__(
        self,
        config: PretrainedConfig,
        hidden_size: int,
        num_heads: int,
        qk_nope_head_dim: int,
        qk_rope_head_dim: int,
        v_head_dim: int,
        q_lora_rank: int,
        kv_lora_rank: int,
        rope_theta: float = 10000,
        rope_scaling: Optional[Dict[str, Any]] = None,
        max_position_embeddings: int = 8192,
        quant_config: Optional[QuantizationConfig] = None,
        reduce_results: bool = True,
        layer_id: int = None,
        prefix: str = "",
        alt_stream: Optional[torch.cuda.Stream] = None,
    ) -> None:
        super().__init__()
        self.layer_id = layer_id
        self.hidden_size = hidden_size
        self.qk_nope_head_dim = qk_nope_head_dim
        self.qk_rope_head_dim = qk_rope_head_dim
        self.qk_head_dim = qk_nope_head_dim + qk_rope_head_dim
        self.v_head_dim = v_head_dim
        self.q_lora_rank = q_lora_rank
        self.kv_lora_rank = kv_lora_rank
        attn_tp_rank = get_attention_tp_rank()
        attn_tp_size = get_attention_tp_size()

        self.num_heads = num_heads
        assert num_heads % attn_tp_size == 0
        self.num_local_heads = num_heads // attn_tp_size
        self.scaling = self.qk_head_dim**-0.5
        self.rope_theta = rope_theta
        self.max_position_embeddings = max_position_embeddings

        # NOTE modification to rope_scaling must be done early enough, b/c e.g. Indexer needs it
        if rope_scaling:
            rope_scaling["rope_type"] = "deepseek_yarn"

        # For tensor parallel attention
        if self.q_lora_rank is not None:
            self.fused_qkv_a_proj_with_mqa = ReplicatedLinear(
                self.hidden_size,
                self.q_lora_rank + self.kv_lora_rank + self.qk_rope_head_dim,
                bias=False,
                quant_config=quant_config,
                prefix=add_prefix("fused_qkv_a_proj_with_mqa", prefix),
            )
            self.q_a_layernorm = RMSNorm(self.q_lora_rank, eps=config.rms_norm_eps)
            self.q_b_proj = ColumnParallelLinear(
                q_lora_rank,
                self.num_heads * self.qk_head_dim,
                bias=False,
                quant_config=quant_config,
                prefix=add_prefix("q_b_proj", prefix),
                tp_rank=attn_tp_rank,
                tp_size=attn_tp_size,
            )
        else:
            self.q_proj = ColumnParallelLinear(
                self.hidden_size,
                self.num_heads * self.qk_head_dim,
                bias=False,
                quant_config=quant_config,
                prefix=add_prefix("q_proj", prefix),
                tp_rank=attn_tp_rank,
                tp_size=attn_tp_size,
            )
            self.kv_a_proj_with_mqa = ReplicatedLinear(
                self.hidden_size,
                self.kv_lora_rank + self.qk_rope_head_dim,
                bias=False,
                quant_config=quant_config,
                prefix=add_prefix("kv_a_proj_with_mqa", prefix),
            )

        self.use_nsa = is_deepseek_nsa(config)
        if self.use_nsa:
            self.indexer = Indexer(
                hidden_size=hidden_size,
                index_n_heads=get_nsa_index_n_heads(config),
                index_head_dim=get_nsa_index_head_dim(config),
                rope_head_dim=qk_rope_head_dim,
                index_topk=get_nsa_index_topk(config),
                q_lora_rank=q_lora_rank,
                max_position_embeddings=max_position_embeddings,
                rope_theta=rope_theta,
                scale_fmt="ue8m0",
                block_size=128,
                rope_scaling=rope_scaling,
                prefix=add_prefix("indexer", prefix),
                quant_config=quant_config,
                layer_id=layer_id,
                alt_stream=alt_stream,
            )

        self.kv_b_proj = ColumnParallelLinear(
            self.kv_lora_rank,
            self.num_heads * (self.qk_nope_head_dim + self.v_head_dim),
            bias=False,
            quant_config=quant_config,
            prefix=add_prefix("kv_b_proj", prefix),
            tp_rank=attn_tp_rank,
            tp_size=attn_tp_size,
        )
        # O projection.
        self.o_proj = RowParallelLinear(
            self.num_heads * self.v_head_dim,
            self.hidden_size,
            bias=False,
            quant_config=quant_config,
            reduce_results=reduce_results,
            prefix=add_prefix("o_proj", prefix),
            tp_rank=attn_tp_rank,
            tp_size=attn_tp_size,
        )
        self.kv_a_layernorm = RMSNorm(self.kv_lora_rank, eps=config.rms_norm_eps)

        self.rotary_emb = get_rope_wrapper(
            qk_rope_head_dim,
            rotary_dim=qk_rope_head_dim,
            max_position=max_position_embeddings,
            base=rope_theta,
            rope_scaling=rope_scaling,
            is_neox_style=False,
            device=global_server_args_dict["device"],
        )

        if rope_scaling:
            mscale_all_dim = rope_scaling.get("mscale_all_dim", False)
            scaling_factor = rope_scaling["factor"]
            mscale = yarn_get_mscale(scaling_factor, float(mscale_all_dim))
            self.scaling = self.scaling * mscale * mscale
        else:
            self.rotary_emb.forward = self.rotary_emb.forward_native

        self.attn_mqa = RadixAttention(
            self.num_local_heads,
            self.kv_lora_rank + self.qk_rope_head_dim,
            self.scaling,
            num_kv_heads=1,
            layer_id=layer_id,
            v_head_dim=self.kv_lora_rank,
            quant_config=quant_config,
            prefix=add_prefix("attn_mqa", prefix),
        )

        self.attn_mha = RadixAttention(
            self.num_local_heads,
            self.qk_nope_head_dim + self.qk_rope_head_dim,
            self.scaling,
            num_kv_heads=self.num_local_heads,
            layer_id=layer_id,
            v_head_dim=self.v_head_dim,
            quant_config=quant_config,
            prefix=add_prefix("attn_mha", prefix),
        )

        self.alt_stream = alt_stream
        self.attn_mha.kv_b_proj = None

        self.w_kc = None
        self.w_vc = None
        self.w_scale = 1.0

        self.w_scale_k = None
        self.w_scale_v = None
        self.use_deep_gemm_bmm = False

        self.flashinfer_mla_disable_ragged = global_server_args_dict[
            "flashinfer_mla_disable_ragged"
        ]
        self.disable_chunked_prefix_cache = global_server_args_dict[
            "disable_chunked_prefix_cache"
        ]

        self.current_attention_backend = (
            None  # Attention backend used by current forward batch
        )
        self.rocm_fused_decode_mla = get_bool_env_var(
            "SGLANG_ROCM_FUSED_DECODE_MLA", "false"
        )

        # TODO: Design a finer way to determine the threshold
        self.chunked_prefix_cache_threshold = get_int_env_var(
            "SGL_CHUNKED_PREFIX_CACHE_THRESHOLD", 8192
        )

        # If we have self.fused_qkv_a_proj_with_mqa and we're running on CPU, we will choose the torch.ops.sgl_kernel.qkv_proj_with_rope_fused_weight kernel
        # which requires self.w_kc and self.w_vc to be packed.
        # If not, we will use torch.bmm and weight shouldn't be packed in this case
        has_fused_proj = hasattr(self, "fused_qkv_a_proj_with_mqa")
        if has_fused_proj and _is_cpu and _is_cpu_amx_available:
            self.quant_method = PackWeightMethod(
                weight_names=["w_kc", "w_vc"], transpose_dims=[[1, 2], [1, 2]]
            )

        is_packed_weight = (
            has_fused_proj
            and hasattr(self.fused_qkv_a_proj_with_mqa.quant_method, "quant_config")
            and self.fused_qkv_a_proj_with_mqa.quant_method.quant_config.get_name()
            in {"awq", "awq_marlin", "moe_wna16"}
        )
        self.use_min_latency_fused_a_gemm = (
            has_fused_proj
            and not is_packed_weight
            and self.fused_qkv_a_proj_with_mqa.weight.dtype == torch.bfloat16
            and self.fused_qkv_a_proj_with_mqa.weight.shape[0] == 2112
            and self.fused_qkv_a_proj_with_mqa.weight.shape[1] == 7168
            and _is_cuda
            and _device_sm >= 90
        )

        self.qkv_proj_with_rope_is_int8 = (
            has_fused_proj
            and not is_packed_weight
            and self.fused_qkv_a_proj_with_mqa.weight.dtype == torch.int8
        )
        self.qkv_proj_with_rope_is_fp8 = (
            has_fused_proj
            and not is_packed_weight
            and self.fused_qkv_a_proj_with_mqa.weight.dtype == torch.float8_e4m3fn
        )

        self.weight_block_size = None
        if self.qkv_proj_with_rope_is_fp8 and _is_cpu and _is_cpu_amx_available:
            assert getattr(
                self.fused_qkv_a_proj_with_mqa.quant_method, "block_quant", False
            ) == getattr(self.q_b_proj.quant_method, "block_quant", False)
            use_block_quant = getattr(
                self.fused_qkv_a_proj_with_mqa.quant_method, "block_quant", False
            )

            if use_block_quant:
                assert (
                    self.fused_qkv_a_proj_with_mqa.quant_method.quant_config.weight_block_size
                    == self.q_b_proj.quant_method.quant_config.weight_block_size
                )
                self.weight_block_size = (
                    self.fused_qkv_a_proj_with_mqa.quant_method.quant_config.weight_block_size
                )
        self.is_mla_preprocess_enabled = is_mla_preprocess_enabled()
        if self.is_mla_preprocess_enabled:
            assert (
<<<<<<< HEAD
                quant_config is None or quant_config.get_name() == "w8a8_int8"
            ), "MLA Preprocess only works with Unquant or W8A8Int8"
=======
                quant_config.get_name() == "w8a8_int8"
            ), "MLA Preprocess only works with W8A8Int8"
>>>>>>> 948278f1
            self.mla_preprocess = None

    def dispatch_attn_forward_method(
        self, forward_batch: ForwardBatch
    ) -> AttnForwardMethod:
        # Determine attention backend used by current forward batch
        if forward_batch.forward_mode.is_decode_or_idle():
            attention_backend = global_server_args_dict["decode_attention_backend"]
        elif (
            forward_batch.forward_mode.is_target_verify()
            or forward_batch.forward_mode.is_draft_extend()
        ):
            # Use the specified backend for speculative operations (both verify and draft extend)
            if global_server_args_dict["speculative_attention_mode"] == "decode":
                attention_backend = global_server_args_dict["decode_attention_backend"]
            else:  # default to prefill
                attention_backend = global_server_args_dict["prefill_attention_backend"]
        else:
            attention_backend = global_server_args_dict["prefill_attention_backend"]
        self.current_attention_backend = attention_backend

        handler = BackendRegistry.get_handler(attention_backend)
        return handler(self, forward_batch)

    def op_prepare(self, state):
        state.attn_intermediate_state = self.forward_prepare(
            positions=state.positions,
            hidden_states=state.pop("hidden_states_after_comm_pre_attn"),
            forward_batch=state.forward_batch,
            zero_allocator=state.zero_allocator,
        )

    def op_core(self, state):
        state.hidden_states_after_attn = self.forward_core(
            state.pop("attn_intermediate_state")
        )

    def forward(
        self,
        positions: torch.Tensor,
        hidden_states: torch.Tensor,
        forward_batch: ForwardBatch,
        zero_allocator: BumpAllocator,
    ):
        s = self.forward_prepare(
            positions=positions,
            hidden_states=hidden_states,
            forward_batch=forward_batch,
            zero_allocator=zero_allocator,
        )
        return self.forward_core(s)

    def forward_prepare(
        self,
        positions: torch.Tensor,
        hidden_states: torch.Tensor,
        forward_batch: ForwardBatch,
        zero_allocator: BumpAllocator,
    ):
        if self.attn_mha.kv_b_proj is None:
            self.attn_mha.kv_b_proj = self.kv_b_proj

        # when hidden_states is a tuple of tensors, the tuple will include quantized weight and scale tensor
        if isinstance(hidden_states, tuple):
            if hidden_states[0].shape[0] == 0:
                assert (
                    not self.o_proj.reduce_results
                ), "short-circuiting allreduce will lead to hangs"
                return hidden_states[0]
        else:
            if hidden_states.shape[0] == 0:
                assert (
                    not self.o_proj.reduce_results
                ), "short-circuiting allreduce will lead to hangs"
                return hidden_states, None, forward_batch, None

        attn_forward_method = self.dispatch_attn_forward_method(forward_batch)
        if attn_forward_method == AttnForwardMethod.MHA:
            inner_state = self.forward_normal_prepare(
                positions, hidden_states, forward_batch, zero_allocator
            )
        elif attn_forward_method == AttnForwardMethod.MHA_CHUNKED_KV:
            inner_state = self.forward_normal_chunked_kv_prepare(
                positions, hidden_states, forward_batch, zero_allocator
            )
        elif attn_forward_method == AttnForwardMethod.MLA:
            if not self.is_mla_preprocess_enabled:
                inner_state = self.forward_absorb_prepare(
                    positions, hidden_states, forward_batch, zero_allocator
                )
            else:
                # TODO(iforgetmyname): to be separated as a standalone func
                if self.mla_preprocess is None:
                    self.mla_preprocess = NPUFusedMLAPreprocess(
                        self.fused_qkv_a_proj_with_mqa,
                        self.q_a_layernorm,
                        self.kv_a_layernorm,
                        self.q_b_proj,
                        self.w_kc,
                        self.rotary_emb,
                        self.layer_id,
                        self.num_local_heads,
                        self.qk_nope_head_dim,
                        self.qk_rope_head_dim,
                    )
                inner_state = self.mla_preprocess.forward(
                    positions, hidden_states, forward_batch, zero_allocator
                )
<<<<<<< HEAD
        elif attn_forward_method == AttnForwardMethod.NPU_MLA_SPARSE:
            inner_state = self.forward_npu_sparse_prepare(
                positions, hidden_states, forward_batch, zero_allocator
            )
=======
>>>>>>> 948278f1
        elif attn_forward_method == AttnForwardMethod.MLA_FUSED_ROPE:
            inner_state = self.forward_absorb_fused_mla_rope_prepare(
                positions, hidden_states, forward_batch, zero_allocator
            )
        elif attn_forward_method == AttnForwardMethod.MLA_FUSED_ROPE_CPU:
            inner_state = self.forward_absorb_fused_mla_rope_cpu_prepare(
                positions, hidden_states, forward_batch, zero_allocator
            )
        else:
            raise NotImplementedError
        return None, attn_forward_method, forward_batch, inner_state

    def forward_core(self, intermediate_state):
        hidden_states, attn_forward_method, forward_batch, inner_state = (
            intermediate_state
        )
        if inner_state is None:
            return hidden_states

        if attn_forward_method == AttnForwardMethod.MHA:
            return self.forward_normal_core(*inner_state)
        elif attn_forward_method == AttnForwardMethod.MHA_CHUNKED_KV:
            return self.forward_normal_chunked_kv_core(*inner_state)
        elif attn_forward_method == AttnForwardMethod.MLA:
            return self.forward_absorb_core(*inner_state)
        elif attn_forward_method == AttnForwardMethod.NPU_MLA_SPARSE:
            return self.forward_npu_sparse_core(*inner_state)
        elif attn_forward_method == AttnForwardMethod.MLA_FUSED_ROPE:
            return self.forward_absorb_fused_mla_rope_core(*inner_state)
        elif attn_forward_method == AttnForwardMethod.MLA_FUSED_ROPE_CPU:
            return self.forward_absorb_fused_mla_rope_cpu_core(*inner_state)
        else:
            raise NotImplementedError

    def forward_normal_prepare(
        self,
        positions: torch.Tensor,
        hidden_states: torch.Tensor,
        forward_batch: ForwardBatch,
        zero_allocator: BumpAllocator,
    ):
        if self.q_lora_rank is not None:
            q, latent_cache = self.fused_qkv_a_proj_with_mqa(hidden_states)[0].split(
                [self.q_lora_rank, self.kv_lora_rank + self.qk_rope_head_dim], dim=-1
            )
            q = self.q_a_layernorm(q)
            q = self.q_b_proj(q)[0].view(-1, self.num_local_heads, self.qk_head_dim)
        else:
            q = self.q_proj(hidden_states)[0].view(
                -1, self.num_local_heads, self.qk_head_dim
            )
            latent_cache = self.kv_a_proj_with_mqa(hidden_states)[0]

        _, q_pe = q.split([self.qk_nope_head_dim, self.qk_rope_head_dim], dim=-1)
        kv_a, _ = latent_cache.split([self.kv_lora_rank, self.qk_rope_head_dim], dim=-1)
        latent_cache = latent_cache.unsqueeze(1)
        kv_a = self.kv_a_layernorm(kv_a)
        kv = self.kv_b_proj(kv_a)[0]
        kv = kv.view(-1, self.num_local_heads, self.qk_nope_head_dim + self.v_head_dim)
        k_nope = kv[..., : self.qk_nope_head_dim]
        v = kv[..., self.qk_nope_head_dim :]
        k_pe = latent_cache[:, :, self.kv_lora_rank :]
        q_pe, k_pe = self.rotary_emb(positions, q_pe, k_pe)
        q[..., self.qk_nope_head_dim :] = q_pe
        k = torch.empty_like(q)

        # Temporary for DeepSeek V3/R1 only, but can generalize if needed
        if (
            _is_cuda
            and (self.num_local_heads == 128)
            and (self.qk_nope_head_dim == 128)
            and (self.qk_rope_head_dim == 64)
        ):
            concat_mla_k(k=k, k_nope=k_nope, k_rope=k_pe)
        else:
            k[..., : self.qk_nope_head_dim] = k_nope
            k[..., self.qk_nope_head_dim :] = k_pe

        if not _is_npu:
            latent_cache[:, :, : self.kv_lora_rank] = kv_a.unsqueeze(1)
            latent_cache[:, :, self.kv_lora_rank :] = k_pe

            # Save latent cache
            forward_batch.token_to_kv_pool.set_kv_buffer(
                self.attn_mha, forward_batch.out_cache_loc, latent_cache, None
            )
        else:
            # To reduce a time-costing split operation
            forward_batch.token_to_kv_pool.set_kv_buffer(
                self.attn_mha, forward_batch.out_cache_loc, kv_a.unsqueeze(1), k_pe
            )

        return q, k, v, forward_batch

    def forward_normal_core(self, q, k, v, forward_batch):
        attn_output = self.attn_mha(q, k, v, forward_batch, save_kv_cache=False)
        attn_output = attn_output.reshape(-1, self.num_local_heads * self.v_head_dim)
        output, _ = self.o_proj(attn_output)
        return output

    def _fuse_rope_for_trtllm_mla(self, forward_batch: ForwardBatch) -> bool:
        """
        Check if we should skip rope and do fused rope+quantize for TRTLLM MLA decode in fp8_e4m3 path.
        """
        return (
            self.current_attention_backend == "trtllm_mla"
            and (
                forward_batch.forward_mode.is_decode_or_idle()
                or forward_batch.forward_mode.is_target_verify()
            )
            and forward_batch.attn_backend.data_type == torch.float8_e4m3fn
        )

    def forward_absorb_prepare(
        self,
        positions: torch.Tensor,
        hidden_states: torch.Tensor,
        forward_batch: ForwardBatch,
        zero_allocator: BumpAllocator,
    ):
        from sglang.srt.model_executor.cuda_graph_runner import get_is_capture_mode

        q_lora = None
        if self.q_lora_rank is not None:
            if (
                (not isinstance(hidden_states, tuple))
                and hidden_states.shape[0] <= 16
                and self.use_min_latency_fused_a_gemm
            ):
                fused_qkv_a_proj_out = dsv3_fused_a_gemm(
                    hidden_states, self.fused_qkv_a_proj_with_mqa.weight.T
                )
            else:
                fused_qkv_a_proj_out = self.fused_qkv_a_proj_with_mqa(hidden_states)[0]
            q, latent_cache = fused_qkv_a_proj_out.split(
                [self.q_lora_rank, self.kv_lora_rank + self.qk_rope_head_dim], dim=-1
            )
            k_nope = latent_cache[..., : self.kv_lora_rank]

            # overlap qk norm
            if self.alt_stream is not None and get_is_capture_mode():
                current_stream = torch.cuda.current_stream()
                self.alt_stream.wait_stream(current_stream)
                q = self.q_a_layernorm(q)
                with torch.cuda.stream(self.alt_stream):
                    k_nope = self.kv_a_layernorm(k_nope)
                current_stream.wait_stream(self.alt_stream)
            else:
                if _use_aiter_gfx95 and self.q_b_proj.weight.dtype == torch.uint8:
                    q, k_nope = fused_rms_mxfp4_quant(
                        q,
                        self.q_a_layernorm.weight,
                        self.q_a_layernorm.variance_epsilon,
                        k_nope,
                        self.kv_a_layernorm.weight,
                        self.kv_a_layernorm.variance_epsilon,
                    )
                else:
                    q = self.q_a_layernorm(q)
                    k_nope = self.kv_a_layernorm(k_nope)

            # q_lora needed by indexer
            if self.use_nsa:
                q_lora = q

            k_nope = k_nope.unsqueeze(1)
            q = self.q_b_proj(q)[0].view(-1, self.num_local_heads, self.qk_head_dim)
        else:
            q = self.q_proj(hidden_states)[0].view(
                -1, self.num_local_heads, self.qk_head_dim
            )
            latent_cache = self.kv_a_proj_with_mqa(hidden_states)[0]
            k_nope = latent_cache[..., : self.kv_lora_rank]
            k_nope = self.kv_a_layernorm(k_nope).unsqueeze(1)

        q_nope, q_pe = q.split([self.qk_nope_head_dim, self.qk_rope_head_dim], dim=-1)
        k_pe = latent_cache[..., self.kv_lora_rank :].unsqueeze(1)

        if self.use_deep_gemm_bmm:
            q_nope_val, q_nope_scale, masked_m, expected_m, aligned_m = (
                per_token_group_quant_mla_deep_gemm_masked_fp8(q_nope.transpose(0, 1))
            )
            q_nope_out = q_nope.new_empty(
                (self.num_local_heads, aligned_m, self.kv_lora_rank)
            )
            deep_gemm_wrapper.grouped_gemm_nt_f8f8bf16_masked(
                (q_nope_val, q_nope_scale),
                (self.w_kc, self.w_scale_k),
                q_nope_out,
                masked_m,
                expected_m,
            )
            q_nope_out = q_nope_out[:, :expected_m, :]
        elif _is_hip:
            # TODO(haishaw): add bmm_fp8 to ROCm
            if _use_aiter_gfx95 and self.w_kc.dtype == torch.uint8:
                x = q_nope.transpose(0, 1)
                q_nope_out = torch.empty(
                    x.shape[0],
                    x.shape[1],
                    self.w_kc.shape[2],
                    device=x.device,
                    dtype=torch.bfloat16,
                )
                batched_gemm_afp4wfp4_pre_quant(
                    x,
                    self.w_kc.transpose(-2, -1),
                    self.w_scale_k.transpose(-2, -1),
                    torch.bfloat16,
                    q_nope_out,
                )
            else:
                q_nope_out = torch.bmm(
                    q_nope.to(torch.bfloat16).transpose(0, 1),
                    self.w_kc.to(torch.bfloat16) * self.w_scale,
                )
        elif self.w_kc.dtype == torch.float8_e4m3fn:
            q_nope_val, q_nope_scale = per_tensor_quant_mla_fp8(
                q_nope.transpose(0, 1),
                zero_allocator.allocate(1),
            )
            q_nope_out = bmm_fp8(
                q_nope_val, self.w_kc, q_nope_scale, self.w_scale, torch.bfloat16
            )
        else:
            q_nope_out = torch.bmm(q_nope.transpose(0, 1), self.w_kc)

        q_nope_out = q_nope_out.transpose(0, 1)

        if not self._fuse_rope_for_trtllm_mla(forward_batch) and (
            not _use_aiter or not _is_gfx95_supported or self.use_nsa
        ):
            q_pe, k_pe = self.rotary_emb(positions, q_pe, k_pe)

        topk_indices = None
        if q_lora is not None:
            topk_indices = self.indexer(
                x=hidden_states,
                q_lora=q_lora,
                positions=positions,
                forward_batch=forward_batch,
                layer_id=self.layer_id,
            )

        return (
            q_pe,
            k_pe,
            q_nope_out,
            k_nope,
            forward_batch,
            zero_allocator,
            positions,
            topk_indices,
        )

    def forward_absorb_core(
        self,
        q_pe,
        k_pe,
        q_nope_out,
        k_nope,
        forward_batch,
        zero_allocator,
        positions,
        topk_indices,
    ):
        if self.current_attention_backend in FORWARD_ABSORB_CORE_ATTENTION_BACKENDS:
            extra_args = {}
            if self._fuse_rope_for_trtllm_mla(forward_batch):
                extra_args = {
                    "cos_sin_cache": self.rotary_emb.cos_sin_cache,
                    "is_neox": self.rotary_emb.is_neox_style,
                }

            attn_output = self.attn_mqa(
                q_nope_out,
                k_nope,
                k_nope,
                forward_batch,
                q_rope=q_pe,
                k_rope=k_pe,
                **extra_args,
                **(dict(topk_indices=topk_indices) if topk_indices is not None else {}),
            )
        else:
            if _use_aiter_gfx95:
                cos = self.rotary_emb.cos_cache
                sin = self.rotary_emb.sin_cache
                q, k = fused_qk_rope_cat(
                    q_nope_out,
                    q_pe,
                    k_nope,
                    k_pe,
                    positions,
                    cos,
                    sin,
                    self.rotary_emb.is_neox_style,
                )
            else:
                q = torch.cat([q_nope_out, q_pe], dim=-1)
                k = torch.cat([k_nope, k_pe], dim=-1)

            attn_output = self.attn_mqa(
                q,
                k,
                k_nope,
                forward_batch,
                **(dict(topk_indices=topk_indices) if topk_indices is not None else {}),
            )
        attn_output = attn_output.view(-1, self.num_local_heads, self.kv_lora_rank)

        if self.use_deep_gemm_bmm:
            attn_output_val, attn_output_scale, masked_m, expected_m, aligned_m = (
                per_token_group_quant_mla_deep_gemm_masked_fp8(
                    attn_output.transpose(0, 1)
                )
            )
            attn_bmm_output = attn_output.new_empty(
                (self.num_local_heads, aligned_m, self.v_head_dim)
            )
            deep_gemm_wrapper.grouped_gemm_nt_f8f8bf16_masked(
                (attn_output_val, attn_output_scale),
                (self.w_vc, self.w_scale_v),
                attn_bmm_output,
                masked_m,
                expected_m,
            )
            attn_bmm_output = (
                attn_bmm_output[:, :expected_m, :].transpose(0, 1).flatten(1, 2)
            )
        elif _is_hip:
            # TODO(haishaw): add bmm_fp8 to ROCm
            if _use_aiter_gfx95 and self.w_vc.dtype == torch.uint8:
                x = attn_output.transpose(0, 1)
                attn_bmm_output = torch.empty(
                    x.shape[0],
                    x.shape[1],
                    self.w_vc.shape[2],
                    device=x.device,
                    dtype=torch.bfloat16,
                )
                batched_gemm_afp4wfp4_pre_quant(
                    x,
                    self.w_vc.transpose(-2, -1),
                    self.w_scale_v.transpose(-2, -1),
                    torch.bfloat16,
                    attn_bmm_output,
                )
            else:
                attn_bmm_output = torch.bmm(
                    attn_output.to(torch.bfloat16).transpose(0, 1),
                    self.w_vc.to(torch.bfloat16) * self.w_scale,
                )

            if self.o_proj.weight.dtype == torch.uint8:
                attn_bmm_output = attn_bmm_output.transpose(0, 1)
                attn_bmm_output = fused_flatten_mxfp4_quant(attn_bmm_output)
            else:
                attn_bmm_output = attn_bmm_output.transpose(0, 1).flatten(1, 2)

        elif self.w_vc.dtype == torch.float8_e4m3fn:
            attn_output_val, attn_output_scale = per_tensor_quant_mla_fp8(
                attn_output.transpose(0, 1),
                zero_allocator.allocate(1),
            )
            attn_bmm_output = bmm_fp8(
                attn_output_val,
                self.w_vc,
                attn_output_scale,
                self.w_scale,
                torch.bfloat16,
            )
            attn_bmm_output = attn_bmm_output.transpose(0, 1).flatten(1, 2)
        else:
            attn_bmm_output = torch.empty(
                (attn_output.shape[0], self.num_local_heads * self.v_head_dim),
                dtype=attn_output.dtype,
                device=attn_output.device,
            )
            torch.bmm(
                attn_output.transpose(0, 1),
                self.w_vc,
                out=attn_bmm_output.view(
                    -1, self.num_local_heads, self.v_head_dim
                ).transpose(0, 1),
            )
        output, _ = self.o_proj(attn_bmm_output)

        return output

    def forward_npu_sparse_prepare(
        self,
        positions: torch.Tensor,
        hidden_states: torch.Tensor,
        forward_batch: ForwardBatch,
        zero_allocator: BumpAllocator,
    ):
        """
        Reuse `self.q_lora_rank is not None` branch from forward_absorb_prepare
        """
        if self.is_mla_preprocess_enabled and forward_batch.forward_mode.is_decode():
            if self.mla_preprocess is None:
                self.mla_preprocess = NPUFusedMLAPreprocess(
                    self.fused_qkv_a_proj_with_mqa,
                    self.q_a_layernorm,
                    self.kv_a_layernorm,
                    self.q_b_proj,
                    self.w_kc,
                    self.rotary_emb,
                    self.layer_id,
                    self.num_local_heads,
                    self.qk_nope_head_dim,
                    self.qk_rope_head_dim,
                )
            (
                q_pe,
                k_pe,
                q_nope_out,
                k_nope,
                forward_batch,
                zero_allocator,
                positions,
            ) = self.mla_preprocess.forward(
                positions, hidden_states, forward_batch, zero_allocator
            )

            fused_qkv_a_proj_out = self.fused_qkv_a_proj_with_mqa(hidden_states)[0]
            q, _ = fused_qkv_a_proj_out.split(
                [self.q_lora_rank, self.kv_lora_rank + self.qk_rope_head_dim], dim=-1
            )
            q_lora = self.q_a_layernorm(q)
        else:
            from sglang.srt.model_executor.cuda_graph_runner import get_is_capture_mode

            if (
                (not isinstance(hidden_states, tuple))
                and hidden_states.shape[0] <= 16
                and self.use_min_latency_fused_a_gemm
            ):
                fused_qkv_a_proj_out = dsv3_fused_a_gemm(
                    hidden_states, self.fused_qkv_a_proj_with_mqa.weight.T
                )
            else:
                fused_qkv_a_proj_out = self.fused_qkv_a_proj_with_mqa(hidden_states)[0]
            q, latent_cache = fused_qkv_a_proj_out.split(
                [self.q_lora_rank, self.kv_lora_rank + self.qk_rope_head_dim], dim=-1
            )
            k_nope = latent_cache[..., : self.kv_lora_rank]

            # overlap qk norm
            if self.alt_stream is not None and get_is_capture_mode():
                current_stream = torch.cuda.current_stream()
                self.alt_stream.wait_stream(current_stream)
                q = self.q_a_layernorm(q)
                with torch.cuda.stream(self.alt_stream):
                    k_nope = self.kv_a_layernorm(k_nope)
                current_stream.wait_stream(self.alt_stream)
            else:
                if _use_aiter_gfx95 and self.q_b_proj.weight.dtype == torch.uint8:
                    q, k_nope = fused_rms_mxfp4_quant(
                        q,
                        self.q_a_layernorm.weight,
                        self.q_a_layernorm.variance_epsilon,
                        k_nope,
                        self.kv_a_layernorm.weight,
                        self.kv_a_layernorm.variance_epsilon,
                    )
                else:
                    q = self.q_a_layernorm(q)
                    k_nope = self.kv_a_layernorm(k_nope)

            q_lora = q.clone()  # required for topk_indices
            k_nope = k_nope.unsqueeze(1)
            q = self.q_b_proj(q)[0].view(-1, self.num_local_heads, self.qk_head_dim)

            q_nope, q_pe = q.split(
                [self.qk_nope_head_dim, self.qk_rope_head_dim], dim=-1
            )
            k_pe = latent_cache[..., self.kv_lora_rank :].unsqueeze(1)

            if self.use_deep_gemm_bmm:
                q_nope_val, q_nope_scale, masked_m, expected_m, aligned_m = (
                    per_token_group_quant_mla_deep_gemm_masked_fp8(
                        q_nope.transpose(0, 1)
                    )
                )
                q_nope_out = q_nope.new_empty(
                    (self.num_local_heads, aligned_m, self.kv_lora_rank)
                )
                deep_gemm_wrapper.grouped_gemm_nt_f8f8bf16_masked(
                    (q_nope_val, q_nope_scale),
                    (self.w_kc, self.w_scale_k),
                    q_nope_out,
                    masked_m,
                    expected_m,
                )
                q_nope_out = q_nope_out[:, :expected_m, :]
            elif _is_hip:
                # TODO(haishaw): add bmm_fp8 to ROCm
                if _use_aiter_gfx95 and self.w_kc.dtype == torch.uint8:
                    x = q_nope.transpose(0, 1)
                    q_nope_out = torch.empty(
                        x.shape[0],
                        x.shape[1],
                        self.w_kc.shape[2],
                        device=x.device,
                        dtype=torch.bfloat16,
                    )
                    batched_gemm_afp4wfp4_pre_quant(
                        x,
                        self.w_kc.transpose(-2, -1),
                        self.w_scale_k.transpose(-2, -1),
                        torch.bfloat16,
                        q_nope_out,
                    )
                else:
                    q_nope_out = torch.bmm(
                        q_nope.to(torch.bfloat16).transpose(0, 1),
                        self.w_kc.to(torch.bfloat16) * self.w_scale,
                    )
            elif self.w_kc.dtype == torch.float8_e4m3fn:
                q_nope_val, q_nope_scale = per_tensor_quant_mla_fp8(
                    q_nope.transpose(0, 1),
                    zero_allocator.allocate(1),
                )
                q_nope_out = bmm_fp8(
                    q_nope_val, self.w_kc, q_nope_scale, self.w_scale, torch.bfloat16
                )
            else:
                q_nope_out = torch.bmm(q_nope.transpose(0, 1), self.w_kc)

            q_nope_out = q_nope_out.transpose(0, 1)

            if not self._fuse_rope_for_trtllm_mla(forward_batch) and (
                not _use_aiter or not _is_gfx95_supported
            ):
                q_pe, k_pe = self.rotary_emb(positions, q_pe, k_pe)

        # TODO: multi-stream indexer
        topk_indices = self.indexer(
            hidden_states, q_lora, positions, forward_batch, self.layer_id
        )

        return (
            q_pe,
            k_pe,
            q_nope_out,
            k_nope,
            topk_indices,
            forward_batch,
            zero_allocator,
            positions,
        )

    def forward_npu_sparse_core(
        self,
        q_pe,
        k_pe,
        q_nope_out,
        k_nope,
        topk_indices,
        forward_batch,
        zero_allocator,
        positions,
    ):
        attn_output = self.attn_mqa(
            q_nope_out.contiguous(),
            k_nope.contiguous(),
            k_nope.contiguous(),
            forward_batch,
            save_kv_cache=True,  # False if forward_batch.forward_mode.is_extend() else True,
            q_rope=q_pe.contiguous(),
            k_rope=k_pe.contiguous(),
            topk_indices=topk_indices,
        )
        attn_output = attn_output.view(-1, self.num_local_heads, self.kv_lora_rank)

        attn_bmm_output = torch.empty(
            (attn_output.shape[0], self.num_local_heads, self.v_head_dim),
            dtype=attn_output.dtype,
            device=attn_output.device,
        )

        if not forward_batch.forward_mode.is_decode():
            attn_output = attn_output.transpose(0, 1)
            torch.bmm(
                attn_output,
                self.w_vc,
                out=attn_bmm_output.view(
                    -1, self.num_local_heads, self.v_head_dim
                ).transpose(0, 1),
            )
        else:
            attn_output = attn_output.contiguous()
            torch.ops.npu.batch_matmul_transpose(
                attn_output, self.w_vc, attn_bmm_output
            )

        attn_bmm_output = attn_bmm_output.reshape(
            -1, self.num_local_heads * self.v_head_dim
        )

        output, _ = self.o_proj(attn_bmm_output)
        return output

    def forward_absorb_fused_mla_rope_prepare(
        self,
        positions: torch.Tensor,
        hidden_states: torch.Tensor,
        forward_batch: ForwardBatch,
        zero_allocator: BumpAllocator,
    ):
        enable_rope_fusion = (
            os.getenv("SGLANG_FUSED_MLA_ENABLE_ROPE_FUSION", "1") == "1"
        )
        q_len = hidden_states.shape[0]
        q_input = hidden_states.new_empty(
            q_len, self.num_local_heads, self.kv_lora_rank + self.qk_rope_head_dim
        )
        if self.q_lora_rank is not None:
            q, latent_cache = self.fused_qkv_a_proj_with_mqa(hidden_states)[0].split(
                [self.q_lora_rank, self.kv_lora_rank + self.qk_rope_head_dim], dim=-1
            )
            q = self.q_a_layernorm(q)
            q = self.q_b_proj(q)[0].view(-1, self.num_local_heads, self.qk_head_dim)
        else:
            q = self.q_proj(hidden_states)[0].view(
                -1, self.num_local_heads, self.qk_head_dim
            )
            latent_cache = self.kv_a_proj_with_mqa(hidden_states)[0]
        q_nope, q_pe = q.split([self.qk_nope_head_dim, self.qk_rope_head_dim], dim=-1)

        if _is_hip:
            # TODO(haishaw): add bmm_fp8 to ROCm
            q_nope_out = torch.bmm(
                q_nope.to(torch.bfloat16).transpose(0, 1),
                self.w_kc.to(torch.bfloat16) * self.w_scale,
            )
        elif self.w_kc.dtype == torch.float8_e4m3fn:
            q_nope_val, q_nope_scale = per_tensor_quant_mla_fp8(
                q_nope.transpose(0, 1),
                zero_allocator.allocate(1),
                dtype=torch.float8_e4m3fn,
            )
            q_nope_out = bmm_fp8(
                q_nope_val, self.w_kc, q_nope_scale, self.w_scale, torch.bfloat16
            )
        else:
            q_nope_out = torch.bmm(q_nope.transpose(0, 1), self.w_kc)
        q_input[..., : self.kv_lora_rank] = q_nope_out.transpose(0, 1)
        v_input = latent_cache[..., : self.kv_lora_rank]
        v_input = self.kv_a_layernorm(v_input.contiguous()).unsqueeze(1)
        k_input = latent_cache.unsqueeze(1)
        k_input[..., : self.kv_lora_rank] = v_input

        if not enable_rope_fusion:
            k_pe = k_input[..., self.kv_lora_rank :]
            q_pe, k_pe = self.rotary_emb(positions, q_pe, k_pe)
            q_input[..., self.kv_lora_rank :] = q_pe
            k_input[..., self.kv_lora_rank :] = k_pe
            k_pe_output = None
        else:
            k_pe_output = torch.empty_like(k_input[..., self.kv_lora_rank :])

        q_input[..., self.kv_lora_rank :] = q_pe

        # attn_output = self.attn_mqa(q_input, k_input, v_input, forward_batch)
        # Use Fused ROPE with use_rope=OFF.
        attn_output = torch.empty(
            (q_len, self.num_local_heads, self.kv_lora_rank),
            dtype=q.dtype,
            device=q.device,
        )
        attn_logits, _, kv_indptr, kv_indices, _, _, _ = (
            forward_batch.attn_backend.forward_metadata
        )
        cos_sin_cache = self.rotary_emb.cos_sin_cache
        num_kv_split = forward_batch.attn_backend.num_kv_splits
        sm_scale = self.attn_mqa.scaling
        if attn_logits is None:
            attn_logits = torch.empty(
                (
                    forward_batch.batch_size,
                    self.num_local_heads,
                    num_kv_split,
                    self.kv_lora_rank + 1,
                ),
                dtype=torch.float32,
                device=q.device,
            )

        # save current latent cache.
        forward_batch.token_to_kv_pool.set_kv_buffer(
            self.attn_mqa, forward_batch.out_cache_loc, k_input, None
        )
        key_cache_buf = forward_batch.token_to_kv_pool.get_key_buffer(
            self.attn_mqa.layer_id
        )
        val_cache_buf = key_cache_buf[..., : self.kv_lora_rank]

        return (
            q_input,
            key_cache_buf,
            val_cache_buf,
            attn_output,
            kv_indptr,
            kv_indices,
            k_pe_output,
            cos_sin_cache,
            positions,
            attn_logits,
            num_kv_split,
            sm_scale,
            enable_rope_fusion,
            k_input,
            forward_batch,
            zero_allocator,
        )

    def forward_absorb_fused_mla_rope_cpu_prepare(
        self,
        positions: torch.Tensor,
        hidden_states: torch.Tensor,
        forward_batch: ForwardBatch,
        zero_allocator: BumpAllocator,
    ):
        assert self.q_lora_rank is not None and use_intel_amx_backend(
            self
        ), "forward_absorb_fused_mla_rope_cpu_prepare requires q_lora_rank is not None and use_intel_amx_backend"

        q_input, k_input, v_input = (
            torch.ops.sgl_kernel.qkv_proj_with_rope_fused_weight(
                hidden_states,
                self.fused_qkv_a_proj_with_mqa.weight,
                self.q_b_proj.weight,
                self.w_kc,
                self.q_a_layernorm.weight,
                self.kv_a_layernorm.weight,
                positions,
                self.rotary_emb.cos_sin_cache,
                self.kv_a_layernorm.variance_epsilon,
                self.qkv_proj_with_rope_is_int8,
                self.qkv_proj_with_rope_is_fp8,
                (
                    self.fused_qkv_a_proj_with_mqa.weight_scale
                    if self.qkv_proj_with_rope_is_int8
                    else (
                        self.fused_qkv_a_proj_with_mqa.weight_scale_inv
                        if self.qkv_proj_with_rope_is_fp8
                        else None
                    )
                ),
                (
                    self.q_b_proj.weight_scale
                    if self.qkv_proj_with_rope_is_int8
                    else (
                        self.q_b_proj.weight_scale_inv
                        if self.qkv_proj_with_rope_is_fp8
                        else None
                    )
                ),
                True,  # is_vnni
                self.weight_block_size,
                self.q_lora_rank,
                self.kv_lora_rank,
                self.qk_rope_head_dim,
            )
        )
        return (q_input, k_input, v_input, forward_batch, zero_allocator)

    def forward_absorb_fused_mla_rope_core(
        self,
        q_input,
        key_cache_buf,
        val_cache_buf,
        attn_output,
        kv_indptr,
        kv_indices,
        k_pe_output,
        cos_sin_cache,
        positions,
        attn_logits,
        num_kv_split,
        sm_scale,
        enable_rope_fusion,
        k_input,
        forward_batch,
        zero_allocator,
    ):
        decode_attention_fwd_grouped_rope(
            q_input,
            key_cache_buf,
            val_cache_buf,
            attn_output,
            kv_indptr,
            kv_indices,
            k_pe_output,
            self.kv_lora_rank,
            self.rotary_emb.rotary_dim,
            cos_sin_cache,
            positions,
            attn_logits,
            num_kv_split,
            sm_scale,
            logit_cap=self.attn_mqa.logit_cap,
            use_rope=enable_rope_fusion,
            is_neox_style=self.rotary_emb.is_neox_style,
        )

        if enable_rope_fusion:
            k_input[..., self.kv_lora_rank :] = k_pe_output
            forward_batch.token_to_kv_pool.set_kv_buffer(
                self.attn_mqa, forward_batch.out_cache_loc, k_input, None
            )

        attn_output = attn_output.view(-1, self.num_local_heads, self.kv_lora_rank)

        if _is_hip:
            # TODO(haishaw): add bmm_fp8 to ROCm
            attn_bmm_output = torch.bmm(
                attn_output.to(torch.bfloat16).transpose(0, 1),
                self.w_vc.to(torch.bfloat16) * self.w_scale,
            )
        elif self.w_vc.dtype == torch.float8_e4m3fn:
            attn_output_val, attn_output_scale = per_tensor_quant_mla_fp8(
                attn_output.transpose(0, 1),
                zero_allocator.allocate(1),
                dtype=torch.float8_e4m3fn,
            )
            attn_bmm_output = bmm_fp8(
                attn_output_val,
                self.w_vc,
                attn_output_scale,
                self.w_scale,
                torch.bfloat16,
            )
        else:
            attn_bmm_output = torch.bmm(attn_output.transpose(0, 1), self.w_vc)
        attn_output = attn_bmm_output.transpose(0, 1).flatten(1, 2)
        output, _ = self.o_proj(attn_output)

        return output

    def forward_absorb_fused_mla_rope_cpu_core(
        self, q_input, k_input, v_input, forward_batch, zero_allocator
    ):
        assert self.q_lora_rank is not None and use_intel_amx_backend(
            self
        ), "forward_absorb_fused_mla_rope_cpu_core requires q_lora_rank is not None and use_intel_amx_backend"

        attn_output = self.attn_mqa(q_input, k_input, v_input, forward_batch)
        attn_output = attn_output.view(-1, self.num_local_heads, self.kv_lora_rank)

        # [Note] Align shapes of bmm inputs.
        # Shapes of inputs:
        #   q_nope: [M, B, K]
        #   original self.w_kc: [B, K, N]
        #   current self.w_kc (which has been converted in PackWeightMethod): [B, N, K]

        # Shapes of inputs to sgl_kernel.cpu.bmm:
        #   out: [B, M, N]
        #   mat1: [B, M, K]
        #   mat2: [B, N, K]
        B = self.w_vc.size(0)
        N = self.w_vc.size(1)
        M = attn_output.size(0)
        output = torch.empty([M, int(B * N)], dtype=attn_output.dtype)
        attn_bmm_output = output.view([M, B, N]).transpose_(0, 1)
        torch.ops.sgl_kernel.bmm_cpu(
            attn_bmm_output,
            attn_output.transpose(0, 1),
            self.w_vc,
            True,  # is_vnni
            None,  # scale
        )
        attn_output = output
        output, _ = self.o_proj(attn_output)

        return output

    def _chunked_prefix_attn_mha(
        self,
        q: torch.Tensor,
        accum_output: torch.Tensor,
        accum_lse: torch.Tensor,
        forward_batch: ForwardBatch,
    ) -> torch.Tensor:

        assert forward_batch.num_prefix_chunks is not None
        for i in range(forward_batch.num_prefix_chunks):
            forward_batch.set_prefix_chunk_idx(i)

            # Fetch latent cache from memory pool with precomputed chunked kv indices
            latent_cache_buf = forward_batch.token_to_kv_pool.get_key_buffer(
                self.attn_mha.layer_id
            )
            latent_cache = (
                latent_cache_buf[forward_batch.prefix_chunk_kv_indices[i]]
                .contiguous()
                .to(q.dtype)
            )

            kv_a_normed, k_pe = latent_cache.split(
                [self.kv_lora_rank, self.qk_rope_head_dim], dim=-1
            )
            kv_a_normed = kv_a_normed.squeeze(1).contiguous()
            kv = self.kv_b_proj(kv_a_normed)[0]
            kv = kv.view(
                -1, self.num_local_heads, self.qk_nope_head_dim + self.v_head_dim
            )
            v = kv[..., self.qk_nope_head_dim :]
            k_nope = kv[..., : self.qk_nope_head_dim]

            k = torch.empty(
                (
                    k_nope.shape[0],
                    self.num_local_heads,
                    self.qk_nope_head_dim + self.qk_rope_head_dim,
                ),
                dtype=v.dtype,
                device=v.device,
            )
            k[..., : self.qk_nope_head_dim] = k_nope
            k[..., self.qk_nope_head_dim :] = k_pe

            output, lse = self.attn_mha(q, k, v, forward_batch, save_kv_cache=False)
            tmp_output = torch.empty_like(accum_output)
            tmp_lse = torch.empty_like(accum_lse)
            merge_state_v2(output, lse, accum_output, accum_lse, tmp_output, tmp_lse)
            accum_output, accum_lse = tmp_output, tmp_lse
            del kv, k, v, output, lse, tmp_output, tmp_lse

        return accum_output

    def forward_normal_chunked_kv_prepare(
        self,
        positions: torch.Tensor,
        hidden_states: torch.Tensor,
        forward_batch: ForwardBatch,
        zero_allocator: BumpAllocator,
    ):
        # In normal mha, the k and v tensors will become overly large when the prefix length is long.
        # To avoid this, we split the kv cache into chunks and process them one after another.
        # Since mha is compute friendly, the for loop induced here will not introduce significant overhead.
        # The top comments in https://github.com/vllm-project/vllm/blob/main/vllm/v1/attention/backends/mla/common.py
        # will be helpful for understanding the purpose of this function.

        # First do normal mha forward to get output for extended part
        return self.forward_normal_prepare(
            positions, hidden_states, forward_batch, zero_allocator
        )

    def forward_normal_chunked_kv_core(self, q, k, v, forward_batch):
        has_extend_prefix = any(forward_batch.extend_prefix_lens_cpu)
        # Only initialize the info once
        if has_extend_prefix and forward_batch.num_prefix_chunks is None:
            forward_batch.prepare_chunked_prefix_cache_info(q.device)
            if hasattr(forward_batch.attn_backend, "init_mha_chunk_metadata"):
                forward_batch.attn_backend.init_mha_chunk_metadata(forward_batch)

        forward_batch.mha_return_lse = has_extend_prefix
        # Do mha for extended part without prefix
        forward_batch.set_attn_attend_prefix_cache(False)
        attn_output = self.attn_mha(q, k, v, forward_batch, save_kv_cache=False)

        # Do mha attention with chunked prefix cache if there are any sequence with prefix
        if has_extend_prefix:
            attn_output, lse = attn_output
            forward_batch.set_attn_attend_prefix_cache(True)
            attn_output = self._chunked_prefix_attn_mha(
                q=q,
                accum_output=attn_output,
                accum_lse=lse,
                forward_batch=forward_batch,
            )

        attn_output = attn_output.reshape(-1, self.num_local_heads * self.v_head_dim)
        output, _ = self.o_proj(attn_output)
        return output


class DeepseekV2DecoderLayer(nn.Module):

    def __init__(
        self,
        config: PretrainedConfig,
        layer_id: int,
        quant_config: Optional[QuantizationConfig] = None,
        is_nextn: bool = False,
        prefix: str = "",
        alt_stream: Optional[torch.cuda.Stream] = None,
    ) -> None:
        super().__init__()
        self.hidden_size = config.hidden_size
        self.config = config
        rope_theta = getattr(config, "rope_theta", 10000)
        rope_scaling = getattr(config, "rope_scaling", None)
        max_position_embeddings = getattr(config, "max_position_embeddings", 8192)
        self.speculative_algorithm = global_server_args_dict["speculative_algorithm"]
        self.layer_id = layer_id
        self.is_nextn = is_nextn
        self.self_attn = DeepseekV2AttentionMLA(
            config=config,
            hidden_size=self.hidden_size,
            num_heads=config.num_attention_heads,
            qk_nope_head_dim=config.qk_nope_head_dim,
            qk_rope_head_dim=config.qk_rope_head_dim,
            v_head_dim=config.v_head_dim,
            q_lora_rank=(
                config.q_lora_rank if hasattr(config, "q_lora_rank") else None
            ),
            kv_lora_rank=config.kv_lora_rank,
            rope_theta=rope_theta,
            rope_scaling=rope_scaling,
            max_position_embeddings=max_position_embeddings,
            quant_config=quant_config,
            layer_id=layer_id,
            reduce_results=False,
            prefix=add_prefix("self_attn", prefix),
            alt_stream=alt_stream,
        )

        self.is_layer_sparse = self._is_layer_sparse(layer_id, is_nextn=is_nextn)
        is_previous_layer_sparse = self._is_layer_sparse(layer_id - 1, is_nextn=False)

        self.layer_scatter_modes = LayerScatterModes.init_new(
            layer_id=layer_id,
            num_layers=1 if is_nextn else config.num_hidden_layers,
            is_layer_sparse=self.is_layer_sparse,
            is_previous_layer_sparse=is_previous_layer_sparse,
        )

        if self.is_layer_sparse:
            self.mlp = DeepseekV2MoE(
                config=config,
                quant_config=quant_config,
                prefix=add_prefix("mlp", prefix),
                layer_id=self.layer_id,
                alt_stream=alt_stream,
                is_nextn=is_nextn,
            )
        else:
            if enable_moe_dense_fully_dp():
                mlp_tp_rank, mlp_tp_size = 0, 1
            else:
                mlp_tp_rank, mlp_tp_size = None, None
            self.mlp = DeepseekV2MLP(
                hidden_size=config.hidden_size,
                intermediate_size=config.intermediate_size,
                hidden_act=config.hidden_act,
                quant_config=quant_config,
                prefix=add_prefix("mlp", prefix),
                tp_rank=mlp_tp_rank,
                tp_size=mlp_tp_size,
            )

        self.input_layernorm = RMSNorm(config.hidden_size, eps=config.rms_norm_eps)
        self.post_attention_layernorm = RMSNorm(
            config.hidden_size, eps=config.rms_norm_eps
        )

        self.layer_communicator = LayerCommunicator(
            layer_scatter_modes=self.layer_scatter_modes,
            input_layernorm=self.input_layernorm,
            post_attention_layernorm=self.post_attention_layernorm,
            allow_reduce_scatter=True,
            is_last_layer=(
                is_nextn or (self.layer_id == self.config.num_hidden_layers - 1)
            ),
        )

    def _is_layer_sparse(self, layer_id: int, is_nextn: bool) -> bool:
        return is_nextn or (
            self.config.n_routed_experts is not None
            and layer_id >= self.config.first_k_dense_replace
            and layer_id % self.config.moe_layer_freq == 0
        )

    def forward(
        self,
        positions: torch.Tensor,
        hidden_states: torch.Tensor,
        forward_batch: ForwardBatch,
        residual: Optional[torch.Tensor],
        zero_allocator: BumpAllocator,
        gemm_output_zero_allocator: BumpAllocator = None,
    ) -> torch.Tensor:
        quant_format = (
            "mxfp4"
            if _is_gfx95_supported
            and getattr(self.self_attn, "fused_qkv_a_proj_with_mqa", None) is not None
            and getattr(self.self_attn.fused_qkv_a_proj_with_mqa, "weight", None)
            is not None
            and self.self_attn.fused_qkv_a_proj_with_mqa.weight.dtype == torch.uint8
            else ""
        )

        hidden_states, residual = self.layer_communicator.prepare_attn(
            hidden_states,
            residual,
            forward_batch,
            quant_format,
        )

        hidden_states = self.self_attn(
            positions=positions,
            hidden_states=hidden_states,
            forward_batch=forward_batch,
            zero_allocator=zero_allocator,
        )

        hidden_states, residual = self.layer_communicator.prepare_mlp(
            hidden_states, residual, forward_batch
        )

        should_allreduce_fusion = (
            self.layer_communicator.should_fuse_mlp_allreduce_with_next_layer(
                forward_batch
            )
        )

        # For DP with padding, reduce scatter can be used instead of all-reduce.
        use_reduce_scatter = self.layer_communicator.should_use_reduce_scatter(
            forward_batch
        )

        if isinstance(self.mlp, DeepseekV2MLP):
            gemm_output_zero_allocator = None

        hidden_states = self.mlp(
            hidden_states,
            forward_batch,
            should_allreduce_fusion,
            use_reduce_scatter,
            gemm_output_zero_allocator,
        )

        if should_allreduce_fusion:
            hidden_states._sglang_needs_allreduce_fusion = True

        if not should_allreduce_fusion:
            hidden_states, residual = self.layer_communicator.postprocess_layer(
                hidden_states, residual, forward_batch
            )

        return hidden_states, residual

    def op_comm_prepare_attn(
        self,
        state,
        positions: torch.Tensor,
        hidden_states: torch.Tensor,
        forward_batch: ForwardBatch,
        residual: Optional[torch.Tensor],
        zero_allocator: BumpAllocator,
        tbo_subbatch_index: Optional[int] = None,
    ):
        state.hidden_states_after_comm_pre_attn, state.residual_after_input_ln = (
            self.layer_communicator.prepare_attn(hidden_states, residual, forward_batch)
        )
        state.update(
            dict(
                forward_batch=forward_batch,
                positions=positions,
                zero_allocator=zero_allocator,
                tbo_subbatch_index=tbo_subbatch_index,
            )
        )

    def op_comm_prepare_mlp(self, state):
        state.hidden_states_mlp_input, state.residual_after_comm_pre_mlp = (
            self.layer_communicator.prepare_mlp(
                state.pop("hidden_states_after_attn"),
                state.pop("residual_after_input_ln"),
                state.forward_batch,
            )
        )

    def op_mlp(self, state):
        hidden_states = state.pop("hidden_states_mlp_input")
        if not (
            enable_moe_dense_fully_dp()
            and (not self.is_layer_sparse)
            and hidden_states.shape[0] == 0
        ):
            state.hidden_states_mlp_output = self.mlp(
                hidden_states, state.forward_batch
            )
        else:
            state.hidden_states_mlp_output = hidden_states

    def op_comm_postprocess_layer(self, state):
        hidden_states, residual = self.layer_communicator.postprocess_layer(
            state.pop("hidden_states_mlp_output"),
            state.pop("residual_after_comm_pre_mlp"),
            state.forward_batch,
        )

        output = dict(
            positions=state.positions,
            hidden_states=hidden_states,
            residual=residual,
            forward_batch=state.forward_batch,
            zero_allocator=state.zero_allocator,
            tbo_subbatch_index=state.tbo_subbatch_index,
        )

        state.clear(
            expect_keys={
                "positions",
                "forward_batch",
                "zero_allocator",
                "tbo_subbatch_index",
            }
        )
        return output


class DeepseekV2Model(nn.Module):
    fall_back_to_pt_during_load = False

    def __init__(
        self,
        config: PretrainedConfig,
        quant_config: Optional[QuantizationConfig] = None,
        prefix: str = "",
    ) -> None:
        super().__init__()
        self.padding_id = config.pad_token_id
        self.vocab_size = config.vocab_size
        self.first_k_dense_replace = config.first_k_dense_replace
        self.pp_group = get_pp_group()

        if self.pp_group.is_first_rank:
            self.embed_tokens = VocabParallelEmbedding(
                config.vocab_size,
                config.hidden_size,
                enable_tp=not is_dp_attention_enabled(),
            )
        else:
            self.embed_tokens = PPMissingLayer()

        self.alt_stream = torch.cuda.Stream() if _is_cuda else None
        self.layers, self.start_layer, self.end_layer = make_layers(
            config.num_hidden_layers,
            lambda idx, prefix: DeepseekV2DecoderLayer(
                config=config,
                layer_id=idx,
                quant_config=quant_config,
                prefix=prefix,
                alt_stream=self.alt_stream,
            ),
            pp_rank=self.pp_group.rank_in_group,
            pp_size=self.pp_group.world_size,
            prefix=add_prefix("layers", prefix),
            offloader_kwargs=dict(
                submodule_accessor=lambda layer: (
                    layer.mlp.experts
                    if isinstance(layer.mlp, DeepseekV2MoE)
                    else layer.mlp
                ),
                whitelist_param_names_creator=lambda module: (
                    [
                        "w13_weight",
                        "w2_weight",
                        # only for nvfp4
                        *(
                            [
                                "w13_blockscale_swizzled",
                                "w2_blockscale_swizzled",
                            ]
                            if hasattr(module, "w13_blockscale_swizzled")
                            else []
                        ),
                    ]
                    if isinstance(module, FusedMoE)
                    else []
                ),
            ),
        )
        if self.pp_group.is_last_rank:
            self.norm = RMSNorm(config.hidden_size, eps=config.rms_norm_eps)
        else:
            self.norm = PPMissingLayer(return_tuple=True)

        self.gemm_output_zero_allocator_size = 0
        if (
            _use_aiter_gfx95
            and config.n_routed_experts == 256
            and self.embed_tokens.embedding_dim == 7168
        ):
            num_moe_layers = sum(
                [
                    1
                    for i in range(len(self.layers))
                    if isinstance(self.layers[i].mlp, DeepseekV2MoE)
                ]
            )

            allocate_size = 0
            for i in range(len(self.layers)):
                if isinstance(self.layers[i].mlp, DeepseekV2MoE):
                    allocate_size = self.layers[
                        i
                    ].mlp.shared_experts.gate_up_proj.output_size_per_partition
                    break

            self.gemm_output_zero_allocator_size = (
                get_dsv3_gemm_output_zero_allocator_size(
                    config.n_routed_experts,
                    num_moe_layers,
                    allocate_size,
                    self.embed_tokens.embedding_dim,
                )
            )

    def get_input_embeddings(self) -> torch.Tensor:
        return self.embed_tokens

    def forward(
        self,
        input_ids: torch.Tensor,
        positions: torch.Tensor,
        forward_batch: ForwardBatch,
        input_embeds: torch.Tensor = None,
        pp_proxy_tensors: Optional[PPProxyTensors] = None,
    ) -> Union[torch.Tensor, PPProxyTensors]:
        total_num_layers = self.end_layer - self.start_layer
        device = input_embeds.device if input_embeds is not None else input_ids.device
        zero_allocator = BumpAllocator(
            buffer_size=total_num_layers * 2 * (2 if forward_batch.can_run_tbo else 1),
            dtype=torch.float32,
            device=device,
        )

        has_gemm_output_zero_allocator = hasattr(
            self, "gemm_output_zero_allocator_size"
        )

        gemm_output_zero_allocator = (
            BumpAllocator(
                buffer_size=self.gemm_output_zero_allocator_size,
                dtype=torch.float32,
                device=device,
            )
            if has_gemm_output_zero_allocator
            and self.gemm_output_zero_allocator_size > 0
            else None
        )

        if self.pp_group.is_first_rank:
            if input_embeds is None:
                hidden_states = self.embed_tokens(input_ids)
            else:
                hidden_states = input_embeds
            residual = None
        else:
            assert pp_proxy_tensors is not None
            hidden_states = pp_proxy_tensors["hidden_states"]
            residual = pp_proxy_tensors["residual"]

        normal_start_layer = self.start_layer
        normal_end_layer = self.end_layer
        if forward_batch.can_run_tbo:
            if (
                self.first_k_dense_replace > normal_start_layer
                and self.first_k_dense_replace < normal_end_layer
            ):
                normal_end_layer = self.first_k_dense_replace
            elif self.first_k_dense_replace < normal_start_layer:
                normal_end_layer = normal_start_layer = 0

        for i in range(normal_start_layer, normal_end_layer):
            with get_global_expert_distribution_recorder().with_current_layer(i):
                layer = self.layers[i]
                hidden_states, residual = layer(
                    positions,
                    hidden_states,
                    forward_batch,
                    residual,
                    zero_allocator,
                    gemm_output_zero_allocator,
                )

        if normal_end_layer != self.end_layer:
            hidden_states, residual = model_forward_maybe_tbo(
                layers=self.layers[normal_end_layer : self.end_layer],
                enable_tbo=True,
                positions=positions,
                forward_batch=forward_batch,
                hidden_states=hidden_states,
                residual=residual,
                input_data_scatter_mode=self.layers[
                    normal_end_layer - 1
                ].layer_scatter_modes.layer_output_mode,
                zero_allocator=zero_allocator,
            )

        if not self.pp_group.is_last_rank:
            return PPProxyTensors(
                {
                    "hidden_states": hidden_states,
                    "residual": residual,
                }
            )
        else:
            if not forward_batch.forward_mode.is_idle():
                if residual is None:
                    hidden_states = self.norm(hidden_states)
                else:
                    hidden_states, _ = self.norm(hidden_states, residual)
        return hidden_states


class DeepseekV2ForCausalLM(nn.Module):
    # for quark model load
    packed_modules_mapping = {}

    def __init__(
        self,
        config: PretrainedConfig,
        quant_config: Optional[QuantizationConfig] = None,
        prefix: str = "",
    ) -> None:
        super().__init__()

        # for quark model load
        # Fuse q_a_proj and kv_a_proj_with_mqa along output dimension when q_lora_rank is not None
        self.fuse_qkv_a_proj = (
            hasattr(config, "q_lora_rank") and config.q_lora_rank is not None
        )
        if self.fuse_qkv_a_proj:
            self.packed_modules_mapping["fused_qkv_a_proj_with_mqa"] = [
                "q_a_proj",
                "kv_a_proj_with_mqa",
            ]

        self.pp_group = get_pp_group()
        self.config = config
        self.tp_size = get_tensor_model_parallel_world_size()
        self.quant_config = quant_config
        self.determine_num_fused_shared_experts()
        self.model = DeepseekV2Model(
            config, quant_config, prefix=add_prefix("model", prefix)
        )
        self.lm_head = ParallelLMHead(
            config.vocab_size,
            config.hidden_size,
            quant_config=quant_config,
            prefix=add_prefix("lm_head", prefix),
            use_attn_tp_group=global_server_args_dict["enable_dp_lm_head"],
        )
        self.logits_processor = LogitsProcessor(config)

        self._routed_experts_weights_of_layer = LazyValue(
            lambda: {
                layer_id: layer.mlp.get_moe_weights()
                for layer_id, layer in enumerate(self.model.layers)
                if isinstance(layer.mlp, DeepseekV2MoE)
            }
        )

    @property
    def routed_experts_weights_of_layer(self):
        return self._routed_experts_weights_of_layer.value

    def determine_num_fused_shared_experts(
        self, architecture: str = "DeepseekV3ForCausalLM"
    ):
        self.num_fused_shared_experts = 0
        if global_server_args_dict["disable_shared_experts_fusion"]:
            return

        # Only Deepseek V3/R1 can use shared experts fusion optimization now.
        disable_reason = None
        if (
            not _is_cuda
            or torch.cuda.get_device_capability("cuda") < (8, 0)
            or self.config.architectures[0] != architecture
            or self.config.n_routed_experts != 256
            or self.config.n_shared_experts != 1
        ):
            disable_reason = "Only Deepseek V3/R1 on NV-platform with capability >= 80 can use shared experts fusion optimization."
        elif get_moe_expert_parallel_world_size() > 1:
            disable_reason = "Deepseek V3/R1 can not use shared experts fusion optimization under expert parallelism."
        elif self.quant_config.get_name() == "w4afp8":
            disable_reason = "Deepseek V3/R1 W4AFP8 model uses different quant method for routed experts and shared experts."

        if disable_reason is not None:
            global_server_args_dict["disable_shared_experts_fusion"] = True
            self.num_fused_shared_experts = 0
            log_info_on_rank0(
                logger,
                f"{disable_reason} Shared experts fusion optimization is disabled.",
            )
            return

        self.num_fused_shared_experts = self.config.n_shared_experts

    def get_input_embeddings(self) -> nn.Embedding:
        return self.model.embed_tokens

    @torch.no_grad()
    def forward(
        self,
        input_ids: torch.Tensor,
        positions: torch.Tensor,
        forward_batch: ForwardBatch,
        input_embeds: torch.Tensor = None,
        pp_proxy_tensors: Optional[PPProxyTensors] = None,
    ) -> torch.Tensor:
        hidden_states = self.model(
            input_ids, positions, forward_batch, input_embeds, pp_proxy_tensors
        )

        if self.pp_group.is_last_rank:
            return self.logits_processor(
                input_ids, hidden_states, self.lm_head, forward_batch
            )
        else:
            return hidden_states

    @property
    def start_layer(self):
        return self.model.start_layer

    @property
    def end_layer(self):
        return self.model.end_layer

    def post_load_weights(self, is_nextn=False, weight_names=None):

        # Perform post-processing after loading weights
        if is_nextn:
            layer_ids = [self.config.num_hidden_layers]
        else:
            if weight_names is None:
                layer_ids = range(self.model.start_layer, self.model.end_layer)
            else:
                layer_ids = set()
                for name in weight_names:
                    if "kv_b_proj" in name:
                        layer_id = int(name.split(".")[2])
                        if layer_id < self.config.num_hidden_layers:
                            layer_ids.add(layer_id)

        for layer_id in layer_ids:
            self_attn = (
                self.model.layers[layer_id].self_attn
                if not is_nextn
                else self.model.decoder.self_attn
            )
            if hasattr(self_attn.kv_b_proj, "qweight"):
                # AWQ compatible
                if _is_cuda or _is_hip:
                    w = awq_dequantize(
                        self_attn.kv_b_proj.qweight,
                        self_attn.kv_b_proj.scales,
                        self_attn.kv_b_proj.qzeros,
                    ).T
                else:
                    w = awq_dequantize(
                        self_attn.kv_b_proj.qweight,
                        self_attn.kv_b_proj.scales,
                        self_attn.kv_b_proj.qzeros,
                        0,
                        0,
                        0,
                    ).T
            else:
                w = self_attn.kv_b_proj.weight
            # NOTE(HandH1998): Since `bmm_fp8` only supports per-tensor scale, we have to requantize `self_attn.kv_b_proj`.
            # This may affect the accuracy of fp8 model.
            # Fix deepseek v3 blockwise bmm by using deep_gemm
            use_deep_gemm_bmm = False

            if w.dtype in (
                torch.float8_e4m3fn,
                torch.float8_e4m3fnuz,
            ):
                if (
                    hasattr(self.quant_config, "weight_block_size")
                    and self.quant_config.weight_block_size is not None
                ):
                    weight_block_size = self.quant_config.weight_block_size
                    assert hasattr(self_attn.kv_b_proj, "weight_scale_inv")
                    if _is_fp8_fnuz:
                        weight, weight_scale, _ = normalize_e4m3fn_to_e4m3fnuz(
                            weight=w,
                            weight_scale=self_attn.kv_b_proj.weight_scale_inv,
                            input_scale=None,
                        )
                    else:
                        weight = w
                        weight_scale = self_attn.kv_b_proj.weight_scale_inv

                    if (
                        _is_cuda
                        and weight_block_size[0] == 128
                        and weight_block_size[1] == 128
                    ):
                        if (
                            deep_gemm_wrapper.ENABLE_JIT_DEEPGEMM
                            and not deep_gemm_wrapper.DEEPGEMM_BLACKWELL
                            and get_bool_env_var("SGL_USE_DEEPGEMM_BMM", "false")
                        ):
                            block_scale = weight_scale
                            use_deep_gemm_bmm = True
                        else:
                            w = block_quant_dequant(
                                weight,
                                weight_scale,
                                weight_block_size,
                                torch.bfloat16,
                            )
                    else:
                        w, scale = block_quant_to_tensor_quant(
                            weight, weight_scale, weight_block_size
                        )
                        self_attn.w_scale = scale
                else:
                    if _is_fp8_fnuz:
                        weight, weight_scale, _ = normalize_e4m3fn_to_e4m3fnuz(
                            weight=w,
                            weight_scale=self_attn.kv_b_proj.weight_scale,
                            input_scale=None,
                        )
                    else:
                        weight = w
                        weight_scale = self_attn.kv_b_proj.weight_scale

                    w, scale = channel_quant_to_tensor_quant(weight, weight_scale)
                    self_attn.w_scale = scale

            if w.dtype == torch.int8:
                if hasattr(self.quant_config, "weight_block_size"):
                    # block-wise int8 need it
                    weight_block_size = self.quant_config.weight_block_size
                    if weight_block_size is not None:
                        assert hasattr(self_attn.kv_b_proj, "weight_scale_inv")
                        weight = w
                        weight_scale = self_attn.kv_b_proj.weight_scale_inv
                        w = int8_block_dequant(
                            weight, weight_scale, weight_block_size
                        ).to(torch.bfloat16)
                else:
                    # channel-wise int8 need it
                    w = w.to(torch.bfloat16) * self_attn.kv_b_proj.weight_scale.to(
                        torch.bfloat16
                    )

            w_kc, w_vc = w.unflatten(
                0, (-1, self_attn.qk_nope_head_dim + self_attn.v_head_dim)
            ).split([self_attn.qk_nope_head_dim, self_attn.v_head_dim], dim=1)

            if (
                _use_aiter_gfx95
                and self.quant_config is not None
                and self.quant_config.get_name() == "quark"
            ):
                w_kc, self_attn.w_scale_k, w_vc, self_attn.w_scale_v = (
                    quark_post_load_weights(self_attn, w, "mxfp4")
                )

            if not use_deep_gemm_bmm:
                self_attn.w_kc = bind_or_assign(
                    self_attn.w_kc, w_kc.transpose(1, 2).contiguous().transpose(1, 2)
                )
                self_attn.w_vc = bind_or_assign(
                    self_attn.w_vc, w_vc.contiguous().transpose(1, 2).contiguous()
                )
                if (
                    hasattr(self_attn.kv_b_proj, "weight_scale")
                    and self_attn.w_scale is None
                ):
                    self_attn.w_scale = bind_or_assign(
                        self_attn.w_scale, self_attn.kv_b_proj.weight_scale
                    )
                    if _is_hip:
                        self_attn.w_scale *= 2.0
                # TODO: remove this after adding FP8 support in bmm cpu kernel
                if _is_cpu and _is_cpu_amx_available and w.dtype == torch.float8_e4m3fn:
                    self_attn.w_kc = (
                        self_attn.w_kc.to(torch.bfloat16) * self_attn.w_scale
                    )
                    self_attn.w_vc = (
                        self_attn.w_vc.to(torch.bfloat16) * self_attn.w_scale
                    )
            else:
                num_tiles_k = self_attn.qk_nope_head_dim // weight_block_size[1]
                num_tiles_n = self_attn.v_head_dim // weight_block_size[0]
                ws_kc, ws_vc = block_scale.unflatten(
                    0, (-1, (num_tiles_k + num_tiles_n))
                ).split([num_tiles_k, num_tiles_n], dim=1)
                self_attn.w_scale_k = bind_or_assign(
                    self_attn.w_scale_k, ws_kc.transpose(1, 2).contiguous()
                )
                self_attn.w_scale_v = bind_or_assign(
                    self_attn.w_scale_v, ws_vc.contiguous()
                )
                self_attn.w_kc = bind_or_assign(
                    self_attn.w_kc, w_kc.transpose(1, 2).contiguous()
                )
                self_attn.w_vc = bind_or_assign(self_attn.w_vc, w_vc.contiguous())
                self_attn.use_deep_gemm_bmm = True

        if (
            deep_gemm_wrapper.ENABLE_JIT_DEEPGEMM
            and deep_gemm_wrapper.DEEPGEMM_SCALE_UE8M0
            and hasattr(self.quant_config, "weight_block_size")
            and self.quant_config.weight_block_size is not None
        ):
            self._weight_requant_ue8m0(is_nextn)

    def _weight_requant_ue8m0(self, is_nextn=False):
        weight_block_size = self.quant_config.weight_block_size

        moe_layers = list(
            range(
                self.config.first_k_dense_replace,
                self.config.num_hidden_layers,
                self.config.moe_layer_freq,
            )
        )

        num_hidden_layers = 1 if is_nextn else self.config.num_hidden_layers

        for layer_id in range(num_hidden_layers):
            if is_nextn:
                layer = self.model.decoder
            else:
                layer = self.model.layers[layer_id]

            module_list = [
                layer.self_attn.kv_b_proj,
                layer.self_attn.o_proj,
            ]

            if self.config.q_lora_rank is not None:
                module_list.append(layer.self_attn.fused_qkv_a_proj_with_mqa)
                module_list.append(layer.self_attn.q_b_proj)
            else:
                module_list.append(layer.self_attn.kv_a_proj_with_mqa)
                module_list.append(layer.self_attn.q_proj)

            for module in module_list:
                requant_weight_ue8m0_inplace(
                    module.weight, module.weight_scale_inv, weight_block_size
                )

            if layer_id in moe_layers or is_nextn:
                shared_experts = getattr(layer.mlp, "shared_experts", None)
                if shared_experts is not None:
                    for module in [
                        shared_experts.gate_up_proj,
                        shared_experts.down_proj,
                    ]:
                        requant_weight_ue8m0_inplace(
                            module.weight, module.weight_scale_inv, weight_block_size
                        )

                experts = layer.mlp.experts
                if isinstance(experts, DeepEPMoE):
                    for w in [
                        experts.w13_weight_fp8,
                        experts.w2_weight_fp8,
                    ]:
                        requant_weight_ue8m0_inplace(w[0], w[1], weight_block_size)
            else:
                mlp = layer.mlp
                assert isinstance(mlp, DeepseekV2MLP)
                for module in [
                    mlp.gate_up_proj,
                    mlp.down_proj,
                ]:
                    requant_weight_ue8m0_inplace(
                        module.weight, module.weight_scale_inv, weight_block_size
                    )

    def load_weights(self, weights: Iterable[Tuple[str, torch.Tensor]], is_nextn=False):

        if is_nextn:
            if hasattr(self.config, "num_nextn_predict_layers"):
                num_nextn_layers = self.config.num_nextn_predict_layers
                assert num_nextn_layers == 1, "Only 1 nextn layer is supported"
                # compatible with old design
                nextn_layer_id = (
                    0
                    if self.config.num_hidden_layers == 1
                    else self.config.num_hidden_layers
                )
            else:
                raise ValueError("num_nextn_predict_layers is not in the config")

        stacked_params_mapping = [
            # (param_name, shard_name, shard_id)
            ("gate_up_proj", "gate_proj", 0),
            ("gate_up_proj", "up_proj", 1),
        ]

        # Params for weights, fp8 weight scales, fp8 activation scales
        # (param_name, weight_name, expert_id, shard_id)
        expert_params_mapping = FusedMoE.make_expert_params_mapping(
            ckpt_gate_proj_name="gate_proj",
            ckpt_down_proj_name="down_proj",
            ckpt_up_proj_name="up_proj",
            num_experts=self.config.n_routed_experts + self.num_fused_shared_experts,
        )
        # Params for special naming rules in mixed-precision models, for example:
        # model.layers.xx.mlp.experts.xx.w1.input_scale. For details,
        # see https://huggingface.co/Barrrrry/DeepSeek-R1-W4AFP8/blob/main.
        if self.quant_config and self.quant_config.get_name() == "w4afp8":
            expert_params_mapping += FusedMoE.make_expert_input_scale_params_mapping(
                num_experts=self.config.n_routed_experts
            )

        # Fuse q_a_proj and kv_a_proj_with_mqa along output dimension when q_lora_rank is not None
        fuse_qkv_a_proj = hasattr(self.config, "q_lora_rank") and (
            self.config.q_lora_rank is not None
        )
        cached_a_proj = {} if fuse_qkv_a_proj else None

        if is_nextn:
            nextn_layer_prefix = f"model.layers.{nextn_layer_id}"
            nextn_spec_weight_names = [
                "shared_head.norm",
                "eh_proj",
                "enorm",
                "hnorm",
            ]

        if self.num_fused_shared_experts > 0:
            assert self.num_fused_shared_experts == 1
            log_info_on_rank0(logger, "Shared experts fusion optimization enabled.")

        with concurrent.futures.ThreadPoolExecutor() as executor:
            futures = []
            params_dict = dict(self.named_parameters())
            weight_names = []
            for name, loaded_weight in weights:
                layer_id = get_layer_id(name)
                if (
                    layer_id is not None
                    and hasattr(self.model, "start_layer")
                    and (
                        layer_id < self.model.start_layer
                        or layer_id >= self.model.end_layer
                    )
                ):
                    continue
                if self.num_fused_shared_experts > 0 and "mlp.shared_experts" in name:
                    name = name.replace(
                        "mlp.shared_experts",
                        f"mlp.experts.{self.config.n_routed_experts}",
                    )

                weight_names.append(name)

                if not is_nextn:
                    if hasattr(self.config, "num_nextn_predict_layers"):
                        num_nextn_layers = self.config.num_nextn_predict_layers
                        if num_nextn_layers > 0 and name.startswith("model.layers"):
                            name_list = name.split(".")
                            if (
                                len(name_list) >= 3
                                and int(name_list[2]) >= self.config.num_hidden_layers
                            ):
                                continue
                else:
                    if not name.startswith(nextn_layer_prefix):
                        continue

                    # Use shared head and embed weights from target model
                    if "shared_head.head" in name or "embed_tokens" in name:
                        continue

                    is_decoder = True
                    # For nextn specific weights
                    for weight_name in nextn_spec_weight_names:
                        if weight_name in name:
                            name = name.replace(nextn_layer_prefix, "model")
                            is_decoder = False
                            break
                    # For decoder layer weights
                    if is_decoder:
                        name = name.replace(nextn_layer_prefix, "model.decoder")

                if "rotary_emb.inv_freq" in name:
                    continue
                for param_name, weight_name, shard_id in stacked_params_mapping:
                    # Skip non-stacked layers and experts (experts handled below).
                    if weight_name not in name:
                        continue
                    # We have mlp.experts[0].gate_proj in the checkpoint.
                    # Since we handle the experts below in expert_params_mapping,
                    # we need to skip here BEFORE we update the name, otherwise
                    # name will be updated to mlp.experts[0].gate_up_proj, which
                    # will then be updated below in expert_params_mapping
                    # for mlp.experts[0].gate_gate_up_proj, which breaks load.
                    if ("mlp.experts." in name) and name not in params_dict:
                        continue
                    name = name.replace(weight_name, param_name)
                    # Skip loading extra bias for GPTQ models.
                    if name.endswith(".bias") and name not in params_dict:
                        continue
                    param = params_dict[name]
                    weight_loader = param.weight_loader
                    futures.append(
                        executor.submit(weight_loader, param, loaded_weight, shard_id)
                    )
                    break
                else:
                    for mapping in expert_params_mapping:
                        param_name, weight_name, expert_id, shard_id = mapping
                        if weight_name not in name:
                            continue
                        name = name.replace(weight_name, param_name)
                        param = params_dict[name]
                        weight_loader = param.weight_loader
                        futures.append(
                            executor.submit(
                                weight_loader,
                                param,
                                loaded_weight,
                                name,
                                shard_id=shard_id,
                                expert_id=expert_id,
                            )
                        )
                        break
                    else:
                        # Skip loading extra bias for GPTQ models.
                        if name.endswith(".bias") and name not in params_dict:
                            continue
                        # Skip loading embed_tokens if not first rank in pipeline parallelism
                        if ".embed_tokens." in name and not self.pp_group.is_first_rank:
                            continue
                        # Skip loading norm if not last rank in pipeline parallelism
                        if ".norm." in name and not self.pp_group.is_last_rank:
                            continue
                        if fuse_qkv_a_proj and (
                            "q_a_proj" in name or "kv_a_proj_with_mqa" in name
                        ):
                            cached_a_proj[name] = loaded_weight
                            q_a_proj_name = (
                                name
                                if "q_a_proj" in name
                                else name.replace("kv_a_proj_with_mqa", "q_a_proj")
                            )
                            kv_a_proj_name = (
                                name
                                if "kv_a_proj_with_mqa" in name
                                else name.replace("q_a_proj", "kv_a_proj_with_mqa")
                            )

                            # When both q_a_proj and kv_a_proj_with_mqa has been cached, load the fused weight to parameter
                            if (
                                q_a_proj_name in cached_a_proj
                                and kv_a_proj_name in cached_a_proj
                            ):
                                q_a_proj_weight = cached_a_proj[q_a_proj_name]
                                kv_a_proj_weight = cached_a_proj[kv_a_proj_name]
                                cat_dim = 0
                                if self.quant_config is not None and (
                                    self.quant_config.get_name() == "awq"
                                    or self.quant_config.get_name() == "awq_marlin"
                                    or self.quant_config.get_name() == "moe_wna16"
                                ):
                                    cat_dim = 1
                                fused_weight = torch.cat(
                                    [q_a_proj_weight, kv_a_proj_weight], dim=cat_dim
                                )
                                param_name = (
                                    name.replace(
                                        "q_a_proj", "fused_qkv_a_proj_with_mqa"
                                    )
                                    if "q_a_proj" in name
                                    else name.replace(
                                        "kv_a_proj_with_mqa",
                                        "fused_qkv_a_proj_with_mqa",
                                    )
                                )
                                param = params_dict[param_name]

                                weight_loader = getattr(
                                    param, "weight_loader", default_weight_loader
                                )
                                futures.append(
                                    executor.submit(weight_loader, param, fused_weight)
                                )
                                cached_a_proj.pop(q_a_proj_name)
                                cached_a_proj.pop(kv_a_proj_name)
                        else:
                            if (
                                "k_scale" in name or "v_scale" in name
                            ) and name not in params_dict:
                                # modelopt attn kv scale is named differently
                                for scale in ["k_scale", "v_scale"]:
                                    if scale in name:
                                        name = name.replace(
                                            f"{scale[0]}_proj", "attn_mqa"
                                        )
                                        break
                            if name not in params_dict:
                                # modelopt ckpt contains not needed weights for MTP module:
                                # model.decoder.self_attn.attn_mqa.v_scale and
                                # model.decoder.self_attn.attn_mqa.k_scale
                                logger.warning(f"{name} not found in params_dict.")
                                continue
                            param = params_dict[name]
                            weight_loader = getattr(
                                param, "weight_loader", default_weight_loader
                            )
                            futures.append(
                                executor.submit(weight_loader, param, loaded_weight)
                            )

            # Wait for all tasks to complete and raise any exceptions.
            for future in concurrent.futures.as_completed(futures):
                future.result()

        self.post_load_weights(is_nextn=is_nextn, weight_names=weight_names)

    def get_embed_and_head(self):
        return self.model.embed_tokens.weight, self.lm_head.weight

    def set_embed_and_head(self, embed, head):
        del self.model.embed_tokens.weight
        del self.lm_head.weight
        self.model.embed_tokens.weight = embed
        self.lm_head.weight = head
        torch.cuda.empty_cache()
        torch.cuda.synchronize()

    @classmethod
    def get_model_config_for_expert_location(cls, config):
        return ModelConfigForExpertLocation(
            num_layers=config.num_hidden_layers,
            num_logical_experts=config.n_routed_experts,
            num_groups=config.n_group,
        )


BackendRegistry.register("ascend", handle_ascend)
BackendRegistry.register("flashinfer", handle_flashinfer)
BackendRegistry.register("fa3", handle_fa3)
BackendRegistry.register("flashmla", handle_flashmla)
BackendRegistry.register("cutlass_mla", handle_cutlass_mla)
BackendRegistry.register("fa4", handle_fa4)
BackendRegistry.register("trtllm_mla", handle_trtllm_mla)
BackendRegistry.register("aiter", handle_aiter)
BackendRegistry.register("nsa", handle_nsa)
BackendRegistry.register("triton", handle_triton)


class DeepseekV3ForCausalLM(DeepseekV2ForCausalLM):
    pass


class DeepseekV32ForCausalLM(DeepseekV2ForCausalLM):
    pass


EntryClass = [DeepseekV2ForCausalLM, DeepseekV3ForCausalLM, DeepseekV32ForCausalLM]<|MERGE_RESOLUTION|>--- conflicted
+++ resolved
@@ -28,7 +28,7 @@
 from torch import nn
 from transformers import PretrainedConfig
 
-<<<<<<< HEAD
+from sglang.srt import single_batch_overlap
 from sglang.srt.configs.model_config import (
     get_nsa_index_head_dim,
     get_nsa_index_n_heads,
@@ -36,9 +36,6 @@
     is_deepseek_nsa,
 )
 from sglang.srt.debug_utils.dumper import dumper
-=======
-from sglang.srt import single_batch_overlap
->>>>>>> 948278f1
 from sglang.srt.distributed import (
     get_moe_expert_parallel_world_size,
     get_pp_group,
@@ -58,10 +55,7 @@
     NPUFusedMLAPreprocess,
     is_mla_preprocess_enabled,
 )
-<<<<<<< HEAD
 from sglang.srt.layers.attention.nsa.nsa_indexer import Indexer
-=======
->>>>>>> 948278f1
 from sglang.srt.layers.communicator import (
     LayerCommunicator,
     LayerScatterModes,
@@ -1248,13 +1242,8 @@
         self.is_mla_preprocess_enabled = is_mla_preprocess_enabled()
         if self.is_mla_preprocess_enabled:
             assert (
-<<<<<<< HEAD
                 quant_config is None or quant_config.get_name() == "w8a8_int8"
             ), "MLA Preprocess only works with Unquant or W8A8Int8"
-=======
-                quant_config.get_name() == "w8a8_int8"
-            ), "MLA Preprocess only works with W8A8Int8"
->>>>>>> 948278f1
             self.mla_preprocess = None
 
     def dispatch_attn_forward_method(
@@ -1363,13 +1352,10 @@
                 inner_state = self.mla_preprocess.forward(
                     positions, hidden_states, forward_batch, zero_allocator
                 )
-<<<<<<< HEAD
         elif attn_forward_method == AttnForwardMethod.NPU_MLA_SPARSE:
             inner_state = self.forward_npu_sparse_prepare(
                 positions, hidden_states, forward_batch, zero_allocator
             )
-=======
->>>>>>> 948278f1
         elif attn_forward_method == AttnForwardMethod.MLA_FUSED_ROPE:
             inner_state = self.forward_absorb_fused_mla_rope_prepare(
                 positions, hidden_states, forward_batch, zero_allocator
