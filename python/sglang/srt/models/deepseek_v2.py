# Copyright 2023-2024 SGLang Team
# Licensed under the Apache License, Version 2.0 (the "License");
# you may not use this file except in compliance with the License.
# You may obtain a copy of the License at
#
#     http://www.apache.org/licenses/LICENSE-2.0
#
# Unless required by applicable law or agreed to in writing, software
# distributed under the License is distributed on an "AS IS" BASIS,
# WITHOUT WARRANTIES OR CONDITIONS OF ANY KIND, either express or implied.
# See the License for the specific language governing permissions and
# limitations under the License.
# ==============================================================================

# Adapted from:
# https://github.com/vllm-project/vllm/blob/fb6af8bc086328ca6659e72d11ffd4309ce4de22/vllm/model_executor/models/deepseek_v2.py
"""Inference-only DeepseekV2 model."""

import logging
import os
from enum import IntEnum, auto
from typing import Any, Dict, Iterable, Optional, Tuple

import torch
import torch.nn.functional as F
from torch import nn
from tqdm import tqdm
from transformers import PretrainedConfig

from sglang.srt.distributed import (
    get_tensor_model_parallel_world_size,
    parallel_state,
    tensor_model_parallel_all_reduce,
)
from sglang.srt.layers.activation import SiluAndMul
from sglang.srt.layers.communicator import (
    LayerCommunicator,
    LayerScatterModes,
    enable_moe_dense_fully_dp,
)
from sglang.srt.layers.dp_attention import (
    get_attention_tp_rank,
    get_attention_tp_size,
    get_local_attention_dp_size,
)
from sglang.srt.layers.layernorm import RMSNorm
from sglang.srt.layers.linear import (
    ColumnParallelLinear,
    MergedColumnParallelLinear,
    ReplicatedLinear,
    RowParallelLinear,
)
from sglang.srt.layers.logits_processor import LogitsProcessor
from sglang.srt.layers.moe.ep_moe.layer import get_moe_impl_class
from sglang.srt.layers.moe.ep_moe.token_dispatcher import DeepEPDispatcher
from sglang.srt.layers.moe.topk import select_experts
from sglang.srt.layers.quantization.base_config import QuantizationConfig
from sglang.srt.layers.quantization.deep_gemm import _ENABLE_JIT_DEEPGEMM
from sglang.srt.layers.quantization.fp8_kernel import (
    per_tensor_quant_mla_fp8,
    per_token_group_quant_mla_deep_gemm_masked_fp8,
)
from sglang.srt.layers.quantization.fp8_utils import (
    block_quant_dequant,
    block_quant_to_tensor_quant,
    channel_quant_to_tensor_quant,
    normalize_e4m3fn_to_e4m3fnuz,
)
from sglang.srt.layers.quantization.int8_utils import (
    block_dequant as int8_block_dequant,
)
from sglang.srt.layers.radix_attention import RadixAttention
from sglang.srt.layers.rotary_embedding import get_rope
from sglang.srt.layers.vocab_parallel_embedding import (
    ParallelLMHead,
    VocabParallelEmbedding,
)
from sglang.srt.managers.expert_distribution import (
    get_global_expert_distribution_recorder,
)
from sglang.srt.managers.expert_location import ModelConfigForExpertLocation
from sglang.srt.managers.expert_location_dispatch import ExpertLocationDispatchInfo
from sglang.srt.managers.schedule_batch import global_server_args_dict
from sglang.srt.model_executor.forward_batch_info import ForwardBatch
from sglang.srt.model_loader.weight_utils import default_weight_loader
from sglang.srt.operations import execute_operations
from sglang.srt.operations_strategy import compute_layer_operations
from sglang.srt.utils import (
    BumpAllocator,
    DeepEPMode,
    add_prefix,
    get_bool_env_var,
    get_int_env_var,
    is_cuda,
    is_hip,
    log_info_on_rank0,
)

_is_hip = is_hip()
_is_cuda = is_cuda()

if _is_cuda:
    from sgl_kernel import awq_dequantize, bmm_fp8, merge_state_v2

    from sglang.srt.layers.quantization.deep_gemm import (
        grouped_gemm_nt_f8f8bf16_masked as deep_gemm_grouped_gemm_nt_f8f8bf16_masked,
    )
else:
    from vllm._custom_ops import awq_dequantize

if _is_hip:
    from sglang.srt.layers.attention.triton_ops.rocm_mla_decode_rope import (
        decode_attention_fwd_grouped_rope,
    )

logger = logging.getLogger(__name__)


class AttnForwardMethod(IntEnum):
    # Use multi-head attention
    MHA = auto()

    # Use absorbed multi-latent attention
    MLA = auto()

    # Use multi-head attention, but with KV cache chunked.
    # This method can avoid OOM when prefix lengths are long.
    MHA_CHUNKED_KV = auto()

    # Use MLA but with fused RoPE
    MLA_FUSED_ROPE = auto()


class DeepseekV2MLP(nn.Module):
    def __init__(
        self,
        hidden_size: int,
        intermediate_size: int,
        hidden_act: str,
        quant_config: Optional[QuantizationConfig] = None,
        reduce_results: bool = True,
        prefix: str = "",
        tp_rank: Optional[int] = None,
        tp_size: Optional[int] = None,
    ) -> None:
        super().__init__()
        self.tp_size = tp_size

        self.gate_up_proj = MergedColumnParallelLinear(
            hidden_size,
            [intermediate_size] * 2,
            bias=False,
            quant_config=quant_config,
            prefix=add_prefix("gate_up_proj", prefix),
            tp_rank=tp_rank,
            tp_size=tp_size,
        )
        self.down_proj = RowParallelLinear(
            intermediate_size,
            hidden_size,
            bias=False,
            quant_config=quant_config,
            reduce_results=reduce_results,
            prefix=add_prefix("down_proj", prefix),
            tp_rank=tp_rank,
            tp_size=tp_size,
        )
        if hidden_act != "silu":
            raise ValueError(
                f"Unsupported activation: {hidden_act}. "
                "Only silu is supported for now."
            )
        self.act_fn = SiluAndMul()

    def forward(self, x, forward_batch=None):
        if (self.tp_size == 1) and x.shape[0] == 0:
            return x

        gate_up, _ = self.gate_up_proj(x)
        x = self.act_fn(gate_up)
        x, _ = self.down_proj(x)
        return x


class MoEGate(nn.Module):
    def __init__(
        self,
        config,
        prefix: str = "",
    ):
        super().__init__()
        self.weight = nn.Parameter(
            torch.empty((config.n_routed_experts, config.hidden_size))
        )
        if config.topk_method == "noaux_tc":
            self.e_score_correction_bias = nn.Parameter(
                torch.empty((config.n_routed_experts))
            )
        else:
            self.e_score_correction_bias = None

    def forward(self, hidden_states):
        logits = F.linear(hidden_states, self.weight, None)
        return logits


def is_non_idle_and_non_empty(forward_mode, hidden_states):
    return (
        (forward_mode is not None)
        and not forward_mode.is_idle()
        and hidden_states.shape[0] > 0
    )


class DeepseekV2MoE(nn.Module):

    def __init__(
        self,
        config: PretrainedConfig,
        layer_id: int,
        quant_config: Optional[QuantizationConfig] = None,
        prefix: str = "",
    ):
        super().__init__()
        self.tp_size = get_tensor_model_parallel_world_size()
        self.routed_scaling_factor = config.routed_scaling_factor
        self.n_shared_experts = config.n_shared_experts
        self.n_share_experts_fusion = global_server_args_dict["n_share_experts_fusion"]
        self.layer_id = layer_id

        if self.tp_size > config.n_routed_experts:
            raise ValueError(
                f"Tensor parallel size {self.tp_size} is greater than "
                f"the number of experts {config.n_routed_experts}."
            )

        if config.hidden_act != "silu":
            raise ValueError(
                f"Unsupported activation: {config.hidden_act}. "
                "Only silu is supported for now."
            )

        self.gate = MoEGate(config=config, prefix=add_prefix("gate", prefix))

        self.experts = get_moe_impl_class()(
            num_experts=config.n_routed_experts
            + self.n_share_experts_fusion
            + global_server_args_dict["ep_num_redundant_experts"],
            top_k=config.num_experts_per_tok + min(self.n_share_experts_fusion, 1),
            hidden_size=config.hidden_size,
            intermediate_size=config.moe_intermediate_size,
            layer_id=self.layer_id,
            renormalize=config.norm_topk_prob,
            quant_config=quant_config,
            use_grouped_topk=True,
            num_expert_group=config.n_group,
            topk_group=config.topk_group,
            correction_bias=self.gate.e_score_correction_bias,
            routed_scaling_factor=self.routed_scaling_factor,
            prefix=add_prefix("experts", prefix),
            **(
                dict(deepep_mode=DeepEPMode[global_server_args_dict["deepep_mode"]])
                if global_server_args_dict["enable_deepep_moe"]
                else {}
            ),
        )

        if config.n_shared_experts is not None and self.n_share_experts_fusion == 0:
            intermediate_size = config.moe_intermediate_size * config.n_shared_experts
            # disable tp for shared experts when enable deepep moe
            self.shared_experts = DeepseekV2MLP(
                hidden_size=config.hidden_size,
                intermediate_size=intermediate_size,
                hidden_act=config.hidden_act,
                quant_config=quant_config,
                reduce_results=False,
                prefix=add_prefix("shared_experts", prefix),
                **(
                    dict(tp_rank=0, tp_size=1)
                    if global_server_args_dict["enable_deepep_moe"]
                    else {}
                ),
            )

        self.top_k = config.num_experts_per_tok

        if global_server_args_dict["enable_deepep_moe"]:
            # TODO: we will support tp < ep in the future
            self.ep_size = get_tensor_model_parallel_world_size()
            self.num_experts = (
                config.n_routed_experts
                + global_server_args_dict["ep_num_redundant_experts"]
            )
            self.renormalize = config.norm_topk_prob
            self.topk_group = config.topk_group
            self.num_expert_group = config.n_group
            self.correction_bias = (
                self.gate.e_score_correction_bias.data
                if self.gate.e_score_correction_bias is not None
                else None
            )

            self.deepep_dispatcher = DeepEPDispatcher(
                group=parallel_state.get_tp_group().device_group,
                router_topk=self.top_k,
                permute_fusion=True,
                num_experts=self.num_experts,
                num_local_experts=config.n_routed_experts // self.tp_size,
                hidden_size=config.hidden_size,
                params_dtype=config.torch_dtype,
                deepep_mode=DeepEPMode[global_server_args_dict["deepep_mode"]],
                async_finish=True,  # TODO
                return_recv_hook=True,
            )

    @property
    def _enable_deepep_moe(self):
        return global_server_args_dict["enable_deepep_moe"]

    def get_moe_weights(self):
        return [
            x.data
            for name, x in self.experts.named_parameters()
            if name not in ["correction_bias"]
        ]

    def op_gate(self, state):
        if (not self._enable_deepep_moe) or is_non_idle_and_non_empty(
            state.forward_batch.forward_mode, state.hidden_states_mlp_input
        ):
            # router_logits: (num_tokens, n_experts)
            state.router_logits = self.gate(state.hidden_states_mlp_input)
        else:
            state.router_logits = None

    def op_shared_experts(self, state):
        if (self.n_share_experts_fusion == 0) and (
            (not self._enable_deepep_moe)
            or is_non_idle_and_non_empty(
                state.forward_batch.forward_mode, state.hidden_states_mlp_input
            )
        ):
            state.shared_output = self.shared_experts(state.hidden_states_mlp_input)
        else:
            state.shared_output = None

    def op_select_experts(self, state):
        router_logits = state.router_logits
        hidden_states = state.hidden_states_mlp_input

        if self._enable_deepep_moe:
            if router_logits is not None:
                state.topk_weights_local, state.topk_idx_local = select_experts(
                    hidden_states=hidden_states,
                    router_logits=router_logits,
                    top_k=self.top_k,
                    use_grouped_topk=True,
                    renormalize=self.renormalize,
                    topk_group=self.topk_group,
                    num_expert_group=self.num_expert_group,
                    correction_bias=self.correction_bias,
                    routed_scaling_factor=self.routed_scaling_factor,
                    expert_location_dispatch_info=ExpertLocationDispatchInfo.init_new(
                        layer_id=self.layer_id,
                    ),
                )
            else:
                state.topk_idx_local = torch.full(
                    (0, self.top_k), -1, dtype=torch.int, device=hidden_states.device
                )
                state.topk_weights_local = torch.empty(
                    (0, self.top_k), dtype=torch.float32, device=hidden_states.device
                )

    def op_dispatch_a(self, state):
        if self._enable_deepep_moe and (self.ep_size > 1):
            # TODO(ch-wan): allow users to set num_max_dispatch_tokens_per_rank value
            self.deepep_dispatcher.dispatch_a(
                hidden_states=state.pop("hidden_states_mlp_input"),
                topk_idx=state.pop("topk_idx_local"),
                topk_weights=state.pop("topk_weights_local"),
                forward_mode=state.forward_batch.forward_mode,
            )

    def op_dispatch_b(self, state):
        if self._enable_deepep_moe and (self.ep_size > 1):
            (
                state.hidden_states_experts_input,
                state.topk_idx_dispatched,
                state.topk_weights_dispatched,
                state.reorder_topk_ids,
                state.num_recv_tokens_per_expert,
                state.seg_indptr,
                state.masked_m,
                state.expected_m,
            ) = self.deepep_dispatcher.dispatch_b()

    def op_experts(self, state):
        if self._enable_deepep_moe:
            state.pop("router_logits")
            state.hidden_states_experts_output = self.experts(
                hidden_states=state.pop("hidden_states_experts_input"),
                topk_idx=state.topk_idx_dispatched,
                topk_weights=state.topk_weights_dispatched,
                reorder_topk_ids=state.pop("reorder_topk_ids"),
                seg_indptr=state.pop("seg_indptr"),
                masked_m=state.pop("masked_m"),
                expected_m=state.pop("expected_m"),
                num_recv_tokens_per_expert=state.pop("num_recv_tokens_per_expert"),
                forward_mode=state.forward_batch.forward_mode,
            )
        else:
            state.hidden_states_experts_output = self.experts(
                hidden_states=state.pop("hidden_states_mlp_input"),
                router_logits=state.pop("router_logits"),
            )

    def op_combine_a(self, state):
        if self._enable_deepep_moe and (self.ep_size > 1):
            self.deepep_dispatcher.combine_a(
                state.pop("hidden_states_experts_output"),
                topk_idx=state.pop("topk_idx_dispatched"),
                topk_weights=state.pop("topk_weights_dispatched"),
                forward_mode=state.forward_batch.forward_mode,
            )

    def op_combine_b(self, state):
        if self._enable_deepep_moe and (self.ep_size > 1):
            state.hidden_states_after_combine = self.deepep_dispatcher.combine_b()

    def op_output(self, state):
        final_hidden_states = (
            state.pop("hidden_states_after_combine")
            if self._enable_deepep_moe
            else state.pop("hidden_states_experts_output")
        )

        final_hidden_states *= self.routed_scaling_factor

        if (s := state.pop("shared_output")) is not None:
            final_hidden_states = final_hidden_states + s

        if (not self._enable_deepep_moe) and (self.tp_size > 1):
            final_hidden_states = tensor_model_parallel_all_reduce(final_hidden_states)

        state.hidden_states_mlp_output = final_hidden_states


def yarn_get_mscale(scale: float = 1, mscale: float = 1) -> float:
    import math

    if scale <= 1:
        return 1.0
    return 0.1 * mscale * math.log(scale) + 1.0


class DeepseekV2AttentionMLA(nn.Module):

    def __init__(
        self,
        config: PretrainedConfig,
        hidden_size: int,
        num_heads: int,
        qk_nope_head_dim: int,
        qk_rope_head_dim: int,
        v_head_dim: int,
        q_lora_rank: int,
        kv_lora_rank: int,
        rope_theta: float = 10000,
        rope_scaling: Optional[Dict[str, Any]] = None,
        max_position_embeddings: int = 8192,
        quant_config: Optional[QuantizationConfig] = None,
        reduce_results: bool = True,
        layer_id: int = None,
        prefix: str = "",
        alt_stream: Optional[torch.cuda.Stream] = None,
    ) -> None:
        super().__init__()
        self.layer_id = layer_id
        self.hidden_size = hidden_size
        self.qk_nope_head_dim = qk_nope_head_dim
        self.qk_rope_head_dim = qk_rope_head_dim
        self.qk_head_dim = qk_nope_head_dim + qk_rope_head_dim
        self.v_head_dim = v_head_dim
        self.q_lora_rank = q_lora_rank
        self.kv_lora_rank = kv_lora_rank
        attn_tp_rank = get_attention_tp_rank()
        attn_tp_size = get_attention_tp_size()

        self.num_heads = num_heads
        assert num_heads % attn_tp_size == 0
        self.num_local_heads = num_heads // attn_tp_size
        self.scaling = self.qk_head_dim**-0.5
        self.rope_theta = rope_theta
        self.max_position_embeddings = max_position_embeddings

        # For tensor parallel attention
        if self.q_lora_rank is not None:
            self.fused_qkv_a_proj_with_mqa = ReplicatedLinear(
                self.hidden_size,
                self.q_lora_rank + self.kv_lora_rank + self.qk_rope_head_dim,
                bias=False,
                quant_config=quant_config,
                prefix=add_prefix("fused_qkv_a_proj_with_mqa", prefix),
            )
            self.q_a_layernorm = RMSNorm(self.q_lora_rank, eps=config.rms_norm_eps)
            self.q_b_proj = ColumnParallelLinear(
                q_lora_rank,
                self.num_heads * self.qk_head_dim,
                bias=False,
                quant_config=quant_config,
                prefix=add_prefix("q_b_proj", prefix),
                tp_rank=attn_tp_rank,
                tp_size=attn_tp_size,
            )
        else:
            self.q_proj = ColumnParallelLinear(
                self.hidden_size,
                self.num_heads * self.qk_head_dim,
                bias=False,
                quant_config=quant_config,
                prefix=add_prefix("q_proj", prefix),
                tp_rank=attn_tp_rank,
                tp_size=attn_tp_size,
            )
            self.kv_a_proj_with_mqa = ReplicatedLinear(
                self.hidden_size,
                self.kv_lora_rank + self.qk_rope_head_dim,
                bias=False,
                quant_config=quant_config,
                prefix=add_prefix("kv_a_proj_with_mqa", prefix),
            )

        self.kv_b_proj = ColumnParallelLinear(
            self.kv_lora_rank,
            self.num_heads * (self.qk_nope_head_dim + self.v_head_dim),
            bias=False,
            quant_config=quant_config,
            prefix=add_prefix("kv_b_proj", prefix),
            tp_rank=attn_tp_rank,
            tp_size=attn_tp_size,
        )
        # O projection.
        self.o_proj = RowParallelLinear(
            self.num_heads * self.v_head_dim,
            self.hidden_size,
            bias=False,
            quant_config=quant_config,
            reduce_results=reduce_results,
            prefix=add_prefix("o_proj", prefix),
            tp_rank=attn_tp_rank,
            tp_size=attn_tp_size,
        )
        self.kv_a_layernorm = RMSNorm(self.kv_lora_rank, eps=config.rms_norm_eps)

        if rope_scaling:
            rope_scaling["rope_type"] = "deepseek_yarn"

        self.rotary_emb = get_rope(
            qk_rope_head_dim,
            rotary_dim=qk_rope_head_dim,
            max_position=max_position_embeddings,
            base=rope_theta,
            rope_scaling=rope_scaling,
            is_neox_style=False,
        )

        if rope_scaling:
            mscale_all_dim = rope_scaling.get("mscale_all_dim", False)
            scaling_factor = rope_scaling["factor"]
            mscale = yarn_get_mscale(scaling_factor, float(mscale_all_dim))
            self.scaling = self.scaling * mscale * mscale
        else:
            self.rotary_emb.forward = self.rotary_emb.forward_native

        self.attn_mqa = RadixAttention(
            self.num_local_heads,
            self.kv_lora_rank + self.qk_rope_head_dim,
            self.scaling,
            num_kv_heads=1,
            layer_id=layer_id,
            v_head_dim=self.kv_lora_rank,
            quant_config=quant_config,
            prefix=add_prefix("attn_mqa", prefix),
        )

        self.attn_mha = RadixAttention(
            self.num_local_heads,
            self.qk_nope_head_dim + self.qk_rope_head_dim,
            self.scaling,
            num_kv_heads=self.num_local_heads,
            layer_id=layer_id,
            v_head_dim=self.v_head_dim,
            quant_config=quant_config,
            prefix=add_prefix("attn_mha", prefix),
        )

        self.alt_stream = alt_stream

        self.w_kc = None
        self.w_vc = None
        self.w_scale = None

        self.w_scale_k = None
        self.w_scale_v = None
        self.use_deep_gemm_bmm = False

        self.flashinfer_mla_disable_ragged = global_server_args_dict[
            "flashinfer_mla_disable_ragged"
        ]
        self.disable_chunked_prefix_cache = global_server_args_dict[
            "disable_chunked_prefix_cache"
        ]
        self.attention_backend = global_server_args_dict["attention_backend"]
        self.rocm_fused_decode_mla = get_bool_env_var(
            "SGLANG_ROCM_FUSED_DECODE_MLA", "false"
        )

        # TODO: Design a finer way to determine the threshold
        self.chunked_prefix_cache_threshold = get_int_env_var(
            "SGL_CHUNKED_PREFIX_CACHE_THRESHOLD", 8192
        )

    def dispatch_attn_forward_method(
        self, forward_batch: ForwardBatch
    ) -> AttnForwardMethod:
        def _dispatch_mla_subtype():
            if _is_hip:
                if (
                    self.rocm_fused_decode_mla
                    and forward_batch.forward_mode.is_decode()
                ):
                    return AttnForwardMethod.MLA_FUSED_ROPE
                else:
                    return AttnForwardMethod.MLA
            else:
                return AttnForwardMethod.MLA

        if self.attention_backend == "flashinfer":
            # Flashinfer MLA: Do not absorb when enabling ragged prefill
            if (
                not self.flashinfer_mla_disable_ragged
                and forward_batch.forward_mode.is_extend()
                and not forward_batch.forward_mode.is_target_verify()
                and not forward_batch.forward_mode.is_draft_extend()
                and sum(forward_batch.extend_prefix_lens_cpu) == 0
            ):
                return AttnForwardMethod.MHA
            else:
                return _dispatch_mla_subtype()
        elif self.attention_backend == "fa3":
            # Flash Attention: Use MHA with chunked KV cache when prefilling on long sequences.
            if forward_batch.extend_prefix_lens_cpu is not None:
                sum_extend_prefix_lens = sum(forward_batch.extend_prefix_lens_cpu)
            if (
                forward_batch.forward_mode.is_extend()
                and not self.disable_chunked_prefix_cache
                and not forward_batch.forward_mode.is_target_verify()
                and not forward_batch.forward_mode.is_draft_extend()
                and (
                    sum_extend_prefix_lens >= self.chunked_prefix_cache_threshold
                    or sum_extend_prefix_lens == 0
                )
            ):
                return AttnForwardMethod.MHA_CHUNKED_KV
            else:
                return _dispatch_mla_subtype()
        else:
            # Triton: Use normal computation for prefill and use weight absorption for extend/decode
            if (
                forward_batch.forward_mode.is_extend()
                and not forward_batch.forward_mode.is_target_verify()
                and not forward_batch.forward_mode.is_draft_extend()
                and sum(forward_batch.extend_prefix_lens_cpu) == 0
            ):
                return AttnForwardMethod.MHA
            else:
                return _dispatch_mla_subtype()

    def forward(
        self,
        positions: torch.Tensor,
        hidden_states: torch.Tensor,
        forward_batch: ForwardBatch,
        zero_allocator: BumpAllocator,
    ) -> torch.Tensor:
        if hidden_states.shape[0] == 0:
            assert (
                not self.o_proj.reduce_results
            ), "short-circuiting allreduce will lead to hangs"
            return hidden_states

        attn_forward_method = self.dispatch_attn_forward_method(forward_batch)

        if attn_forward_method == AttnForwardMethod.MHA:
            return self.forward_normal(positions, hidden_states, forward_batch)
        elif attn_forward_method == AttnForwardMethod.MHA_CHUNKED_KV:
            return self.forward_normal_chunked_kv(
                positions, hidden_states, forward_batch
            )
        elif attn_forward_method == AttnForwardMethod.MLA:
            return self.forward_absorb(
                positions, hidden_states, forward_batch, zero_allocator
            )
        elif attn_forward_method == AttnForwardMethod.MLA_FUSED_ROPE:
            return self.forward_absorb_fused_mla_rope(
                positions, hidden_states, forward_batch
            )
        else:
            raise NotImplementedError

    def forward_normal(
        self,
        positions: torch.Tensor,
        hidden_states: torch.Tensor,
        forward_batch: ForwardBatch,
    ) -> torch.Tensor:
        if self.q_lora_rank is not None:
            q, latent_cache = self.fused_qkv_a_proj_with_mqa(hidden_states)[0].split(
                [self.q_lora_rank, self.kv_lora_rank + self.qk_rope_head_dim], dim=-1
            )
            q = self.q_a_layernorm(q)
            q = self.q_b_proj(q)[0].view(-1, self.num_local_heads, self.qk_head_dim)
        else:
            q = self.q_proj(hidden_states)[0].view(
                -1, self.num_local_heads, self.qk_head_dim
            )
            latent_cache = self.kv_a_proj_with_mqa(hidden_states)[0]

        _, q_pe = q.split([self.qk_nope_head_dim, self.qk_rope_head_dim], dim=-1)
        kv_a, _ = latent_cache.split([self.kv_lora_rank, self.qk_rope_head_dim], dim=-1)
        latent_cache = latent_cache.unsqueeze(1)
        kv_a = self.kv_a_layernorm(kv_a.contiguous())
        kv = self.kv_b_proj(kv_a)[0]
        kv = kv.view(-1, self.num_local_heads, self.qk_nope_head_dim + self.v_head_dim)
        k_nope = kv[..., : self.qk_nope_head_dim]
        v = kv[..., self.qk_nope_head_dim :]
        k_pe = latent_cache[:, :, self.kv_lora_rank :]
        q_pe, k_pe = self.rotary_emb(positions, q_pe, k_pe)
        q[..., self.qk_nope_head_dim :] = q_pe
        k = torch.empty_like(q)
        k[..., : self.qk_nope_head_dim] = k_nope
        k[..., self.qk_nope_head_dim :] = k_pe

        latent_cache[:, :, : self.kv_lora_rank] = kv_a.unsqueeze(1)
        latent_cache[:, :, self.kv_lora_rank :] = k_pe

        # Save latent cache
        forward_batch.token_to_kv_pool.set_kv_buffer(
            self.attn_mha, forward_batch.out_cache_loc, latent_cache, None
        )
        attn_output = self.attn_mha(q, k, v, forward_batch, save_kv_cache=False)
        attn_output = attn_output.reshape(-1, self.num_local_heads * self.v_head_dim)
        output, _ = self.o_proj(attn_output)
        return output

    def forward_absorb(
        self,
        positions: torch.Tensor,
        hidden_states: torch.Tensor,
        forward_batch: ForwardBatch,
        zero_allocator: BumpAllocator,
    ) -> torch.Tensor:
        from sglang.srt.model_executor.cuda_graph_runner import get_is_capture_mode

        if self.q_lora_rank is not None:
            q, latent_cache = self.fused_qkv_a_proj_with_mqa(hidden_states)[0].split(
                [self.q_lora_rank, self.kv_lora_rank + self.qk_rope_head_dim], dim=-1
            )
            k_nope = latent_cache[..., : self.kv_lora_rank]

            # overlap qk norm
            if self.alt_stream is not None and get_is_capture_mode():
                current_stream = torch.cuda.current_stream()
                self.alt_stream.wait_stream(current_stream)
                q = self.q_a_layernorm(q)
                with torch.cuda.stream(self.alt_stream):
                    k_nope = self.kv_a_layernorm(k_nope)
                current_stream.wait_stream(self.alt_stream)
            else:
                q = self.q_a_layernorm(q)
                k_nope = self.kv_a_layernorm(k_nope)

            k_nope = k_nope.unsqueeze(1)
            q = self.q_b_proj(q)[0].view(-1, self.num_local_heads, self.qk_head_dim)
        else:
            q = self.q_proj(hidden_states)[0].view(
                -1, self.num_local_heads, self.qk_head_dim
            )
            latent_cache = self.kv_a_proj_with_mqa(hidden_states)[0]
            k_nope = latent_cache[..., : self.kv_lora_rank]
            k_nope = self.kv_a_layernorm(k_nope).unsqueeze(1)

        q_nope, q_pe = q.split([self.qk_nope_head_dim, self.qk_rope_head_dim], dim=-1)
        k_pe = latent_cache[..., self.kv_lora_rank :].unsqueeze(1)

        if self.use_deep_gemm_bmm:
            q_nope_val, q_nope_scale, masked_m, expected_m, aligned_m = (
                per_token_group_quant_mla_deep_gemm_masked_fp8(q_nope.transpose(0, 1))
            )
            q_nope_out = q_nope.new_empty(
                (self.num_local_heads, aligned_m, self.kv_lora_rank)
            )
            deep_gemm_grouped_gemm_nt_f8f8bf16_masked(
                (q_nope_val, q_nope_scale),
                (self.w_kc, self.w_scale_k),
                q_nope_out,
                masked_m,
                expected_m,
            )
            q_nope_out = q_nope_out[:, :expected_m, :]
        elif self.w_kc.dtype == torch.float8_e4m3fnuz:
            # TODO(kernel): add bmm_fp8 for torch.float8_e4m3fnuz
            q_nope_out = torch.bmm(
                q_nope.to(torch.bfloat16).transpose(0, 1),
                self.w_kc.to(torch.bfloat16) * self.w_scale,
            )
        elif self.w_kc.dtype == torch.float8_e4m3fn:
            q_nope_val, q_nope_scale = per_tensor_quant_mla_fp8(
                q_nope.transpose(0, 1),
                zero_allocator.allocate(1),
            )
            q_nope_out = bmm_fp8(
                q_nope_val, self.w_kc, q_nope_scale, self.w_scale, torch.bfloat16
            )
        else:
            q_nope_out = torch.bmm(q_nope.transpose(0, 1), self.w_kc)

        q_nope_out = q_nope_out.transpose(0, 1)
        q_pe, k_pe = self.rotary_emb(positions, q_pe, k_pe)

        if self.attention_backend == "fa3" or self.attention_backend == "flashinfer":
            attn_output = self.attn_mqa(
                q_nope_out, k_nope, k_nope, forward_batch, q_rope=q_pe, k_rope=k_pe
            )
        else:
            q = torch.cat([q_nope_out, q_pe], dim=-1)
            k = torch.cat([k_nope, k_pe], dim=-1)
            attn_output = self.attn_mqa(q, k, k_nope, forward_batch)
        attn_output = attn_output.view(-1, self.num_local_heads, self.kv_lora_rank)

        if self.use_deep_gemm_bmm:
            attn_output_val, attn_output_scale, masked_m, expected_m, aligned_m = (
                per_token_group_quant_mla_deep_gemm_masked_fp8(
                    attn_output.transpose(0, 1)
                )
            )
            attn_bmm_output = attn_output.new_empty(
                (self.num_local_heads, aligned_m, self.v_head_dim)
            )
            deep_gemm_grouped_gemm_nt_f8f8bf16_masked(
                (attn_output_val, attn_output_scale),
                (self.w_vc, self.w_scale_v),
                attn_bmm_output,
                masked_m,
                expected_m,
            )
            attn_bmm_output = attn_bmm_output[:, :expected_m, :]
        elif self.w_vc.dtype == torch.float8_e4m3fnuz:
            # TODO(kernel): add bmm_fp8 for torch.float8_e4m3fnuz
            attn_bmm_output = torch.bmm(
                attn_output.to(torch.bfloat16).transpose(0, 1),
                self.w_vc.to(torch.bfloat16) * self.w_scale,
            )
        elif self.w_vc.dtype == torch.float8_e4m3fn:
            attn_output_val, attn_output_scale = per_tensor_quant_mla_fp8(
                attn_output.transpose(0, 1),
                zero_allocator.allocate(1),
            )
            attn_bmm_output = bmm_fp8(
                attn_output_val,
                self.w_vc,
                attn_output_scale,
                self.w_scale,
                torch.bfloat16,
            )
        else:
            attn_bmm_output = torch.bmm(attn_output.transpose(0, 1), self.w_vc)
        attn_output = attn_bmm_output.transpose(0, 1).flatten(1, 2)
        output, _ = self.o_proj(attn_output)

        return output

    def forward_absorb_fused_mla_rope(
        self,
        positions: torch.Tensor,
        hidden_states: torch.Tensor,
        forward_batch: ForwardBatch,
        zero_allocator: BumpAllocator,
    ) -> torch.Tensor:
        enable_rope_fusion = (
            os.getenv("SGLANG_FUSED_MLA_ENABLE_ROPE_FUSION", "1") == "1"
        )
        q_len = hidden_states.shape[0]
        q_input = hidden_states.new_empty(
            q_len, self.num_local_heads, self.kv_lora_rank + self.qk_rope_head_dim
        )
        if self.q_lora_rank is not None:
            q, latent_cache = self.fused_qkv_a_proj_with_mqa(hidden_states)[0].split(
                [self.q_lora_rank, self.kv_lora_rank + self.qk_rope_head_dim], dim=-1
            )
            q = self.q_a_layernorm(q)
            q = self.q_b_proj(q)[0].view(-1, self.num_local_heads, self.qk_head_dim)
        else:
            q = self.q_proj(hidden_states)[0].view(
                -1, self.num_local_heads, self.qk_head_dim
            )
            latent_cache = self.kv_a_proj_with_mqa(hidden_states)[0]
        q_nope, q_pe = q.split([self.qk_nope_head_dim, self.qk_rope_head_dim], dim=-1)

        if self.w_kc.dtype == torch.float8_e4m3fnuz:
            # TODO(kernel): add bmm_fp8 for torch.float8_e4m3fnuz
            q_nope_out = torch.bmm(
                q_nope.to(torch.bfloat16).transpose(0, 1),
                self.w_kc.to(torch.bfloat16) * self.w_scale,
            )
        elif self.w_kc.dtype == torch.float8_e4m3fn:
            q_nope_val, q_nope_scale = per_tensor_quant_mla_fp8(
                q_nope.transpose(0, 1),
                zero_allocator.allocate(1),
                dtype=torch.float8_e4m3fn,
            )
            q_nope_out = bmm_fp8(
                q_nope_val, self.w_kc, q_nope_scale, self.w_scale, torch.bfloat16
            )
        else:
            q_nope_out = torch.bmm(q_nope.transpose(0, 1), self.w_kc)
        q_input[..., : self.kv_lora_rank] = q_nope_out.transpose(0, 1)
        v_input = latent_cache[..., : self.kv_lora_rank]
        v_input = self.kv_a_layernorm(v_input.contiguous()).unsqueeze(1)
        k_input = latent_cache.unsqueeze(1)
        k_input[..., : self.kv_lora_rank] = v_input

        if not enable_rope_fusion:
            k_pe = k_input[..., self.kv_lora_rank :]
            q_pe, k_pe = self.rotary_emb(positions, q_pe, k_pe)
            q_input[..., self.kv_lora_rank :] = q_pe
            k_input[..., self.kv_lora_rank :] = k_pe
            k_pe_output = None
        else:
            k_pe_output = torch.empty_like(k_input[..., self.kv_lora_rank :])

        q_input[..., self.kv_lora_rank :] = q_pe

        # attn_output = self.attn_mqa(q_input, k_input, v_input, forward_batch)
        # Use Fused ROPE with use_rope=OFF.
        attn_output = torch.empty(
            (q_len, self.num_local_heads, self.kv_lora_rank),
            dtype=q.dtype,
            device=q.device,
        )
        attn_logits, _, kv_indptr, kv_indices, _, _, _ = (
            forward_batch.attn_backend.forward_metadata
        )
        cos_sin_cache = self.rotary_emb.cos_sin_cache
        num_kv_split = forward_batch.attn_backend.num_kv_splits
        sm_scale = self.attn_mqa.scaling
        if attn_logits is None:
            attn_logits = torch.empty(
                (
                    forward_batch.batch_size,
                    self.num_local_heads,
                    num_kv_split,
                    self.kv_lora_rank + 1,
                ),
                dtype=torch.float32,
                device=q.device,
            )

        # save current latent cache.
        forward_batch.token_to_kv_pool.set_kv_buffer(
            self.attn_mqa, forward_batch.out_cache_loc, k_input, None
        )
        key_cache_buf = forward_batch.token_to_kv_pool.get_key_buffer(
            self.attn_mqa.layer_id
        )
        val_cache_buf = key_cache_buf[..., : self.kv_lora_rank]

        decode_attention_fwd_grouped_rope(
            q_input,
            key_cache_buf,
            val_cache_buf,
            attn_output,
            kv_indptr,
            kv_indices,
            k_pe_output,
            self.kv_lora_rank,
            self.rotary_emb.rotary_dim,
            cos_sin_cache,
            positions,
            attn_logits,
            num_kv_split,
            sm_scale,
            logit_cap=self.attn_mqa.logit_cap,
            use_rope=enable_rope_fusion,
            is_neox_style=self.rotary_emb.is_neox_style,
        )

        if enable_rope_fusion:
            k_input[..., self.kv_lora_rank :] = k_pe_output
            forward_batch.token_to_kv_pool.set_kv_buffer(
                self.attn_mqa, forward_batch.out_cache_loc, k_input, None
            )

        attn_output = attn_output.view(-1, self.num_local_heads, self.kv_lora_rank)

        if self.w_vc.dtype == torch.float8_e4m3fnuz:
            # TODO(kernel): add bmm_fp8 for torch.float8_e4m3fnuz
            attn_bmm_output = torch.bmm(
                attn_output.to(torch.bfloat16).transpose(0, 1),
                self.w_vc.to(torch.bfloat16) * self.w_scale,
            )
        elif self.w_vc.dtype == torch.float8_e4m3fn:
            attn_output_val, attn_output_scale = per_tensor_quant_mla_fp8(
                attn_output.transpose(0, 1),
                zero_allocator.allocate(1),
                dtype=torch.float8_e4m3fn,
            )
            attn_bmm_output = bmm_fp8(
                attn_output_val,
                self.w_vc,
                attn_output_scale,
                self.w_scale,
                torch.bfloat16,
            )
        else:
            attn_bmm_output = torch.bmm(attn_output.transpose(0, 1), self.w_vc)
        attn_output = attn_bmm_output.transpose(0, 1).flatten(1, 2)
        output, _ = self.o_proj(attn_output)

        return output

    def _chunked_prefix_attn_mha(
        self,
        q: torch.Tensor,
        accum_output: torch.Tensor,
        accum_lse: torch.Tensor,
        forward_batch: ForwardBatch,
    ) -> torch.Tensor:

        assert forward_batch.num_prefix_chunks is not None
        for i in range(forward_batch.num_prefix_chunks):
            forward_batch.set_prefix_chunk_idx(i)

            # Fetch latent cache from memory pool with precomputed chunked kv indices
            latent_cache_buf = forward_batch.token_to_kv_pool.get_key_buffer(
                self.attn_mha.layer_id
            )
            latent_cache = latent_cache_buf[
                forward_batch.prefix_chunk_kv_indices[i]
            ].contiguous()

            kv_a_normed, k_pe = latent_cache.split(
                [self.kv_lora_rank, self.qk_rope_head_dim], dim=-1
            )
            kv_a_normed = kv_a_normed.squeeze(1).contiguous()
            kv = self.kv_b_proj(kv_a_normed)[0]
            kv = kv.view(
                -1, self.num_local_heads, self.qk_nope_head_dim + self.v_head_dim
            )
            v = kv[..., self.qk_nope_head_dim :]
            k_nope = kv[..., : self.qk_nope_head_dim]

            k = torch.empty(
                (
                    k_nope.shape[0],
                    self.num_local_heads,
                    self.qk_nope_head_dim + self.qk_rope_head_dim,
                ),
                dtype=v.dtype,
                device=v.device,
            )
            k[..., : self.qk_nope_head_dim] = k_nope
            k[..., self.qk_nope_head_dim :] = k_pe

            output, lse = self.attn_mha(q, k, v, forward_batch, save_kv_cache=False)
            lse = torch.transpose(lse, 0, 1).contiguous()
            tmp_output = torch.empty_like(accum_output)
            tmp_lse = torch.empty_like(accum_lse)
            merge_state_v2(output, lse, accum_output, accum_lse, tmp_output, tmp_lse)
            accum_output, accum_lse = tmp_output, tmp_lse

        return accum_output

    def forward_normal_chunked_kv(
        self,
        positions: torch.Tensor,
        hidden_states: torch.Tensor,
        forward_batch: ForwardBatch,
    ) -> torch.Tensor:
        # In normal mha, the k and v tensors will become overly large when the prefix length is long.
        # To avoid this, we split the kv cache into chunks and process them one after another.
        # Since mha is compute friendly, the for loop induced here will not introduce significant overhead.
        # The top comments in https://github.com/vllm-project/vllm/blob/main/vllm/v1/attention/backends/mla/common.py
        # will be helpful for understanding the purpose of this function.

        # First do normal mha forward to get output for extended part
        if self.q_lora_rank is not None:
            q, latent_cache = self.fused_qkv_a_proj_with_mqa(hidden_states)[0].split(
                [self.q_lora_rank, self.kv_lora_rank + self.qk_rope_head_dim], dim=-1
            )
            q = self.q_a_layernorm(q)
            q = self.q_b_proj(q)[0].view(-1, self.num_local_heads, self.qk_head_dim)
        else:
            q = self.q_proj(hidden_states)[0].view(
                -1, self.num_local_heads, self.qk_head_dim
            )
            latent_cache = self.kv_a_proj_with_mqa(hidden_states)[0]
        _, q_pe = q.split([self.qk_nope_head_dim, self.qk_rope_head_dim], dim=-1)
        kv_a, _ = latent_cache.split([self.kv_lora_rank, self.qk_rope_head_dim], dim=-1)
        latent_cache = latent_cache.unsqueeze(1)
        kv_a = self.kv_a_layernorm(kv_a.contiguous())
        kv = self.kv_b_proj(kv_a)[0]
        kv = kv.view(-1, self.num_local_heads, self.qk_nope_head_dim + self.v_head_dim)
        k_nope = kv[..., : self.qk_nope_head_dim]
        v = kv[..., self.qk_nope_head_dim :]
        k_pe = latent_cache[:, :, self.kv_lora_rank :]

        q_pe, k_pe = self.rotary_emb(positions, q_pe, k_pe)
        q[..., self.qk_nope_head_dim :] = q_pe
        k = torch.empty_like(q)
        k[..., : self.qk_nope_head_dim] = k_nope
        k[..., self.qk_nope_head_dim :] = k_pe

        latent_cache[:, :, : self.kv_lora_rank] = kv_a.unsqueeze(1)
        latent_cache[:, :, self.kv_lora_rank :] = k_pe

        # Save latent cache
        forward_batch.token_to_kv_pool.set_kv_buffer(
            self.attn_mha, forward_batch.out_cache_loc, latent_cache, None
        )

        # Do mha for extended part without prefix
        forward_batch.set_attn_attend_prefix_cache(False)
        attn_output, lse = self.attn_mha(q, k, v, forward_batch, save_kv_cache=False)
        lse = torch.transpose(lse, 0, 1).contiguous()

        # Do mha attention with chunked prefix cache if there are any sequence with prefix
        if any(forward_batch.extend_prefix_lens_cpu):
            # Only initialize the info once
            if forward_batch.num_prefix_chunks is None:
                forward_batch.prepare_chunked_prefix_cache_info(q.device)

            forward_batch.set_attn_attend_prefix_cache(True)
            attn_output = self._chunked_prefix_attn_mha(
                q=q,
                accum_output=attn_output,
                accum_lse=lse,
                forward_batch=forward_batch,
            )

        attn_output = attn_output.reshape(-1, self.num_local_heads * self.v_head_dim)
        output, _ = self.o_proj(attn_output)
        return output


class DeepseekV2DecoderLayer(nn.Module):

    def __init__(
        self,
        config: PretrainedConfig,
        layer_id: int,
        quant_config: Optional[QuantizationConfig] = None,
        is_nextn: bool = False,
        prefix: str = "",
        alt_stream: Optional[torch.cuda.Stream] = None,
    ) -> None:
        super().__init__()
        self.hidden_size = config.hidden_size
        self.config = config
        rope_theta = getattr(config, "rope_theta", 10000)
        rope_scaling = getattr(config, "rope_scaling", None)
        max_position_embeddings = getattr(config, "max_position_embeddings", 8192)
        self.enable_dp_attention = global_server_args_dict["enable_dp_attention"]
        self.layer_id = layer_id
        self.self_attn = DeepseekV2AttentionMLA(
            config=config,
            hidden_size=self.hidden_size,
            num_heads=config.num_attention_heads,
            qk_nope_head_dim=config.qk_nope_head_dim,
            qk_rope_head_dim=config.qk_rope_head_dim,
            v_head_dim=config.v_head_dim,
            q_lora_rank=(
                config.q_lora_rank if hasattr(config, "q_lora_rank") else None
            ),
            kv_lora_rank=config.kv_lora_rank,
            rope_theta=rope_theta,
            rope_scaling=rope_scaling,
            max_position_embeddings=max_position_embeddings,
            quant_config=quant_config,
            layer_id=layer_id,
            reduce_results=False,
            prefix=add_prefix("self_attn", prefix),
            alt_stream=alt_stream,
        )

        self.is_layer_sparse = self._is_layer_sparse(layer_id, is_nextn=is_nextn)
        is_previous_layer_sparse = self._is_layer_sparse(layer_id - 1, is_nextn=False)

        self.layer_scatter_modes = LayerScatterModes.init_new(
            layer_id=layer_id,
            num_layers=config.num_hidden_layers,
            is_layer_sparse=self.is_layer_sparse,
            is_previous_layer_sparse=is_previous_layer_sparse,
        )

        if self.is_layer_sparse:
            self.mlp = DeepseekV2MoE(
                config=config,
                quant_config=quant_config,
                prefix=add_prefix("mlp", prefix),
                layer_id=self.layer_id,
            )
        else:
            if enable_moe_dense_fully_dp():
                mlp_tp_rank, mlp_tp_size = 0, 1
            else:
                mlp_tp_rank, mlp_tp_size = None, None
            self.mlp = DeepseekV2MLP(
                hidden_size=config.hidden_size,
                intermediate_size=config.intermediate_size,
                hidden_act=config.hidden_act,
                quant_config=quant_config,
                prefix=add_prefix("mlp", prefix),
                tp_rank=mlp_tp_rank,
                tp_size=mlp_tp_size,
            )

        self.input_layernorm = RMSNorm(config.hidden_size, eps=config.rms_norm_eps)
        self.post_attention_layernorm = RMSNorm(
            config.hidden_size, eps=config.rms_norm_eps
        )

        self.layer_communicator = LayerCommunicator(
            layer_scatter_modes=self.layer_scatter_modes,
            input_layernorm=self.input_layernorm,
            post_attention_layernorm=self.post_attention_layernorm,
        )

    def _is_layer_sparse(self, layer_id: int, is_nextn: bool) -> bool:
        return is_nextn or (
            self.config.n_routed_experts is not None
            and layer_id >= self.config.first_k_dense_replace
            and layer_id % self.config.moe_layer_freq == 0
        )

    def forward(
        self,
        positions: torch.Tensor,
        hidden_states: torch.Tensor,
        forward_batch: ForwardBatch,
        residual: Optional[torch.Tensor],
        zero_allocator: BumpAllocator,
    ) -> torch.Tensor:
        return execute_operations(
            inputs=dict(
                positions=positions,
                hidden_states=hidden_states,
                forward_batch=forward_batch,
                residual=residual,
                zero_allocator=zero_allocator,
            ),
            operations=compute_layer_operations(self),
        )

    def op_comm_prepare_attn(
        self,
        state,
        positions: torch.Tensor,
        hidden_states: torch.Tensor,
        forward_batch: ForwardBatch,
        residual: Optional[torch.Tensor],
        zero_allocator: BumpAllocator,
    ):
        state.hidden_states_after_comm_pre_attn, state.residual_after_input_ln = (
            self.layer_communicator.prepare_attn(hidden_states, residual, forward_batch)
        )
        state.update(
            dict(
                forward_batch=forward_batch,
                positions=positions,
                zero_allocator=zero_allocator,
            )
        )

    def op_attn(self, state):
        state.hidden_states_after_attn = self.self_attn(
            positions=state.positions,
            hidden_states=state.pop("hidden_states_after_comm_pre_attn"),
            forward_batch=state.forward_batch,
            zero_allocator=state.zero_allocator,
        )

    def op_comm_prepare_mlp(self, state):
        state.hidden_states_mlp_input, state.residual_after_comm_pre_mlp = (
            self.layer_communicator.prepare_mlp(
                state.pop("hidden_states_after_attn"),
                state.pop("residual_after_input_ln"),
                state.forward_batch,
            )
        )

    def op_mlp(self, state):
        hidden_states = state.pop("hidden_states_mlp_input")
        if not (
            enable_moe_dense_fully_dp()
            and (not self.is_layer_sparse)
            and hidden_states.shape[0] == 0
        ):
            state.hidden_states_mlp_output = self.mlp(
                hidden_states, state.forward_batch.forward_mode
            )
        else:
            state.hidden_states_mlp_output = hidden_states

    def op_comm_postprocess_layer(self, state):
        hidden_states, residual = self.layer_communicator.postprocess_layer(
            state.pop("hidden_states_mlp_output"),
            state.pop("residual_after_comm_pre_mlp"),
            state.forward_batch,
        )

        state.clear(expect_keys={"positions", "forward_batch", "zero_allocator"})
        return hidden_states, residual


class DeepseekV2Model(nn.Module):
    fall_back_to_pt_during_load = False

    def __init__(
        self,
        config: PretrainedConfig,
        quant_config: Optional[QuantizationConfig] = None,
        prefix: str = "",
    ) -> None:
        super().__init__()
        self.padding_id = config.pad_token_id
        self.vocab_size = config.vocab_size

        self.embed_tokens = VocabParallelEmbedding(
            config.vocab_size,
            config.hidden_size,
            enable_tp=not global_server_args_dict["enable_dp_attention"],
        )
        self.alt_stream = torch.cuda.Stream() if _is_cuda else None
        self.layers = nn.ModuleList(
            [
                DeepseekV2DecoderLayer(
                    config,
                    layer_id,
                    quant_config=quant_config,
                    prefix=add_prefix(f"layers.{layer_id}", prefix),
                    alt_stream=self.alt_stream,
                )
                for layer_id in range(config.num_hidden_layers)
            ]
        )
        self.norm = RMSNorm(config.hidden_size, eps=config.rms_norm_eps)

        self.dp_size = get_local_attention_dp_size()

    def get_input_embeddings(self) -> torch.Tensor:
        return self.embed_tokens

    def forward(
        self,
        input_ids: torch.Tensor,
        positions: torch.Tensor,
        forward_batch: ForwardBatch,
        input_embeds: torch.Tensor = None,
    ) -> torch.Tensor:
        zero_allocator = BumpAllocator(
            # TODO for two-batch-overlap, we need a larger buffer size
            buffer_size=len(self.layers) * 2,
            dtype=torch.float32,
            device=(
                input_embeds.device if input_embeds is not None else input_ids.device
            ),
        )

        if input_embeds is None:
            hidden_states = self.embed_tokens(input_ids)
        else:
            hidden_states = input_embeds

        residual = None
        for i in range(len(self.layers)):
            with get_global_expert_distribution_recorder().with_current_layer(i):
                layer = self.layers[i]
                hidden_states, residual = layer(
                    positions, hidden_states, forward_batch, residual, zero_allocator
                )
        if not forward_batch.forward_mode.is_idle():
            if residual is None:
                hidden_states = self.norm(hidden_states)
            else:
                hidden_states, _ = self.norm(hidden_states, residual)
        return hidden_states


class DeepseekV2ForCausalLM(nn.Module):

    def __init__(
        self,
        config: PretrainedConfig,
        quant_config: Optional[QuantizationConfig] = None,
        prefix: str = "",
    ) -> None:
        super().__init__()
        self.config = config
        self.tp_size = get_tensor_model_parallel_world_size()
        self.quant_config = quant_config
        self.determine_n_share_experts_fusion()
        self.model = DeepseekV2Model(
            config, quant_config, prefix=add_prefix("model", prefix)
        )
        self.lm_head = ParallelLMHead(
            config.vocab_size,
            config.hidden_size,
            quant_config=quant_config,
            prefix=add_prefix("lm_head", prefix),
            use_attn_tp_group=global_server_args_dict["enable_dp_lm_head"],
        )
        self.logits_processor = LogitsProcessor(config)
        self.dp_size = get_local_attention_dp_size()

    def determine_n_share_experts_fusion(
        self, architecture: str = "DeepseekV3ForCausalLM"
    ):
        self.n_share_experts_fusion = global_server_args_dict["n_share_experts_fusion"]
        if self.n_share_experts_fusion > 0:
            # Only Deepseek V3/R1 can use shared experts fusion optimization now.
            if (
                not _is_cuda
                or self.config.architectures[0] != architecture
                or self.config.n_routed_experts != 256
            ):
                self.n_share_experts_fusion = 0
                global_server_args_dict["n_share_experts_fusion"] = 0
                log_info_on_rank0(
                    logger,
                    "Only Deepseek V3/R1 on NV-platform can use shared experts fusion optimization. Shared experts fusion optimization is disabled.",
                )
            else:
                assert (
                    self.n_share_experts_fusion == self.tp_size
                ), f"Shared experts fusion optimization is enabled in DeepSeek V3/R1, set it to {self.tp_size} can get best optimized performance."
        elif self.n_share_experts_fusion == 0:
            if (
                _is_cuda
                and torch.cuda.get_device_capability("cuda") >= (9, 0)
                and self.config.architectures[0] == architecture
                and self.config.n_routed_experts == 256
                and (not global_server_args_dict["enable_deepep_moe"])
            ):
                self.n_share_experts_fusion = self.tp_size
                global_server_args_dict["n_share_experts_fusion"] = self.tp_size
                log_info_on_rank0(
                    logger,
                    "Deepseek V3/R1 with fp8 can use shared experts fusion optimization when SM version >=90. Shared experts fusion optimization is enabled.",
                )

    def get_input_embeddings(self) -> nn.Embedding:
        return self.model.embed_tokens

    @torch.no_grad()
    def forward(
        self,
        input_ids: torch.Tensor,
        positions: torch.Tensor,
        forward_batch: ForwardBatch,
        input_embeds: torch.Tensor = None,
    ) -> torch.Tensor:

        hidden_states = self.model(input_ids, positions, forward_batch, input_embeds)

        return self.logits_processor(
            input_ids, hidden_states, self.lm_head, forward_batch
        )

    def post_load_weights(self, is_nextn=False):

        # Perform post-processing after loading weights
        layer_ids = (
            range(self.config.num_hidden_layers)
            if not is_nextn
            else [self.config.num_hidden_layers]
        )
        for layer_id in layer_ids:
            self_attn = (
                self.model.layers[layer_id].self_attn
                if not is_nextn
                else self.model.decoder.self_attn
            )
            if hasattr(self_attn.kv_b_proj, "qweight"):
                # AWQ compatible
                if _is_cuda:
                    w = awq_dequantize(
                        self_attn.kv_b_proj.qweight,
                        self_attn.kv_b_proj.scales,
                        self_attn.kv_b_proj.qzeros,
                    ).T
                else:
                    w = awq_dequantize(
                        self_attn.kv_b_proj.qweight,
                        self_attn.kv_b_proj.scales,
                        self_attn.kv_b_proj.qzeros,
                        0,
                        0,
                        0,
                    ).T
            else:
                w = self_attn.kv_b_proj.weight
            # NOTE(HandH1998): Since `bmm_fp8` only supports per-tensor scale, we have to requantize `self_attn.kv_b_proj`.
            # This may affect the accuracy of fp8 model.
            # Fix deepseek v3 blockwise bmm by using deep_gemm
            use_deep_gemm_bmm = False
            model_dtype = torch.get_default_dtype()

            if w.dtype in (
                torch.float8_e4m3fn,
                torch.float8_e4m3fnuz,
            ):
                if hasattr(self.quant_config, "weight_block_size"):
                    weight_block_size = self.quant_config.weight_block_size
                    if weight_block_size is not None:
                        assert hasattr(self_attn.kv_b_proj, "weight_scale_inv")
                        if _is_hip:
                            weight, weight_scale, _ = normalize_e4m3fn_to_e4m3fnuz(
                                weight=w,
                                weight_scale=self_attn.kv_b_proj.weight_scale_inv,
                                input_scale=None,
                            )
                        else:
                            weight = w
                            weight_scale = self_attn.kv_b_proj.weight_scale_inv

                        if (
                            _is_cuda
                            and weight_block_size[0] == 128
                            and weight_block_size[1] == 128
                            and model_dtype == torch.bfloat16
                        ):
                            if _ENABLE_JIT_DEEPGEMM and get_bool_env_var(
                                "SGL_USE_DEEPGEMM_BMM", "false"
                            ):
                                block_scale = weight_scale
                                use_deep_gemm_bmm = True
                            else:
                                w = block_quant_dequant(
                                    weight,
                                    weight_scale,
                                    weight_block_size,
                                    model_dtype,
                                )
                        else:
                            w, scale = block_quant_to_tensor_quant(
                                weight, weight_scale, weight_block_size
                            )
                            self_attn.w_scale = scale
                else:
                    weight = w
                    weight_scale = self_attn.kv_b_proj.weight_scale
                    w, scale = channel_quant_to_tensor_quant(weight, weight_scale)
                    self_attn.w_scale = scale

            if w.dtype == torch.int8:
                if hasattr(self.quant_config, "weight_block_size"):
                    # block-wise int8 need it
                    weight_block_size = self.quant_config.weight_block_size
                    if weight_block_size is not None:
                        assert hasattr(self_attn.kv_b_proj, "weight_scale_inv")
                        weight = w
                        weight_scale = self_attn.kv_b_proj.weight_scale_inv
                        w = int8_block_dequant(
                            weight, weight_scale, weight_block_size
                        ).to(torch.bfloat16)
                else:
                    # channel-wise int8 need it
                    w = w.to(torch.bfloat16) * self_attn.kv_b_proj.weight_scale.to(
                        torch.bfloat16
                    )

            w_kc, w_vc = w.unflatten(
                0, (-1, self_attn.qk_nope_head_dim + self_attn.v_head_dim)
            ).split([self_attn.qk_nope_head_dim, self_attn.v_head_dim], dim=1)
            if not use_deep_gemm_bmm:
                self_attn.w_kc = w_kc.transpose(1, 2).contiguous().transpose(1, 2)
                self_attn.w_vc = w_vc.contiguous().transpose(1, 2)
                if (
                    hasattr(self_attn.kv_b_proj, "weight_scale")
                    and self_attn.w_scale is None
                ):
                    self_attn.w_scale = self_attn.kv_b_proj.weight_scale
                    if _is_hip:
                        self_attn.w_scale *= 2.0
            else:
                num_tiles_k = self_attn.qk_nope_head_dim // weight_block_size[1]
                num_tiles_n = self_attn.v_head_dim // weight_block_size[0]
                ws_kc, ws_vc = block_scale.unflatten(
                    0, (-1, (num_tiles_k + num_tiles_n))
                ).split([num_tiles_k, num_tiles_n], dim=1)
                self_attn.w_scale_k = ws_kc.transpose(1, 2).contiguous()
                self_attn.w_scale_v = ws_vc.contiguous()
                self_attn.w_kc = w_kc.transpose(1, 2).contiguous()
                self_attn.w_vc = w_vc.contiguous()
                self_attn.use_deep_gemm_bmm = True

<<<<<<< HEAD
    def compute_shared_experts_fusion_weights(
        self,
        weights: Iterable[Tuple[str, torch.Tensor]],
        moe_layers: Iterable[int],
    ):
        if self.n_share_experts_fusion == 0:
            return weights

        weights_list = list(weights)
        weights_dict = dict(weights_list)
        if self.quant_config is not None:
            if self.quant_config.get_name() == "w8a8_int8":
                suffix_list = [
                    "down_proj.weight",
                    "down_proj.weight_scale",
                    "gate_proj.weight",
                    "gate_proj.weight_scale",
                    "up_proj.weight",
                    "up_proj.weight_scale",
                ]
            elif (
                self.quant_config.get_name() == "fp8"
                or self.quant_config.get_name() == "blockwise_int8"
            ):
                suffix_list = [
                    "down_proj.weight",
                    "down_proj.weight_scale_inv",
                    "gate_proj.weight",
                    "gate_proj.weight_scale_inv",
                    "up_proj.weight",
                    "up_proj.weight_scale_inv",
                ]
            elif self.quant_config.get_name() == "awq":
                suffix_list = [
                    "down_proj.qweight",
                    "down_proj.qzeros",
                    "down_proj.scales",
                    "gate_proj.qweight",
                    "gate_proj.qzeros",
                    "gate_proj.scales",
                    "up_proj.qweight",
                    "up_proj.qzeros",
                    "up_proj.scales",
                ]
            else:
                raise ValueError(
                    f"Unsupported shared expert fusion for quantization: {self.quant_config.get_name()}."
                )
        else:
            suffix_list = [
                "down_proj.weight",
                "gate_proj.weight",
                "up_proj.weight",
            ]
        names_to_remove = []
        for moe_layer in tqdm(
            moe_layers,
            desc=f"Cloning {self.n_share_experts_fusion} "
            f"replicas of the shared expert into MoE for {self.config.architectures[0]}",
        ):
            for suffix in suffix_list:
                shared_expert_weight_name = (
                    f"model.layers.{moe_layer}.mlp.shared_experts.{suffix}"
                )
                for num_repeat in range(self.n_share_experts_fusion):
                    weights_list.append(
                        (
                            f"model.layers.{moe_layer}."
                            f"mlp.experts."
                            f"{self.config.n_routed_experts + num_repeat}"
                            f".{suffix}",
                            weights_dict[shared_expert_weight_name],
                        )
                    )
                names_to_remove += [shared_expert_weight_name]
        return [w for w in weights_list if w[0] not in names_to_remove]
=======
        # TODO support nextn later
        if not is_nextn:
            self.routed_experts_weights_of_layer = {
                layer_id: layer.mlp.get_moe_weights()
                for layer_id, layer in enumerate(self.model.layers)
                if isinstance(layer.mlp, DeepseekV2MoE)
            }
>>>>>>> a6970a17

    def load_weights(self, weights: Iterable[Tuple[str, torch.Tensor]], is_nextn=False):
        if is_nextn:
            if hasattr(self.config, "num_nextn_predict_layers"):
                num_nextn_layers = self.config.num_nextn_predict_layers
                assert num_nextn_layers == 1, "Only 1 nextn layer is supported"
                # compatible with old design
                nextn_layer_id = (
                    0
                    if self.config.num_hidden_layers == 1
                    else self.config.num_hidden_layers
                )
            else:
                raise ValueError("num_nextn_predict_layers is not in the config")

        stacked_params_mapping = [
            # (param_name, shard_name, shard_id)
            ("gate_up_proj", "gate_proj", 0),
            ("gate_up_proj", "up_proj", 1),
        ]

        if self.n_share_experts_fusion > 0:
            moe_layers = (
                range(
                    self.config.first_k_dense_replace,
                    self.config.num_hidden_layers,
                    self.config.moe_layer_freq,
                )
                if not is_nextn
                else [nextn_layer_id]
            )
            weights = self.compute_shared_experts_fusion_weights(
                weights,
                moe_layers=moe_layers,
            )

        # Params for weights, fp8 weight scales, fp8 activation scales
        # (param_name, weight_name, expert_id, shard_id)
        expert_params_mapping = get_moe_impl_class().make_expert_params_mapping(
            ckpt_gate_proj_name="gate_proj",
            ckpt_down_proj_name="down_proj",
            ckpt_up_proj_name="up_proj",
            num_experts=self.config.n_routed_experts + self.n_share_experts_fusion,
        )

        # Fuse q_a_proj and kv_a_proj_with_mqa along output dimension when q_lora_rank is not None
        fuse_qkv_a_proj = hasattr(self.config, "q_lora_rank") and (
            self.config.q_lora_rank is not None
        )
        cached_a_proj = {} if fuse_qkv_a_proj else None

        if is_nextn:
            nextn_layer_prefix = f"model.layers.{nextn_layer_id}"
            nextn_spec_weight_names = [
                "shared_head.norm",
                "eh_proj",
                "enorm",
                "hnorm",
            ]

        params_dict = dict(self.named_parameters())
        for name, loaded_weight in weights:
            if not is_nextn:
                if hasattr(self.config, "num_nextn_predict_layers"):
                    num_nextn_layers = self.config.num_nextn_predict_layers
                    if num_nextn_layers > 0 and name.startswith("model.layers"):
                        name_list = name.split(".")
                        if (
                            len(name_list) >= 3
                            and int(name_list[2]) >= self.config.num_hidden_layers
                        ):
                            continue
            else:
                if not name.startswith(nextn_layer_prefix):
                    continue

                # Use shared head and embed weights from target model
                if "shared_head.head" in name or "embed_tokens" in name:
                    continue

                is_decoder = True
                # For nextn specific weights
                for weight_name in nextn_spec_weight_names:
                    if weight_name in name:
                        name = name.replace(nextn_layer_prefix, "model")
                        is_decoder = False
                        break
                # For decoder layer weights
                if is_decoder:
                    name = name.replace(nextn_layer_prefix, "model.decoder")

            if "rotary_emb.inv_freq" in name:
                continue
            for param_name, weight_name, shard_id in stacked_params_mapping:
                # Skip non-stacked layers and experts (experts handled below).
                if weight_name not in name:
                    continue
                # We have mlp.experts[0].gate_proj in the checkpoint.
                # Since we handle the experts below in expert_params_mapping,
                # we need to skip here BEFORE we update the name, otherwise
                # name will be updated to mlp.experts[0].gate_up_proj, which
                # will then be updated below in expert_params_mapping
                # for mlp.experts[0].gate_gate_up_proj, which breaks load.
                if ("mlp.experts." in name) and name not in params_dict:
                    continue
                name = name.replace(weight_name, param_name)
                # Skip loading extra bias for GPTQ models.
                if name.endswith(".bias") and name not in params_dict:
                    continue
                param = params_dict[name]
                weight_loader = param.weight_loader
                weight_loader(param, loaded_weight, shard_id)
                break
            else:
                for mapping in expert_params_mapping:
                    param_name, weight_name, expert_id, shard_id = mapping
                    if weight_name not in name:
                        continue
                    name = name.replace(weight_name, param_name)
                    param = params_dict[name]
                    weight_loader = param.weight_loader
                    weight_loader(
                        param,
                        loaded_weight,
                        name,
                        shard_id=shard_id,
                        expert_id=expert_id,
                    )
                    break
                else:
                    # Skip loading extra bias for GPTQ models.
                    if name.endswith(".bias") and name not in params_dict:
                        continue

                    if fuse_qkv_a_proj and (
                        "q_a_proj" in name or "kv_a_proj_with_mqa" in name
                    ):
                        cached_a_proj[name] = loaded_weight
                        q_a_proj_name = (
                            name
                            if "q_a_proj" in name
                            else name.replace("kv_a_proj_with_mqa", "q_a_proj")
                        )
                        kv_a_proj_name = (
                            name
                            if "kv_a_proj_with_mqa" in name
                            else name.replace("q_a_proj", "kv_a_proj_with_mqa")
                        )

                        # When both q_a_proj and kv_a_proj_with_mqa has been cached, load the fused weight to parameter
                        if (
                            q_a_proj_name in cached_a_proj
                            and kv_a_proj_name in cached_a_proj
                        ):
                            q_a_proj_weight = cached_a_proj[q_a_proj_name]
                            kv_a_proj_weight = cached_a_proj[kv_a_proj_name]
                            fused_weight = torch.cat(
                                [q_a_proj_weight, kv_a_proj_weight], dim=0
                            )

                            param_name = name.replace(
                                "q_a_proj", "fused_qkv_a_proj_with_mqa"
                            )
                            param = params_dict[param_name]

                            weight_loader = getattr(
                                param, "weight_loader", default_weight_loader
                            )
                            weight_loader(param, fused_weight)
                            cached_a_proj.pop(q_a_proj_name)
                            cached_a_proj.pop(kv_a_proj_name)
                    else:
                        param = params_dict[name]
                        weight_loader = getattr(
                            param, "weight_loader", default_weight_loader
                        )
                        weight_loader(param, loaded_weight)

        self.post_load_weights(is_nextn=is_nextn)

    def get_embed_and_head(self):
        return self.model.embed_tokens.weight, self.lm_head.weight

    def set_embed_and_head(self, embed, head):
        del self.model.embed_tokens.weight
        del self.lm_head.weight
        self.model.embed_tokens.weight = embed
        self.lm_head.weight = head
        torch.cuda.empty_cache()
        torch.cuda.synchronize()

    @classmethod
    def get_model_config_for_expert_location(cls, config):
        return ModelConfigForExpertLocation(
            num_layers=config.num_hidden_layers,
            num_logical_experts=config.n_routed_experts,
            num_groups=config.n_group,
        )


class DeepseekV3ForCausalLM(DeepseekV2ForCausalLM):
    pass


EntryClass = [DeepseekV2ForCausalLM, DeepseekV3ForCausalLM]<|MERGE_RESOLUTION|>--- conflicted
+++ resolved
@@ -1606,7 +1606,14 @@
                 self_attn.w_vc = w_vc.contiguous()
                 self_attn.use_deep_gemm_bmm = True
 
-<<<<<<< HEAD
+        # TODO support nextn later
+        if not is_nextn:
+            self.routed_experts_weights_of_layer = {
+                layer_id: layer.mlp.get_moe_weights()
+                for layer_id, layer in enumerate(self.model.layers)
+                if isinstance(layer.mlp, DeepseekV2MoE)
+            }
+
     def compute_shared_experts_fusion_weights(
         self,
         weights: Iterable[Tuple[str, torch.Tensor]],
@@ -1683,15 +1690,6 @@
                     )
                 names_to_remove += [shared_expert_weight_name]
         return [w for w in weights_list if w[0] not in names_to_remove]
-=======
-        # TODO support nextn later
-        if not is_nextn:
-            self.routed_experts_weights_of_layer = {
-                layer_id: layer.mlp.get_moe_weights()
-                for layer_id, layer in enumerate(self.model.layers)
-                if isinstance(layer.mlp, DeepseekV2MoE)
-            }
->>>>>>> a6970a17
 
     def load_weights(self, weights: Iterable[Tuple[str, torch.Tensor]], is_nextn=False):
         if is_nextn:
