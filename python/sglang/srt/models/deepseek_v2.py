# Copyright 2023-2024 SGLang Team
# Licensed under the Apache License, Version 2.0 (the "License");
# you may not use this file except in compliance with the License.
# You may obtain a copy of the License at
#
#     http://www.apache.org/licenses/LICENSE-2.0
#
# Unless required by applicable law or agreed to in writing, software
# distributed under the License is distributed on an "AS IS" BASIS,
# WITHOUT WARRANTIES OR CONDITIONS OF ANY KIND, either express or implied.
# See the License for the specific language governing permissions and
# limitations under the License.
# ==============================================================================

# Adapted from:
# https://github.com/vllm-project/vllm/blob/fb6af8bc086328ca6659e72d11ffd4309ce4de22/vllm/model_executor/models/deepseek_v2.py
"""Inference-only DeepseekV2 model."""
from __future__ import annotations

import concurrent.futures
import logging
import os
from enum import IntEnum, auto
from typing import Any, Dict, Iterable, Optional, Tuple, Union

import torch
import torch.nn.functional as F
from torch import nn
from transformers import PretrainedConfig

from sglang.srt import single_batch_overlap
from sglang.srt.configs.model_config import (
    get_nsa_index_head_dim,
    get_nsa_index_n_heads,
    get_nsa_index_topk,
    is_deepseek_nsa,
)
from sglang.srt.distributed import (
    get_moe_expert_parallel_world_size,
    get_pp_group,
    get_tensor_model_parallel_world_size,
    parallel_state,
    tensor_model_parallel_all_reduce,
)
from sglang.srt.distributed.device_communicators.pynccl_allocator import (
    use_symmetric_memory,
)
from sglang.srt.eplb.expert_distribution import get_global_expert_distribution_recorder
from sglang.srt.eplb.expert_location import ModelConfigForExpertLocation
from sglang.srt.eplb.expert_location_dispatch import ExpertLocationDispatchInfo
from sglang.srt.layers.activation import SiluAndMul
from sglang.srt.layers.amx_utils import PackWeightMethod
from sglang.srt.layers.attention.npu_ops.mla_preprocess import (
    NPUFusedMLAPreprocess,
    is_mla_preprocess_enabled,
)
from sglang.srt.layers.attention.nsa.nsa_indexer import Indexer
from sglang.srt.layers.communicator import (
    LayerCommunicator,
    LayerScatterModes,
    enable_moe_dense_fully_dp,
)
from sglang.srt.layers.dp_attention import (
    get_attention_tp_rank,
    get_attention_tp_size,
    is_dp_attention_enabled,
)
from sglang.srt.layers.layernorm import RMSNorm
from sglang.srt.layers.linear import (
    ColumnParallelLinear,
    MergedColumnParallelLinear,
    ReplicatedLinear,
    RowParallelLinear,
)
from sglang.srt.layers.logits_processor import LogitsProcessor
from sglang.srt.layers.moe import (
    get_deepep_mode,
    get_moe_a2a_backend,
    should_use_flashinfer_cutlass_moe_fp4_allgather,
    should_use_flashinfer_trtllm_moe,
)
from sglang.srt.layers.moe.ep_moe.layer import DeepEPMoE, get_moe_impl_class
from sglang.srt.layers.moe.fused_moe_triton.layer import FusedMoE
from sglang.srt.layers.moe.topk import TopK, TopKOutputFormat
from sglang.srt.layers.quantization import deep_gemm_wrapper
from sglang.srt.layers.quantization.base_config import QuantizationConfig
from sglang.srt.layers.quantization.fp8_kernel import (
    is_fp8_fnuz,
    per_tensor_quant_mla_fp8,
    per_token_group_quant_mla_deep_gemm_masked_fp8,
)
from sglang.srt.layers.quantization.fp8_utils import (
    block_quant_dequant,
    block_quant_to_tensor_quant,
    channel_quant_to_tensor_quant,
    input_to_float8,
    normalize_e4m3fn_to_e4m3fnuz,
    requant_weight_ue8m0_inplace,
)
from sglang.srt.layers.quantization.int8_utils import (
    block_dequant as int8_block_dequant,
)
from sglang.srt.layers.radix_attention import RadixAttention
from sglang.srt.layers.rotary_embedding import get_rope_wrapper
from sglang.srt.layers.utils import PPMissingLayer, get_layer_id
from sglang.srt.layers.vocab_parallel_embedding import (
    ParallelLMHead,
    VocabParallelEmbedding,
)
from sglang.srt.model_executor.forward_batch_info import ForwardBatch, PPProxyTensors
from sglang.srt.model_loader.weight_utils import default_weight_loader
from sglang.srt.server_args import get_global_server_args
from sglang.srt.single_batch_overlap import SboFlags
from sglang.srt.speculative.spec_info import SpeculativeAlgorithm
from sglang.srt.two_batch_overlap import (
    MaybeTboDeepEPDispatcher,
    model_forward_maybe_tbo,
)
from sglang.srt.utils import (
    BumpAllocator,
    LazyValue,
    add_prefix,
    bind_or_assign,
    cpu_has_amx_support,
    get_bool_env_var,
    get_device_sm,
    get_int_env_var,
    is_cpu,
    is_cuda,
    is_flashinfer_available,
    is_gfx95_supported,
    is_hip,
    is_non_idle_and_non_empty,
    is_npu,
    is_nvidia_cublas_cu12_version_ge_12_9,
    is_sm100_supported,
    log_info_on_rank0,
    make_layers,
    use_intel_amx_backend,
)

_is_hip = is_hip()
_is_cuda = is_cuda()
_is_npu = is_npu()
_is_fp8_fnuz = is_fp8_fnuz()
_use_aiter = get_bool_env_var("SGLANG_USE_AITER") and _is_hip
_is_cpu_amx_available = cpu_has_amx_support()
_is_cpu = is_cpu()
_device_sm = get_device_sm()
_is_gfx95_supported = is_gfx95_supported()

_use_aiter_gfx95 = _use_aiter and _is_gfx95_supported

if _use_aiter_gfx95:
    from sglang.srt.layers.quantization.quark.utils import quark_post_load_weights
    from sglang.srt.layers.quantization.rocm_mxfp4_utils import (
        batched_gemm_afp4wfp4_pre_quant,
        fused_flatten_mxfp4_quant,
        fused_rms_mxfp4_quant,
    )
    from sglang.srt.layers.rocm_linear_utils import (
        aiter_dsv3_router_gemm,
        fused_qk_rope_cat,
        get_dsv3_gemm_output_zero_allocator_size,
    )

if _is_cuda:
    from sgl_kernel import (
        awq_dequantize,
        bmm_fp8,
        concat_mla_k,
        dsv3_fused_a_gemm,
        dsv3_router_gemm,
        merge_state_v2,
    )
elif _is_cpu and _is_cpu_amx_available:
    pass
elif _is_hip:
    from sglang.srt.layers.attention.triton_ops.rocm_mla_decode_rope import (
        decode_attention_fwd_grouped_rope,
    )
    from sglang.srt.layers.quantization.awq_triton import (
        awq_dequantize_triton as awq_dequantize,
    )
elif _is_npu:
    import custom_ops
    import sgl_kernel_npu
    import torch_npu
else:
    pass

_is_flashinfer_available = is_flashinfer_available()
_is_sm100_supported = is_cuda() and is_sm100_supported()
_is_cublas_ge_129 = is_nvidia_cublas_cu12_version_ge_12_9()


logger = logging.getLogger(__name__)

FORWARD_ABSORB_CORE_ATTENTION_BACKENDS = [
    "fa3",
    "nsa",
    "flashinfer",
    "cutlass_mla",
    "trtllm_mla",
    "ascend",
]


def add_forward_absorb_core_attention_backend(backend_name):
    if backend_name not in FORWARD_ABSORB_CORE_ATTENTION_BACKENDS:
        FORWARD_ABSORB_CORE_ATTENTION_BACKENDS.append(backend_name)
        logger.info(f"Added {backend_name} to FORWARD_ABSORB_CORE_ATTENTION_BACKENDS.")


class AttnForwardMethod(IntEnum):
    # Use multi-head attention
    MHA = auto()

    # Use absorbed multi-latent attention
    MLA = auto()

    # Use Deepseek V3.2 sparse multi-latent attention
    NPU_MLA_SPARSE = auto()

    # Use multi-head attention, but with KV cache chunked.
    # This method can avoid OOM when prefix lengths are long.
    MHA_CHUNKED_KV = auto()

    # Use MLA but with fused RoPE
    MLA_FUSED_ROPE = auto()

    # Use MLA with fused RoPE kernel for CPU
    MLA_FUSED_ROPE_CPU = auto()


def _dispatch_mla_subtype(attn, forward_batch):
    if _is_hip:
        if attn.rocm_fused_decode_mla and forward_batch.forward_mode.is_decode():
            return AttnForwardMethod.MLA_FUSED_ROPE
        else:
            return AttnForwardMethod.MLA
    else:
        if hasattr(attn, "fused_qkv_a_proj_with_mqa") and use_intel_amx_backend(attn):
            return AttnForwardMethod.MLA_FUSED_ROPE_CPU
        else:
            return AttnForwardMethod.MLA


class AttentionBackendRegistry:
    _handlers = {}

    @classmethod
    def register(cls, backend_name, handler_func):
        cls._handlers[backend_name] = handler_func

    @classmethod
    def get_handler(cls, backend_name):
        return cls._handlers.get(backend_name, cls._handlers.get("triton"))


def handle_attention_ascend(attn, forward_batch):
    if (
        forward_batch.forward_mode.is_extend()
        and not forward_batch.forward_mode.is_target_verify()
        and not forward_batch.forward_mode.is_draft_extend()
    ):
        if hasattr(attn, "indexer"):
            return AttnForwardMethod.NPU_MLA_SPARSE
        else:
            return AttnForwardMethod.MHA
    else:
        if hasattr(attn, "indexer"):
            return AttnForwardMethod.NPU_MLA_SPARSE
        else:
            return AttnForwardMethod.MLA


def _get_sum_extend_prefix_lens(forward_batch):
    return (
        sum(forward_batch.extend_prefix_lens_cpu)
        if forward_batch.extend_prefix_lens_cpu is not None
        else 0
    )


def _is_extend_without_speculative(forward_batch):
    return (
        forward_batch.forward_mode.is_extend()
        and not forward_batch.forward_mode.is_target_verify()
        and not forward_batch.forward_mode.is_draft_extend()
    )


def _handle_attention_backend(
    attn: DeepseekV2AttentionMLA, forward_batch, backend_name
):
    sum_extend_prefix_lens = _get_sum_extend_prefix_lens(forward_batch)
    disable_ragged = (
        backend_name in ["flashinfer", "flashmla"]
    ) and attn.flashinfer_mla_disable_ragged

    if (
        not disable_ragged
        and _is_extend_without_speculative(forward_batch)
        and (
            (
                sum_extend_prefix_lens >= attn.chunked_prefix_cache_threshold
                and not attn.disable_chunked_prefix_cache
            )
            or sum_extend_prefix_lens == 0
        )
    ):
        return AttnForwardMethod.MHA_CHUNKED_KV
    else:
        return _dispatch_mla_subtype(attn, forward_batch)


def handle_attention_flashinfer(attn, forward_batch):
    return _handle_attention_backend(attn, forward_batch, "flashinfer")


def handle_attention_fa3(attn, forward_batch):
    return _handle_attention_backend(attn, forward_batch, "fa3")


def handle_attention_flashmla(attn, forward_batch):
    return _handle_attention_backend(attn, forward_batch, "flashmla")


def handle_attention_cutlass_mla(attn, forward_batch):
    return _handle_attention_backend(attn, forward_batch, "cutlass_mla")


def handle_attention_fa4(attn, forward_batch):
    # TODO(cicirori): use FA4 MHA for DeepSeekV3 for now
    return AttnForwardMethod.MHA_CHUNKED_KV


def handle_attention_trtllm_mla(attn, forward_batch):
    sum_extend_prefix_lens = _get_sum_extend_prefix_lens(forward_batch)
    if _is_extend_without_speculative(forward_batch) and (
        not attn.disable_chunked_prefix_cache or sum_extend_prefix_lens == 0
    ):
        return AttnForwardMethod.MHA_CHUNKED_KV
    else:
        return _dispatch_mla_subtype(attn, forward_batch)


def handle_attention_aiter(attn, forward_batch):
    if _is_extend_without_speculative(forward_batch):
        if is_dp_attention_enabled():
            if sum(forward_batch.extend_prefix_lens_cpu) == 0:
                return AttnForwardMethod.MHA
            else:
                return AttnForwardMethod.MLA
        else:
            return AttnForwardMethod.MHA
    else:
        return AttnForwardMethod.MLA


def handle_attention_nsa(attn, forward_batch):
    return AttnForwardMethod.MLA


def handle_attention_triton(attn, forward_batch):
    if (
        _is_extend_without_speculative(forward_batch)
        and sum(forward_batch.extend_prefix_lens_cpu) == 0
    ):
        return AttnForwardMethod.MHA
    else:
        return _dispatch_mla_subtype(attn, forward_batch)


class DeepseekV2MLP(nn.Module):
    def __init__(
        self,
        hidden_size: int,
        intermediate_size: int,
        hidden_act: str,
        quant_config: Optional[QuantizationConfig] = None,
        reduce_results: bool = True,
        prefix: str = "",
        tp_rank: Optional[int] = None,
        tp_size: Optional[int] = None,
    ) -> None:
        super().__init__()
        self.tp_size = tp_size

        self.gate_up_proj = MergedColumnParallelLinear(
            hidden_size,
            [intermediate_size] * 2,
            bias=False,
            quant_config=quant_config,
            prefix=add_prefix("gate_up_proj", prefix),
            tp_rank=tp_rank,
            tp_size=tp_size,
        )
        self.down_proj = RowParallelLinear(
            intermediate_size,
            hidden_size,
            bias=False,
            quant_config=quant_config,
            reduce_results=reduce_results,
            prefix=add_prefix("down_proj", prefix),
            tp_rank=tp_rank,
            tp_size=tp_size,
        )
        if hidden_act != "silu":
            raise ValueError(
                f"Unsupported activation: {hidden_act}. "
                "Only silu is supported for now."
            )
        self.act_fn = SiluAndMul()

    def forward(
        self,
        x,
        forward_batch=None,
        should_allreduce_fusion: bool = False,
        use_reduce_scatter: bool = False,
        gemm_output_zero_allocator: BumpAllocator = None,
    ):
        if (self.tp_size == 1) and x.shape[0] == 0:
            return x

        if (
            gemm_output_zero_allocator is not None
            and x.shape[0] <= 256
            and self.gate_up_proj.weight.dtype == torch.uint8
        ):
            y = gemm_output_zero_allocator.allocate(
                x.shape[0] * self.gate_up_proj.output_size_per_partition
            ).view(x.shape[0], self.gate_up_proj.output_size_per_partition)
            x = (x, None, y)

        gate_up, _ = self.gate_up_proj(x)
        x = self.act_fn(gate_up)
        x, _ = self.down_proj(
            x, skip_all_reduce=should_allreduce_fusion or use_reduce_scatter
        )
        return x


class MoEGate(nn.Module):
    def __init__(
        self,
        config,
        quant_config,
        prefix: str = "",
        is_nextn: bool = False,
    ):
        super().__init__()
        self.is_nextn = is_nextn
        self.weight = nn.Parameter(
            torch.empty((config.n_routed_experts, config.hidden_size))
        )
        if config.topk_method == "noaux_tc":
            correction_bias_dtype = (
                torch.bfloat16
                if quant_config is not None
                and quant_config.get_name() == "modelopt_fp4"
                and should_use_flashinfer_trtllm_moe()
                else torch.float32
            )
            self.e_score_correction_bias = nn.Parameter(
                torch.empty((config.n_routed_experts), dtype=correction_bias_dtype)
            )
        else:
            self.e_score_correction_bias = None
        if _is_cpu and _is_cpu_amx_available:
            self.quant_method = PackWeightMethod(weight_names=["weight"])

    def forward(self, hidden_states, gemm_output_zero_allocator: BumpAllocator = None):
        if use_intel_amx_backend(self):
            return torch.ops.sgl_kernel.weight_packed_linear(
                hidden_states,
                self.weight,
                None,  # bias
                True,  # is_vnni
            )

        # NOTE: For some unknown reason, router_gemm seems degrade accept length.
        if (
            _is_cuda
            and hidden_states.shape[0] <= 16
            and hidden_states.shape[1] == 7168
            and (self.weight.shape[0] == 256 or self.weight.shape[0] == 384)
            and _device_sm >= 90
        ):
            # router gemm output float32
            logits = dsv3_router_gemm(
                hidden_states, self.weight, out_dtype=torch.float32
            )
        elif _use_aiter_gfx95 and hidden_states.shape[0] <= 256:
            logits = aiter_dsv3_router_gemm(
                hidden_states, self.weight, gemm_output_zero_allocator
            )
        else:
            logits = F.linear(hidden_states, self.weight, None)

        return logits


class DeepseekV2MoE(nn.Module):

    def __init__(
        self,
        config: PretrainedConfig,
        layer_id: int,
        quant_config: Optional[QuantizationConfig] = None,
        prefix: str = "",
        alt_stream: Optional[torch.cuda.Stream] = None,
        is_nextn: bool = False,
    ):
        super().__init__()
        self.tp_size = get_tensor_model_parallel_world_size()
        self.routed_scaling_factor = config.routed_scaling_factor
        self.n_shared_experts = config.n_shared_experts
        self.num_fused_shared_experts = (
            0
            if get_global_server_args().disable_shared_experts_fusion
            else config.n_shared_experts
        )
        self.config = config
        self.layer_id = layer_id
        self.alt_stream = alt_stream

        if self.tp_size > config.n_routed_experts:
            raise ValueError(
                f"Tensor parallel size {self.tp_size} is greater than "
                f"the number of experts {config.n_routed_experts}."
            )

        if config.hidden_act != "silu":
            raise ValueError(
                f"Unsupported activation: {config.hidden_act}. "
                "Only silu is supported for now."
            )

        self.gate = MoEGate(
            config=config,
            quant_config=quant_config,
            prefix=add_prefix("gate", prefix),
            is_nextn=is_nextn,
        )

        self.experts = get_moe_impl_class(quant_config)(
            num_experts=config.n_routed_experts
            + self.num_fused_shared_experts
            + get_global_server_args().ep_num_redundant_experts,
            num_fused_shared_experts=self.num_fused_shared_experts,
            top_k=config.num_experts_per_tok + self.num_fused_shared_experts,
            hidden_size=config.hidden_size,
            intermediate_size=config.moe_intermediate_size,
            layer_id=self.layer_id,
            quant_config=quant_config,
            routed_scaling_factor=self.routed_scaling_factor,
            prefix=add_prefix("experts", prefix),
        )

        self.topk = TopK(
            top_k=config.num_experts_per_tok + self.num_fused_shared_experts,
            renormalize=config.norm_topk_prob,
            use_grouped_topk=True,
            num_expert_group=config.n_group,
            num_fused_shared_experts=self.num_fused_shared_experts,
            topk_group=config.topk_group,
            correction_bias=self.gate.e_score_correction_bias,
            quant_config=quant_config,
            routed_scaling_factor=self.routed_scaling_factor,
            apply_routed_scaling_factor_on_output=self.experts.should_fuse_routed_scaling_factor_in_topk,
            # Some Fp4 MoE backends require the output format to be bypassed but the MTP layers are unquantized
            # and requires the output format to be standard. We use quant_config to determine the output format.
            output_format=TopKOutputFormat.STANDARD if quant_config is None else None,
        )

        self.shared_experts_is_int8 = False
        self.shared_experts_is_fp8 = False
        self.shared_experts_weight_block_size = None
        if config.n_shared_experts is not None and self.num_fused_shared_experts == 0:
            intermediate_size = config.moe_intermediate_size * config.n_shared_experts
            # disable tp for shared experts when enable deepep moe, or with fp4 allgather
            self.shared_experts = DeepseekV2MLP(
                hidden_size=config.hidden_size,
                intermediate_size=intermediate_size,
                hidden_act=config.hidden_act,
                quant_config=quant_config,
                reduce_results=False,
                prefix=add_prefix("shared_experts", prefix),
                **(
                    dict(tp_rank=0, tp_size=1)
<<<<<<< HEAD
                    if get_moe_a2a_backend().is_deepep()  # TODO: dense(no tp) for shared_expert for mori too?
=======
                    if get_moe_a2a_backend().is_deepep()
                    or get_moe_a2a_backend().is_mooncake()
>>>>>>> 91fc5bb5
                    or should_use_flashinfer_cutlass_moe_fp4_allgather()
                    or get_moe_a2a_backend().is_mori()
                    else {}
                ),
            )
            is_packed_weight = hasattr(
                self.shared_experts.gate_up_proj.quant_method, "quant_config"
            ) and self.shared_experts.gate_up_proj.quant_method.quant_config.get_name() in {
                "awq",
                "awq_marlin",
                "moe_wna16",
            }
            self.shared_experts_is_int8 = (
                not is_packed_weight
                and self.shared_experts.gate_up_proj.weight.dtype == torch.int8
            )
            self.shared_experts_is_fp8 = (
                not is_packed_weight
                and self.shared_experts.gate_up_proj.weight.dtype == torch.float8_e4m3fn
            )
            if self.shared_experts_is_fp8:
                assert (
                    self.shared_experts.gate_up_proj.quant_method.quant_config.weight_block_size
                    == self.shared_experts.down_proj.quant_method.quant_config.weight_block_size
                )
                self.shared_experts_weight_block_size = (
                    self.shared_experts.gate_up_proj.quant_method.quant_config.weight_block_size
                )

        self.top_k = config.num_experts_per_tok

<<<<<<< HEAD
        # below will be refactored(removed) by Cheng Wan, so ignore below
        if get_moe_a2a_backend().is_deepep():
=======
        if get_moe_a2a_backend().is_deepep() or get_moe_a2a_backend().is_mooncake():
>>>>>>> 91fc5bb5
            # TODO: we will support tp < ep in the future
            self.ep_size = get_moe_expert_parallel_world_size()
            self.num_experts = (
                config.n_routed_experts
                + get_global_server_args().ep_num_redundant_experts
            )
            self.renormalize = config.norm_topk_prob
            self.topk_group = config.topk_group
            self.num_expert_group = config.n_group
            self.correction_bias = (
                self.gate.e_score_correction_bias.data
                if self.gate.e_score_correction_bias is not None
                else None
            )

            self.deepep_dispatcher = MaybeTboDeepEPDispatcher(
                group=parallel_state.get_tp_group().device_group,
                router_topk=self.top_k,
                permute_fusion=True,
                num_experts=self.num_experts,
                num_local_experts=config.n_routed_experts // self.tp_size,
                hidden_size=config.hidden_size,
                params_dtype=config.torch_dtype,
                deepep_mode=get_deepep_mode(),
                async_finish=True,
                return_recv_hook=True,
            )

<<<<<<< HEAD
        self._enable_deepep_moe = get_moe_a2a_backend().is_deepep()
        self._enable_moriep_moe = get_moe_a2a_backend().is_mori()
=======
        self._enable_a2a_moe = (
            get_moe_a2a_backend().is_deepep() or get_moe_a2a_backend().is_mooncake()
        )
>>>>>>> 91fc5bb5

    def get_moe_weights(self):
        return [
            x.data
            for name, x in self.experts.named_parameters()
            if name not in ["correction_bias"]
        ]

    def forward(
        self,
        hidden_states: torch.Tensor,
        forward_batch: Optional[ForwardBatch] = None,
        should_allreduce_fusion: bool = False,
        use_reduce_scatter: bool = False,
        gemm_output_zero_allocator: BumpAllocator = None,
    ) -> torch.Tensor:
<<<<<<< HEAD
        if not (self._enable_deepep_moe or self._enable_moriep_moe):
=======
        if not self._enable_a2a_moe:
>>>>>>> 91fc5bb5
            DUAL_STREAM_TOKEN_THRESHOLD = 1024
            if (
                self.alt_stream is not None
                and self.num_fused_shared_experts == 0
                and hidden_states.shape[0] > 0
                and hidden_states.shape[0] <= DUAL_STREAM_TOKEN_THRESHOLD
            ):
                return self.forward_normal_dual_stream(
                    hidden_states,
                    should_allreduce_fusion,
                    use_reduce_scatter,
                    gemm_output_zero_allocator,
                )
            else:
                return self.forward_normal(
                    hidden_states,
                    should_allreduce_fusion,
                    use_reduce_scatter,
                    gemm_output_zero_allocator,
                )
        else:
            return self.forward_deepep(hidden_states, forward_batch)

    def forward_normal_dual_stream(
        self,
        hidden_states: torch.Tensor,
        should_allreduce_fusion: bool = False,
        use_reduce_scatter: bool = False,
        gemm_output_zero_allocator: BumpAllocator = None,
    ) -> torch.Tensor:

        current_stream = torch.cuda.current_stream()
        self.alt_stream.wait_stream(current_stream)
        shared_output = self._forward_shared_experts(
            hidden_states, gemm_output_zero_allocator
        )

        with torch.cuda.stream(self.alt_stream):
            # router_logits: (num_tokens, n_experts)
            router_logits = self.gate(hidden_states, gemm_output_zero_allocator)
            topk_output = self.topk(hidden_states, router_logits)
            final_hidden_states = self.experts(hidden_states, topk_output)
            if not _is_cuda:
                final_hidden_states *= self.routed_scaling_factor

        current_stream.wait_stream(self.alt_stream)
        with use_symmetric_memory(parallel_state.get_tp_group()) as sm:
            final_hidden_states_out = torch.empty_like(final_hidden_states)

        torch.add(final_hidden_states, shared_output, out=final_hidden_states_out)
        final_hidden_states = final_hidden_states_out
        sm.tag(final_hidden_states)
        if (
            self.tp_size > 1
            and not should_allreduce_fusion
            and not use_reduce_scatter
            and not should_use_flashinfer_cutlass_moe_fp4_allgather()
        ):
            final_hidden_states = tensor_model_parallel_all_reduce(final_hidden_states)
        return final_hidden_states

    def forward_normal(
        self,
        hidden_states: torch.Tensor,
        should_allreduce_fusion: bool = False,
        use_reduce_scatter: bool = False,
        gemm_output_zero_allocator: BumpAllocator = None,
    ) -> torch.Tensor:
        if hasattr(self, "shared_experts") and use_intel_amx_backend(
            self.shared_experts.gate_up_proj
        ):
            return self.forward_cpu(hidden_states, should_allreduce_fusion)

        if hidden_states.shape[0] > 0:
            shared_output = self._forward_shared_experts(
                hidden_states, gemm_output_zero_allocator
            )
            # router_logits: (num_tokens, n_experts)
            router_logits = self.gate(hidden_states, gemm_output_zero_allocator)
            topk_output = self.topk(hidden_states, router_logits)
        else:
            shared_output = None
            topk_output = self.topk.empty_topk_output(hidden_states.device)

        final_hidden_states = self.experts(hidden_states, topk_output)
        if not _is_cuda and not _use_aiter:
            # fused in biased_grouped_topk so we can skip here
            final_hidden_states *= self.routed_scaling_factor
        if shared_output is not None:
            with use_symmetric_memory(parallel_state.get_tp_group()) as sm:
                final_hidden_states_out = torch.empty_like(final_hidden_states)
            torch.add(final_hidden_states, shared_output, out=final_hidden_states_out)
            final_hidden_states = final_hidden_states_out
            sm.tag(final_hidden_states)
        if (
            self.tp_size > 1
            and not should_allreduce_fusion
            and not use_reduce_scatter
            and not should_use_flashinfer_cutlass_moe_fp4_allgather()
        ):
            final_hidden_states = tensor_model_parallel_all_reduce(final_hidden_states)
        return final_hidden_states

    def forward_cpu(
        self,
        hidden_states: torch.Tensor,
        should_allreduce_fusion: bool = False,
    ) -> torch.Tensor:
        # router_logits: (num_tokens, n_experts)
        router_logits = self.gate(hidden_states)
        topk_output = self.topk(hidden_states, router_logits)
        fused_experts_out = self.experts(
            hidden_states=hidden_states, topk_output=topk_output
        )

        assert use_intel_amx_backend(
            self.shared_experts.gate_up_proj
        ) == use_intel_amx_backend(self.shared_experts.down_proj)
        # [Note] inplace should be False in fused_experts.
        # If inplace is True in fused_experts (self.experts), hidden_states will be changed after fused_experts
        # While hidden_states is still needed in shared_expert.
        final_hidden_states = torch.ops.sgl_kernel.shared_expert_cpu(
            hidden_states,
            self.shared_experts.gate_up_proj.weight,
            self.shared_experts.down_proj.weight,
            fused_experts_out,
            self.routed_scaling_factor,
            True,  # inplace
            self.shared_experts_is_int8,  # use_int8_w8a8
            self.shared_experts_is_fp8,  # use_fp8_w8a16
            (
                self.shared_experts.gate_up_proj.weight_scale
                if self.shared_experts_is_int8
                else (
                    self.shared_experts.gate_up_proj.weight_scale_inv
                    if self.shared_experts_is_fp8
                    else None
                )
            ),  # w1_scale
            (
                self.shared_experts.down_proj.weight_scale
                if self.shared_experts_is_int8
                else (
                    self.shared_experts.down_proj.weight_scale_inv
                    if self.shared_experts_is_fp8
                    else None
                )
            ),  # w2_scale
            (
                self.shared_experts_weight_block_size
                if self.shared_experts_is_fp8
                else None
            ),  # block_size
            None,  # a1_scale
            None,  # a2_scale
            True,  # is_vnni
        )
        if self.tp_size > 1 and not should_allreduce_fusion:
            final_hidden_states = tensor_model_parallel_all_reduce(final_hidden_states)
        return final_hidden_states

    # NOTE: We need to change the func name because it supports deepep and mori both.
    def forward_deepep(
        self, hidden_states: torch.Tensor, forward_batch: ForwardBatch
    ) -> torch.Tensor:
        shared_output = None
        is_deepep = get_moe_a2a_backend().is_deepep()
        is_mori = get_moe_a2a_backend().is_mori()

        if hidden_states.shape[0] > 0:
            # router_logits: (num_tokens, n_experts)
            router_logits = self.gate(hidden_states)
            if not SboFlags.fuse_shared_experts_inside_sbo():
                shared_output = self._forward_shared_experts(hidden_states)
            topk_weights, topk_idx, _ = self.topk(
                hidden_states,
                router_logits,
                num_token_non_padded=(
                    forward_batch.num_token_non_padded if is_deepep else None
                ),
                expert_location_dispatch_info=(
                    ExpertLocationDispatchInfo.init_new(
                        layer_id=self.layer_id,
                    )
                    if is_deepep
                    else None
                ),
            )
        else:
            topk_weights, topk_idx, _ = self.topk.empty_topk_output(
                hidden_states.device
            )

        final_hidden_states, sbo_shared_output = single_batch_overlap.execute_sbo(
            hidden_states=hidden_states,
            topk_idx=topk_idx,
            topk_weights=topk_weights,
            forward_batch=forward_batch,
            # SBO args
            forward_shared_experts=lambda: self._forward_shared_experts(hidden_states),
            experts=self.experts,
            alt_stream=self.alt_stream,
        )
        if sbo_shared_output is not None:
            shared_output = sbo_shared_output

<<<<<<< HEAD
        if is_deepep:
            if shared_output is not None:
                x = shared_output
                if self.experts.should_fuse_routed_scaling_factor_in_topk():
                    x.add_(final_hidden_states)
                else:
                    x.add_(final_hidden_states, alpha=self.routed_scaling_factor)
                final_hidden_states = x
=======
        if shared_output is not None:
            x = shared_output
            if self.experts.should_fuse_routed_scaling_factor_in_topk:
                x.add_(final_hidden_states)
>>>>>>> 91fc5bb5
            else:
                if not self.experts.should_fuse_routed_scaling_factor_in_topk():
                    final_hidden_states *= self.routed_scaling_factor
        elif is_mori:
            # mori uses aiter topk, and routed_scaling_factor is fused into topk
            if shared_output is not None:
                final_hidden_states = shared_output + final_hidden_states
        else:
<<<<<<< HEAD
            raise RuntimeError(f"Not supported a2a backend: {get_moe_a2a_backend()}")
=======
            if not self.experts.should_fuse_routed_scaling_factor_in_topk:
                final_hidden_states *= self.routed_scaling_factor
>>>>>>> 91fc5bb5

        return final_hidden_states

    def _forward_shared_experts(
        self, hidden_states, gemm_output_zero_allocator: BumpAllocator = None
    ):
        if (hidden_states.shape[0] > 0) and (self.num_fused_shared_experts == 0):
            return self.shared_experts(
                hidden_states, gemm_output_zero_allocator=gemm_output_zero_allocator
            )
        else:
            return None

    def op_gate(self, state):
        if is_non_idle_and_non_empty(
            state.forward_batch.forward_mode, state.hidden_states_mlp_input
        ):
            # router_logits: (num_tokens, n_experts)
            state.router_logits = self.gate(state.hidden_states_mlp_input)
        else:
            state.router_logits = None

    def op_shared_experts(self, state):
        hidden_states_mlp_input = state.pop("hidden_states_mlp_input")
        if (self.num_fused_shared_experts == 0) and is_non_idle_and_non_empty(
            state.forward_batch.forward_mode, hidden_states_mlp_input
        ):
            state.shared_output = self.shared_experts(hidden_states_mlp_input)
        else:
            state.shared_output = None

    def op_select_experts(self, state):
        router_logits = state.pop("router_logits")
        hidden_states = state.hidden_states_mlp_input

        if router_logits is not None:
            with get_global_expert_distribution_recorder().with_current_layer(
                self.layer_id
            ):
                state.topk_weights_local, state.topk_idx_local, _ = self.topk(
                    hidden_states=hidden_states,
                    router_logits=router_logits,
                    num_token_non_padded=state.forward_batch.num_token_non_padded,
                    expert_location_dispatch_info=ExpertLocationDispatchInfo.init_new(
                        layer_id=self.layer_id,
                    ),
                )
        else:
            state.topk_idx_local = torch.full(
                (0, self.top_k), -1, dtype=torch.int, device=hidden_states.device
            )
            state.topk_weights_local = torch.empty(
                (0, self.top_k), dtype=torch.float32, device=hidden_states.device
            )

    def op_dispatch_a(self, state):
        if self.ep_size > 1:
            self.experts.deepep_dispatcher.dispatch_a(
                hidden_states=state.hidden_states_mlp_input,
                input_global_scale=None,
                topk_idx=state.pop("topk_idx_local"),
                topk_weights=state.pop("topk_weights_local"),
                forward_batch=state.forward_batch,
                tbo_subbatch_index=state.get("tbo_subbatch_index"),
            )

    def op_dispatch_b(self, state):
        if self.ep_size > 1:
            with get_global_expert_distribution_recorder().with_current_layer(
                self.layer_id
            ):
                state.dispatch_output = self.experts.deepep_dispatcher.dispatch_b(
                    tbo_subbatch_index=state.get("tbo_subbatch_index"),
                )

    def op_experts(self, state):
        state.hidden_states_experts_output = self.experts.moe_impl(
            dispatch_output=state.dispatch_output,
        )

    def op_combine_a(self, state):
        if self.ep_size > 1:
            self.experts.deepep_dispatcher.combine_a(
                hidden_states=state.pop("hidden_states_experts_output"),
                topk_idx=state.dispatch_output.topk_idx,
                topk_weights=state.dispatch_output.topk_weights,
                forward_batch=state.forward_batch,
                tbo_subbatch_index=state.get("tbo_subbatch_index"),
            )
            state.pop("dispatch_output")

    def op_combine_b(self, state):
        if self.ep_size > 1:
            state.hidden_states_after_combine = (
                self.experts.deepep_dispatcher.combine_b(
                    tbo_subbatch_index=state.get("tbo_subbatch_index"),
                )
            )

    def op_output(self, state):
        final_hidden_states = state.pop("hidden_states_after_combine")

        if (shared_output := state.pop("shared_output")) is not None:
            x = shared_output
            x.add_(final_hidden_states, alpha=self.routed_scaling_factor)
            final_hidden_states = x
        else:
            final_hidden_states *= self.routed_scaling_factor

        state.hidden_states_mlp_output = final_hidden_states


def yarn_get_mscale(scale: float = 1, mscale: float = 1) -> float:
    import math

    if scale <= 1:
        return 1.0
    return 0.1 * mscale * math.log(scale) + 1.0


class DeepseekV2AttentionMLA(nn.Module):

    def __init__(
        self,
        config: PretrainedConfig,
        hidden_size: int,
        num_heads: int,
        qk_nope_head_dim: int,
        qk_rope_head_dim: int,
        v_head_dim: int,
        q_lora_rank: int,
        kv_lora_rank: int,
        rope_theta: float = 10000,
        rope_scaling: Optional[Dict[str, Any]] = None,
        max_position_embeddings: int = 8192,
        quant_config: Optional[QuantizationConfig] = None,
        reduce_results: bool = True,
        layer_id: int = None,
        prefix: str = "",
        alt_stream: Optional[torch.cuda.Stream] = None,
    ) -> None:
        super().__init__()
        self.layer_id = layer_id
        self.hidden_size = hidden_size
        self.qk_nope_head_dim = qk_nope_head_dim
        self.qk_rope_head_dim = qk_rope_head_dim
        self.qk_head_dim = qk_nope_head_dim + qk_rope_head_dim
        self.v_head_dim = v_head_dim
        self.q_lora_rank = q_lora_rank
        self.kv_lora_rank = kv_lora_rank
        attn_tp_rank = get_attention_tp_rank()
        attn_tp_size = get_attention_tp_size()

        self.num_heads = num_heads
        assert num_heads % attn_tp_size == 0
        self.num_local_heads = num_heads // attn_tp_size
        self.scaling = self.qk_head_dim**-0.5
        self.rope_theta = rope_theta
        self.max_position_embeddings = max_position_embeddings

        # NOTE modification to rope_scaling must be done early enough, b/c e.g. Indexer needs it
        if rope_scaling:
            rope_scaling["rope_type"] = "deepseek_yarn"

        # For tensor parallel attention
        if self.q_lora_rank is not None:
            self.fused_qkv_a_proj_with_mqa = ReplicatedLinear(
                self.hidden_size,
                self.q_lora_rank + self.kv_lora_rank + self.qk_rope_head_dim,
                bias=False,
                quant_config=quant_config,
                prefix=add_prefix("fused_qkv_a_proj_with_mqa", prefix),
            )
            self.q_a_layernorm = RMSNorm(self.q_lora_rank, eps=config.rms_norm_eps)
            self.q_b_proj = ColumnParallelLinear(
                q_lora_rank,
                self.num_heads * self.qk_head_dim,
                bias=False,
                quant_config=quant_config,
                prefix=add_prefix("q_b_proj", prefix),
                tp_rank=attn_tp_rank,
                tp_size=attn_tp_size,
            )
        else:
            self.q_proj = ColumnParallelLinear(
                self.hidden_size,
                self.num_heads * self.qk_head_dim,
                bias=False,
                quant_config=quant_config,
                prefix=add_prefix("q_proj", prefix),
                tp_rank=attn_tp_rank,
                tp_size=attn_tp_size,
            )
            self.kv_a_proj_with_mqa = ReplicatedLinear(
                self.hidden_size,
                self.kv_lora_rank + self.qk_rope_head_dim,
                bias=False,
                quant_config=quant_config,
                prefix=add_prefix("kv_a_proj_with_mqa", prefix),
            )

        self.use_nsa = is_deepseek_nsa(config)
        if self.use_nsa:
            self.indexer = Indexer(
                hidden_size=hidden_size,
                index_n_heads=get_nsa_index_n_heads(config),
                index_head_dim=get_nsa_index_head_dim(config),
                rope_head_dim=qk_rope_head_dim,
                index_topk=get_nsa_index_topk(config),
                q_lora_rank=q_lora_rank,
                max_position_embeddings=max_position_embeddings,
                rope_theta=rope_theta,
                scale_fmt="ue8m0",
                block_size=128,
                rope_scaling=rope_scaling,
                prefix=add_prefix("indexer", prefix),
                quant_config=quant_config,
                layer_id=layer_id,
                alt_stream=alt_stream,
            )

        self.kv_b_proj = ColumnParallelLinear(
            self.kv_lora_rank,
            self.num_heads * (self.qk_nope_head_dim + self.v_head_dim),
            bias=False,
            quant_config=quant_config,
            prefix=add_prefix("kv_b_proj", prefix),
            tp_rank=attn_tp_rank,
            tp_size=attn_tp_size,
        )
        # O projection.
        self.o_proj = RowParallelLinear(
            self.num_heads * self.v_head_dim,
            self.hidden_size,
            bias=False,
            quant_config=quant_config,
            reduce_results=reduce_results,
            prefix=add_prefix("o_proj", prefix),
            tp_rank=attn_tp_rank,
            tp_size=attn_tp_size,
        )
        self.kv_a_layernorm = RMSNorm(self.kv_lora_rank, eps=config.rms_norm_eps)

        self.rotary_emb = get_rope_wrapper(
            qk_rope_head_dim,
            rotary_dim=qk_rope_head_dim,
            max_position=max_position_embeddings,
            base=rope_theta,
            rope_scaling=rope_scaling,
            is_neox_style=False,
            device=get_global_server_args().device,
        )

        if rope_scaling:
            mscale_all_dim = rope_scaling.get("mscale_all_dim", False)
            scaling_factor = rope_scaling["factor"]
            mscale = yarn_get_mscale(scaling_factor, float(mscale_all_dim))
            self.scaling = self.scaling * mscale * mscale
        else:
            self.rotary_emb.forward = self.rotary_emb.forward_native

        self.attn_mqa = RadixAttention(
            self.num_local_heads,
            self.kv_lora_rank + self.qk_rope_head_dim,
            self.scaling,
            num_kv_heads=1,
            layer_id=layer_id,
            v_head_dim=self.kv_lora_rank,
            quant_config=quant_config,
            prefix=add_prefix("attn_mqa", prefix),
        )

        self.attn_mha = RadixAttention(
            self.num_local_heads,
            self.qk_nope_head_dim + self.qk_rope_head_dim,
            self.scaling,
            num_kv_heads=self.num_local_heads,
            layer_id=layer_id,
            v_head_dim=self.v_head_dim,
            quant_config=quant_config,
            prefix=add_prefix("attn_mha", prefix),
        )

        self.alt_stream = alt_stream
        self.attn_mha.kv_b_proj = None

        self.w_kc = None
        self.w_vc = None
        self.w_scale = 1.0

        self.w_scale_k = None
        self.w_scale_v = None
        self.use_deep_gemm_bmm = False

        self.flashinfer_mla_disable_ragged = (
            get_global_server_args().flashinfer_mla_disable_ragged
        )
        self.disable_chunked_prefix_cache = (
            get_global_server_args().disable_chunked_prefix_cache
        )

        self.current_attention_backend = (
            None  # Attention backend used by current forward batch
        )
        self.rocm_fused_decode_mla = get_bool_env_var(
            "SGLANG_ROCM_FUSED_DECODE_MLA", "false"
        )

        # TODO: Design a finer way to determine the threshold
        self.chunked_prefix_cache_threshold = get_int_env_var(
            "SGL_CHUNKED_PREFIX_CACHE_THRESHOLD", 8192
        )

        # If we have self.fused_qkv_a_proj_with_mqa and we're running on CPU, we will choose the torch.ops.sgl_kernel.qkv_proj_with_rope_fused_weight kernel
        # which requires self.w_kc and self.w_vc to be packed.
        # If not, we will use torch.bmm and weight shouldn't be packed in this case
        has_fused_proj = hasattr(self, "fused_qkv_a_proj_with_mqa")
        if has_fused_proj and _is_cpu and _is_cpu_amx_available:
            self.quant_method = PackWeightMethod(
                weight_names=["w_kc", "w_vc"], transpose_dims=[[1, 2], [1, 2]]
            )

        is_packed_weight = (
            has_fused_proj
            and hasattr(self.fused_qkv_a_proj_with_mqa.quant_method, "quant_config")
            and self.fused_qkv_a_proj_with_mqa.quant_method.quant_config.get_name()
            in {"awq", "awq_marlin", "moe_wna16"}
        )
        self.use_min_latency_fused_a_gemm = (
            has_fused_proj
            and not is_packed_weight
            and self.fused_qkv_a_proj_with_mqa.weight.dtype == torch.bfloat16
            and self.fused_qkv_a_proj_with_mqa.weight.shape[0] == 2112
            and self.fused_qkv_a_proj_with_mqa.weight.shape[1] == 7168
            and _is_cuda
            and _device_sm >= 90
        )

        self.qkv_proj_with_rope_is_int8 = (
            has_fused_proj
            and not is_packed_weight
            and self.fused_qkv_a_proj_with_mqa.weight.dtype == torch.int8
        )
        self.qkv_proj_with_rope_is_fp8 = (
            has_fused_proj
            and not is_packed_weight
            and self.fused_qkv_a_proj_with_mqa.weight.dtype == torch.float8_e4m3fn
        )

        self.weight_block_size = None
        if self.qkv_proj_with_rope_is_fp8 and _is_cpu and _is_cpu_amx_available:
            assert getattr(
                self.fused_qkv_a_proj_with_mqa.quant_method, "block_quant", False
            ) == getattr(self.q_b_proj.quant_method, "block_quant", False)
            use_block_quant = getattr(
                self.fused_qkv_a_proj_with_mqa.quant_method, "block_quant", False
            )

            if use_block_quant:
                assert (
                    self.fused_qkv_a_proj_with_mqa.quant_method.quant_config.weight_block_size
                    == self.q_b_proj.quant_method.quant_config.weight_block_size
                )
                self.weight_block_size = (
                    self.fused_qkv_a_proj_with_mqa.quant_method.quant_config.weight_block_size
                )
        self.is_mla_preprocess_enabled = is_mla_preprocess_enabled()
        if self.is_mla_preprocess_enabled:
            assert (
                quant_config is None or quant_config.get_name() == "w8a8_int8"
            ), "MLA Preprocess only works with Unquant or W8A8Int8"
            self.mla_preprocess = None

    def dispatch_attn_forward_method(
        self, forward_batch: ForwardBatch
    ) -> AttnForwardMethod:
        # Determine attention backend used by current forward batch
        if forward_batch.forward_mode.is_decode_or_idle():
            attention_backend = get_global_server_args().decode_attention_backend
        elif (
            forward_batch.forward_mode.is_target_verify()
            or forward_batch.forward_mode.is_draft_extend()
        ):
            # Use the specified backend for speculative operations (both verify and draft extend)
            if get_global_server_args().speculative_attention_mode == "decode":
                attention_backend = get_global_server_args().decode_attention_backend
            else:  # default to prefill
                attention_backend = get_global_server_args().prefill_attention_backend
        else:
            attention_backend = get_global_server_args().prefill_attention_backend
        self.current_attention_backend = attention_backend

        handler = AttentionBackendRegistry.get_handler(attention_backend)
        return handler(self, forward_batch)

    def op_prepare(self, state):
        state.attn_intermediate_state = self.forward_prepare(
            positions=state.positions,
            hidden_states=state.pop("hidden_states_after_comm_pre_attn"),
            forward_batch=state.forward_batch,
            zero_allocator=state.zero_allocator,
        )

    def op_core(self, state):
        state.hidden_states_after_attn = self.forward_core(
            state.pop("attn_intermediate_state")
        )

    def forward(
        self,
        positions: torch.Tensor,
        hidden_states: torch.Tensor,
        forward_batch: ForwardBatch,
        zero_allocator: BumpAllocator,
    ):
        s = self.forward_prepare(
            positions=positions,
            hidden_states=hidden_states,
            forward_batch=forward_batch,
            zero_allocator=zero_allocator,
        )
        return self.forward_core(s)

    def forward_prepare(
        self,
        positions: torch.Tensor,
        hidden_states: torch.Tensor,
        forward_batch: ForwardBatch,
        zero_allocator: BumpAllocator,
    ):
        if self.attn_mha.kv_b_proj is None:
            self.attn_mha.kv_b_proj = self.kv_b_proj

        # when hidden_states is a tuple of tensors, the tuple will include quantized weight and scale tensor
        if isinstance(hidden_states, tuple):
            if hidden_states[0].shape[0] == 0:
                assert (
                    not self.o_proj.reduce_results
                ), "short-circuiting allreduce will lead to hangs"
                return hidden_states[0]
        else:
            if hidden_states.shape[0] == 0:
                assert (
                    not self.o_proj.reduce_results
                ), "short-circuiting allreduce will lead to hangs"
                return hidden_states, None, forward_batch, None

        attn_forward_method = self.dispatch_attn_forward_method(forward_batch)
        if attn_forward_method == AttnForwardMethod.MHA:
            inner_state = self.forward_normal_prepare(
                positions, hidden_states, forward_batch, zero_allocator
            )
        elif attn_forward_method == AttnForwardMethod.MHA_CHUNKED_KV:
            inner_state = self.forward_normal_chunked_kv_prepare(
                positions, hidden_states, forward_batch, zero_allocator
            )
        elif attn_forward_method == AttnForwardMethod.MLA:
            if not self.is_mla_preprocess_enabled:
                inner_state = self.forward_absorb_prepare(
                    positions, hidden_states, forward_batch, zero_allocator
                )
            else:
                # TODO(iforgetmyname): to be separated as a standalone func
                if self.mla_preprocess is None:
                    self.mla_preprocess = NPUFusedMLAPreprocess(
                        self.fused_qkv_a_proj_with_mqa,
                        self.q_a_layernorm,
                        self.kv_a_layernorm,
                        self.q_b_proj,
                        self.w_kc,
                        self.rotary_emb,
                        self.layer_id,
                        self.num_local_heads,
                        self.qk_nope_head_dim,
                        self.qk_rope_head_dim,
                    )
                inner_state = self.mla_preprocess.forward(
                    positions, hidden_states, forward_batch, zero_allocator
                )
        elif attn_forward_method == AttnForwardMethod.NPU_MLA_SPARSE:
            inner_state = self.forward_npu_sparse_prepare(
                positions, hidden_states, forward_batch, zero_allocator
            )
        elif attn_forward_method == AttnForwardMethod.MLA_FUSED_ROPE:
            inner_state = self.forward_absorb_fused_mla_rope_prepare(
                positions, hidden_states, forward_batch, zero_allocator
            )
        elif attn_forward_method == AttnForwardMethod.MLA_FUSED_ROPE_CPU:
            inner_state = self.forward_absorb_fused_mla_rope_cpu_prepare(
                positions, hidden_states, forward_batch, zero_allocator
            )
        else:
            raise NotImplementedError
        return None, attn_forward_method, forward_batch, inner_state

    def forward_core(self, intermediate_state):
        hidden_states, attn_forward_method, forward_batch, inner_state = (
            intermediate_state
        )
        if inner_state is None:
            return hidden_states

        if attn_forward_method == AttnForwardMethod.MHA:
            return self.forward_normal_core(*inner_state)
        elif attn_forward_method == AttnForwardMethod.MHA_CHUNKED_KV:
            return self.forward_normal_chunked_kv_core(*inner_state)
        elif attn_forward_method == AttnForwardMethod.MLA:
            return self.forward_absorb_core(*inner_state)
        elif attn_forward_method == AttnForwardMethod.NPU_MLA_SPARSE:
            return self.forward_npu_sparse_core(*inner_state)
        elif attn_forward_method == AttnForwardMethod.MLA_FUSED_ROPE:
            return self.forward_absorb_fused_mla_rope_core(*inner_state)
        elif attn_forward_method == AttnForwardMethod.MLA_FUSED_ROPE_CPU:
            return self.forward_absorb_fused_mla_rope_cpu_core(*inner_state)
        else:
            raise NotImplementedError

    def forward_normal_prepare(
        self,
        positions: torch.Tensor,
        hidden_states: torch.Tensor,
        forward_batch: ForwardBatch,
        zero_allocator: BumpAllocator,
    ):
        if self.q_lora_rank is not None:
            q, latent_cache = self.fused_qkv_a_proj_with_mqa(hidden_states)[0].split(
                [self.q_lora_rank, self.kv_lora_rank + self.qk_rope_head_dim], dim=-1
            )
            q = self.q_a_layernorm(q)
            q = self.q_b_proj(q)[0].view(-1, self.num_local_heads, self.qk_head_dim)
        else:
            q = self.q_proj(hidden_states)[0].view(
                -1, self.num_local_heads, self.qk_head_dim
            )
            latent_cache = self.kv_a_proj_with_mqa(hidden_states)[0]

        _, q_pe = q.split([self.qk_nope_head_dim, self.qk_rope_head_dim], dim=-1)
        kv_a, _ = latent_cache.split([self.kv_lora_rank, self.qk_rope_head_dim], dim=-1)
        latent_cache = latent_cache.unsqueeze(1)
        kv_a = self.kv_a_layernorm(kv_a)
        kv = self.kv_b_proj(kv_a)[0]
        kv = kv.view(-1, self.num_local_heads, self.qk_nope_head_dim + self.v_head_dim)
        k_nope = kv[..., : self.qk_nope_head_dim]
        v = kv[..., self.qk_nope_head_dim :]
        k_pe = latent_cache[:, :, self.kv_lora_rank :]
        q_pe, k_pe = self.rotary_emb(positions, q_pe, k_pe)
        q[..., self.qk_nope_head_dim :] = q_pe
        k = torch.empty_like(q)

        # Temporary for DeepSeek V3/R1 only, but can generalize if needed
        if (
            _is_cuda
            and (self.num_local_heads == 128)
            and (self.qk_nope_head_dim == 128)
            and (self.qk_rope_head_dim == 64)
        ):
            concat_mla_k(k=k, k_nope=k_nope, k_rope=k_pe)
        else:
            k[..., : self.qk_nope_head_dim] = k_nope
            k[..., self.qk_nope_head_dim :] = k_pe

        if not _is_npu:
            latent_cache[:, :, : self.kv_lora_rank] = kv_a.unsqueeze(1)
            latent_cache[:, :, self.kv_lora_rank :] = k_pe

            # Save latent cache
            forward_batch.token_to_kv_pool.set_kv_buffer(
                self.attn_mha, forward_batch.out_cache_loc, latent_cache, None
            )
        else:
            # To reduce a time-costing split operation
            forward_batch.token_to_kv_pool.set_kv_buffer(
                self.attn_mha, forward_batch.out_cache_loc, kv_a.unsqueeze(1), k_pe
            )

        return q, k, v, forward_batch

    def forward_normal_core(self, q, k, v, forward_batch):
        attn_output = self.attn_mha(q, k, v, forward_batch, save_kv_cache=False)
        attn_output = attn_output.reshape(-1, self.num_local_heads * self.v_head_dim)
        output, _ = self.o_proj(attn_output)
        return output

    def _fuse_rope_for_trtllm_mla(self, forward_batch: ForwardBatch) -> bool:
        """
        Check if we should skip rope and do fused rope+quantize for TRTLLM MLA decode in fp8_e4m3 path.
        """
        return (
            self.current_attention_backend == "trtllm_mla"
            and (
                forward_batch.forward_mode.is_decode_or_idle()
                or forward_batch.forward_mode.is_target_verify()
            )
            and forward_batch.attn_backend.data_type == torch.float8_e4m3fn
        )

    def forward_absorb_prepare(
        self,
        positions: torch.Tensor,
        hidden_states: torch.Tensor,
        forward_batch: ForwardBatch,
        zero_allocator: BumpAllocator,
    ):
        from sglang.srt.model_executor.cuda_graph_runner import get_is_capture_mode

        q_lora = None
        if self.q_lora_rank is not None:
            if (
                (not isinstance(hidden_states, tuple))
                and hidden_states.shape[0] <= 16
                and self.use_min_latency_fused_a_gemm
            ):
                fused_qkv_a_proj_out = dsv3_fused_a_gemm(
                    hidden_states, self.fused_qkv_a_proj_with_mqa.weight.T
                )
            else:
                fused_qkv_a_proj_out = self.fused_qkv_a_proj_with_mqa(hidden_states)[0]
            q, latent_cache = fused_qkv_a_proj_out.split(
                [self.q_lora_rank, self.kv_lora_rank + self.qk_rope_head_dim], dim=-1
            )
            k_nope = latent_cache[..., : self.kv_lora_rank]

            # overlap qk norm
            if self.alt_stream is not None and get_is_capture_mode():
                current_stream = torch.cuda.current_stream()
                self.alt_stream.wait_stream(current_stream)
                q = self.q_a_layernorm(q)
                with torch.cuda.stream(self.alt_stream):
                    k_nope = self.kv_a_layernorm(k_nope)
                current_stream.wait_stream(self.alt_stream)
            else:
                if _use_aiter_gfx95 and self.q_b_proj.weight.dtype == torch.uint8:
                    q, k_nope = fused_rms_mxfp4_quant(
                        q,
                        self.q_a_layernorm.weight,
                        self.q_a_layernorm.variance_epsilon,
                        k_nope,
                        self.kv_a_layernorm.weight,
                        self.kv_a_layernorm.variance_epsilon,
                    )
                else:
                    q = self.q_a_layernorm(q)
                    k_nope = self.kv_a_layernorm(k_nope)

            # q_lora needed by indexer
            if self.use_nsa:
                q_lora = q

            k_nope = k_nope.unsqueeze(1)
            q = self.q_b_proj(q)[0].view(-1, self.num_local_heads, self.qk_head_dim)
        else:
            q = self.q_proj(hidden_states)[0].view(
                -1, self.num_local_heads, self.qk_head_dim
            )
            latent_cache = self.kv_a_proj_with_mqa(hidden_states)[0]
            k_nope = latent_cache[..., : self.kv_lora_rank]
            k_nope = self.kv_a_layernorm(k_nope).unsqueeze(1)

        q_nope, q_pe = q.split([self.qk_nope_head_dim, self.qk_rope_head_dim], dim=-1)
        k_pe = latent_cache[..., self.kv_lora_rank :].unsqueeze(1)

        if self.use_deep_gemm_bmm:
            q_nope_val, q_nope_scale, masked_m, expected_m, aligned_m = (
                per_token_group_quant_mla_deep_gemm_masked_fp8(q_nope.transpose(0, 1))
            )
            q_nope_out = q_nope.new_empty(
                (self.num_local_heads, aligned_m, self.kv_lora_rank)
            )
            deep_gemm_wrapper.grouped_gemm_nt_f8f8bf16_masked(
                (q_nope_val, q_nope_scale),
                (self.w_kc, self.w_scale_k),
                q_nope_out,
                masked_m,
                expected_m,
            )
            q_nope_out = q_nope_out[:, :expected_m, :]
        elif _is_hip:
            # TODO(haishaw): add bmm_fp8 to ROCm
            if _use_aiter_gfx95 and self.w_kc.dtype == torch.uint8:
                x = q_nope.transpose(0, 1)
                q_nope_out = torch.empty(
                    x.shape[0],
                    x.shape[1],
                    self.w_kc.shape[2],
                    device=x.device,
                    dtype=torch.bfloat16,
                )
                batched_gemm_afp4wfp4_pre_quant(
                    x,
                    self.w_kc.transpose(-2, -1),
                    self.w_scale_k.transpose(-2, -1),
                    torch.bfloat16,
                    q_nope_out,
                )
            else:
                q_nope_out = torch.bmm(
                    q_nope.to(torch.bfloat16).transpose(0, 1),
                    self.w_kc.to(torch.bfloat16) * self.w_scale,
                )
        elif self.w_kc.dtype == torch.float8_e4m3fn:
            # TODO fix the per_tensor_quant_mla_fp8 for cublas 12.9
            if _is_cublas_ge_129:
                q_nope_val, q_nope_scale = input_to_float8(
                    q_nope.transpose(0, 1), torch.float8_e4m3fn
                )
            else:
                q_nope_val, q_nope_scale = per_tensor_quant_mla_fp8(
                    q_nope.transpose(0, 1), zero_allocator.allocate(1)
                )
            q_nope_out = bmm_fp8(
                q_nope_val, self.w_kc, q_nope_scale, self.w_scale, torch.bfloat16
            )
        else:
            q_nope_out = torch.bmm(q_nope.transpose(0, 1), self.w_kc)

        q_nope_out = q_nope_out.transpose(0, 1)

        if not self._fuse_rope_for_trtllm_mla(forward_batch) and (
            not _use_aiter or not _is_gfx95_supported or self.use_nsa
        ):
            q_pe, k_pe = self.rotary_emb(positions, q_pe, k_pe)

        topk_indices = None
        if q_lora is not None:
            topk_indices = self.indexer(
                x=hidden_states,
                q_lora=q_lora,
                positions=positions,
                forward_batch=forward_batch,
                layer_id=self.layer_id,
            )

        return (
            q_pe,
            k_pe,
            q_nope_out,
            k_nope,
            forward_batch,
            zero_allocator,
            positions,
            topk_indices,
        )

    def forward_absorb_core(
        self,
        q_pe,
        k_pe,
        q_nope_out,
        k_nope,
        forward_batch,
        zero_allocator,
        positions,
        topk_indices,
    ):
        if self.current_attention_backend in FORWARD_ABSORB_CORE_ATTENTION_BACKENDS:
            extra_args = {}
            if self._fuse_rope_for_trtllm_mla(forward_batch):
                extra_args = {
                    "cos_sin_cache": self.rotary_emb.cos_sin_cache,
                    "is_neox": self.rotary_emb.is_neox_style,
                }

            attn_output = self.attn_mqa(
                q_nope_out,
                k_nope,
                k_nope,
                forward_batch,
                q_rope=q_pe,
                k_rope=k_pe,
                **extra_args,
                **(dict(topk_indices=topk_indices) if topk_indices is not None else {}),
            )
        else:
            if _use_aiter_gfx95:
                cos = self.rotary_emb.cos_cache
                sin = self.rotary_emb.sin_cache
                q, k = fused_qk_rope_cat(
                    q_nope_out,
                    q_pe,
                    k_nope,
                    k_pe,
                    positions,
                    cos,
                    sin,
                    self.rotary_emb.is_neox_style,
                )
            else:
                q = torch.cat([q_nope_out, q_pe], dim=-1)
                k = torch.cat([k_nope, k_pe], dim=-1)

            attn_output = self.attn_mqa(
                q,
                k,
                k_nope,
                forward_batch,
                **(dict(topk_indices=topk_indices) if topk_indices is not None else {}),
            )
        attn_output = attn_output.view(-1, self.num_local_heads, self.kv_lora_rank)

        if self.use_deep_gemm_bmm:
            attn_output_val, attn_output_scale, masked_m, expected_m, aligned_m = (
                per_token_group_quant_mla_deep_gemm_masked_fp8(
                    attn_output.transpose(0, 1)
                )
            )
            attn_bmm_output = attn_output.new_empty(
                (self.num_local_heads, aligned_m, self.v_head_dim)
            )
            deep_gemm_wrapper.grouped_gemm_nt_f8f8bf16_masked(
                (attn_output_val, attn_output_scale),
                (self.w_vc, self.w_scale_v),
                attn_bmm_output,
                masked_m,
                expected_m,
            )
            attn_bmm_output = (
                attn_bmm_output[:, :expected_m, :].transpose(0, 1).flatten(1, 2)
            )
        elif _is_hip:
            # TODO(haishaw): add bmm_fp8 to ROCm
            if _use_aiter_gfx95 and self.w_vc.dtype == torch.uint8:
                x = attn_output.transpose(0, 1)
                attn_bmm_output = torch.empty(
                    x.shape[0],
                    x.shape[1],
                    self.w_vc.shape[2],
                    device=x.device,
                    dtype=torch.bfloat16,
                )
                batched_gemm_afp4wfp4_pre_quant(
                    x,
                    self.w_vc.transpose(-2, -1),
                    self.w_scale_v.transpose(-2, -1),
                    torch.bfloat16,
                    attn_bmm_output,
                )
            else:
                attn_bmm_output = torch.bmm(
                    attn_output.to(torch.bfloat16).transpose(0, 1),
                    self.w_vc.to(torch.bfloat16) * self.w_scale,
                )

            if self.o_proj.weight.dtype == torch.uint8:
                attn_bmm_output = attn_bmm_output.transpose(0, 1)
                attn_bmm_output = fused_flatten_mxfp4_quant(attn_bmm_output)
            else:
                attn_bmm_output = attn_bmm_output.transpose(0, 1).flatten(1, 2)

        elif self.w_vc.dtype == torch.float8_e4m3fn:
            if _is_cublas_ge_129:
                attn_output_val, attn_output_scale = input_to_float8(
                    attn_output.transpose(0, 1), torch.float8_e4m3fn
                )
            else:
                attn_output_val, attn_output_scale = per_tensor_quant_mla_fp8(
                    attn_output.transpose(0, 1), zero_allocator.allocate(1)
                )
            attn_bmm_output = bmm_fp8(
                attn_output_val,
                self.w_vc,
                attn_output_scale,
                self.w_scale,
                torch.bfloat16,
            )
            attn_bmm_output = attn_bmm_output.transpose(0, 1).flatten(1, 2)
        else:
            attn_bmm_output = torch.empty(
                (attn_output.shape[0], self.num_local_heads * self.v_head_dim),
                dtype=attn_output.dtype,
                device=attn_output.device,
            )
            torch.bmm(
                attn_output.transpose(0, 1),
                self.w_vc,
                out=attn_bmm_output.view(
                    -1, self.num_local_heads, self.v_head_dim
                ).transpose(0, 1),
            )
        output, _ = self.o_proj(attn_bmm_output)

        return output

    def forward_npu_sparse_prepare(
        self,
        positions: torch.Tensor,
        hidden_states: torch.Tensor,
        forward_batch: ForwardBatch,
        zero_allocator: BumpAllocator,
    ):
        """
        Reuse `self.q_lora_rank is not None` branch from forward_absorb_prepare
        """
        if self.is_mla_preprocess_enabled and forward_batch.forward_mode.is_decode():
            if self.mla_preprocess is None:
                self.mla_preprocess = NPUFusedMLAPreprocess(
                    self.fused_qkv_a_proj_with_mqa,
                    self.q_a_layernorm,
                    self.kv_a_layernorm,
                    self.q_b_proj,
                    self.w_kc,
                    self.rotary_emb,
                    self.layer_id,
                    self.num_local_heads,
                    self.qk_nope_head_dim,
                    self.qk_rope_head_dim,
                )
            (
                q_pe,
                k_pe,
                q_nope_out,
                k_nope,
                forward_batch,
                zero_allocator,
                positions,
            ) = self.mla_preprocess.forward(
                positions, hidden_states, forward_batch, zero_allocator
            )

            fused_qkv_a_proj_out = self.fused_qkv_a_proj_with_mqa(hidden_states)[0]
            q, _ = fused_qkv_a_proj_out.split(
                [self.q_lora_rank, self.kv_lora_rank + self.qk_rope_head_dim], dim=-1
            )
            q_lora = self.q_a_layernorm(q)
        else:
            from sglang.srt.model_executor.cuda_graph_runner import get_is_capture_mode

            if (
                (not isinstance(hidden_states, tuple))
                and hidden_states.shape[0] <= 16
                and self.use_min_latency_fused_a_gemm
            ):
                fused_qkv_a_proj_out = dsv3_fused_a_gemm(
                    hidden_states, self.fused_qkv_a_proj_with_mqa.weight.T
                )
            else:
                fused_qkv_a_proj_out = self.fused_qkv_a_proj_with_mqa(hidden_states)[0]
            q, latent_cache = fused_qkv_a_proj_out.split(
                [self.q_lora_rank, self.kv_lora_rank + self.qk_rope_head_dim], dim=-1
            )
            k_nope = latent_cache[..., : self.kv_lora_rank]

            # overlap qk norm
            if self.alt_stream is not None and get_is_capture_mode():
                current_stream = torch.cuda.current_stream()
                self.alt_stream.wait_stream(current_stream)
                q = self.q_a_layernorm(q)
                with torch.cuda.stream(self.alt_stream):
                    k_nope = self.kv_a_layernorm(k_nope)
                current_stream.wait_stream(self.alt_stream)
            else:
                if _use_aiter_gfx95 and self.q_b_proj.weight.dtype == torch.uint8:
                    q, k_nope = fused_rms_mxfp4_quant(
                        q,
                        self.q_a_layernorm.weight,
                        self.q_a_layernorm.variance_epsilon,
                        k_nope,
                        self.kv_a_layernorm.weight,
                        self.kv_a_layernorm.variance_epsilon,
                    )
                else:
                    q = self.q_a_layernorm(q)
                    k_nope = self.kv_a_layernorm(k_nope)

            q_lora = q.clone()  # required for topk_indices
            k_nope = k_nope.unsqueeze(1)
            q = self.q_b_proj(q)[0].view(-1, self.num_local_heads, self.qk_head_dim)

            q_nope, q_pe = q.split(
                [self.qk_nope_head_dim, self.qk_rope_head_dim], dim=-1
            )
            k_pe = latent_cache[..., self.kv_lora_rank :].unsqueeze(1)

            if self.use_deep_gemm_bmm:
                q_nope_val, q_nope_scale, masked_m, expected_m, aligned_m = (
                    per_token_group_quant_mla_deep_gemm_masked_fp8(
                        q_nope.transpose(0, 1)
                    )
                )
                q_nope_out = q_nope.new_empty(
                    (self.num_local_heads, aligned_m, self.kv_lora_rank)
                )
                deep_gemm_wrapper.grouped_gemm_nt_f8f8bf16_masked(
                    (q_nope_val, q_nope_scale),
                    (self.w_kc, self.w_scale_k),
                    q_nope_out,
                    masked_m,
                    expected_m,
                )
                q_nope_out = q_nope_out[:, :expected_m, :]
            elif _is_hip:
                # TODO(haishaw): add bmm_fp8 to ROCm
                if _use_aiter_gfx95 and self.w_kc.dtype == torch.uint8:
                    x = q_nope.transpose(0, 1)
                    q_nope_out = torch.empty(
                        x.shape[0],
                        x.shape[1],
                        self.w_kc.shape[2],
                        device=x.device,
                        dtype=torch.bfloat16,
                    )
                    batched_gemm_afp4wfp4_pre_quant(
                        x,
                        self.w_kc.transpose(-2, -1),
                        self.w_scale_k.transpose(-2, -1),
                        torch.bfloat16,
                        q_nope_out,
                    )
                else:
                    q_nope_out = torch.bmm(
                        q_nope.to(torch.bfloat16).transpose(0, 1),
                        self.w_kc.to(torch.bfloat16) * self.w_scale,
                    )
            elif self.w_kc.dtype == torch.float8_e4m3fn:
                q_nope_val, q_nope_scale = per_tensor_quant_mla_fp8(
                    q_nope.transpose(0, 1),
                    zero_allocator.allocate(1),
                )
                q_nope_out = bmm_fp8(
                    q_nope_val, self.w_kc, q_nope_scale, self.w_scale, torch.bfloat16
                )
            else:
                q_nope_out = torch.bmm(q_nope.transpose(0, 1), self.w_kc)

            q_nope_out = q_nope_out.transpose(0, 1)

            if not self._fuse_rope_for_trtllm_mla(forward_batch) and (
                not _use_aiter or not _is_gfx95_supported
            ):
                q_pe, k_pe = self.rotary_emb(positions, q_pe, k_pe)

        # TODO: multi-stream indexer
        topk_indices = self.indexer(
            hidden_states, q_lora, positions, forward_batch, self.layer_id
        )

        return (
            q_pe,
            k_pe,
            q_nope_out,
            k_nope,
            topk_indices,
            forward_batch,
            zero_allocator,
            positions,
        )

    def forward_npu_sparse_core(
        self,
        q_pe,
        k_pe,
        q_nope_out,
        k_nope,
        topk_indices,
        forward_batch,
        zero_allocator,
        positions,
    ):
        attn_output = self.attn_mqa(
            q_nope_out.contiguous(),
            k_nope.contiguous(),
            k_nope.contiguous(),
            forward_batch,
            save_kv_cache=True,  # False if forward_batch.forward_mode.is_extend() else True,
            q_rope=q_pe.contiguous(),
            k_rope=k_pe.contiguous(),
            topk_indices=topk_indices,
        )
        attn_output = attn_output.view(-1, self.num_local_heads, self.kv_lora_rank)

        attn_bmm_output = torch.empty(
            (attn_output.shape[0], self.num_local_heads, self.v_head_dim),
            dtype=attn_output.dtype,
            device=attn_output.device,
        )

        if not forward_batch.forward_mode.is_decode():
            attn_output = attn_output.transpose(0, 1)
            torch.bmm(
                attn_output,
                self.w_vc,
                out=attn_bmm_output.view(
                    -1, self.num_local_heads, self.v_head_dim
                ).transpose(0, 1),
            )
        else:
            attn_output = attn_output.contiguous()
            torch.ops.npu.batch_matmul_transpose(
                attn_output, self.w_vc, attn_bmm_output
            )

        attn_bmm_output = attn_bmm_output.reshape(
            -1, self.num_local_heads * self.v_head_dim
        )

        output, _ = self.o_proj(attn_bmm_output)
        return output

    def forward_absorb_fused_mla_rope_prepare(
        self,
        positions: torch.Tensor,
        hidden_states: torch.Tensor,
        forward_batch: ForwardBatch,
        zero_allocator: BumpAllocator,
    ):
        enable_rope_fusion = (
            os.getenv("SGLANG_FUSED_MLA_ENABLE_ROPE_FUSION", "1") == "1"
        )
        q_len = hidden_states.shape[0]
        q_input = hidden_states.new_empty(
            q_len, self.num_local_heads, self.kv_lora_rank + self.qk_rope_head_dim
        )
        if self.q_lora_rank is not None:
            q, latent_cache = self.fused_qkv_a_proj_with_mqa(hidden_states)[0].split(
                [self.q_lora_rank, self.kv_lora_rank + self.qk_rope_head_dim], dim=-1
            )
            q = self.q_a_layernorm(q)
            q = self.q_b_proj(q)[0].view(-1, self.num_local_heads, self.qk_head_dim)
        else:
            q = self.q_proj(hidden_states)[0].view(
                -1, self.num_local_heads, self.qk_head_dim
            )
            latent_cache = self.kv_a_proj_with_mqa(hidden_states)[0]
        q_nope, q_pe = q.split([self.qk_nope_head_dim, self.qk_rope_head_dim], dim=-1)

        if _is_hip:
            # TODO(haishaw): add bmm_fp8 to ROCm
            q_nope_out = torch.bmm(
                q_nope.to(torch.bfloat16).transpose(0, 1),
                self.w_kc.to(torch.bfloat16) * self.w_scale,
            )
        elif self.w_kc.dtype == torch.float8_e4m3fn:
            q_nope_val, q_nope_scale = per_tensor_quant_mla_fp8(
                q_nope.transpose(0, 1),
                zero_allocator.allocate(1),
                dtype=torch.float8_e4m3fn,
            )
            q_nope_out = bmm_fp8(
                q_nope_val, self.w_kc, q_nope_scale, self.w_scale, torch.bfloat16
            )
        else:
            q_nope_out = torch.bmm(q_nope.transpose(0, 1), self.w_kc)
        q_input[..., : self.kv_lora_rank] = q_nope_out.transpose(0, 1)
        v_input = latent_cache[..., : self.kv_lora_rank]
        v_input = self.kv_a_layernorm(v_input.contiguous()).unsqueeze(1)
        k_input = latent_cache.unsqueeze(1)
        k_input[..., : self.kv_lora_rank] = v_input

        if not enable_rope_fusion:
            k_pe = k_input[..., self.kv_lora_rank :]
            q_pe, k_pe = self.rotary_emb(positions, q_pe, k_pe)
            q_input[..., self.kv_lora_rank :] = q_pe
            k_input[..., self.kv_lora_rank :] = k_pe
            k_pe_output = None
        else:
            k_pe_output = torch.empty_like(k_input[..., self.kv_lora_rank :])

        q_input[..., self.kv_lora_rank :] = q_pe

        # attn_output = self.attn_mqa(q_input, k_input, v_input, forward_batch)
        # Use Fused ROPE with use_rope=OFF.
        attn_output = torch.empty(
            (q_len, self.num_local_heads, self.kv_lora_rank),
            dtype=q.dtype,
            device=q.device,
        )
        attn_logits, _, kv_indptr, kv_indices, _, _, _ = (
            forward_batch.attn_backend.forward_metadata
        )
        cos_sin_cache = self.rotary_emb.cos_sin_cache
        num_kv_split = forward_batch.attn_backend.num_kv_splits
        sm_scale = self.attn_mqa.scaling
        if attn_logits is None:
            attn_logits = torch.empty(
                (
                    forward_batch.batch_size,
                    self.num_local_heads,
                    num_kv_split,
                    self.kv_lora_rank + 1,
                ),
                dtype=torch.float32,
                device=q.device,
            )

        # save current latent cache.
        forward_batch.token_to_kv_pool.set_kv_buffer(
            self.attn_mqa, forward_batch.out_cache_loc, k_input, None
        )
        key_cache_buf = forward_batch.token_to_kv_pool.get_key_buffer(
            self.attn_mqa.layer_id
        )
        val_cache_buf = key_cache_buf[..., : self.kv_lora_rank]

        return (
            q_input,
            key_cache_buf,
            val_cache_buf,
            attn_output,
            kv_indptr,
            kv_indices,
            k_pe_output,
            cos_sin_cache,
            positions,
            attn_logits,
            num_kv_split,
            sm_scale,
            enable_rope_fusion,
            k_input,
            forward_batch,
            zero_allocator,
        )

    def forward_absorb_fused_mla_rope_cpu_prepare(
        self,
        positions: torch.Tensor,
        hidden_states: torch.Tensor,
        forward_batch: ForwardBatch,
        zero_allocator: BumpAllocator,
    ):
        assert self.q_lora_rank is not None and use_intel_amx_backend(
            self
        ), "forward_absorb_fused_mla_rope_cpu_prepare requires q_lora_rank is not None and use_intel_amx_backend"

        q_input, k_input, v_input = (
            torch.ops.sgl_kernel.qkv_proj_with_rope_fused_weight(
                hidden_states,
                self.fused_qkv_a_proj_with_mqa.weight,
                self.q_b_proj.weight,
                self.w_kc,
                self.q_a_layernorm.weight,
                self.kv_a_layernorm.weight,
                positions,
                self.rotary_emb.cos_sin_cache,
                self.kv_a_layernorm.variance_epsilon,
                self.qkv_proj_with_rope_is_int8,
                self.qkv_proj_with_rope_is_fp8,
                (
                    self.fused_qkv_a_proj_with_mqa.weight_scale
                    if self.qkv_proj_with_rope_is_int8
                    else (
                        self.fused_qkv_a_proj_with_mqa.weight_scale_inv
                        if self.qkv_proj_with_rope_is_fp8
                        else None
                    )
                ),
                (
                    self.q_b_proj.weight_scale
                    if self.qkv_proj_with_rope_is_int8
                    else (
                        self.q_b_proj.weight_scale_inv
                        if self.qkv_proj_with_rope_is_fp8
                        else None
                    )
                ),
                True,  # is_vnni
                self.weight_block_size,
                self.q_lora_rank,
                self.kv_lora_rank,
                self.qk_rope_head_dim,
            )
        )
        return (q_input, k_input, v_input, forward_batch, zero_allocator)

    def forward_absorb_fused_mla_rope_core(
        self,
        q_input,
        key_cache_buf,
        val_cache_buf,
        attn_output,
        kv_indptr,
        kv_indices,
        k_pe_output,
        cos_sin_cache,
        positions,
        attn_logits,
        num_kv_split,
        sm_scale,
        enable_rope_fusion,
        k_input,
        forward_batch,
        zero_allocator,
    ):
        decode_attention_fwd_grouped_rope(
            q_input,
            key_cache_buf,
            val_cache_buf,
            attn_output,
            kv_indptr,
            kv_indices,
            k_pe_output,
            self.kv_lora_rank,
            self.rotary_emb.rotary_dim,
            cos_sin_cache,
            positions,
            attn_logits,
            num_kv_split,
            sm_scale,
            logit_cap=self.attn_mqa.logit_cap,
            use_rope=enable_rope_fusion,
            is_neox_style=self.rotary_emb.is_neox_style,
        )

        if enable_rope_fusion:
            k_input[..., self.kv_lora_rank :] = k_pe_output
            forward_batch.token_to_kv_pool.set_kv_buffer(
                self.attn_mqa, forward_batch.out_cache_loc, k_input, None
            )

        attn_output = attn_output.view(-1, self.num_local_heads, self.kv_lora_rank)

        if _is_hip:
            # TODO(haishaw): add bmm_fp8 to ROCm
            attn_bmm_output = torch.bmm(
                attn_output.to(torch.bfloat16).transpose(0, 1),
                self.w_vc.to(torch.bfloat16) * self.w_scale,
            )
        elif self.w_vc.dtype == torch.float8_e4m3fn:
            attn_output_val, attn_output_scale = per_tensor_quant_mla_fp8(
                attn_output.transpose(0, 1),
                zero_allocator.allocate(1),
                dtype=torch.float8_e4m3fn,
            )
            attn_bmm_output = bmm_fp8(
                attn_output_val,
                self.w_vc,
                attn_output_scale,
                self.w_scale,
                torch.bfloat16,
            )
        else:
            attn_bmm_output = torch.bmm(attn_output.transpose(0, 1), self.w_vc)
        attn_output = attn_bmm_output.transpose(0, 1).flatten(1, 2)
        output, _ = self.o_proj(attn_output)

        return output

    def forward_absorb_fused_mla_rope_cpu_core(
        self, q_input, k_input, v_input, forward_batch, zero_allocator
    ):
        assert self.q_lora_rank is not None and use_intel_amx_backend(
            self
        ), "forward_absorb_fused_mla_rope_cpu_core requires q_lora_rank is not None and use_intel_amx_backend"

        attn_output = self.attn_mqa(q_input, k_input, v_input, forward_batch)
        attn_output = attn_output.view(-1, self.num_local_heads, self.kv_lora_rank)

        # [Note] Align shapes of bmm inputs.
        # Shapes of inputs:
        #   q_nope: [M, B, K]
        #   original self.w_kc: [B, K, N]
        #   current self.w_kc (which has been converted in PackWeightMethod): [B, N, K]

        # Shapes of inputs to sgl_kernel.cpu.bmm:
        #   out: [B, M, N]
        #   mat1: [B, M, K]
        #   mat2: [B, N, K]
        B = self.w_vc.size(0)
        N = self.w_vc.size(1)
        M = attn_output.size(0)
        output = torch.empty([M, int(B * N)], dtype=attn_output.dtype)
        attn_bmm_output = output.view([M, B, N]).transpose_(0, 1)
        torch.ops.sgl_kernel.bmm_cpu(
            attn_bmm_output,
            attn_output.transpose(0, 1),
            self.w_vc,
            True,  # is_vnni
            None,  # scale
        )
        attn_output = output
        output, _ = self.o_proj(attn_output)

        return output

    def _chunked_prefix_attn_mha(
        self,
        q: torch.Tensor,
        accum_output: torch.Tensor,
        accum_lse: torch.Tensor,
        forward_batch: ForwardBatch,
    ) -> torch.Tensor:

        assert forward_batch.num_prefix_chunks is not None
        for i in range(forward_batch.num_prefix_chunks):
            forward_batch.set_prefix_chunk_idx(i)

            # Fetch latent cache from memory pool with precomputed chunked kv indices
            latent_cache_buf = forward_batch.token_to_kv_pool.get_key_buffer(
                self.attn_mha.layer_id
            )
            latent_cache = (
                latent_cache_buf[forward_batch.prefix_chunk_kv_indices[i]]
                .contiguous()
                .to(q.dtype)
            )

            kv_a_normed, k_pe = latent_cache.split(
                [self.kv_lora_rank, self.qk_rope_head_dim], dim=-1
            )
            kv_a_normed = kv_a_normed.squeeze(1).contiguous()
            kv = self.kv_b_proj(kv_a_normed)[0]
            kv = kv.view(
                -1, self.num_local_heads, self.qk_nope_head_dim + self.v_head_dim
            )
            v = kv[..., self.qk_nope_head_dim :]
            k_nope = kv[..., : self.qk_nope_head_dim]

            k = torch.empty(
                (
                    k_nope.shape[0],
                    self.num_local_heads,
                    self.qk_nope_head_dim + self.qk_rope_head_dim,
                ),
                dtype=v.dtype,
                device=v.device,
            )
            k[..., : self.qk_nope_head_dim] = k_nope
            k[..., self.qk_nope_head_dim :] = k_pe

            output, lse = self.attn_mha(q, k, v, forward_batch, save_kv_cache=False)
            tmp_output = torch.empty_like(accum_output)
            tmp_lse = torch.empty_like(accum_lse)
            merge_state_v2(output, lse, accum_output, accum_lse, tmp_output, tmp_lse)
            accum_output, accum_lse = tmp_output, tmp_lse
            del kv, k, v, output, lse, tmp_output, tmp_lse

        return accum_output

    def forward_normal_chunked_kv_prepare(
        self,
        positions: torch.Tensor,
        hidden_states: torch.Tensor,
        forward_batch: ForwardBatch,
        zero_allocator: BumpAllocator,
    ):
        # In normal mha, the k and v tensors will become overly large when the prefix length is long.
        # To avoid this, we split the kv cache into chunks and process them one after another.
        # Since mha is compute friendly, the for loop induced here will not introduce significant overhead.
        # The top comments in https://github.com/vllm-project/vllm/blob/main/vllm/v1/attention/backends/mla/common.py
        # will be helpful for understanding the purpose of this function.

        # First do normal mha forward to get output for extended part
        return self.forward_normal_prepare(
            positions, hidden_states, forward_batch, zero_allocator
        )

    def forward_normal_chunked_kv_core(self, q, k, v, forward_batch):
        has_extend_prefix = any(forward_batch.extend_prefix_lens_cpu)
        # Only initialize the info once
        if has_extend_prefix and forward_batch.num_prefix_chunks is None:
            forward_batch.prepare_chunked_prefix_cache_info(q.device)
            if hasattr(forward_batch.attn_backend, "init_mha_chunk_metadata"):
                forward_batch.attn_backend.init_mha_chunk_metadata(forward_batch)

        forward_batch.mha_return_lse = has_extend_prefix
        # Do mha for extended part without prefix
        forward_batch.set_attn_attend_prefix_cache(False)
        attn_output = self.attn_mha(q, k, v, forward_batch, save_kv_cache=False)

        # Do mha attention with chunked prefix cache if there are any sequence with prefix
        if has_extend_prefix:
            attn_output, lse = attn_output
            forward_batch.set_attn_attend_prefix_cache(True)
            attn_output = self._chunked_prefix_attn_mha(
                q=q,
                accum_output=attn_output,
                accum_lse=lse,
                forward_batch=forward_batch,
            )

        attn_output = attn_output.reshape(-1, self.num_local_heads * self.v_head_dim)
        output, _ = self.o_proj(attn_output)
        return output


class DeepseekV2DecoderLayer(nn.Module):

    def __init__(
        self,
        config: PretrainedConfig,
        layer_id: int,
        quant_config: Optional[QuantizationConfig] = None,
        is_nextn: bool = False,
        prefix: str = "",
        alt_stream: Optional[torch.cuda.Stream] = None,
    ) -> None:
        super().__init__()
        self.hidden_size = config.hidden_size
        self.config = config
        rope_theta = getattr(config, "rope_theta", 10000)
        rope_scaling = getattr(config, "rope_scaling", None)
        max_position_embeddings = getattr(config, "max_position_embeddings", 8192)
        self.speculative_algorithm = SpeculativeAlgorithm.from_string(
            get_global_server_args().speculative_algorithm
        )
        self.layer_id = layer_id
        self.is_nextn = is_nextn
        self.self_attn = DeepseekV2AttentionMLA(
            config=config,
            hidden_size=self.hidden_size,
            num_heads=config.num_attention_heads,
            qk_nope_head_dim=config.qk_nope_head_dim,
            qk_rope_head_dim=config.qk_rope_head_dim,
            v_head_dim=config.v_head_dim,
            q_lora_rank=(
                config.q_lora_rank if hasattr(config, "q_lora_rank") else None
            ),
            kv_lora_rank=config.kv_lora_rank,
            rope_theta=rope_theta,
            rope_scaling=rope_scaling,
            max_position_embeddings=max_position_embeddings,
            quant_config=quant_config,
            layer_id=layer_id,
            reduce_results=False,
            prefix=add_prefix("self_attn", prefix),
            alt_stream=alt_stream,
        )

        self.is_layer_sparse = self._is_layer_sparse(layer_id, is_nextn=is_nextn)
        is_previous_layer_sparse = self._is_layer_sparse(layer_id - 1, is_nextn=False)

        self.layer_scatter_modes = LayerScatterModes.init_new(
            layer_id=layer_id,
            num_layers=1 if is_nextn else config.num_hidden_layers,
            is_layer_sparse=self.is_layer_sparse,
            is_previous_layer_sparse=is_previous_layer_sparse,
        )

        if self.is_layer_sparse:
            self.mlp = DeepseekV2MoE(
                config=config,
                quant_config=quant_config,
                prefix=add_prefix("mlp", prefix),
                layer_id=self.layer_id,
                alt_stream=alt_stream,
                is_nextn=is_nextn,
            )
        else:
            if enable_moe_dense_fully_dp():
                mlp_tp_rank, mlp_tp_size = 0, 1
            else:
                mlp_tp_rank, mlp_tp_size = None, None
            self.mlp = DeepseekV2MLP(
                hidden_size=config.hidden_size,
                intermediate_size=config.intermediate_size,
                hidden_act=config.hidden_act,
                quant_config=quant_config,
                prefix=add_prefix("mlp", prefix),
                tp_rank=mlp_tp_rank,
                tp_size=mlp_tp_size,
            )

        self.input_layernorm = RMSNorm(config.hidden_size, eps=config.rms_norm_eps)
        self.post_attention_layernorm = RMSNorm(
            config.hidden_size, eps=config.rms_norm_eps
        )

        self.layer_communicator = LayerCommunicator(
            layer_scatter_modes=self.layer_scatter_modes,
            input_layernorm=self.input_layernorm,
            post_attention_layernorm=self.post_attention_layernorm,
            allow_reduce_scatter=True,
            is_last_layer=(
                is_nextn or (self.layer_id == self.config.num_hidden_layers - 1)
            ),
        )

    def _is_layer_sparse(self, layer_id: int, is_nextn: bool) -> bool:
        return is_nextn or (
            self.config.n_routed_experts is not None
            and layer_id >= self.config.first_k_dense_replace
            and layer_id % self.config.moe_layer_freq == 0
        )

    def forward(
        self,
        positions: torch.Tensor,
        hidden_states: torch.Tensor,
        forward_batch: ForwardBatch,
        residual: Optional[torch.Tensor],
        zero_allocator: BumpAllocator,
        gemm_output_zero_allocator: BumpAllocator = None,
    ) -> torch.Tensor:
        quant_format = (
            "mxfp4"
            if _is_gfx95_supported
            and getattr(self.self_attn, "fused_qkv_a_proj_with_mqa", None) is not None
            and getattr(self.self_attn.fused_qkv_a_proj_with_mqa, "weight", None)
            is not None
            and self.self_attn.fused_qkv_a_proj_with_mqa.weight.dtype == torch.uint8
            else ""
        )

        hidden_states, residual = self.layer_communicator.prepare_attn(
            hidden_states,
            residual,
            forward_batch,
            quant_format,
        )

        hidden_states = self.self_attn(
            positions=positions,
            hidden_states=hidden_states,
            forward_batch=forward_batch,
            zero_allocator=zero_allocator,
        )

        hidden_states, residual = self.layer_communicator.prepare_mlp(
            hidden_states, residual, forward_batch
        )

        should_allreduce_fusion = (
            self.layer_communicator.should_fuse_mlp_allreduce_with_next_layer(
                forward_batch
            )
        )

        # For DP with padding, reduce scatter can be used instead of all-reduce.
        use_reduce_scatter = self.layer_communicator.should_use_reduce_scatter(
            forward_batch
        )

        if isinstance(self.mlp, DeepseekV2MLP):
            gemm_output_zero_allocator = None

        hidden_states = self.mlp(
            hidden_states,
            forward_batch,
            should_allreduce_fusion,
            use_reduce_scatter,
            gemm_output_zero_allocator,
        )

        if should_allreduce_fusion:
            hidden_states._sglang_needs_allreduce_fusion = True

        if not should_allreduce_fusion:
            hidden_states, residual = self.layer_communicator.postprocess_layer(
                hidden_states, residual, forward_batch
            )

        return hidden_states, residual

    def op_comm_prepare_attn(
        self,
        state,
        positions: torch.Tensor,
        hidden_states: torch.Tensor,
        forward_batch: ForwardBatch,
        residual: Optional[torch.Tensor],
        zero_allocator: BumpAllocator,
        tbo_subbatch_index: Optional[int] = None,
    ):
        state.hidden_states_after_comm_pre_attn, state.residual_after_input_ln = (
            self.layer_communicator.prepare_attn(hidden_states, residual, forward_batch)
        )
        state.update(
            dict(
                forward_batch=forward_batch,
                positions=positions,
                zero_allocator=zero_allocator,
                tbo_subbatch_index=tbo_subbatch_index,
            )
        )

    def op_comm_prepare_mlp(self, state):
        state.hidden_states_mlp_input, state.residual_after_comm_pre_mlp = (
            self.layer_communicator.prepare_mlp(
                state.pop("hidden_states_after_attn"),
                state.pop("residual_after_input_ln"),
                state.forward_batch,
            )
        )

    def op_mlp(self, state):
        hidden_states = state.pop("hidden_states_mlp_input")
        if not (
            enable_moe_dense_fully_dp()
            and (not self.is_layer_sparse)
            and hidden_states.shape[0] == 0
        ):
            state.hidden_states_mlp_output = self.mlp(
                hidden_states, state.forward_batch
            )
        else:
            state.hidden_states_mlp_output = hidden_states

    def op_comm_postprocess_layer(self, state):
        hidden_states, residual = self.layer_communicator.postprocess_layer(
            state.pop("hidden_states_mlp_output"),
            state.pop("residual_after_comm_pre_mlp"),
            state.forward_batch,
        )

        output = dict(
            positions=state.positions,
            hidden_states=hidden_states,
            residual=residual,
            forward_batch=state.forward_batch,
            zero_allocator=state.zero_allocator,
            tbo_subbatch_index=state.tbo_subbatch_index,
        )

        state.clear(
            expect_keys={
                "positions",
                "forward_batch",
                "zero_allocator",
                "tbo_subbatch_index",
            }
        )
        return output


class DeepseekV2Model(nn.Module):
    fall_back_to_pt_during_load = False

    def __init__(
        self,
        config: PretrainedConfig,
        quant_config: Optional[QuantizationConfig] = None,
        prefix: str = "",
    ) -> None:
        super().__init__()
        self.padding_id = config.pad_token_id
        self.vocab_size = config.vocab_size
        self.first_k_dense_replace = config.first_k_dense_replace
        self.pp_group = get_pp_group()

        if self.pp_group.is_first_rank:
            self.embed_tokens = VocabParallelEmbedding(
                config.vocab_size,
                config.hidden_size,
                enable_tp=not is_dp_attention_enabled(),
            )
        else:
            self.embed_tokens = PPMissingLayer()

        self.alt_stream = torch.cuda.Stream() if _is_cuda else None
        self.layers, self.start_layer, self.end_layer = make_layers(
            config.num_hidden_layers,
            lambda idx, prefix: DeepseekV2DecoderLayer(
                config=config,
                layer_id=idx,
                quant_config=quant_config,
                prefix=prefix,
                alt_stream=self.alt_stream,
            ),
            pp_rank=self.pp_group.rank_in_group,
            pp_size=self.pp_group.world_size,
            prefix=add_prefix("layers", prefix),
            offloader_kwargs=dict(
                submodule_accessor=lambda layer: (
                    layer.mlp.experts
                    if isinstance(layer.mlp, DeepseekV2MoE)
                    else layer.mlp
                ),
                whitelist_param_names_creator=lambda module: (
                    [
                        "w13_weight",
                        "w2_weight",
                        # only for nvfp4
                        *(
                            [
                                "w13_blockscale_swizzled",
                                "w2_blockscale_swizzled",
                            ]
                            if hasattr(module, "w13_blockscale_swizzled")
                            else []
                        ),
                    ]
                    if isinstance(module, FusedMoE)
                    else []
                ),
            ),
        )
        if self.pp_group.is_last_rank:
            self.norm = RMSNorm(config.hidden_size, eps=config.rms_norm_eps)
        else:
            self.norm = PPMissingLayer(return_tuple=True)

        self.gemm_output_zero_allocator_size = 0
        if (
            _use_aiter_gfx95
            and config.n_routed_experts == 256
            and self.embed_tokens.embedding_dim == 7168
        ):
            num_moe_layers = sum(
                [
                    1
                    for i in range(len(self.layers))
                    if isinstance(self.layers[i].mlp, DeepseekV2MoE)
                ]
            )

            allocate_size = 0
            for i in range(len(self.layers)):
                if isinstance(self.layers[i].mlp, DeepseekV2MoE):
                    allocate_size = self.layers[
                        i
                    ].mlp.shared_experts.gate_up_proj.output_size_per_partition
                    break

            self.gemm_output_zero_allocator_size = (
                get_dsv3_gemm_output_zero_allocator_size(
                    config.n_routed_experts,
                    num_moe_layers,
                    allocate_size,
                    self.embed_tokens.embedding_dim,
                )
            )

    def get_input_embeddings(self) -> torch.Tensor:
        return self.embed_tokens

    def forward(
        self,
        input_ids: torch.Tensor,
        positions: torch.Tensor,
        forward_batch: ForwardBatch,
        input_embeds: torch.Tensor = None,
        pp_proxy_tensors: Optional[PPProxyTensors] = None,
    ) -> Union[torch.Tensor, PPProxyTensors]:
        total_num_layers = self.end_layer - self.start_layer
        device = input_embeds.device if input_embeds is not None else input_ids.device
        zero_allocator = BumpAllocator(
            buffer_size=total_num_layers * 2 * (2 if forward_batch.can_run_tbo else 1),
            dtype=torch.float32,
            device=device,
        )

        has_gemm_output_zero_allocator = hasattr(
            self, "gemm_output_zero_allocator_size"
        )

        gemm_output_zero_allocator = (
            BumpAllocator(
                buffer_size=self.gemm_output_zero_allocator_size,
                dtype=torch.float32,
                device=device,
            )
            if has_gemm_output_zero_allocator
            and self.gemm_output_zero_allocator_size > 0
            else None
        )

        if self.pp_group.is_first_rank:
            if input_embeds is None:
                hidden_states = self.embed_tokens(input_ids)
            else:
                hidden_states = input_embeds
            residual = None
        else:
            assert pp_proxy_tensors is not None
            hidden_states = pp_proxy_tensors["hidden_states"]
            residual = pp_proxy_tensors["residual"]

        normal_start_layer = self.start_layer
        normal_end_layer = self.end_layer
        if forward_batch.can_run_tbo:
            if (
                self.first_k_dense_replace > normal_start_layer
                and self.first_k_dense_replace < normal_end_layer
            ):
                normal_end_layer = self.first_k_dense_replace
            elif self.first_k_dense_replace < normal_start_layer:
                normal_end_layer = normal_start_layer = 0

        for i in range(normal_start_layer, normal_end_layer):
            with get_global_expert_distribution_recorder().with_current_layer(i):
                layer = self.layers[i]
                hidden_states, residual = layer(
                    positions,
                    hidden_states,
                    forward_batch,
                    residual,
                    zero_allocator,
                    gemm_output_zero_allocator,
                )

        if normal_end_layer != self.end_layer:
            hidden_states, residual = model_forward_maybe_tbo(
                layers=self.layers[normal_end_layer : self.end_layer],
                enable_tbo=True,
                positions=positions,
                forward_batch=forward_batch,
                hidden_states=hidden_states,
                residual=residual,
                input_data_scatter_mode=self.layers[
                    normal_end_layer - 1
                ].layer_scatter_modes.layer_output_mode,
                zero_allocator=zero_allocator,
            )

        if not self.pp_group.is_last_rank:
            return PPProxyTensors(
                {
                    "hidden_states": hidden_states,
                    "residual": residual,
                }
            )
        else:
            if not forward_batch.forward_mode.is_idle():
                if residual is None:
                    hidden_states = self.norm(hidden_states)
                else:
                    hidden_states, _ = self.norm(hidden_states, residual)
        return hidden_states


class DeepseekV2ForCausalLM(nn.Module):
    # for quark model load
    packed_modules_mapping = {}

    def __init__(
        self,
        config: PretrainedConfig,
        quant_config: Optional[QuantizationConfig] = None,
        prefix: str = "",
    ) -> None:
        super().__init__()

        # for quark model load
        # Fuse q_a_proj and kv_a_proj_with_mqa along output dimension when q_lora_rank is not None
        self.fuse_qkv_a_proj = (
            hasattr(config, "q_lora_rank") and config.q_lora_rank is not None
        )
        if self.fuse_qkv_a_proj:
            self.packed_modules_mapping["fused_qkv_a_proj_with_mqa"] = [
                "q_a_proj",
                "kv_a_proj_with_mqa",
            ]

        self.pp_group = get_pp_group()
        self.config = config
        self.tp_size = get_tensor_model_parallel_world_size()
        self.quant_config = quant_config
        self.determine_num_fused_shared_experts()
        self.model = DeepseekV2Model(
            config, quant_config, prefix=add_prefix("model", prefix)
        )
        self.lm_head = ParallelLMHead(
            config.vocab_size,
            config.hidden_size,
            quant_config=quant_config,
            prefix=add_prefix("lm_head", prefix),
            use_attn_tp_group=get_global_server_args().enable_dp_lm_head,
        )
        self.logits_processor = LogitsProcessor(config)

        self._routed_experts_weights_of_layer = LazyValue(
            lambda: {
                layer_id: layer.mlp.get_moe_weights()
                for layer_id, layer in enumerate(self.model.layers)
                if isinstance(layer.mlp, DeepseekV2MoE)
            }
        )

    @property
    def routed_experts_weights_of_layer(self):
        return self._routed_experts_weights_of_layer.value

    def determine_num_fused_shared_experts(
        self, architecture: str = "DeepseekV3ForCausalLM"
    ):
        self.num_fused_shared_experts = 0
        if get_global_server_args().disable_shared_experts_fusion:
            return

        # Only Deepseek V3/R1 can use shared experts fusion optimization now.
        disable_reason = None
        if (
            not _is_cuda
            or torch.cuda.get_device_capability("cuda") < (8, 0)
            or self.config.architectures[0] != architecture
            or self.config.n_routed_experts != 256
            or self.config.n_shared_experts != 1
        ):
            disable_reason = "Only Deepseek V3/R1 on NV-platform with capability >= 80 can use shared experts fusion optimization."
        elif get_moe_expert_parallel_world_size() > 1:
            disable_reason = "Deepseek V3/R1 can not use shared experts fusion optimization under expert parallelism."
        elif self.quant_config.get_name() == "w4afp8":
            disable_reason = "Deepseek V3/R1 W4AFP8 model uses different quant method for routed experts and shared experts."

        if disable_reason is not None:
            get_global_server_args().disable_shared_experts_fusion = True
            self.num_fused_shared_experts = 0
            log_info_on_rank0(
                logger,
                f"{disable_reason} Shared experts fusion optimization is disabled.",
            )
            return

        self.num_fused_shared_experts = self.config.n_shared_experts

    def get_input_embeddings(self) -> nn.Embedding:
        return self.model.embed_tokens

    @torch.no_grad()
    def forward(
        self,
        input_ids: torch.Tensor,
        positions: torch.Tensor,
        forward_batch: ForwardBatch,
        input_embeds: torch.Tensor = None,
        pp_proxy_tensors: Optional[PPProxyTensors] = None,
    ) -> torch.Tensor:
        hidden_states = self.model(
            input_ids, positions, forward_batch, input_embeds, pp_proxy_tensors
        )

        if self.pp_group.is_last_rank:
            return self.logits_processor(
                input_ids, hidden_states, self.lm_head, forward_batch
            )
        else:
            return hidden_states

    @property
    def start_layer(self):
        return self.model.start_layer

    @property
    def end_layer(self):
        return self.model.end_layer

    def post_load_weights(self, is_nextn=False, weight_names=None):

        # Perform post-processing after loading weights
        if is_nextn:
            layer_ids = [self.config.num_hidden_layers]
        else:
            if weight_names is None:
                layer_ids = range(self.model.start_layer, self.model.end_layer)
            else:
                layer_ids = set()
                for name in weight_names:
                    if "kv_b_proj" in name:
                        layer_id = int(name.split(".")[2])
                        if layer_id < self.config.num_hidden_layers:
                            layer_ids.add(layer_id)

        for layer_id in layer_ids:
            self_attn = (
                self.model.layers[layer_id].self_attn
                if not is_nextn
                else self.model.decoder.self_attn
            )
            if hasattr(self_attn.kv_b_proj, "qweight"):
                # AWQ compatible
                if _is_cuda or _is_hip:
                    w = awq_dequantize(
                        self_attn.kv_b_proj.qweight,
                        self_attn.kv_b_proj.scales,
                        self_attn.kv_b_proj.qzeros,
                    ).T
                else:
                    w = awq_dequantize(
                        self_attn.kv_b_proj.qweight,
                        self_attn.kv_b_proj.scales,
                        self_attn.kv_b_proj.qzeros,
                        0,
                        0,
                        0,
                    ).T
            else:
                w = self_attn.kv_b_proj.weight
            # NOTE(HandH1998): Since `bmm_fp8` only supports per-tensor scale, we have to requantize `self_attn.kv_b_proj`.
            # This may affect the accuracy of fp8 model.
            # Fix deepseek v3 blockwise bmm by using deep_gemm
            use_deep_gemm_bmm = False

            if w.dtype in (
                torch.float8_e4m3fn,
                torch.float8_e4m3fnuz,
            ):
                if (
                    hasattr(self.quant_config, "weight_block_size")
                    and self.quant_config.weight_block_size is not None
                ):
                    weight_block_size = self.quant_config.weight_block_size
                    assert hasattr(self_attn.kv_b_proj, "weight_scale_inv")
                    if _is_fp8_fnuz:
                        weight, weight_scale, _ = normalize_e4m3fn_to_e4m3fnuz(
                            weight=w,
                            weight_scale=self_attn.kv_b_proj.weight_scale_inv,
                            input_scale=None,
                        )
                    else:
                        weight = w
                        weight_scale = self_attn.kv_b_proj.weight_scale_inv

                    if (
                        _is_cuda
                        and weight_block_size[0] == 128
                        and weight_block_size[1] == 128
                    ):
                        if (
                            deep_gemm_wrapper.ENABLE_JIT_DEEPGEMM
                            and not deep_gemm_wrapper.DEEPGEMM_BLACKWELL
                            and get_bool_env_var("SGL_USE_DEEPGEMM_BMM", "false")
                        ):
                            block_scale = weight_scale
                            use_deep_gemm_bmm = True
                        else:
                            w = block_quant_dequant(
                                weight,
                                weight_scale,
                                weight_block_size,
                                torch.bfloat16,
                            )
                    else:
                        w, scale = block_quant_to_tensor_quant(
                            weight, weight_scale, weight_block_size
                        )
                        self_attn.w_scale = scale
                else:
                    if _is_fp8_fnuz:
                        weight, weight_scale, _ = normalize_e4m3fn_to_e4m3fnuz(
                            weight=w,
                            weight_scale=self_attn.kv_b_proj.weight_scale,
                            input_scale=None,
                        )
                    else:
                        weight = w
                        weight_scale = self_attn.kv_b_proj.weight_scale

                    w, scale = channel_quant_to_tensor_quant(weight, weight_scale)
                    self_attn.w_scale = scale

            if w.dtype == torch.int8:
                if hasattr(self.quant_config, "weight_block_size"):
                    # block-wise int8 need it
                    weight_block_size = self.quant_config.weight_block_size
                    if weight_block_size is not None:
                        assert hasattr(self_attn.kv_b_proj, "weight_scale_inv")
                        weight = w
                        weight_scale = self_attn.kv_b_proj.weight_scale_inv
                        w = int8_block_dequant(
                            weight, weight_scale, weight_block_size
                        ).to(torch.bfloat16)
                else:
                    # channel-wise int8 need it
                    w = w.to(torch.bfloat16) * self_attn.kv_b_proj.weight_scale.to(
                        torch.bfloat16
                    )

            w_kc, w_vc = w.unflatten(
                0, (-1, self_attn.qk_nope_head_dim + self_attn.v_head_dim)
            ).split([self_attn.qk_nope_head_dim, self_attn.v_head_dim], dim=1)

            if (
                _use_aiter_gfx95
                and self.quant_config is not None
                and self.quant_config.get_name() == "quark"
            ):
                w_kc, self_attn.w_scale_k, w_vc, self_attn.w_scale_v = (
                    quark_post_load_weights(self_attn, w, "mxfp4")
                )

            if not use_deep_gemm_bmm:
                self_attn.w_kc = bind_or_assign(
                    self_attn.w_kc, w_kc.transpose(1, 2).contiguous().transpose(1, 2)
                )
                self_attn.w_vc = bind_or_assign(
                    self_attn.w_vc, w_vc.contiguous().transpose(1, 2)
                )
                if (
                    hasattr(self_attn.kv_b_proj, "weight_scale")
                    and self_attn.w_scale is None
                ):
                    self_attn.w_scale = bind_or_assign(
                        self_attn.w_scale, self_attn.kv_b_proj.weight_scale
                    )
                    if _is_hip:
                        self_attn.w_scale *= 2.0
                # TODO: remove this after adding FP8 support in bmm cpu kernel
                if _is_cpu and _is_cpu_amx_available and w.dtype == torch.float8_e4m3fn:
                    self_attn.w_kc = (
                        self_attn.w_kc.to(torch.bfloat16) * self_attn.w_scale
                    )
                    self_attn.w_vc = (
                        self_attn.w_vc.to(torch.bfloat16) * self_attn.w_scale
                    )
            else:
                num_tiles_k = self_attn.qk_nope_head_dim // weight_block_size[1]
                num_tiles_n = self_attn.v_head_dim // weight_block_size[0]
                ws_kc, ws_vc = block_scale.unflatten(
                    0, (-1, (num_tiles_k + num_tiles_n))
                ).split([num_tiles_k, num_tiles_n], dim=1)
                self_attn.w_scale_k = bind_or_assign(
                    self_attn.w_scale_k, ws_kc.transpose(1, 2).contiguous()
                )
                self_attn.w_scale_v = bind_or_assign(
                    self_attn.w_scale_v, ws_vc.contiguous()
                )
                self_attn.w_kc = bind_or_assign(
                    self_attn.w_kc, w_kc.transpose(1, 2).contiguous()
                )
                self_attn.w_vc = bind_or_assign(self_attn.w_vc, w_vc.contiguous())
                self_attn.use_deep_gemm_bmm = True

        if (
            deep_gemm_wrapper.ENABLE_JIT_DEEPGEMM
            and deep_gemm_wrapper.DEEPGEMM_SCALE_UE8M0
            and hasattr(self.quant_config, "weight_block_size")
            and self.quant_config.weight_block_size is not None
        ):
            self._weight_requant_ue8m0(is_nextn)

    def _weight_requant_ue8m0(self, is_nextn=False):
        weight_block_size = self.quant_config.weight_block_size

        moe_layers = list(
            range(
                self.config.first_k_dense_replace,
                self.config.num_hidden_layers,
                self.config.moe_layer_freq,
            )
        )

        num_hidden_layers = 1 if is_nextn else self.config.num_hidden_layers

        for layer_id in range(num_hidden_layers):
            if is_nextn:
                layer = self.model.decoder
            else:
                layer = self.model.layers[layer_id]

            module_list = [
                layer.self_attn.kv_b_proj,
                layer.self_attn.o_proj,
            ]

            if self.config.q_lora_rank is not None:
                module_list.append(layer.self_attn.fused_qkv_a_proj_with_mqa)
                module_list.append(layer.self_attn.q_b_proj)
            else:
                module_list.append(layer.self_attn.kv_a_proj_with_mqa)
                module_list.append(layer.self_attn.q_proj)

            for module in module_list:
                requant_weight_ue8m0_inplace(
                    module.weight, module.weight_scale_inv, weight_block_size
                )

            if layer_id in moe_layers or is_nextn:
                shared_experts = getattr(layer.mlp, "shared_experts", None)
                if shared_experts is not None:
                    for module in [
                        shared_experts.gate_up_proj,
                        shared_experts.down_proj,
                    ]:
                        requant_weight_ue8m0_inplace(
                            module.weight, module.weight_scale_inv, weight_block_size
                        )

                experts = layer.mlp.experts
                if isinstance(experts, DeepEPMoE):
                    for w in [
                        experts.w13_weight_fp8,
                        experts.w2_weight_fp8,
                    ]:
                        requant_weight_ue8m0_inplace(w[0], w[1], weight_block_size)
            else:
                mlp = layer.mlp
                assert isinstance(mlp, DeepseekV2MLP)
                for module in [
                    mlp.gate_up_proj,
                    mlp.down_proj,
                ]:
                    requant_weight_ue8m0_inplace(
                        module.weight, module.weight_scale_inv, weight_block_size
                    )

    def load_weights(self, weights: Iterable[Tuple[str, torch.Tensor]], is_nextn=False):

        if is_nextn:
            if hasattr(self.config, "num_nextn_predict_layers"):
                num_nextn_layers = self.config.num_nextn_predict_layers
                assert num_nextn_layers == 1, "Only 1 nextn layer is supported"
                # compatible with old design
                nextn_layer_id = (
                    0
                    if self.config.num_hidden_layers == 1
                    else self.config.num_hidden_layers
                )
            else:
                raise ValueError("num_nextn_predict_layers is not in the config")

        stacked_params_mapping = [
            # (param_name, shard_name, shard_id)
            ("gate_up_proj", "gate_proj", 0),
            ("gate_up_proj", "up_proj", 1),
        ]

        # Params for weights, fp8 weight scales, fp8 activation scales
        # (param_name, weight_name, expert_id, shard_id)
        expert_params_mapping = FusedMoE.make_expert_params_mapping(
            ckpt_gate_proj_name="gate_proj",
            ckpt_down_proj_name="down_proj",
            ckpt_up_proj_name="up_proj",
            num_experts=self.config.n_routed_experts + self.num_fused_shared_experts,
        )
        # Params for special naming rules in mixed-precision models, for example:
        # model.layers.xx.mlp.experts.xx.w1.input_scale. For details,
        # see https://huggingface.co/Barrrrry/DeepSeek-R1-W4AFP8/blob/main.
        if self.quant_config and self.quant_config.get_name() == "w4afp8":
            expert_params_mapping += FusedMoE.make_expert_input_scale_params_mapping(
                num_experts=self.config.n_routed_experts
            )

        # Fuse q_a_proj and kv_a_proj_with_mqa along output dimension when q_lora_rank is not None
        fuse_qkv_a_proj = hasattr(self.config, "q_lora_rank") and (
            self.config.q_lora_rank is not None
        )
        cached_a_proj = {} if fuse_qkv_a_proj else None

        if is_nextn:
            nextn_layer_prefix = f"model.layers.{nextn_layer_id}"
            nextn_spec_weight_names = [
                "shared_head.norm",
                "eh_proj",
                "enorm",
                "hnorm",
            ]

        if self.num_fused_shared_experts > 0:
            assert self.num_fused_shared_experts == 1
            log_info_on_rank0(logger, "Shared experts fusion optimization enabled.")

        with concurrent.futures.ThreadPoolExecutor() as executor:
            futures = []
            params_dict = dict(self.named_parameters())
            weight_names = []
            for name, loaded_weight in weights:
                layer_id = get_layer_id(name)
                if (
                    layer_id is not None
                    and hasattr(self.model, "start_layer")
                    and (
                        layer_id < self.model.start_layer
                        or layer_id >= self.model.end_layer
                    )
                ):
                    continue
                if self.num_fused_shared_experts > 0 and "mlp.shared_experts" in name:
                    name = name.replace(
                        "mlp.shared_experts",
                        f"mlp.experts.{self.config.n_routed_experts}",
                    )

                weight_names.append(name)

                if not is_nextn:
                    if hasattr(self.config, "num_nextn_predict_layers"):
                        num_nextn_layers = self.config.num_nextn_predict_layers
                        if num_nextn_layers > 0 and name.startswith("model.layers"):
                            name_list = name.split(".")
                            if (
                                len(name_list) >= 3
                                and int(name_list[2]) >= self.config.num_hidden_layers
                            ):
                                continue
                else:
                    if not name.startswith(nextn_layer_prefix):
                        continue

                    # Use shared head and embed weights from target model
                    if "shared_head.head" in name or "embed_tokens" in name:
                        continue

                    is_decoder = True
                    # For nextn specific weights
                    for weight_name in nextn_spec_weight_names:
                        if weight_name in name:
                            name = name.replace(nextn_layer_prefix, "model")
                            is_decoder = False
                            break
                    # For decoder layer weights
                    if is_decoder:
                        name = name.replace(nextn_layer_prefix, "model.decoder")

                if "rotary_emb.inv_freq" in name:
                    continue
                for param_name, weight_name, shard_id in stacked_params_mapping:
                    # Skip non-stacked layers and experts (experts handled below).
                    if weight_name not in name:
                        continue
                    # We have mlp.experts[0].gate_proj in the checkpoint.
                    # Since we handle the experts below in expert_params_mapping,
                    # we need to skip here BEFORE we update the name, otherwise
                    # name will be updated to mlp.experts[0].gate_up_proj, which
                    # will then be updated below in expert_params_mapping
                    # for mlp.experts[0].gate_gate_up_proj, which breaks load.
                    if ("mlp.experts." in name) and name not in params_dict:
                        continue
                    name = name.replace(weight_name, param_name)
                    # Skip loading extra bias for GPTQ models.
                    if name.endswith(".bias") and name not in params_dict:
                        continue
                    param = params_dict[name]
                    weight_loader = param.weight_loader
                    futures.append(
                        executor.submit(weight_loader, param, loaded_weight, shard_id)
                    )
                    break
                else:
                    for mapping in expert_params_mapping:
                        param_name, weight_name, expert_id, shard_id = mapping
                        if weight_name not in name:
                            continue
                        name = name.replace(weight_name, param_name)
                        param = params_dict[name]
                        weight_loader = param.weight_loader
                        futures.append(
                            executor.submit(
                                weight_loader,
                                param,
                                loaded_weight,
                                name,
                                shard_id=shard_id,
                                expert_id=expert_id,
                            )
                        )
                        break
                    else:
                        # Skip loading extra bias for GPTQ models.
                        if name.endswith(".bias") and name not in params_dict:
                            continue
                        # Skip loading embed_tokens if not first rank in pipeline parallelism
                        if ".embed_tokens." in name and not self.pp_group.is_first_rank:
                            continue
                        # Skip loading norm if not last rank in pipeline parallelism
                        if ".norm." in name and not self.pp_group.is_last_rank:
                            continue
                        if fuse_qkv_a_proj and (
                            "q_a_proj" in name or "kv_a_proj_with_mqa" in name
                        ):
                            cached_a_proj[name] = loaded_weight
                            q_a_proj_name = (
                                name
                                if "q_a_proj" in name
                                else name.replace("kv_a_proj_with_mqa", "q_a_proj")
                            )
                            kv_a_proj_name = (
                                name
                                if "kv_a_proj_with_mqa" in name
                                else name.replace("q_a_proj", "kv_a_proj_with_mqa")
                            )

                            # When both q_a_proj and kv_a_proj_with_mqa has been cached, load the fused weight to parameter
                            if (
                                q_a_proj_name in cached_a_proj
                                and kv_a_proj_name in cached_a_proj
                            ):
                                q_a_proj_weight = cached_a_proj[q_a_proj_name]
                                kv_a_proj_weight = cached_a_proj[kv_a_proj_name]
                                cat_dim = 0
                                if self.quant_config is not None and (
                                    self.quant_config.get_name() == "awq"
                                    or self.quant_config.get_name() == "awq_marlin"
                                    or self.quant_config.get_name() == "moe_wna16"
                                ):
                                    cat_dim = 1
                                fused_weight = torch.cat(
                                    [q_a_proj_weight, kv_a_proj_weight], dim=cat_dim
                                )
                                param_name = (
                                    name.replace(
                                        "q_a_proj", "fused_qkv_a_proj_with_mqa"
                                    )
                                    if "q_a_proj" in name
                                    else name.replace(
                                        "kv_a_proj_with_mqa",
                                        "fused_qkv_a_proj_with_mqa",
                                    )
                                )
                                param = params_dict[param_name]

                                weight_loader = getattr(
                                    param, "weight_loader", default_weight_loader
                                )
                                futures.append(
                                    executor.submit(weight_loader, param, fused_weight)
                                )
                                cached_a_proj.pop(q_a_proj_name)
                                cached_a_proj.pop(kv_a_proj_name)
                        else:
                            if (
                                "k_scale" in name or "v_scale" in name
                            ) and name not in params_dict:
                                # modelopt attn kv scale is named differently
                                for scale in ["k_scale", "v_scale"]:
                                    if scale in name:
                                        name = name.replace(
                                            f"{scale[0]}_proj", "attn_mqa"
                                        )
                                        break
                            if name not in params_dict:
                                # modelopt ckpt contains not needed weights for MTP module:
                                # model.decoder.self_attn.attn_mqa.v_scale and
                                # model.decoder.self_attn.attn_mqa.k_scale
                                logger.warning(f"{name} not found in params_dict.")
                                continue
                            param = params_dict[name]
                            weight_loader = getattr(
                                param, "weight_loader", default_weight_loader
                            )
                            futures.append(
                                executor.submit(weight_loader, param, loaded_weight)
                            )

            # Wait for all tasks to complete and raise any exceptions.
            for future in concurrent.futures.as_completed(futures):
                future.result()

        self.post_load_weights(is_nextn=is_nextn, weight_names=weight_names)

    def get_embed_and_head(self):
        return self.model.embed_tokens.weight, self.lm_head.weight

    def set_embed_and_head(self, embed, head):
        del self.model.embed_tokens.weight
        del self.lm_head.weight
        self.model.embed_tokens.weight = embed
        self.lm_head.weight = head
        torch.cuda.empty_cache()
        torch.cuda.synchronize()

    @classmethod
    def get_model_config_for_expert_location(cls, config):
        return ModelConfigForExpertLocation(
            num_layers=config.num_hidden_layers,
            num_logical_experts=config.n_routed_experts,
            num_groups=config.n_group,
        )


AttentionBackendRegistry.register("ascend", handle_attention_ascend)
AttentionBackendRegistry.register("flashinfer", handle_attention_flashinfer)
AttentionBackendRegistry.register("fa3", handle_attention_fa3)
AttentionBackendRegistry.register("flashmla", handle_attention_flashmla)
AttentionBackendRegistry.register("cutlass_mla", handle_attention_cutlass_mla)
AttentionBackendRegistry.register("fa4", handle_attention_fa4)
AttentionBackendRegistry.register("trtllm_mla", handle_attention_trtllm_mla)
AttentionBackendRegistry.register("aiter", handle_attention_aiter)
AttentionBackendRegistry.register("nsa", handle_attention_nsa)
AttentionBackendRegistry.register("triton", handle_attention_triton)


class DeepseekV3ForCausalLM(DeepseekV2ForCausalLM):
    pass


class DeepseekV32ForCausalLM(DeepseekV2ForCausalLM):
    pass


EntryClass = [DeepseekV2ForCausalLM, DeepseekV3ForCausalLM, DeepseekV32ForCausalLM]<|MERGE_RESOLUTION|>--- conflicted
+++ resolved
@@ -591,12 +591,8 @@
                 prefix=add_prefix("shared_experts", prefix),
                 **(
                     dict(tp_rank=0, tp_size=1)
-<<<<<<< HEAD
-                    if get_moe_a2a_backend().is_deepep()  # TODO: dense(no tp) for shared_expert for mori too?
-=======
                     if get_moe_a2a_backend().is_deepep()
                     or get_moe_a2a_backend().is_mooncake()
->>>>>>> 91fc5bb5
                     or should_use_flashinfer_cutlass_moe_fp4_allgather()
                     or get_moe_a2a_backend().is_mori()
                     else {}
@@ -628,12 +624,7 @@
 
         self.top_k = config.num_experts_per_tok
 
-<<<<<<< HEAD
-        # below will be refactored(removed) by Cheng Wan, so ignore below
-        if get_moe_a2a_backend().is_deepep():
-=======
         if get_moe_a2a_backend().is_deepep() or get_moe_a2a_backend().is_mooncake():
->>>>>>> 91fc5bb5
             # TODO: we will support tp < ep in the future
             self.ep_size = get_moe_expert_parallel_world_size()
             self.num_experts = (
@@ -662,14 +653,11 @@
                 return_recv_hook=True,
             )
 
-<<<<<<< HEAD
-        self._enable_deepep_moe = get_moe_a2a_backend().is_deepep()
-        self._enable_moriep_moe = get_moe_a2a_backend().is_mori()
-=======
         self._enable_a2a_moe = (
-            get_moe_a2a_backend().is_deepep() or get_moe_a2a_backend().is_mooncake()
-        )
->>>>>>> 91fc5bb5
+            get_moe_a2a_backend().is_deepep() or
+            get_moe_a2a_backend().is_mooncake() or
+            get_moe_a2a_backend().is_mori()
+        )
 
     def get_moe_weights(self):
         return [
@@ -686,11 +674,7 @@
         use_reduce_scatter: bool = False,
         gemm_output_zero_allocator: BumpAllocator = None,
     ) -> torch.Tensor:
-<<<<<<< HEAD
-        if not (self._enable_deepep_moe or self._enable_moriep_moe):
-=======
         if not self._enable_a2a_moe:
->>>>>>> 91fc5bb5
             DUAL_STREAM_TOKEN_THRESHOLD = 1024
             if (
                 self.alt_stream is not None
@@ -897,35 +881,16 @@
         if sbo_shared_output is not None:
             shared_output = sbo_shared_output
 
-<<<<<<< HEAD
-        if is_deepep:
-            if shared_output is not None:
-                x = shared_output
-                if self.experts.should_fuse_routed_scaling_factor_in_topk():
-                    x.add_(final_hidden_states)
-                else:
-                    x.add_(final_hidden_states, alpha=self.routed_scaling_factor)
-                final_hidden_states = x
-=======
         if shared_output is not None:
             x = shared_output
             if self.experts.should_fuse_routed_scaling_factor_in_topk:
                 x.add_(final_hidden_states)
->>>>>>> 91fc5bb5
             else:
                 if not self.experts.should_fuse_routed_scaling_factor_in_topk():
                     final_hidden_states *= self.routed_scaling_factor
-        elif is_mori:
-            # mori uses aiter topk, and routed_scaling_factor is fused into topk
-            if shared_output is not None:
-                final_hidden_states = shared_output + final_hidden_states
-        else:
-<<<<<<< HEAD
-            raise RuntimeError(f"Not supported a2a backend: {get_moe_a2a_backend()}")
-=======
+        else:
             if not self.experts.should_fuse_routed_scaling_factor_in_topk:
                 final_hidden_states *= self.routed_scaling_factor
->>>>>>> 91fc5bb5
 
         return final_hidden_states
 
