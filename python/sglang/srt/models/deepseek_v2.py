--- conflicted
+++ resolved
@@ -400,14 +400,12 @@
 
 
 def handle_attention_triton(attn, forward_batch):
-<<<<<<< HEAD
     if is_in_piecewise_cuda_graph():
         return AttnForwardMethod.MLA
-=======
+    
     # when deterministic inference is enabled, use MLA
     if get_global_server_args().enable_deterministic_inference:
         return _dispatch_mla_subtype(attn, forward_batch)
->>>>>>> 899453ac
 
     if (
         _is_extend_without_speculative(forward_batch)
