# Copyright 2023-2024 SGLang Team
# Licensed under the Apache License, Version 2.0 (the "License");
# you may not use this file except in compliance with the License.
# You may obtain a copy of the License at
#
#     http://www.apache.org/licenses/LICENSE-2.0
#
# Unless required by applicable law or agreed to in writing, software
# distributed under the License is distributed on an "AS IS" BASIS,
# WITHOUT WARRANTIES OR CONDITIONS OF ANY KIND, either express or implied.
# See the License for the specific language governing permissions and
# limitations under the License.
# ==============================================================================

# Adapted from:
# https://github.com/vllm-project/vllm/blob/fb6af8bc086328ca6659e72d11ffd4309ce4de22/vllm/model_executor/models/deepseek_v2.py
"""Inference-only DeepseekV2 model."""

import concurrent.futures
import logging
import os
from enum import IntEnum, auto
from typing import Any, Dict, Iterable, Optional, Tuple, Union

import torch
import torch.nn.functional as F
from torch import nn
from tqdm import tqdm
from transformers import PretrainedConfig

from sglang.srt.distributed import (
    get_moe_expert_parallel_world_size,
    get_pp_group,
    get_tensor_model_parallel_world_size,
    parallel_state,
    tensor_model_parallel_all_reduce,
)
from sglang.srt.distributed.device_communicators.pynccl_allocator import (
    use_symmetric_memory,
)
from sglang.srt.eplb.expert_distribution import get_global_expert_distribution_recorder
from sglang.srt.eplb.expert_location import ModelConfigForExpertLocation
from sglang.srt.eplb.expert_location_dispatch import ExpertLocationDispatchInfo
from sglang.srt.layers.activation import SiluAndMul
from sglang.srt.layers.amx_utils import PackWeightMethod
from sglang.srt.layers.communicator import (
    LayerCommunicator,
    LayerScatterModes,
    enable_moe_dense_fully_dp,
)
from sglang.srt.layers.dp_attention import (
    get_attention_tp_rank,
    get_attention_tp_size,
    is_dp_attention_enabled,
)
from sglang.srt.layers.layernorm import RMSNorm
from sglang.srt.layers.linear import (
    ColumnParallelLinear,
    MergedColumnParallelLinear,
    ReplicatedLinear,
    RowParallelLinear,
)
from sglang.srt.layers.logits_processor import LogitsProcessor
from sglang.srt.layers.moe import (
    get_deepep_mode,
    get_moe_a2a_backend,
    should_use_flashinfer_cutlass_moe_fp4_allgather,
)
from sglang.srt.layers.moe.ep_moe.layer import DeepEPMoE, get_moe_impl_class
from sglang.srt.layers.moe.fused_moe_triton.layer import FusedMoE
from sglang.srt.layers.moe.topk import TopK, TopKOutputFormat
from sglang.srt.layers.quantization import deep_gemm_wrapper
from sglang.srt.layers.quantization.base_config import QuantizationConfig
from sglang.srt.layers.quantization.fp8_kernel import (
    is_fp8_fnuz,
    per_tensor_quant_mla_fp8,
    per_token_group_quant_mla_deep_gemm_masked_fp8,
)
from sglang.srt.layers.quantization.fp8_utils import (
    block_quant_dequant,
    block_quant_to_tensor_quant,
    channel_quant_to_tensor_quant,
    normalize_e4m3fn_to_e4m3fnuz,
    requant_weight_ue8m0_inplace,
)
from sglang.srt.layers.quantization.int8_utils import (
    block_dequant as int8_block_dequant,
)
from sglang.srt.layers.radix_attention import RadixAttention
from sglang.srt.layers.rotary_embedding import get_rope_wrapper
from sglang.srt.layers.utils import PPMissingLayer, get_layer_id
from sglang.srt.layers.vocab_parallel_embedding import (
    ParallelLMHead,
    VocabParallelEmbedding,
)
from sglang.srt.managers.schedule_batch import global_server_args_dict
from sglang.srt.model_executor.forward_batch_info import ForwardBatch, PPProxyTensors
from sglang.srt.model_loader.weight_utils import default_weight_loader
from sglang.srt.two_batch_overlap import (
    MaybeTboDeepEPDispatcher,
    model_forward_maybe_tbo,
)
from sglang.srt.utils import (
    BumpAllocator,
    LazyValue,
    add_prefix,
    bind_or_assign,
    cpu_has_amx_support,
    get_bool_env_var,
    get_device_sm,
    get_int_env_var,
    is_cpu,
    is_cuda,
    is_flashinfer_available,
    is_gfx95_supported,
    is_hip,
    is_non_idle_and_non_empty,
    is_npu,
    is_sm100_supported,
    log_info_on_rank0,
    make_layers,
    use_intel_amx_backend,
)

_is_hip = is_hip()
_is_cuda = is_cuda()
_is_npu = is_npu()
_is_fp8_fnuz = is_fp8_fnuz()
_use_aiter = get_bool_env_var("SGLANG_USE_AITER") and _is_hip
_is_cpu_amx_available = cpu_has_amx_support()
_is_cpu = is_cpu()
_device_sm = get_device_sm()
_is_gfx95_supported = is_gfx95_supported()

_use_aiter_gfx95 = _use_aiter and _is_gfx95_supported

if _use_aiter_gfx95:
    from sglang.srt.layers.quantization.quark.utils import quark_post_load_weights
    from sglang.srt.layers.quantization.rocm_mxfp4_utils import (
        batched_gemm_afp4wfp4_pre_quant,
        fused_flatten_mxfp4_quant,
        fused_rms_mxfp4_quant,
    )
    from sglang.srt.layers.rocm_linear_utils import (
        aiter_dsv3_router_gemm,
        fused_qk_rope_cat,
        get_dsv3_gemm_output_zero_allocator_size,
    )

if _is_cuda:
    from sgl_kernel import (
        awq_dequantize,
        bmm_fp8,
        concat_mla_k,
        dsv3_fused_a_gemm,
        dsv3_router_gemm,
        merge_state_v2,
    )
elif _is_cpu and _is_cpu_amx_available:
    pass
elif _is_hip:
    from sglang.srt.layers.quantization.awq_triton import (
        awq_dequantize_triton as awq_dequantize,
    )
else:
    from vllm._custom_ops import awq_dequantize

if _is_hip:
    from sglang.srt.layers.attention.triton_ops.rocm_mla_decode_rope import (
        decode_attention_fwd_grouped_rope,
    )

_is_flashinfer_available = is_flashinfer_available()
_is_sm100_supported = is_cuda() and is_sm100_supported()


logger = logging.getLogger(__name__)


class AttnForwardMethod(IntEnum):
    # Use multi-head attention
    MHA = auto()

    # Use absorbed multi-latent attention
    MLA = auto()

    # Use multi-head attention, but with KV cache chunked.
    # This method can avoid OOM when prefix lengths are long.
    MHA_CHUNKED_KV = auto()

    # Use MLA but with fused RoPE
    MLA_FUSED_ROPE = auto()

    # Use MLA with fused RoPE kernel for CPU
    MLA_FUSED_ROPE_CPU = auto()


class DeepseekV2MLP(nn.Module):
    def __init__(
        self,
        hidden_size: int,
        intermediate_size: int,
        hidden_act: str,
        quant_config: Optional[QuantizationConfig] = None,
        reduce_results: bool = True,
        prefix: str = "",
        tp_rank: Optional[int] = None,
        tp_size: Optional[int] = None,
    ) -> None:
        super().__init__()
        self.tp_size = tp_size

        self.gate_up_proj = MergedColumnParallelLinear(
            hidden_size,
            [intermediate_size] * 2,
            bias=False,
            quant_config=quant_config,
            prefix=add_prefix("gate_up_proj", prefix),
            tp_rank=tp_rank,
            tp_size=tp_size,
        )
        self.down_proj = RowParallelLinear(
            intermediate_size,
            hidden_size,
            bias=False,
            quant_config=quant_config,
            reduce_results=reduce_results,
            prefix=add_prefix("down_proj", prefix),
            tp_rank=tp_rank,
            tp_size=tp_size,
        )
        if hidden_act != "silu":
            raise ValueError(
                f"Unsupported activation: {hidden_act}. "
                "Only silu is supported for now."
            )
        self.act_fn = SiluAndMul()

    def forward(
        self,
        x,
        forward_batch=None,
        should_allreduce_fusion: bool = False,
        use_reduce_scatter: bool = False,
        gemm_output_zero_allocator: BumpAllocator = None,
    ):
        if (self.tp_size == 1) and x.shape[0] == 0:
            return x

        if (
            gemm_output_zero_allocator is not None
            and x.shape[0] <= 256
            and self.gate_up_proj.weight.dtype == torch.uint8
        ):
            y = gemm_output_zero_allocator.allocate(
                x.shape[0] * self.gate_up_proj.output_size_per_partition
            ).view(x.shape[0], self.gate_up_proj.output_size_per_partition)
            x = (x, None, y)

        gate_up, _ = self.gate_up_proj(x)
        x = self.act_fn(gate_up)
        x, _ = self.down_proj(
            x, skip_all_reduce=should_allreduce_fusion or use_reduce_scatter
        )
        return x


class MoEGate(nn.Module):
    def __init__(
        self,
        config,
        prefix: str = "",
        is_nextn: bool = False,
    ):
        super().__init__()
        self.is_nextn = is_nextn
        self.weight = nn.Parameter(
            torch.empty((config.n_routed_experts, config.hidden_size))
        )
        if config.topk_method == "noaux_tc":
            correction_bias_dtype = (
                torch.bfloat16
                if _is_fp4_quantization_enabled() and should_use_flashinfer_trtllm_moe()
                else torch.float32
            )
            self.e_score_correction_bias = nn.Parameter(
                torch.empty((config.n_routed_experts), dtype=correction_bias_dtype)
            )
        else:
            self.e_score_correction_bias = None
        if _is_cpu and _is_cpu_amx_available:
            self.quant_method = PackWeightMethod(weight_names=["weight"])

    def forward(self, hidden_states, gemm_output_zero_allocator: BumpAllocator = None):
        if use_intel_amx_backend(self):
            return torch.ops.sgl_kernel.weight_packed_linear(
                hidden_states,
                self.weight,
                None,  # bias
                True,  # is_vnni
            )

        # NOTE: For some unknown reason, router_gemm seems degrade accept length.
        if (
            _is_cuda
            and hidden_states.shape[0] <= 16
            and hidden_states.shape[1] == 7168
            and self.weight.shape[0] == 256
            and _device_sm >= 90
        ):
            # router gemm output float32
            logits = dsv3_router_gemm(
                hidden_states, self.weight, out_dtype=torch.float32
            )
        elif _use_aiter_gfx95 and hidden_states.shape[0] <= 256:
            logits = aiter_dsv3_router_gemm(
                hidden_states, self.weight, gemm_output_zero_allocator
            )
        else:
            logits = F.linear(hidden_states, self.weight, None)

        return logits


class DeepseekV2MoE(nn.Module):

    def __init__(
        self,
        config: PretrainedConfig,
        layer_id: int,
        quant_config: Optional[QuantizationConfig] = None,
        prefix: str = "",
        alt_stream: Optional[torch.cuda.Stream] = None,
        is_nextn: bool = False,
    ):
        super().__init__()
        self.tp_size = get_tensor_model_parallel_world_size()
        self.routed_scaling_factor = config.routed_scaling_factor
        self.n_shared_experts = config.n_shared_experts
        self.num_fused_shared_experts = (
            0
            if global_server_args_dict["disable_shared_experts_fusion"]
            else config.n_shared_experts
        )
        self.config = config
        self.layer_id = layer_id
        self.alt_stream = alt_stream

        if self.tp_size > config.n_routed_experts:
            raise ValueError(
                f"Tensor parallel size {self.tp_size} is greater than "
                f"the number of experts {config.n_routed_experts}."
            )

        if config.hidden_act != "silu":
            raise ValueError(
                f"Unsupported activation: {config.hidden_act}. "
                "Only silu is supported for now."
            )

        self.gate = MoEGate(
            config=config, prefix=add_prefix("gate", prefix), is_nextn=is_nextn
        )

        self.experts = get_moe_impl_class(quant_config)(
            num_experts=config.n_routed_experts
            + self.num_fused_shared_experts
            + global_server_args_dict["ep_num_redundant_experts"],
            num_fused_shared_experts=self.num_fused_shared_experts,
            top_k=config.num_experts_per_tok + self.num_fused_shared_experts,
            hidden_size=config.hidden_size,
            intermediate_size=config.moe_intermediate_size,
            layer_id=self.layer_id,
            quant_config=quant_config,
            routed_scaling_factor=self.routed_scaling_factor,
            prefix=add_prefix("experts", prefix),
        )

        self.topk = TopK(
            top_k=config.num_experts_per_tok + self.num_fused_shared_experts,
            renormalize=config.norm_topk_prob,
            use_grouped_topk=True,
            num_expert_group=config.n_group,
            num_fused_shared_experts=self.num_fused_shared_experts,
            topk_group=config.topk_group,
            correction_bias=self.gate.e_score_correction_bias,
<<<<<<< HEAD
=======
            quant_config=quant_config,
>>>>>>> 01018138
            routed_scaling_factor=self.routed_scaling_factor,
            apply_routed_scaling_factor_on_output=self.experts.should_fuse_routed_scaling_factor_in_topk(),
            # Some Fp4 MoE backends require the output format to be bypassed but the MTP layers are unquantized
            # and requires the output format to be standard. We use quant_config to determine the output format.
            output_format=TopKOutputFormat.STANDARD if quant_config is None else None,
        )

        self.shared_experts_is_int8 = False
        self.shared_experts_is_fp8 = False
        self.shared_experts_weight_block_size = None
        if config.n_shared_experts is not None and self.num_fused_shared_experts == 0:
            intermediate_size = config.moe_intermediate_size * config.n_shared_experts
            # disable tp for shared experts when enable deepep moe, or with fp4 allgather
            self.shared_experts = DeepseekV2MLP(
                hidden_size=config.hidden_size,
                intermediate_size=intermediate_size,
                hidden_act=config.hidden_act,
                quant_config=quant_config,
                reduce_results=False,
                prefix=add_prefix("shared_experts", prefix),
                **(
                    dict(tp_rank=0, tp_size=1)
                    if get_moe_a2a_backend().is_deepep()
                    or should_use_flashinfer_cutlass_moe_fp4_allgather()
                    else {}
                ),
            )
            is_packed_weight = hasattr(
                self.shared_experts.gate_up_proj.quant_method, "quant_config"
            ) and self.shared_experts.gate_up_proj.quant_method.quant_config.get_name() in {
                "awq",
                "awq_marlin",
                "moe_wna16",
            }
            self.shared_experts_is_int8 = (
                not is_packed_weight
                and self.shared_experts.gate_up_proj.weight.dtype == torch.int8
            )
            self.shared_experts_is_fp8 = (
                not is_packed_weight
                and self.shared_experts.gate_up_proj.weight.dtype == torch.float8_e4m3fn
            )
            if self.shared_experts_is_fp8:
                assert (
                    self.shared_experts.gate_up_proj.quant_method.quant_config.weight_block_size
                    == self.shared_experts.down_proj.quant_method.quant_config.weight_block_size
                )
                self.shared_experts_weight_block_size = (
                    self.shared_experts.gate_up_proj.quant_method.quant_config.weight_block_size
                )

        self.top_k = config.num_experts_per_tok

        if get_moe_a2a_backend().is_deepep():
            # TODO: we will support tp < ep in the future
            self.ep_size = get_moe_expert_parallel_world_size()
            self.num_experts = (
                config.n_routed_experts
                + global_server_args_dict["ep_num_redundant_experts"]
            )
            self.renormalize = config.norm_topk_prob
            self.topk_group = config.topk_group
            self.num_expert_group = config.n_group
            self.correction_bias = (
                self.gate.e_score_correction_bias.data
                if self.gate.e_score_correction_bias is not None
                else None
            )

            self.deepep_dispatcher = MaybeTboDeepEPDispatcher(
                group=parallel_state.get_tp_group().device_group,
                router_topk=self.top_k,
                permute_fusion=True,
                num_experts=self.num_experts,
                num_local_experts=config.n_routed_experts // self.tp_size,
                hidden_size=config.hidden_size,
                params_dtype=config.torch_dtype,
                deepep_mode=get_deepep_mode(),
                async_finish=True,
                return_recv_hook=True,
            )

        self._enable_deepep_moe = get_moe_a2a_backend().is_deepep()

    def get_moe_weights(self):
        return [
            x.data
            for name, x in self.experts.named_parameters()
            if name not in ["correction_bias"]
        ]

    def forward(
        self,
        hidden_states: torch.Tensor,
        forward_batch: Optional[ForwardBatch] = None,
        should_allreduce_fusion: bool = False,
        use_reduce_scatter: bool = False,
        gemm_output_zero_allocator: BumpAllocator = None,
    ) -> torch.Tensor:
        if not self._enable_deepep_moe:
            DUAL_STREAM_TOKEN_THRESHOLD = 1024
            if (
                self.alt_stream is not None
                and self.num_fused_shared_experts == 0
                and hidden_states.shape[0] > 0
                and hidden_states.shape[0] <= DUAL_STREAM_TOKEN_THRESHOLD
            ):
                return self.forward_normal_dual_stream(
                    hidden_states,
                    should_allreduce_fusion,
                    use_reduce_scatter,
                    gemm_output_zero_allocator,
                )
            else:
                return self.forward_normal(
                    hidden_states,
                    should_allreduce_fusion,
                    use_reduce_scatter,
                    gemm_output_zero_allocator,
                )
        else:
            return self.forward_deepep(hidden_states, forward_batch)

    def forward_normal_dual_stream(
        self,
        hidden_states: torch.Tensor,
        should_allreduce_fusion: bool = False,
        use_reduce_scatter: bool = False,
        gemm_output_zero_allocator: BumpAllocator = None,
    ) -> torch.Tensor:

        current_stream = torch.cuda.current_stream()
        self.alt_stream.wait_stream(current_stream)
        shared_output = self._forward_shared_experts(
            hidden_states, gemm_output_zero_allocator
        )

        with torch.cuda.stream(self.alt_stream):
            # router_logits: (num_tokens, n_experts)
            router_logits = self.gate(hidden_states, gemm_output_zero_allocator)
            topk_output = self.topk(hidden_states, router_logits)
            final_hidden_states = self.experts(hidden_states, topk_output)
            if not _is_cuda:
                final_hidden_states *= self.routed_scaling_factor

        current_stream.wait_stream(self.alt_stream)
        with use_symmetric_memory(parallel_state.get_tp_group()) as sm:
            final_hidden_states_out = torch.empty_like(final_hidden_states)

        torch.add(final_hidden_states, shared_output, out=final_hidden_states_out)
        final_hidden_states = final_hidden_states_out
        sm.tag(final_hidden_states)
        if (
            self.tp_size > 1
            and not should_allreduce_fusion
            and not use_reduce_scatter
            and not should_use_flashinfer_cutlass_moe_fp4_allgather()
        ):
            final_hidden_states = tensor_model_parallel_all_reduce(final_hidden_states)
        return final_hidden_states

    def forward_normal(
        self,
        hidden_states: torch.Tensor,
        should_allreduce_fusion: bool = False,
        use_reduce_scatter: bool = False,
        gemm_output_zero_allocator: BumpAllocator = None,
    ) -> torch.Tensor:
        if hasattr(self, "shared_experts") and use_intel_amx_backend(
            self.shared_experts.gate_up_proj
        ):
            return self.forward_cpu(hidden_states, should_allreduce_fusion)

        if hidden_states.shape[0] > 0:
            shared_output = self._forward_shared_experts(
                hidden_states, gemm_output_zero_allocator
            )
            # router_logits: (num_tokens, n_experts)
            router_logits = self.gate(hidden_states, gemm_output_zero_allocator)
            topk_output = self.topk(hidden_states, router_logits)
        else:
            shared_output = None
            topk_output = self.topk.empty_topk_output(hidden_states.device)

        final_hidden_states = self.experts(hidden_states, topk_output)
        if not _is_cuda and not _use_aiter:
            # fused in biased_grouped_topk so we can skip here
            final_hidden_states *= self.routed_scaling_factor
        if shared_output is not None:
            with use_symmetric_memory(parallel_state.get_tp_group()) as sm:
                final_hidden_states_out = torch.empty_like(final_hidden_states)
            torch.add(final_hidden_states, shared_output, out=final_hidden_states_out)
            final_hidden_states = final_hidden_states_out
            sm.tag(final_hidden_states)
        if (
            self.tp_size > 1
            and not should_allreduce_fusion
            and not use_reduce_scatter
            and not should_use_flashinfer_cutlass_moe_fp4_allgather()
        ):
            final_hidden_states = tensor_model_parallel_all_reduce(final_hidden_states)
        return final_hidden_states

    def forward_cpu(
        self,
        hidden_states: torch.Tensor,
        should_allreduce_fusion: bool = False,
    ) -> torch.Tensor:
        # router_logits: (num_tokens, n_experts)
        router_logits = self.gate(hidden_states)
        topk_output = self.topk(hidden_states, router_logits)
        fused_experts_out = self.experts(
            hidden_states=hidden_states, topk_output=topk_output
        )

        assert use_intel_amx_backend(
            self.shared_experts.gate_up_proj
        ) == use_intel_amx_backend(self.shared_experts.down_proj)
        # [Note] inplace should be False in fused_experts.
        # If inplace is True in fused_experts (self.experts), hidden_states will be changed after fused_experts
        # While hidden_states is still needed in shared_expert.
        final_hidden_states = torch.ops.sgl_kernel.shared_expert_cpu(
            hidden_states,
            self.shared_experts.gate_up_proj.weight,
            self.shared_experts.down_proj.weight,
            fused_experts_out,
            self.routed_scaling_factor,
            True,  # inplace
            self.shared_experts_is_int8,  # use_int8_w8a8
            self.shared_experts_is_fp8,  # use_fp8_w8a16
            (
                self.shared_experts.gate_up_proj.weight_scale
                if self.shared_experts_is_int8
                else (
                    self.shared_experts.gate_up_proj.weight_scale_inv
                    if self.shared_experts_is_fp8
                    else None
                )
            ),  # w1_scale
            (
                self.shared_experts.down_proj.weight_scale
                if self.shared_experts_is_int8
                else (
                    self.shared_experts.down_proj.weight_scale_inv
                    if self.shared_experts_is_fp8
                    else None
                )
            ),  # w2_scale
            (
                self.shared_experts_weight_block_size
                if self.shared_experts_is_fp8
                else None
            ),  # block_size
            None,  # a1_scale
            None,  # a2_scale
            True,  # is_vnni
        )
        if self.tp_size > 1 and not should_allreduce_fusion:
            final_hidden_states = tensor_model_parallel_all_reduce(final_hidden_states)
        return final_hidden_states

    def forward_deepep(
        self, hidden_states: torch.Tensor, forward_batch: ForwardBatch
    ) -> torch.Tensor:
        shared_output = None
        if hidden_states.shape[0] > 0:
            # router_logits: (num_tokens, n_experts)
            router_logits = self.gate(hidden_states)
            shared_output = self._forward_shared_experts(hidden_states)
            topk_weights, topk_idx, _ = self.topk(
                hidden_states,
                router_logits,
                num_token_non_padded=forward_batch.num_token_non_padded,
                expert_location_dispatch_info=ExpertLocationDispatchInfo.init_new(
                    layer_id=self.layer_id,
                ),
            )
        else:
            topk_weights, topk_idx, _ = self.topk.empty_topk_output(
                hidden_states.device
            )

        final_hidden_states = self.experts(
            hidden_states=hidden_states,
            topk_idx=topk_idx,
            topk_weights=topk_weights,
            forward_batch=forward_batch,
        )

        if shared_output is not None:
            x = shared_output
            if self.experts.should_fuse_routed_scaling_factor_in_topk():
                x.add_(final_hidden_states)
            else:
                x.add_(final_hidden_states, alpha=self.routed_scaling_factor)
            final_hidden_states = x
        else:
            if not self.experts.should_fuse_routed_scaling_factor_in_topk():
                final_hidden_states *= self.routed_scaling_factor

        return final_hidden_states

    def _forward_shared_experts(
        self, hidden_states, gemm_output_zero_allocator: BumpAllocator = None
    ):
        if self.num_fused_shared_experts == 0:
            return self.shared_experts(
                hidden_states, gemm_output_zero_allocator=gemm_output_zero_allocator
            )
        else:
            return None

    def op_gate(self, state):
        if is_non_idle_and_non_empty(
            state.forward_batch.forward_mode, state.hidden_states_mlp_input
        ):
            # router_logits: (num_tokens, n_experts)
            state.router_logits = self.gate(state.hidden_states_mlp_input)
        else:
            state.router_logits = None

    def op_shared_experts(self, state):
        hidden_states_mlp_input = state.pop("hidden_states_mlp_input")
        if (self.num_fused_shared_experts == 0) and is_non_idle_and_non_empty(
            state.forward_batch.forward_mode, hidden_states_mlp_input
        ):
            state.shared_output = self.shared_experts(hidden_states_mlp_input)
        else:
            state.shared_output = None

    def op_select_experts(self, state):
        router_logits = state.pop("router_logits")
        hidden_states = state.hidden_states_mlp_input

        if router_logits is not None:
            with get_global_expert_distribution_recorder().with_current_layer(
                self.layer_id
            ):
                state.topk_weights_local, state.topk_idx_local, _ = self.topk(
                    hidden_states=hidden_states,
                    router_logits=router_logits,
                    num_token_non_padded=state.forward_batch.num_token_non_padded,
                    expert_location_dispatch_info=ExpertLocationDispatchInfo.init_new(
                        layer_id=self.layer_id,
                    ),
                )
        else:
            state.topk_idx_local = torch.full(
                (0, self.top_k), -1, dtype=torch.int, device=hidden_states.device
            )
            state.topk_weights_local = torch.empty(
                (0, self.top_k), dtype=torch.float32, device=hidden_states.device
            )

    def op_dispatch_a(self, state):
        if self.ep_size > 1:
            self.experts.deepep_dispatcher.dispatch_a(
                hidden_states=state.hidden_states_mlp_input,
                topk_idx=state.pop("topk_idx_local"),
                topk_weights=state.pop("topk_weights_local"),
                forward_batch=state.forward_batch,
                tbo_subbatch_index=state.get("tbo_subbatch_index"),
            )

    def op_dispatch_b(self, state):
        if self.ep_size > 1:
            with get_global_expert_distribution_recorder().with_current_layer(
                self.layer_id
            ):
                state.dispatch_output = self.experts.deepep_dispatcher.dispatch_b(
                    tbo_subbatch_index=state.get("tbo_subbatch_index"),
                )

    def op_experts(self, state):
        state.hidden_states_experts_output = self.experts.moe_impl(
            dispatch_output=state.dispatch_output,
        )

    def op_combine_a(self, state):
        if self.ep_size > 1:
            self.experts.deepep_dispatcher.combine_a(
                hidden_states=state.pop("hidden_states_experts_output"),
                topk_idx=state.dispatch_output.topk_idx,
                topk_weights=state.dispatch_output.topk_weights,
                forward_batch=state.forward_batch,
                tbo_subbatch_index=state.get("tbo_subbatch_index"),
            )
            state.pop("dispatch_output")

    def op_combine_b(self, state):
        if self.ep_size > 1:
            state.hidden_states_after_combine = (
                self.experts.deepep_dispatcher.combine_b(
                    tbo_subbatch_index=state.get("tbo_subbatch_index"),
                )
            )

    def op_output(self, state):
        final_hidden_states = state.pop("hidden_states_after_combine")

        if (shared_output := state.pop("shared_output")) is not None:
            x = shared_output
            x.add_(final_hidden_states, alpha=self.routed_scaling_factor)
            final_hidden_states = x
        else:
            final_hidden_states *= self.routed_scaling_factor

        state.hidden_states_mlp_output = final_hidden_states


def yarn_get_mscale(scale: float = 1, mscale: float = 1) -> float:
    import math

    if scale <= 1:
        return 1.0
    return 0.1 * mscale * math.log(scale) + 1.0


class DeepseekV2AttentionMLA(nn.Module):

    def __init__(
        self,
        config: PretrainedConfig,
        hidden_size: int,
        num_heads: int,
        qk_nope_head_dim: int,
        qk_rope_head_dim: int,
        v_head_dim: int,
        q_lora_rank: int,
        kv_lora_rank: int,
        rope_theta: float = 10000,
        rope_scaling: Optional[Dict[str, Any]] = None,
        max_position_embeddings: int = 8192,
        quant_config: Optional[QuantizationConfig] = None,
        reduce_results: bool = True,
        layer_id: int = None,
        prefix: str = "",
        alt_stream: Optional[torch.cuda.Stream] = None,
    ) -> None:
        super().__init__()
        self.layer_id = layer_id
        self.hidden_size = hidden_size
        self.qk_nope_head_dim = qk_nope_head_dim
        self.qk_rope_head_dim = qk_rope_head_dim
        self.qk_head_dim = qk_nope_head_dim + qk_rope_head_dim
        self.v_head_dim = v_head_dim
        self.q_lora_rank = q_lora_rank
        self.kv_lora_rank = kv_lora_rank
        attn_tp_rank = get_attention_tp_rank()
        attn_tp_size = get_attention_tp_size()

        self.num_heads = num_heads
        assert num_heads % attn_tp_size == 0
        self.num_local_heads = num_heads // attn_tp_size
        self.scaling = self.qk_head_dim**-0.5
        self.rope_theta = rope_theta
        self.max_position_embeddings = max_position_embeddings

        # For tensor parallel attention
        if self.q_lora_rank is not None:
            self.fused_qkv_a_proj_with_mqa = ReplicatedLinear(
                self.hidden_size,
                self.q_lora_rank + self.kv_lora_rank + self.qk_rope_head_dim,
                bias=False,
                quant_config=quant_config,
                prefix=add_prefix("fused_qkv_a_proj_with_mqa", prefix),
            )
            self.q_a_layernorm = RMSNorm(self.q_lora_rank, eps=config.rms_norm_eps)
            self.q_b_proj = ColumnParallelLinear(
                q_lora_rank,
                self.num_heads * self.qk_head_dim,
                bias=False,
                quant_config=quant_config,
                prefix=add_prefix("q_b_proj", prefix),
                tp_rank=attn_tp_rank,
                tp_size=attn_tp_size,
            )
        else:
            self.q_proj = ColumnParallelLinear(
                self.hidden_size,
                self.num_heads * self.qk_head_dim,
                bias=False,
                quant_config=quant_config,
                prefix=add_prefix("q_proj", prefix),
                tp_rank=attn_tp_rank,
                tp_size=attn_tp_size,
            )
            self.kv_a_proj_with_mqa = ReplicatedLinear(
                self.hidden_size,
                self.kv_lora_rank + self.qk_rope_head_dim,
                bias=False,
                quant_config=quant_config,
                prefix=add_prefix("kv_a_proj_with_mqa", prefix),
            )

        self.kv_b_proj = ColumnParallelLinear(
            self.kv_lora_rank,
            self.num_heads * (self.qk_nope_head_dim + self.v_head_dim),
            bias=False,
            quant_config=quant_config,
            prefix=add_prefix("kv_b_proj", prefix),
            tp_rank=attn_tp_rank,
            tp_size=attn_tp_size,
        )
        # O projection.
        self.o_proj = RowParallelLinear(
            self.num_heads * self.v_head_dim,
            self.hidden_size,
            bias=False,
            quant_config=quant_config,
            reduce_results=reduce_results,
            prefix=add_prefix("o_proj", prefix),
            tp_rank=attn_tp_rank,
            tp_size=attn_tp_size,
        )
        self.kv_a_layernorm = RMSNorm(self.kv_lora_rank, eps=config.rms_norm_eps)

        if rope_scaling:
            rope_scaling["rope_type"] = "deepseek_yarn"

        self.rotary_emb = get_rope_wrapper(
            qk_rope_head_dim,
            rotary_dim=qk_rope_head_dim,
            max_position=max_position_embeddings,
            base=rope_theta,
            rope_scaling=rope_scaling,
            is_neox_style=False,
            device=global_server_args_dict["device"],
        )

        if rope_scaling:
            mscale_all_dim = rope_scaling.get("mscale_all_dim", False)
            scaling_factor = rope_scaling["factor"]
            mscale = yarn_get_mscale(scaling_factor, float(mscale_all_dim))
            self.scaling = self.scaling * mscale * mscale
        else:
            self.rotary_emb.forward = self.rotary_emb.forward_native

        self.attn_mqa = RadixAttention(
            self.num_local_heads,
            self.kv_lora_rank + self.qk_rope_head_dim,
            self.scaling,
            num_kv_heads=1,
            layer_id=layer_id,
            v_head_dim=self.kv_lora_rank,
            quant_config=quant_config,
            prefix=add_prefix("attn_mqa", prefix),
        )

        self.attn_mha = RadixAttention(
            self.num_local_heads,
            self.qk_nope_head_dim + self.qk_rope_head_dim,
            self.scaling,
            num_kv_heads=self.num_local_heads,
            layer_id=layer_id,
            v_head_dim=self.v_head_dim,
            quant_config=quant_config,
            prefix=add_prefix("attn_mha", prefix),
        )

        self.alt_stream = alt_stream
        self.attn_mha.kv_b_proj = None

        self.w_kc = None
        self.w_vc = None
        self.w_scale = 1.0

        self.w_scale_k = None
        self.w_scale_v = None
        self.use_deep_gemm_bmm = False

        self.flashinfer_mla_disable_ragged = global_server_args_dict[
            "flashinfer_mla_disable_ragged"
        ]
        self.disable_chunked_prefix_cache = global_server_args_dict[
            "disable_chunked_prefix_cache"
        ]

        self.current_attention_backend = (
            None  # Attention backend used by current forward batch
        )
        self.rocm_fused_decode_mla = get_bool_env_var(
            "SGLANG_ROCM_FUSED_DECODE_MLA", "false"
        )

        # TODO: Design a finer way to determine the threshold
        self.chunked_prefix_cache_threshold = get_int_env_var(
            "SGL_CHUNKED_PREFIX_CACHE_THRESHOLD", 8192
        )

        # If we have self.fused_qkv_a_proj_with_mqa and we're running on CPU, we will choose the torch.ops.sgl_kernel.qkv_proj_with_rope_fused_weight kernel
        # which requires self.w_kc and self.w_vc to be packed.
        # If not, we will use torch.bmm and weight shouldn't be packed in this case
        has_fused_proj = hasattr(self, "fused_qkv_a_proj_with_mqa")
        if has_fused_proj and _is_cpu and _is_cpu_amx_available:
            self.quant_method = PackWeightMethod(
                weight_names=["w_kc", "w_vc"], transpose_dims=[[1, 2], [1, 2]]
            )

        is_packed_weight = (
            has_fused_proj
            and hasattr(self.fused_qkv_a_proj_with_mqa.quant_method, "quant_config")
            and self.fused_qkv_a_proj_with_mqa.quant_method.quant_config.get_name()
            in {"awq", "awq_marlin", "moe_wna16"}
        )
        self.use_min_latency_fused_a_gemm = (
            has_fused_proj
            and not is_packed_weight
            and self.fused_qkv_a_proj_with_mqa.weight.dtype == torch.bfloat16
            and self.fused_qkv_a_proj_with_mqa.weight.shape[0] == 2112
            and self.fused_qkv_a_proj_with_mqa.weight.shape[1] == 7168
            and _is_cuda
            and _device_sm >= 90
        )

        self.qkv_proj_with_rope_is_int8 = (
            has_fused_proj
            and not is_packed_weight
            and self.fused_qkv_a_proj_with_mqa.weight.dtype == torch.int8
        )
        self.qkv_proj_with_rope_is_fp8 = (
            has_fused_proj
            and not is_packed_weight
            and self.fused_qkv_a_proj_with_mqa.weight.dtype == torch.float8_e4m3fn
        )

        self.weight_block_size = None
        if self.qkv_proj_with_rope_is_fp8 and _is_cpu and _is_cpu_amx_available:
            assert getattr(
                self.fused_qkv_a_proj_with_mqa.quant_method, "block_quant", False
            ) == getattr(self.q_b_proj.quant_method, "block_quant", False)
            use_block_quant = getattr(
                self.fused_qkv_a_proj_with_mqa.quant_method, "block_quant", False
            )

            if use_block_quant:
                assert (
                    self.fused_qkv_a_proj_with_mqa.quant_method.quant_config.weight_block_size
                    == self.q_b_proj.quant_method.quant_config.weight_block_size
                )
                self.weight_block_size = (
                    self.fused_qkv_a_proj_with_mqa.quant_method.quant_config.weight_block_size
                )

    def dispatch_attn_forward_method(
        self, forward_batch: ForwardBatch
    ) -> AttnForwardMethod:
        def _dispatch_mla_subtype():
            if _is_hip:
                if (
                    self.rocm_fused_decode_mla
                    and forward_batch.forward_mode.is_decode()
                ):
                    return AttnForwardMethod.MLA_FUSED_ROPE
                else:
                    return AttnForwardMethod.MLA
            else:
                if hasattr(self, "fused_qkv_a_proj_with_mqa") and use_intel_amx_backend(
                    self
                ):
                    return AttnForwardMethod.MLA_FUSED_ROPE_CPU
                else:
                    return AttnForwardMethod.MLA

        # Determine attention backend used by current forward batch
        if forward_batch.forward_mode.is_decode_or_idle():
            attention_backend = global_server_args_dict["decode_attention_backend"]
        elif (
            forward_batch.forward_mode.is_target_verify()
            or forward_batch.forward_mode.is_draft_extend()
        ):
            # Use the specified backend for speculative operations (both verify and draft extend)
            if global_server_args_dict["speculative_attention_mode"] == "decode":
                attention_backend = global_server_args_dict["decode_attention_backend"]
            else:  # default to prefill
                attention_backend = global_server_args_dict["prefill_attention_backend"]
        else:
            attention_backend = global_server_args_dict["prefill_attention_backend"]
        self.current_attention_backend = attention_backend

        if attention_backend == "ascend":
            if (
                forward_batch.forward_mode.is_extend()
                and not forward_batch.forward_mode.is_target_verify()
                and not forward_batch.forward_mode.is_draft_extend()
            ):
                return AttnForwardMethod.MHA
            else:
                return AttnForwardMethod.MLA
        elif (
            attention_backend == "flashinfer"
            or attention_backend == "fa3"
            or attention_backend == "flashmla"
            or attention_backend == "cutlass_mla"
        ):
            # Use MHA with chunked KV cache when prefilling on long sequences.
            sum_extend_prefix_lens = (
                sum(forward_batch.extend_prefix_lens_cpu)
                if forward_batch.extend_prefix_lens_cpu is not None
                else 0
            )
            # Flashinfer MLA: Do not absorb when enabling ragged prefill
            disable_ragged = (
                attention_backend == "flashinfer" or attention_backend == "flashmla"
            ) and self.flashinfer_mla_disable_ragged

            original_mode = getattr(forward_batch, "_original_forward_mode", None)
            if (
                not disable_ragged
                and forward_batch.forward_mode.is_extend()
                and not forward_batch.forward_mode.is_target_verify()
                and not forward_batch.forward_mode.is_draft_extend()
                and (
                    (
                        sum_extend_prefix_lens >= self.chunked_prefix_cache_threshold
                        and not self.disable_chunked_prefix_cache
                    )
                    or sum_extend_prefix_lens == 0
                )
                # TODO(shuw@nvidia.com) Flashinfer cutlass and trtllm_mla backend have accuracy issue on blackwell for
                # dp case. Redirect to mla kernel as a workaround.
                # Tracked by https://github.com/sgl-project/sglang/issues/9806.
                and not (
                    original_mode is not None
                    and original_mode.is_decode()
                    and is_sm100_supported()
                    and self.current_attention_backend in ("cutlass_mla", "flashinfer")
                )
            ):
                return AttnForwardMethod.MHA_CHUNKED_KV
            else:
                return _dispatch_mla_subtype()
        elif attention_backend == "trtllm_mla":
            original_mode = getattr(forward_batch, "_original_forward_mode", None)
            if (
                original_mode is not None
                and original_mode.is_decode()
                and is_sm100_supported()
            ):
                return _dispatch_mla_subtype()

            sum_extend_prefix_lens = (
                sum(forward_batch.extend_prefix_lens_cpu)
                if forward_batch.extend_prefix_lens_cpu is not None
                else 0
            )
            if (
                forward_batch.forward_mode.is_extend()
                and not forward_batch.forward_mode.is_target_verify()
                and not forward_batch.forward_mode.is_draft_extend()
                and (
                    not self.disable_chunked_prefix_cache or sum_extend_prefix_lens == 0
                )
            ):
                return AttnForwardMethod.MHA_CHUNKED_KV
            else:
                return _dispatch_mla_subtype()
        elif attention_backend == "aiter":
            if (
                forward_batch.forward_mode.is_extend()
                and not forward_batch.forward_mode.is_target_verify()
                and not forward_batch.forward_mode.is_draft_extend()
            ):
                if is_dp_attention_enabled():
                    if sum(forward_batch.extend_prefix_lens_cpu) == 0:
                        return AttnForwardMethod.MHA
                    else:
                        return AttnForwardMethod.MLA
                else:
                    return AttnForwardMethod.MHA
            else:
                return AttnForwardMethod.MLA
        else:
            # Triton: Use normal computation for prefill and use weight absorption for extend/decode
            if (
                forward_batch.forward_mode.is_extend()
                and not forward_batch.forward_mode.is_target_verify()
                and not forward_batch.forward_mode.is_draft_extend()
                and sum(forward_batch.extend_prefix_lens_cpu) == 0
            ):
                return AttnForwardMethod.MHA
            else:
                return _dispatch_mla_subtype()

    def op_prepare(self, state):
        state.attn_intermediate_state = self.forward_prepare(
            positions=state.positions,
            hidden_states=state.pop("hidden_states_after_comm_pre_attn"),
            forward_batch=state.forward_batch,
            zero_allocator=state.zero_allocator,
        )

    def op_core(self, state):
        state.hidden_states_after_attn = self.forward_core(
            state.pop("attn_intermediate_state")
        )

    def forward(
        self,
        positions: torch.Tensor,
        hidden_states: torch.Tensor,
        forward_batch: ForwardBatch,
        zero_allocator: BumpAllocator,
    ):
        s = self.forward_prepare(
            positions=positions,
            hidden_states=hidden_states,
            forward_batch=forward_batch,
            zero_allocator=zero_allocator,
        )
        return self.forward_core(s)

    def forward_prepare(
        self,
        positions: torch.Tensor,
        hidden_states: torch.Tensor,
        forward_batch: ForwardBatch,
        zero_allocator: BumpAllocator,
    ):
        if self.attn_mha.kv_b_proj is None:
            self.attn_mha.kv_b_proj = self.kv_b_proj

        # when hidden_states is a tuple of tensors, the tuple will include quantized weight and scale tensor
        if isinstance(hidden_states, tuple):
            if hidden_states[0].shape[0] == 0:
                assert (
                    not self.o_proj.reduce_results
                ), "short-circuiting allreduce will lead to hangs"
                return hidden_states[0]
        else:
            if hidden_states.shape[0] == 0:
                assert (
                    not self.o_proj.reduce_results
                ), "short-circuiting allreduce will lead to hangs"
                return hidden_states, None, forward_batch, None

        attn_forward_method = self.dispatch_attn_forward_method(forward_batch)

        if attn_forward_method == AttnForwardMethod.MHA:
            inner_state = self.forward_normal_prepare(
                positions, hidden_states, forward_batch, zero_allocator
            )
        elif attn_forward_method == AttnForwardMethod.MHA_CHUNKED_KV:
            inner_state = self.forward_normal_chunked_kv_prepare(
                positions, hidden_states, forward_batch, zero_allocator
            )
        elif attn_forward_method == AttnForwardMethod.MLA:
            inner_state = self.forward_absorb_prepare(
                positions, hidden_states, forward_batch, zero_allocator
            )
        elif attn_forward_method == AttnForwardMethod.MLA_FUSED_ROPE:
            inner_state = self.forward_absorb_fused_mla_rope_prepare(
                positions, hidden_states, forward_batch, zero_allocator
            )
        elif attn_forward_method == AttnForwardMethod.MLA_FUSED_ROPE_CPU:
            inner_state = self.forward_absorb_fused_mla_rope_cpu_prepare(
                positions, hidden_states, forward_batch, zero_allocator
            )
        else:
            raise NotImplementedError
        return None, attn_forward_method, forward_batch, inner_state

    def forward_core(self, intermediate_state):
        hidden_states, attn_forward_method, forward_batch, inner_state = (
            intermediate_state
        )
        if inner_state is None:
            return hidden_states

        if attn_forward_method == AttnForwardMethod.MHA:
            return self.forward_normal_core(*inner_state)
        elif attn_forward_method == AttnForwardMethod.MHA_CHUNKED_KV:
            return self.forward_normal_chunked_kv_core(*inner_state)
        elif attn_forward_method == AttnForwardMethod.MLA:
            return self.forward_absorb_core(*inner_state)
        elif attn_forward_method == AttnForwardMethod.MLA_FUSED_ROPE:
            return self.forward_absorb_fused_mla_rope_core(*inner_state)
        elif attn_forward_method == AttnForwardMethod.MLA_FUSED_ROPE_CPU:
            return self.forward_absorb_fused_mla_rope_cpu_core(*inner_state)
        else:
            raise NotImplementedError

    def forward_normal_prepare(
        self,
        positions: torch.Tensor,
        hidden_states: torch.Tensor,
        forward_batch: ForwardBatch,
        zero_allocator: BumpAllocator,
    ):
        if self.q_lora_rank is not None:
            q, latent_cache = self.fused_qkv_a_proj_with_mqa(hidden_states)[0].split(
                [self.q_lora_rank, self.kv_lora_rank + self.qk_rope_head_dim], dim=-1
            )
            q = self.q_a_layernorm(q)
            q = self.q_b_proj(q)[0].view(-1, self.num_local_heads, self.qk_head_dim)
        else:
            q = self.q_proj(hidden_states)[0].view(
                -1, self.num_local_heads, self.qk_head_dim
            )
            latent_cache = self.kv_a_proj_with_mqa(hidden_states)[0]

        _, q_pe = q.split([self.qk_nope_head_dim, self.qk_rope_head_dim], dim=-1)
        kv_a, _ = latent_cache.split([self.kv_lora_rank, self.qk_rope_head_dim], dim=-1)
        latent_cache = latent_cache.unsqueeze(1)
        kv_a = self.kv_a_layernorm(kv_a)
        kv = self.kv_b_proj(kv_a)[0]
        kv = kv.view(-1, self.num_local_heads, self.qk_nope_head_dim + self.v_head_dim)
        k_nope = kv[..., : self.qk_nope_head_dim]
        v = kv[..., self.qk_nope_head_dim :]
        k_pe = latent_cache[:, :, self.kv_lora_rank :]
        q_pe, k_pe = self.rotary_emb(positions, q_pe, k_pe)
        q[..., self.qk_nope_head_dim :] = q_pe
        k = torch.empty_like(q)

        # Temporary for DeepSeek V3/R1 only, but can generalize if needed
        if (
            _is_cuda
            and (self.num_local_heads == 128)
            and (self.qk_nope_head_dim == 128)
            and (self.qk_rope_head_dim == 64)
        ):
            concat_mla_k(k=k, k_nope=k_nope, k_rope=k_pe)
        else:
            k[..., : self.qk_nope_head_dim] = k_nope
            k[..., self.qk_nope_head_dim :] = k_pe

        if not _is_npu:
            latent_cache[:, :, : self.kv_lora_rank] = kv_a.unsqueeze(1)
            latent_cache[:, :, self.kv_lora_rank :] = k_pe

            # Save latent cache
            forward_batch.token_to_kv_pool.set_kv_buffer(
                self.attn_mha, forward_batch.out_cache_loc, latent_cache, None
            )
        else:
            # To reduce a time-costing split operation
            forward_batch.token_to_kv_pool.set_kv_buffer(
                self.attn_mha, forward_batch.out_cache_loc, kv_a.unsqueeze(1), k_pe
            )

        return q, k, v, forward_batch

    def forward_normal_core(self, q, k, v, forward_batch):
        attn_output = self.attn_mha(q, k, v, forward_batch, save_kv_cache=False)
        attn_output = attn_output.reshape(-1, self.num_local_heads * self.v_head_dim)
        output, _ = self.o_proj(attn_output)
        return output

    def _fuse_rope_for_trtllm_mla(self, forward_batch: ForwardBatch) -> bool:
        """
        Check if we should skip rope and do fused rope+quantize for TRTLLM MLA decode in fp8_e4m3 path.
        """
        return (
            self.current_attention_backend == "trtllm_mla"
            and forward_batch.forward_mode.is_decode_or_idle()
            and forward_batch.attn_backend.data_type == torch.float8_e4m3fn
        )

    def forward_absorb_prepare(
        self,
        positions: torch.Tensor,
        hidden_states: torch.Tensor,
        forward_batch: ForwardBatch,
        zero_allocator: BumpAllocator,
    ):
        from sglang.srt.model_executor.cuda_graph_runner import get_is_capture_mode

        if self.q_lora_rank is not None:
            if (
                (not isinstance(hidden_states, tuple))
                and hidden_states.shape[0] <= 16
                and self.use_min_latency_fused_a_gemm
            ):
                fused_qkv_a_proj_out = dsv3_fused_a_gemm(
                    hidden_states, self.fused_qkv_a_proj_with_mqa.weight.T
                )
            else:
                fused_qkv_a_proj_out = self.fused_qkv_a_proj_with_mqa(hidden_states)[0]
            q, latent_cache = fused_qkv_a_proj_out.split(
                [self.q_lora_rank, self.kv_lora_rank + self.qk_rope_head_dim], dim=-1
            )
            k_nope = latent_cache[..., : self.kv_lora_rank]

            # overlap qk norm
            if self.alt_stream is not None and get_is_capture_mode():
                current_stream = torch.cuda.current_stream()
                self.alt_stream.wait_stream(current_stream)
                q = self.q_a_layernorm(q)
                with torch.cuda.stream(self.alt_stream):
                    k_nope = self.kv_a_layernorm(k_nope)
                current_stream.wait_stream(self.alt_stream)
            else:
                if _use_aiter_gfx95 and self.q_b_proj.weight.dtype == torch.uint8:
                    q, k_nope = fused_rms_mxfp4_quant(
                        q,
                        self.q_a_layernorm.weight,
                        self.q_a_layernorm.variance_epsilon,
                        k_nope,
                        self.kv_a_layernorm.weight,
                        self.kv_a_layernorm.variance_epsilon,
                    )
                else:
                    q = self.q_a_layernorm(q)
                    k_nope = self.kv_a_layernorm(k_nope)

            k_nope = k_nope.unsqueeze(1)
            q = self.q_b_proj(q)[0].view(-1, self.num_local_heads, self.qk_head_dim)
        else:
            q = self.q_proj(hidden_states)[0].view(
                -1, self.num_local_heads, self.qk_head_dim
            )
            latent_cache = self.kv_a_proj_with_mqa(hidden_states)[0]
            k_nope = latent_cache[..., : self.kv_lora_rank]
            k_nope = self.kv_a_layernorm(k_nope).unsqueeze(1)

        q_nope, q_pe = q.split([self.qk_nope_head_dim, self.qk_rope_head_dim], dim=-1)
        k_pe = latent_cache[..., self.kv_lora_rank :].unsqueeze(1)

        if self.use_deep_gemm_bmm:
            q_nope_val, q_nope_scale, masked_m, expected_m, aligned_m = (
                per_token_group_quant_mla_deep_gemm_masked_fp8(q_nope.transpose(0, 1))
            )
            q_nope_out = q_nope.new_empty(
                (self.num_local_heads, aligned_m, self.kv_lora_rank)
            )
            deep_gemm_wrapper.grouped_gemm_nt_f8f8bf16_masked(
                (q_nope_val, q_nope_scale),
                (self.w_kc, self.w_scale_k),
                q_nope_out,
                masked_m,
                expected_m,
            )
            q_nope_out = q_nope_out[:, :expected_m, :]
        elif _is_hip:
            # TODO(haishaw): add bmm_fp8 to ROCm
            if _use_aiter_gfx95 and self.w_kc.dtype == torch.uint8:
                x = q_nope.transpose(0, 1)
                q_nope_out = torch.empty(
                    x.shape[0],
                    x.shape[1],
                    self.w_kc.shape[2],
                    device=x.device,
                    dtype=torch.bfloat16,
                )
                batched_gemm_afp4wfp4_pre_quant(
                    x,
                    self.w_kc.transpose(-2, -1),
                    self.w_scale_k.transpose(-2, -1),
                    torch.bfloat16,
                    q_nope_out,
                )
            else:
                q_nope_out = torch.bmm(
                    q_nope.to(torch.bfloat16).transpose(0, 1),
                    self.w_kc.to(torch.bfloat16) * self.w_scale,
                )
        elif self.w_kc.dtype == torch.float8_e4m3fn:
            q_nope_val, q_nope_scale = per_tensor_quant_mla_fp8(
                q_nope.transpose(0, 1),
                zero_allocator.allocate(1),
            )
            q_nope_out = bmm_fp8(
                q_nope_val, self.w_kc, q_nope_scale, self.w_scale, torch.bfloat16
            )
        else:
            q_nope_out = torch.bmm(q_nope.transpose(0, 1), self.w_kc)

        q_nope_out = q_nope_out.transpose(0, 1)

        if not self._fuse_rope_for_trtllm_mla(forward_batch) and (
            not _use_aiter or not _is_gfx95_supported
        ):
            q_pe, k_pe = self.rotary_emb(positions, q_pe, k_pe)

        return q_pe, k_pe, q_nope_out, k_nope, forward_batch, zero_allocator, positions

    def forward_absorb_core(
        self, q_pe, k_pe, q_nope_out, k_nope, forward_batch, zero_allocator, positions
    ):
        if (
            self.current_attention_backend == "fa3"
            or self.current_attention_backend == "flashinfer"
            or self.current_attention_backend == "cutlass_mla"
            or self.current_attention_backend == "trtllm_mla"
            or self.current_attention_backend == "ascend"
        ):
            extra_args = {}
            if self._fuse_rope_for_trtllm_mla(forward_batch):
                extra_args = {
                    "cos_sin_cache": self.rotary_emb.cos_sin_cache,
                    "is_neox": self.rotary_emb.is_neox_style,
                }
            attn_output = self.attn_mqa(
                q_nope_out,
                k_nope,
                k_nope,
                forward_batch,
                q_rope=q_pe,
                k_rope=k_pe,
                **extra_args,
            )
        else:
            if _use_aiter_gfx95:
                cos = self.rotary_emb.cos_cache
                sin = self.rotary_emb.sin_cache
                q, k = fused_qk_rope_cat(
                    q_nope_out,
                    q_pe,
                    k_nope,
                    k_pe,
                    positions,
                    cos,
                    sin,
                    self.rotary_emb.is_neox_style,
                )
            else:
                q = torch.cat([q_nope_out, q_pe], dim=-1)
                k = torch.cat([k_nope, k_pe], dim=-1)

            attn_output = self.attn_mqa(q, k, k_nope, forward_batch)
        attn_output = attn_output.view(-1, self.num_local_heads, self.kv_lora_rank)

        if self.use_deep_gemm_bmm:
            attn_output_val, attn_output_scale, masked_m, expected_m, aligned_m = (
                per_token_group_quant_mla_deep_gemm_masked_fp8(
                    attn_output.transpose(0, 1)
                )
            )
            attn_bmm_output = attn_output.new_empty(
                (self.num_local_heads, aligned_m, self.v_head_dim)
            )
            deep_gemm_wrapper.grouped_gemm_nt_f8f8bf16_masked(
                (attn_output_val, attn_output_scale),
                (self.w_vc, self.w_scale_v),
                attn_bmm_output,
                masked_m,
                expected_m,
            )
            attn_bmm_output = (
                attn_bmm_output[:, :expected_m, :].transpose(0, 1).flatten(1, 2)
            )
        elif _is_hip:
            # TODO(haishaw): add bmm_fp8 to ROCm
            if _use_aiter_gfx95 and self.w_vc.dtype == torch.uint8:
                x = attn_output.transpose(0, 1)
                attn_bmm_output = torch.empty(
                    x.shape[0],
                    x.shape[1],
                    self.w_vc.shape[2],
                    device=x.device,
                    dtype=torch.bfloat16,
                )
                batched_gemm_afp4wfp4_pre_quant(
                    x,
                    self.w_vc.transpose(-2, -1),
                    self.w_scale_v.transpose(-2, -1),
                    torch.bfloat16,
                    attn_bmm_output,
                )
            else:
                attn_bmm_output = torch.bmm(
                    attn_output.to(torch.bfloat16).transpose(0, 1),
                    self.w_vc.to(torch.bfloat16) * self.w_scale,
                )

            if self.o_proj.weight.dtype == torch.uint8:
                attn_bmm_output = attn_bmm_output.transpose(0, 1)
                attn_bmm_output = fused_flatten_mxfp4_quant(attn_bmm_output)
            else:
                attn_bmm_output = attn_bmm_output.transpose(0, 1).flatten(1, 2)

        elif self.w_vc.dtype == torch.float8_e4m3fn:
            attn_output_val, attn_output_scale = per_tensor_quant_mla_fp8(
                attn_output.transpose(0, 1),
                zero_allocator.allocate(1),
            )
            attn_bmm_output = bmm_fp8(
                attn_output_val,
                self.w_vc,
                attn_output_scale,
                self.w_scale,
                torch.bfloat16,
            )
            attn_bmm_output = attn_bmm_output.transpose(0, 1).flatten(1, 2)
        else:
            attn_bmm_output = torch.empty(
                (attn_output.shape[0], self.num_local_heads * self.v_head_dim),
                dtype=attn_output.dtype,
                device=attn_output.device,
            )
            torch.bmm(
                attn_output.transpose(0, 1),
                self.w_vc,
                out=attn_bmm_output.view(
                    -1, self.num_local_heads, self.v_head_dim
                ).transpose(0, 1),
            )
        output, _ = self.o_proj(attn_bmm_output)

        return output

    def forward_absorb_fused_mla_rope_prepare(
        self,
        positions: torch.Tensor,
        hidden_states: torch.Tensor,
        forward_batch: ForwardBatch,
        zero_allocator: BumpAllocator,
    ):
        enable_rope_fusion = (
            os.getenv("SGLANG_FUSED_MLA_ENABLE_ROPE_FUSION", "1") == "1"
        )
        q_len = hidden_states.shape[0]
        q_input = hidden_states.new_empty(
            q_len, self.num_local_heads, self.kv_lora_rank + self.qk_rope_head_dim
        )
        if self.q_lora_rank is not None:
            q, latent_cache = self.fused_qkv_a_proj_with_mqa(hidden_states)[0].split(
                [self.q_lora_rank, self.kv_lora_rank + self.qk_rope_head_dim], dim=-1
            )
            q = self.q_a_layernorm(q)
            q = self.q_b_proj(q)[0].view(-1, self.num_local_heads, self.qk_head_dim)
        else:
            q = self.q_proj(hidden_states)[0].view(
                -1, self.num_local_heads, self.qk_head_dim
            )
            latent_cache = self.kv_a_proj_with_mqa(hidden_states)[0]
        q_nope, q_pe = q.split([self.qk_nope_head_dim, self.qk_rope_head_dim], dim=-1)

        if _is_hip:
            # TODO(haishaw): add bmm_fp8 to ROCm
            q_nope_out = torch.bmm(
                q_nope.to(torch.bfloat16).transpose(0, 1),
                self.w_kc.to(torch.bfloat16) * self.w_scale,
            )
        elif self.w_kc.dtype == torch.float8_e4m3fn:
            q_nope_val, q_nope_scale = per_tensor_quant_mla_fp8(
                q_nope.transpose(0, 1),
                zero_allocator.allocate(1),
                dtype=torch.float8_e4m3fn,
            )
            q_nope_out = bmm_fp8(
                q_nope_val, self.w_kc, q_nope_scale, self.w_scale, torch.bfloat16
            )
        else:
            q_nope_out = torch.bmm(q_nope.transpose(0, 1), self.w_kc)
        q_input[..., : self.kv_lora_rank] = q_nope_out.transpose(0, 1)
        v_input = latent_cache[..., : self.kv_lora_rank]
        v_input = self.kv_a_layernorm(v_input.contiguous()).unsqueeze(1)
        k_input = latent_cache.unsqueeze(1)
        k_input[..., : self.kv_lora_rank] = v_input

        if not enable_rope_fusion:
            k_pe = k_input[..., self.kv_lora_rank :]
            q_pe, k_pe = self.rotary_emb(positions, q_pe, k_pe)
            q_input[..., self.kv_lora_rank :] = q_pe
            k_input[..., self.kv_lora_rank :] = k_pe
            k_pe_output = None
        else:
            k_pe_output = torch.empty_like(k_input[..., self.kv_lora_rank :])

        q_input[..., self.kv_lora_rank :] = q_pe

        # attn_output = self.attn_mqa(q_input, k_input, v_input, forward_batch)
        # Use Fused ROPE with use_rope=OFF.
        attn_output = torch.empty(
            (q_len, self.num_local_heads, self.kv_lora_rank),
            dtype=q.dtype,
            device=q.device,
        )
        attn_logits, _, kv_indptr, kv_indices, _, _, _ = (
            forward_batch.attn_backend.forward_metadata
        )
        cos_sin_cache = self.rotary_emb.cos_sin_cache
        num_kv_split = forward_batch.attn_backend.num_kv_splits
        sm_scale = self.attn_mqa.scaling
        if attn_logits is None:
            attn_logits = torch.empty(
                (
                    forward_batch.batch_size,
                    self.num_local_heads,
                    num_kv_split,
                    self.kv_lora_rank + 1,
                ),
                dtype=torch.float32,
                device=q.device,
            )

        # save current latent cache.
        forward_batch.token_to_kv_pool.set_kv_buffer(
            self.attn_mqa, forward_batch.out_cache_loc, k_input, None
        )
        key_cache_buf = forward_batch.token_to_kv_pool.get_key_buffer(
            self.attn_mqa.layer_id
        )
        val_cache_buf = key_cache_buf[..., : self.kv_lora_rank]

        return (
            q_input,
            key_cache_buf,
            val_cache_buf,
            attn_output,
            kv_indptr,
            kv_indices,
            k_pe_output,
            cos_sin_cache,
            positions,
            attn_logits,
            num_kv_split,
            sm_scale,
            enable_rope_fusion,
            k_input,
            forward_batch,
            zero_allocator,
        )

    def forward_absorb_fused_mla_rope_cpu_prepare(
        self,
        positions: torch.Tensor,
        hidden_states: torch.Tensor,
        forward_batch: ForwardBatch,
        zero_allocator: BumpAllocator,
    ):
        assert self.q_lora_rank is not None and use_intel_amx_backend(
            self
        ), "forward_absorb_fused_mla_rope_cpu_prepare requires q_lora_rank is not None and use_intel_amx_backend"

        q_input, k_input, v_input = (
            torch.ops.sgl_kernel.qkv_proj_with_rope_fused_weight(
                hidden_states,
                self.fused_qkv_a_proj_with_mqa.weight,
                self.q_b_proj.weight,
                self.w_kc,
                self.q_a_layernorm.weight,
                self.kv_a_layernorm.weight,
                positions,
                self.rotary_emb.cos_sin_cache,
                self.kv_a_layernorm.variance_epsilon,
                self.qkv_proj_with_rope_is_int8,
                self.qkv_proj_with_rope_is_fp8,
                (
                    self.fused_qkv_a_proj_with_mqa.weight_scale
                    if self.qkv_proj_with_rope_is_int8
                    else (
                        self.fused_qkv_a_proj_with_mqa.weight_scale_inv
                        if self.qkv_proj_with_rope_is_fp8
                        else None
                    )
                ),
                (
                    self.q_b_proj.weight_scale
                    if self.qkv_proj_with_rope_is_int8
                    else (
                        self.q_b_proj.weight_scale_inv
                        if self.qkv_proj_with_rope_is_fp8
                        else None
                    )
                ),
                True,  # is_vnni
                self.weight_block_size,
                self.q_lora_rank,
                self.kv_lora_rank,
                self.qk_rope_head_dim,
            )
        )
        return (q_input, k_input, v_input, forward_batch, zero_allocator)

    def forward_absorb_fused_mla_rope_core(
        self,
        q_input,
        key_cache_buf,
        val_cache_buf,
        attn_output,
        kv_indptr,
        kv_indices,
        k_pe_output,
        cos_sin_cache,
        positions,
        attn_logits,
        num_kv_split,
        sm_scale,
        enable_rope_fusion,
        k_input,
        forward_batch,
        zero_allocator,
    ):
        decode_attention_fwd_grouped_rope(
            q_input,
            key_cache_buf,
            val_cache_buf,
            attn_output,
            kv_indptr,
            kv_indices,
            k_pe_output,
            self.kv_lora_rank,
            self.rotary_emb.rotary_dim,
            cos_sin_cache,
            positions,
            attn_logits,
            num_kv_split,
            sm_scale,
            logit_cap=self.attn_mqa.logit_cap,
            use_rope=enable_rope_fusion,
            is_neox_style=self.rotary_emb.is_neox_style,
        )

        if enable_rope_fusion:
            k_input[..., self.kv_lora_rank :] = k_pe_output
            forward_batch.token_to_kv_pool.set_kv_buffer(
                self.attn_mqa, forward_batch.out_cache_loc, k_input, None
            )

        attn_output = attn_output.view(-1, self.num_local_heads, self.kv_lora_rank)

        if _is_hip:
            # TODO(haishaw): add bmm_fp8 to ROCm
            attn_bmm_output = torch.bmm(
                attn_output.to(torch.bfloat16).transpose(0, 1),
                self.w_vc.to(torch.bfloat16) * self.w_scale,
            )
        elif self.w_vc.dtype == torch.float8_e4m3fn:
            attn_output_val, attn_output_scale = per_tensor_quant_mla_fp8(
                attn_output.transpose(0, 1),
                zero_allocator.allocate(1),
                dtype=torch.float8_e4m3fn,
            )
            attn_bmm_output = bmm_fp8(
                attn_output_val,
                self.w_vc,
                attn_output_scale,
                self.w_scale,
                torch.bfloat16,
            )
        else:
            attn_bmm_output = torch.bmm(attn_output.transpose(0, 1), self.w_vc)
        attn_output = attn_bmm_output.transpose(0, 1).flatten(1, 2)
        output, _ = self.o_proj(attn_output)

        return output

    def forward_absorb_fused_mla_rope_cpu_core(
        self, q_input, k_input, v_input, forward_batch, zero_allocator
    ):
        assert self.q_lora_rank is not None and use_intel_amx_backend(
            self
        ), "forward_absorb_fused_mla_rope_cpu_core requires q_lora_rank is not None and use_intel_amx_backend"

        attn_output = self.attn_mqa(q_input, k_input, v_input, forward_batch)
        attn_output = attn_output.view(-1, self.num_local_heads, self.kv_lora_rank)

        # [Note] Align shapes of bmm inputs.
        # Shapes of inputs:
        #   q_nope: [M, B, K]
        #   original self.w_kc: [B, K, N]
        #   current self.w_kc (which has been converted in PackWeightMethod): [B, N, K]

        # Shapes of inputs to sgl_kernel.cpu.bmm:
        #   out: [B, M, N]
        #   mat1: [B, M, K]
        #   mat2: [B, N, K]
        B = self.w_vc.size(0)
        N = self.w_vc.size(1)
        M = attn_output.size(0)
        output = torch.empty([M, int(B * N)], dtype=attn_output.dtype)
        attn_bmm_output = output.view([M, B, N]).transpose_(0, 1)
        torch.ops.sgl_kernel.bmm_cpu(
            attn_bmm_output,
            attn_output.transpose(0, 1),
            self.w_vc,
            True,  # is_vnni
            None,  # scale
        )
        attn_output = output
        output, _ = self.o_proj(attn_output)

        return output

    def _chunked_prefix_attn_mha(
        self,
        q: torch.Tensor,
        accum_output: torch.Tensor,
        accum_lse: torch.Tensor,
        forward_batch: ForwardBatch,
    ) -> torch.Tensor:

        assert forward_batch.num_prefix_chunks is not None
        for i in range(forward_batch.num_prefix_chunks):
            forward_batch.set_prefix_chunk_idx(i)

            # Fetch latent cache from memory pool with precomputed chunked kv indices
            latent_cache_buf = forward_batch.token_to_kv_pool.get_key_buffer(
                self.attn_mha.layer_id
            )
            latent_cache = (
                latent_cache_buf[forward_batch.prefix_chunk_kv_indices[i]]
                .contiguous()
                .to(q.dtype)
            )

            kv_a_normed, k_pe = latent_cache.split(
                [self.kv_lora_rank, self.qk_rope_head_dim], dim=-1
            )
            kv_a_normed = kv_a_normed.squeeze(1).contiguous()
            kv = self.kv_b_proj(kv_a_normed)[0]
            kv = kv.view(
                -1, self.num_local_heads, self.qk_nope_head_dim + self.v_head_dim
            )
            v = kv[..., self.qk_nope_head_dim :]
            k_nope = kv[..., : self.qk_nope_head_dim]

            k = torch.empty(
                (
                    k_nope.shape[0],
                    self.num_local_heads,
                    self.qk_nope_head_dim + self.qk_rope_head_dim,
                ),
                dtype=v.dtype,
                device=v.device,
            )
            k[..., : self.qk_nope_head_dim] = k_nope
            k[..., self.qk_nope_head_dim :] = k_pe

            output, lse = self.attn_mha(q, k, v, forward_batch, save_kv_cache=False)
            tmp_output = torch.empty_like(accum_output)
            tmp_lse = torch.empty_like(accum_lse)
            merge_state_v2(output, lse, accum_output, accum_lse, tmp_output, tmp_lse)
            accum_output, accum_lse = tmp_output, tmp_lse

        return accum_output

    def forward_normal_chunked_kv_prepare(
        self,
        positions: torch.Tensor,
        hidden_states: torch.Tensor,
        forward_batch: ForwardBatch,
        zero_allocator: BumpAllocator,
    ):
        # In normal mha, the k and v tensors will become overly large when the prefix length is long.
        # To avoid this, we split the kv cache into chunks and process them one after another.
        # Since mha is compute friendly, the for loop induced here will not introduce significant overhead.
        # The top comments in https://github.com/vllm-project/vllm/blob/main/vllm/v1/attention/backends/mla/common.py
        # will be helpful for understanding the purpose of this function.

        # First do normal mha forward to get output for extended part
        return self.forward_normal_prepare(
            positions, hidden_states, forward_batch, zero_allocator
        )

    def forward_normal_chunked_kv_core(self, q, k, v, forward_batch):
        has_extend_prefix = any(forward_batch.extend_prefix_lens_cpu)
        # Only initialize the info once
        if has_extend_prefix and forward_batch.num_prefix_chunks is None:
            forward_batch.prepare_chunked_prefix_cache_info(q.device)
            if hasattr(forward_batch.attn_backend, "init_mha_chunk_metadata"):
                forward_batch.attn_backend.init_mha_chunk_metadata(forward_batch)

        forward_batch.mha_return_lse = has_extend_prefix
        # Do mha for extended part without prefix
        forward_batch.set_attn_attend_prefix_cache(False)
        attn_output = self.attn_mha(q, k, v, forward_batch, save_kv_cache=False)

        # Do mha attention with chunked prefix cache if there are any sequence with prefix
        if has_extend_prefix:
            attn_output, lse = attn_output
            forward_batch.set_attn_attend_prefix_cache(True)
            attn_output = self._chunked_prefix_attn_mha(
                q=q,
                accum_output=attn_output,
                accum_lse=lse,
                forward_batch=forward_batch,
            )

        attn_output = attn_output.reshape(-1, self.num_local_heads * self.v_head_dim)
        output, _ = self.o_proj(attn_output)
        return output


class DeepseekV2DecoderLayer(nn.Module):

    def __init__(
        self,
        config: PretrainedConfig,
        layer_id: int,
        quant_config: Optional[QuantizationConfig] = None,
        is_nextn: bool = False,
        prefix: str = "",
        alt_stream: Optional[torch.cuda.Stream] = None,
    ) -> None:
        super().__init__()
        self.hidden_size = config.hidden_size
        self.config = config
        rope_theta = getattr(config, "rope_theta", 10000)
        rope_scaling = getattr(config, "rope_scaling", None)
        max_position_embeddings = getattr(config, "max_position_embeddings", 8192)
        self.speculative_algorithm = global_server_args_dict["speculative_algorithm"]
        self.layer_id = layer_id
        self.is_nextn = is_nextn
        self.self_attn = DeepseekV2AttentionMLA(
            config=config,
            hidden_size=self.hidden_size,
            num_heads=config.num_attention_heads,
            qk_nope_head_dim=config.qk_nope_head_dim,
            qk_rope_head_dim=config.qk_rope_head_dim,
            v_head_dim=config.v_head_dim,
            q_lora_rank=(
                config.q_lora_rank if hasattr(config, "q_lora_rank") else None
            ),
            kv_lora_rank=config.kv_lora_rank,
            rope_theta=rope_theta,
            rope_scaling=rope_scaling,
            max_position_embeddings=max_position_embeddings,
            quant_config=quant_config,
            layer_id=layer_id,
            reduce_results=False,
            prefix=add_prefix("self_attn", prefix),
            alt_stream=alt_stream,
        )

        self.is_layer_sparse = self._is_layer_sparse(layer_id, is_nextn=is_nextn)
        is_previous_layer_sparse = self._is_layer_sparse(layer_id - 1, is_nextn=False)

        self.layer_scatter_modes = LayerScatterModes.init_new(
            layer_id=layer_id,
            num_layers=1 if is_nextn else config.num_hidden_layers,
            is_layer_sparse=self.is_layer_sparse,
            is_previous_layer_sparse=is_previous_layer_sparse,
        )

        if self.is_layer_sparse:
            self.mlp = DeepseekV2MoE(
                config=config,
                quant_config=quant_config,
                prefix=add_prefix("mlp", prefix),
                layer_id=self.layer_id,
                alt_stream=alt_stream,
                is_nextn=is_nextn,
            )
        else:
            if enable_moe_dense_fully_dp():
                mlp_tp_rank, mlp_tp_size = 0, 1
            else:
                mlp_tp_rank, mlp_tp_size = None, None
            self.mlp = DeepseekV2MLP(
                hidden_size=config.hidden_size,
                intermediate_size=config.intermediate_size,
                hidden_act=config.hidden_act,
                quant_config=quant_config,
                prefix=add_prefix("mlp", prefix),
                tp_rank=mlp_tp_rank,
                tp_size=mlp_tp_size,
            )

        self.input_layernorm = RMSNorm(config.hidden_size, eps=config.rms_norm_eps)
        self.post_attention_layernorm = RMSNorm(
            config.hidden_size, eps=config.rms_norm_eps
        )

        self.layer_communicator = LayerCommunicator(
            layer_scatter_modes=self.layer_scatter_modes,
            input_layernorm=self.input_layernorm,
            post_attention_layernorm=self.post_attention_layernorm,
            allow_reduce_scatter=True,
            is_last_layer=(
                is_nextn or (self.layer_id == self.config.num_hidden_layers - 1)
            ),
        )

    def _is_layer_sparse(self, layer_id: int, is_nextn: bool) -> bool:
        return is_nextn or (
            self.config.n_routed_experts is not None
            and layer_id >= self.config.first_k_dense_replace
            and layer_id % self.config.moe_layer_freq == 0
        )

    def forward(
        self,
        positions: torch.Tensor,
        hidden_states: torch.Tensor,
        forward_batch: ForwardBatch,
        residual: Optional[torch.Tensor],
        zero_allocator: BumpAllocator,
        gemm_output_zero_allocator: BumpAllocator = None,
    ) -> torch.Tensor:

        quant_format = (
            "mxfp4"
            if _is_gfx95_supported
            and getattr(self.self_attn, "fused_qkv_a_proj_with_mqa", None) is not None
            and getattr(self.self_attn.fused_qkv_a_proj_with_mqa, "weight", None)
            is not None
            and self.self_attn.fused_qkv_a_proj_with_mqa.weight.dtype == torch.uint8
            else ""
        )

        hidden_states, residual = self.layer_communicator.prepare_attn(
            hidden_states,
            residual,
            forward_batch,
            quant_format,
        )

        hidden_states = self.self_attn(
            positions=positions,
            hidden_states=hidden_states,
            forward_batch=forward_batch,
            zero_allocator=zero_allocator,
        )

        hidden_states, residual = self.layer_communicator.prepare_mlp(
            hidden_states, residual, forward_batch
        )

        should_allreduce_fusion = (
            self.layer_communicator.should_fuse_mlp_allreduce_with_next_layer(
                forward_batch
            )
        )

        # For DP with padding, reduce scatter can be used instead of all-reduce.
        use_reduce_scatter = self.layer_communicator.should_use_reduce_scatter(
            forward_batch
        )

        if isinstance(self.mlp, DeepseekV2MLP):
            gemm_output_zero_allocator = None

        hidden_states = self.mlp(
            hidden_states,
            forward_batch,
            should_allreduce_fusion,
            use_reduce_scatter,
            gemm_output_zero_allocator,
        )

        if should_allreduce_fusion:
            hidden_states._sglang_needs_allreduce_fusion = True

        if not should_allreduce_fusion:
            hidden_states, residual = self.layer_communicator.postprocess_layer(
                hidden_states, residual, forward_batch
            )

        return hidden_states, residual

    def op_comm_prepare_attn(
        self,
        state,
        positions: torch.Tensor,
        hidden_states: torch.Tensor,
        forward_batch: ForwardBatch,
        residual: Optional[torch.Tensor],
        zero_allocator: BumpAllocator,
        tbo_subbatch_index: Optional[int] = None,
    ):
        state.hidden_states_after_comm_pre_attn, state.residual_after_input_ln = (
            self.layer_communicator.prepare_attn(hidden_states, residual, forward_batch)
        )
        state.update(
            dict(
                forward_batch=forward_batch,
                positions=positions,
                zero_allocator=zero_allocator,
                tbo_subbatch_index=tbo_subbatch_index,
            )
        )

    def op_comm_prepare_mlp(self, state):
        state.hidden_states_mlp_input, state.residual_after_comm_pre_mlp = (
            self.layer_communicator.prepare_mlp(
                state.pop("hidden_states_after_attn"),
                state.pop("residual_after_input_ln"),
                state.forward_batch,
            )
        )

    def op_mlp(self, state):
        hidden_states = state.pop("hidden_states_mlp_input")
        if not (
            enable_moe_dense_fully_dp()
            and (not self.is_layer_sparse)
            and hidden_states.shape[0] == 0
        ):
            state.hidden_states_mlp_output = self.mlp(
                hidden_states, state.forward_batch
            )
        else:
            state.hidden_states_mlp_output = hidden_states

    def op_comm_postprocess_layer(self, state):
        hidden_states, residual = self.layer_communicator.postprocess_layer(
            state.pop("hidden_states_mlp_output"),
            state.pop("residual_after_comm_pre_mlp"),
            state.forward_batch,
        )

        output = dict(
            positions=state.positions,
            hidden_states=hidden_states,
            residual=residual,
            forward_batch=state.forward_batch,
            zero_allocator=state.zero_allocator,
            tbo_subbatch_index=state.tbo_subbatch_index,
        )

        state.clear(
            expect_keys={
                "positions",
                "forward_batch",
                "zero_allocator",
                "tbo_subbatch_index",
            }
        )
        return output


class DeepseekV2Model(nn.Module):
    fall_back_to_pt_during_load = False

    def __init__(
        self,
        config: PretrainedConfig,
        quant_config: Optional[QuantizationConfig] = None,
        prefix: str = "",
    ) -> None:
        super().__init__()
        self.padding_id = config.pad_token_id
        self.vocab_size = config.vocab_size
        self.first_k_dense_replace = config.first_k_dense_replace
        self.pp_group = get_pp_group()

        if self.pp_group.is_first_rank:
            self.embed_tokens = VocabParallelEmbedding(
                config.vocab_size,
                config.hidden_size,
                enable_tp=not is_dp_attention_enabled(),
            )
        else:
            self.embed_tokens = PPMissingLayer()

        self.alt_stream = torch.cuda.Stream() if _is_cuda else None
        self.layers, self.start_layer, self.end_layer = make_layers(
            config.num_hidden_layers,
            lambda idx, prefix: DeepseekV2DecoderLayer(
                config=config,
                layer_id=idx,
                quant_config=quant_config,
                prefix=prefix,
                alt_stream=self.alt_stream,
            ),
            pp_rank=self.pp_group.rank_in_group,
            pp_size=self.pp_group.world_size,
            prefix=add_prefix("layers", prefix),
            offloader_kwargs=dict(
                submodule_accessor=lambda layer: (
                    layer.mlp.experts
                    if isinstance(layer.mlp, DeepseekV2MoE)
                    else layer.mlp
                ),
                whitelist_param_names_creator=lambda module: (
                    [
                        "w13_weight",
                        "w2_weight",
                        # only for nvfp4
                        *(
                            [
                                "w13_blockscale_swizzled",
                                "w2_blockscale_swizzled",
                            ]
                            if hasattr(module, "w13_blockscale_swizzled")
                            else []
                        ),
                    ]
                    if isinstance(module, FusedMoE)
                    else []
                ),
            ),
        )
        if self.pp_group.is_last_rank:
            self.norm = RMSNorm(config.hidden_size, eps=config.rms_norm_eps)
        else:
            self.norm = PPMissingLayer(return_tuple=True)

        self.gemm_output_zero_allocator_size = 0
        if (
            _use_aiter_gfx95
            and config.n_routed_experts == 256
            and self.embed_tokens.embedding_dim == 7168
        ):
            num_moe_layers = sum(
                [
                    1
                    for i in range(len(self.layers))
                    if isinstance(self.layers[i].mlp, DeepseekV2MoE)
                ]
            )

            allocate_size = 0
            for i in range(len(self.layers)):
                if isinstance(self.layers[i].mlp, DeepseekV2MoE):
                    allocate_size = self.layers[
                        i
                    ].mlp.shared_experts.gate_up_proj.output_size_per_partition
                    break

            self.gemm_output_zero_allocator_size = (
                get_dsv3_gemm_output_zero_allocator_size(
                    config.n_routed_experts,
                    num_moe_layers,
                    allocate_size,
                    self.embed_tokens.embedding_dim,
                )
            )

    def get_input_embeddings(self) -> torch.Tensor:
        return self.embed_tokens

    def forward(
        self,
        input_ids: torch.Tensor,
        positions: torch.Tensor,
        forward_batch: ForwardBatch,
        input_embeds: torch.Tensor = None,
        pp_proxy_tensors: Optional[PPProxyTensors] = None,
    ) -> Union[torch.Tensor, PPProxyTensors]:
        total_num_layers = self.end_layer - self.start_layer
        device = input_embeds.device if input_embeds is not None else input_ids.device
        zero_allocator = BumpAllocator(
            buffer_size=total_num_layers * 2 * (2 if forward_batch.can_run_tbo else 1),
            dtype=torch.float32,
            device=device,
        )

        has_gemm_output_zero_allocator = hasattr(
            self, "gemm_output_zero_allocator_size"
        )

        gemm_output_zero_allocator = (
            BumpAllocator(
                buffer_size=self.gemm_output_zero_allocator_size,
                dtype=torch.float32,
                device=device,
            )
            if has_gemm_output_zero_allocator
            and self.gemm_output_zero_allocator_size > 0
            else None
        )

        if self.pp_group.is_first_rank:
            if input_embeds is None:
                hidden_states = self.embed_tokens(input_ids)
            else:
                hidden_states = input_embeds
            residual = None
        else:
            assert pp_proxy_tensors is not None
            hidden_states = pp_proxy_tensors["hidden_states"]
            residual = pp_proxy_tensors["residual"]

        normal_start_layer = self.start_layer
        normal_end_layer = self.end_layer
        if forward_batch.can_run_tbo:
            if (
                self.first_k_dense_replace > normal_start_layer
                and self.first_k_dense_replace < normal_end_layer
            ):
                normal_end_layer = self.first_k_dense_replace
            elif self.first_k_dense_replace < normal_start_layer:
                normal_end_layer = normal_start_layer = 0

        for i in range(normal_start_layer, normal_end_layer):
            with get_global_expert_distribution_recorder().with_current_layer(i):
                layer = self.layers[i]
                hidden_states, residual = layer(
                    positions,
                    hidden_states,
                    forward_batch,
                    residual,
                    zero_allocator,
                    gemm_output_zero_allocator,
                )

        if normal_end_layer != self.end_layer:
            hidden_states, residual = model_forward_maybe_tbo(
                layers=self.layers[normal_end_layer : self.end_layer],
                enable_tbo=True,
                positions=positions,
                forward_batch=forward_batch,
                hidden_states=hidden_states,
                residual=residual,
                input_data_scatter_mode=self.layers[
                    normal_end_layer - 1
                ].layer_scatter_modes.layer_output_mode,
                zero_allocator=zero_allocator,
            )

        if not self.pp_group.is_last_rank:
            return PPProxyTensors(
                {
                    "hidden_states": hidden_states,
                    "residual": residual,
                }
            )
        else:
            if not forward_batch.forward_mode.is_idle():
                if residual is None:
                    hidden_states = self.norm(hidden_states)
                else:
                    hidden_states, _ = self.norm(hidden_states, residual)
        return hidden_states


class DeepseekV2ForCausalLM(nn.Module):
    # for quark model load
    packed_modules_mapping = {}

    def __init__(
        self,
        config: PretrainedConfig,
        quant_config: Optional[QuantizationConfig] = None,
        prefix: str = "",
    ) -> None:
        super().__init__()

        # for quark model load
        # Fuse q_a_proj and kv_a_proj_with_mqa along output dimension when q_lora_rank is not None
        self.fuse_qkv_a_proj = (
            hasattr(config, "q_lora_rank") and config.q_lora_rank is not None
        )
        if self.fuse_qkv_a_proj:
            self.packed_modules_mapping["fused_qkv_a_proj_with_mqa"] = [
                "q_a_proj",
                "kv_a_proj_with_mqa",
            ]

        self.pp_group = get_pp_group()
        self.config = config
        self.tp_size = get_tensor_model_parallel_world_size()
        self.quant_config = quant_config
        self.determine_num_fused_shared_experts()
        self.model = DeepseekV2Model(
            config, quant_config, prefix=add_prefix("model", prefix)
        )
        self.lm_head = ParallelLMHead(
            config.vocab_size,
            config.hidden_size,
            quant_config=quant_config,
            prefix=add_prefix("lm_head", prefix),
            use_attn_tp_group=global_server_args_dict["enable_dp_lm_head"],
        )
        self.logits_processor = LogitsProcessor(config)

        self._routed_experts_weights_of_layer = LazyValue(
            lambda: {
                layer_id: layer.mlp.get_moe_weights()
                for layer_id, layer in enumerate(self.model.layers)
                if isinstance(layer.mlp, DeepseekV2MoE)
            }
        )

    @property
    def routed_experts_weights_of_layer(self):
        return self._routed_experts_weights_of_layer.value

    def determine_num_fused_shared_experts(
        self, architecture: str = "DeepseekV3ForCausalLM"
    ):
        self.num_fused_shared_experts = 0
        if global_server_args_dict["disable_shared_experts_fusion"]:
            return

        # Only Deepseek V3/R1 can use shared experts fusion optimization now.
        disable_reason = None
        if (
            not _is_cuda
            or torch.cuda.get_device_capability("cuda") < (8, 0)
            or self.config.architectures[0] != architecture
            or self.config.n_routed_experts != 256
            or self.config.n_shared_experts != 1
        ):
            disable_reason = "Only Deepseek V3/R1 on NV-platform with capability >= 80 can use shared experts fusion optimization."
        elif get_moe_expert_parallel_world_size() > 1:
            disable_reason = "Deepseek V3/R1 can not use shared experts fusion optimization under expert parallelism."
        elif self.quant_config.get_name() == "w4afp8":
            disable_reason = "Deepseek V3/R1 W4AFP8 model uses different quant method for routed experts and shared experts."

        if disable_reason is not None:
            global_server_args_dict["disable_shared_experts_fusion"] = True
            self.num_fused_shared_experts = 0
            log_info_on_rank0(
                logger,
                f"{disable_reason} Shared experts fusion optimization is disabled.",
            )
            return

        self.num_fused_shared_experts = self.config.n_shared_experts

    def get_input_embeddings(self) -> nn.Embedding:
        return self.model.embed_tokens

    @torch.no_grad()
    def forward(
        self,
        input_ids: torch.Tensor,
        positions: torch.Tensor,
        forward_batch: ForwardBatch,
        input_embeds: torch.Tensor = None,
        pp_proxy_tensors: Optional[PPProxyTensors] = None,
    ) -> torch.Tensor:
        hidden_states = self.model(
            input_ids, positions, forward_batch, input_embeds, pp_proxy_tensors
        )

        if self.pp_group.is_last_rank:
            return self.logits_processor(
                input_ids, hidden_states, self.lm_head, forward_batch
            )
        else:
            return hidden_states

    @property
    def start_layer(self):
        return self.model.start_layer

    @property
    def end_layer(self):
        return self.model.end_layer

    def post_load_weights(self, is_nextn=False, weight_names=None):

        # Perform post-processing after loading weights
        if is_nextn:
            layer_ids = [self.config.num_hidden_layers]
        else:
            if weight_names is None:
                layer_ids = range(self.model.start_layer, self.model.end_layer)
            else:
                layer_ids = set()
                for name in weight_names:
                    if "kv_b_proj" in name:
                        layer_id = int(name.split(".")[2])
                        if layer_id < self.config.num_hidden_layers:
                            layer_ids.add(layer_id)

        for layer_id in layer_ids:
            self_attn = (
                self.model.layers[layer_id].self_attn
                if not is_nextn
                else self.model.decoder.self_attn
            )
            if hasattr(self_attn.kv_b_proj, "qweight"):
                # AWQ compatible
                if _is_cuda or _is_hip:
                    w = awq_dequantize(
                        self_attn.kv_b_proj.qweight,
                        self_attn.kv_b_proj.scales,
                        self_attn.kv_b_proj.qzeros,
                    ).T
                else:
                    w = awq_dequantize(
                        self_attn.kv_b_proj.qweight,
                        self_attn.kv_b_proj.scales,
                        self_attn.kv_b_proj.qzeros,
                        0,
                        0,
                        0,
                    ).T
            else:
                w = self_attn.kv_b_proj.weight
            # NOTE(HandH1998): Since `bmm_fp8` only supports per-tensor scale, we have to requantize `self_attn.kv_b_proj`.
            # This may affect the accuracy of fp8 model.
            # Fix deepseek v3 blockwise bmm by using deep_gemm
            use_deep_gemm_bmm = False

            if w.dtype in (
                torch.float8_e4m3fn,
                torch.float8_e4m3fnuz,
            ):
                if (
                    hasattr(self.quant_config, "weight_block_size")
                    and self.quant_config.weight_block_size is not None
                ):
                    weight_block_size = self.quant_config.weight_block_size
                    assert hasattr(self_attn.kv_b_proj, "weight_scale_inv")
                    if _is_fp8_fnuz:
                        weight, weight_scale, _ = normalize_e4m3fn_to_e4m3fnuz(
                            weight=w,
                            weight_scale=self_attn.kv_b_proj.weight_scale_inv,
                            input_scale=None,
                        )
                    else:
                        weight = w
                        weight_scale = self_attn.kv_b_proj.weight_scale_inv

                    if (
                        _is_cuda
                        and weight_block_size[0] == 128
                        and weight_block_size[1] == 128
                    ):
                        if (
                            deep_gemm_wrapper.ENABLE_JIT_DEEPGEMM
                            and not deep_gemm_wrapper.DEEPGEMM_BLACKWELL
                            and get_bool_env_var("SGL_USE_DEEPGEMM_BMM", "false")
                        ):
                            block_scale = weight_scale
                            use_deep_gemm_bmm = True
                        else:
                            w = block_quant_dequant(
                                weight,
                                weight_scale,
                                weight_block_size,
                                torch.bfloat16,
                            )
                    else:
                        w, scale = block_quant_to_tensor_quant(
                            weight, weight_scale, weight_block_size
                        )
                        self_attn.w_scale = scale
                else:
                    if _is_fp8_fnuz:
                        weight, weight_scale, _ = normalize_e4m3fn_to_e4m3fnuz(
                            weight=w,
                            weight_scale=self_attn.kv_b_proj.weight_scale,
                            input_scale=None,
                        )
                    else:
                        weight = w
                        weight_scale = self_attn.kv_b_proj.weight_scale

                    w, scale = channel_quant_to_tensor_quant(weight, weight_scale)
                    self_attn.w_scale = scale

            if w.dtype == torch.int8:
                if hasattr(self.quant_config, "weight_block_size"):
                    # block-wise int8 need it
                    weight_block_size = self.quant_config.weight_block_size
                    if weight_block_size is not None:
                        assert hasattr(self_attn.kv_b_proj, "weight_scale_inv")
                        weight = w
                        weight_scale = self_attn.kv_b_proj.weight_scale_inv
                        w = int8_block_dequant(
                            weight, weight_scale, weight_block_size
                        ).to(torch.bfloat16)
                else:
                    # channel-wise int8 need it
                    w = w.to(torch.bfloat16) * self_attn.kv_b_proj.weight_scale.to(
                        torch.bfloat16
                    )

            w_kc, w_vc = w.unflatten(
                0, (-1, self_attn.qk_nope_head_dim + self_attn.v_head_dim)
            ).split([self_attn.qk_nope_head_dim, self_attn.v_head_dim], dim=1)

            if (
                _use_aiter_gfx95
                and self.quant_config is not None
                and self.quant_config.get_name() == "quark"
            ):
                w_kc, self_attn.w_scale_k, w_vc, self_attn.w_scale_v = (
                    quark_post_load_weights(self_attn, w, "mxfp4")
                )

            if not use_deep_gemm_bmm:
                self_attn.w_kc = bind_or_assign(
                    self_attn.w_kc, w_kc.transpose(1, 2).contiguous().transpose(1, 2)
                )
                self_attn.w_vc = bind_or_assign(
                    self_attn.w_vc, w_vc.contiguous().transpose(1, 2)
                )
                if (
                    hasattr(self_attn.kv_b_proj, "weight_scale")
                    and self_attn.w_scale is None
                ):
                    self_attn.w_scale = bind_or_assign(
                        self_attn.w_scale, self_attn.kv_b_proj.weight_scale
                    )
                    if _is_hip:
                        self_attn.w_scale *= 2.0
                # TODO: remove this after adding FP8 support in bmm cpu kernel
                if _is_cpu and _is_cpu_amx_available and w.dtype == torch.float8_e4m3fn:
                    self_attn.w_kc = (
                        self_attn.w_kc.to(torch.bfloat16) * self_attn.w_scale
                    )
                    self_attn.w_vc = (
                        self_attn.w_vc.to(torch.bfloat16) * self_attn.w_scale
                    )
            else:
                num_tiles_k = self_attn.qk_nope_head_dim // weight_block_size[1]
                num_tiles_n = self_attn.v_head_dim // weight_block_size[0]
                ws_kc, ws_vc = block_scale.unflatten(
                    0, (-1, (num_tiles_k + num_tiles_n))
                ).split([num_tiles_k, num_tiles_n], dim=1)
                self_attn.w_scale_k = bind_or_assign(
                    self_attn.w_scale_k, ws_kc.transpose(1, 2).contiguous()
                )
                self_attn.w_scale_v = bind_or_assign(
                    self_attn.w_scale_v, ws_vc.contiguous()
                )
                self_attn.w_kc = bind_or_assign(
                    self_attn.w_kc, w_kc.transpose(1, 2).contiguous()
                )
                self_attn.w_vc = bind_or_assign(self_attn.w_vc, w_vc.contiguous())
                self_attn.use_deep_gemm_bmm = True

        if (
            deep_gemm_wrapper.ENABLE_JIT_DEEPGEMM
            and deep_gemm_wrapper.DEEPGEMM_SCALE_UE8M0
            and hasattr(self.quant_config, "weight_block_size")
            and self.quant_config.weight_block_size is not None
        ):
            self._weight_requant_ue8m0(is_nextn)

    def _weight_requant_ue8m0(self, is_nextn=False):
        weight_block_size = self.quant_config.weight_block_size

        moe_layers = list(
            range(
                self.config.first_k_dense_replace,
                self.config.num_hidden_layers,
                self.config.moe_layer_freq,
            )
        )

        num_hidden_layers = 1 if is_nextn else self.config.num_hidden_layers

        for layer_id in range(num_hidden_layers):
            if is_nextn:
                layer = self.model.decoder
            else:
                layer = self.model.layers[layer_id]

            module_list = [
                layer.self_attn.kv_b_proj,
                layer.self_attn.o_proj,
            ]

            if self.config.q_lora_rank is not None:
                module_list.append(layer.self_attn.fused_qkv_a_proj_with_mqa)
                module_list.append(layer.self_attn.q_b_proj)
            else:
                module_list.append(layer.self_attn.kv_a_proj_with_mqa)
                module_list.append(layer.self_attn.q_proj)

            for module in module_list:
                requant_weight_ue8m0_inplace(
                    module.weight, module.weight_scale_inv, weight_block_size
                )

            if layer_id in moe_layers or is_nextn:
                shared_experts = getattr(layer.mlp, "shared_experts", None)
                if shared_experts is not None:
                    for module in [
                        shared_experts.gate_up_proj,
                        shared_experts.down_proj,
                    ]:
                        requant_weight_ue8m0_inplace(
                            module.weight, module.weight_scale_inv, weight_block_size
                        )

                experts = layer.mlp.experts
                if isinstance(experts, DeepEPMoE):
                    for w in [
                        experts.w13_weight_fp8,
                        experts.w2_weight_fp8,
                    ]:
                        requant_weight_ue8m0_inplace(w[0], w[1], weight_block_size)
            else:
                mlp = layer.mlp
                assert isinstance(mlp, DeepseekV2MLP)
                for module in [
                    mlp.gate_up_proj,
                    mlp.down_proj,
                ]:
                    requant_weight_ue8m0_inplace(
                        module.weight, module.weight_scale_inv, weight_block_size
                    )

    def load_weights(self, weights: Iterable[Tuple[str, torch.Tensor]], is_nextn=False):

        if is_nextn:
            if hasattr(self.config, "num_nextn_predict_layers"):
                num_nextn_layers = self.config.num_nextn_predict_layers
                assert num_nextn_layers == 1, "Only 1 nextn layer is supported"
                # compatible with old design
                nextn_layer_id = (
                    0
                    if self.config.num_hidden_layers == 1
                    else self.config.num_hidden_layers
                )
            else:
                raise ValueError("num_nextn_predict_layers is not in the config")

        stacked_params_mapping = [
            # (param_name, shard_name, shard_id)
            ("gate_up_proj", "gate_proj", 0),
            ("gate_up_proj", "up_proj", 1),
        ]

        # Params for weights, fp8 weight scales, fp8 activation scales
        # (param_name, weight_name, expert_id, shard_id)
        expert_params_mapping = FusedMoE.make_expert_params_mapping(
            ckpt_gate_proj_name="gate_proj",
            ckpt_down_proj_name="down_proj",
            ckpt_up_proj_name="up_proj",
            num_experts=self.config.n_routed_experts + self.num_fused_shared_experts,
        )
        # Params for special naming rules in mixed-precision models, for example:
        # model.layers.xx.mlp.experts.xx.w1.input_scale. For details,
        # see https://huggingface.co/Barrrrry/DeepSeek-R1-W4AFP8/blob/main.
        if self.quant_config and self.quant_config.get_name() == "w4afp8":
            expert_params_mapping += FusedMoE.make_expert_input_scale_params_mapping(
                num_experts=self.config.n_routed_experts
            )

        # Fuse q_a_proj and kv_a_proj_with_mqa along output dimension when q_lora_rank is not None
        fuse_qkv_a_proj = hasattr(self.config, "q_lora_rank") and (
            self.config.q_lora_rank is not None
        )
        cached_a_proj = {} if fuse_qkv_a_proj else None

        if is_nextn:
            nextn_layer_prefix = f"model.layers.{nextn_layer_id}"
            nextn_spec_weight_names = [
                "shared_head.norm",
                "eh_proj",
                "enorm",
                "hnorm",
            ]

        if self.num_fused_shared_experts > 0:
            assert self.num_fused_shared_experts == 1
            log_info_on_rank0(logger, "Shared experts fusion optimization enabled.")

        with concurrent.futures.ThreadPoolExecutor() as executor:
            futures = []
            params_dict = dict(self.named_parameters())
            weight_names = []
            for name, loaded_weight in weights:
                layer_id = get_layer_id(name)
                if (
                    layer_id is not None
                    and hasattr(self.model, "start_layer")
                    and (
                        layer_id < self.model.start_layer
                        or layer_id >= self.model.end_layer
                    )
                ):
                    continue
                if self.num_fused_shared_experts > 0 and "mlp.shared_experts" in name:
                    name = name.replace(
                        "mlp.shared_experts",
                        f"mlp.experts.{self.config.n_routed_experts}",
                    )

                weight_names.append(name)

                if not is_nextn:
                    if hasattr(self.config, "num_nextn_predict_layers"):
                        num_nextn_layers = self.config.num_nextn_predict_layers
                        if num_nextn_layers > 0 and name.startswith("model.layers"):
                            name_list = name.split(".")
                            if (
                                len(name_list) >= 3
                                and int(name_list[2]) >= self.config.num_hidden_layers
                            ):
                                continue
                else:
                    if not name.startswith(nextn_layer_prefix):
                        continue

                    # Use shared head and embed weights from target model
                    if "shared_head.head" in name or "embed_tokens" in name:
                        continue

                    is_decoder = True
                    # For nextn specific weights
                    for weight_name in nextn_spec_weight_names:
                        if weight_name in name:
                            name = name.replace(nextn_layer_prefix, "model")
                            is_decoder = False
                            break
                    # For decoder layer weights
                    if is_decoder:
                        name = name.replace(nextn_layer_prefix, "model.decoder")

                if "rotary_emb.inv_freq" in name:
                    continue
                for param_name, weight_name, shard_id in stacked_params_mapping:
                    # Skip non-stacked layers and experts (experts handled below).
                    if weight_name not in name:
                        continue
                    # We have mlp.experts[0].gate_proj in the checkpoint.
                    # Since we handle the experts below in expert_params_mapping,
                    # we need to skip here BEFORE we update the name, otherwise
                    # name will be updated to mlp.experts[0].gate_up_proj, which
                    # will then be updated below in expert_params_mapping
                    # for mlp.experts[0].gate_gate_up_proj, which breaks load.
                    if ("mlp.experts." in name) and name not in params_dict:
                        continue
                    name = name.replace(weight_name, param_name)
                    # Skip loading extra bias for GPTQ models.
                    if name.endswith(".bias") and name not in params_dict:
                        continue
                    param = params_dict[name]
                    weight_loader = param.weight_loader
                    futures.append(
                        executor.submit(weight_loader, param, loaded_weight, shard_id)
                    )
                    break
                else:
                    for mapping in expert_params_mapping:
                        param_name, weight_name, expert_id, shard_id = mapping
                        if weight_name not in name:
                            continue
                        name = name.replace(weight_name, param_name)
                        param = params_dict[name]
                        weight_loader = param.weight_loader
                        futures.append(
                            executor.submit(
                                weight_loader,
                                param,
                                loaded_weight,
                                name,
                                shard_id=shard_id,
                                expert_id=expert_id,
                            )
                        )
                        break
                    else:
                        # Skip loading extra bias for GPTQ models.
                        if name.endswith(".bias") and name not in params_dict:
                            continue
                        # Skip loading embed_tokens if not first rank in pipeline parallelism
                        if ".embed_tokens." in name and not self.pp_group.is_first_rank:
                            continue
                        # Skip loading norm if not last rank in pipeline parallelism
                        if ".norm." in name and not self.pp_group.is_last_rank:
                            continue
                        if fuse_qkv_a_proj and (
                            "q_a_proj" in name or "kv_a_proj_with_mqa" in name
                        ):
                            cached_a_proj[name] = loaded_weight
                            q_a_proj_name = (
                                name
                                if "q_a_proj" in name
                                else name.replace("kv_a_proj_with_mqa", "q_a_proj")
                            )
                            kv_a_proj_name = (
                                name
                                if "kv_a_proj_with_mqa" in name
                                else name.replace("q_a_proj", "kv_a_proj_with_mqa")
                            )

                            # When both q_a_proj and kv_a_proj_with_mqa has been cached, load the fused weight to parameter
                            if (
                                q_a_proj_name in cached_a_proj
                                and kv_a_proj_name in cached_a_proj
                            ):
                                q_a_proj_weight = cached_a_proj[q_a_proj_name]
                                kv_a_proj_weight = cached_a_proj[kv_a_proj_name]
                                cat_dim = 0
                                if self.quant_config is not None and (
                                    self.quant_config.get_name() == "awq"
                                    or self.quant_config.get_name() == "awq_marlin"
                                    or self.quant_config.get_name() == "moe_wna16"
                                ):
                                    cat_dim = 1
                                fused_weight = torch.cat(
                                    [q_a_proj_weight, kv_a_proj_weight], dim=cat_dim
                                )
                                param_name = (
                                    name.replace(
                                        "q_a_proj", "fused_qkv_a_proj_with_mqa"
                                    )
                                    if "q_a_proj" in name
                                    else name.replace(
                                        "kv_a_proj_with_mqa",
                                        "fused_qkv_a_proj_with_mqa",
                                    )
                                )
                                param = params_dict[param_name]

                                weight_loader = getattr(
                                    param, "weight_loader", default_weight_loader
                                )
                                futures.append(
                                    executor.submit(weight_loader, param, fused_weight)
                                )
                                cached_a_proj.pop(q_a_proj_name)
                                cached_a_proj.pop(kv_a_proj_name)
                        else:
                            if (
                                "k_scale" in name or "v_scale" in name
                            ) and name not in params_dict:
                                # modelopt attn kv scale is named differently
                                for scale in ["k_scale", "v_scale"]:
                                    if scale in name:
                                        name = name.replace(
                                            f"{scale[0]}_proj", "attn_mqa"
                                        )
                                        break
                            if name not in params_dict:
                                # modelopt ckpt contains not needed weights for MTP module:
                                # model.decoder.self_attn.attn_mqa.v_scale and
                                # model.decoder.self_attn.attn_mqa.k_scale
                                logger.warning(f"{name} not found in params_dict.")
                                continue
                            param = params_dict[name]
                            weight_loader = getattr(
                                param, "weight_loader", default_weight_loader
                            )
                            futures.append(
                                executor.submit(weight_loader, param, loaded_weight)
                            )

            # Wait for all tasks to complete and raise any exceptions.
            for future in concurrent.futures.as_completed(futures):
                future.result()

        self.post_load_weights(is_nextn=is_nextn, weight_names=weight_names)

    def get_embed_and_head(self):
        return self.model.embed_tokens.weight, self.lm_head.weight

    def set_embed_and_head(self, embed, head):
        del self.model.embed_tokens.weight
        del self.lm_head.weight
        self.model.embed_tokens.weight = embed
        self.lm_head.weight = head
        torch.cuda.empty_cache()
        torch.cuda.synchronize()

    @classmethod
    def get_model_config_for_expert_location(cls, config):
        return ModelConfigForExpertLocation(
            num_layers=config.num_hidden_layers,
            num_logical_experts=config.n_routed_experts,
            num_groups=config.n_group,
        )


class DeepseekV3ForCausalLM(DeepseekV2ForCausalLM):
    pass


EntryClass = [DeepseekV2ForCausalLM, DeepseekV3ForCausalLM]<|MERGE_RESOLUTION|>--- conflicted
+++ resolved
@@ -384,10 +384,7 @@
             num_fused_shared_experts=self.num_fused_shared_experts,
             topk_group=config.topk_group,
             correction_bias=self.gate.e_score_correction_bias,
-<<<<<<< HEAD
-=======
             quant_config=quant_config,
->>>>>>> 01018138
             routed_scaling_factor=self.routed_scaling_factor,
             apply_routed_scaling_factor_on_output=self.experts.should_fuse_routed_scaling_factor_in_topk(),
             # Some Fp4 MoE backends require the output format to be bypassed but the MTP layers are unquantized
