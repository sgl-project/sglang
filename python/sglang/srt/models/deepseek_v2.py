# Copyright 2023-2024 SGLang Team
# Licensed under the Apache License, Version 2.0 (the "License");
# you may not use this file except in compliance with the License.
# You may obtain a copy of the License at
#
#     http://www.apache.org/licenses/LICENSE-2.0
#
# Unless required by applicable law or agreed to in writing, software
# distributed under the License is distributed on an "AS IS" BASIS,
# WITHOUT WARRANTIES OR CONDITIONS OF ANY KIND, either express or implied.
# See the License for the specific language governing permissions and
# limitations under the License.
# ==============================================================================

# Adapted from:
# https://github.com/vllm-project/vllm/blob/fb6af8bc086328ca6659e72d11ffd4309ce4de22/vllm/model_executor/models/deepseek_v2.py
"""Inference-only DeepseekV2 model."""

import concurrent.futures
import logging
import os
from enum import IntEnum, auto
from typing import Any, Dict, Iterable, Optional, Tuple

import torch
import torch.nn.functional as F
from torch import nn
from tqdm import tqdm
from transformers import PretrainedConfig

from sglang.srt.distributed import (
    get_tensor_model_parallel_world_size,
    get_world_group,
    parallel_state,
    tensor_model_parallel_all_reduce,
)
from sglang.srt.eplb.expert_distribution import get_global_expert_distribution_recorder
from sglang.srt.eplb.expert_location import ModelConfigForExpertLocation
from sglang.srt.eplb.expert_location_dispatch import ExpertLocationDispatchInfo
from sglang.srt.eplb.lp_token_dispatch import get_log2phy_prob
from sglang.srt.layers.activation import SiluAndMul
from sglang.srt.layers.amx_utils import PackWeightMethod
from sglang.srt.layers.communicator import (
    LayerCommunicator,
    LayerScatterModes,
    enable_moe_dense_fully_dp,
)
from sglang.srt.layers.dp_attention import (
    get_attention_tp_rank,
    get_attention_tp_size,
    get_local_attention_dp_size,
)
from sglang.srt.layers.layernorm import RMSNorm
from sglang.srt.layers.linear import (
    ColumnParallelLinear,
    MergedColumnParallelLinear,
    ReplicatedLinear,
    RowParallelLinear,
)
from sglang.srt.layers.logits_processor import LogitsProcessor
from sglang.srt.layers.moe.ep_moe.layer import (
    DeepEPMoE,
    get_moe_impl_class,
    use_flashinfer_trtllm_moe,
)
from sglang.srt.layers.moe.ep_moe.token_dispatcher import DeepEPDispatcher
from sglang.srt.layers.moe.topk import TopK
from sglang.srt.layers.quantization import deep_gemm_wrapper
from sglang.srt.layers.quantization.base_config import QuantizationConfig
from sglang.srt.layers.quantization.fp8_kernel import (
    is_fp8_fnuz,
    per_tensor_quant_mla_fp8,
    per_token_group_quant_mla_deep_gemm_masked_fp8,
)
from sglang.srt.layers.quantization.fp8_utils import (
    block_quant_dequant,
    block_quant_to_tensor_quant,
    channel_quant_to_tensor_quant,
    normalize_e4m3fn_to_e4m3fnuz,
    requant_weight_ue8m0_inplace,
)
from sglang.srt.layers.quantization.int8_utils import (
    block_dequant as int8_block_dequant,
)
from sglang.srt.layers.radix_attention import RadixAttention
from sglang.srt.layers.rotary_embedding import get_rope, get_rope_wrapper
from sglang.srt.layers.utils import is_sm100_supported
from sglang.srt.layers.vocab_parallel_embedding import (
    ParallelLMHead,
    VocabParallelEmbedding,
)
from sglang.srt.managers.schedule_batch import global_server_args_dict
from sglang.srt.model_executor.forward_batch_info import ForwardBatch
from sglang.srt.model_loader.weight_utils import default_weight_loader
from sglang.srt.two_batch_overlap import (
    MaybeTboDeepEPDispatcher,
    model_forward_maybe_tbo,
)
from sglang.srt.utils import (
    BumpAllocator,
    DeepEPMode,
    LazyValue,
    add_prefix,
    bind_or_assign,
    cpu_has_amx_support,
    get_bool_env_var,
    get_device_sm,
    get_int_env_var,
    is_cpu,
    is_cuda,
    is_flashinfer_available,
    is_hip,
    is_non_idle_and_non_empty,
    log_info_on_rank0,
    use_intel_amx_backend,
)

_is_hip = is_hip()
_is_cuda = is_cuda()
_is_fp8_fnuz = is_fp8_fnuz()
_use_aiter = get_bool_env_var("SGLANG_USE_AITER") and _is_hip
_is_cpu_amx_available = cpu_has_amx_support()
_is_cpu = is_cpu()
_device_sm = get_device_sm()

if _is_cuda:
    from sgl_kernel import (
        awq_dequantize,
        bmm_fp8,
        dsv3_fused_a_gemm,
        dsv3_router_gemm,
        merge_state_v2,
    )
elif _is_cpu and _is_cpu_amx_available:
    pass
elif _is_hip:
    from sglang.srt.layers.quantization.awq_triton import (
        awq_dequantize_triton as awq_dequantize,
    )
else:
    from vllm._custom_ops import awq_dequantize

if _is_hip:
    from sglang.srt.layers.attention.triton_ops.rocm_mla_decode_rope import (
        decode_attention_fwd_grouped_rope,
    )

_is_flashinfer_available = is_flashinfer_available()
_is_sm100_supported = is_cuda() and is_sm100_supported()


logger = logging.getLogger(__name__)


class AttnForwardMethod(IntEnum):
    # Use multi-head attention
    MHA = auto()

    # Use absorbed multi-latent attention
    MLA = auto()

    # Use multi-head attention, but with KV cache chunked.
    # This method can avoid OOM when prefix lengths are long.
    MHA_CHUNKED_KV = auto()

    # Use MLA but with fused RoPE
    MLA_FUSED_ROPE = auto()

    # Use MLA with fused RoPE kernel for CPU
    MLA_FUSED_ROPE_CPU = auto()


class DeepseekV2MLP(nn.Module):
    def __init__(
        self,
        hidden_size: int,
        intermediate_size: int,
        hidden_act: str,
        quant_config: Optional[QuantizationConfig] = None,
        reduce_results: bool = True,
        prefix: str = "",
        tp_rank: Optional[int] = None,
        tp_size: Optional[int] = None,
    ) -> None:
        super().__init__()
        self.tp_size = tp_size

        self.gate_up_proj = MergedColumnParallelLinear(
            hidden_size,
            [intermediate_size] * 2,
            bias=False,
            quant_config=quant_config,
            prefix=add_prefix("gate_up_proj", prefix),
            tp_rank=tp_rank,
            tp_size=tp_size,
        )
        self.down_proj = RowParallelLinear(
            intermediate_size,
            hidden_size,
            bias=False,
            quant_config=quant_config,
            reduce_results=reduce_results,
            prefix=add_prefix("down_proj", prefix),
            tp_rank=tp_rank,
            tp_size=tp_size,
        )
        if hidden_act != "silu":
            raise ValueError(
                f"Unsupported activation: {hidden_act}. "
                "Only silu is supported for now."
            )
        self.act_fn = SiluAndMul()

    def forward(self, x, forward_batch=None, can_fuse_mlp_allreduce=False):
        if (self.tp_size == 1) and x.shape[0] == 0:
            return x

        gate_up, _ = self.gate_up_proj(x)
        x = self.act_fn(gate_up)
        x, _ = self.down_proj(x, can_fuse_mlp_allreduce=can_fuse_mlp_allreduce)
        return x


class MoEGate(nn.Module):
    def __init__(
        self,
        config,
        prefix: str = "",
        is_nextn: bool = False,
    ):
        super().__init__()
        self.is_nextn = is_nextn
        self.weight = nn.Parameter(
            torch.empty((config.n_routed_experts, config.hidden_size))
        )
        if config.topk_method == "noaux_tc":
            self.e_score_correction_bias = nn.Parameter(
                torch.empty((config.n_routed_experts), dtype=torch.float32)
            )
        else:
            self.e_score_correction_bias = None
        if _is_cpu and _is_cpu_amx_available:
            self.quant_method = PackWeightMethod(weight_names=["weight"])

    def forward(self, hidden_states):
        if use_intel_amx_backend(self):
            return torch.ops.sgl_kernel.weight_packed_linear(
                hidden_states,
                self.weight,
                None,  # bias
                True,  # is_vnni
            )

        # NOTE: For some unknown reason, router_gemm seems degrade accept length.
        if (
            _is_cuda
            and not self.is_nextn
            and hidden_states.shape[0] < 4
            and hidden_states.shape[1] == 7168
            and self.weight.shape[0] == 256
            and _device_sm >= 90
        ):
            # router gemm output float32
            logits = dsv3_router_gemm(hidden_states, self.weight)
        else:
            logits = F.linear(hidden_states, self.weight, None)

        return logits


class DeepseekV2MoE(nn.Module):

    def __init__(
        self,
        config: PretrainedConfig,
        layer_id: int,
        quant_config: Optional[QuantizationConfig] = None,
        prefix: str = "",
        alt_stream: Optional[torch.cuda.Stream] = None,
        is_nextn: bool = False,
    ):
        super().__init__()
        self.tp_size = get_tensor_model_parallel_world_size()
        self.routed_scaling_factor = config.routed_scaling_factor
        self.n_shared_experts = config.n_shared_experts
        self.num_fused_shared_experts = (
            0
            if global_server_args_dict["disable_shared_experts_fusion"]
            else config.n_shared_experts
        )
        self.config = config
        self.layer_id = layer_id
        self.alt_stream = alt_stream

        if self.tp_size > config.n_routed_experts:
            raise ValueError(
                f"Tensor parallel size {self.tp_size} is greater than "
                f"the number of experts {config.n_routed_experts}."
            )

        if config.hidden_act != "silu":
            raise ValueError(
                f"Unsupported activation: {config.hidden_act}. "
                "Only silu is supported for now."
            )

        self.gate = MoEGate(
            config=config, prefix=add_prefix("gate", prefix), is_nextn=is_nextn
        )

        self.topk = (
            TopK(
                top_k=config.num_experts_per_tok + self.num_fused_shared_experts,
                renormalize=config.norm_topk_prob,
                use_grouped_topk=True,
                num_expert_group=config.n_group,
                num_fused_shared_experts=self.num_fused_shared_experts,
                topk_group=config.topk_group,
                correction_bias=self.gate.e_score_correction_bias,
                routed_scaling_factor=self.routed_scaling_factor,
            )
            if not use_flashinfer_trtllm_moe
            else None
        )

        self.experts = get_moe_impl_class()(
            num_experts=config.n_routed_experts
            + self.num_fused_shared_experts
            + global_server_args_dict["ep_num_redundant_experts"],
            num_fused_shared_experts=self.num_fused_shared_experts,
            top_k=config.num_experts_per_tok + self.num_fused_shared_experts,
            hidden_size=config.hidden_size,
            intermediate_size=config.moe_intermediate_size,
            layer_id=self.layer_id,
            quant_config=quant_config,
            routed_scaling_factor=self.routed_scaling_factor,
            prefix=add_prefix("experts", prefix),
            **(
                dict(deepep_mode=DeepEPMode[global_server_args_dict["deepep_mode"]])
                if global_server_args_dict["enable_deepep_moe"]
                else {}
            ),
            # Additional args for FusedMoE
            **(
                dict(
                    enable_flashinfer_cutlass_moe=True,
                    enable_ep_moe=global_server_args_dict["enable_ep_moe"],
                )
                if global_server_args_dict["enable_flashinfer_cutlass_moe"]
                else {}
            ),
            **(
                dict(
                    renormalize=config.norm_topk_prob,
                    use_grouped_topk=True,
                    num_expert_group=config.n_group,
                    num_fused_shared_experts=self.num_fused_shared_experts,
                    topk_group=config.topk_group,
                    correction_bias=self.gate.e_score_correction_bias,
                )
                if use_flashinfer_trtllm_moe
                else {}
            ),
        )

        self.shared_experts_is_int8 = False
        self.shared_experts_is_fp8 = False
        self.shared_experts_weight_block_size = None
        if config.n_shared_experts is not None and self.num_fused_shared_experts == 0:
            intermediate_size = config.moe_intermediate_size * config.n_shared_experts
            # disable tp for shared experts when enable deepep moe
            self.shared_experts = DeepseekV2MLP(
                hidden_size=config.hidden_size,
                intermediate_size=intermediate_size,
                hidden_act=config.hidden_act,
                quant_config=quant_config,
                reduce_results=False,
                prefix=add_prefix("shared_experts", prefix),
                **(
                    dict(tp_rank=0, tp_size=1)
                    if global_server_args_dict["enable_deepep_moe"]
                    else {}
                ),
            )
            is_packed_weight = hasattr(
                self.shared_experts.gate_up_proj.quant_method, "quant_config"
            ) and self.shared_experts.gate_up_proj.quant_method.quant_config.get_name() in {
                "awq",
                "awq_marlin",
                "moe_wna16",
            }
            self.shared_experts_is_int8 = (
                not is_packed_weight
                and self.shared_experts.gate_up_proj.weight.dtype == torch.int8
            )
            self.shared_experts_is_fp8 = (
                not is_packed_weight
                and self.shared_experts.gate_up_proj.weight.dtype == torch.float8_e4m3fn
            )
            if self.shared_experts_is_fp8:
                assert (
                    self.shared_experts.gate_up_proj.quant_method.quant_config.weight_block_size
                    == self.shared_experts.down_proj.quant_method.quant_config.weight_block_size
                )
                self.shared_experts_weight_block_size = (
                    self.shared_experts.gate_up_proj.quant_method.quant_config.weight_block_size
                )

        self.top_k = config.num_experts_per_tok

        if global_server_args_dict["enable_deepep_moe"]:
            # TODO: we will support tp < ep in the future
            self.ep_size = get_tensor_model_parallel_world_size()
            self.num_experts = (
                config.n_routed_experts
                + global_server_args_dict["ep_num_redundant_experts"]
            )
            self.renormalize = config.norm_topk_prob
            self.topk_group = config.topk_group
            self.num_expert_group = config.n_group
            self.correction_bias = (
                self.gate.e_score_correction_bias.data
                if self.gate.e_score_correction_bias is not None
                else None
            )

            self.deepep_dispatcher = MaybeTboDeepEPDispatcher(
                group=parallel_state.get_tp_group().device_group,
                router_topk=self.top_k,
                permute_fusion=True,
                num_experts=self.num_experts,
                num_local_experts=config.n_routed_experts // self.tp_size,
                hidden_size=config.hidden_size,
                params_dtype=config.torch_dtype,
                deepep_mode=DeepEPMode[global_server_args_dict["deepep_mode"]],
                async_finish=True,
                return_recv_hook=True,
            )

        self._enable_deepep_moe = global_server_args_dict["enable_deepep_moe"]
        self._lp_dispatch = global_server_args_dict["ep_dispatch_algorithm"] == "lp"

    def get_moe_weights(self):
        return [
            x.data
            for name, x in self.experts.named_parameters()
            if name not in ["correction_bias"]
        ]

    def forward(
        self,
        hidden_states: torch.Tensor,
        forward_batch: Optional[ForwardBatch] = None,
        can_fuse_mlp_allreduce: bool = False,
    ) -> torch.Tensor:
        if not self._enable_deepep_moe:
            DUAL_STREAM_TOKEN_THRESHOLD = 1024
            if (
                self.alt_stream is not None
                and self.num_fused_shared_experts == 0
                and hidden_states.shape[0] <= DUAL_STREAM_TOKEN_THRESHOLD
            ):
                return self.forward_normal_dual_stream(
                    hidden_states, can_fuse_mlp_allreduce
                )
            else:
                return self.forward_normal(hidden_states, can_fuse_mlp_allreduce)
        else:
            return self.forward_deepep(hidden_states, forward_batch)

    def forward_normal_dual_stream(
        self, hidden_states: torch.Tensor, can_fuse_mlp_allreduce: bool = False
    ) -> torch.Tensor:

        current_stream = torch.cuda.current_stream()
        self.alt_stream.wait_stream(current_stream)
        shared_output = self._forward_shared_experts(hidden_states)

        with torch.cuda.stream(self.alt_stream):
            # router_logits: (num_tokens, n_experts)
            router_logits = self.gate(hidden_states)
            kwargs = {"hidden_states": hidden_states}
            if self.topk is not None:
                kwargs["topk_output"] = self.topk(hidden_states, router_logits)
            else:
                kwargs["router_logits"] = router_logits
            final_hidden_states = self.experts(**kwargs)
            if not _is_cuda:
                final_hidden_states *= self.routed_scaling_factor
        current_stream.wait_stream(self.alt_stream)
        final_hidden_states += shared_output
        if self.tp_size > 1 and not can_fuse_mlp_allreduce:
            final_hidden_states = tensor_model_parallel_all_reduce(final_hidden_states)
        return final_hidden_states

    def forward_normal(
        self, hidden_states: torch.Tensor, can_fuse_mlp_allreduce: bool = False
    ) -> torch.Tensor:
        if hasattr(self, "shared_experts") and use_intel_amx_backend(
            self.shared_experts.gate_up_proj
        ):
            return self.forward_cpu(hidden_states, can_fuse_mlp_allreduce)

        shared_output = self._forward_shared_experts(hidden_states)
        # router_logits: (num_tokens, n_experts)
        router_logits = self.gate(hidden_states)
        kwargs = {"hidden_states": hidden_states}
        if self.topk is not None:
            kwargs["topk_output"] = self.topk(hidden_states, router_logits)
        else:
            kwargs["router_logits"] = router_logits
        final_hidden_states = self.experts(**kwargs)
        if not _is_cuda and not _use_aiter:
            # fused in biased_grouped_topk so we can skip here
            final_hidden_states *= self.routed_scaling_factor
        if shared_output is not None:
            final_hidden_states = final_hidden_states + shared_output
        if self.tp_size > 1 and not can_fuse_mlp_allreduce:
            final_hidden_states = tensor_model_parallel_all_reduce(final_hidden_states)
        return final_hidden_states

    def forward_cpu(
        self, hidden_states: torch.Tensor, can_fuse_mlp_allreduce: bool = False
    ) -> torch.Tensor:
        # router_logits: (num_tokens, n_experts)
        router_logits = self.gate(hidden_states)
        topk_output = self.topk(hidden_states, router_logits)
        fused_experts_out = self.experts(
            hidden_states=hidden_states, topk_output=topk_output
        )

        assert use_intel_amx_backend(
            self.shared_experts.gate_up_proj
        ) == use_intel_amx_backend(self.shared_experts.down_proj)
        # [Note] inplace should be False in fused_experts.
        # If inplace is True in fused_experts (self.experts), hidden_states will be changed after fused_experts
        # While hidden_states is still needed in shared_expert.
        final_hidden_states = torch.ops.sgl_kernel.shared_expert_cpu(
            hidden_states,
            self.shared_experts.gate_up_proj.weight,
            self.shared_experts.down_proj.weight,
            fused_experts_out,
            self.routed_scaling_factor,
            True,  # inplace
            self.shared_experts_is_int8,  # use_int8_w8a8
            self.shared_experts_is_fp8,  # use_fp8_w8a16
            (
                self.shared_experts.gate_up_proj.weight_scale
                if self.shared_experts_is_int8
                else (
                    self.shared_experts.gate_up_proj.weight_scale_inv
                    if self.shared_experts_is_fp8
                    else None
                )
            ),  # w1_scale
            (
                self.shared_experts.down_proj.weight_scale
                if self.shared_experts_is_int8
                else (
                    self.shared_experts.down_proj.weight_scale_inv
                    if self.shared_experts_is_fp8
                    else None
                )
            ),  # w2_scale
            (
                self.shared_experts_weight_block_size
                if self.shared_experts_is_fp8
                else None
            ),  # block_size
            None,  # a1_scale
            None,  # a2_scale
            True,  # is_vnni
        )
        if self.tp_size > 1 and not can_fuse_mlp_allreduce:
            final_hidden_states = tensor_model_parallel_all_reduce(final_hidden_states)
        return final_hidden_states

    def forward_deepep(
        self, hidden_states: torch.Tensor, forward_batch: ForwardBatch
    ) -> torch.Tensor:
        shared_output = None
<<<<<<< HEAD
        expert_location_dispatch_info = ExpertLocationDispatchInfo.init_new(
            layer_id=self.layer_id,
        )
        if is_non_idle_and_non_empty(forward_mode, hidden_states):
=======
        if hidden_states.shape[0] > 0:
>>>>>>> 66a398f4
            # router_logits: (num_tokens, n_experts)
            router_logits = self.gate(hidden_states)
            shared_output = self._forward_shared_experts(hidden_states)
            topk_weights, topk_idx, _ = self.topk(
                hidden_states,
                router_logits,
                num_token_non_padded=forward_batch.num_token_non_padded,
                expert_location_dispatch_info=expert_location_dispatch_info,
                lp_dispatch=self._lp_dispatch,
            )
        else:
            if self._lp_dispatch:
                torch.distributed.reduce(
                    torch.zeros(
                        expert_location_dispatch_info.partial_logical_to_all_physical_map_num_valid.shape[
                            0
                        ]
                    ).to(device=hidden_states.device),
                    dst=0,
                    group=get_world_group().device_group,
                    op=torch.distributed.ReduceOp.SUM,
                )
                torch.distributed.broadcast(
                    torch.zeros_like(
                        expert_location_dispatch_info.partial_logical_to_valid_physical_map
                    ).to(device=hidden_states.device),
                    src=0,
                    group=get_world_group().device_group,
                )
            topk_idx = torch.full(
                (0, self.top_k), -1, dtype=torch.int, device=hidden_states.device
            )
            topk_weights = torch.empty(
                (0, self.top_k), dtype=torch.float32, device=hidden_states.device
            )

        final_hidden_states = self.experts(
            hidden_states=hidden_states,
            topk_idx=topk_idx,
            topk_weights=topk_weights,
            forward_batch=forward_batch,
        )

        if shared_output is not None:
            x = shared_output
            x.add_(final_hidden_states, alpha=self.routed_scaling_factor)
            final_hidden_states = x
        else:
            final_hidden_states *= self.routed_scaling_factor

        return final_hidden_states

    def _forward_shared_experts(self, hidden_states):
        if self.num_fused_shared_experts == 0:
            return self.shared_experts(hidden_states)
        else:
            return None

    def op_gate(self, state):
        if is_non_idle_and_non_empty(
            state.forward_batch.forward_mode, state.hidden_states_mlp_input
        ):
            # router_logits: (num_tokens, n_experts)
            state.router_logits = self.gate(state.hidden_states_mlp_input)
        else:
            state.router_logits = None

    def op_shared_experts(self, state):
        hidden_states_mlp_input = state.pop("hidden_states_mlp_input")
        if (self.num_fused_shared_experts == 0) and is_non_idle_and_non_empty(
            state.forward_batch.forward_mode, hidden_states_mlp_input
        ):
            state.shared_output = self.shared_experts(hidden_states_mlp_input)
        else:
            state.shared_output = None

    def op_select_experts(self, state):
        router_logits = state.pop("router_logits")
        hidden_states = state.hidden_states_mlp_input
        expert_location_dispatch_info = ExpertLocationDispatchInfo.init_new(
            layer_id=self.layer_id,
        )
        if router_logits is not None:
            with get_global_expert_distribution_recorder().with_current_layer(
                self.layer_id
            ):
                state.topk_weights_local, state.topk_idx_local, _ = self.topk(
                    hidden_states=hidden_states,
                    router_logits=router_logits,
                    num_token_non_padded=state.forward_batch.num_token_non_padded,
                    expert_location_dispatch_info=expert_location_dispatch_info,
                    lp_dispatch=self._lp_dispatch,
                )
        else:
            if self._lp_dispatch:
                torch.distributed.reduce(
                    torch.zeros(
                        expert_location_dispatch_info.partial_logical_to_all_physical_map_num_valid.shape[
                            0
                        ]
                    ).to(device=hidden_states.device),
                    dst=0,
                    group=get_world_group().device_group,
                    op=torch.distributed.ReduceOp.SUM,
                )
                torch.distributed.broadcast(
                    torch.zeros_like(
                        expert_location_dispatch_info.partial_logical_to_valid_physical_map
                    ).to(device=hidden_states.device),
                    src=0,
                    group=get_world_group().device_group,
                )
            state.topk_idx_local = torch.full(
                (0, self.top_k), -1, dtype=torch.int, device=hidden_states.device
            )
            state.topk_weights_local = torch.empty(
                (0, self.top_k), dtype=torch.float32, device=hidden_states.device
            )

    def op_dispatch_a(self, state):
        if self.ep_size > 1:
            self.experts.deepep_dispatcher.dispatch_a(
                hidden_states=state.hidden_states_mlp_input,
                topk_idx=state.pop("topk_idx_local"),
                topk_weights=state.pop("topk_weights_local"),
                forward_batch=state.forward_batch,
                tbo_subbatch_index=state.get("tbo_subbatch_index"),
            )

    def op_dispatch_b(self, state):
        if self.ep_size > 1:
            with get_global_expert_distribution_recorder().with_current_layer(
                self.layer_id
            ):
                state.dispatch_output = self.experts.deepep_dispatcher.dispatch_b(
                    tbo_subbatch_index=state.get("tbo_subbatch_index"),
                )

    def op_experts(self, state):
        state.hidden_states_experts_output = self.experts.moe_impl(
            dispatch_output=state.dispatch_output,
        )

    def op_combine_a(self, state):
        if self.ep_size > 1:
            self.experts.deepep_dispatcher.combine_a(
                hidden_states=state.pop("hidden_states_experts_output"),
                topk_idx=state.dispatch_output.topk_idx,
                topk_weights=state.dispatch_output.topk_weights,
                forward_batch=state.forward_batch,
                tbo_subbatch_index=state.get("tbo_subbatch_index"),
            )
            state.pop("dispatch_output")

    def op_combine_b(self, state):
        if self.ep_size > 1:
            state.hidden_states_after_combine = (
                self.experts.deepep_dispatcher.combine_b(
                    tbo_subbatch_index=state.get("tbo_subbatch_index"),
                )
            )

    def op_output(self, state):
        final_hidden_states = state.pop("hidden_states_after_combine")

        if (shared_output := state.pop("shared_output")) is not None:
            x = shared_output
            x.add_(final_hidden_states, alpha=self.routed_scaling_factor)
            final_hidden_states = x
        else:
            final_hidden_states *= self.routed_scaling_factor

        state.hidden_states_mlp_output = final_hidden_states


def yarn_get_mscale(scale: float = 1, mscale: float = 1) -> float:
    import math

    if scale <= 1:
        return 1.0
    return 0.1 * mscale * math.log(scale) + 1.0


class DeepseekV2AttentionMLA(nn.Module):

    def __init__(
        self,
        config: PretrainedConfig,
        hidden_size: int,
        num_heads: int,
        qk_nope_head_dim: int,
        qk_rope_head_dim: int,
        v_head_dim: int,
        q_lora_rank: int,
        kv_lora_rank: int,
        rope_theta: float = 10000,
        rope_scaling: Optional[Dict[str, Any]] = None,
        max_position_embeddings: int = 8192,
        quant_config: Optional[QuantizationConfig] = None,
        reduce_results: bool = True,
        layer_id: int = None,
        prefix: str = "",
        alt_stream: Optional[torch.cuda.Stream] = None,
    ) -> None:
        super().__init__()
        self.layer_id = layer_id
        self.hidden_size = hidden_size
        self.qk_nope_head_dim = qk_nope_head_dim
        self.qk_rope_head_dim = qk_rope_head_dim
        self.qk_head_dim = qk_nope_head_dim + qk_rope_head_dim
        self.v_head_dim = v_head_dim
        self.q_lora_rank = q_lora_rank
        self.kv_lora_rank = kv_lora_rank
        attn_tp_rank = get_attention_tp_rank()
        attn_tp_size = get_attention_tp_size()

        self.num_heads = num_heads
        assert num_heads % attn_tp_size == 0
        self.num_local_heads = num_heads // attn_tp_size
        self.scaling = self.qk_head_dim**-0.5
        self.rope_theta = rope_theta
        self.max_position_embeddings = max_position_embeddings

        # For tensor parallel attention
        if self.q_lora_rank is not None:
            self.fused_qkv_a_proj_with_mqa = ReplicatedLinear(
                self.hidden_size,
                self.q_lora_rank + self.kv_lora_rank + self.qk_rope_head_dim,
                bias=False,
                quant_config=quant_config,
                prefix=add_prefix("fused_qkv_a_proj_with_mqa", prefix),
            )
            self.q_a_layernorm = RMSNorm(self.q_lora_rank, eps=config.rms_norm_eps)
            self.q_b_proj = ColumnParallelLinear(
                q_lora_rank,
                self.num_heads * self.qk_head_dim,
                bias=False,
                quant_config=quant_config,
                prefix=add_prefix("q_b_proj", prefix),
                tp_rank=attn_tp_rank,
                tp_size=attn_tp_size,
            )
        else:
            self.q_proj = ColumnParallelLinear(
                self.hidden_size,
                self.num_heads * self.qk_head_dim,
                bias=False,
                quant_config=quant_config,
                prefix=add_prefix("q_proj", prefix),
                tp_rank=attn_tp_rank,
                tp_size=attn_tp_size,
            )
            self.kv_a_proj_with_mqa = ReplicatedLinear(
                self.hidden_size,
                self.kv_lora_rank + self.qk_rope_head_dim,
                bias=False,
                quant_config=quant_config,
                prefix=add_prefix("kv_a_proj_with_mqa", prefix),
            )

        self.kv_b_proj = ColumnParallelLinear(
            self.kv_lora_rank,
            self.num_heads * (self.qk_nope_head_dim + self.v_head_dim),
            bias=False,
            quant_config=quant_config,
            prefix=add_prefix("kv_b_proj", prefix),
            tp_rank=attn_tp_rank,
            tp_size=attn_tp_size,
        )
        # O projection.
        self.o_proj = RowParallelLinear(
            self.num_heads * self.v_head_dim,
            self.hidden_size,
            bias=False,
            quant_config=quant_config,
            reduce_results=reduce_results,
            prefix=add_prefix("o_proj", prefix),
            tp_rank=attn_tp_rank,
            tp_size=attn_tp_size,
        )
        self.kv_a_layernorm = RMSNorm(self.kv_lora_rank, eps=config.rms_norm_eps)

        if rope_scaling:
            rope_scaling["rope_type"] = "deepseek_yarn"

        self.rotary_emb = get_rope_wrapper(
            qk_rope_head_dim,
            rotary_dim=qk_rope_head_dim,
            max_position=max_position_embeddings,
            base=rope_theta,
            rope_scaling=rope_scaling,
            is_neox_style=False,
            device=global_server_args_dict["device"],
        )

        if rope_scaling:
            mscale_all_dim = rope_scaling.get("mscale_all_dim", False)
            scaling_factor = rope_scaling["factor"]
            mscale = yarn_get_mscale(scaling_factor, float(mscale_all_dim))
            self.scaling = self.scaling * mscale * mscale
        else:
            self.rotary_emb.forward = self.rotary_emb.forward_native

        self.attn_mqa = RadixAttention(
            self.num_local_heads,
            self.kv_lora_rank + self.qk_rope_head_dim,
            self.scaling,
            num_kv_heads=1,
            layer_id=layer_id,
            v_head_dim=self.kv_lora_rank,
            quant_config=quant_config,
            prefix=add_prefix("attn_mqa", prefix),
        )

        self.attn_mha = RadixAttention(
            self.num_local_heads,
            self.qk_nope_head_dim + self.qk_rope_head_dim,
            self.scaling,
            num_kv_heads=self.num_local_heads,
            layer_id=layer_id,
            v_head_dim=self.v_head_dim,
            quant_config=quant_config,
            prefix=add_prefix("attn_mha", prefix),
        )

        self.alt_stream = alt_stream
        self.attn_mha.kv_b_proj = None

        self.w_kc = None
        self.w_vc = None
        self.w_scale = 1.0

        self.w_scale_k = None
        self.w_scale_v = None
        self.use_deep_gemm_bmm = False

        self.flashinfer_mla_disable_ragged = global_server_args_dict[
            "flashinfer_mla_disable_ragged"
        ]
        self.disable_chunked_prefix_cache = global_server_args_dict[
            "disable_chunked_prefix_cache"
        ]

        self.current_attention_backend = (
            None  # Attention backend used by current forward batch
        )
        self.rocm_fused_decode_mla = get_bool_env_var(
            "SGLANG_ROCM_FUSED_DECODE_MLA", "false"
        )

        # TODO: Design a finer way to determine the threshold
        self.chunked_prefix_cache_threshold = get_int_env_var(
            "SGL_CHUNKED_PREFIX_CACHE_THRESHOLD", 8192
        )

        # If we have self.fused_qkv_a_proj_with_mqa and we're running on CPU, we will choose the torch.ops.sgl_kernel.qkv_proj_with_rope_fused_weight kernel
        # which requires self.w_kc and self.w_vc to be packed.
        # If not, we will use torch.bmm and weight shouldn't be packed in this case
        has_fused_proj = hasattr(self, "fused_qkv_a_proj_with_mqa")
        if has_fused_proj and _is_cpu and _is_cpu_amx_available:
            self.quant_method = PackWeightMethod(
                weight_names=["w_kc", "w_vc"], transpose_dims=[[1, 2], [1, 2]]
            )

        is_packed_weight = (
            has_fused_proj
            and hasattr(self.fused_qkv_a_proj_with_mqa.quant_method, "quant_config")
            and self.fused_qkv_a_proj_with_mqa.quant_method.quant_config.get_name()
            in {"awq", "awq_marlin", "moe_wna16"}
        )
        self.use_min_latency_fused_a_gemm = (
            has_fused_proj
            and not is_packed_weight
            and self.fused_qkv_a_proj_with_mqa.weight.dtype == torch.bfloat16
            and self.fused_qkv_a_proj_with_mqa.weight.shape[0] == 2112
            and self.fused_qkv_a_proj_with_mqa.weight.shape[1] == 7168
            and _is_cuda
            and _device_sm >= 90
        )

        self.qkv_proj_with_rope_is_int8 = (
            has_fused_proj
            and not is_packed_weight
            and self.fused_qkv_a_proj_with_mqa.weight.dtype == torch.int8
        )
        self.qkv_proj_with_rope_is_fp8 = (
            has_fused_proj
            and not is_packed_weight
            and self.fused_qkv_a_proj_with_mqa.weight.dtype == torch.float8_e4m3fn
        )

        self.weight_block_size = None
        if self.qkv_proj_with_rope_is_fp8 and _is_cpu and _is_cpu_amx_available:
            assert getattr(
                self.fused_qkv_a_proj_with_mqa.quant_method, "block_quant", False
            ) == getattr(self.q_b_proj.quant_method, "block_quant", False)
            use_block_quant = getattr(
                self.fused_qkv_a_proj_with_mqa.quant_method, "block_quant", False
            )

            if use_block_quant:
                assert (
                    self.fused_qkv_a_proj_with_mqa.quant_method.quant_config.weight_block_size
                    == self.q_b_proj.quant_method.quant_config.weight_block_size
                )
                self.weight_block_size = (
                    self.fused_qkv_a_proj_with_mqa.quant_method.quant_config.weight_block_size
                )

    def dispatch_attn_forward_method(
        self, forward_batch: ForwardBatch
    ) -> AttnForwardMethod:
        def _dispatch_mla_subtype():
            if _is_hip:
                if (
                    self.rocm_fused_decode_mla
                    and forward_batch.forward_mode.is_decode()
                ):
                    return AttnForwardMethod.MLA_FUSED_ROPE
                else:
                    return AttnForwardMethod.MLA
            else:
                if hasattr(self, "fused_qkv_a_proj_with_mqa") and use_intel_amx_backend(
                    self
                ):
                    return AttnForwardMethod.MLA_FUSED_ROPE_CPU
                else:
                    return AttnForwardMethod.MLA

        # Determine attention backend used by current forward batch
        if forward_batch.forward_mode.is_decode_or_idle():
            attention_backend = global_server_args_dict["decode_attention_backend"]
        else:
            attention_backend = global_server_args_dict["prefill_attention_backend"]
        self.current_attention_backend = attention_backend

        if attention_backend == "ascend":
            return AttnForwardMethod.MLA
        elif attention_backend == "flashinfer":
            # Flashinfer MLA: Do not absorb when enabling ragged prefill
            if (
                not self.flashinfer_mla_disable_ragged
                and forward_batch.forward_mode.is_extend()
                and not forward_batch.forward_mode.is_target_verify()
                and not forward_batch.forward_mode.is_draft_extend()
                and sum(forward_batch.extend_prefix_lens_cpu) == 0
            ):
                return AttnForwardMethod.MHA
            else:
                return _dispatch_mla_subtype()
        elif attention_backend == "fa3":
            # Flash Attention: Use MHA with chunked KV cache when prefilling on long sequences.
            if forward_batch.extend_prefix_lens_cpu is not None:
                sum_extend_prefix_lens = sum(forward_batch.extend_prefix_lens_cpu)
            if (
                forward_batch.forward_mode.is_extend()
                and not self.disable_chunked_prefix_cache
                and not forward_batch.forward_mode.is_target_verify()
                and not forward_batch.forward_mode.is_draft_extend()
                and (
                    sum_extend_prefix_lens >= self.chunked_prefix_cache_threshold
                    or sum_extend_prefix_lens == 0
                )
            ):
                return AttnForwardMethod.MHA_CHUNKED_KV
            else:
                return _dispatch_mla_subtype()
        elif attention_backend == "aiter":
            if (
                forward_batch.forward_mode.is_extend()
                and not forward_batch.forward_mode.is_target_verify()
                and not forward_batch.forward_mode.is_draft_extend()
            ):
                return AttnForwardMethod.MHA
            else:
                return AttnForwardMethod.MLA
        else:
            # Triton: Use normal computation for prefill and use weight absorption for extend/decode
            if (
                forward_batch.forward_mode.is_extend()
                and not forward_batch.forward_mode.is_target_verify()
                and not forward_batch.forward_mode.is_draft_extend()
                and sum(forward_batch.extend_prefix_lens_cpu) == 0
            ):
                return AttnForwardMethod.MHA
            else:
                return _dispatch_mla_subtype()

    def op_prepare(self, state):
        state.attn_intermediate_state = self.forward_prepare(
            positions=state.positions,
            hidden_states=state.pop("hidden_states_after_comm_pre_attn"),
            forward_batch=state.forward_batch,
            zero_allocator=state.zero_allocator,
        )

    def op_core(self, state):
        state.hidden_states_after_attn = self.forward_core(
            state.pop("attn_intermediate_state")
        )

    def forward(
        self,
        positions: torch.Tensor,
        hidden_states: torch.Tensor,
        forward_batch: ForwardBatch,
        zero_allocator: BumpAllocator,
    ):
        s = self.forward_prepare(
            positions=positions,
            hidden_states=hidden_states,
            forward_batch=forward_batch,
            zero_allocator=zero_allocator,
        )
        return self.forward_core(s)

    def forward_prepare(
        self,
        positions: torch.Tensor,
        hidden_states: torch.Tensor,
        forward_batch: ForwardBatch,
        zero_allocator: BumpAllocator,
    ):
        if self.attn_mha.kv_b_proj is None:
            self.attn_mha.kv_b_proj = self.kv_b_proj

        if hidden_states.shape[0] == 0:
            assert (
                not self.o_proj.reduce_results
            ), "short-circuiting allreduce will lead to hangs"
            return hidden_states, None, forward_batch, None

        attn_forward_method = self.dispatch_attn_forward_method(forward_batch)

        if attn_forward_method == AttnForwardMethod.MHA:
            inner_state = self.forward_normal_prepare(
                positions, hidden_states, forward_batch, zero_allocator
            )
        elif attn_forward_method == AttnForwardMethod.MHA_CHUNKED_KV:
            inner_state = self.forward_normal_chunked_kv_prepare(
                positions, hidden_states, forward_batch, zero_allocator
            )
        elif attn_forward_method == AttnForwardMethod.MLA:
            inner_state = self.forward_absorb_prepare(
                positions, hidden_states, forward_batch, zero_allocator
            )
        elif attn_forward_method == AttnForwardMethod.MLA_FUSED_ROPE:
            inner_state = self.forward_absorb_fused_mla_rope_prepare(
                positions, hidden_states, forward_batch, zero_allocator
            )
        elif attn_forward_method == AttnForwardMethod.MLA_FUSED_ROPE_CPU:
            inner_state = self.forward_absorb_fused_mla_rope_cpu_prepare(
                positions, hidden_states, forward_batch, zero_allocator
            )
        else:
            raise NotImplementedError
        return None, attn_forward_method, forward_batch, inner_state

    def forward_core(self, intermediate_state):
        hidden_states, attn_forward_method, forward_batch, inner_state = (
            intermediate_state
        )
        if inner_state is None:
            return hidden_states

        if attn_forward_method == AttnForwardMethod.MHA:
            return self.forward_normal_core(*inner_state)
        elif attn_forward_method == AttnForwardMethod.MHA_CHUNKED_KV:
            return self.forward_normal_chunked_kv_core(*inner_state)
        elif attn_forward_method == AttnForwardMethod.MLA:
            return self.forward_absorb_core(*inner_state)
        elif attn_forward_method == AttnForwardMethod.MLA_FUSED_ROPE:
            return self.forward_absorb_fused_mla_rope_core(*inner_state)
        elif attn_forward_method == AttnForwardMethod.MLA_FUSED_ROPE_CPU:
            return self.forward_absorb_fused_mla_rope_cpu_core(*inner_state)
        else:
            raise NotImplementedError

    def forward_normal_prepare(
        self,
        positions: torch.Tensor,
        hidden_states: torch.Tensor,
        forward_batch: ForwardBatch,
        zero_allocator: BumpAllocator,
    ):
        if self.q_lora_rank is not None:
            q, latent_cache = self.fused_qkv_a_proj_with_mqa(hidden_states)[0].split(
                [self.q_lora_rank, self.kv_lora_rank + self.qk_rope_head_dim], dim=-1
            )
            q = self.q_a_layernorm(q)
            q = self.q_b_proj(q)[0].view(-1, self.num_local_heads, self.qk_head_dim)
        else:
            q = self.q_proj(hidden_states)[0].view(
                -1, self.num_local_heads, self.qk_head_dim
            )
            latent_cache = self.kv_a_proj_with_mqa(hidden_states)[0]

        _, q_pe = q.split([self.qk_nope_head_dim, self.qk_rope_head_dim], dim=-1)
        kv_a, _ = latent_cache.split([self.kv_lora_rank, self.qk_rope_head_dim], dim=-1)
        latent_cache = latent_cache.unsqueeze(1)
        kv_a = self.kv_a_layernorm(kv_a)
        kv = self.kv_b_proj(kv_a)[0]
        kv = kv.view(-1, self.num_local_heads, self.qk_nope_head_dim + self.v_head_dim)
        k_nope = kv[..., : self.qk_nope_head_dim]
        v = kv[..., self.qk_nope_head_dim :]
        k_pe = latent_cache[:, :, self.kv_lora_rank :]
        q_pe, k_pe = self.rotary_emb(positions, q_pe, k_pe)
        q[..., self.qk_nope_head_dim :] = q_pe
        k = torch.empty_like(q)
        k[..., : self.qk_nope_head_dim] = k_nope
        k[..., self.qk_nope_head_dim :] = k_pe

        latent_cache[:, :, : self.kv_lora_rank] = kv_a.unsqueeze(1)
        latent_cache[:, :, self.kv_lora_rank :] = k_pe

        # Save latent cache
        forward_batch.token_to_kv_pool.set_kv_buffer(
            self.attn_mha, forward_batch.out_cache_loc, latent_cache, None
        )

        return q, k, v, forward_batch

    def forward_normal_core(self, q, k, v, forward_batch):
        attn_output = self.attn_mha(q, k, v, forward_batch, save_kv_cache=False)
        attn_output = attn_output.reshape(-1, self.num_local_heads * self.v_head_dim)
        output, _ = self.o_proj(attn_output)
        return output

    def forward_absorb_prepare(
        self,
        positions: torch.Tensor,
        hidden_states: torch.Tensor,
        forward_batch: ForwardBatch,
        zero_allocator: BumpAllocator,
    ):
        from sglang.srt.model_executor.cuda_graph_runner import get_is_capture_mode

        if self.q_lora_rank is not None:
            if hidden_states.shape[0] <= 16 and self.use_min_latency_fused_a_gemm:
                fused_qkv_a_proj_out = dsv3_fused_a_gemm(
                    hidden_states, self.fused_qkv_a_proj_with_mqa.weight.T
                )
            else:
                fused_qkv_a_proj_out = self.fused_qkv_a_proj_with_mqa(hidden_states)[0]
            q, latent_cache = fused_qkv_a_proj_out.split(
                [self.q_lora_rank, self.kv_lora_rank + self.qk_rope_head_dim], dim=-1
            )
            k_nope = latent_cache[..., : self.kv_lora_rank]

            # overlap qk norm
            if self.alt_stream is not None and get_is_capture_mode():
                current_stream = torch.cuda.current_stream()
                self.alt_stream.wait_stream(current_stream)
                q = self.q_a_layernorm(q)
                with torch.cuda.stream(self.alt_stream):
                    k_nope = self.kv_a_layernorm(k_nope)
                current_stream.wait_stream(self.alt_stream)
            else:
                q = self.q_a_layernorm(q)
                k_nope = self.kv_a_layernorm(k_nope)

            k_nope = k_nope.unsqueeze(1)
            q = self.q_b_proj(q)[0].view(-1, self.num_local_heads, self.qk_head_dim)
        else:
            q = self.q_proj(hidden_states)[0].view(
                -1, self.num_local_heads, self.qk_head_dim
            )
            latent_cache = self.kv_a_proj_with_mqa(hidden_states)[0]
            k_nope = latent_cache[..., : self.kv_lora_rank]
            k_nope = self.kv_a_layernorm(k_nope).unsqueeze(1)

        q_nope, q_pe = q.split([self.qk_nope_head_dim, self.qk_rope_head_dim], dim=-1)
        k_pe = latent_cache[..., self.kv_lora_rank :].unsqueeze(1)

        if self.use_deep_gemm_bmm:
            q_nope_val, q_nope_scale, masked_m, expected_m, aligned_m = (
                per_token_group_quant_mla_deep_gemm_masked_fp8(q_nope.transpose(0, 1))
            )
            q_nope_out = q_nope.new_empty(
                (self.num_local_heads, aligned_m, self.kv_lora_rank)
            )
            deep_gemm_wrapper.grouped_gemm_nt_f8f8bf16_masked(
                (q_nope_val, q_nope_scale),
                (self.w_kc, self.w_scale_k),
                q_nope_out,
                masked_m,
                expected_m,
            )
            q_nope_out = q_nope_out[:, :expected_m, :]
        elif _is_hip:
            # TODO(haishaw): add bmm_fp8 to ROCm
            q_nope_out = torch.bmm(
                q_nope.to(torch.bfloat16).transpose(0, 1),
                self.w_kc.to(torch.bfloat16) * self.w_scale,
            )
        elif self.w_kc.dtype == torch.float8_e4m3fn:
            q_nope_val, q_nope_scale = per_tensor_quant_mla_fp8(
                q_nope.transpose(0, 1),
                zero_allocator.allocate(1),
            )
            q_nope_out = bmm_fp8(
                q_nope_val, self.w_kc, q_nope_scale, self.w_scale, torch.bfloat16
            )
        else:
            q_nope_out = torch.bmm(q_nope.transpose(0, 1), self.w_kc)

        q_nope_out = q_nope_out.transpose(0, 1)
        q_pe, k_pe = self.rotary_emb(positions, q_pe, k_pe)

        return q_pe, k_pe, q_nope_out, k_nope, forward_batch, zero_allocator

    def forward_absorb_core(
        self, q_pe, k_pe, q_nope_out, k_nope, forward_batch, zero_allocator
    ):
        if (
            self.current_attention_backend == "fa3"
            or self.current_attention_backend == "flashinfer"
            or self.current_attention_backend == "cutlass_mla"
        ):
            attn_output = self.attn_mqa(
                q_nope_out, k_nope, k_nope, forward_batch, q_rope=q_pe, k_rope=k_pe
            )
        else:
            q = torch.cat([q_nope_out, q_pe], dim=-1)
            k = torch.cat([k_nope, k_pe], dim=-1)
            attn_output = self.attn_mqa(q, k, k_nope, forward_batch)
        attn_output = attn_output.view(-1, self.num_local_heads, self.kv_lora_rank)

        if self.use_deep_gemm_bmm:
            attn_output_val, attn_output_scale, masked_m, expected_m, aligned_m = (
                per_token_group_quant_mla_deep_gemm_masked_fp8(
                    attn_output.transpose(0, 1)
                )
            )
            attn_bmm_output = attn_output.new_empty(
                (self.num_local_heads, aligned_m, self.v_head_dim)
            )
            deep_gemm_wrapper.grouped_gemm_nt_f8f8bf16_masked(
                (attn_output_val, attn_output_scale),
                (self.w_vc, self.w_scale_v),
                attn_bmm_output,
                masked_m,
                expected_m,
            )
            attn_bmm_output = (
                attn_bmm_output[:, :expected_m, :].transpose(0, 1).flatten(1, 2)
            )
        elif _is_hip:
            # TODO(haishaw): add bmm_fp8 to ROCm
            attn_bmm_output = torch.bmm(
                attn_output.to(torch.bfloat16).transpose(0, 1),
                self.w_vc.to(torch.bfloat16) * self.w_scale,
            )
            attn_bmm_output = attn_bmm_output.transpose(0, 1).flatten(1, 2)
        elif self.w_vc.dtype == torch.float8_e4m3fn:
            attn_output_val, attn_output_scale = per_tensor_quant_mla_fp8(
                attn_output.transpose(0, 1),
                zero_allocator.allocate(1),
            )
            attn_bmm_output = bmm_fp8(
                attn_output_val,
                self.w_vc,
                attn_output_scale,
                self.w_scale,
                torch.bfloat16,
            )
            attn_bmm_output = attn_bmm_output.transpose(0, 1).flatten(1, 2)
        else:
            attn_bmm_output = torch.empty(
                (attn_output.shape[0], self.num_local_heads * self.v_head_dim),
                dtype=attn_output.dtype,
                device=attn_output.device,
            )
            torch.bmm(
                attn_output.transpose(0, 1),
                self.w_vc,
                out=attn_bmm_output.view(
                    -1, self.num_local_heads, self.v_head_dim
                ).transpose(0, 1),
            )
        output, _ = self.o_proj(attn_bmm_output)

        return output

    def forward_absorb_fused_mla_rope_prepare(
        self,
        positions: torch.Tensor,
        hidden_states: torch.Tensor,
        forward_batch: ForwardBatch,
        zero_allocator: BumpAllocator,
    ):
        enable_rope_fusion = (
            os.getenv("SGLANG_FUSED_MLA_ENABLE_ROPE_FUSION", "1") == "1"
        )
        q_len = hidden_states.shape[0]
        q_input = hidden_states.new_empty(
            q_len, self.num_local_heads, self.kv_lora_rank + self.qk_rope_head_dim
        )
        if self.q_lora_rank is not None:
            q, latent_cache = self.fused_qkv_a_proj_with_mqa(hidden_states)[0].split(
                [self.q_lora_rank, self.kv_lora_rank + self.qk_rope_head_dim], dim=-1
            )
            q = self.q_a_layernorm(q)
            q = self.q_b_proj(q)[0].view(-1, self.num_local_heads, self.qk_head_dim)
        else:
            q = self.q_proj(hidden_states)[0].view(
                -1, self.num_local_heads, self.qk_head_dim
            )
            latent_cache = self.kv_a_proj_with_mqa(hidden_states)[0]
        q_nope, q_pe = q.split([self.qk_nope_head_dim, self.qk_rope_head_dim], dim=-1)

        if _is_hip:
            # TODO(haishaw): add bmm_fp8 to ROCm
            q_nope_out = torch.bmm(
                q_nope.to(torch.bfloat16).transpose(0, 1),
                self.w_kc.to(torch.bfloat16) * self.w_scale,
            )
        elif self.w_kc.dtype == torch.float8_e4m3fn:
            q_nope_val, q_nope_scale = per_tensor_quant_mla_fp8(
                q_nope.transpose(0, 1),
                zero_allocator.allocate(1),
                dtype=torch.float8_e4m3fn,
            )
            q_nope_out = bmm_fp8(
                q_nope_val, self.w_kc, q_nope_scale, self.w_scale, torch.bfloat16
            )
        else:
            q_nope_out = torch.bmm(q_nope.transpose(0, 1), self.w_kc)
        q_input[..., : self.kv_lora_rank] = q_nope_out.transpose(0, 1)
        v_input = latent_cache[..., : self.kv_lora_rank]
        v_input = self.kv_a_layernorm(v_input.contiguous()).unsqueeze(1)
        k_input = latent_cache.unsqueeze(1)
        k_input[..., : self.kv_lora_rank] = v_input

        if not enable_rope_fusion:
            k_pe = k_input[..., self.kv_lora_rank :]
            q_pe, k_pe = self.rotary_emb(positions, q_pe, k_pe)
            q_input[..., self.kv_lora_rank :] = q_pe
            k_input[..., self.kv_lora_rank :] = k_pe
            k_pe_output = None
        else:
            k_pe_output = torch.empty_like(k_input[..., self.kv_lora_rank :])

        q_input[..., self.kv_lora_rank :] = q_pe

        # attn_output = self.attn_mqa(q_input, k_input, v_input, forward_batch)
        # Use Fused ROPE with use_rope=OFF.
        attn_output = torch.empty(
            (q_len, self.num_local_heads, self.kv_lora_rank),
            dtype=q.dtype,
            device=q.device,
        )
        attn_logits, _, kv_indptr, kv_indices, _, _, _ = (
            forward_batch.attn_backend.forward_metadata
        )
        cos_sin_cache = self.rotary_emb.cos_sin_cache
        num_kv_split = forward_batch.attn_backend.num_kv_splits
        sm_scale = self.attn_mqa.scaling
        if attn_logits is None:
            attn_logits = torch.empty(
                (
                    forward_batch.batch_size,
                    self.num_local_heads,
                    num_kv_split,
                    self.kv_lora_rank + 1,
                ),
                dtype=torch.float32,
                device=q.device,
            )

        # save current latent cache.
        forward_batch.token_to_kv_pool.set_kv_buffer(
            self.attn_mqa, forward_batch.out_cache_loc, k_input, None
        )
        key_cache_buf = forward_batch.token_to_kv_pool.get_key_buffer(
            self.attn_mqa.layer_id
        )
        val_cache_buf = key_cache_buf[..., : self.kv_lora_rank]

        return (
            q_input,
            key_cache_buf,
            val_cache_buf,
            attn_output,
            kv_indptr,
            kv_indices,
            k_pe_output,
            cos_sin_cache,
            positions,
            attn_logits,
            num_kv_split,
            sm_scale,
            enable_rope_fusion,
            k_input,
            forward_batch,
            zero_allocator,
        )

    def forward_absorb_fused_mla_rope_cpu_prepare(
        self,
        positions: torch.Tensor,
        hidden_states: torch.Tensor,
        forward_batch: ForwardBatch,
        zero_allocator: BumpAllocator,
    ):
        assert self.q_lora_rank is not None and use_intel_amx_backend(
            self
        ), "forward_absorb_fused_mla_rope_cpu_prepare requires q_lora_rank is not None and use_intel_amx_backend"

        q_input, k_input, v_input = (
            torch.ops.sgl_kernel.qkv_proj_with_rope_fused_weight(
                hidden_states,
                self.fused_qkv_a_proj_with_mqa.weight,
                self.q_b_proj.weight,
                self.w_kc,
                self.q_a_layernorm.weight,
                self.kv_a_layernorm.weight,
                positions,
                self.rotary_emb.cos_sin_cache,
                self.kv_a_layernorm.variance_epsilon,
                self.qkv_proj_with_rope_is_int8,
                self.qkv_proj_with_rope_is_fp8,
                (
                    self.fused_qkv_a_proj_with_mqa.weight_scale
                    if self.qkv_proj_with_rope_is_int8
                    else (
                        self.fused_qkv_a_proj_with_mqa.weight_scale_inv
                        if self.qkv_proj_with_rope_is_fp8
                        else None
                    )
                ),
                (
                    self.q_b_proj.weight_scale
                    if self.qkv_proj_with_rope_is_int8
                    else (
                        self.q_b_proj.weight_scale_inv
                        if self.qkv_proj_with_rope_is_fp8
                        else None
                    )
                ),
                True,  # is_vnni
                self.weight_block_size,
                self.q_lora_rank,
                self.kv_lora_rank,
                self.qk_rope_head_dim,
            )
        )
        return (q_input, k_input, v_input, forward_batch, zero_allocator)

    def forward_absorb_fused_mla_rope_core(
        self,
        q_input,
        key_cache_buf,
        val_cache_buf,
        attn_output,
        kv_indptr,
        kv_indices,
        k_pe_output,
        cos_sin_cache,
        positions,
        attn_logits,
        num_kv_split,
        sm_scale,
        enable_rope_fusion,
        k_input,
        forward_batch,
        zero_allocator,
    ):
        decode_attention_fwd_grouped_rope(
            q_input,
            key_cache_buf,
            val_cache_buf,
            attn_output,
            kv_indptr,
            kv_indices,
            k_pe_output,
            self.kv_lora_rank,
            self.rotary_emb.rotary_dim,
            cos_sin_cache,
            positions,
            attn_logits,
            num_kv_split,
            sm_scale,
            logit_cap=self.attn_mqa.logit_cap,
            use_rope=enable_rope_fusion,
            is_neox_style=self.rotary_emb.is_neox_style,
        )

        if enable_rope_fusion:
            k_input[..., self.kv_lora_rank :] = k_pe_output
            forward_batch.token_to_kv_pool.set_kv_buffer(
                self.attn_mqa, forward_batch.out_cache_loc, k_input, None
            )

        attn_output = attn_output.view(-1, self.num_local_heads, self.kv_lora_rank)

        if _is_hip:
            # TODO(haishaw): add bmm_fp8 to ROCm
            attn_bmm_output = torch.bmm(
                attn_output.to(torch.bfloat16).transpose(0, 1),
                self.w_vc.to(torch.bfloat16) * self.w_scale,
            )
        elif self.w_vc.dtype == torch.float8_e4m3fn:
            attn_output_val, attn_output_scale = per_tensor_quant_mla_fp8(
                attn_output.transpose(0, 1),
                zero_allocator.allocate(1),
                dtype=torch.float8_e4m3fn,
            )
            attn_bmm_output = bmm_fp8(
                attn_output_val,
                self.w_vc,
                attn_output_scale,
                self.w_scale,
                torch.bfloat16,
            )
        else:
            attn_bmm_output = torch.bmm(attn_output.transpose(0, 1), self.w_vc)
        attn_output = attn_bmm_output.transpose(0, 1).flatten(1, 2)
        output, _ = self.o_proj(attn_output)

        return output

    def forward_absorb_fused_mla_rope_cpu_core(
        self, q_input, k_input, v_input, forward_batch, zero_allocator
    ):
        assert self.q_lora_rank is not None and use_intel_amx_backend(
            self
        ), "forward_absorb_fused_mla_rope_cpu_core requires q_lora_rank is not None and use_intel_amx_backend"

        attn_output = self.attn_mqa(q_input, k_input, v_input, forward_batch)
        attn_output = attn_output.view(-1, self.num_local_heads, self.kv_lora_rank)

        # [Note] Align shapes of bmm inputs.
        # Shapes of inputs:
        #   q_nope: [M, B, K]
        #   original self.w_kc: [B, K, N]
        #   current self.w_kc (which has been converted in PackWeightMethod): [B, N, K]

        # Shapes of inputs to sgl_kernel.cpu.bmm:
        #   out: [B, M, N]
        #   mat1: [B, M, K]
        #   mat2: [B, N, K]
        B = self.w_vc.size(0)
        N = self.w_vc.size(1)
        M = attn_output.size(0)
        output = torch.empty([M, int(B * N)], dtype=attn_output.dtype)
        attn_bmm_output = output.view([M, B, N]).transpose_(0, 1)
        torch.ops.sgl_kernel.bmm_cpu(
            attn_bmm_output,
            attn_output.transpose(0, 1),
            self.w_vc,
            True,  # is_vnni
            None,  # scale
        )
        attn_output = output
        output, _ = self.o_proj(attn_output)

        return output

    def _chunked_prefix_attn_mha(
        self,
        q: torch.Tensor,
        accum_output: torch.Tensor,
        accum_lse: torch.Tensor,
        forward_batch: ForwardBatch,
    ) -> torch.Tensor:

        assert forward_batch.num_prefix_chunks is not None
        for i in range(forward_batch.num_prefix_chunks):
            forward_batch.set_prefix_chunk_idx(i)

            # Fetch latent cache from memory pool with precomputed chunked kv indices
            latent_cache_buf = forward_batch.token_to_kv_pool.get_key_buffer(
                self.attn_mha.layer_id
            )
            latent_cache = latent_cache_buf[
                forward_batch.prefix_chunk_kv_indices[i]
            ].contiguous()

            kv_a_normed, k_pe = latent_cache.split(
                [self.kv_lora_rank, self.qk_rope_head_dim], dim=-1
            )
            kv_a_normed = kv_a_normed.squeeze(1).contiguous()
            kv = self.kv_b_proj(kv_a_normed)[0]
            kv = kv.view(
                -1, self.num_local_heads, self.qk_nope_head_dim + self.v_head_dim
            )
            v = kv[..., self.qk_nope_head_dim :]
            k_nope = kv[..., : self.qk_nope_head_dim]

            k = torch.empty(
                (
                    k_nope.shape[0],
                    self.num_local_heads,
                    self.qk_nope_head_dim + self.qk_rope_head_dim,
                ),
                dtype=v.dtype,
                device=v.device,
            )
            k[..., : self.qk_nope_head_dim] = k_nope
            k[..., self.qk_nope_head_dim :] = k_pe

            output, lse = self.attn_mha(q, k, v, forward_batch, save_kv_cache=False)
            lse = torch.transpose(lse, 0, 1).contiguous()
            tmp_output = torch.empty_like(accum_output)
            tmp_lse = torch.empty_like(accum_lse)
            merge_state_v2(output, lse, accum_output, accum_lse, tmp_output, tmp_lse)
            accum_output, accum_lse = tmp_output, tmp_lse

        return accum_output

    def forward_normal_chunked_kv_prepare(
        self,
        positions: torch.Tensor,
        hidden_states: torch.Tensor,
        forward_batch: ForwardBatch,
        zero_allocator: BumpAllocator,
    ):
        # In normal mha, the k and v tensors will become overly large when the prefix length is long.
        # To avoid this, we split the kv cache into chunks and process them one after another.
        # Since mha is compute friendly, the for loop induced here will not introduce significant overhead.
        # The top comments in https://github.com/vllm-project/vllm/blob/main/vllm/v1/attention/backends/mla/common.py
        # will be helpful for understanding the purpose of this function.

        # First do normal mha forward to get output for extended part
        if self.q_lora_rank is not None:
            q, latent_cache = self.fused_qkv_a_proj_with_mqa(hidden_states)[0].split(
                [self.q_lora_rank, self.kv_lora_rank + self.qk_rope_head_dim], dim=-1
            )
            q = self.q_a_layernorm(q)
            q = self.q_b_proj(q)[0].view(-1, self.num_local_heads, self.qk_head_dim)
        else:
            q = self.q_proj(hidden_states)[0].view(
                -1, self.num_local_heads, self.qk_head_dim
            )
            latent_cache = self.kv_a_proj_with_mqa(hidden_states)[0]
        _, q_pe = q.split([self.qk_nope_head_dim, self.qk_rope_head_dim], dim=-1)
        kv_a, _ = latent_cache.split([self.kv_lora_rank, self.qk_rope_head_dim], dim=-1)
        latent_cache = latent_cache.unsqueeze(1)
        kv_a = self.kv_a_layernorm(kv_a)
        kv = self.kv_b_proj(kv_a)[0]
        kv = kv.view(-1, self.num_local_heads, self.qk_nope_head_dim + self.v_head_dim)
        k_nope = kv[..., : self.qk_nope_head_dim]
        v = kv[..., self.qk_nope_head_dim :]
        k_pe = latent_cache[:, :, self.kv_lora_rank :]

        q_pe, k_pe = self.rotary_emb(positions, q_pe, k_pe)
        q[..., self.qk_nope_head_dim :] = q_pe
        k = torch.empty_like(q)
        k[..., : self.qk_nope_head_dim] = k_nope
        k[..., self.qk_nope_head_dim :] = k_pe

        latent_cache[:, :, : self.kv_lora_rank] = kv_a.unsqueeze(1)
        latent_cache[:, :, self.kv_lora_rank :] = k_pe

        # Save latent cache
        forward_batch.token_to_kv_pool.set_kv_buffer(
            self.attn_mha, forward_batch.out_cache_loc, latent_cache, None
        )

        return q, k, v, forward_batch

    def forward_normal_chunked_kv_core(self, q, k, v, forward_batch):
        # Do mha for extended part without prefix
        forward_batch.set_attn_attend_prefix_cache(False)
        attn_output, lse = self.attn_mha(q, k, v, forward_batch, save_kv_cache=False)
        lse = torch.transpose(lse, 0, 1).contiguous()

        # Do mha attention with chunked prefix cache if there are any sequence with prefix
        if any(forward_batch.extend_prefix_lens_cpu):
            # Only initialize the info once
            if forward_batch.num_prefix_chunks is None:
                forward_batch.prepare_chunked_prefix_cache_info(q.device)

            forward_batch.set_attn_attend_prefix_cache(True)
            attn_output = self._chunked_prefix_attn_mha(
                q=q,
                accum_output=attn_output,
                accum_lse=lse,
                forward_batch=forward_batch,
            )

        attn_output = attn_output.reshape(-1, self.num_local_heads * self.v_head_dim)
        output, _ = self.o_proj(attn_output)
        return output


class DeepseekV2DecoderLayer(nn.Module):

    def __init__(
        self,
        config: PretrainedConfig,
        layer_id: int,
        quant_config: Optional[QuantizationConfig] = None,
        is_nextn: bool = False,
        prefix: str = "",
        alt_stream: Optional[torch.cuda.Stream] = None,
    ) -> None:
        super().__init__()
        self.hidden_size = config.hidden_size
        self.config = config
        rope_theta = getattr(config, "rope_theta", 10000)
        rope_scaling = getattr(config, "rope_scaling", None)
        max_position_embeddings = getattr(config, "max_position_embeddings", 8192)
        self.enable_dp_attention = global_server_args_dict["enable_dp_attention"]
        self.speculative_algorithm = global_server_args_dict["speculative_algorithm"]
        self.layer_id = layer_id
        self.is_nextn = is_nextn
        self.self_attn = DeepseekV2AttentionMLA(
            config=config,
            hidden_size=self.hidden_size,
            num_heads=config.num_attention_heads,
            qk_nope_head_dim=config.qk_nope_head_dim,
            qk_rope_head_dim=config.qk_rope_head_dim,
            v_head_dim=config.v_head_dim,
            q_lora_rank=(
                config.q_lora_rank if hasattr(config, "q_lora_rank") else None
            ),
            kv_lora_rank=config.kv_lora_rank,
            rope_theta=rope_theta,
            rope_scaling=rope_scaling,
            max_position_embeddings=max_position_embeddings,
            quant_config=quant_config,
            layer_id=layer_id,
            reduce_results=False,
            prefix=add_prefix("self_attn", prefix),
            alt_stream=alt_stream,
        )

        self.is_layer_sparse = self._is_layer_sparse(layer_id, is_nextn=is_nextn)
        is_previous_layer_sparse = self._is_layer_sparse(layer_id - 1, is_nextn=False)

        self.layer_scatter_modes = LayerScatterModes.init_new(
            layer_id=layer_id,
            num_layers=1 if is_nextn else config.num_hidden_layers,
            is_layer_sparse=self.is_layer_sparse,
            is_previous_layer_sparse=is_previous_layer_sparse,
        )

        if self.is_layer_sparse:
            self.mlp = DeepseekV2MoE(
                config=config,
                quant_config=quant_config,
                prefix=add_prefix("mlp", prefix),
                layer_id=self.layer_id,
                alt_stream=alt_stream,
                is_nextn=is_nextn,
            )
        else:
            if enable_moe_dense_fully_dp():
                mlp_tp_rank, mlp_tp_size = 0, 1
            else:
                mlp_tp_rank, mlp_tp_size = None, None
            self.mlp = DeepseekV2MLP(
                hidden_size=config.hidden_size,
                intermediate_size=config.intermediate_size,
                hidden_act=config.hidden_act,
                quant_config=quant_config,
                prefix=add_prefix("mlp", prefix),
                tp_rank=mlp_tp_rank,
                tp_size=mlp_tp_size,
            )

        self.input_layernorm = RMSNorm(config.hidden_size, eps=config.rms_norm_eps)
        self.post_attention_layernorm = RMSNorm(
            config.hidden_size, eps=config.rms_norm_eps
        )

        self.layer_communicator = LayerCommunicator(
            layer_scatter_modes=self.layer_scatter_modes,
            input_layernorm=self.input_layernorm,
            post_attention_layernorm=self.post_attention_layernorm,
        )

    def _is_layer_sparse(self, layer_id: int, is_nextn: bool) -> bool:
        return is_nextn or (
            self.config.n_routed_experts is not None
            and layer_id >= self.config.first_k_dense_replace
            and layer_id % self.config.moe_layer_freq == 0
        )

    def _should_fuse_mlp_allreduce_with_next_layer(self, forward_batch) -> bool:
        """Check if MLP allreduce can be fused with next layer's add_rmsnorm"""

        if (
            self.layer_id == self.config.num_hidden_layers - 1
            or get_tensor_model_parallel_world_size() <= 1
        ):
            return False

        if not global_server_args_dict.get("enable_flashinfer_allreduce_fusion", False):
            return False

        if not _is_sm100_supported or not _is_flashinfer_available:
            return False

        if hasattr(forward_batch, "input_ids") and (
            forward_batch.input_ids.shape[0] == 0
            or forward_batch.input_ids.shape[0] > 128
        ):
            return False

        return True

    def forward(
        self,
        positions: torch.Tensor,
        hidden_states: torch.Tensor,
        forward_batch: ForwardBatch,
        residual: Optional[torch.Tensor],
        zero_allocator: BumpAllocator,
    ) -> torch.Tensor:

        hidden_states, residual = self.layer_communicator.prepare_attn(
            hidden_states, residual, forward_batch
        )

        hidden_states = self.self_attn(
            positions=positions,
            hidden_states=hidden_states,
            forward_batch=forward_batch,
            zero_allocator=zero_allocator,
        )

        hidden_states, residual = self.layer_communicator.prepare_mlp(
            hidden_states, residual, forward_batch
        )

        can_fuse_mlp_allreduce = (
            self._should_fuse_mlp_allreduce_with_next_layer(forward_batch)
            and not (self.enable_dp_attention and self.speculative_algorithm.is_eagle())
            and not self.is_nextn
        )

        hidden_states = self.mlp(hidden_states, forward_batch, can_fuse_mlp_allreduce)

        if can_fuse_mlp_allreduce:
            hidden_states._sglang_needs_allreduce_fusion = True

        if not can_fuse_mlp_allreduce:
            hidden_states, residual = self.layer_communicator.postprocess_layer(
                hidden_states, residual, forward_batch
            )

        return hidden_states, residual

    def op_comm_prepare_attn(
        self,
        state,
        positions: torch.Tensor,
        hidden_states: torch.Tensor,
        forward_batch: ForwardBatch,
        residual: Optional[torch.Tensor],
        zero_allocator: BumpAllocator,
        tbo_subbatch_index: Optional[int] = None,
    ):
        state.hidden_states_after_comm_pre_attn, state.residual_after_input_ln = (
            self.layer_communicator.prepare_attn(hidden_states, residual, forward_batch)
        )
        state.update(
            dict(
                forward_batch=forward_batch,
                positions=positions,
                zero_allocator=zero_allocator,
                tbo_subbatch_index=tbo_subbatch_index,
            )
        )

    def op_comm_prepare_mlp(self, state):
        state.hidden_states_mlp_input, state.residual_after_comm_pre_mlp = (
            self.layer_communicator.prepare_mlp(
                state.pop("hidden_states_after_attn"),
                state.pop("residual_after_input_ln"),
                state.forward_batch,
            )
        )

    def op_mlp(self, state):
        hidden_states = state.pop("hidden_states_mlp_input")
        if not (
            enable_moe_dense_fully_dp()
            and (not self.is_layer_sparse)
            and hidden_states.shape[0] == 0
        ):
            state.hidden_states_mlp_output = self.mlp(
                hidden_states, state.forward_batch
            )
        else:
            state.hidden_states_mlp_output = hidden_states

    def op_comm_postprocess_layer(self, state):
        hidden_states, residual = self.layer_communicator.postprocess_layer(
            state.pop("hidden_states_mlp_output"),
            state.pop("residual_after_comm_pre_mlp"),
            state.forward_batch,
        )

        output = dict(
            positions=state.positions,
            hidden_states=hidden_states,
            residual=residual,
            forward_batch=state.forward_batch,
            zero_allocator=state.zero_allocator,
            tbo_subbatch_index=state.tbo_subbatch_index,
        )

        state.clear(
            expect_keys={
                "positions",
                "forward_batch",
                "zero_allocator",
                "tbo_subbatch_index",
            }
        )
        return output


class DeepseekV2Model(nn.Module):
    fall_back_to_pt_during_load = False

    def __init__(
        self,
        config: PretrainedConfig,
        quant_config: Optional[QuantizationConfig] = None,
        prefix: str = "",
    ) -> None:
        super().__init__()
        self.padding_id = config.pad_token_id
        self.vocab_size = config.vocab_size
        self.first_k_dense_replace = config.first_k_dense_replace

        self.embed_tokens = VocabParallelEmbedding(
            config.vocab_size,
            config.hidden_size,
            enable_tp=not global_server_args_dict["enable_dp_attention"],
        )
        self.alt_stream = torch.cuda.Stream() if _is_cuda else None
        self.layers = nn.ModuleList(
            [
                DeepseekV2DecoderLayer(
                    config,
                    layer_id,
                    quant_config=quant_config,
                    prefix=add_prefix(f"layers.{layer_id}", prefix),
                    alt_stream=self.alt_stream,
                )
                for layer_id in range(config.num_hidden_layers)
            ]
        )
        self.norm = RMSNorm(config.hidden_size, eps=config.rms_norm_eps)

    def get_input_embeddings(self) -> torch.Tensor:
        return self.embed_tokens

    def forward(
        self,
        input_ids: torch.Tensor,
        positions: torch.Tensor,
        forward_batch: ForwardBatch,
        input_embeds: torch.Tensor = None,
    ) -> torch.Tensor:
        total_num_layers = len(self.layers)
        device = input_embeds.device if input_embeds is not None else input_ids.device
        zero_allocator = BumpAllocator(
            buffer_size=total_num_layers * 2 * (2 if forward_batch.can_run_tbo else 1),
            dtype=torch.float32,
            device=device,
        )

        if input_embeds is None:
            hidden_states = self.embed_tokens(input_ids)
        else:
            hidden_states = input_embeds

        residual = None

        normal_num_layers = (
            self.first_k_dense_replace
            if forward_batch.can_run_tbo
            else total_num_layers
        )
        for i in range(normal_num_layers):
            with get_global_expert_distribution_recorder().with_current_layer(i):
                layer = self.layers[i]
                hidden_states, residual = layer(
                    positions, hidden_states, forward_batch, residual, zero_allocator
                )

        if normal_num_layers != total_num_layers:
            hidden_states, residual = model_forward_maybe_tbo(
                layers=self.layers[normal_num_layers:],
                enable_tbo=True,
                positions=positions,
                forward_batch=forward_batch,
                hidden_states=hidden_states,
                residual=residual,
                input_data_scatter_mode=self.layers[
                    normal_num_layers - 1
                ].layer_scatter_modes.layer_output_mode,
                zero_allocator=zero_allocator,
            )

        if not forward_batch.forward_mode.is_idle():
            if residual is None:
                hidden_states = self.norm(hidden_states)
            else:
                hidden_states, _ = self.norm(hidden_states, residual)
        return hidden_states


class DeepseekV2ForCausalLM(nn.Module):

    def __init__(
        self,
        config: PretrainedConfig,
        quant_config: Optional[QuantizationConfig] = None,
        prefix: str = "",
    ) -> None:
        super().__init__()
        self.config = config
        self.tp_size = get_tensor_model_parallel_world_size()
        self.quant_config = quant_config
        self.determine_num_fused_shared_experts()
        self.model = DeepseekV2Model(
            config, quant_config, prefix=add_prefix("model", prefix)
        )
        self.lm_head = ParallelLMHead(
            config.vocab_size,
            config.hidden_size,
            quant_config=quant_config,
            prefix=add_prefix("lm_head", prefix),
            use_attn_tp_group=global_server_args_dict["enable_dp_lm_head"],
        )
        self.logits_processor = LogitsProcessor(config)

        self._routed_experts_weights_of_layer = LazyValue(
            lambda: {
                layer_id: layer.mlp.get_moe_weights()
                for layer_id, layer in enumerate(self.model.layers)
                if isinstance(layer.mlp, DeepseekV2MoE)
            }
        )

    @property
    def routed_experts_weights_of_layer(self):
        return self._routed_experts_weights_of_layer.value

    def determine_num_fused_shared_experts(
        self, architecture: str = "DeepseekV3ForCausalLM"
    ):
        self.num_fused_shared_experts = 0
        if global_server_args_dict["disable_shared_experts_fusion"]:
            return

        # Only Deepseek V3/R1 can use shared experts fusion optimization now.
        disable_reason = None
        if (
            not _is_cuda
            or torch.cuda.get_device_capability("cuda") < (8, 0)
            or self.config.architectures[0] != architecture
            or self.config.n_routed_experts != 256
            or self.config.n_shared_experts != 1
        ):
            disable_reason = "Only Deepseek V3/R1 on NV-platform with capability >= 80 can use shared experts fusion optimization."
        elif (
            global_server_args_dict["enable_deepep_moe"]
            or global_server_args_dict["enable_ep_moe"]
        ):
            disable_reason = "Deepseek V3/R1 can not use shared experts fusion optimization when in deepep_moe or ep_moe mode."

        if disable_reason is not None:
            global_server_args_dict["disable_shared_experts_fusion"] = True
            self.num_fused_shared_experts = 0
            log_info_on_rank0(
                logger,
                f"{disable_reason} Shared experts fusion optimization is disabled.",
            )
            return

        self.num_fused_shared_experts = self.config.n_shared_experts

    def get_input_embeddings(self) -> nn.Embedding:
        return self.model.embed_tokens

    @torch.no_grad()
    def forward(
        self,
        input_ids: torch.Tensor,
        positions: torch.Tensor,
        forward_batch: ForwardBatch,
        input_embeds: torch.Tensor = None,
    ) -> torch.Tensor:
        hidden_states = self.model(input_ids, positions, forward_batch, input_embeds)

        return self.logits_processor(
            input_ids, hidden_states, self.lm_head, forward_batch
        )

    def post_load_weights(self, is_nextn=False, weight_names=None):

        # Perform post-processing after loading weights
        if is_nextn:
            layer_ids = [self.config.num_hidden_layers]
        else:
            if weight_names is None:
                layer_ids = range(self.config.num_hidden_layers)
            else:
                layer_ids = set()
                for name in weight_names:
                    if "kv_b_proj" in name:
                        layer_id = int(name.split(".")[2])
                        if layer_id < self.config.num_hidden_layers:
                            layer_ids.add(layer_id)

        for layer_id in layer_ids:
            self_attn = (
                self.model.layers[layer_id].self_attn
                if not is_nextn
                else self.model.decoder.self_attn
            )
            if hasattr(self_attn.kv_b_proj, "qweight"):
                # AWQ compatible
                if _is_cuda or _is_hip:
                    w = awq_dequantize(
                        self_attn.kv_b_proj.qweight,
                        self_attn.kv_b_proj.scales,
                        self_attn.kv_b_proj.qzeros,
                    ).T
                else:
                    w = awq_dequantize(
                        self_attn.kv_b_proj.qweight,
                        self_attn.kv_b_proj.scales,
                        self_attn.kv_b_proj.qzeros,
                        0,
                        0,
                        0,
                    ).T
            else:
                w = self_attn.kv_b_proj.weight
            # NOTE(HandH1998): Since `bmm_fp8` only supports per-tensor scale, we have to requantize `self_attn.kv_b_proj`.
            # This may affect the accuracy of fp8 model.
            # Fix deepseek v3 blockwise bmm by using deep_gemm
            use_deep_gemm_bmm = False

            if w.dtype in (
                torch.float8_e4m3fn,
                torch.float8_e4m3fnuz,
            ):
                if (
                    hasattr(self.quant_config, "weight_block_size")
                    and self.quant_config.weight_block_size is not None
                ):
                    weight_block_size = self.quant_config.weight_block_size
                    assert hasattr(self_attn.kv_b_proj, "weight_scale_inv")
                    if _is_fp8_fnuz:
                        weight, weight_scale, _ = normalize_e4m3fn_to_e4m3fnuz(
                            weight=w,
                            weight_scale=self_attn.kv_b_proj.weight_scale_inv,
                            input_scale=None,
                        )
                    else:
                        weight = w
                        weight_scale = self_attn.kv_b_proj.weight_scale_inv

                    if (
                        _is_cuda
                        and weight_block_size[0] == 128
                        and weight_block_size[1] == 128
                    ):
                        if (
                            deep_gemm_wrapper.ENABLE_JIT_DEEPGEMM
                            and not deep_gemm_wrapper.DEEPGEMM_BLACKWELL
                            and get_bool_env_var("SGL_USE_DEEPGEMM_BMM", "false")
                        ):
                            block_scale = weight_scale
                            use_deep_gemm_bmm = True
                        else:
                            w = block_quant_dequant(
                                weight,
                                weight_scale,
                                weight_block_size,
                                torch.bfloat16,
                            )
                    else:
                        w, scale = block_quant_to_tensor_quant(
                            weight, weight_scale, weight_block_size
                        )
                        self_attn.w_scale = scale
                else:
                    if _is_fp8_fnuz:
                        weight, weight_scale, _ = normalize_e4m3fn_to_e4m3fnuz(
                            weight=w,
                            weight_scale=self_attn.kv_b_proj.weight_scale,
                            input_scale=None,
                        )
                    else:
                        weight = w
                        weight_scale = self_attn.kv_b_proj.weight_scale

                    w, scale = channel_quant_to_tensor_quant(weight, weight_scale)
                    self_attn.w_scale = scale

            if w.dtype == torch.int8:
                if hasattr(self.quant_config, "weight_block_size"):
                    # block-wise int8 need it
                    weight_block_size = self.quant_config.weight_block_size
                    if weight_block_size is not None:
                        assert hasattr(self_attn.kv_b_proj, "weight_scale_inv")
                        weight = w
                        weight_scale = self_attn.kv_b_proj.weight_scale_inv
                        w = int8_block_dequant(
                            weight, weight_scale, weight_block_size
                        ).to(torch.bfloat16)
                else:
                    # channel-wise int8 need it
                    w = w.to(torch.bfloat16) * self_attn.kv_b_proj.weight_scale.to(
                        torch.bfloat16
                    )

            w_kc, w_vc = w.unflatten(
                0, (-1, self_attn.qk_nope_head_dim + self_attn.v_head_dim)
            ).split([self_attn.qk_nope_head_dim, self_attn.v_head_dim], dim=1)
            if not use_deep_gemm_bmm:
                self_attn.w_kc = bind_or_assign(
                    self_attn.w_kc, w_kc.transpose(1, 2).contiguous().transpose(1, 2)
                )
                self_attn.w_vc = bind_or_assign(
                    self_attn.w_vc, w_vc.contiguous().transpose(1, 2)
                )
                if (
                    hasattr(self_attn.kv_b_proj, "weight_scale")
                    and self_attn.w_scale is None
                ):
                    self_attn.w_scale = bind_or_assign(
                        self_attn.w_scale, self_attn.kv_b_proj.weight_scale
                    )
                    if _is_hip:
                        self_attn.w_scale *= 2.0
                # TODO: remove this after adding FP8 support in bmm cpu kernel
                if _is_cpu and _is_cpu_amx_available and w.dtype == torch.float8_e4m3fn:
                    self_attn.w_kc = (
                        self_attn.w_kc.to(torch.bfloat16) * self_attn.w_scale
                    )
                    self_attn.w_vc = (
                        self_attn.w_vc.to(torch.bfloat16) * self_attn.w_scale
                    )
            else:
                num_tiles_k = self_attn.qk_nope_head_dim // weight_block_size[1]
                num_tiles_n = self_attn.v_head_dim // weight_block_size[0]
                ws_kc, ws_vc = block_scale.unflatten(
                    0, (-1, (num_tiles_k + num_tiles_n))
                ).split([num_tiles_k, num_tiles_n], dim=1)
                self_attn.w_scale_k = bind_or_assign(
                    self_attn.w_scale_k, ws_kc.transpose(1, 2).contiguous()
                )
                self_attn.w_scale_v = bind_or_assign(
                    self_attn.w_scale_v, ws_vc.contiguous()
                )
                self_attn.w_kc = bind_or_assign(
                    self_attn.w_kc, w_kc.transpose(1, 2).contiguous()
                )
                self_attn.w_vc = bind_or_assign(self_attn.w_vc, w_vc.contiguous())
                self_attn.use_deep_gemm_bmm = True

        if (
            deep_gemm_wrapper.ENABLE_JIT_DEEPGEMM
            and deep_gemm_wrapper.DEEPGEMM_SCALE_UE8M0
            and hasattr(self.quant_config, "weight_block_size")
            and self.quant_config.weight_block_size is not None
        ):
            self._weight_requant_ue8m0(is_nextn)

    def _weight_requant_ue8m0(self, is_nextn=False):
        weight_block_size = self.quant_config.weight_block_size

        moe_layers = list(
            range(
                self.config.first_k_dense_replace,
                self.config.num_hidden_layers,
                self.config.moe_layer_freq,
            )
        )

        num_hidden_layers = 1 if is_nextn else self.config.num_hidden_layers
        for layer_id in range(num_hidden_layers):
            if is_nextn:
                layer = self.model.decoder
            else:
                layer = self.model.layers[layer_id]

            for module in [
                layer.self_attn.fused_qkv_a_proj_with_mqa,
                layer.self_attn.q_b_proj,
                layer.self_attn.kv_b_proj,
                layer.self_attn.o_proj,
            ]:
                requant_weight_ue8m0_inplace(
                    module.weight, module.weight_scale_inv, weight_block_size
                )

            if layer_id in moe_layers or is_nextn:
                shared_experts = getattr(layer.mlp, "shared_experts", None)
                if shared_experts is not None:
                    for module in [
                        shared_experts.gate_up_proj,
                        shared_experts.down_proj,
                    ]:
                        requant_weight_ue8m0_inplace(
                            module.weight, module.weight_scale_inv, weight_block_size
                        )

                experts = layer.mlp.experts
                if isinstance(experts, DeepEPMoE):
                    for w in [
                        experts.w13_weight_fp8,
                        experts.w2_weight_fp8,
                    ]:
                        requant_weight_ue8m0_inplace(w[0], w[1], weight_block_size)
            else:
                mlp = layer.mlp
                assert isinstance(mlp, DeepseekV2MLP)
                for module in [
                    mlp.gate_up_proj,
                    mlp.down_proj,
                ]:
                    requant_weight_ue8m0_inplace(
                        module.weight, module.weight_scale_inv, weight_block_size
                    )

    def load_weights(self, weights: Iterable[Tuple[str, torch.Tensor]], is_nextn=False):

        if is_nextn:
            if hasattr(self.config, "num_nextn_predict_layers"):
                num_nextn_layers = self.config.num_nextn_predict_layers
                assert num_nextn_layers == 1, "Only 1 nextn layer is supported"
                # compatible with old design
                nextn_layer_id = (
                    0
                    if self.config.num_hidden_layers == 1
                    else self.config.num_hidden_layers
                )
            else:
                raise ValueError("num_nextn_predict_layers is not in the config")

        stacked_params_mapping = [
            # (param_name, shard_name, shard_id)
            ("gate_up_proj", "gate_proj", 0),
            ("gate_up_proj", "up_proj", 1),
        ]

        # Params for weights, fp8 weight scales, fp8 activation scales
        # (param_name, weight_name, expert_id, shard_id)
        expert_params_mapping = get_moe_impl_class().make_expert_params_mapping(
            ckpt_gate_proj_name="gate_proj",
            ckpt_down_proj_name="down_proj",
            ckpt_up_proj_name="up_proj",
            num_experts=self.config.n_routed_experts + self.num_fused_shared_experts,
        )
        if self.quant_config and self.quant_config.get_name() == "w4afp8":
            expert_params_mapping += (
                get_moe_impl_class().make_expert_input_scale_params_mapping(
                    num_experts=self.config.n_routed_experts
                )
            )

        # Fuse q_a_proj and kv_a_proj_with_mqa along output dimension when q_lora_rank is not None
        fuse_qkv_a_proj = hasattr(self.config, "q_lora_rank") and (
            self.config.q_lora_rank is not None
        )
        cached_a_proj = {} if fuse_qkv_a_proj else None

        if is_nextn:
            nextn_layer_prefix = f"model.layers.{nextn_layer_id}"
            nextn_spec_weight_names = [
                "shared_head.norm",
                "eh_proj",
                "enorm",
                "hnorm",
            ]

        if self.num_fused_shared_experts > 0:
            assert self.num_fused_shared_experts == 1
            log_info_on_rank0(logger, "Shared experts fusion optimization enabled.")

        with concurrent.futures.ThreadPoolExecutor() as executor:
            futures = []
            params_dict = dict(self.named_parameters())
            weight_names = []
            for name, loaded_weight in weights:
                if self.num_fused_shared_experts > 0 and "mlp.shared_experts" in name:
                    name = name.replace(
                        "mlp.shared_experts",
                        f"mlp.experts.{self.config.n_routed_experts}",
                    )

                weight_names.append(name)

                if not is_nextn:
                    if hasattr(self.config, "num_nextn_predict_layers"):
                        num_nextn_layers = self.config.num_nextn_predict_layers
                        if num_nextn_layers > 0 and name.startswith("model.layers"):
                            name_list = name.split(".")
                            if (
                                len(name_list) >= 3
                                and int(name_list[2]) >= self.config.num_hidden_layers
                            ):
                                continue
                else:
                    if not name.startswith(nextn_layer_prefix):
                        continue

                    # Use shared head and embed weights from target model
                    if "shared_head.head" in name or "embed_tokens" in name:
                        continue

                    is_decoder = True
                    # For nextn specific weights
                    for weight_name in nextn_spec_weight_names:
                        if weight_name in name:
                            name = name.replace(nextn_layer_prefix, "model")
                            is_decoder = False
                            break
                    # For decoder layer weights
                    if is_decoder:
                        name = name.replace(nextn_layer_prefix, "model.decoder")

                if "rotary_emb.inv_freq" in name:
                    continue
                for param_name, weight_name, shard_id in stacked_params_mapping:
                    # Skip non-stacked layers and experts (experts handled below).
                    if weight_name not in name:
                        continue
                    # We have mlp.experts[0].gate_proj in the checkpoint.
                    # Since we handle the experts below in expert_params_mapping,
                    # we need to skip here BEFORE we update the name, otherwise
                    # name will be updated to mlp.experts[0].gate_up_proj, which
                    # will then be updated below in expert_params_mapping
                    # for mlp.experts[0].gate_gate_up_proj, which breaks load.
                    if ("mlp.experts." in name) and name not in params_dict:
                        continue
                    name = name.replace(weight_name, param_name)
                    # Skip loading extra bias for GPTQ models.
                    if name.endswith(".bias") and name not in params_dict:
                        continue
                    param = params_dict[name]
                    weight_loader = param.weight_loader
                    futures.append(
                        executor.submit(weight_loader, param, loaded_weight, shard_id)
                    )
                    break
                else:
                    for mapping in expert_params_mapping:
                        param_name, weight_name, expert_id, shard_id = mapping
                        if weight_name not in name:
                            continue
                        name = name.replace(weight_name, param_name)
                        param = params_dict[name]
                        weight_loader = param.weight_loader
                        futures.append(
                            executor.submit(
                                weight_loader,
                                param,
                                loaded_weight,
                                name,
                                shard_id=shard_id,
                                expert_id=expert_id,
                            )
                        )
                        break
                    else:
                        # Skip loading extra bias for GPTQ models.
                        if name.endswith(".bias") and name not in params_dict:
                            continue
                        if fuse_qkv_a_proj and (
                            "q_a_proj" in name or "kv_a_proj_with_mqa" in name
                        ):
                            cached_a_proj[name] = loaded_weight
                            q_a_proj_name = (
                                name
                                if "q_a_proj" in name
                                else name.replace("kv_a_proj_with_mqa", "q_a_proj")
                            )
                            kv_a_proj_name = (
                                name
                                if "kv_a_proj_with_mqa" in name
                                else name.replace("q_a_proj", "kv_a_proj_with_mqa")
                            )

                            # When both q_a_proj and kv_a_proj_with_mqa has been cached, load the fused weight to parameter
                            if (
                                q_a_proj_name in cached_a_proj
                                and kv_a_proj_name in cached_a_proj
                            ):
                                q_a_proj_weight = cached_a_proj[q_a_proj_name]
                                kv_a_proj_weight = cached_a_proj[kv_a_proj_name]
                                cat_dim = 0
                                if self.quant_config is not None and (
                                    self.quant_config.get_name() == "awq"
                                    or self.quant_config.get_name() == "awq_marlin"
                                    or self.quant_config.get_name() == "moe_wna16"
                                ):
                                    cat_dim = 1
                                fused_weight = torch.cat(
                                    [q_a_proj_weight, kv_a_proj_weight], dim=cat_dim
                                )
                                param_name = (
                                    name.replace(
                                        "q_a_proj", "fused_qkv_a_proj_with_mqa"
                                    )
                                    if "q_a_proj" in name
                                    else name.replace(
                                        "kv_a_proj_with_mqa",
                                        "fused_qkv_a_proj_with_mqa",
                                    )
                                )
                                param = params_dict[param_name]

                                weight_loader = getattr(
                                    param, "weight_loader", default_weight_loader
                                )
                                futures.append(
                                    executor.submit(weight_loader, param, fused_weight)
                                )
                                cached_a_proj.pop(q_a_proj_name)
                                cached_a_proj.pop(kv_a_proj_name)
                        else:
                            if (
                                "k_scale" in name or "v_scale" in name
                            ) and name not in params_dict:
                                # modelopt attn kv scale is named differently
                                for scale in ["k_scale", "v_scale"]:
                                    if scale in name:
                                        name = name.replace(
                                            f"{scale[0]}_proj", "attn_mqa"
                                        )
                                        break
                            if name not in params_dict:
                                # modelopt ckpt contains not needed weights for MTP module:
                                # model.decoder.self_attn.attn_mqa.v_scale and
                                # model.decoder.self_attn.attn_mqa.k_scale
                                logger.warning(f"{name} not found in params_dict.")
                                continue
                            param = params_dict[name]
                            weight_loader = getattr(
                                param, "weight_loader", default_weight_loader
                            )
                            futures.append(
                                executor.submit(weight_loader, param, loaded_weight)
                            )

            # Wait for all tasks to complete and raise any exceptions.
            for future in concurrent.futures.as_completed(futures):
                future.result()

        self.post_load_weights(is_nextn=is_nextn, weight_names=weight_names)

    def get_embed_and_head(self):
        return self.model.embed_tokens.weight, self.lm_head.weight

    def set_embed_and_head(self, embed, head):
        del self.model.embed_tokens.weight
        del self.lm_head.weight
        self.model.embed_tokens.weight = embed
        self.lm_head.weight = head
        torch.cuda.empty_cache()
        torch.cuda.synchronize()

    @classmethod
    def get_model_config_for_expert_location(cls, config):
        return ModelConfigForExpertLocation(
            num_layers=config.num_hidden_layers,
            num_logical_experts=config.n_routed_experts,
            num_groups=config.n_group,
        )


class DeepseekV3ForCausalLM(DeepseekV2ForCausalLM):
    pass


EntryClass = [DeepseekV2ForCausalLM, DeepseekV3ForCausalLM]<|MERGE_RESOLUTION|>--- conflicted
+++ resolved
@@ -579,14 +579,10 @@
         self, hidden_states: torch.Tensor, forward_batch: ForwardBatch
     ) -> torch.Tensor:
         shared_output = None
-<<<<<<< HEAD
         expert_location_dispatch_info = ExpertLocationDispatchInfo.init_new(
             layer_id=self.layer_id,
         )
-        if is_non_idle_and_non_empty(forward_mode, hidden_states):
-=======
         if hidden_states.shape[0] > 0:
->>>>>>> 66a398f4
             # router_logits: (num_tokens, n_experts)
             router_logits = self.gate(hidden_states)
             shared_output = self._forward_shared_experts(hidden_states)
