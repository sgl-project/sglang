--- conflicted
+++ resolved
@@ -547,7 +547,6 @@
             bs = hidden_states.shape[0]
             if (not self.use_dp_linear) or (bs % self.tp_size != 0) :
                 q = self.q_a_proj(hidden_states)[0]
-<<<<<<< HEAD
                 print(f"[DEBUG] hidden_state.shape={hidden_states.shape}, bs={hidden_states.shape[0]}")
             else :
                 assert bs % self.tp_size == 0, "hidden_states[0] is not divided by tp_size"
@@ -558,28 +557,6 @@
                 local_q = self.q_a_proj(local_x)[0]
                 #assert local_q.shape[1] == self.q_lora_rank 
                 q = torch.zeros(bs, self.q_lora_rank, dtype=local_q.dtype, device=local_q.device)
-=======
-            else:
-                bs = hidden_states.shape[0]
-                pad_size = (self.tp_size - bs % self.tp_size) % self.tp_size
-                if pad_size > 0:
-                    pad_tensor = torch.zeros(
-                        (pad_size, *hidden_states.shape[1:]),
-                        dtype=hidden_states.dtype,
-                        device=hidden_states.device,
-                    )
-                    hidden_states = torch.cat([hidden_states, pad_tensor], dim=0)
-                bs_pad = hidden_states.shape[0]
-                local_bs = bs_pad // self.tp_size
-                start_idx = self.tp_rank * local_bs
-                end_idx = start_idx + local_bs
-                local_x = hidden_states[start_idx:end_idx, :]
-                local_q = self.q_a_proj(local_x)[0]
-                assert local_q.shape[1] == self.q_lora_rank
-                q = torch.zeros(
-                    bs_pad, self.q_lora_rank, dtype=local_q.dtype, device=local_q.device
-                )
->>>>>>> b848db24
                 torch.distributed.all_gather_into_tensor(q, local_q)
                 hidden_states = hidden_states[:bs, :]
                 q = q[:bs, :]
@@ -594,7 +571,6 @@
         if (not self.use_dp_linear) or (bs % self.tp_size != 0):
             latent_cache = self.kv_a_proj_with_mqa(hidden_states)[0]
         else:
-<<<<<<< HEAD
             assert bs % self.tp_size == 0, "hidden_states[0] is not divided by tp_size"
             local_bs = bs // self.tp_size
             start_idx = self.tp_rank * local_bs 
@@ -604,36 +580,6 @@
             #assert local_compressed_kv.shape[1] == self.kv_lora_rank + self.qk_rope_head_dim 
             latent_cache = torch.zeros(bs, local_compressed_kv.shape[1], dtype=local_compressed_kv.dtype, device=local_compressed_kv.device)
             torch.distributed.all_gather_into_tensor(latent_cache, local_compressed_kv)                     
-=======
-            bs = hidden_states.shape[0]
-            pad_size = (self.tp_size - bs % self.tp_size) % self.tp_size
-            if pad_size > 0:
-                pad_tensor = torch.zeros(
-                    (pad_size, *hidden_states.shape[1:]),
-                    dtype=hidden_states.dtype,
-                    device=hidden_states.device,
-                )
-                hidden_states = torch.cat([hidden_states, pad_tensor], dim=0)
-            bs_pad = hidden_states.shape[0]
-            local_bs = bs_pad // self.tp_size
-            start_idx = self.tp_rank * local_bs
-            end_idx = start_idx + local_bs
-            local_x = hidden_states[start_idx:end_idx, :]
-            local_compressed_kv = self.kv_a_proj_with_mqa(local_x)[0]
-            assert (
-                local_compressed_kv.shape[1]
-                == self.kv_lora_rank + self.qk_rope_head_dim
-            )
-            latent_cache = torch.zeros(
-                bs_pad,
-                local_compressed_kv.shape[1],
-                dtype=local_compressed_kv.dtype,
-                device=local_compressed_kv.device,
-            )
-            torch.distributed.all_gather_into_tensor(latent_cache, local_compressed_kv)
-            hidden_states = hidden_states[:bs, :]
-            latent_cache = latent_cache[:bs, :]
->>>>>>> b848db24
         kv_a, _ = latent_cache.split([self.kv_lora_rank, self.qk_rope_head_dim], dim=-1)
         latent_cache = latent_cache.unsqueeze(1)
         kv_a = self.kv_a_layernorm(kv_a.contiguous())
