--- conflicted
+++ resolved
@@ -78,14 +78,10 @@
 from sglang.srt.managers.expert_distribution import ExpertDistributionRecorder
 from sglang.srt.managers.schedule_batch import global_server_args_dict
 from sglang.srt.model_executor.forward_batch_info import ForwardBatch, ForwardMode
-<<<<<<< HEAD
 from sglang.srt.model_loader.weight_utils import (
     compute_shared_experts_fusion_weights,
     default_weight_loader,
 )
-from sglang.srt.utils import BumpAllocator, DeepEPMode, add_prefix, is_cuda, is_hip
-=======
-from sglang.srt.model_loader.weight_utils import default_weight_loader
 from sglang.srt.utils import (
     BumpAllocator,
     DeepEPMode,
@@ -95,7 +91,6 @@
     is_cuda,
     is_hip,
 )
->>>>>>> 4418f599
 
 _is_hip = is_hip()
 _is_cuda = is_cuda()
