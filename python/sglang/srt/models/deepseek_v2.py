--- conflicted
+++ resolved
@@ -355,20 +355,6 @@
                 topk_weights,
                 forward_mode=forward_mode,
             )
-<<<<<<< HEAD
-            # print(f"hi [{get_tensor_model_parallel_rank()}, {self.__class__.__name__}] forward_deepep after dispatch "
-            #       f"{self.layer_id=} {topk_weights=} {topk_idx=} {hidden_states[:, :5]=} ")
-        final_hidden_states = (
-            self.experts(
-                hidden_states=hidden_states,
-                reorder_topk_ids=reorder_topk_ids,
-                seg_indptr=seg_indptr,
-                masked_m=masked_m,
-                expected_m=expected_m,
-                forward_mode=forward_mode,
-            )
-            * self.routed_scaling_factor
-=======
         final_hidden_states = self.experts(
             hidden_states=hidden_states,
             reorder_topk_ids=reorder_topk_ids,
@@ -376,7 +362,6 @@
             masked_m=masked_m,
             expected_m=expected_m,
             forward_mode=forward_mode,
->>>>>>> 0e2c71cb
         )
         final_hidden_states *= self.routed_scaling_factor
         if self.ep_size > 1:
